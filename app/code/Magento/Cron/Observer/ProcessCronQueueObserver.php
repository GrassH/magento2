<?php
/**
 * Copyright © Magento, Inc. All rights reserved.
 * See COPYING.txt for license details.
 */

/**
 * Handling cron jobs
 */
namespace Magento\Cron\Observer;

use Laminas\Http\PhpEnvironment\Request as Environment;
use Exception;
use Magento\Cron\Model\DeadlockRetrierInterface;
use Magento\Cron\Model\ResourceModel\Schedule\Collection as ScheduleCollection;
use Magento\Cron\Model\Schedule;
use Magento\Framework\App\State;
use Magento\Framework\Console\Cli;
use Magento\Framework\Event\Observer;
use Magento\Framework\Event\ObserverInterface;
use Magento\Framework\Exception\CronException;
use Magento\Framework\Exception\LocalizedException;
use Magento\Framework\Profiler\Driver\Standard\Stat;
use Magento\Framework\Profiler\Driver\Standard\StatFactory;
use Throwable;

/**
 * The observer for processing cron jobs.
 *
 * @SuppressWarnings(PHPMD.CouplingBetweenObjects)
 * @SuppressWarnings(PHPMD.TooManyFields)
 */
class ProcessCronQueueObserver implements ObserverInterface
{
    /**#@+
     * Cache key values
     */
    public const CACHE_KEY_LAST_SCHEDULE_GENERATE_AT = 'cron_last_schedule_generate_at';

    public const CACHE_KEY_LAST_HISTORY_CLEANUP_AT = 'cron_last_history_cleanup_at';

    /**
     * Flag for internal communication between processes for running
     * all jobs in a group in parallel as a separate process
     */
    public const STANDALONE_PROCESS_STARTED = 'standaloneProcessStarted';

    /**#@-*/

    /**#@+
     * List of configurable constants used to calculate and validate during handling cron jobs
     */
    public const XML_PATH_SCHEDULE_GENERATE_EVERY = 'schedule_generate_every';

    public const XML_PATH_SCHEDULE_AHEAD_FOR = 'schedule_ahead_for';

    public const XML_PATH_SCHEDULE_LIFETIME = 'schedule_lifetime';

    public const XML_PATH_HISTORY_CLEANUP_EVERY = 'history_cleanup_every';

    public const XML_PATH_HISTORY_SUCCESS = 'history_success_lifetime';

    public const XML_PATH_HISTORY_FAILURE = 'history_failure_lifetime';

    /**#@-*/

    /**
     * Value of seconds in one minute
     */
    public const SECONDS_IN_MINUTE = 60;

    /**
     * How long to wait for cron group to become unlocked
     */
    public const LOCK_TIMEOUT = 60;

    /**
     * Static lock prefix for cron group locking
     */
    public const LOCK_PREFIX = 'CRON_';

    /**
     * Timer ID for profiling
     */
    public const CRON_TIMERID = 'job %s';

    /**
     * Max retries for acquire locks for cron jobs
     */
    public const MAX_RETRIES = 5;

    /**
     * @var ScheduleCollection
     */
    protected $_pendingSchedules;

    /**
     * @var \Magento\Cron\Model\ConfigInterface
     */
    protected $_config;

    /**
     * @var \Magento\Framework\App\ObjectManager
     */
    protected $_objectManager;

    /**
     * @var \Magento\Framework\App\CacheInterface
     */
    protected $_cache;

    /**
     * @var \Magento\Framework\App\Config\ScopeConfigInterface
     */
    protected $_scopeConfig;

    /**
     * @var ScheduleFactory
     */
    protected $_scheduleFactory;

    /**
     * @var \Magento\Framework\App\Console\Request
     */
    protected $_request;

    /**
     * @var \Magento\Framework\ShellInterface
     */
    protected $_shell;

    /**
     * @var \Magento\Framework\Stdlib\DateTime\DateTime
     */
    protected $dateTime;

    /**
     * @var Environment
     */
    private Environment $environment;

    /**
     * @var string
     */
    private string $originalProcessTitle;

    /**
     * @var \Symfony\Component\Process\PhpExecutableFinder
     */
    protected $phpExecutableFinder;

    /**
     * @var \Psr\Log\LoggerInterface
     */
    private $logger;

    /**
     * @var \Magento\Framework\App\State
     */
    private $state;

    /**
     * @var \Magento\Framework\Lock\LockManagerInterface
     */
    private $lockManager;

    /**
     * @var array
     */
    private $invalid = [];

    /**
     * @var Stat
     */
    private $statProfiler;

    /**
     * @var \Magento\Framework\Event\ManagerInterface
     */
    private $eventManager;

    /**
     * @var DeadlockRetrierInterface
     */
    private $retrier;

    /**
     * @param \Magento\Framework\ObjectManagerInterface $objectManager
     * @param \Magento\Cron\Model\ScheduleFactory $scheduleFactory
     * @param \Magento\Framework\App\CacheInterface $cache
     * @param \Magento\Cron\Model\ConfigInterface $config
     * @param \Magento\Framework\App\Config\ScopeConfigInterface $scopeConfig
     * @param \Magento\Framework\App\Console\Request $request
     * @param \Magento\Framework\ShellInterface $shell
     * @param \Magento\Framework\Stdlib\DateTime\DateTime $dateTime
     * @param \Magento\Framework\Process\PhpExecutableFinderFactory $phpExecutableFinderFactory
     * @param \Psr\Log\LoggerInterface $logger
     * @param State $state
     * @param StatFactory $statFactory
     * @param \Magento\Framework\Lock\LockManagerInterface $lockManager
     * @param \Magento\Framework\Event\ManagerInterface $eventManager
     * @param DeadlockRetrierInterface $retrier
     * @param Environment $environment
     * @SuppressWarnings(PHPMD.ExcessiveParameterList)
     */
    public function __construct(
        \Magento\Framework\ObjectManagerInterface $objectManager,
        \Magento\Cron\Model\ScheduleFactory $scheduleFactory,
        \Magento\Framework\App\CacheInterface $cache,
        \Magento\Cron\Model\ConfigInterface $config,
        \Magento\Framework\App\Config\ScopeConfigInterface $scopeConfig,
        \Magento\Framework\App\Console\Request $request,
        \Magento\Framework\ShellInterface $shell,
        \Magento\Framework\Stdlib\DateTime\DateTime $dateTime,
        \Magento\Framework\Process\PhpExecutableFinderFactory $phpExecutableFinderFactory,
        \Psr\Log\LoggerInterface $logger,
        \Magento\Framework\App\State $state,
        StatFactory $statFactory,
        \Magento\Framework\Lock\LockManagerInterface $lockManager,
        \Magento\Framework\Event\ManagerInterface $eventManager,
        DeadlockRetrierInterface $retrier,
        Environment $environment
    ) {
        $this->_objectManager = $objectManager;
        $this->_scheduleFactory = $scheduleFactory;
        $this->_cache = $cache;
        $this->_config = $config;
        $this->_scopeConfig = $scopeConfig;
        $this->_request = $request;
        $this->_shell = $shell;
        $this->dateTime = $dateTime;
        $this->environment = $environment;
        $this->phpExecutableFinder = $phpExecutableFinderFactory->create();
        $this->logger = $logger;
        $this->state = $state;
        $this->statProfiler = $statFactory->create();
        $this->lockManager = $lockManager;
        $this->eventManager = $eventManager;
        $this->retrier = $retrier;
    }

    /**
     * Process cron queue
     * Generate tasks schedule
     * Cleanup tasks schedule
     *
     * @param Observer $observer
     *
     * @return void
     * @throws LocalizedException
     * @SuppressWarnings(PHPMD.CyclomaticComplexity)
     * @SuppressWarnings(PHPMD.NPathComplexity)
     * @SuppressWarnings(PHPMD.UnusedFormalParameter)
     */
    public function execute(Observer $observer)
    {
        $currentTime = $this->dateTime->gmtTimestamp();
        $jobGroupsRoot = $this->_config->getJobs();
        // sort jobs groups to start from used in separated process
        uksort(
            $jobGroupsRoot,
            function ($a, $b) {
                return $this->getCronGroupConfigurationValue($b, 'use_separate_process')
                    - $this->getCronGroupConfigurationValue($a, 'use_separate_process');
            }
        );

        $phpPath = $this->phpExecutableFinder->find() ?: 'php';

        foreach ($jobGroupsRoot as $groupId => $jobsRoot) {
            if (!$this->isGroupInFilter($groupId)) {
                continue;
            }
            if ($this->_request->getParam(self::STANDALONE_PROCESS_STARTED) !== '1'
                && $this->getCronGroupConfigurationValue($groupId, 'use_separate_process') == 1
            ) {
                $this->_shell->execute(
                    $phpPath . ' %s cron:run --group=' . $groupId . ' --' . Cli::INPUT_KEY_BOOTSTRAP . '='
                    . self::STANDALONE_PROCESS_STARTED . '=1',
                    [
                        BP . '/bin/magento'
                    ]
                );
                continue;
            }

            $this->lockGroup(
                $groupId,
                function ($groupId) use ($currentTime) {
                    $this->cleanupJobs($groupId, $currentTime);
                    $this->generateSchedules($groupId);
                }
            );
            $this->processPendingJobs($groupId, $jobsRoot, $currentTime);
        }
    }

    /**
     * Lock group
     *
     * It should be taken by standalone (child) process, not by the parent process.
     *
     * @param string $groupId
     * @param callable $callback
     *
     * @return void
     */
    private function lockGroup(string $groupId, callable $callback): void
    {
        if (!$this->lockManager->lock(self::LOCK_PREFIX . $groupId, self::LOCK_TIMEOUT)) {
            $this->logger->warning(
                sprintf(
                    "Could not acquire lock for cron group: %s, skipping run",
                    $groupId
                )
            );
            return;
        }
        try {
            $callback($groupId);
        } finally {
            $this->lockManager->unlock(self::LOCK_PREFIX . $groupId);
        }
    }

    /**
     * Execute job by calling specific class::method
     *
     * @param int $scheduledTime
     * @param int $currentTime
     * @param string[] $jobConfig
     * @param Schedule $schedule
     * @param string $groupId
     *
     * @return void
     * @throws Exception|Throwable
     */
    protected function _runJob($scheduledTime, $currentTime, $jobConfig, $schedule, $groupId)
    {
        $jobCode = $schedule->getJobCode();
        $scheduleLifetime = $this->getCronGroupConfigurationValue($groupId, self::XML_PATH_SCHEDULE_LIFETIME);
        $scheduleLifetime = $scheduleLifetime * self::SECONDS_IN_MINUTE;
        if ($scheduledTime < $currentTime - $scheduleLifetime) {
            $schedule->setStatus(Schedule::STATUS_MISSED);
            // phpcs:ignore Magento2.Exceptions.DirectThrow
            throw new Exception(sprintf('Cron Job %s is missed at %s', $jobCode, $schedule->getScheduledAt()));
        }

        if (!isset($jobConfig['instance'], $jobConfig['method'])) {
            $schedule->setStatus(Schedule::STATUS_ERROR);
            // phpcs:ignore Magento2.Exceptions.DirectThrow
            throw new Exception(sprintf('No callbacks found for cron job %s', $jobCode));
        }
        $model = $this->_objectManager->create($jobConfig['instance']);
        $callback = [$model, $jobConfig['method']];
        if (!is_callable($callback)) {
            $schedule->setStatus(Schedule::STATUS_ERROR);
            // phpcs:ignore Magento2.Exceptions.DirectThrow
            throw new Exception(
                sprintf(
                    'Invalid callback: %s::%s can\'t be called',
                    $jobConfig['instance'],
                    $jobConfig['method']
                )
            );
        }

<<<<<<< HEAD
        if (!isset($this->originalProcessTitle)) {
            $this->originalProcessTitle = PHP_BINARY . ' ' . implode(' ', $this->environment->getServer('argv'));
        }

        if (strpos($this->originalProcessTitle, " --group=$groupId ") !== false) {
            // Group is already shown, so no need to include here in duplicate
            cli_set_process_title($this->originalProcessTitle . " # job: $jobCode");
        } else {
            cli_set_process_title($this->originalProcessTitle . " # group: $groupId, job: $jobCode");
        }

        $schedule->setExecutedAt(strftime('%Y-%m-%d %H:%M:%S', $this->dateTime->gmtTimestamp()));
=======
        $this->setProcessTitle($jobCode, $groupId);

        $schedule->setExecutedAt(date('Y-m-d H:i:s', $this->dateTime->gmtTimestamp()));
>>>>>>> c584355f
        $this->retrier->execute(
            function () use ($schedule) {
                $schedule->save();
            },
            $schedule->getResource()->getConnection()
        );

        $this->startProfiling($jobCode);
        $this->eventManager->dispatch('cron_job_run', ['job_name' => 'cron/' . $groupId . '/' . $jobCode]);

        try {
            $this->logger->info(sprintf('Cron Job %s is run', $jobCode));
            //phpcs:ignore Magento2.Functions.DiscouragedFunction
            call_user_func_array($callback, [$schedule]);
        } catch (Throwable $e) {
            $schedule->setStatus(Schedule::STATUS_ERROR);
            $this->logger->error(
                sprintf(
                    'Cron Job %s has an error: %s. Statistics: %s',
                    $jobCode,
                    $e->getMessage(),
                    $this->getProfilingStat($jobCode)
                )
            );
            if (!$e instanceof \Exception) {
                $e = new \RuntimeException(
                    'Error when running a cron job',
                    0,
                    $e
                );
            }
            throw $e;
        } finally {
            $this->stopProfiling($jobCode);
        }

        $schedule->setStatus(
            Schedule::STATUS_SUCCESS
        )->setFinishedAt(
            date(
                'Y-m-d H:i:s',
                $this->dateTime->gmtTimestamp()
            )
        );

        $this->logger->info(
            sprintf(
                'Cron Job %s is successfully finished. Statistics: %s',
                $jobCode,
                $this->getProfilingStat($jobCode)
            )
        );
    }

    /**
     * Starts profiling
     *
     * @param string $jobName
     * @return void
     */
    private function startProfiling(string $jobName = ''): void
    {
        $this->statProfiler->clear();
        $this->statProfiler->start(
            sprintf(self::CRON_TIMERID, $jobName),
            microtime(true),
            memory_get_usage(true),
            memory_get_usage()
        );
    }

    /**
     * Stops profiling
     *
     * @param string $jobName
     * @return void
     */
    private function stopProfiling(string $jobName = ''): void
    {
        $this->statProfiler->stop(
            sprintf(self::CRON_TIMERID, $jobName),
            microtime(true),
            memory_get_usage(true),
            memory_get_usage()
        );
    }

    /**
     * Retrieves statistics in the JSON format
     *
     * @param string $jobName
     * @return string
     */
    private function getProfilingStat(string $jobName): string
    {
        $stat = $this->statProfiler->get(
            sprintf(self::CRON_TIMERID, $jobName)
        );
        unset($stat[Stat::START]);
        return json_encode($stat);
    }

    /**
     * Return job collection from data base with status 'pending'.
     *
     * @param string $groupId
     * @return ScheduleCollection
     */
    private function getPendingSchedules(string $groupId): ScheduleCollection
    {
        $jobs = $this->_config->getJobs();
        $pendingJobs = $this->_scheduleFactory->create()->getCollection();
        $pendingJobs->addFieldToFilter('status', Schedule::STATUS_PENDING);
        $pendingJobs->addFieldToFilter('job_code', ['in' => array_keys($jobs[$groupId])]);
        return $pendingJobs;
    }

    /**
     * Generate cron schedule
     *
     * @param string $groupId
     * @return $this
     */
    private function generateSchedules(string $groupId): self
    {
        /**
         * check if schedule generation is needed
         */
        $lastRun = (int)$this->_cache->load(self::CACHE_KEY_LAST_SCHEDULE_GENERATE_AT . $groupId);
        $rawSchedulePeriod = (int)$this->getCronGroupConfigurationValue(
            $groupId,
            self::XML_PATH_SCHEDULE_GENERATE_EVERY
        );
        $schedulePeriod = $rawSchedulePeriod * self::SECONDS_IN_MINUTE;
        if ($lastRun > $this->dateTime->gmtTimestamp() - $schedulePeriod) {
            return $this;
        }

        /**
         * save time schedules generation was ran with no expiration
         */
        $this->_cache->save(
            $this->dateTime->gmtTimestamp(),
            self::CACHE_KEY_LAST_SCHEDULE_GENERATE_AT . $groupId,
            ['crontab'],
            null
        );

        $schedules = $this->getPendingSchedules($groupId);
        $exists = [];
        /** @var Schedule $schedule */
        foreach ($schedules as $schedule) {
            $exists[$schedule->getJobCode() . '/' . $schedule->getScheduledAt()] = 1;
        }

        /**
         * generate global crontab jobs
         */
        $jobs = $this->_config->getJobs();
        $this->invalid = [];
        $this->_generateJobs($jobs[$groupId], $exists, $groupId);
        $this->cleanupScheduleMismatches();

        return $this;
    }

    /**
     * Generate jobs for config information
     *
     * @param   array $jobs
     * @param   array $exists
     * @param   string $groupId
     * @return  void
     */
    protected function _generateJobs($jobs, $exists, $groupId)
    {
        foreach ($jobs as $jobCode => $jobConfig) {
            $cronExpression = $this->getCronExpression($jobConfig);
            if (!$cronExpression) {
                continue;
            }

            $timeInterval = $this->getScheduleTimeInterval($groupId);
            $this->saveSchedule($jobCode, $cronExpression, $timeInterval, $exists);
        }
    }

    /**
     * Clean expired jobs
     *
     * @param string $groupId
     * @param int $currentTime
     * @return void
     */
    private function cleanupJobs(string $groupId, int $currentTime): void
    {
        // check if history cleanup is needed
        $lastCleanup = (int)$this->_cache->load(self::CACHE_KEY_LAST_HISTORY_CLEANUP_AT . $groupId);
        $historyCleanUp = (int)$this->getCronGroupConfigurationValue($groupId, self::XML_PATH_HISTORY_CLEANUP_EVERY);
        if ($lastCleanup > $this->dateTime->gmtTimestamp() - $historyCleanUp * self::SECONDS_IN_MINUTE) {
            return;
        }
        // save time history cleanup was ran with no expiration
        $this->_cache->save(
            $this->dateTime->gmtTimestamp(),
            self::CACHE_KEY_LAST_HISTORY_CLEANUP_AT . $groupId,
            ['crontab'],
            null
        );

        $this->cleanupDisabledJobs($groupId);
        $this->cleanupRunningJobs($groupId);

        $historySuccess = (int)$this->getCronGroupConfigurationValue($groupId, self::XML_PATH_HISTORY_SUCCESS);
        $historyFailure = (int)$this->getCronGroupConfigurationValue($groupId, self::XML_PATH_HISTORY_FAILURE);
        $historyLifetimes = [
            Schedule::STATUS_SUCCESS => $historySuccess * self::SECONDS_IN_MINUTE,
            Schedule::STATUS_MISSED => $historyFailure * self::SECONDS_IN_MINUTE,
            Schedule::STATUS_ERROR => $historyFailure * self::SECONDS_IN_MINUTE,
            Schedule::STATUS_PENDING => max($historyFailure, $historySuccess) * self::SECONDS_IN_MINUTE,
        ];

        $jobs = $this->_config->getJobs()[$groupId];
        $count = 0;
        foreach ($historyLifetimes as $status => $time) {
            $count += $this->cleanup(
                [
                    'status = ?' => $status,
                    'job_code in (?)' => array_keys($jobs),
                    'scheduled_at < ?' => $this->_scheduleFactory
                        ->create()
                        ->getResource()
                        ->getConnection()
                        ->formatDate($currentTime - $time)
                ]
            );
        }

        if ($count) {
            $this->logger->info(sprintf('%d cron jobs were cleaned', $count));
        }
    }

    /**
     * Get config of schedule.
     *
     * @param array $jobConfig
     * @return mixed
     */
    protected function getConfigSchedule($jobConfig)
    {
        $cronExpr = $this->_scopeConfig->getValue(
            $jobConfig['config_path'],
            \Magento\Store\Model\ScopeInterface::SCOPE_STORE
        );

        return $cronExpr;
    }

    /**
     * Save a schedule of cron job.
     *
     * @param string $jobCode
     * @param string $cronExpression
     * @param int $timeInterval
     * @param array $exists
     *
     * @return void
     * @throws Exception
     */
    protected function saveSchedule($jobCode, $cronExpression, $timeInterval, $exists)
    {
        $currentTime = $this->dateTime->gmtTimestamp();
        $timeAhead = $currentTime + $timeInterval;
        for ($time = $currentTime; $time < $timeAhead; $time += self::SECONDS_IN_MINUTE) {
            $scheduledAt = date('Y-m-d H:i:00', $time);
            $alreadyScheduled = !empty($exists[$jobCode . '/' . $scheduledAt]);
            $schedule = $this->createSchedule($jobCode, $cronExpression, $time);
            $valid = $schedule->trySchedule();
            if (!$valid) {
                if ($alreadyScheduled) {
                    if (!isset($this->invalid[$jobCode])) {
                        $this->invalid[$jobCode] = [];
                    }
                    $this->invalid[$jobCode][] = $scheduledAt;
                }
                continue;
            }
            if (!$alreadyScheduled) {
                // time matches cron expression
                $schedule->save();
            }
        }
    }

    /**
     * Create a schedule of cron job.
     *
     * @param string $jobCode
     * @param string $cronExpression
     * @param int $time
     * @return Schedule
     */
    protected function createSchedule($jobCode, $cronExpression, $time)
    {
        $schedule = $this->_scheduleFactory->create()
            ->setCronExpr($cronExpression)
            ->setJobCode($jobCode)
            ->setStatus(Schedule::STATUS_PENDING)
            ->setCreatedAt(date('Y-m-d H:i:s', $this->dateTime->gmtTimestamp()))
            ->setScheduledAt(date('Y-m-d H:i', $time));

        return $schedule;
    }

    /**
     * Get time interval for scheduling.
     *
     * @param string $groupId
     * @return int
     */
    protected function getScheduleTimeInterval($groupId)
    {
        $scheduleAheadFor = (int)$this->getCronGroupConfigurationValue($groupId, self::XML_PATH_SCHEDULE_AHEAD_FOR);
        $scheduleAheadFor = $scheduleAheadFor * self::SECONDS_IN_MINUTE;

        return $scheduleAheadFor;
    }

    /**
     * Clean up scheduled jobs that are disabled in the configuration.
     *
     * This can happen when you turn off a cron job in the config and flush the cache.
     *
     * @param string $groupId
     * @return void
     */
    private function cleanupDisabledJobs(string $groupId): void
    {
        $jobs = $this->_config->getJobs();
        $jobsToCleanup = [];
        foreach ($jobs[$groupId] as $jobCode => $jobConfig) {
            if (!$this->getCronExpression($jobConfig)) {
                /** @var \Magento\Cron\Model\ResourceModel\Schedule $scheduleResource */
                $jobsToCleanup[] = $jobCode;
            }
        }

        if (count($jobsToCleanup) > 0) {
            $count = $this->cleanup(
                [
                    'status = ?' => Schedule::STATUS_PENDING,
                    'job_code in (?)' => $jobsToCleanup,
                ]
            );

            $this->logger->info(sprintf('%d cron jobs were cleaned', $count));
        }
    }

    /**
     * Cleanup jobs that were left in a running state due to an unexpected stop
     *
     * @param string $groupId
     * @return void
     */
    private function cleanupRunningJobs(string $groupId): void
    {
        $scheduleResource = $this->_scheduleFactory->create()->getResource();
        $connection = $scheduleResource->getConnection();

        $jobs = $this->_config->getJobs();

        $connection->update(
            $scheduleResource->getTable('cron_schedule'),
            [
                'status' => \Magento\Cron\Model\Schedule::STATUS_ERROR,
                'messages' => 'Time out'
            ],
            [
                $connection->quoteInto('status = ?', \Magento\Cron\Model\Schedule::STATUS_RUNNING),
                $connection->quoteInto('job_code IN (?)', array_keys($jobs[$groupId])),
                'scheduled_at < UTC_TIMESTAMP() - INTERVAL 1 DAY'
            ]
        );
    }

    /**
     * Get cron expression of cron job.
     *
     * @param array $jobConfig
     * @return null|string
     */
    private function getCronExpression($jobConfig)
    {
        $cronExpression = null;
        if (isset($jobConfig['config_path'])) {
            $cronExpression = $this->getConfigSchedule($jobConfig) ?: null;
        }

        if (!$cronExpression) {
            if (isset($jobConfig['schedule'])) {
                $cronExpression = $jobConfig['schedule'];
            }
        }
        return $cronExpression;
    }

    /**
     * Clean up scheduled jobs that do not match their cron expression anymore.
     *
     * This can happen when you change the cron expression and flush the cache.
     *
     * @return $this
     */
    private function cleanupScheduleMismatches()
    {
        foreach ($this->invalid as $jobCode => $scheduledAtList) {
            $this->cleanup(
                [
                    'status = ?' => Schedule::STATUS_PENDING,
                    'job_code = ?' => $jobCode,
                    'scheduled_at in (?)' => $scheduledAtList,
                ]
            );
        }

        return $this;
    }

    /**
     * Get CronGroup Configuration Value.
     *
     * @param string $groupId
     * @param string $path
     * @return int
     */
    private function getCronGroupConfigurationValue($groupId, $path)
    {
        return $this->_scopeConfig->getValue(
            'system/cron/' . $groupId . '/' . $path,
            \Magento\Store\Model\ScopeInterface::SCOPE_STORE
        );
    }

    /**
     * Is Group In Filter.
     *
     * @param string $groupId
     * @return bool
     */
    private function isGroupInFilter($groupId): bool
    {
        return !($this->_request->getParam('group') !== null
            && trim($this->_request->getParam('group'), "'") !== $groupId);
    }

    /**
     * Process pending jobs.
     *
     * @param string $groupId
     * @param array $jobsRoot
     * @param int $currentTime
     */
    private function processPendingJobs(string $groupId, array $jobsRoot, int $currentTime): void
    {
        $processedJobs = [];
        $pendingJobs = $this->getPendingSchedules($groupId);
        /** @var Schedule $schedule */
        foreach ($pendingJobs as $schedule) {
            if (isset($processedJobs[$schedule->getJobCode()])) {
                // process only on job per run
                continue;
            }
            $jobConfig = isset($jobsRoot[$schedule->getJobCode()]) ? $jobsRoot[$schedule->getJobCode()] : null;
            if (!$jobConfig) {
                continue;
            }

            $scheduledTime = strtotime($schedule->getScheduledAt());
            if ($scheduledTime > $currentTime) {
                continue;
            }

            try {
                $this->tryRunJob($scheduledTime, $currentTime, $jobConfig, $schedule, $groupId);
                if ($schedule->getStatus() === Schedule::STATUS_SUCCESS) {
                    $processedJobs[$schedule->getJobCode()] = true;
                }
            } catch (CronException $e) {
                $this->logger->warning($e->getMessage());
                continue;
            } catch (\Exception $e) {
                $this->processError($schedule, $e);
            }

            $this->retrier->execute(
                function () use ($schedule) {
                    $schedule->save();
                },
                $schedule->getResource()->getConnection()
            );
        }
    }

    /**
     * Try to acquire lock for cron job and try to run this job.
     *
     * @param int $scheduledTime
     * @param int $currentTime
     * @param string[] $jobConfig
     * @param Schedule $schedule
     * @param string $groupId
     * @throws CronException
     */
    private function tryRunJob($scheduledTime, $currentTime, $jobConfig, $schedule, $groupId)
    {
        // use sha1 to limit length
        // phpcs:ignore Magento2.Security.InsecureFunction
        $lockName = self::LOCK_PREFIX . md5($groupId . '_' . $schedule->getJobCode());

        try {
            for ($retries = self::MAX_RETRIES; $retries > 0; $retries--) {
                if ($this->lockManager->lock($lockName, 0) && $schedule->tryLockJob()) {
                    $this->_runJob($scheduledTime, $currentTime, $jobConfig, $schedule, $groupId);
                    break;
                }
                if ($retries === 1) {
                    throw new CronException(__('Could not acquire lock for cron job: %1', $schedule->getJobCode()));
                }
            }
        } finally {
            $this->lockManager->unlock($lockName);
        }
    }

    /**
     * Process error messages.
     *
     * @param Schedule $schedule
     * @param \Exception $exception
     * @return void
     */
    private function processError(Schedule $schedule, \Exception $exception)
    {
        $schedule->setMessages($exception->getMessage());
        if ($schedule->getStatus() === Schedule::STATUS_ERROR) {
            $this->logger->critical($exception);
        }
        if ($schedule->getStatus() === Schedule::STATUS_MISSED
            && $this->state->getMode() === State::MODE_DEVELOPER
        ) {
            $this->logger->info($schedule->getMessages());
        }
    }

    /**
     * Clean up schedule
     *
     * @param mixed $where
     * @return int
     */
    private function cleanup($where = ''): int
    {
        /** @var \Magento\Cron\Model\ResourceModel\Schedule $scheduleResource */
        $scheduleResource = $this->_scheduleFactory->create()->getResource();

        return (int) $this->retrier->execute(
            function () use ($scheduleResource, $where) {
                return $scheduleResource->getConnection()->delete(
                    $scheduleResource->getTable('cron_schedule'),
                    $where
                );
            },
            $scheduleResource->getConnection()
        );
    }

    /**
     * Set the process title to include the job code and group
     *
     * @param string $jobCode
     * @param string $groupId
     */
    private function setProcessTitle(string $jobCode, string $groupId): void
    {
        if (!isset($this->originalProcessTitle)) {
            $this->originalProcessTitle = PHP_BINARY . ' ' . implode(' ', $this->environment->getServer('argv'));
        }

        if (strpos($this->originalProcessTitle, " --group=$groupId ") !== false) {
            // Group is already shown, so no need to include here in duplicate
            cli_set_process_title($this->originalProcessTitle . " # job: $jobCode");
        } else {
            cli_set_process_title($this->originalProcessTitle . " # group: $groupId, job: $jobCode");
        }
    }
}<|MERGE_RESOLUTION|>--- conflicted
+++ resolved
@@ -365,24 +365,9 @@
             );
         }
 
-<<<<<<< HEAD
-        if (!isset($this->originalProcessTitle)) {
-            $this->originalProcessTitle = PHP_BINARY . ' ' . implode(' ', $this->environment->getServer('argv'));
-        }
-
-        if (strpos($this->originalProcessTitle, " --group=$groupId ") !== false) {
-            // Group is already shown, so no need to include here in duplicate
-            cli_set_process_title($this->originalProcessTitle . " # job: $jobCode");
-        } else {
-            cli_set_process_title($this->originalProcessTitle . " # group: $groupId, job: $jobCode");
-        }
-
-        $schedule->setExecutedAt(strftime('%Y-%m-%d %H:%M:%S', $this->dateTime->gmtTimestamp()));
-=======
         $this->setProcessTitle($jobCode, $groupId);
 
         $schedule->setExecutedAt(date('Y-m-d H:i:s', $this->dateTime->gmtTimestamp()));
->>>>>>> c584355f
         $this->retrier->execute(
             function () use ($schedule) {
                 $schedule->save();
