<?php
/**
 * Copyright © Magento, Inc. All rights reserved.
 * See COPYING.txt for license details.
 */
declare(strict_types=1);

namespace Magento\Cron\Test\Unit\Observer;

use Exception;
use Laminas\Http\PhpEnvironment\Request as Environment;
use Magento\Cron\Model\Config;
use Magento\Cron\Model\DeadlockRetrierInterface;
use Magento\Cron\Model\ResourceModel\Schedule as ScheduleResourceModel;
use Magento\Cron\Model\ResourceModel\Schedule\Collection as ScheduleCollection;
use Magento\Cron\Model\Schedule;
use Magento\Cron\Model\ScheduleFactory;
use Magento\Cron\Observer\ProcessCronQueueObserver;
use Magento\Cron\Test\Unit\Model\CronJobException;
use Magento\Framework\App\CacheInterface;
use Magento\Framework\App\Config\ScopeConfigInterface;
use Magento\Framework\App\Console\Request as ConsoleRequest;
use Magento\Framework\App\ObjectManager;
use Magento\Framework\App\State as AppState;
use Magento\Framework\App\State;
use Magento\Framework\DataObject;
use Magento\Framework\DB\Adapter\AdapterInterface;
use Magento\Framework\Event\ManagerInterface;
use Magento\Framework\Event\Observer;
use Magento\Framework\Exception\LocalizedException;
use Magento\Framework\Lock\LockManagerInterface;
use Magento\Framework\Model\AbstractModel;
use Magento\Framework\Process\PhpExecutableFinderFactory;
use Magento\Framework\Profiler\Driver\Standard\Stat;
use Magento\Framework\Profiler\Driver\Standard\StatFactory;
use Magento\Framework\ShellInterface;
use Magento\Framework\Stdlib\DateTime\DateTime;
use Magento\Store\Model\ScopeInterface;
use PHPUnit\Framework\MockObject\MockObject;
use PHPUnit\Framework\TestCase;
use Psr\Log\LoggerInterface;
use Symfony\Component\Process\PhpExecutableFinder;
use TypeError;

/**
 * @SuppressWarnings(PHPMD.CouplingBetweenObjects)
 * @SuppressWarnings(PHPMD.TooManyFields)
 */
class ProcessCronQueueObserverTest extends TestCase
{
    /**
     * @var ProcessCronQueueObserver
     */
    private $cronQueueObserver;

    /**
     * @var ObjectManager|MockObject
     */
    private $objectManagerMock;

    /**
     * @var CacheInterface|MockObject
     */
    private $cacheMock;

    /**
     * @var Config|MockObject
     */
    private $configMock;

    /**
     * @var ScheduleFactory|MockObject
     */
    private $scheduleFactoryMock;

    /**
     * @var ScopeConfigInterface|MockObject
     */
    private $scopeConfigMock;

    /**
     * @var ConsoleRequest|MockObject
     */
    private $consoleRequestMock;

    /**
     * @var ShellInterface|MockObject
     */
    private $shellMock;

    /**
     * @var ScheduleCollection|MockObject
     */
    private $scheduleCollectionMock;

    /**
     * @var DateTime|MockObject
     */
    private $dateTimeMock;

    /**
     * @var Observer|MockObject
     */
    private $observerMock;

    /**
     * @var LoggerInterface|MockObject
     */
    private $loggerMock;

    /**
     * @var AppState|MockObject
     */
    private $appStateMock;

    /**
     * @var LockManagerInterface|MockObject
     */
    private $lockManagerMock;

    /**
     * @var ScheduleResourceModel|MockObject
     */
    private $scheduleResourceMock;

    /**
     * @var ManagerInterface|MockObject
     */
    private $eventManager;

    /**
     * @var DeadlockRetrierInterface|MockObject
     */
    private $retrierMock;

    /**
     * @var MockObject|Stat
     */
    private $stat;

    /**
     * @var StatFactory|MockObject
     */
    private $statFactory;

    /**
     * @var int
     */
    protected $time = 1501538400;

    /**
     * @inheritdoc
     */
    protected function setUp(): void
    {
        $this->objectManagerMock = $this->getMockBuilder(ObjectManager::class)
            ->disableOriginalConstructor()
            ->getMock();
        $this->cacheMock = $this->getMockForAbstractClass(CacheInterface::class);
        $this->configMock = $this->getMockBuilder(Config::class)
            ->disableOriginalConstructor()
            ->getMock();
        $this->scopeConfigMock = $this->getMockBuilder(
            ScopeConfigInterface::class
        )->disableOriginalConstructor()
            ->getMock();
        $this->scheduleCollectionMock = $this->getMockBuilder(ScheduleCollection::class)
            ->onlyMethods(['addFieldToFilter', 'load', '__wakeup'])->disableOriginalConstructor()
            ->getMock();
        $this->scheduleCollectionMock->expects($this->any())->method('addFieldToFilter')->willReturnSelf();
        $this->scheduleCollectionMock->expects($this->any())->method('load')->willReturnSelf();

        $this->scheduleFactoryMock = $this->getMockBuilder(ScheduleFactory::class)
            ->onlyMethods(['create'])->disableOriginalConstructor()
            ->getMock();
        $this->consoleRequestMock = $this->getMockBuilder(
            ConsoleRequest::class
        )->disableOriginalConstructor()
            ->getMock();
        $this->shellMock = $this->getMockBuilder(ShellInterface::class)
            ->disableOriginalConstructor()
            ->onlyMethods(['execute'])->getMock();
        $this->loggerMock = $this->getMockForAbstractClass(LoggerInterface::class);

        $this->appStateMock = $this->getMockBuilder(AppState::class)
            ->disableOriginalConstructor()
            ->getMock();

        $this->lockManagerMock = $this->getMockBuilder(LockManagerInterface::class)
            ->disableOriginalConstructor()
            ->getMockForAbstractClass();
        $this->lockManagerMock->method('lock')->willReturn(true);
        $this->lockManagerMock->method('unlock')->willReturn(true);

        $this->observerMock = $this->createMock(Observer::class);
        $this->eventManager = $this->createMock(ManagerInterface::class);

        $this->dateTimeMock = $this->getMockBuilder(DateTime::class)
            ->disableOriginalConstructor()
            ->getMock();
        $this->dateTimeMock->expects($this->any())->method('gmtTimestamp')->willReturn($this->time);

        $phpExecutableFinder = $this->createMock(PhpExecutableFinder::class);
        $phpExecutableFinder->expects($this->any())->method('find')->willReturn('php');
        $phpExecutableFinderFactory = $this->createMock(PhpExecutableFinderFactory::class);
        $phpExecutableFinderFactory->expects($this->any())->method('create')->willReturn($phpExecutableFinder);

        $this->scheduleResourceMock = $this->getMockBuilder(ScheduleResourceModel::class)
            ->disableOriginalConstructor()
            ->getMock();

        $this->statFactory = $this->getMockBuilder(StatFactory::class)
            ->onlyMethods(['create'])
            ->disableOriginalConstructor()
            ->getMock();

        $this->stat = $this->getMockBuilder(Stat::class)
            ->disableOriginalConstructor()
            ->getMock();
        $this->statFactory->expects($this->any())->method('create')->willReturn($this->stat);

        $this->retrierMock = $this->getMockForAbstractClass(DeadlockRetrierInterface::class);

        $environmentMock = $this->getMockBuilder(Environment::class)
            ->disableOriginalConstructor()
            ->getMock();
        $environmentMock->expects($this->any())
            ->method('getServer')
            ->with('argv')
            ->willReturn([]);

        $this->cronQueueObserver = new ProcessCronQueueObserver(
            $this->objectManagerMock,
            $this->scheduleFactoryMock,
            $this->cacheMock,
            $this->configMock,
            $this->scopeConfigMock,
            $this->consoleRequestMock,
            $this->shellMock,
            $this->dateTimeMock,
            $phpExecutableFinderFactory,
            $this->loggerMock,
            $this->appStateMock,
            $this->statFactory,
            $this->lockManagerMock,
            $this->eventManager,
            $this->retrierMock,
            $environmentMock
        );
    }

    /**
     * Test case for not existed cron jobs in files but in data base is presented.
     *
     * @return void
     */
    public function testDispatchNoJobConfig(): void
    {
        $this->eventManager->expects($this->never())->method('dispatch');
        $lastRun = $this->time + 10000000;
        $this->cacheMock->expects($this->atLeastOnce())->method('load')->willReturn($lastRun);
        $this->scopeConfigMock->expects($this->atLeastOnce())->method('getValue')->willReturn(0);

        $this->configMock->expects(
            $this->atLeastOnce()
        )->method(
            'getJobs'
        )->willReturn(
            ['test_job1' => ['test_data']]
        );

        $schedule = $this->getMockBuilder(Schedule::class)
            ->addMethods(['getJobCode'])
            ->onlyMethods(['__wakeup'])
            ->disableOriginalConstructor()
            ->getMock();
        $schedule->expects($this->atLeastOnce())
            ->method('getJobCode')
            ->willReturn('not_existed_job_code');

        $this->scheduleCollectionMock->addItem($schedule);

        $scheduleMock = $this->getMockBuilder(
            Schedule::class
        )->disableOriginalConstructor()
            ->getMock();
        $scheduleMock->expects($this->atLeastOnce())
            ->method('getCollection')
            ->willReturn($this->scheduleCollectionMock);
        $this->scheduleFactoryMock->expects($this->atLeastOnce())
            ->method('create')
            ->willReturn($scheduleMock);

        $this->cronQueueObserver->execute($this->observerMock);
    }

    /**
     * Test case checks if some job can't be locked.
     *
     * @return void
     */
    public function testDispatchCanNotLock(): void
    {
        $lastRun = $this->time + 10000000;
        $this->eventManager->expects($this->never())->method('dispatch');
        $this->cacheMock->expects($this->any())->method('load')->willReturn($lastRun);
        $this->scopeConfigMock->expects($this->any())
            ->method('getValue')
            ->willReturnMap(
                [
                    [
                        'system/cron/test_group/schedule_lifetime',
                        ScopeInterface::SCOPE_STORE,
                        null,
                        2 * 24 * 60
                    ],
                ]
            );
        $this->consoleRequestMock->expects($this->any())
            ->method('getParam')->willReturn('test_group');

        $dateScheduledAt = date('Y-m-d H:i:s', $this->time - 86400);
        $schedule = $this->getMockBuilder(Schedule::class)
            ->onlyMethods(['tryLockJob', '__wakeup', 'save', 'getResource'])
            ->addMethods(['getJobCode', 'getScheduledAt', 'setFinishedAt'])->disableOriginalConstructor()
            ->getMock();
        $schedule->expects($this->any())->method('getJobCode')->willReturn('test_job1');
        $schedule->expects($this->atLeastOnce())->method('getScheduledAt')->willReturn($dateScheduledAt);
        $schedule->expects($this->exactly(5))->method('tryLockJob')->willReturn(false);
        $schedule->expects($this->never())->method('setFinishedAt');
        $schedule->expects($this->never())->method('getResource')->willReturn($this->scheduleResourceMock);

        $connectionMock = $this->getMockForAbstractClass(AdapterInterface::class);

        $this->scheduleResourceMock->expects($this->never())
            ->method('getConnection')
            ->willReturn($connectionMock);

        $this->retrierMock->expects($this->never())
            ->method('execute')
            ->willReturnCallback(
                function ($callback) {
                    return $callback();
                }
            );

        $abstractModel = $this->createMock(AbstractModel::class);
        $schedule->expects($this->any())->method('save')->willReturn($abstractModel);
        $this->scheduleCollectionMock->addItem($schedule);

        $this->configMock->expects($this->exactly(2))
            ->method('getJobs')
            ->willReturn(['test_group' => ['test_job1' => ['test_data']]]);

        $scheduleMock = $this->getMockBuilder(Schedule::class)
            ->disableOriginalConstructor()
            ->getMock();
        $scheduleMock->expects($this->any())
            ->method('getCollection')->willReturn($this->scheduleCollectionMock);
        $scheduleMock->expects($this->any())
            ->method('getResource')->willReturn($this->scheduleResourceMock);
        $this->scheduleFactoryMock->expects($this->atLeastOnce())
            ->method('create')
            ->willReturn($scheduleMock);
        $this->loggerMock->expects($this->once())
            ->method('warning')
            ->with('Could not acquire lock for cron job: test_job1');
        $this->cronQueueObserver->execute($this->observerMock);
    }

    /**
     * Test case catch exception if too late for schedule.
     *
     * @return void
     */
    public function testDispatchExceptionTooLate(): void
    {
        $exceptionMessage = 'Cron Job test_job1 is missed at 2017-07-30 15:00:00';
        $jobCode = 'test_job1';
        $scheduleId = 2;

        $lastRun = $this->time + 10000000;
        $this->eventManager->expects($this->never())->method('dispatch');
        $this->cacheMock->expects($this->any())->method('load')->willReturn($lastRun);
        $this->scopeConfigMock->expects($this->any())->method('getValue')->willReturn(0);
        $this->consoleRequestMock->expects($this->any())->method('getParam')->willReturn('test_group');

        $dateScheduledAt = date('Y-m-d H:i:s', $this->time - 86400);
        $schedule = $this->getMockBuilder(Schedule::class)
            ->onlyMethods(['tryLockJob', 'save', '__wakeup', 'getResource', 'getId'])
            ->addMethods(
                [
                    'getJobCode',
                    'getScheduledAt',
                    'setStatus',
                    'setMessages',
                    'getStatus',
                    'getMessages',
                    'getScheduleId'
                ]
            )->disableOriginalConstructor()
            ->getMock();
        $schedule->expects($this->atLeastOnce())->method('getId')->willReturn($scheduleId);
        $schedule->expects($this->atLeastOnce())->method('getJobCode')->willReturn($jobCode);
        $schedule->expects($this->atLeastOnce())->method('getScheduledAt')->willReturn($dateScheduledAt);
        $schedule->expects($this->never())->method('tryLockJob')->willReturn(true);
        $schedule->expects(
            $this->any()
        )->method(
            'setStatus'
        )->with(
            Schedule::STATUS_MISSED
        )->willReturnSelf();
        $schedule->expects($this->once())->method('setMessages')->with($exceptionMessage);
        $schedule->expects($this->never())->method('save');
        $schedule->expects($this->once())->method('getResource')->willReturn($this->scheduleResourceMock);

        $connectionMock = $this->getMockForAbstractClass(AdapterInterface::class);

        $this->scheduleResourceMock->expects($this->once())
            ->method('getConnection')
            ->willReturn($connectionMock);

        $this->scheduleResourceMock->expects($this->once())
            ->method('getTable')
            ->willReturnArgument(0);

        $connectionMock->expects($this->once())
            ->method('update')
            ->with(
                'cron_schedule',
                ['status' => Schedule::STATUS_MISSED, 'messages' => $exceptionMessage],
                ['schedule_id = ?' => $scheduleId, 'status = ?' => Schedule::STATUS_PENDING]
            );

        $this->retrierMock->expects($this->once())
            ->method('execute')
            ->willReturnCallback(
                function ($callback) {
                    $callback();
                    return '1';
                }
            );

        $this->appStateMock->expects($this->once())->method('getMode')->willReturn(State::MODE_DEVELOPER);

        $this->loggerMock->expects($this->once())->method('info')
            ->with('Cron Job test_job1 is missed at 2017-07-30 15:00:00');

        $this->scheduleCollectionMock->addItem($schedule);

        $this->configMock->expects(
            $this->exactly(2)
        )->method(
            'getJobs'
        )->willReturn(
            ['test_group' => ['test_job1' => ['test_data']]]
        );

        $scheduleMock = $this->getMockBuilder(Schedule::class)
            ->disableOriginalConstructor()
            ->getMock();
        $scheduleMock->expects($this->any())
            ->method('getCollection')->willReturn($this->scheduleCollectionMock);
        $scheduleMock->expects($this->any())
            ->method('getResource')->willReturn($this->scheduleResourceMock);
        $this->scheduleFactoryMock->expects($this->atLeastOnce())
            ->method('create')->willReturn($scheduleMock);

        $this->cronQueueObserver->execute($this->observerMock);
    }

    /**
     * Test case catch exception if callback not exist.
     *
     * @return void
     */
    public function testDispatchExceptionNoCallback(): void
    {
        $jobName = 'test_job1';
        $exceptionMessage = 'No callbacks found for cron job ' . $jobName;
        $exception = new Exception($exceptionMessage);

        $this->eventManager->expects($this->never())->method('dispatch');

        $dateScheduledAt = date('Y-m-d H:i:s', $this->time - 86400);
        $schedule = $this->getMockBuilder(Schedule::class)
            ->onlyMethods(['tryLockJob', 'save', '__wakeup', 'getResource'])
            ->addMethods(['getJobCode', 'getScheduledAt', 'setStatus', 'setMessages', 'getStatus'])
            ->disableOriginalConstructor()
            ->getMock();
        $schedule->expects($this->any())->method('getJobCode')->willReturn('test_job1');
        $schedule->expects($this->once())->method('getScheduledAt')->willReturn($dateScheduledAt);
        $schedule->expects($this->once())->method('tryLockJob')->willReturn(true);
        $schedule->expects(
            $this->once()
        )->method(
            'setStatus'
        )->with(
            Schedule::STATUS_ERROR
        )->willReturnSelf();
        $schedule->expects($this->once())->method('setMessages')->with($exceptionMessage);
        $schedule->expects($this->any())->method('getStatus')->willReturn(Schedule::STATUS_ERROR);
        $schedule->expects($this->once())->method('save');
        $schedule->expects($this->once())->method('getResource')->willReturn($this->scheduleResourceMock);
        $connectionMock = $this->getMockForAbstractClass(AdapterInterface::class);

        $this->scheduleResourceMock->expects($this->once())
            ->method('getConnection')
            ->willReturn($connectionMock);

        $this->retrierMock->expects($this->once())
            ->method('execute')
            ->willReturnCallback(
                function ($callback) {
                    return $callback();
                }
            );
        $this->consoleRequestMock->expects($this->any())
            ->method('getParam')->willReturn('test_group');
        $this->scheduleCollectionMock->addItem($schedule);

        $this->loggerMock->expects($this->once())->method('critical')->with($exception);

        $jobConfig = ['test_group' => [$jobName => ['instance' => 'Some_Class']]];

        $this->configMock->expects($this->exactly(2))
            ->method('getJobs')->willReturn($jobConfig);

        $lastRun = $this->time + 10000000;
        $this->cacheMock->expects($this->any())->method('load')->willReturn($lastRun);

        $this->scopeConfigMock->expects($this->any())
            ->method('getValue')
            ->willReturn($this->time + 86400);

        $scheduleMock = $this->getMockBuilder(
            Schedule::class
        )->disableOriginalConstructor()->getMock();
        $scheduleMock->expects($this->any())->method('getCollection')->willReturn($this->scheduleCollectionMock);
        $scheduleMock->expects($this->any())->method('getResource')->willReturn($this->scheduleResourceMock);
        $this->scheduleFactoryMock->expects($this->once())->method('create')->willReturn($scheduleMock);

        $scheduleMock = $this->getMockBuilder(Schedule::class)
            ->disableOriginalConstructor()
            ->getMock();
        $scheduleMock->expects($this->any())
            ->method('getCollection')->willReturn($this->scheduleCollectionMock);
        $scheduleMock->expects($this->any())
            ->method('getResource')->willReturn($this->scheduleResourceMock);
        $this->scheduleFactoryMock->expects($this->once())
            ->method('create')->willReturn($scheduleMock);

        $this->cronQueueObserver->execute($this->observerMock);
    }

    /**
     * Test case catch exception if callback is not callable or throws exception.
     *
     * @param string $cronJobType
     * @param mixed $cronJobObject
     * @param string $exceptionMessage
     * @param int $saveCalls
     * @param int $dispatchCalls
     * @param Exception $exception
     *
     * @return void
     * @dataProvider dispatchExceptionInCallbackDataProvider
     */
    public function testDispatchExceptionInCallback(
        $cronJobType,
        $cronJobObject,
        $exceptionMessage,
        $saveCalls,
        $dispatchCalls,
        $exception
    ): void {
        $jobConfig = [
            'test_group' => [
                'test_job1' => ['instance' => $cronJobType, 'method' => 'execute']
            ],
        ];

        $this->eventManager->expects($this->exactly($dispatchCalls))
            ->method('dispatch')
            ->with('cron_job_run', ['job_name' => 'cron/test_group/test_job1']);
        $this->consoleRequestMock->expects($this->any())
            ->method('getParam')->willReturn('test_group');

        $dateScheduledAt = date('Y-m-d H:i:s', $this->time - 86400);
        $schedule = $this->getMockBuilder(Schedule::class)
            ->onlyMethods(['tryLockJob', 'save', '__wakeup', 'getResource'])
            ->addMethods(['getJobCode', 'getScheduledAt', 'setStatus', 'setMessages', 'getStatus'])
            ->disableOriginalConstructor()
            ->getMock();
        $schedule->expects($this->any())->method('getJobCode')->willReturn('test_job1');
        $schedule->expects($this->once())->method('getScheduledAt')->willReturn($dateScheduledAt);
        $schedule->expects($this->once())->method('tryLockJob')->willReturn(true);
        $schedule->expects($this->once())
            ->method('setStatus')
            ->with(Schedule::STATUS_ERROR)->willReturnSelf();
        $schedule->expects($this->once())->method('setMessages')->with($exceptionMessage);
        $schedule->expects($this->any())->method('getStatus')->willReturn(Schedule::STATUS_ERROR);
        $schedule->expects($this->exactly($saveCalls))->method('save');
        $schedule->expects($this->exactly($saveCalls))->method('getResource')->willReturn($this->scheduleResourceMock);

        $connectionMock = $this->getMockForAbstractClass(AdapterInterface::class);

        $this->scheduleResourceMock->expects($this->exactly($saveCalls))
            ->method('getConnection')
            ->willReturn($connectionMock);

        $this->retrierMock->expects($this->exactly($saveCalls))
            ->method('execute')
            ->willReturnCallback(
                function ($callback) {
                    return $callback();
                }
            );

        $this->loggerMock->expects($this->once())->method('critical')->with($exception);

        $this->scheduleCollectionMock->addItem($schedule);

        $this->configMock->expects($this->exactly(2))->method('getJobs')->willReturn($jobConfig);

        $lastRun = $this->time + 10000000;
        $this->cacheMock->expects($this->any())->method('load')->willReturn($lastRun);
        $this->scopeConfigMock->expects($this->any())
            ->method('getValue')
            ->willReturn($this->time + 86400);

        $scheduleMock = $this->getMockBuilder(Schedule::class)
            ->disableOriginalConstructor()
            ->getMock();
        $scheduleMock->expects($this->any())
            ->method('getCollection')->willReturn($this->scheduleCollectionMock);
        $scheduleMock->expects($this->any())
            ->method('getResource')->willReturn($this->scheduleResourceMock);
        $this->scheduleFactoryMock->expects($this->once())
            ->method('create')->willReturn($scheduleMock);
        $this->objectManagerMock
            ->expects($this->once())
            ->method('create')
            ->with($cronJobType)
            ->willReturn($cronJobObject);

        $this->cronQueueObserver->execute($this->observerMock);
    }

    /**
     * @return array
     */
    public static function dispatchExceptionInCallbackDataProvider(): array
    {
        $throwable = new TypeError('Description of TypeError');
        return [
            'non-callable callback' => [
                'Not_Existed_Class',
                '',
                'Invalid callback: Not_Existed_Class::execute can\'t be called',
                1,
                0,
                new Exception('Invalid callback: Not_Existed_Class::execute can\'t be called')
            ],
            'exception in execution' => [
                'CronJobException',
                new CronJobException(),
                'Test exception',
                2,
                1,
                new Exception('Test exception')
            ],
            'throwable in execution' => [
                'CronJobException',
                new CronJobException(
                    $throwable
                ),
                'Error when running a cron job: Description of TypeError',
                2,
                1,
                new \RuntimeException(
                    'Error when running a cron job: Description of TypeError',
                    0,
                    $throwable
                )
            ],
        ];
    }

    /**
     * Test case, successfully run job.
     *
     * @return void
     * @SuppressWarnings(PHPMD.ExcessiveMethodLength)
     */
    public function testDispatchRunJob(): void
    {
        $jobConfig = [
            'test_group' => ['test_job1' => ['instance' => 'CronJob', 'method' => 'execute']]
        ];
        $this->consoleRequestMock->expects($this->any())->method('getParam')->willReturn('test_group');

        $this->eventManager->expects($this->once())
            ->method('dispatch')
            ->with('cron_job_run', ['job_name' => 'cron/test_group/test_job1']);

        $dateScheduledAt = date('Y-m-d H:i:s', $this->time - 86400);
        $addScheduleMethods = [
            'getJobCode',
            'getScheduledAt',
            'setStatus',
            'setMessages',
            'setExecutedAt',
            'setFinishedAt'
        ];
        $scheduleMethods = [
            'tryLockJob',
            'save',
            '__wakeup',
            'getResource'
        ];
        /** @var Schedule|MockObject $schedule */
        $schedule = $this->getMockBuilder(
            Schedule::class
        )->addMethods(
            $addScheduleMethods
        )->onlyMethods(
            $scheduleMethods
        )->disableOriginalConstructor()
            ->getMock();
        $schedule->expects($this->any())->method('getJobCode')->willReturn('test_job1');
        $schedule->expects($this->atLeastOnce())->method('getScheduledAt')->willReturn($dateScheduledAt);
        $schedule->expects($this->atLeastOnce())->method('tryLockJob')->willReturn(true);
        $schedule->expects($this->any())->method('setFinishedAt')->willReturnSelf();
        $schedule->expects($this->exactly(2))->method('getResource')->willReturn($this->scheduleResourceMock);

        $connectionMock = $this->getMockForAbstractClass(AdapterInterface::class);

        $this->scheduleResourceMock->expects($this->exactly(2))
            ->method('getConnection')
            ->willReturn($connectionMock);

        $this->retrierMock->expects($this->exactly(2))
            ->method('execute')
            ->willReturnCallback(
                function ($callback) {
                    return $callback();
                }
            );

        // cron start to execute some job
        $schedule->expects($this->any())->method('setExecutedAt')->willReturnSelf();
        $schedule->expects($this->atLeastOnce())->method('save');

        // cron end execute some job
        $schedule->expects(
            $this->atLeastOnce()
        )->method(
            'setStatus'
        )->with(
            Schedule::STATUS_SUCCESS
        )->willReturnSelf();

        $schedule->method('save');

        $this->scheduleCollectionMock->addItem($schedule);

        $this->configMock->expects($this->exactly(2))->method('getJobs')->willReturn($jobConfig);

        $lastRun = $this->time + 10000000;
        $this->cacheMock->expects($this->any())->method('load')->willReturn($lastRun);
        $this->scopeConfigMock->expects($this->any())
            ->method('getValue')
            ->willReturn($this->time + 86400);

        $scheduleMock = $this->getMockBuilder(
            Schedule::class
        )->disableOriginalConstructor()
            ->getMock();
        $scheduleMock->expects($this->any())
            ->method('getCollection')->willReturn($this->scheduleCollectionMock);
        $scheduleMock->expects($this->any())
            ->method('getResource')->willReturn($this->scheduleResourceMock);
        $this->scheduleFactoryMock->expects($this->once())
            ->method('create')->willReturn($scheduleMock);

        $testCronJob = $this->getMockBuilder(\stdClass::class)
            ->addMethods(['execute'])->getMock();
        $testCronJob->expects($this->atLeastOnce())->method('execute')->with($schedule);

        $this->objectManagerMock->expects($this->once())
            ->method('create')
            ->with('CronJob')
            ->willReturn($testCronJob);

        $this->cronQueueObserver->execute($this->observerMock);
    }

    /**
     * Testing _generate(), iterate over saved cron jobs.
     *
     * @return void
     */
    public function testDispatchNotGenerate(): void
    {
        $jobConfig = [
            'test_group' => ['test_job1' => ['instance' => 'CronJob', 'method' => 'execute']]
        ];

        $this->eventManager->expects($this->never())->method('dispatch');
        $this->configMock
            ->method('getJobs')
            ->willReturnOnConsecutiveCalls($jobConfig, ['test_group' => []], $jobConfig, $jobConfig);
        $this->consoleRequestMock->expects($this->any())
            ->method('getParam')->willReturn('test_group');
        $this->cacheMock
            ->method('load')
<<<<<<< HEAD
            ->willReturnCallback(fn($param) => match ([$param]) {
                [ProcessCronQueueObserver::CACHE_KEY_LAST_HISTORY_CLEANUP_AT . 'test_group'] => $this->time + 10000000,
                [ProcessCronQueueObserver::CACHE_KEY_LAST_SCHEDULE_GENERATE_AT . 'test_group'] => $this->time - 10000000
            });
=======
            ->willReturnCallback(
                function ($arg) {
                    if ($arg === ProcessCronQueueObserver::CACHE_KEY_LAST_HISTORY_CLEANUP_AT . 'test_group') {
                        return $this->time + 10000000;
                    } elseif ($arg === ProcessCronQueueObserver::CACHE_KEY_LAST_SCHEDULE_GENERATE_AT . 'test_group') {
                        return $this->time - 10000000;
                    }
                }
            );
>>>>>>> d5d858ec

        $this->scopeConfigMock->expects($this->any())->method('getValue')->willReturn(0);

        $schedule = $this->getMockBuilder(Schedule::class)
            ->onlyMethods(['__wakeup'])
            ->addMethods(['getJobCode', 'getScheduledAt'])
            ->disableOriginalConstructor()
            ->getMock();
        $schedule->expects($this->any())->method('getJobCode')->willReturn('job_code1');
        $schedule->expects($this->once())->method('getScheduledAt')->willReturn('* * * * *');

        $this->scheduleCollectionMock->addItem(new DataObject());
        $this->scheduleCollectionMock->addItem($schedule);

        $this->cacheMock->expects($this->any())->method('save');

        $scheduleMock = $this->getMockBuilder(
            Schedule::class
        )->disableOriginalConstructor()
            ->getMock();
        $scheduleMock->expects($this->any())
            ->method('getCollection')->willReturn($this->scheduleCollectionMock);
        $this->scheduleFactoryMock->expects($this->any())->method('create')->willReturn($scheduleMock);

        $this->scheduleFactoryMock->expects($this->any())->method('create')->willReturn($schedule);

        $this->cronQueueObserver->execute($this->observerMock);
    }

    /**
     * Testing _generate(), iterate over saved cron jobs and generate jobs.
     *
     * @return void
     */
    public function testDispatchGenerate(): void
    {
        $jobConfig = [
            'default' => [
                'test_job1' => [
                    'instance' => 'CronJob',
                    'method' => 'execute'
                ],
            ],
        ];

        $jobs = [
            'default' => [
                'job1' => ['config_path' => 'test/path'],
                'job2' => ['schedule' => ''],
                'job3' => ['schedule' => '* * * * *']
            ],
        ];
        $this->eventManager->expects($this->never())->method('dispatch');
        $this->configMock
            ->method('getJobs')
            ->willReturnOnConsecutiveCalls($jobConfig, $jobs, $jobs, $jobs);
        $this->consoleRequestMock->expects($this->any())->method('getParam')->willReturn('default');
        $this->cacheMock
            ->method('load')
<<<<<<< HEAD
            ->willReturnCallback(fn($param) => match ([$param]) {
                [ProcessCronQueueObserver::CACHE_KEY_LAST_HISTORY_CLEANUP_AT . 'default'] => $this->time + 10000000,
                [ProcessCronQueueObserver::CACHE_KEY_LAST_SCHEDULE_GENERATE_AT . 'default'] => $this->time - 10000000
            });
=======
            ->willReturnCallback(
                function ($arg) {
                    if ($arg === ProcessCronQueueObserver::CACHE_KEY_LAST_HISTORY_CLEANUP_AT . 'default') {
                        return $this->time + 10000000;
                    } elseif ($arg === ProcessCronQueueObserver::CACHE_KEY_LAST_SCHEDULE_GENERATE_AT . 'default') {
                        return $this->time - 10000000;
                    }
                }
            );
>>>>>>> d5d858ec

        $this->scopeConfigMock->expects($this->any())->method('getValue')->willReturnMap(
            [
                [
                    'system/cron/default/schedule_generate_every',
                    ScopeInterface::SCOPE_STORE,
                    null,
                    0
                ],
                [
                    'system/cron/default/schedule_ahead_for',
                    ScopeInterface::SCOPE_STORE,
                    null,
                    2
                ]
            ]
        );

        $schedule = $this->getMockBuilder(Schedule::class)
            ->onlyMethods(['save', 'trySchedule', 'getCollection', 'getResource'])
            ->addMethods(['getJobCode', 'getScheduledAt', 'unsScheduleId'])
            ->disableOriginalConstructor()
            ->getMock();
        $schedule->expects($this->any())->method('getJobCode')->willReturn('job_code1');
        $schedule->expects($this->once())->method('getScheduledAt')->willReturn('* * * * *');
        $schedule->expects($this->any())->method('unsScheduleId')->willReturnSelf();
        $schedule->expects($this->any())->method('trySchedule')->willReturnSelf();
        $schedule->expects($this->any())->method('getCollection')->willReturn($this->scheduleCollectionMock);
        $schedule->expects($this->atLeastOnce())->method('save')->willReturnSelf();
        $schedule->expects($this->any())->method('getResource')->willReturn($this->scheduleResourceMock);

        $this->scheduleCollectionMock->addItem(new DataObject());
        $this->scheduleCollectionMock->addItem($schedule);

        $this->cacheMock->expects($this->any())->method('save');

        $this->scheduleFactoryMock->expects($this->any())->method('create')->willReturn($schedule);

        $this->cronQueueObserver->execute($this->observerMock);
    }

    /**
     * Test case without saved cron jobs in data base.
     *
     * @return void
     */
    public function testDispatchCleanup(): void
    {
        $jobConfig = [
            'test_group' => ['test_job1' => ['instance' => 'CronJob', 'method' => 'execute']]
        ];

        $this->eventManager->expects($this->never())->method('dispatch');
        $dateExecutedAt = date('Y-m-d H:i:s', $this->time - 86400);
        $schedule = $this->getMockBuilder(Schedule::class)
            ->disableOriginalConstructor()
            ->onlyMethods(['delete', '__wakeup'])
            ->addMethods(['getExecutedAt', 'getStatus'])->getMock();
        $schedule->expects($this->any())->method('getExecutedAt')->willReturn($dateExecutedAt);
        $schedule->expects($this->any())->method('getStatus')->willReturn('success');
        $this->consoleRequestMock->expects($this->any())
            ->method('getParam')->willReturn('test_group');
        $this->scheduleCollectionMock->addItem($schedule);

        $this->configMock->expects($this->atLeastOnce())->method('getJobs')->willReturn($jobConfig);

        $this->cacheMock
            ->method('load')
            ->willReturnOnConsecutiveCalls($this->time + 10000000, $this->time - 10000000);

        $this->scopeConfigMock->expects($this->any())
            ->method('getValue')->willReturn(0);

        $scheduleMock = $this->getMockBuilder(
            Schedule::class
        )->disableOriginalConstructor()
            ->getMock();
        $scheduleMock->expects($this->any())
            ->method('getCollection')->willReturn($this->scheduleCollectionMock);
        $this->scheduleFactoryMock
            ->method('create')
            ->willReturn($scheduleMock);

        $collection = $this->getMockBuilder(ScheduleCollection::class)
            ->onlyMethods(['addFieldToFilter', 'load', '__wakeup'])
            ->disableOriginalConstructor()
            ->getMock();
        $collection->expects($this->any())
            ->method('addFieldToFilter')->willReturnSelf();
        $collection->expects($this->any())
            ->method('load')->willReturnSelf();
        $collection->addItem($schedule);

        $scheduleMock = $this->getMockBuilder(Schedule::class)
            ->onlyMethods(['getCollection', 'getResource'])
            ->disableOriginalConstructor()
            ->getMock();
        $scheduleMock->expects($this->any())
            ->method('getCollection')->willReturn($collection);
        $scheduleMock->expects($this->any())
            ->method('getResource')->willReturn($this->scheduleResourceMock);
        $this->scheduleFactoryMock->expects($this->any())
            ->method('create')->willReturn($scheduleMock);

        $this->cronQueueObserver->execute($this->observerMock);
    }

    /**
     * @return void
     */
    public function testMissedJobsCleanedInTime(): void
    {
        $tableName = 'cron_schedule';

        $this->eventManager->expects($this->never())->method('dispatch');

        /* 1. Initialize dependencies of _cleanup() method which is called first */
        $scheduleMock = $this->getMockBuilder(
            Schedule::class
        )->disableOriginalConstructor()
            ->getMock();
        $scheduleMock->expects($this->any())
            ->method('getCollection')->willReturn($this->scheduleCollectionMock);

        /* 2. Initialize dependencies of _generate() method which is called second */
        $jobConfig = [
            'test_group' => ['test_job1' => ['instance' => 'CronJob', 'method' => 'execute']]
        ];
        //get configuration value CACHE_KEY_LAST_HISTORY_CLEANUP_AT in the "_generate()"
        $this->cacheMock
            ->method('load')
            ->willReturnOnConsecutiveCalls($this->time - 10000000, $this->time + 10000000);
        $this->scheduleFactoryMock
            ->method('create')
            ->willReturn($scheduleMock);

        $this->configMock->expects($this->atLeastOnce())
            ->method('getJobs')->willReturn($jobConfig);

        $this->scopeConfigMock->expects($this->any())
            ->method('getValue')
            ->willReturnMap(
                [
                    ['system/cron/test_group/use_separate_process', 0],
                    ['system/cron/test_group/history_cleanup_every', 10],
                    ['system/cron/test_group/schedule_lifetime', 2 * 24 * 60],
                    ['system/cron/test_group/history_success_lifetime', 0],
                    ['system/cron/test_group/history_failure_lifetime', 0],
                    ['system/cron/test_group/schedule_generate_every', 0]
                ]
            );

        $this->scheduleCollectionMock->expects($this->any())->method('addFieldToFilter')->willReturnSelf();
        $this->scheduleCollectionMock->expects($this->any())->method('load')->willReturnSelf();

        $scheduleMock->expects($this->any())->method('getCollection')->willReturn($this->scheduleCollectionMock);
        $scheduleMock->expects($this->exactly(10))->method('getResource')->willReturn($this->scheduleResourceMock);
        $this->scheduleFactoryMock->expects($this->exactly(11))->method('create')->willReturn($scheduleMock);

        $connectionMock = $this->prepareConnectionMock($tableName);

        $this->scheduleResourceMock->expects($this->exactly(6))
            ->method('getTable')
            ->with($tableName)
            ->willReturn($tableName);
        $this->scheduleResourceMock->expects($this->exactly(15))
            ->method('getConnection')
            ->willReturn($connectionMock);

        $this->retrierMock->expects($this->exactly(5))
            ->method('execute')
            ->willReturnCallback(
                function ($callback) {
                    return $callback();
                }
            );

        $this->cronQueueObserver->execute($this->observerMock);
    }

    /**
     * @param string $tableName
     *
     * @return AdapterInterface|MockObject
     * @SuppressWarnings(PHPMD.CyclomaticComplexity)
     */
    private function prepareConnectionMock(string $tableName): AdapterInterface
    {
        $connectionMock = $this->getMockForAbstractClass(AdapterInterface::class);

        $connectionMock->expects($this->exactly(5))
            ->method('delete')
            ->willReturnCallback(
                function ($arg1, $arg2) use ($tableName) {
                    if ($arg1== $tableName &&
                        $arg2 === ['status = ?' => 'pending', 'job_code in (?)' => ['test_job1']]
                    ) {
                        return 1;
                    } elseif ($arg1== $tableName &&
                        $arg2 === ['status = ?' => 'success', 'job_code in (?)' => ['test_job1'],
                            'scheduled_at < ?' => null]
                    ) {
                        return 1;
                    } elseif ($arg1== $tableName &&
                        $arg2 === ['status = ?' => 'missed',
                            'job_code in (?)' => ['test_job1'], 'scheduled_at < ?' => null]
                    ) {
                        return 1;
                    } elseif ($arg1== $tableName &&
                        $arg2 === ['status = ?' => 'error',
                            'job_code in (?)' => ['test_job1'], 'scheduled_at < ?' => null]
                    ) {
                        return 1;
                    } elseif ($arg1== $tableName && $arg1== $tableName &&
                        $arg2 === ['status = ?' => 'pending', 'job_code in (?)' => ['test_job1'],
                            'scheduled_at < ?' => null]
                    ) {
                        return 1;
                    }
                }
            );

        $connectionMock->expects($this->any())
            ->method('quoteInto')
            ->willReturnCallback(
                function ($arg1, $arg2) {
                    if ($arg1 === 'status = ?' && $arg2 === Schedule::STATUS_RUNNING) {
                        return "status = 'running'";
                    } elseif ($arg1 === 'job_code IN (?)' && $arg2 === ['test_job1']) {
                        return "job_code IN ('test_job1')";
                    }
                }
            );

        $connectionMock->expects($this->once())
            ->method('update')
            ->with(
                $tableName,
                ['status' => 'error', 'messages' => 'Time out'],
                [
                    "status = 'running'",
                    "job_code IN ('test_job1')",
                    'scheduled_at < UTC_TIMESTAMP() - INTERVAL 1 DAY'
                ]
            )
            ->willReturn(0);

        return $connectionMock;
    }
}<|MERGE_RESOLUTION|>--- conflicted
+++ resolved
@@ -816,12 +816,6 @@
             ->method('getParam')->willReturn('test_group');
         $this->cacheMock
             ->method('load')
-<<<<<<< HEAD
-            ->willReturnCallback(fn($param) => match ([$param]) {
-                [ProcessCronQueueObserver::CACHE_KEY_LAST_HISTORY_CLEANUP_AT . 'test_group'] => $this->time + 10000000,
-                [ProcessCronQueueObserver::CACHE_KEY_LAST_SCHEDULE_GENERATE_AT . 'test_group'] => $this->time - 10000000
-            });
-=======
             ->willReturnCallback(
                 function ($arg) {
                     if ($arg === ProcessCronQueueObserver::CACHE_KEY_LAST_HISTORY_CLEANUP_AT . 'test_group') {
@@ -831,7 +825,6 @@
                     }
                 }
             );
->>>>>>> d5d858ec
 
         $this->scopeConfigMock->expects($this->any())->method('getValue')->willReturn(0);
 
@@ -891,12 +884,6 @@
         $this->consoleRequestMock->expects($this->any())->method('getParam')->willReturn('default');
         $this->cacheMock
             ->method('load')
-<<<<<<< HEAD
-            ->willReturnCallback(fn($param) => match ([$param]) {
-                [ProcessCronQueueObserver::CACHE_KEY_LAST_HISTORY_CLEANUP_AT . 'default'] => $this->time + 10000000,
-                [ProcessCronQueueObserver::CACHE_KEY_LAST_SCHEDULE_GENERATE_AT . 'default'] => $this->time - 10000000
-            });
-=======
             ->willReturnCallback(
                 function ($arg) {
                     if ($arg === ProcessCronQueueObserver::CACHE_KEY_LAST_HISTORY_CLEANUP_AT . 'default') {
@@ -906,7 +893,6 @@
                     }
                 }
             );
->>>>>>> d5d858ec
 
         $this->scopeConfigMock->expects($this->any())->method('getValue')->willReturnMap(
             [
