--- conflicted
+++ resolved
@@ -706,7 +706,7 @@
             ->with('cron_job_run', ['job_name' => 'cron/test_group/test_job1']);
 
         $dateScheduledAt = date('Y-m-d H:i:s', $this->time - 86400);
-        $addScheduleMethods = [
+        $scheduleMethods = [
             'getJobCode',
             'getScheduledAt',
             'setStatus',
@@ -816,7 +816,6 @@
             ->method('getParam')->willReturn('test_group');
         $this->cacheMock
             ->method('load')
-<<<<<<< HEAD
             ->willReturnCallback(
                 function ($arg) {
                     if ($arg === ProcessCronQueueObserver::CACHE_KEY_LAST_HISTORY_CLEANUP_AT . 'test_group') {
@@ -826,12 +825,6 @@
                     }
                 }
             );
-=======
-            ->willReturnCallback(fn($param) => match ([$param]) {
-                [ProcessCronQueueObserver::CACHE_KEY_LAST_HISTORY_CLEANUP_AT . 'test_group'] => $this->time + 10000000,
-                [ProcessCronQueueObserver::CACHE_KEY_LAST_SCHEDULE_GENERATE_AT . 'test_group'] => $this->time - 10000000
-            });
->>>>>>> 0409a064
 
         $this->scopeConfigMock->expects($this->any())->method('getValue')->willReturn(0);
 
@@ -891,7 +884,6 @@
         $this->consoleRequestMock->expects($this->any())->method('getParam')->willReturn('default');
         $this->cacheMock
             ->method('load')
-<<<<<<< HEAD
             ->willReturnCallback(
                 function ($arg) {
                     if ($arg === ProcessCronQueueObserver::CACHE_KEY_LAST_HISTORY_CLEANUP_AT . 'default') {
@@ -901,12 +893,6 @@
                     }
                 }
             );
-=======
-            ->willReturnCallback(fn($param) => match ([$param]) {
-                [ProcessCronQueueObserver::CACHE_KEY_LAST_HISTORY_CLEANUP_AT . 'default'] => $this->time + 10000000,
-                [ProcessCronQueueObserver::CACHE_KEY_LAST_SCHEDULE_GENERATE_AT . 'default'] => $this->time - 10000000
-            });
->>>>>>> 0409a064
 
         $this->scopeConfigMock->expects($this->any())->method('getValue')->willReturnMap(
             [
