<?php
/**
 * Copyright © 2016 Magento. All rights reserved.
 * See COPYING.txt for license details.
 */
namespace Magento\Cron\Test\Unit\Observer;

use Magento\Cron\Model\Schedule;
use Magento\Cron\Observer\ProcessCronQueueObserver as ProcessCronQueueObserver;
use Magento\Framework\App\State;

/**
 * Class \Magento\Cron\Test\Unit\Model\ObserverTest
 * @SuppressWarnings(PHPMD.CouplingBetweenObjects)
 */
class ProcessCronQueueObserverTest extends \PHPUnit_Framework_TestCase
{
    /**
     * @var ProcessCronQueueObserver
     */
    protected $_observer;

    /**
     * @var \Magento\Framework\App\ObjectManager|\PHPUnit_Framework_MockObject_MockObject
     */
    protected $_objectManager;

    /**
     * @var \PHPUnit_Framework_MockObject_MockObject
     */
    protected $_cache;

    /**
     * @var \Magento\Cron\Model\Config|\PHPUnit_Framework_MockObject_MockObject
     */
    protected $_config;

    /**
     * @var \Magento\Cron\Model\ScheduleFactory
     */
    protected $_scheduleFactory;

    /**
     * @var \Magento\Framework\App\Config\ScopeConfigInterface|\PHPUnit_Framework_MockObject_MockObject
     */
    protected $_scopeConfig;

    /**
     * @var \Magento\Framework\App\Console\Request|\PHPUnit_Framework_MockObject_MockObject
     */
    protected $_request;

    /**
     * @var \Magento\Framework\ShellInterface|\PHPUnit_Framework_MockObject_MockObject
     */
    protected $_shell;

    /** @var \Magento\Cron\Model\ResourceModel\Schedule\Collection|\PHPUnit_Framework_MockObject_MockObject */
    protected $_collection;

    /**
     * @var \Magento\Cron\Model\Groups\Config\Data
     */
    protected $_cronGroupConfig;

    /**
     * @var \Magento\Framework\Stdlib\DateTime\TimezoneInterface
     */
    protected $timezone;

    /**
     * @var \Magento\Framework\Event\Observer
     */
    protected $observer;

    /**
     * @var \Psr\Log\LoggerInterface|\PHPUnit_Framework_MockObject_MockObject
     */
    protected $loggerMock;

    /**
     * @var \Magento\Framework\App\State|\PHPUnit_Framework_MockObject_MockObject
     */
    protected $appStateMock;

    /**
     * Prepare parameters
     */
    protected function setUp()
    {
        $this->_objectManager = $this->getMockBuilder(
            \Magento\Framework\App\ObjectManager::class
        )->disableOriginalConstructor()->getMock();
        $this->_cache = $this->getMock(\Magento\Framework\App\CacheInterface::class);
        $this->_config = $this->getMockBuilder(
            \Magento\Cron\Model\Config::class
        )->disableOriginalConstructor()->getMock();
        $this->_scopeConfig = $this->getMockBuilder(
            \Magento\Framework\App\Config\ScopeConfigInterface::class
        )->disableOriginalConstructor()->getMock();
        $this->_collection = $this->getMockBuilder(
            \Magento\Cron\Model\ResourceModel\Schedule\Collection::class
        )->setMethods(
            ['addFieldToFilter', 'load', '__wakeup']
        )->disableOriginalConstructor()->getMock();
        $this->_collection->expects($this->any())->method('addFieldToFilter')->will($this->returnSelf());
        $this->_collection->expects($this->any())->method('load')->will($this->returnSelf());
        $this->_scheduleFactory = $this->getMockBuilder(
            \Magento\Cron\Model\ScheduleFactory::class
        )->setMethods(
            ['create']
        )->disableOriginalConstructor()->getMock();
        $this->_request = $this->getMockBuilder(
            \Magento\Framework\App\Console\Request::class
        )->disableOriginalConstructor()->getMock();
        $this->_shell = $this->getMockBuilder(
            \Magento\Framework\ShellInterface::class
        )->disableOriginalConstructor()->setMethods(
            ['execute']
        )->getMock();
        $this->loggerMock = $this->getMock(\Psr\Log\LoggerInterface::class);

        $this->appStateMock = $this->getMockBuilder(\Magento\Framework\App\State::class)
            ->disableOriginalConstructor()
            ->getMock();

        $this->observer = $this->getMock(\Magento\Framework\Event\Observer::class, [], [], '', false);

        $this->timezone = $this->getMock(\Magento\Framework\Stdlib\DateTime\TimezoneInterface::class);
        $this->timezone->expects($this->any())->method('scopeTimeStamp')->will($this->returnValue(time()));

        $phpExecutableFinder = $this->getMock(\Symfony\Component\Process\PhpExecutableFinder::class, [], [], '', false);
        $phpExecutableFinder->expects($this->any())->method('find')->willReturn('php');
        $phpExecutableFinderFactory = $this->getMock(
            \Magento\Framework\Process\PhpExecutableFinderFactory::class,
            [],
            [],
            '',
            false
        );
        $phpExecutableFinderFactory->expects($this->any())->method('create')->willReturn($phpExecutableFinder);

        $this->_observer = new ProcessCronQueueObserver(
            $this->_objectManager,
            $this->_scheduleFactory,
            $this->_cache,
            $this->_config,
            $this->_scopeConfig,
            $this->_request,
            $this->_shell,
            $this->timezone,
            $phpExecutableFinderFactory,
            $this->loggerMock,
            $this->appStateMock
        );
    }

    /**
     * Test case without saved cron jobs in data base
     */
    public function testDispatchNoPendingJobs()
    {
        $lastRun = time() + 10000000;
        $this->_cache->expects($this->any())->method('load')->will($this->returnValue($lastRun));
        $this->_scopeConfig->expects($this->any())->method('getValue')->will($this->returnValue(0));

        $this->_config->expects($this->once())->method('getJobs')->will($this->returnValue([]));

        $scheduleMock = $this->getMockBuilder(
            \Magento\Cron\Model\Schedule::class
        )->disableOriginalConstructor()->getMock();
        $scheduleMock->expects($this->any())->method('getCollection')->will($this->returnValue($this->_collection));
        $this->_scheduleFactory->expects($this->once())->method('create')->will($this->returnValue($scheduleMock));

        $this->_observer->execute($this->observer);
    }

    /**
     * Test case for not existed cron jobs in files but in data base is presented
     */
    public function testDispatchNoJobConfig()
    {
        $lastRun = time() + 10000000;
        $this->_cache->expects($this->any())->method('load')->will($this->returnValue($lastRun));
        $this->_scopeConfig->expects($this->any())->method('getValue')->will($this->returnValue(0));

        $this->_config->expects(
            $this->once()
        )->method(
            'getJobs'
        )->will(
            $this->returnValue(['test_job1' => ['test_data']])
        );

        $schedule = $this->getMock(\Magento\Cron\Model\Schedule::class, ['getJobCode', '__wakeup'], [], '', false);
        $schedule->expects($this->once())->method('getJobCode')->will($this->returnValue('not_existed_job_code'));

        $this->_collection->addItem($schedule);

        $this->_config->expects($this->once())->method('getJobs')->will($this->returnValue([]));

        $scheduleMock = $this->getMockBuilder(
            \Magento\Cron\Model\Schedule::class
        )->disableOriginalConstructor()->getMock();
        $scheduleMock->expects($this->any())->method('getCollection')->will($this->returnValue($this->_collection));
        $this->_scheduleFactory->expects($this->once())->method('create')->will($this->returnValue($scheduleMock));

        $this->_observer->execute($this->observer);
    }

    /**
     * Test case checks if some job can't be locked
     */
    public function testDispatchCanNotLock()
    {
        $lastRun = time() + 10000000;
        $this->_cache->expects($this->any())->method('load')->will($this->returnValue($lastRun));
        $this->_scopeConfig->expects($this->any())->method('getValue')->will($this->returnValue(0));
        $this->_request->expects($this->any())->method('getParam')->will($this->returnValue('test_group'));
        $schedule = $this->getMockBuilder(
            \Magento\Cron\Model\Schedule::class
        )->setMethods(
            ['getJobCode', 'tryLockJob', 'getScheduledAt', '__wakeup', 'save']
        )->disableOriginalConstructor()->getMock();
        $schedule->expects($this->any())->method('getJobCode')->will($this->returnValue('test_job1'));
        $schedule->expects($this->once())->method('getScheduledAt')->will($this->returnValue('-1 day'));
        $schedule->expects($this->once())->method('tryLockJob')->will($this->returnValue(false));
        $abstractModel = $this->getMock(\Magento\Framework\Model\AbstractModel::class, [], [], '', false);
        $schedule->expects($this->any())->method('save')->will($this->returnValue($abstractModel));
        $this->_collection->addItem($schedule);

        $this->_config->expects(
            $this->once()
        )->method(
            'getJobs'
        )->will(
            $this->returnValue(['test_group' => ['test_job1' => ['test_data']]])
        );

        $scheduleMock = $this->getMockBuilder(
            \Magento\Cron\Model\Schedule::class
        )->disableOriginalConstructor()->getMock();
        $scheduleMock->expects($this->any())->method('getCollection')->will($this->returnValue($this->_collection));
        $this->_scheduleFactory->expects($this->once())->method('create')->will($this->returnValue($scheduleMock));

        $this->_observer->execute($this->observer);
    }

    /**
     * Test case catch exception if to late for schedule
     */
    public function testDispatchExceptionTooLate()
    {
        $exceptionMessage = 'Too late for the schedule';
        $scheduleId = 42;
        $jobCode = 'test_job1';
        $exception = $exceptionMessage . ' Schedule Id: ' . $scheduleId . ' Job Code: ' . $jobCode;

        $lastRun = time() + 10000000;
        $this->_cache->expects($this->any())->method('load')->willReturn($lastRun);
        $this->_scopeConfig->expects($this->any())->method('getValue')->willReturn(0);
        $this->_request->expects($this->any())->method('getParam')->willReturn('test_group');
        $schedule = $this->getMockBuilder(
            \Magento\Cron\Model\Schedule::class
        )->setMethods(
            [
                'getJobCode',
                'tryLockJob',
                'getScheduledAt',
                'save',
                'setStatus',
                'setMessages',
                '__wakeup',
                'getStatus',
                'getMessages',
                'getScheduleId',
            ]
        )->disableOriginalConstructor()->getMock();
        $schedule->expects($this->any())->method('getJobCode')->willReturn($jobCode);
        $schedule->expects($this->once())->method('getScheduledAt')->willReturn('-1 day');
        $schedule->expects($this->once())->method('tryLockJob')->willReturn(true);
        $schedule->expects(
            $this->once()
        )->method(
            'setStatus'
        )->with(
            $this->equalTo(\Magento\Cron\Model\Schedule::STATUS_MISSED)
        )->willReturnSelf();
        $schedule->expects($this->once())->method('setMessages')->with($this->equalTo($exceptionMessage));
        $schedule->expects($this->any())->method('getStatus')->willReturn(Schedule::STATUS_MISSED);
        $schedule->expects($this->once())->method('getMessages')->willReturn($exceptionMessage);
        $schedule->expects($this->once())->method('getScheduleId')->willReturn($scheduleId);
        $schedule->expects($this->once())->method('save');

        $this->appStateMock->expects($this->once())->method('getMode')->willReturn(State::MODE_DEVELOPER);

        $this->loggerMock->expects($this->once())->method('info')->with($exception);

        $this->_collection->addItem($schedule);

        $this->_config->expects(
            $this->once()
        )->method(
            'getJobs'
        )->willReturn(
            ['test_group' => ['test_job1' => ['test_data']]]
        );

<<<<<<< HEAD
        $scheduleMock = $this->getMockBuilder(
            \Magento\Cron\Model\Schedule::class
        )->disableOriginalConstructor()->getMock();
        $scheduleMock->expects($this->any())->method('getCollection')->will($this->returnValue($this->_collection));
        $this->_scheduleFactory->expects($this->once())->method('create')->will($this->returnValue($scheduleMock));
=======
        $scheduleMock = $this->getMockBuilder('Magento\Cron\Model\Schedule')->disableOriginalConstructor()->getMock();
        $scheduleMock->expects($this->any())->method('getCollection')->willReturn($this->_collection);
        $this->_scheduleFactory->expects($this->once())->method('create')->willReturn($scheduleMock);
>>>>>>> ffd9cc62

        $this->_observer->execute($this->observer);
    }

    /**
     * Test case catch exception if callback not exist
     */
    public function testDispatchExceptionNoCallback()
    {
        $exceptionMessage = 'No callbacks found';
        $exception = new \Exception(__($exceptionMessage));

        $schedule = $this->getMockBuilder(
            \Magento\Cron\Model\Schedule::class
        )->setMethods(
            ['getJobCode', 'tryLockJob', 'getScheduledAt', 'save', 'setStatus', 'setMessages', '__wakeup', 'getStatus']
        )->disableOriginalConstructor()->getMock();
        $schedule->expects($this->any())->method('getJobCode')->will($this->returnValue('test_job1'));
        $schedule->expects($this->once())->method('getScheduledAt')->will($this->returnValue('-1 day'));
        $schedule->expects($this->once())->method('tryLockJob')->will($this->returnValue(true));
        $schedule->expects(
            $this->once()
        )->method(
            'setStatus'
        )->with(
            $this->equalTo(\Magento\Cron\Model\Schedule::STATUS_ERROR)
        )->will(
            $this->returnSelf()
        );
        $schedule->expects($this->once())->method('setMessages')->with($this->equalTo($exceptionMessage));
        $schedule->expects($this->any())->method('getStatus')->willReturn(Schedule::STATUS_ERROR);
        $schedule->expects($this->once())->method('save');
        $this->_request->expects($this->any())->method('getParam')->will($this->returnValue('test_group'));
        $this->_collection->addItem($schedule);

        $this->loggerMock->expects($this->once())->method('critical')->with($exception);

        $jobConfig = ['test_group' => ['test_job1' => ['instance' => 'Some_Class']]];

        $this->_config->expects($this->once())->method('getJobs')->will($this->returnValue($jobConfig));

        $lastRun = time() + 10000000;
        $this->_cache->expects($this->any())->method('load')->will($this->returnValue($lastRun));

        $this->_scopeConfig->expects($this->any())->method('getValue')->will($this->returnValue(strtotime('+1 day')));

        $scheduleMock = $this->getMockBuilder(
            \Magento\Cron\Model\Schedule::class
        )->disableOriginalConstructor()->getMock();
        $scheduleMock->expects($this->any())->method('getCollection')->will($this->returnValue($this->_collection));
        $this->_scheduleFactory->expects($this->once())->method('create')->will($this->returnValue($scheduleMock));

        $this->_observer->execute($this->observer);
    }

    /**
     * Test case catch exception if callback is not callable or throws exception
     *
     * @param string $cronJobType
     * @param mixed $cronJobObject
     * @param string $exceptionMessage
     * @param int $saveCalls
     * @param \Exception $exception
     *
     * @dataProvider dispatchExceptionInCallbackDataProvider
     */
    public function testDispatchExceptionInCallback(
        $cronJobType,
        $cronJobObject,
        $exceptionMessage,
        $saveCalls,
        $exception
    ) {
        $jobConfig = [
            'test_group' => [
                'test_job1' => ['instance' => $cronJobType, 'method' => 'execute'],
            ],
        ];

        $this->_request->expects($this->any())->method('getParam')->will($this->returnValue('test_group'));
<<<<<<< HEAD
        $schedule = $this->getMockBuilder(\Magento\Cron\Model\Schedule::class)
            ->setMethods(['getJobCode', 'tryLockJob', 'getScheduledAt', 'save', 'setStatus', 'setMessages', '__wakeup'])
            ->disableOriginalConstructor()->getMock();
=======
        $schedule = $this->getMockBuilder(
            \Magento\Cron\Model\Schedule::class
        )->setMethods(
            ['getJobCode', 'tryLockJob', 'getScheduledAt', 'save', 'setStatus', 'setMessages', '__wakeup', 'getStatus']
        )->disableOriginalConstructor()->getMock();
>>>>>>> ffd9cc62
        $schedule->expects($this->any())->method('getJobCode')->will($this->returnValue('test_job1'));
        $schedule->expects($this->once())->method('getScheduledAt')->will($this->returnValue('-1 day'));
        $schedule->expects($this->once())->method('tryLockJob')->will($this->returnValue(true));
        $schedule->expects($this->once())
            ->method('setStatus')
            ->with($this->equalTo(\Magento\Cron\Model\Schedule::STATUS_ERROR))
            ->will($this->returnSelf());
        $schedule->expects($this->once())->method('setMessages')->with($this->equalTo($exceptionMessage));
        $schedule->expects($this->any())->method('getStatus')->willReturn(Schedule::STATUS_ERROR);
        $schedule->expects($this->exactly($saveCalls))->method('save');

        $this->loggerMock->expects($this->once())->method('critical')->with($exception);

        $this->_collection->addItem($schedule);

        $this->_config->expects($this->once())->method('getJobs')->will($this->returnValue($jobConfig));

        $lastRun = time() + 10000000;
        $this->_cache->expects($this->any())->method('load')->will($this->returnValue($lastRun));
        $this->_scopeConfig->expects($this->any())->method('getValue')->will($this->returnValue(strtotime('+1 day')));

        $scheduleMock = $this->getMockBuilder(
            \Magento\Cron\Model\Schedule::class
        )->disableOriginalConstructor()->getMock();
        $scheduleMock->expects($this->any())->method('getCollection')->will($this->returnValue($this->_collection));
        $this->_scheduleFactory->expects($this->once())->method('create')->will($this->returnValue($scheduleMock));
        $this->_objectManager
            ->expects($this->once())
            ->method('create')
            ->with($this->equalTo($cronJobType))
            ->will($this->returnValue($cronJobObject));

        $this->_observer->execute($this->observer);
    }

    /**
     * @return array
     */
    public function dispatchExceptionInCallbackDataProvider()
    {
        return [
            'non-callable callback' => [
                'Not_Existed_Class',
                '',
                'Invalid callback: Not_Existed_Class::execute can\'t be called',
                1,
                new \Exception(__('Invalid callback: Not_Existed_Class::execute can\'t be called'))
            ],
            'exception in execution' => [
                'CronJobException',
                new \Magento\Cron\Test\Unit\Model\CronJobException(),
                'Test exception',
                2,
                new \Exception(__('Test exception'))
            ],
        ];
    }

    /**
     * Test case, successfully run job
     */
    public function testDispatchRunJob()
    {
        $jobConfig = [
            'test_group' => ['test_job1' => ['instance' => 'CronJob', 'method' => 'execute']],
        ];
        $this->_request->expects($this->any())->method('getParam')->will($this->returnValue('test_group'));

        $scheduleMethods = [
            'getJobCode',
            'tryLockJob',
            'getScheduledAt',
            'save',
            'setStatus',
            'setMessages',
            'setExecutedAt',
            'setFinishedAt',
            '__wakeup',
        ];
        /** @var \Magento\Cron\Model\Schedule|\PHPUnit_Framework_MockObject_MockObject $schedule */
        $schedule = $this->getMockBuilder(
            \Magento\Cron\Model\Schedule::class
        )->setMethods(
            $scheduleMethods
        )->disableOriginalConstructor()->getMock();
        $schedule->expects($this->any())->method('getJobCode')->will($this->returnValue('test_job1'));
        $schedule->expects($this->once())->method('getScheduledAt')->will($this->returnValue('-1 day'));
        $schedule->expects($this->once())->method('tryLockJob')->will($this->returnValue(true));

        // cron start to execute some job
        $schedule->expects($this->any())->method('setExecutedAt')->will($this->returnSelf());
        $schedule->expects($this->at(5))->method('save');

        // cron end execute some job
        $schedule->expects(
            $this->at(6)
        )->method(
            'setStatus'
        )->with(
            $this->equalTo(\Magento\Cron\Model\Schedule::STATUS_SUCCESS)
        )->will(
            $this->returnSelf()
        );

        $schedule->expects($this->at(8))->method('save');

        $this->_collection->addItem($schedule);

        $this->_config->expects($this->once())->method('getJobs')->will($this->returnValue($jobConfig));

        $lastRun = time() + 10000000;
        $this->_cache->expects($this->any())->method('load')->will($this->returnValue($lastRun));
        $this->_scopeConfig->expects($this->any())->method('getValue')->will($this->returnValue(strtotime('+1 day')));

        $scheduleMock = $this->getMockBuilder(
            \Magento\Cron\Model\Schedule::class
        )->disableOriginalConstructor()->getMock();
        $scheduleMock->expects($this->any())->method('getCollection')->will($this->returnValue($this->_collection));
        $this->_scheduleFactory->expects($this->once())->method('create')->will($this->returnValue($scheduleMock));

        $testCronJob = $this->getMockBuilder('CronJob')->setMethods(['execute'])->getMock();
        $testCronJob->expects($this->atLeastOnce())->method('execute')->with($schedule);

        $this->_objectManager->expects(
            $this->once()
        )->method(
            'create'
        )->with(
            $this->equalTo('CronJob')
        )->will(
            $this->returnValue($testCronJob)
        );

        $this->_observer->execute($this->observer);
    }

    /**
     * Testing _generate(), iterate over saved cron jobs
     */
    public function testDispatchNotGenerate()
    {
        $jobConfig = [
            'test_group' => ['test_job1' => ['instance' => 'CronJob', 'method' => 'execute']],
        ];

        $this->_config->expects($this->at(0))->method('getJobs')->will($this->returnValue($jobConfig));
        $this->_config->expects(
            $this->at(1)
        )->method(
            'getJobs'
        )->will(
            $this->returnValue(['test_group' => []])
        );
        $this->_request->expects($this->any())->method('getParam')->will($this->returnValue('test_group'));
        $this->_cache->expects(
            $this->at(0)
        )->method(
            'load'
        )->with(
            $this->equalTo(ProcessCronQueueObserver::CACHE_KEY_LAST_SCHEDULE_GENERATE_AT . 'test_group')
        )->will(
            $this->returnValue(time() - 10000000)
        );
        $this->_cache->expects(
            $this->at(2)
        )->method(
            'load'
        )->with(
            $this->equalTo(ProcessCronQueueObserver::CACHE_KEY_LAST_HISTORY_CLEANUP_AT . 'test_group')
        )->will(
            $this->returnValue(time() + 10000000)
        );

        $this->_scopeConfig->expects($this->any())->method('getValue')->will($this->returnValue(0));

        $schedule = $this->getMockBuilder(
            \Magento\Cron\Model\Schedule::class
        )->setMethods(
            ['getJobCode', 'getScheduledAt', '__wakeup']
        )->disableOriginalConstructor()->getMock();
        $schedule->expects($this->any())->method('getJobCode')->will($this->returnValue('job_code1'));
        $schedule->expects($this->once())->method('getScheduledAt')->will($this->returnValue('* * * * *'));

        $this->_collection->addItem(new \Magento\Framework\DataObject());
        $this->_collection->addItem($schedule);

        $this->_cache->expects($this->any())->method('save');

        $scheduleMock = $this->getMockBuilder(
            \Magento\Cron\Model\Schedule::class
        )->disableOriginalConstructor()->getMock();
        $scheduleMock->expects($this->any())->method('getCollection')->will($this->returnValue($this->_collection));
        $this->_scheduleFactory->expects($this->any())->method('create')->will($this->returnValue($scheduleMock));

        $this->_scheduleFactory->expects($this->any())->method('create')->will($this->returnValue($schedule));

        $this->_observer->execute($this->observer);
    }

    /**
     * Testing _generate(), iterate over saved cron jobs and generate jobs
     */
    public function testDispatchGenerate()
    {
        $jobConfig = [
            'test_group' => [
                'default' => [
                    'test_job1' => [
                        'instance' => 'CronJob',
                        'method' => 'execute',
                    ],
                ],
            ],
        ];

        $this->_config->expects($this->at(0))->method('getJobs')->will($this->returnValue($jobConfig));
        $jobs = [
            'test_group' => [
                'default' => [
                    'job1' => ['config_path' => 'test/path'],
                    'job2' => ['schedule' => ''],
                    'job3' => ['schedule' => '* * * * *'],
                ],
            ],
        ];
        $this->_config->expects($this->at(1))->method('getJobs')->will($this->returnValue($jobs));
        $this->_request->expects($this->any())->method('getParam')->will($this->returnValue('test_group'));
        $this->_cache->expects(
            $this->at(0)
        )->method(
            'load'
        )->with(
            $this->equalTo(ProcessCronQueueObserver::CACHE_KEY_LAST_SCHEDULE_GENERATE_AT . 'test_group')
        )->will(
            $this->returnValue(time() - 10000000)
        );
        $this->_cache->expects(
            $this->at(2)
        )->method(
            'load'
        )->with(
            $this->equalTo(ProcessCronQueueObserver::CACHE_KEY_LAST_HISTORY_CLEANUP_AT . 'test_group')
        )->will(
            $this->returnValue(time() + 10000000)
        );

        $this->_scopeConfig->expects($this->at(0))->method('getValue')->will($this->returnValue(0));

        $scheduleMethods = ['getJobCode', 'getScheduledAt', 'trySchedule', 'unsScheduleId', 'save', '__wakeup'];
        $schedule = $this->getMockBuilder(
            \Magento\Cron\Model\Schedule::class
        )->setMethods(
            $scheduleMethods
        )->disableOriginalConstructor()->getMock();
        $schedule->expects($this->any())->method('getJobCode')->will($this->returnValue('job_code1'));
        $schedule->expects($this->once())->method('getScheduledAt')->will($this->returnValue('* * * * *'));
        $schedule->expects($this->any())->method('unsScheduleId')->will($this->returnSelf());
        $schedule->expects($this->any())->method('trySchedule')->will($this->returnSelf());

        $this->_collection->addItem(new \Magento\Framework\DataObject());
        $this->_collection->addItem($schedule);

        $this->_cache->expects($this->any())->method('save');

        $scheduleMock = $this->getMockBuilder(
            \Magento\Cron\Model\Schedule::class
        )->disableOriginalConstructor()->setMethods(
            ['getCollection', '__wakeup']
        )->getMock();
        $scheduleMock->expects($this->any())->method('getCollection')->will($this->returnValue($this->_collection));
        $this->_scheduleFactory->expects($this->any())->method('create')->will($this->returnValue($scheduleMock));

        $this->_scheduleFactory->expects($this->any())->method('create')->will($this->returnValue($schedule));

        $this->_observer->execute($this->observer);
    }

    /**
     * Test case without saved cron jobs in data base
     */
    public function testDispatchCleanup()
    {
        $jobConfig = [
            'test_group' => ['test_job1' => ['instance' => 'CronJob', 'method' => 'execute']],
        ];

        $schedule = $this->getMockBuilder(
            \Magento\Cron\Model\Schedule::class
        )->disableOriginalConstructor()->setMethods(
            ['getExecutedAt', 'getStatus', 'delete', '__wakeup']
        )->getMock();
        $schedule->expects($this->any())->method('getExecutedAt')->will($this->returnValue('-1 day'));
        $schedule->expects($this->any())->method('getStatus')->will($this->returnValue('success'));
        $this->_request->expects($this->any())->method('getParam')->will($this->returnValue('test_group'));
        $this->_collection->addItem($schedule);

        $this->_config->expects($this->once())->method('getJobs')->will($this->returnValue($jobConfig));

        $this->_cache->expects($this->at(0))->method('load')->will($this->returnValue(time() + 10000000));
        $this->_cache->expects($this->at(1))->method('load')->will($this->returnValue(time() - 10000000));

        $this->_scopeConfig->expects($this->any())->method('getValue')->will($this->returnValue(0));

        $scheduleMock = $this->getMockBuilder(
            \Magento\Cron\Model\Schedule::class
        )->disableOriginalConstructor()->getMock();
        $scheduleMock->expects($this->any())->method('getCollection')->will($this->returnValue($this->_collection));
        $this->_scheduleFactory->expects($this->at(0))->method('create')->will($this->returnValue($scheduleMock));

        $collection = $this->getMockBuilder(
            \Magento\Cron\Model\ResourceModel\Schedule\Collection::class
        )->setMethods(
            ['addFieldToFilter', 'load', '__wakeup']
        )->disableOriginalConstructor()->getMock();
        $collection->expects($this->any())->method('addFieldToFilter')->will($this->returnSelf());
        $collection->expects($this->any())->method('load')->will($this->returnSelf());
        $collection->addItem($schedule);

        $scheduleMock = $this->getMockBuilder(
            \Magento\Cron\Model\Schedule::class
        )->disableOriginalConstructor()->getMock();
        $scheduleMock->expects($this->any())->method('getCollection')->will($this->returnValue($collection));
        $this->_scheduleFactory->expects($this->at(1))->method('create')->will($this->returnValue($scheduleMock));

        $this->_observer->execute($this->observer);
    }

    public function testMissedJobsCleanedInTime()
    {
        /* 1. Initialize dependencies of _generate() method which is called first */
        $jobConfig = [
            'test_group' => ['test_job1' => ['instance' => 'CronJob', 'method' => 'execute']],
        ];

        // This item was scheduled 2 days ago
        /** @var \Magento\Cron\Model\Schedule|\PHPUnit_Framework_MockObject_MockObject $schedule1 */
        $schedule1 = $this->getMockBuilder(
            \Magento\Cron\Model\Schedule::class
        )->disableOriginalConstructor()->setMethods(
            ['getExecutedAt', 'getScheduledAt', 'getStatus', 'delete', '__wakeup']
        )->getMock();
        $schedule1->expects($this->any())->method('getExecutedAt')->will($this->returnValue(null));
        $schedule1->expects($this->any())->method('getScheduledAt')->will($this->returnValue('-2 day -2 hour'));
        $schedule1->expects($this->any())->method('getStatus')->will($this->returnValue(Schedule::STATUS_MISSED));
        //we expect this job be deleted from the list
        $schedule1->expects($this->once())->method('delete')->will($this->returnValue(true));

        // This item was scheduled 1 day ago
        $schedule2 = $this->getMockBuilder(
            \Magento\Cron\Model\Schedule::class
        )->disableOriginalConstructor()->setMethods(
            ['getExecutedAt', 'getScheduledAt', 'getStatus', 'delete', '__wakeup']
        )->getMock();
        $schedule2->expects($this->any())->method('getExecutedAt')->will($this->returnValue(null));
        $schedule2->expects($this->any())->method('getScheduledAt')->will($this->returnValue('-1 day'));
        $schedule2->expects($this->any())->method('getStatus')->will($this->returnValue(Schedule::STATUS_MISSED));
        //we don't expect this job be deleted from the list
        $schedule2->expects($this->never())->method('delete');

        $this->_collection->addItem($schedule1);
        $this->_config->expects($this->once())->method('getJobs')->will($this->returnValue($jobConfig));

        //get configuration value CACHE_KEY_LAST_HISTORY_CLEANUP_AT in the "_generate()"
        $this->_cache->expects($this->at(0))->method('load')->will($this->returnValue(time() + 10000000));
        //get configuration value CACHE_KEY_LAST_HISTORY_CLEANUP_AT in the "_cleanup()"
        $this->_cache->expects($this->at(1))->method('load')->will($this->returnValue(time() - 10000000));

        $this->_scopeConfig->expects($this->at(0))->method('getValue')
            ->with($this->equalTo('system/cron/test_group/use_separate_process'))
            ->will($this->returnValue(0));
        $this->_scopeConfig->expects($this->at(1))->method('getValue')
            ->with($this->equalTo('system/cron/test_group/schedule_generate_every'))
            ->will($this->returnValue(0));
        $this->_scopeConfig->expects($this->at(2))->method('getValue')
            ->with($this->equalTo('system/cron/test_group/history_cleanup_every'))
            ->will($this->returnValue(0));
        $this->_scopeConfig->expects($this->at(3))->method('getValue')
            ->with($this->equalTo('system/cron/test_group/schedule_lifetime'))
            ->will($this->returnValue(2*24*60));
        $this->_scopeConfig->expects($this->at(4))->method('getValue')
            ->with($this->equalTo('system/cron/test_group/history_success_lifetime'))
            ->will($this->returnValue(0));
        $this->_scopeConfig->expects($this->at(5))->method('getValue')
            ->with($this->equalTo('system/cron/test_group/history_failure_lifetime'))
            ->will($this->returnValue(0));

        /* 2. Initialize dependencies of _cleanup() method which is called second */
        $scheduleMock = $this->getMockBuilder(
            \Magento\Cron\Model\Schedule::class
        )->disableOriginalConstructor()->getMock();
        $scheduleMock->expects($this->any())->method('getCollection')->will($this->returnValue($this->_collection));
        $this->_scheduleFactory->expects($this->at(0))->method('create')->will($this->returnValue($scheduleMock));

        $collection = $this->getMockBuilder(
            \Magento\Cron\Model\ResourceModel\Schedule\Collection::class
        )->setMethods(
            ['addFieldToFilter', 'load', '__wakeup']
        )->disableOriginalConstructor()->getMock();
        $collection->expects($this->any())->method('addFieldToFilter')->will($this->returnSelf());
        $collection->expects($this->any())->method('load')->will($this->returnSelf());
        $collection->addItem($schedule1);
        $collection->addItem($schedule2);

        $scheduleMock = $this->getMockBuilder(
            \Magento\Cron\Model\Schedule::class
        )->disableOriginalConstructor()->getMock();
        $scheduleMock->expects($this->any())->method('getCollection')->will($this->returnValue($collection));
        $this->_scheduleFactory->expects($this->at(1))->method('create')->will($this->returnValue($scheduleMock));

        $this->_observer->execute($this->observer);
    }
}<|MERGE_RESOLUTION|>--- conflicted
+++ resolved
@@ -306,17 +306,10 @@
             ['test_group' => ['test_job1' => ['test_data']]]
         );
 
-<<<<<<< HEAD
-        $scheduleMock = $this->getMockBuilder(
-            \Magento\Cron\Model\Schedule::class
-        )->disableOriginalConstructor()->getMock();
-        $scheduleMock->expects($this->any())->method('getCollection')->will($this->returnValue($this->_collection));
-        $this->_scheduleFactory->expects($this->once())->method('create')->will($this->returnValue($scheduleMock));
-=======
-        $scheduleMock = $this->getMockBuilder('Magento\Cron\Model\Schedule')->disableOriginalConstructor()->getMock();
+        $scheduleMock = $this->getMockBuilder(\Magento\Cron\Model\Schedule::class)
+            ->disableOriginalConstructor()->getMock();
         $scheduleMock->expects($this->any())->method('getCollection')->willReturn($this->_collection);
         $this->_scheduleFactory->expects($this->once())->method('create')->willReturn($scheduleMock);
->>>>>>> ffd9cc62
 
         $this->_observer->execute($this->observer);
     }
@@ -397,17 +390,11 @@
         ];
 
         $this->_request->expects($this->any())->method('getParam')->will($this->returnValue('test_group'));
-<<<<<<< HEAD
-        $schedule = $this->getMockBuilder(\Magento\Cron\Model\Schedule::class)
-            ->setMethods(['getJobCode', 'tryLockJob', 'getScheduledAt', 'save', 'setStatus', 'setMessages', '__wakeup'])
-            ->disableOriginalConstructor()->getMock();
-=======
         $schedule = $this->getMockBuilder(
             \Magento\Cron\Model\Schedule::class
         )->setMethods(
             ['getJobCode', 'tryLockJob', 'getScheduledAt', 'save', 'setStatus', 'setMessages', '__wakeup', 'getStatus']
         )->disableOriginalConstructor()->getMock();
->>>>>>> ffd9cc62
         $schedule->expects($this->any())->method('getJobCode')->will($this->returnValue('test_job1'));
         $schedule->expects($this->once())->method('getScheduledAt')->will($this->returnValue('-1 day'));
         $schedule->expects($this->once())->method('tryLockJob')->will($this->returnValue(true));
