<?php
/**
 * Copyright © Magento, Inc. All rights reserved.
 * See COPYING.txt for license details.
 */
namespace Magento\Cron\Test\Unit\Observer;

use Magento\Cron\Model\Schedule;
use Magento\Cron\Observer\ProcessCronQueueObserver as ProcessCronQueueObserver;
use Magento\Framework\App\State;

/**
 * Class \Magento\Cron\Test\Unit\Model\ObserverTest
 * @SuppressWarnings(PHPMD.CouplingBetweenObjects)
 */
class ProcessCronQueueObserverTest extends \PHPUnit\Framework\TestCase
{
    /**
     * @var ProcessCronQueueObserver
     */
    protected $_observer;

    /**
     * @var \Magento\Framework\App\ObjectManager|\PHPUnit_Framework_MockObject_MockObject
     */
    protected $_objectManager;

    /**
     * @var \PHPUnit_Framework_MockObject_MockObject
     */
    protected $_cache;

    /**
     * @var \Magento\Cron\Model\Config|\PHPUnit_Framework_MockObject_MockObject
     */
    protected $_config;

    /**
     * @var \Magento\Cron\Model\ScheduleFactory|\PHPUnit_Framework_MockObject_MockObject
     */
    protected $_scheduleFactory;

    /**
     * @var \Magento\Framework\App\Config\ScopeConfigInterface|\PHPUnit_Framework_MockObject_MockObject
     */
    protected $_scopeConfig;

    /**
     * @var \Magento\Framework\App\Console\Request|\PHPUnit_Framework_MockObject_MockObject
     */
    protected $_request;

    /**
     * @var \Magento\Framework\ShellInterface|\PHPUnit_Framework_MockObject_MockObject
     */
    protected $_shell;

    /** @var \Magento\Cron\Model\ResourceModel\Schedule\Collection|\PHPUnit_Framework_MockObject_MockObject */
    protected $_collection;

    /**
     * @var \Magento\Cron\Model\Groups\Config\Data
     */
    protected $_cronGroupConfig;

    /**
     * @var \Magento\Framework\Stdlib\DateTime\DateTime
     */
    protected $dateTimeMock;

    /**
     * @var \Magento\Framework\Event\Observer
     */
    protected $observer;

    /**
     * @var \Psr\Log\LoggerInterface|\PHPUnit_Framework_MockObject_MockObject
     */
    protected $loggerMock;

    /**
     * @var \Magento\Framework\App\State|\PHPUnit_Framework_MockObject_MockObject
     */
    protected $appStateMock;

    /**
     * Prepare parameters
     */
    protected function setUp()
    {
        $this->markTestSkipped('Test needs to be refactored.');
        $this->_objectManager = $this->getMockBuilder(
            \Magento\Framework\App\ObjectManager::class
        )->disableOriginalConstructor()->getMock();
        $this->_cache = $this->createMock(\Magento\Framework\App\CacheInterface::class);
        $this->_config = $this->getMockBuilder(
            \Magento\Cron\Model\Config::class
        )->disableOriginalConstructor()->getMock();
        $this->_scopeConfig = $this->getMockBuilder(
            \Magento\Framework\App\Config\ScopeConfigInterface::class
        )->disableOriginalConstructor()->getMock();
        $this->_collection = $this->getMockBuilder(
            \Magento\Cron\Model\ResourceModel\Schedule\Collection::class
        )->setMethods(
            ['addFieldToFilter', 'load', '__wakeup']
        )->disableOriginalConstructor()->getMock();
        $this->_collection->expects($this->any())->method('addFieldToFilter')->will($this->returnSelf());
        $this->_collection->expects($this->any())->method('load')->will($this->returnSelf());
        $this->_scheduleFactory = $this->getMockBuilder(
            \Magento\Cron\Model\ScheduleFactory::class
        )->setMethods(
            ['create']
        )->disableOriginalConstructor()->getMock();
        $this->_request = $this->getMockBuilder(
            \Magento\Framework\App\Console\Request::class
        )->disableOriginalConstructor()->getMock();
        $this->_shell = $this->getMockBuilder(
            \Magento\Framework\ShellInterface::class
        )->disableOriginalConstructor()->setMethods(
            ['execute']
        )->getMock();
        $this->loggerMock = $this->createMock(\Psr\Log\LoggerInterface::class);

        $this->appStateMock = $this->getMockBuilder(\Magento\Framework\App\State::class)
            ->disableOriginalConstructor()
            ->getMock();

        $this->observer = $this->createMock(\Magento\Framework\Event\Observer::class);

        $this->dateTimeMock = $this->getMockBuilder(\Magento\Framework\Stdlib\DateTime\DateTime::class)
            ->disableOriginalConstructor()
            ->getMock();
        $this->dateTimeMock->expects($this->any())->method('gmtTimestamp')->will($this->returnValue(time()));

        $phpExecutableFinder = $this->createMock(\Symfony\Component\Process\PhpExecutableFinder::class);
        $phpExecutableFinder->expects($this->any())->method('find')->willReturn('php');
        $phpExecutableFinderFactory = $this->createMock(
            \Magento\Framework\Process\PhpExecutableFinderFactory::class
        );
        $phpExecutableFinderFactory->expects($this->any())->method('create')->willReturn($phpExecutableFinder);

        $this->_observer = new ProcessCronQueueObserver(
            $this->_objectManager,
            $this->_scheduleFactory,
            $this->_cache,
            $this->_config,
            $this->_scopeConfig,
            $this->_request,
            $this->_shell,
            $this->dateTimeMock,
            $phpExecutableFinderFactory,
            $this->loggerMock,
            $this->appStateMock
        );
    }

    /**
     * Test case without saved cron jobs in data base
     */
    public function testDispatchNoPendingJobs()
    {
        $lastRun = time() + 10000000;
        $this->_cache->expects($this->any())->method('load')->will($this->returnValue($lastRun));
        $this->_scopeConfig->expects($this->any())->method('getValue')->will($this->returnValue(0));

        $this->_config->expects($this->once())->method('getJobs')->will($this->returnValue([]));

        $scheduleMock = $this->getMockBuilder(
            \Magento\Cron\Model\Schedule::class
        )->disableOriginalConstructor()->getMock();
        $scheduleMock->expects($this->any())->method('getCollection')->will($this->returnValue($this->_collection));
        $this->_scheduleFactory->expects($this->once())->method('create')->will($this->returnValue($scheduleMock));

        $this->_observer->execute($this->observer);
    }

    /**
     * Test case for not existed cron jobs in files but in data base is presented
     */
    public function testDispatchNoJobConfig()
    {
        $lastRun = time() + 10000000;
        $this->_cache->expects($this->any())->method('load')->will($this->returnValue($lastRun));
        $this->_scopeConfig->expects($this->any())->method('getValue')->will($this->returnValue(0));

        $this->_config->expects(
            $this->once()
        )->method(
            'getJobs'
        )->will(
            $this->returnValue(['test_job1' => ['test_data']])
        );

        $schedule = $this->createPartialMock(\Magento\Cron\Model\Schedule::class, ['getJobCode', '__wakeup']);
        $schedule->expects($this->once())->method('getJobCode')->will($this->returnValue('not_existed_job_code'));

        $this->_collection->addItem($schedule);

        $this->_config->expects($this->once())->method('getJobs')->will($this->returnValue([]));

        $scheduleMock = $this->getMockBuilder(
            \Magento\Cron\Model\Schedule::class
        )->disableOriginalConstructor()->getMock();
        $scheduleMock->expects($this->any())->method('getCollection')->will($this->returnValue($this->_collection));
        $this->_scheduleFactory->expects($this->once())->method('create')->will($this->returnValue($scheduleMock));

        $this->_observer->execute($this->observer);
    }

    /**
     * Test case checks if some job can't be locked
     */
    public function testDispatchCanNotLock()
    {
        $lastRun = time() + 10000000;
        $this->_cache->expects($this->any())->method('load')->will($this->returnValue($lastRun));
        $this->_scopeConfig->expects($this->any())->method('getValue')->will($this->returnValue(0));
        $this->_request->expects($this->any())->method('getParam')->will($this->returnValue('test_group'));
        $schedule = $this->getMockBuilder(
            \Magento\Cron\Model\Schedule::class
        )->setMethods(
            ['getJobCode', 'tryLockJob', 'getScheduledAt', '__wakeup', 'save']
        )->disableOriginalConstructor()->getMock();
        $schedule->expects($this->any())->method('getJobCode')->will($this->returnValue('test_job1'));
        $schedule->expects($this->once())->method('getScheduledAt')->will($this->returnValue('-1 day'));
        $schedule->expects($this->once())->method('tryLockJob')->will($this->returnValue(false));
        $abstractModel = $this->createMock(\Magento\Framework\Model\AbstractModel::class);
        $schedule->expects($this->any())->method('save')->will($this->returnValue($abstractModel));
        $this->_collection->addItem($schedule);

        $this->_config->expects(
            $this->once()
        )->method(
            'getJobs'
        )->will(
            $this->returnValue(['test_group' => ['test_job1' => ['test_data']]])
        );

        $scheduleMock = $this->getMockBuilder(
            \Magento\Cron\Model\Schedule::class
        )->disableOriginalConstructor()->getMock();
        $scheduleMock->expects($this->any())->method('getCollection')->will($this->returnValue($this->_collection));
        $this->_scheduleFactory->expects($this->once())->method('create')->will($this->returnValue($scheduleMock));

        $this->_observer->execute($this->observer);
    }

    /**
     * Test case catch exception if too late for schedule
     */
    public function testDispatchExceptionTooLate()
    {
        $exceptionMessage = 'Too late for the schedule';
        $scheduleId = 42;
        $jobCode = 'test_job1';
        $exception = $exceptionMessage . ' Schedule Id: ' . $scheduleId . ' Job Code: ' . $jobCode;

        $lastRun = time() + 10000000;
        $this->_cache->expects($this->any())->method('load')->willReturn($lastRun);
        $this->_scopeConfig->expects($this->any())->method('getValue')->willReturn(0);
        $this->_request->expects($this->any())->method('getParam')->willReturn('test_group');
        $schedule = $this->getMockBuilder(
            \Magento\Cron\Model\Schedule::class
        )->setMethods(
            [
                'getJobCode',
                'tryLockJob',
                'getScheduledAt',
                'save',
                'setStatus',
                'setMessages',
                '__wakeup',
                'getStatus',
                'getMessages',
                'getScheduleId',
            ]
        )->disableOriginalConstructor()->getMock();
        $schedule->expects($this->any())->method('getJobCode')->willReturn($jobCode);
        $schedule->expects($this->once())->method('getScheduledAt')->willReturn('-1 day');
        $schedule->expects($this->once())->method('tryLockJob')->willReturn(true);
        $schedule->expects(
            $this->once()
        )->method(
            'setStatus'
        )->with(
            $this->equalTo(\Magento\Cron\Model\Schedule::STATUS_MISSED)
        )->willReturnSelf();
        $schedule->expects($this->once())->method('setMessages')->with($this->equalTo($exceptionMessage));
        $schedule->expects($this->any())->method('getStatus')->willReturn(Schedule::STATUS_MISSED);
        $schedule->expects($this->once())->method('getMessages')->willReturn($exceptionMessage);
        $schedule->expects($this->once())->method('getScheduleId')->willReturn($scheduleId);
        $schedule->expects($this->once())->method('save');

        $this->appStateMock->expects($this->once())->method('getMode')->willReturn(State::MODE_DEVELOPER);

        $this->loggerMock->expects($this->once())->method('info')->with($exception);

        $this->_collection->addItem($schedule);

        $this->_config->expects(
            $this->once()
        )->method(
            'getJobs'
        )->willReturn(
            ['test_group' => ['test_job1' => ['test_data']]]
        );

        $scheduleMock = $this->getMockBuilder(\Magento\Cron\Model\Schedule::class)
            ->disableOriginalConstructor()->getMock();
        $scheduleMock->expects($this->any())->method('getCollection')->willReturn($this->_collection);
        $this->_scheduleFactory->expects($this->once())->method('create')->willReturn($scheduleMock);

        $this->_observer->execute($this->observer);
    }

    /**
     * Test case catch exception if callback not exist
     */
    public function testDispatchExceptionNoCallback()
    {
        $exceptionMessage = 'No callbacks found';
        $exception = new \Exception(__($exceptionMessage));

        $schedule = $this->getMockBuilder(
            \Magento\Cron\Model\Schedule::class
        )->setMethods(
            ['getJobCode', 'tryLockJob', 'getScheduledAt', 'save', 'setStatus', 'setMessages', '__wakeup', 'getStatus']
        )->disableOriginalConstructor()->getMock();
        $schedule->expects($this->any())->method('getJobCode')->will($this->returnValue('test_job1'));
        $schedule->expects($this->once())->method('getScheduledAt')->will($this->returnValue('-1 day'));
        $schedule->expects($this->once())->method('tryLockJob')->will($this->returnValue(true));
        $schedule->expects(
            $this->once()
        )->method(
            'setStatus'
        )->with(
            $this->equalTo(\Magento\Cron\Model\Schedule::STATUS_ERROR)
        )->will(
            $this->returnSelf()
        );
        $schedule->expects($this->once())->method('setMessages')->with($this->equalTo($exceptionMessage));
        $schedule->expects($this->any())->method('getStatus')->willReturn(Schedule::STATUS_ERROR);
        $schedule->expects($this->once())->method('save');
        $this->_request->expects($this->any())->method('getParam')->will($this->returnValue('test_group'));
        $this->_collection->addItem($schedule);

        $this->loggerMock->expects($this->once())->method('critical')->with($exception);

        $jobConfig = ['test_group' => ['test_job1' => ['instance' => 'Some_Class']]];

        $this->_config->expects($this->once())->method('getJobs')->will($this->returnValue($jobConfig));

        $lastRun = time() + 10000000;
        $this->_cache->expects($this->any())->method('load')->will($this->returnValue($lastRun));

        $this->_scopeConfig->expects($this->any())->method('getValue')->will($this->returnValue(strtotime('+1 day')));

        $scheduleMock = $this->getMockBuilder(
            \Magento\Cron\Model\Schedule::class
        )->disableOriginalConstructor()->getMock();
        $scheduleMock->expects($this->any())->method('getCollection')->will($this->returnValue($this->_collection));
        $this->_scheduleFactory->expects($this->once())->method('create')->will($this->returnValue($scheduleMock));

        $this->_observer->execute($this->observer);
    }

    /**
     * Test case catch exception if callback is not callable or throws exception
     *
     * @param string $cronJobType
     * @param mixed $cronJobObject
     * @param string $exceptionMessage
     * @param int $saveCalls
     * @param \Exception $exception
     *
     * @dataProvider dispatchExceptionInCallbackDataProvider
     */
    public function testDispatchExceptionInCallback(
        $cronJobType,
        $cronJobObject,
        $exceptionMessage,
        $saveCalls,
        $exception
    ) {
        $jobConfig = [
            'test_group' => [
                'test_job1' => ['instance' => $cronJobType, 'method' => 'execute'],
            ],
        ];

        $this->_request->expects($this->any())->method('getParam')->will($this->returnValue('test_group'));
        $schedule = $this->getMockBuilder(
            \Magento\Cron\Model\Schedule::class
        )->setMethods(
            ['getJobCode', 'tryLockJob', 'getScheduledAt', 'save', 'setStatus', 'setMessages', '__wakeup', 'getStatus']
        )->disableOriginalConstructor()->getMock();
        $schedule->expects($this->any())->method('getJobCode')->will($this->returnValue('test_job1'));
        $schedule->expects($this->once())->method('getScheduledAt')->will($this->returnValue('-1 day'));
        $schedule->expects($this->once())->method('tryLockJob')->will($this->returnValue(true));
        $schedule->expects($this->once())
            ->method('setStatus')
            ->with($this->equalTo(\Magento\Cron\Model\Schedule::STATUS_ERROR))
            ->will($this->returnSelf());
        $schedule->expects($this->once())->method('setMessages')->with($this->equalTo($exceptionMessage));
        $schedule->expects($this->any())->method('getStatus')->willReturn(Schedule::STATUS_ERROR);
        $schedule->expects($this->exactly($saveCalls))->method('save');

        $this->loggerMock->expects($this->once())->method('critical')->with($exception);

        $this->_collection->addItem($schedule);

        $this->_config->expects($this->once())->method('getJobs')->will($this->returnValue($jobConfig));

        $lastRun = time() + 10000000;
        $this->_cache->expects($this->any())->method('load')->will($this->returnValue($lastRun));
        $this->_scopeConfig->expects($this->any())->method('getValue')->will($this->returnValue(strtotime('+1 day')));

        $scheduleMock = $this->getMockBuilder(
            \Magento\Cron\Model\Schedule::class
        )->disableOriginalConstructor()->getMock();
        $scheduleMock->expects($this->any())->method('getCollection')->will($this->returnValue($this->_collection));
        $this->_scheduleFactory->expects($this->once())->method('create')->will($this->returnValue($scheduleMock));
        $this->_objectManager
            ->expects($this->once())
            ->method('create')
            ->with($this->equalTo($cronJobType))
            ->will($this->returnValue($cronJobObject));

        $this->_observer->execute($this->observer);
    }

    /**
     * @return array
     */
    public function dispatchExceptionInCallbackDataProvider()
    {
        return [
            'non-callable callback' => [
                'Not_Existed_Class',
                '',
                'Invalid callback: Not_Existed_Class::execute can\'t be called',
                1,
                new \Exception(__('Invalid callback: Not_Existed_Class::execute can\'t be called'))
            ],
            'exception in execution' => [
                'CronJobException',
                new \Magento\Cron\Test\Unit\Model\CronJobException(),
                'Test exception',
                2,
                new \Exception(__('Test exception'))
            ],
        ];
    }

    /**
     * Test case, successfully run job
     */
    public function testDispatchRunJob()
    {
        $jobConfig = [
            'test_group' => ['test_job1' => ['instance' => 'CronJob', 'method' => 'execute']],
        ];
        $this->_request->expects($this->any())->method('getParam')->will($this->returnValue('test_group'));

        $scheduleMethods = [
            'getJobCode',
            'tryLockJob',
            'getScheduledAt',
            'save',
            'setStatus',
            'setMessages',
            'setExecutedAt',
            'setFinishedAt',
            '__wakeup',
        ];
        /** @var \Magento\Cron\Model\Schedule|\PHPUnit_Framework_MockObject_MockObject $schedule */
        $schedule = $this->getMockBuilder(
            \Magento\Cron\Model\Schedule::class
        )->setMethods(
            $scheduleMethods
        )->disableOriginalConstructor()->getMock();
        $schedule->expects($this->any())->method('getJobCode')->will($this->returnValue('test_job1'));
        $schedule->expects($this->once())->method('getScheduledAt')->will($this->returnValue('-1 day'));
        $schedule->expects($this->once())->method('tryLockJob')->will($this->returnValue(true));

        // cron start to execute some job
        $schedule->expects($this->any())->method('setExecutedAt')->will($this->returnSelf());
        $schedule->expects($this->at(5))->method('save');

        // cron end execute some job
        $schedule->expects(
            $this->at(6)
        )->method(
            'setStatus'
        )->with(
            $this->equalTo(\Magento\Cron\Model\Schedule::STATUS_SUCCESS)
        )->will(
            $this->returnSelf()
        );

        $schedule->expects($this->at(8))->method('save');

        $this->_collection->addItem($schedule);

        $this->_config->expects($this->once())->method('getJobs')->will($this->returnValue($jobConfig));

        $lastRun = time() + 10000000;
        $this->_cache->expects($this->any())->method('load')->will($this->returnValue($lastRun));
        $this->_scopeConfig->expects($this->any())->method('getValue')->will($this->returnValue(strtotime('+1 day')));

        $scheduleMock = $this->getMockBuilder(
            \Magento\Cron\Model\Schedule::class
        )->disableOriginalConstructor()->getMock();
        $scheduleMock->expects($this->any())->method('getCollection')->will($this->returnValue($this->_collection));
        $this->_scheduleFactory->expects($this->once())->method('create')->will($this->returnValue($scheduleMock));

        $testCronJob = $this->getMockBuilder('CronJob')->setMethods(['execute'])->getMock();
        $testCronJob->expects($this->atLeastOnce())->method('execute')->with($schedule);

        $this->_objectManager->expects(
            $this->once()
        )->method(
            'create'
        )->with(
            $this->equalTo('CronJob')
        )->will(
            $this->returnValue($testCronJob)
        );

        $this->_observer->execute($this->observer);
    }

    /**
     * Testing _generate(), iterate over saved cron jobs
     */
    public function testDispatchNotGenerate()
    {
        $jobConfig = [
            'test_group' => ['test_job1' => ['instance' => 'CronJob', 'method' => 'execute']],
        ];

        $this->_config->expects($this->at(0))->method('getJobs')->will($this->returnValue($jobConfig));
        $this->_config->expects(
            $this->at(1)
        )->method(
            'getJobs'
        )->will(
            $this->returnValue(['test_group' => []])
        );
        $this->_request->expects($this->any())->method('getParam')->will($this->returnValue('test_group'));
        $this->_cache->expects(
            $this->at(0)
        )->method(
            'load'
        )->with(
            $this->equalTo(ProcessCronQueueObserver::CACHE_KEY_LAST_SCHEDULE_GENERATE_AT . 'test_group')
        )->will(
            $this->returnValue(time() - 10000000)
        );
        $this->_cache->expects(
            $this->at(2)
        )->method(
            'load'
        )->with(
            $this->equalTo(ProcessCronQueueObserver::CACHE_KEY_LAST_HISTORY_CLEANUP_AT . 'test_group')
        )->will(
            $this->returnValue(time() + 10000000)
        );

        $this->_scopeConfig->expects($this->any())->method('getValue')->will($this->returnValue(0));

        $schedule = $this->getMockBuilder(
            \Magento\Cron\Model\Schedule::class
        )->setMethods(
            ['getJobCode', 'getScheduledAt', '__wakeup']
        )->disableOriginalConstructor()->getMock();
        $schedule->expects($this->any())->method('getJobCode')->will($this->returnValue('job_code1'));
        $schedule->expects($this->once())->method('getScheduledAt')->will($this->returnValue('* * * * *'));

        $this->_collection->addItem(new \Magento\Framework\DataObject());
        $this->_collection->addItem($schedule);

        $this->_cache->expects($this->any())->method('save');

        $scheduleMock = $this->getMockBuilder(
            \Magento\Cron\Model\Schedule::class
        )->disableOriginalConstructor()->getMock();
        $scheduleMock->expects($this->any())->method('getCollection')->will($this->returnValue($this->_collection));
        $this->_scheduleFactory->expects($this->any())->method('create')->will($this->returnValue($scheduleMock));

        $this->_scheduleFactory->expects($this->any())->method('create')->will($this->returnValue($schedule));

        $this->_observer->execute($this->observer);
    }

    /**
     * Testing _generate(), iterate over saved cron jobs and generate jobs
     */
    public function testDispatchGenerate()
    {
        $jobConfig = [
            'default' => [
                'test_job1' => [
                    'instance' => 'CronJob',
                    'method' => 'execute',
                ],
            ],
        ];

        $jobs = [
            'default' => [
                'job1' => ['config_path' => 'test/path'],
                'job2' => ['schedule' => ''],
                'job3' => ['schedule' => '* * * * *'],
            ],
        ];
        $this->_config->expects($this->at(0))->method('getJobs')->willReturn($jobConfig);
        $this->_config->expects($this->at(1))->method('getJobs')->willReturn($jobs);
        $this->_request->expects($this->any())->method('getParam')->willReturn('default');
        $this->_cache->expects(
            $this->at(0)
        )->method(
            'load'
        )->with(
            $this->equalTo(ProcessCronQueueObserver::CACHE_KEY_LAST_SCHEDULE_GENERATE_AT . 'default')
        )->willReturn(time() - 10000000);
        $this->_cache->expects(
            $this->at(2)
        )->method(
            'load'
        )->with(
            $this->equalTo(ProcessCronQueueObserver::CACHE_KEY_LAST_HISTORY_CLEANUP_AT . 'default')
        )->willReturn(time() + 10000000);

        $this->_scopeConfig->expects($this->any())->method('getValue')->willReturnMap(
            [
                [
                    'system/cron/default/schedule_generate_every',
                    \Magento\Store\Model\ScopeInterface::SCOPE_STORE,
                    null,
                    0
                ],
                [
                    'system/cron/default/schedule_ahead_for',
                    \Magento\Store\Model\ScopeInterface::SCOPE_STORE,
                    null,
                    2
                ]
            ]
        );

        $schedule = $this->getMockBuilder(
            \Magento\Cron\Model\Schedule::class
        )->setMethods(
            ['getJobCode', 'save', 'getScheduledAt', 'unsScheduleId', 'trySchedule', 'getCollection']
        )->disableOriginalConstructor()->getMock();
        $schedule->expects($this->any())->method('getJobCode')->willReturn('job_code1');
        $schedule->expects($this->once())->method('getScheduledAt')->willReturn('* * * * *');
        $schedule->expects($this->any())->method('unsScheduleId')->willReturnSelf();
        $schedule->expects($this->any())->method('trySchedule')->willReturnSelf();
        $schedule->expects($this->any())->method('getCollection')->willReturn($this->_collection);
        $schedule->expects($this->atLeastOnce())->method('save')->willReturnSelf();

        $this->_collection->addItem(new \Magento\Framework\DataObject());
        $this->_collection->addItem($schedule);

        $this->_cache->expects($this->any())->method('save');

        $this->_scheduleFactory->expects($this->any())->method('create')->willReturn($schedule);

        $this->_observer->execute($this->observer);
    }

    /**
     * Test case without saved cron jobs in data base
     */
    public function testDispatchCleanup()
    {
        $jobConfig = [
            'test_group' => ['test_job1' => ['instance' => 'CronJob', 'method' => 'execute']],
        ];

        $schedule = $this->getMockBuilder(
            \Magento\Cron\Model\Schedule::class
        )->disableOriginalConstructor()->setMethods(
            ['getExecutedAt', 'getStatus', 'delete', '__wakeup']
        )->getMock();
        $schedule->expects($this->any())->method('getExecutedAt')->will($this->returnValue('-1 day'));
        $schedule->expects($this->any())->method('getStatus')->will($this->returnValue('success'));
        $this->_request->expects($this->any())->method('getParam')->will($this->returnValue('test_group'));
        $this->_collection->addItem($schedule);

        $this->_config->expects($this->once())->method('getJobs')->will($this->returnValue($jobConfig));

        $this->_cache->expects($this->at(0))->method('load')->will($this->returnValue(time() + 10000000));
        $this->_cache->expects($this->at(1))->method('load')->will($this->returnValue(time() - 10000000));

        $this->_scopeConfig->expects($this->any())->method('getValue')->will($this->returnValue(0));

        $scheduleMock = $this->getMockBuilder(
            \Magento\Cron\Model\Schedule::class
        )->disableOriginalConstructor()->getMock();
        $scheduleMock->expects($this->any())->method('getCollection')->will($this->returnValue($this->_collection));
        $this->_scheduleFactory->expects($this->at(0))->method('create')->will($this->returnValue($scheduleMock));

        $collection = $this->getMockBuilder(
            \Magento\Cron\Model\ResourceModel\Schedule\Collection::class
        )->setMethods(
            ['addFieldToFilter', 'load', '__wakeup']
        )->disableOriginalConstructor()->getMock();
        $collection->expects($this->any())->method('addFieldToFilter')->will($this->returnSelf());
        $collection->expects($this->any())->method('load')->will($this->returnSelf());
        $collection->addItem($schedule);

        $scheduleMock = $this->getMockBuilder(
            \Magento\Cron\Model\Schedule::class
        )->setMethods(['getCollection'])->disableOriginalConstructor()->getMock();
        $scheduleMock->expects($this->any())->method('getCollection')->will($this->returnValue($collection));
        $this->_scheduleFactory->expects($this->at(1))->method('create')->will($this->returnValue($scheduleMock));

        $this->_observer->execute($this->observer);
    }

    public function testMissedJobsCleanedInTime()
    {
<<<<<<< HEAD
        $jobConfig = ['default' => [
            'test_job1' => ['instance' => 'CronJob', 'method' => 'execute', 'schedule' => '*/10 * * * *'],
            'test_job2' => ['instance' => 'CronJob', 'method' => 'execute', 'schedule' => null]
        ]];
        $this->_config->expects($this->exactly(2))->method('getJobs')->will($this->returnValue($jobConfig));
        $this->_request->expects($this->any())->method('getParam')->will($this->returnValue('default'));

        $this->_cache->expects($this->any())->method('load')->willReturnMap([
            // skip cleanup
            [ProcessCronQueueObserver::CACHE_KEY_LAST_HISTORY_CLEANUP_AT . 'default', time() + 1000],
            // do generation
            [ProcessCronQueueObserver::CACHE_KEY_LAST_SCHEDULE_GENERATE_AT . 'default', time() - 1000],
        ]);

        $jobs = [];
        for ($i = 0; $i < 20; $i++) {
            $time = date('Y-m-d H:i:00', strtotime("+$i minutes"));
            $jobs[] = [
                'age' => $time,
                'delete' => !preg_match('#0$#', date('i', strtotime($time)))
            ];
        }

        foreach ($jobs as $job) {
            /** @var Schedule | Mock $schedule */
            $schedule = $this->getMockBuilder(Schedule::class)
                ->disableOriginalConstructor()
                ->setMethods(['getJobCode', 'getScheduledAt', 'getStatus', 'delete', 'save', '__wakeup'])->getMock();
            $schedule->expects($this->any())->method('getStatus')->will($this->returnValue('pending'));
            $schedule->expects($this->any())->method('getJobCode')->will($this->returnValue('test_job1'));
            $schedule->expects($this->any())->method('getScheduledAt')->will($this->returnValue($job['age']));
            $this->_collection->addItem($schedule);
        }

        /** @var Schedule | Mock $schedule */
        $schedule = $this->getMockBuilder(Schedule::class)
            ->disableOriginalConstructor()
            ->setMethods(['getJobCode', 'getScheduledAt', 'getStatus', 'delete', 'save', '__wakeup'])->getMock();
        $schedule->expects($this->any())->method('getStatus')->will($this->returnValue('pending'));
        $schedule->expects($this->any())->method('getJobCode')->will($this->returnValue('test_job2'));
        $schedule->expects($this->any())->method('getScheduledAt')->will($this->returnValue(date('Y-m-d H:i:00')));
        $this->_collection->addItem($schedule);

        $scheduleMock = $this->getMockBuilder(Schedule::class)->disableOriginalConstructor()
            ->setMethods(['save', 'getCollection', 'getResource', 'trySchedule'])->getMock();

        $scheduleMock->expects($this->any())->method('getCollection')->will($this->returnValue($this->_collection));
        $scheduleMock->expects($this->any())->method('getResource')->will($this->returnValue($this->scheduleResource));

        $callIndex = 0;
        $scheduleMock->expects($this->any())->method('trySchedule')->willReturnCallback(
            function () use (&$callIndex, $jobs) {
                $output = $jobs[$callIndex]['delete'];
                $callIndex++;
                return !$output;
            }
        );

        $this->_scheduleFactory->expects($this->any())->method('create')->will($this->returnValue($scheduleMock));
=======
        /* 1. Initialize dependencies of _generate() method which is called first */
        $jobConfig = [
            'test_group' => ['test_job1' => ['instance' => 'CronJob', 'method' => 'execute']],
        ];

        // This item was scheduled 2 days ago
        /** @var \Magento\Cron\Model\Schedule|\PHPUnit_Framework_MockObject_MockObject $schedule1 */
        $schedule1 = $this->getMockBuilder(
            \Magento\Cron\Model\Schedule::class
        )->disableOriginalConstructor()->setMethods(
            ['getExecutedAt', 'getScheduledAt', 'getStatus', 'delete', '__wakeup']
        )->getMock();
        $schedule1->expects($this->any())->method('getExecutedAt')->will($this->returnValue(null));
        $schedule1->expects($this->any())->method('getScheduledAt')->will($this->returnValue('-2 day -2 hour'));
        $schedule1->expects($this->any())->method('getStatus')->will($this->returnValue(Schedule::STATUS_MISSED));
        //we expect this job be deleted from the list
        $schedule1->expects($this->once())->method('delete')->will($this->returnValue(true));

        // This item was scheduled 1 day ago
        $schedule2 = $this->getMockBuilder(
            \Magento\Cron\Model\Schedule::class
        )->disableOriginalConstructor()->setMethods(
            ['getExecutedAt', 'getScheduledAt', 'getStatus', 'delete', '__wakeup']
        )->getMock();
        $schedule2->expects($this->any())->method('getExecutedAt')->will($this->returnValue(null));
        $schedule2->expects($this->any())->method('getScheduledAt')->will($this->returnValue('-1 day'));
        $schedule2->expects($this->any())->method('getStatus')->will($this->returnValue(Schedule::STATUS_MISSED));
        //we don't expect this job be deleted from the list
        $schedule2->expects($this->never())->method('delete');

        $this->_collection->addItem($schedule1);
        $this->_config->expects($this->once())->method('getJobs')->will($this->returnValue($jobConfig));

        //get configuration value CACHE_KEY_LAST_HISTORY_CLEANUP_AT in the "_generate()"
        $this->_cache->expects($this->at(0))->method('load')->will($this->returnValue(time() + 10000000));
        //get configuration value CACHE_KEY_LAST_HISTORY_CLEANUP_AT in the "_cleanup()"
        $this->_cache->expects($this->at(1))->method('load')->will($this->returnValue(time() - 10000000));

        $this->_scopeConfig->expects($this->at(0))->method('getValue')
            ->with($this->equalTo('system/cron/test_group/use_separate_process'))
            ->will($this->returnValue(0));
        $this->_scopeConfig->expects($this->at(1))->method('getValue')
            ->with($this->equalTo('system/cron/test_group/schedule_generate_every'))
            ->will($this->returnValue(0));
        $this->_scopeConfig->expects($this->at(2))->method('getValue')
            ->with($this->equalTo('system/cron/test_group/history_cleanup_every'))
            ->will($this->returnValue(0));
        $this->_scopeConfig->expects($this->at(3))->method('getValue')
            ->with($this->equalTo('system/cron/test_group/schedule_lifetime'))
            ->will($this->returnValue(2*24*60));
        $this->_scopeConfig->expects($this->at(4))->method('getValue')
            ->with($this->equalTo('system/cron/test_group/history_success_lifetime'))
            ->will($this->returnValue(0));
        $this->_scopeConfig->expects($this->at(5))->method('getValue')
            ->with($this->equalTo('system/cron/test_group/history_failure_lifetime'))
            ->will($this->returnValue(0));

        /* 2. Initialize dependencies of _cleanup() method which is called second */
        $scheduleMock = $this->getMockBuilder(
            \Magento\Cron\Model\Schedule::class
        )->disableOriginalConstructor()->getMock();
        $scheduleMock->expects($this->any())->method('getCollection')->will($this->returnValue($this->_collection));
        $this->_scheduleFactory->expects($this->at(0))->method('create')->will($this->returnValue($scheduleMock));
>>>>>>> 45896ba0

        $collection = $this->getMockBuilder(
            \Magento\Cron\Model\ResourceModel\Schedule\Collection::class
        )->setMethods(
            ['addFieldToFilter', 'load', '__wakeup']
        )->disableOriginalConstructor()->getMock();
        $collection->expects($this->any())->method('addFieldToFilter')->will($this->returnSelf());
        $collection->expects($this->any())->method('load')->will($this->returnSelf());
        $collection->addItem($schedule1);
        $collection->addItem($schedule2);

        $scheduleMock = $this->getMockBuilder(
            \Magento\Cron\Model\Schedule::class
        )->disableOriginalConstructor()->getMock();
        $scheduleMock->expects($this->any())->method('getCollection')->will($this->returnValue($collection));
        $this->_scheduleFactory->expects($this->at(1))->method('create')->will($this->returnValue($scheduleMock));

        $this->_observer->execute($this->observer);
    }
}<|MERGE_RESOLUTION|>--- conflicted
+++ resolved
@@ -723,67 +723,6 @@
 
     public function testMissedJobsCleanedInTime()
     {
-<<<<<<< HEAD
-        $jobConfig = ['default' => [
-            'test_job1' => ['instance' => 'CronJob', 'method' => 'execute', 'schedule' => '*/10 * * * *'],
-            'test_job2' => ['instance' => 'CronJob', 'method' => 'execute', 'schedule' => null]
-        ]];
-        $this->_config->expects($this->exactly(2))->method('getJobs')->will($this->returnValue($jobConfig));
-        $this->_request->expects($this->any())->method('getParam')->will($this->returnValue('default'));
-
-        $this->_cache->expects($this->any())->method('load')->willReturnMap([
-            // skip cleanup
-            [ProcessCronQueueObserver::CACHE_KEY_LAST_HISTORY_CLEANUP_AT . 'default', time() + 1000],
-            // do generation
-            [ProcessCronQueueObserver::CACHE_KEY_LAST_SCHEDULE_GENERATE_AT . 'default', time() - 1000],
-        ]);
-
-        $jobs = [];
-        for ($i = 0; $i < 20; $i++) {
-            $time = date('Y-m-d H:i:00', strtotime("+$i minutes"));
-            $jobs[] = [
-                'age' => $time,
-                'delete' => !preg_match('#0$#', date('i', strtotime($time)))
-            ];
-        }
-
-        foreach ($jobs as $job) {
-            /** @var Schedule | Mock $schedule */
-            $schedule = $this->getMockBuilder(Schedule::class)
-                ->disableOriginalConstructor()
-                ->setMethods(['getJobCode', 'getScheduledAt', 'getStatus', 'delete', 'save', '__wakeup'])->getMock();
-            $schedule->expects($this->any())->method('getStatus')->will($this->returnValue('pending'));
-            $schedule->expects($this->any())->method('getJobCode')->will($this->returnValue('test_job1'));
-            $schedule->expects($this->any())->method('getScheduledAt')->will($this->returnValue($job['age']));
-            $this->_collection->addItem($schedule);
-        }
-
-        /** @var Schedule | Mock $schedule */
-        $schedule = $this->getMockBuilder(Schedule::class)
-            ->disableOriginalConstructor()
-            ->setMethods(['getJobCode', 'getScheduledAt', 'getStatus', 'delete', 'save', '__wakeup'])->getMock();
-        $schedule->expects($this->any())->method('getStatus')->will($this->returnValue('pending'));
-        $schedule->expects($this->any())->method('getJobCode')->will($this->returnValue('test_job2'));
-        $schedule->expects($this->any())->method('getScheduledAt')->will($this->returnValue(date('Y-m-d H:i:00')));
-        $this->_collection->addItem($schedule);
-
-        $scheduleMock = $this->getMockBuilder(Schedule::class)->disableOriginalConstructor()
-            ->setMethods(['save', 'getCollection', 'getResource', 'trySchedule'])->getMock();
-
-        $scheduleMock->expects($this->any())->method('getCollection')->will($this->returnValue($this->_collection));
-        $scheduleMock->expects($this->any())->method('getResource')->will($this->returnValue($this->scheduleResource));
-
-        $callIndex = 0;
-        $scheduleMock->expects($this->any())->method('trySchedule')->willReturnCallback(
-            function () use (&$callIndex, $jobs) {
-                $output = $jobs[$callIndex]['delete'];
-                $callIndex++;
-                return !$output;
-            }
-        );
-
-        $this->_scheduleFactory->expects($this->any())->method('create')->will($this->returnValue($scheduleMock));
-=======
         /* 1. Initialize dependencies of _generate() method which is called first */
         $jobConfig = [
             'test_group' => ['test_job1' => ['instance' => 'CronJob', 'method' => 'execute']],
@@ -847,7 +786,6 @@
         )->disableOriginalConstructor()->getMock();
         $scheduleMock->expects($this->any())->method('getCollection')->will($this->returnValue($this->_collection));
         $this->_scheduleFactory->expects($this->at(0))->method('create')->will($this->returnValue($scheduleMock));
->>>>>>> 45896ba0
 
         $collection = $this->getMockBuilder(
             \Magento\Cron\Model\ResourceModel\Schedule\Collection::class
