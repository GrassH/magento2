<?php declare(strict_types=1);
/**
 * Copyright © Magento, Inc. All rights reserved.
 * See COPYING.txt for license details.
 */
namespace Magento\Cron\Test\Unit\Observer;

use Magento\Cron\Model\Config;
use Magento\Cron\Model\ResourceModel\Schedule as ScheduleResourceModel;
use Magento\Cron\Model\ResourceModel\Schedule\Collection as ScheduleCollection;
use Magento\Cron\Model\Schedule;
use Magento\Cron\Model\ScheduleFactory;
use Magento\Cron\Observer\ProcessCronQueueObserver as ProcessCronQueueObserver;
use Magento\Cron\Test\Unit\Model\CronJobException;
use Magento\Framework\App\CacheInterface;
use Magento\Framework\App\Config\ScopeConfigInterface;
use Magento\Framework\App\Console\Request as ConsoleRequest;
use Magento\Framework\App\ObjectManager;
use Magento\Framework\App\State;
use Magento\Framework\App\State as AppState;
use Magento\Framework\DataObject;
use Magento\Framework\DB\Adapter\AdapterInterface;
use Magento\Framework\Event\Observer;
use Magento\Framework\Lock\LockManagerInterface;
use Magento\Framework\Model\AbstractModel;
use Magento\Framework\Process\PhpExecutableFinderFactory;
use Magento\Framework\Profiler\Driver\Standard\Stat;
use Magento\Framework\Profiler\Driver\Standard\StatFactory;
use Magento\Framework\ShellInterface;
use Magento\Framework\Stdlib\DateTime\DateTime;
use Magento\Store\Model\ScopeInterface;
use PHPUnit\Framework\MockObject\MockObject;
use PHPUnit\Framework\TestCase;
use Psr\Log\LoggerInterface;
use Symfony\Component\Process\PhpExecutableFinder;

/**
 * @SuppressWarnings(PHPMD.CouplingBetweenObjects)
 * @SuppressWarnings(PHPMD.TooManyFields)
 */
class ProcessCronQueueObserverTest extends TestCase
{
    /**
     * @var ProcessCronQueueObserver
     */
    private $cronQueueObserver;

    /**
<<<<<<< HEAD
     * @var \Magento\Framework\App\ObjectManager|\PHPUnit\Framework\MockObject\MockObject
=======
     * @var ObjectManager|MockObject
>>>>>>> b2f063af
     */
    private $objectManagerMock;

    /**
<<<<<<< HEAD
     * @var \PHPUnit\Framework\MockObject\MockObject
=======
     * @var CacheInterface|MockObject
>>>>>>> b2f063af
     */
    private $cacheMock;

    /**
<<<<<<< HEAD
     * @var \Magento\Cron\Model\Config|\PHPUnit\Framework\MockObject\MockObject
=======
     * @var Config|MockObject
>>>>>>> b2f063af
     */
    private $configMock;

    /**
<<<<<<< HEAD
     * @var \Magento\Cron\Model\ScheduleFactory|\PHPUnit\Framework\MockObject\MockObject
=======
     * @var ScheduleFactory|MockObject
>>>>>>> b2f063af
     */
    private $scheduleFactoryMock;

    /**
<<<<<<< HEAD
     * @var \Magento\Framework\App\Config\ScopeConfigInterface|\PHPUnit\Framework\MockObject\MockObject
=======
     * @var ScopeConfigInterface|MockObject
>>>>>>> b2f063af
     */
    private $scopeConfigMock;

    /**
<<<<<<< HEAD
     * @var \Magento\Framework\App\Console\Request|\PHPUnit\Framework\MockObject\MockObject
=======
     * @var ConsoleRequest|MockObject
>>>>>>> b2f063af
     */
    private $consoleRequestMock;

    /**
<<<<<<< HEAD
     * @var \Magento\Framework\ShellInterface|\PHPUnit\Framework\MockObject\MockObject
     */
    protected $_shell;

    /** @var \Magento\Cron\Model\ResourceModel\Schedule\Collection|\PHPUnit\Framework\MockObject\MockObject */
    protected $_collection;
=======
     * @var ShellInterface|MockObject
     */
    private $shellMock;
>>>>>>> b2f063af

    /**
     * @var ScheduleCollection|MockObject
     */
    private $scheduleCollectionMock;

    /**
     * @var DateTime|MockObject
     */
    private $dateTimeMock;

    /**
     * @var Observer|MockObject
     */
    private $observerMock;

    /**
<<<<<<< HEAD
     * @var \Psr\Log\LoggerInterface|\PHPUnit\Framework\MockObject\MockObject
=======
     * @var LoggerInterface|MockObject
>>>>>>> b2f063af
     */
    private $loggerMock;

    /**
<<<<<<< HEAD
     * @var \Magento\Framework\App\State|\PHPUnit\Framework\MockObject\MockObject
=======
     * @var AppState|MockObject
>>>>>>> b2f063af
     */
    private $appStateMock;

    /**
<<<<<<< HEAD
     * @var \Magento\Framework\Lock\LockManagerInterface|\PHPUnit\Framework\MockObject\MockObject
=======
     * @var LockManagerInterface|MockObject
>>>>>>> b2f063af
     */
    private $lockManagerMock;

    /**
<<<<<<< HEAD
     * @var \Magento\Cron\Model\ResourceModel\Schedule|\PHPUnit\Framework\MockObject\MockObject
=======
     * @var ScheduleResourceModel|MockObject
     */
    private $scheduleResourceMock;

    /**
     * @var MockObject|StatFactory
     */
    private $statFactory;

    /**
     * @var MockObject|Stat
>>>>>>> b2f063af
     */
    private $stat;

    /**
     * @var int
     */
    protected $time = 1501538400;

    /**
     * Prepare parameters
     */
    protected function setUp(): void
    {
        $this->objectManagerMock = $this->getMockBuilder(ObjectManager::class)
            ->disableOriginalConstructor()
            ->getMock();
        $this->cacheMock = $this->createMock(CacheInterface::class);
        $this->configMock = $this->getMockBuilder(Config::class)
            ->disableOriginalConstructor()
            ->getMock();
        $this->scopeConfigMock = $this->getMockBuilder(
            ScopeConfigInterface::class
        )->disableOriginalConstructor()->getMock();
        $this->scheduleCollectionMock = $this->getMockBuilder(
            ScheduleCollection::class
        )->setMethods(
            ['addFieldToFilter', 'load', '__wakeup']
        )->disableOriginalConstructor()->getMock();
<<<<<<< HEAD
        $this->_collection->expects($this->any())->method('addFieldToFilter')->willReturnSelf();
        $this->_collection->expects($this->any())->method('load')->willReturnSelf();
=======
        $this->scheduleCollectionMock->expects($this->any())->method('addFieldToFilter')->will($this->returnSelf());
        $this->scheduleCollectionMock->expects($this->any())->method('load')->will($this->returnSelf());
>>>>>>> b2f063af

        $this->scheduleFactoryMock = $this->getMockBuilder(
            ScheduleFactory::class
        )->setMethods(
            ['create']
        )->disableOriginalConstructor()->getMock();
        $this->consoleRequestMock = $this->getMockBuilder(
            ConsoleRequest::class
        )->disableOriginalConstructor()->getMock();
        $this->shellMock = $this->getMockBuilder(
            ShellInterface::class
        )->disableOriginalConstructor()->setMethods(
            ['execute']
        )->getMock();
        $this->loggerMock = $this->createMock(LoggerInterface::class);

        $this->appStateMock = $this->getMockBuilder(AppState::class)
            ->disableOriginalConstructor()
            ->getMock();

        $this->lockManagerMock = $this->getMockBuilder(LockManagerInterface::class)
            ->disableOriginalConstructor()
            ->getMock();
        $this->lockManagerMock->method('lock')->willReturn(true);
        $this->lockManagerMock->method('unlock')->willReturn(true);

        $this->observerMock = $this->createMock(Observer::class);

        $this->dateTimeMock = $this->getMockBuilder(DateTime::class)
            ->disableOriginalConstructor()
            ->getMock();
        $this->dateTimeMock->expects($this->any())->method('gmtTimestamp')->willReturn($this->time);

        $phpExecutableFinder = $this->createMock(PhpExecutableFinder::class);
        $phpExecutableFinder->expects($this->any())->method('find')->willReturn('php');
        $phpExecutableFinderFactory = $this->createMock(PhpExecutableFinderFactory::class);
        $phpExecutableFinderFactory->expects($this->any())->method('create')->willReturn($phpExecutableFinder);

        $this->scheduleResourceMock = $this->getMockBuilder(ScheduleResourceModel::class)
            ->disableOriginalConstructor()
            ->getMock();
        $connection = $this->getMockBuilder(AdapterInterface::class)
            ->disableOriginalConstructor()
            ->getMock();

        $this->scheduleResourceMock->method('getConnection')->willReturn($connection);
        $connection->method('delete')->willReturn(1);

        $this->statFactory = $this->getMockBuilder(StatFactory::class)
            ->setMethods(['create'])
            ->disableOriginalConstructor()
            ->getMock();

        $this->stat = $this->getMockBuilder(Stat::class)
            ->disableOriginalConstructor()
            ->getMock();
        $this->statFactory->expects($this->any())->method('create')->willReturn($this->stat);

        $this->cronQueueObserver = new ProcessCronQueueObserver(
            $this->objectManagerMock,
            $this->scheduleFactoryMock,
            $this->cacheMock,
            $this->configMock,
            $this->scopeConfigMock,
            $this->consoleRequestMock,
            $this->shellMock,
            $this->dateTimeMock,
            $phpExecutableFinderFactory,
            $this->loggerMock,
            $this->appStateMock,
            $this->statFactory,
            $this->lockManagerMock
        );
    }

    /**
     * Test case for not existed cron jobs in files but in data base is presented
     */
    public function testDispatchNoJobConfig()
    {
        $lastRun = $this->time + 10000000;
<<<<<<< HEAD
        $this->_cache->expects($this->atLeastOnce())->method('load')->willReturn($lastRun);
        $this->_scopeConfig->expects($this->atLeastOnce())->method('getValue')->willReturn(0);
=======
        $this->cacheMock->expects($this->atLeastOnce())->method('load')->will($this->returnValue($lastRun));
        $this->scopeConfigMock->expects($this->atLeastOnce())->method('getValue')->will($this->returnValue(0));
>>>>>>> b2f063af

        $this->configMock->expects(
            $this->atLeastOnce()
        )->method(
            'getJobs'
        )->willReturn(
            ['test_job1' => ['test_data']]
        );

        $schedule = $this->createPartialMock(Schedule::class, ['getJobCode', '__wakeup']);
        $schedule->expects($this->atLeastOnce())
            ->method('getJobCode')
            ->willReturn('not_existed_job_code');

        $this->scheduleCollectionMock->addItem($schedule);

        $scheduleMock = $this->getMockBuilder(
            Schedule::class
        )->disableOriginalConstructor()->getMock();
        $scheduleMock->expects($this->atLeastOnce())
            ->method('getCollection')
<<<<<<< HEAD
            ->willReturn($this->_collection);
        $this->_scheduleFactory->expects($this->atLeastOnce())
=======
            ->will($this->returnValue($this->scheduleCollectionMock));
        $this->scheduleFactoryMock->expects($this->atLeastOnce())
>>>>>>> b2f063af
            ->method('create')
            ->willReturn($scheduleMock);

        $this->cronQueueObserver->execute($this->observerMock);
    }

    /**
     * Test case checks if some job can't be locked
     */
    public function testDispatchCanNotLock()
    {
        $lastRun = $this->time + 10000000;
<<<<<<< HEAD
        $this->_cache->expects($this->any())->method('load')->willReturn($lastRun);
        $this->_scopeConfig->expects($this->any())->method('getValue')->willReturn(0);
        $this->_request->expects($this->any())->method('getParam')->willReturn('test_group');
=======
        $this->cacheMock->expects($this->any())->method('load')->will($this->returnValue($lastRun));
        $this->scopeConfigMock->expects($this->any())
            ->method('getValue')->will($this->returnValue(0));
        $this->consoleRequestMock->expects($this->any())
            ->method('getParam')->will($this->returnValue('test_group'));
>>>>>>> b2f063af

        $dateScheduledAt = date('Y-m-d H:i:s', $this->time - 86400);
        $schedule = $this->getMockBuilder(
            Schedule::class
        )->setMethods(
            ['getJobCode', 'tryLockJob', 'getScheduledAt', '__wakeup', 'save', 'setFinishedAt']
        )->disableOriginalConstructor()->getMock();
        $schedule->expects($this->any())->method('getJobCode')->willReturn('test_job1');
        $schedule->expects($this->atLeastOnce())->method('getScheduledAt')->willReturn($dateScheduledAt);
        $schedule->expects($this->once())->method('tryLockJob')->willReturn(false);
        $schedule->expects($this->never())->method('setFinishedAt');

<<<<<<< HEAD
        $abstractModel = $this->createMock(\Magento\Framework\Model\AbstractModel::class);
        $schedule->expects($this->any())->method('save')->willReturn($abstractModel);
        $this->_collection->addItem($schedule);

        $this->_config->expects(
            $this->exactly(2)
        )->method(
            'getJobs'
        )->willReturn(
            ['test_group' => ['test_job1' => ['test_data']]]
        );

        $scheduleMock = $this->getMockBuilder(
            \Magento\Cron\Model\Schedule::class
        )->disableOriginalConstructor()->getMock();
        $scheduleMock->expects($this->any())->method('getCollection')->willReturn($this->_collection);
        $scheduleMock->expects($this->any())->method('getResource')->willReturn($this->scheduleResource);
        $this->_scheduleFactory->expects($this->atLeastOnce())
=======
        $abstractModel = $this->createMock(AbstractModel::class);
        $schedule->expects($this->any())->method('save')->will($this->returnValue($abstractModel));
        $this->scheduleCollectionMock->addItem($schedule);

        $this->configMock->expects($this->exactly(2))
            ->method('getJobs')
            ->will($this->returnValue(['test_group' => ['test_job1' => ['test_data']]]));

        $scheduleMock = $this->getMockBuilder(Schedule::class)->disableOriginalConstructor()->getMock();
        $scheduleMock->expects($this->any())
            ->method('getCollection')->will($this->returnValue($this->scheduleCollectionMock));
        $scheduleMock->expects($this->any())
            ->method('getResource')->will($this->returnValue($this->scheduleResourceMock));
        $this->scheduleFactoryMock->expects($this->atLeastOnce())
>>>>>>> b2f063af
            ->method('create')
            ->willReturn($scheduleMock);

        $this->cronQueueObserver->execute($this->observerMock);
    }

    /**
     * Test case catch exception if too late for schedule
     */
    public function testDispatchExceptionTooLate()
    {
        $exceptionMessage = 'Cron Job test_job1 is missed at 2017-07-30 15:00:00';
        $jobCode = 'test_job1';

        $lastRun = $this->time + 10000000;
        $this->cacheMock->expects($this->any())->method('load')->willReturn($lastRun);
        $this->scopeConfigMock->expects($this->any())->method('getValue')->willReturn(0);
        $this->consoleRequestMock->expects($this->any())->method('getParam')->willReturn('test_group');

        $dateScheduledAt = date('Y-m-d H:i:s', $this->time - 86400);
        $schedule = $this->getMockBuilder(
            Schedule::class
        )->setMethods(
            [
                'getJobCode',
                'tryLockJob',
                'getScheduledAt',
                'save',
                'setStatus',
                'setMessages',
                '__wakeup',
                'getStatus',
                'getMessages',
                'getScheduleId',
            ]
        )->disableOriginalConstructor()->getMock();
        $schedule->expects($this->atLeastOnce())->method('getJobCode')->willReturn($jobCode);
        $schedule->expects($this->atLeastOnce())->method('getScheduledAt')->willReturn($dateScheduledAt);
        $schedule->expects($this->once())->method('tryLockJob')->willReturn(true);
        $schedule->expects(
            $this->any()
        )->method(
            'setStatus'
        )->with(
            $this->equalTo(Schedule::STATUS_MISSED)
        )->willReturnSelf();
        $schedule->expects($this->once())->method('setMessages')->with($this->equalTo($exceptionMessage));
        $schedule->expects($this->atLeastOnce())->method('getStatus')->willReturn(Schedule::STATUS_MISSED);
        $schedule->expects($this->atLeastOnce())->method('getMessages')->willReturn($exceptionMessage);
        $schedule->expects($this->once())->method('save');

        $this->appStateMock->expects($this->once())->method('getMode')->willReturn(State::MODE_DEVELOPER);

        $this->loggerMock->expects($this->once())->method('info')
            ->with('Cron Job test_job1 is missed at 2017-07-30 15:00:00');

        $this->scheduleCollectionMock->addItem($schedule);

        $this->configMock->expects(
            $this->exactly(2)
        )->method(
            'getJobs'
        )->willReturn(
            ['test_group' => ['test_job1' => ['test_data']]]
        );

        $scheduleMock = $this->getMockBuilder(Schedule::class)
            ->disableOriginalConstructor()->getMock();
<<<<<<< HEAD
        $scheduleMock->expects($this->any())->method('getCollection')->willReturn($this->_collection);
        $scheduleMock->expects($this->any())->method('getResource')->willReturn($this->scheduleResource);
        $this->_scheduleFactory->expects($this->atLeastOnce())->method('create')->willReturn($scheduleMock);

        $this->_observer->execute($this->observer);
=======
        $scheduleMock->expects($this->any())
            ->method('getCollection')->willReturn($this->scheduleCollectionMock);
        $scheduleMock->expects($this->any())
            ->method('getResource')->will($this->returnValue($this->scheduleResourceMock));
        $this->scheduleFactoryMock->expects($this->atLeastOnce())
            ->method('create')->willReturn($scheduleMock);

        $this->cronQueueObserver->execute($this->observerMock);
>>>>>>> b2f063af
    }

    /**
     * Test case catch exception if callback not exist
     */
    public function testDispatchExceptionNoCallback()
    {
        $jobName = 'test_job1';
        $exceptionMessage = 'No callbacks found for cron job ' . $jobName;
        $exception = new \Exception($exceptionMessage);

        $dateScheduledAt = date('Y-m-d H:i:s', $this->time - 86400);
        $schedule = $this->getMockBuilder(
            Schedule::class
        )->setMethods(
            ['getJobCode', 'tryLockJob', 'getScheduledAt', 'save', 'setStatus', 'setMessages', '__wakeup', 'getStatus']
        )->disableOriginalConstructor()->getMock();
        $schedule->expects($this->any())->method('getJobCode')->willReturn('test_job1');
        $schedule->expects($this->once())->method('getScheduledAt')->willReturn($dateScheduledAt);
        $schedule->expects($this->once())->method('tryLockJob')->willReturn(true);
        $schedule->expects(
            $this->once()
        )->method(
            'setStatus'
        )->with(
<<<<<<< HEAD
            $this->equalTo(\Magento\Cron\Model\Schedule::STATUS_ERROR)
        )->willReturnSelf(
            
=======
            $this->equalTo(Schedule::STATUS_ERROR)
        )->will(
            $this->returnSelf()
>>>>>>> b2f063af
        );
        $schedule->expects($this->once())->method('setMessages')->with($this->equalTo($exceptionMessage));
        $schedule->expects($this->any())->method('getStatus')->willReturn(Schedule::STATUS_ERROR);
        $schedule->expects($this->once())->method('save');
<<<<<<< HEAD
        $this->_request->expects($this->any())->method('getParam')->willReturn('test_group');
        $this->_collection->addItem($schedule);
=======
        $this->consoleRequestMock->expects($this->any())
            ->method('getParam')->will($this->returnValue('test_group'));
        $this->scheduleCollectionMock->addItem($schedule);
>>>>>>> b2f063af

        $this->loggerMock->expects($this->once())->method('critical')->with($exception);

        $jobConfig = ['test_group' => [$jobName => ['instance' => 'Some_Class']]];

<<<<<<< HEAD
        $this->_config->expects($this->exactly(2))->method('getJobs')->willReturn($jobConfig);

        $lastRun = $this->time + 10000000;
        $this->_cache->expects($this->any())->method('load')->willReturn($lastRun);
=======
        $this->configMock->expects($this->exactly(2))
            ->method('getJobs')->will($this->returnValue($jobConfig));

        $lastRun = $this->time + 10000000;
        $this->cacheMock->expects($this->any())->method('load')->will($this->returnValue($lastRun));
>>>>>>> b2f063af

        $this->scopeConfigMock->expects($this->any())
            ->method('getValue')
            ->willReturn($this->time + 86400);

<<<<<<< HEAD
        $scheduleMock = $this->getMockBuilder(
            \Magento\Cron\Model\Schedule::class
        )->disableOriginalConstructor()->getMock();
        $scheduleMock->expects($this->any())->method('getCollection')->willReturn($this->_collection);
        $scheduleMock->expects($this->any())->method('getResource')->willReturn($this->scheduleResource);
        $this->_scheduleFactory->expects($this->once())->method('create')->willReturn($scheduleMock);

        $this->_observer->execute($this->observer);
=======
        $scheduleMock = $this->getMockBuilder(Schedule::class)
            ->disableOriginalConstructor()->getMock();
        $scheduleMock->expects($this->any())
            ->method('getCollection')->will($this->returnValue($this->scheduleCollectionMock));
        $scheduleMock->expects($this->any())
            ->method('getResource')->will($this->returnValue($this->scheduleResourceMock));
        $this->scheduleFactoryMock->expects($this->once())
            ->method('create')->will($this->returnValue($scheduleMock));

        $this->cronQueueObserver->execute($this->observerMock);
>>>>>>> b2f063af
    }

    /**
     * Test case catch exception if callback is not callable or throws exception
     *
     * @param string $cronJobType
     * @param mixed $cronJobObject
     * @param string $exceptionMessage
     * @param int $saveCalls
     * @param \Exception $exception
     *
     * @dataProvider dispatchExceptionInCallbackDataProvider
     */
    public function testDispatchExceptionInCallback(
        $cronJobType,
        $cronJobObject,
        $exceptionMessage,
        $saveCalls,
        $exception
    ) {
        $jobConfig = [
            'test_group' => [
                'test_job1' => ['instance' => $cronJobType, 'method' => 'execute'],
            ],
        ];

<<<<<<< HEAD
        $this->_request->expects($this->any())->method('getParam')->willReturn('test_group');
=======
        $this->consoleRequestMock->expects($this->any())
            ->method('getParam')->will($this->returnValue('test_group'));
>>>>>>> b2f063af

        $dateScheduledAt = date('Y-m-d H:i:s', $this->time - 86400);
        $schedule = $this->getMockBuilder(
            Schedule::class
        )->setMethods(
            ['getJobCode', 'tryLockJob', 'getScheduledAt', 'save', 'setStatus', 'setMessages', '__wakeup', 'getStatus']
        )->disableOriginalConstructor()->getMock();
        $schedule->expects($this->any())->method('getJobCode')->willReturn('test_job1');
        $schedule->expects($this->once())->method('getScheduledAt')->willReturn($dateScheduledAt);
        $schedule->expects($this->once())->method('tryLockJob')->willReturn(true);
        $schedule->expects($this->once())
            ->method('setStatus')
<<<<<<< HEAD
            ->with($this->equalTo(\Magento\Cron\Model\Schedule::STATUS_ERROR))
            ->willReturnSelf();
=======
            ->with($this->equalTo(Schedule::STATUS_ERROR))
            ->will($this->returnSelf());
>>>>>>> b2f063af
        $schedule->expects($this->once())->method('setMessages')->with($this->equalTo($exceptionMessage));
        $schedule->expects($this->any())->method('getStatus')->willReturn(Schedule::STATUS_ERROR);
        $schedule->expects($this->exactly($saveCalls))->method('save');

        $this->loggerMock->expects($this->once())->method('critical')->with($exception);

        $this->scheduleCollectionMock->addItem($schedule);

<<<<<<< HEAD
        $this->_config->expects($this->exactly(2))->method('getJobs')->willReturn($jobConfig);

        $lastRun = $this->time + 10000000;
        $this->_cache->expects($this->any())->method('load')->willReturn($lastRun);
        $this->_scopeConfig->expects($this->any())
=======
        $this->configMock->expects($this->exactly(2))->method('getJobs')->will($this->returnValue($jobConfig));

        $lastRun = $this->time + 10000000;
        $this->cacheMock->expects($this->any())->method('load')->will($this->returnValue($lastRun));
        $this->scopeConfigMock->expects($this->any())
>>>>>>> b2f063af
            ->method('getValue')
            ->willReturn($this->time + 86400);

<<<<<<< HEAD
        $scheduleMock = $this->getMockBuilder(
            \Magento\Cron\Model\Schedule::class
        )->disableOriginalConstructor()->getMock();
        $scheduleMock->expects($this->any())->method('getCollection')->willReturn($this->_collection);
        $scheduleMock->expects($this->any())->method('getResource')->willReturn($this->scheduleResource);
        $this->_scheduleFactory->expects($this->once())->method('create')->willReturn($scheduleMock);
        $this->_objectManager
=======
        $scheduleMock = $this->getMockBuilder(Schedule::class)
            ->disableOriginalConstructor()->getMock();
        $scheduleMock->expects($this->any())
            ->method('getCollection')->will($this->returnValue($this->scheduleCollectionMock));
        $scheduleMock->expects($this->any())
            ->method('getResource')->will($this->returnValue($this->scheduleResourceMock));
        $this->scheduleFactoryMock->expects($this->once())
            ->method('create')->will($this->returnValue($scheduleMock));
        $this->objectManagerMock
>>>>>>> b2f063af
            ->expects($this->once())
            ->method('create')
            ->with($this->equalTo($cronJobType))
            ->willReturn($cronJobObject);

        $this->cronQueueObserver->execute($this->observerMock);
    }

    /**
     * @return array
     */
    public function dispatchExceptionInCallbackDataProvider()
    {
        $throwable = new \TypeError();
        return [
            'non-callable callback' => [
                'Not_Existed_Class',
                '',
                'Invalid callback: Not_Existed_Class::execute can\'t be called',
                1,
                new \Exception('Invalid callback: Not_Existed_Class::execute can\'t be called')
            ],
            'exception in execution' => [
                'CronJobException',
                new CronJobException(),
                'Test exception',
                2,
                new \Exception('Test exception')
            ],
            'throwable in execution' => [
                'CronJobException',
                new CronJobException(
                    $throwable
                ),
                'Error when running a cron job',
                2,
                new \RuntimeException(
                    'Error when running a cron job',
                    0,
                    $throwable
                )
            ],
        ];
    }

    /**
     * Test case, successfully run job
     */
    public function testDispatchRunJob()
    {
        $jobConfig = [
            'test_group' => ['test_job1' => ['instance' => 'CronJob', 'method' => 'execute']],
        ];
<<<<<<< HEAD
        $this->_request->expects($this->any())->method('getParam')->willReturn('test_group');
=======
        $this->consoleRequestMock->expects($this->any())->method('getParam')->will($this->returnValue('test_group'));
>>>>>>> b2f063af

        $dateScheduledAt = date('Y-m-d H:i:s', $this->time - 86400);
        $scheduleMethods = [
            'getJobCode',
            'tryLockJob',
            'getScheduledAt',
            'save',
            'setStatus',
            'setMessages',
            'setExecutedAt',
            'setFinishedAt',
            '__wakeup',
        ];
<<<<<<< HEAD
        /** @var \Magento\Cron\Model\Schedule|\PHPUnit\Framework\MockObject\MockObject $schedule */
=======
        /** @var Schedule|MockObject $schedule */
>>>>>>> b2f063af
        $schedule = $this->getMockBuilder(
            Schedule::class
        )->setMethods(
            $scheduleMethods
        )->disableOriginalConstructor()->getMock();
        $schedule->expects($this->any())->method('getJobCode')->willReturn('test_job1');
        $schedule->expects($this->atLeastOnce())->method('getScheduledAt')->willReturn($dateScheduledAt);
        $schedule->expects($this->atLeastOnce())->method('tryLockJob')->willReturn(true);
        $schedule->expects($this->any())->method('setFinishedAt')->willReturnSelf();

        // cron start to execute some job
        $schedule->expects($this->any())->method('setExecutedAt')->willReturnSelf();
        $schedule->expects($this->atLeastOnce())->method('save');

        // cron end execute some job
        $schedule->expects(
            $this->atLeastOnce()
        )->method(
            'setStatus'
        )->with(
            $this->equalTo(Schedule::STATUS_SUCCESS)
        )->willReturnSelf();

        $schedule->expects($this->at(8))->method('save');

        $this->scheduleCollectionMock->addItem($schedule);

<<<<<<< HEAD
        $this->_config->expects($this->exactly(2))->method('getJobs')->willReturn($jobConfig);

        $lastRun = $this->time + 10000000;
        $this->_cache->expects($this->any())->method('load')->willReturn($lastRun);
        $this->_scopeConfig->expects($this->any())
=======
        $this->configMock->expects($this->exactly(2))->method('getJobs')->will($this->returnValue($jobConfig));

        $lastRun = $this->time + 10000000;
        $this->cacheMock->expects($this->any())->method('load')->will($this->returnValue($lastRun));
        $this->scopeConfigMock->expects($this->any())
>>>>>>> b2f063af
            ->method('getValue')
            ->willReturn($this->time + 86400);

        $scheduleMock = $this->getMockBuilder(
            Schedule::class
        )->disableOriginalConstructor()->getMock();
<<<<<<< HEAD
        $scheduleMock->expects($this->any())->method('getCollection')->willReturn($this->_collection);
        $scheduleMock->expects($this->any())->method('getResource')->willReturn($this->scheduleResource);
        $this->_scheduleFactory->expects($this->once(2))->method('create')->willReturn($scheduleMock);
=======
        $scheduleMock->expects($this->any())
            ->method('getCollection')->will($this->returnValue($this->scheduleCollectionMock));
        $scheduleMock->expects($this->any())
            ->method('getResource')->will($this->returnValue($this->scheduleResourceMock));
        $this->scheduleFactoryMock->expects($this->once(2))
            ->method('create')->will($this->returnValue($scheduleMock));
>>>>>>> b2f063af

        $testCronJob = $this->getMockBuilder('CronJob')->setMethods(['execute'])->getMock();
        $testCronJob->expects($this->atLeastOnce())->method('execute')->with($schedule);

        $this->objectManagerMock->expects(
            $this->once()
        )->method(
            'create'
        )->with(
            $this->equalTo('CronJob')
        )->willReturn(
            $testCronJob
        );

        $this->cronQueueObserver->execute($this->observerMock);
    }

    /**
     * Testing _generate(), iterate over saved cron jobs
     */
    public function testDispatchNotGenerate()
    {
        $jobConfig = [
            'test_group' => ['test_job1' => ['instance' => 'CronJob', 'method' => 'execute']],
        ];

<<<<<<< HEAD
        $this->_config->expects($this->at(0))->method('getJobs')->willReturn($jobConfig);
        $this->_config->expects(
=======
        $this->configMock->expects($this->at(0))->method('getJobs')->will($this->returnValue($jobConfig));
        $this->configMock->expects(
>>>>>>> b2f063af
            $this->at(1)
        )->method(
            'getJobs'
        )->willReturn(
            ['test_group' => []]
        );
<<<<<<< HEAD
        $this->_config->expects($this->at(2))->method('getJobs')->willReturn($jobConfig);
        $this->_config->expects($this->at(3))->method('getJobs')->willReturn($jobConfig);
        $this->_request->expects($this->any())->method('getParam')->willReturn('test_group');
        $this->_cache->expects(
=======
        $this->configMock->expects($this->at(2))
            ->method('getJobs')->will($this->returnValue($jobConfig));
        $this->configMock->expects($this->at(3))
            ->method('getJobs')->will($this->returnValue($jobConfig));
        $this->consoleRequestMock->expects($this->any())
            ->method('getParam')->will($this->returnValue('test_group'));
        $this->cacheMock->expects(
>>>>>>> b2f063af
            $this->at(0)
        )->method(
            'load'
        )->with(
            $this->equalTo(ProcessCronQueueObserver::CACHE_KEY_LAST_HISTORY_CLEANUP_AT . 'test_group')
        )->willReturn(
            $this->time + 10000000
        );
        $this->cacheMock->expects(
            $this->at(1)
        )->method(
            'load'
        )->with(
            $this->equalTo(ProcessCronQueueObserver::CACHE_KEY_LAST_SCHEDULE_GENERATE_AT . 'test_group')
        )->willReturn(
            $this->time - 10000000
        );

<<<<<<< HEAD
        $this->_scopeConfig->expects($this->any())->method('getValue')->willReturn(0);
=======
        $this->scopeConfigMock->expects($this->any())->method('getValue')->will($this->returnValue(0));
>>>>>>> b2f063af

        $schedule = $this->getMockBuilder(
            Schedule::class
        )->setMethods(
            ['getJobCode', 'getScheduledAt', '__wakeup']
        )->disableOriginalConstructor()->getMock();
        $schedule->expects($this->any())->method('getJobCode')->willReturn('job_code1');
        $schedule->expects($this->once())->method('getScheduledAt')->willReturn('* * * * *');

        $this->scheduleCollectionMock->addItem(new DataObject());
        $this->scheduleCollectionMock->addItem($schedule);

        $this->cacheMock->expects($this->any())->method('save');

        $scheduleMock = $this->getMockBuilder(
            Schedule::class
        )->disableOriginalConstructor()->getMock();
<<<<<<< HEAD
        $scheduleMock->expects($this->any())->method('getCollection')->willReturn($this->_collection);
        $this->_scheduleFactory->expects($this->any())->method('create')->willReturn($scheduleMock);

        $this->_scheduleFactory->expects($this->any())->method('create')->willReturn($schedule);
=======
        $scheduleMock->expects($this->any())
            ->method('getCollection')->will($this->returnValue($this->scheduleCollectionMock));
        $this->scheduleFactoryMock->expects($this->any())->method('create')->will($this->returnValue($scheduleMock));

        $this->scheduleFactoryMock->expects($this->any())->method('create')->will($this->returnValue($schedule));
>>>>>>> b2f063af

        $this->cronQueueObserver->execute($this->observerMock);
    }

    /**
     * Testing _generate(), iterate over saved cron jobs and generate jobs
     */
    public function testDispatchGenerate()
    {
        $jobConfig = [
            'default' => [
                'test_job1' => [
                    'instance' => 'CronJob',
                    'method' => 'execute',
                ],
            ],
        ];

        $jobs = [
            'default' => [
                'job1' => ['config_path' => 'test/path'],
                'job2' => ['schedule' => ''],
                'job3' => ['schedule' => '* * * * *'],
            ],
        ];
        $this->configMock->expects($this->at(0))->method('getJobs')->willReturn($jobConfig);
        $this->configMock->expects($this->at(1))->method('getJobs')->willReturn($jobs);
        $this->configMock->expects($this->at(2))->method('getJobs')->willReturn($jobs);
        $this->configMock->expects($this->at(3))->method('getJobs')->willReturn($jobs);
        $this->consoleRequestMock->expects($this->any())->method('getParam')->willReturn('default');
        $this->cacheMock->expects(
            $this->at(0)
        )->method(
            'load'
        )->with(
            $this->equalTo(ProcessCronQueueObserver::CACHE_KEY_LAST_HISTORY_CLEANUP_AT . 'default')
        )->willReturn($this->time + 10000000);
        $this->cacheMock->expects(
            $this->at(1)
        )->method(
            'load'
        )->with(
            $this->equalTo(ProcessCronQueueObserver::CACHE_KEY_LAST_SCHEDULE_GENERATE_AT . 'default')
        )->willReturn($this->time - 10000000);

        $this->scopeConfigMock->expects($this->any())->method('getValue')->willReturnMap(
            [
                [
                    'system/cron/default/schedule_generate_every',
                    ScopeInterface::SCOPE_STORE,
                    null,
                    0
                ],
                [
                    'system/cron/default/schedule_ahead_for',
                    ScopeInterface::SCOPE_STORE,
                    null,
                    2
                ]
            ]
        );

        $schedule = $this->getMockBuilder(
            Schedule::class
        )->setMethods(
            ['getJobCode', 'save', 'getScheduledAt', 'unsScheduleId', 'trySchedule', 'getCollection', 'getResource']
        )->disableOriginalConstructor()->getMock();
        $schedule->expects($this->any())->method('getJobCode')->willReturn('job_code1');
        $schedule->expects($this->once())->method('getScheduledAt')->willReturn('* * * * *');
        $schedule->expects($this->any())->method('unsScheduleId')->willReturnSelf();
        $schedule->expects($this->any())->method('trySchedule')->willReturnSelf();
        $schedule->expects($this->any())->method('getCollection')->willReturn($this->scheduleCollectionMock);
        $schedule->expects($this->atLeastOnce())->method('save')->willReturnSelf();
<<<<<<< HEAD
        $schedule->expects($this->any())->method('getResource')->willReturn($this->scheduleResource);
=======
        $schedule->expects($this->any())->method('getResource')->will($this->returnValue($this->scheduleResourceMock));
>>>>>>> b2f063af

        $this->scheduleCollectionMock->addItem(new DataObject());
        $this->scheduleCollectionMock->addItem($schedule);

        $this->cacheMock->expects($this->any())->method('save');

        $this->scheduleFactoryMock->expects($this->any())->method('create')->willReturn($schedule);

        $this->cronQueueObserver->execute($this->observerMock);
    }

    /**
     * Test case without saved cron jobs in data base
     */
    public function testDispatchCleanup()
    {
        $jobConfig = [
            'test_group' => ['test_job1' => ['instance' => 'CronJob', 'method' => 'execute']],
        ];

        $dateExecutedAt = date('Y-m-d H:i:s', $this->time - 86400);
<<<<<<< HEAD
        $schedule = $this->getMockBuilder(
            \Magento\Cron\Model\Schedule::class
        )->disableOriginalConstructor()->setMethods(
            ['getExecutedAt', 'getStatus', 'delete', '__wakeup']
        )->getMock();
        $schedule->expects($this->any())->method('getExecutedAt')->willReturn($dateExecutedAt);
        $schedule->expects($this->any())->method('getStatus')->willReturn('success');
        $this->_request->expects($this->any())->method('getParam')->willReturn('test_group');
        $this->_collection->addItem($schedule);

        $this->_config->expects($this->atLeastOnce())->method('getJobs')->willReturn($jobConfig);

        $this->_cache->expects($this->at(0))->method('load')->willReturn($this->time + 10000000);
        $this->_cache->expects($this->at(1))->method('load')->willReturn($this->time - 10000000);

        $this->_scopeConfig->expects($this->any())->method('getValue')->willReturn(0);
=======
        $schedule = $this->getMockBuilder(Schedule::class)
            ->disableOriginalConstructor()->setMethods(['getExecutedAt', 'getStatus', 'delete', '__wakeup'])->getMock();
        $schedule->expects($this->any())->method('getExecutedAt')->will($this->returnValue($dateExecutedAt));
        $schedule->expects($this->any())->method('getStatus')->will($this->returnValue('success'));
        $this->consoleRequestMock->expects($this->any())
            ->method('getParam')->will($this->returnValue('test_group'));
        $this->scheduleCollectionMock->addItem($schedule);

        $this->configMock->expects($this->atLeastOnce())->method('getJobs')->will($this->returnValue($jobConfig));

        $this->cacheMock->expects($this->at(0))
            ->method('load')->will($this->returnValue($this->time + 10000000));
        $this->cacheMock->expects($this->at(1))
            ->method('load')->will($this->returnValue($this->time - 10000000));

        $this->scopeConfigMock->expects($this->any())
            ->method('getValue')->will($this->returnValue(0));
>>>>>>> b2f063af

        $scheduleMock = $this->getMockBuilder(
            Schedule::class
        )->disableOriginalConstructor()->getMock();
<<<<<<< HEAD
        $scheduleMock->expects($this->any())->method('getCollection')->willReturn($this->_collection);
        $this->_scheduleFactory->expects($this->at(0))->method('create')->willReturn($scheduleMock);

        $collection = $this->getMockBuilder(
            \Magento\Cron\Model\ResourceModel\Schedule\Collection::class
        )->setMethods(
            ['addFieldToFilter', 'load', '__wakeup']
        )->disableOriginalConstructor()->getMock();
        $collection->expects($this->any())->method('addFieldToFilter')->willReturnSelf();
        $collection->expects($this->any())->method('load')->willReturnSelf();
=======
        $scheduleMock->expects($this->any())
            ->method('getCollection')->will($this->returnValue($this->scheduleCollectionMock));
        $this->scheduleFactoryMock->expects($this->at(0))
            ->method('create')->will($this->returnValue($scheduleMock));

        $collection = $this->getMockBuilder(ScheduleCollection::class)
            ->setMethods(['addFieldToFilter', 'load', '__wakeup'])
            ->disableOriginalConstructor()->getMock();
        $collection->expects($this->any())
            ->method('addFieldToFilter')->will($this->returnSelf());
        $collection->expects($this->any())
            ->method('load')->will($this->returnSelf());
>>>>>>> b2f063af
        $collection->addItem($schedule);

        $scheduleMock = $this->getMockBuilder(
            Schedule::class
        )->setMethods(['getCollection', 'getResource'])->disableOriginalConstructor()->getMock();
<<<<<<< HEAD
        $scheduleMock->expects($this->any())->method('getCollection')->willReturn($collection);
        $scheduleMock->expects($this->any())->method('getResource')->willReturn($this->scheduleResource);
        $this->_scheduleFactory->expects($this->any())->method('create')->willReturn($scheduleMock);

        $this->_observer->execute($this->observer);
=======
        $scheduleMock->expects($this->any())
            ->method('getCollection')->will($this->returnValue($collection));
        $scheduleMock->expects($this->any())
            ->method('getResource')->will($this->returnValue($this->scheduleResourceMock));
        $this->scheduleFactoryMock->expects($this->any())
            ->method('create')->will($this->returnValue($scheduleMock));

        $this->cronQueueObserver->execute($this->observerMock);
>>>>>>> b2f063af
    }

    public function testMissedJobsCleanedInTime()
    {
        /* 1. Initialize dependencies of _cleanup() method which is called first */
        $scheduleMock = $this->getMockBuilder(
            Schedule::class
        )->disableOriginalConstructor()->getMock();
<<<<<<< HEAD
        $scheduleMock->expects($this->any())->method('getCollection')->willReturn($this->_collection);
        //get configuration value CACHE_KEY_LAST_HISTORY_CLEANUP_AT in the "_cleanup()"
        $this->_cache->expects($this->at(0))->method('load')->willReturn($this->time - 10000000);
        $this->_scheduleFactory->expects($this->at(0))->method('create')->willReturn($scheduleMock);
=======
        $scheduleMock->expects($this->any())
            ->method('getCollection')->will($this->returnValue($this->scheduleCollectionMock));
        //get configuration value CACHE_KEY_LAST_HISTORY_CLEANUP_AT in the "_cleanup()"
        $this->cacheMock->expects($this->at(0))
            ->method('load')->will($this->returnValue($this->time - 10000000));
        $this->scheduleFactoryMock->expects($this->at(0))
            ->method('create')->will($this->returnValue($scheduleMock));
>>>>>>> b2f063af

        /* 2. Initialize dependencies of _generate() method which is called second */
        $jobConfig = [
            'test_group' => ['test_job1' => ['instance' => 'CronJob', 'method' => 'execute']],
        ];
        //get configuration value CACHE_KEY_LAST_HISTORY_CLEANUP_AT in the "_generate()"
<<<<<<< HEAD
        $this->_cache->expects($this->at(2))->method('load')->willReturn($this->time + 10000000);
        $this->_scheduleFactory->expects($this->at(2))->method('create')->willReturn($scheduleMock);

        $this->_config->expects($this->atLeastOnce())->method('getJobs')->willReturn($jobConfig);
=======
        $this->cacheMock->expects($this->at(2))
            ->method('load')->will($this->returnValue($this->time + 10000000));
        $this->scheduleFactoryMock->expects($this->at(2))
            ->method('create')->will($this->returnValue($scheduleMock));

        $this->configMock->expects($this->atLeastOnce())
            ->method('getJobs')->will($this->returnValue($jobConfig));
>>>>>>> b2f063af

        $this->scopeConfigMock->expects($this->any())
            ->method('getValue')
            ->willReturnMap([
                ['system/cron/test_group/use_separate_process', 0],
                ['system/cron/test_group/history_cleanup_every', 10],
                ['system/cron/test_group/schedule_lifetime', 2 * 24 * 60],
                ['system/cron/test_group/history_success_lifetime', 0],
                ['system/cron/test_group/history_failure_lifetime', 0],
                ['system/cron/test_group/schedule_generate_every', 0],
            ]);

<<<<<<< HEAD
        $this->_collection->expects($this->any())->method('addFieldToFilter')->willReturnSelf();
        $this->_collection->expects($this->any())->method('load')->willReturnSelf();

        $scheduleMock->expects($this->any())->method('getCollection')->willReturn($this->_collection);
        $scheduleMock->expects($this->any())->method('getResource')->willReturn($this->scheduleResource);
        $this->_scheduleFactory->expects($this->at(1))->method('create')->willReturn($scheduleMock);
=======
        $this->scheduleCollectionMock->expects($this->any())->method('addFieldToFilter')->will($this->returnSelf());
        $this->scheduleCollectionMock->expects($this->any())->method('load')->will($this->returnSelf());

        $scheduleMock->expects($this->any())
            ->method('getCollection')->will($this->returnValue($this->scheduleCollectionMock));
        $scheduleMock->expects($this->any())
            ->method('getResource')->will($this->returnValue($this->scheduleResourceMock));
        $this->scheduleFactoryMock->expects($this->at(1))
            ->method('create')->will($this->returnValue($scheduleMock));
>>>>>>> b2f063af

        $this->cronQueueObserver->execute($this->observerMock);
    }
}<|MERGE_RESOLUTION|>--- conflicted
+++ resolved
@@ -46,72 +46,39 @@
     private $cronQueueObserver;
 
     /**
-<<<<<<< HEAD
-     * @var \Magento\Framework\App\ObjectManager|\PHPUnit\Framework\MockObject\MockObject
-=======
      * @var ObjectManager|MockObject
->>>>>>> b2f063af
      */
     private $objectManagerMock;
 
     /**
-<<<<<<< HEAD
-     * @var \PHPUnit\Framework\MockObject\MockObject
-=======
      * @var CacheInterface|MockObject
->>>>>>> b2f063af
      */
     private $cacheMock;
 
     /**
-<<<<<<< HEAD
-     * @var \Magento\Cron\Model\Config|\PHPUnit\Framework\MockObject\MockObject
-=======
      * @var Config|MockObject
->>>>>>> b2f063af
      */
     private $configMock;
 
     /**
-<<<<<<< HEAD
-     * @var \Magento\Cron\Model\ScheduleFactory|\PHPUnit\Framework\MockObject\MockObject
-=======
      * @var ScheduleFactory|MockObject
->>>>>>> b2f063af
      */
     private $scheduleFactoryMock;
 
     /**
-<<<<<<< HEAD
-     * @var \Magento\Framework\App\Config\ScopeConfigInterface|\PHPUnit\Framework\MockObject\MockObject
-=======
      * @var ScopeConfigInterface|MockObject
->>>>>>> b2f063af
      */
     private $scopeConfigMock;
 
     /**
-<<<<<<< HEAD
-     * @var \Magento\Framework\App\Console\Request|\PHPUnit\Framework\MockObject\MockObject
-=======
      * @var ConsoleRequest|MockObject
->>>>>>> b2f063af
      */
     private $consoleRequestMock;
 
     /**
-<<<<<<< HEAD
-     * @var \Magento\Framework\ShellInterface|\PHPUnit\Framework\MockObject\MockObject
-     */
-    protected $_shell;
-
-    /** @var \Magento\Cron\Model\ResourceModel\Schedule\Collection|\PHPUnit\Framework\MockObject\MockObject */
-    protected $_collection;
-=======
      * @var ShellInterface|MockObject
      */
     private $shellMock;
->>>>>>> b2f063af
 
     /**
      * @var ScheduleCollection|MockObject
@@ -129,36 +96,21 @@
     private $observerMock;
 
     /**
-<<<<<<< HEAD
-     * @var \Psr\Log\LoggerInterface|\PHPUnit\Framework\MockObject\MockObject
-=======
      * @var LoggerInterface|MockObject
->>>>>>> b2f063af
      */
     private $loggerMock;
 
     /**
-<<<<<<< HEAD
-     * @var \Magento\Framework\App\State|\PHPUnit\Framework\MockObject\MockObject
-=======
      * @var AppState|MockObject
->>>>>>> b2f063af
      */
     private $appStateMock;
 
     /**
-<<<<<<< HEAD
-     * @var \Magento\Framework\Lock\LockManagerInterface|\PHPUnit\Framework\MockObject\MockObject
-=======
      * @var LockManagerInterface|MockObject
->>>>>>> b2f063af
      */
     private $lockManagerMock;
 
     /**
-<<<<<<< HEAD
-     * @var \Magento\Cron\Model\ResourceModel\Schedule|\PHPUnit\Framework\MockObject\MockObject
-=======
      * @var ScheduleResourceModel|MockObject
      */
     private $scheduleResourceMock;
@@ -170,7 +122,6 @@
 
     /**
      * @var MockObject|Stat
->>>>>>> b2f063af
      */
     private $stat;
 
@@ -199,13 +150,8 @@
         )->setMethods(
             ['addFieldToFilter', 'load', '__wakeup']
         )->disableOriginalConstructor()->getMock();
-<<<<<<< HEAD
-        $this->_collection->expects($this->any())->method('addFieldToFilter')->willReturnSelf();
-        $this->_collection->expects($this->any())->method('load')->willReturnSelf();
-=======
         $this->scheduleCollectionMock->expects($this->any())->method('addFieldToFilter')->will($this->returnSelf());
         $this->scheduleCollectionMock->expects($this->any())->method('load')->will($this->returnSelf());
->>>>>>> b2f063af
 
         $this->scheduleFactoryMock = $this->getMockBuilder(
             ScheduleFactory::class
@@ -237,7 +183,7 @@
         $this->dateTimeMock = $this->getMockBuilder(DateTime::class)
             ->disableOriginalConstructor()
             ->getMock();
-        $this->dateTimeMock->expects($this->any())->method('gmtTimestamp')->willReturn($this->time);
+        $this->dateTimeMock->expects($this->any())->method('gmtTimestamp')->will($this->returnValue($this->time));
 
         $phpExecutableFinder = $this->createMock(PhpExecutableFinder::class);
         $phpExecutableFinder->expects($this->any())->method('find')->willReturn('php');
@@ -287,26 +233,21 @@
     public function testDispatchNoJobConfig()
     {
         $lastRun = $this->time + 10000000;
-<<<<<<< HEAD
-        $this->_cache->expects($this->atLeastOnce())->method('load')->willReturn($lastRun);
-        $this->_scopeConfig->expects($this->atLeastOnce())->method('getValue')->willReturn(0);
-=======
         $this->cacheMock->expects($this->atLeastOnce())->method('load')->will($this->returnValue($lastRun));
         $this->scopeConfigMock->expects($this->atLeastOnce())->method('getValue')->will($this->returnValue(0));
->>>>>>> b2f063af
 
         $this->configMock->expects(
             $this->atLeastOnce()
         )->method(
             'getJobs'
-        )->willReturn(
-            ['test_job1' => ['test_data']]
+        )->will(
+            $this->returnValue(['test_job1' => ['test_data']])
         );
 
         $schedule = $this->createPartialMock(Schedule::class, ['getJobCode', '__wakeup']);
         $schedule->expects($this->atLeastOnce())
             ->method('getJobCode')
-            ->willReturn('not_existed_job_code');
+            ->will($this->returnValue('not_existed_job_code'));
 
         $this->scheduleCollectionMock->addItem($schedule);
 
@@ -315,15 +256,10 @@
         )->disableOriginalConstructor()->getMock();
         $scheduleMock->expects($this->atLeastOnce())
             ->method('getCollection')
-<<<<<<< HEAD
-            ->willReturn($this->_collection);
-        $this->_scheduleFactory->expects($this->atLeastOnce())
-=======
             ->will($this->returnValue($this->scheduleCollectionMock));
         $this->scheduleFactoryMock->expects($this->atLeastOnce())
->>>>>>> b2f063af
             ->method('create')
-            ->willReturn($scheduleMock);
+            ->will($this->returnValue($scheduleMock));
 
         $this->cronQueueObserver->execute($this->observerMock);
     }
@@ -334,17 +270,11 @@
     public function testDispatchCanNotLock()
     {
         $lastRun = $this->time + 10000000;
-<<<<<<< HEAD
-        $this->_cache->expects($this->any())->method('load')->willReturn($lastRun);
-        $this->_scopeConfig->expects($this->any())->method('getValue')->willReturn(0);
-        $this->_request->expects($this->any())->method('getParam')->willReturn('test_group');
-=======
         $this->cacheMock->expects($this->any())->method('load')->will($this->returnValue($lastRun));
         $this->scopeConfigMock->expects($this->any())
             ->method('getValue')->will($this->returnValue(0));
         $this->consoleRequestMock->expects($this->any())
             ->method('getParam')->will($this->returnValue('test_group'));
->>>>>>> b2f063af
 
         $dateScheduledAt = date('Y-m-d H:i:s', $this->time - 86400);
         $schedule = $this->getMockBuilder(
@@ -352,31 +282,11 @@
         )->setMethods(
             ['getJobCode', 'tryLockJob', 'getScheduledAt', '__wakeup', 'save', 'setFinishedAt']
         )->disableOriginalConstructor()->getMock();
-        $schedule->expects($this->any())->method('getJobCode')->willReturn('test_job1');
-        $schedule->expects($this->atLeastOnce())->method('getScheduledAt')->willReturn($dateScheduledAt);
-        $schedule->expects($this->once())->method('tryLockJob')->willReturn(false);
+        $schedule->expects($this->any())->method('getJobCode')->will($this->returnValue('test_job1'));
+        $schedule->expects($this->atLeastOnce())->method('getScheduledAt')->will($this->returnValue($dateScheduledAt));
+        $schedule->expects($this->once())->method('tryLockJob')->will($this->returnValue(false));
         $schedule->expects($this->never())->method('setFinishedAt');
 
-<<<<<<< HEAD
-        $abstractModel = $this->createMock(\Magento\Framework\Model\AbstractModel::class);
-        $schedule->expects($this->any())->method('save')->willReturn($abstractModel);
-        $this->_collection->addItem($schedule);
-
-        $this->_config->expects(
-            $this->exactly(2)
-        )->method(
-            'getJobs'
-        )->willReturn(
-            ['test_group' => ['test_job1' => ['test_data']]]
-        );
-
-        $scheduleMock = $this->getMockBuilder(
-            \Magento\Cron\Model\Schedule::class
-        )->disableOriginalConstructor()->getMock();
-        $scheduleMock->expects($this->any())->method('getCollection')->willReturn($this->_collection);
-        $scheduleMock->expects($this->any())->method('getResource')->willReturn($this->scheduleResource);
-        $this->_scheduleFactory->expects($this->atLeastOnce())
-=======
         $abstractModel = $this->createMock(AbstractModel::class);
         $schedule->expects($this->any())->method('save')->will($this->returnValue($abstractModel));
         $this->scheduleCollectionMock->addItem($schedule);
@@ -391,9 +301,8 @@
         $scheduleMock->expects($this->any())
             ->method('getResource')->will($this->returnValue($this->scheduleResourceMock));
         $this->scheduleFactoryMock->expects($this->atLeastOnce())
->>>>>>> b2f063af
             ->method('create')
-            ->willReturn($scheduleMock);
+            ->will($this->returnValue($scheduleMock));
 
         $this->cronQueueObserver->execute($this->observerMock);
     }
@@ -460,13 +369,6 @@
 
         $scheduleMock = $this->getMockBuilder(Schedule::class)
             ->disableOriginalConstructor()->getMock();
-<<<<<<< HEAD
-        $scheduleMock->expects($this->any())->method('getCollection')->willReturn($this->_collection);
-        $scheduleMock->expects($this->any())->method('getResource')->willReturn($this->scheduleResource);
-        $this->_scheduleFactory->expects($this->atLeastOnce())->method('create')->willReturn($scheduleMock);
-
-        $this->_observer->execute($this->observer);
-=======
         $scheduleMock->expects($this->any())
             ->method('getCollection')->willReturn($this->scheduleCollectionMock);
         $scheduleMock->expects($this->any())
@@ -475,7 +377,6 @@
             ->method('create')->willReturn($scheduleMock);
 
         $this->cronQueueObserver->execute($this->observerMock);
->>>>>>> b2f063af
     }
 
     /**
@@ -493,67 +394,39 @@
         )->setMethods(
             ['getJobCode', 'tryLockJob', 'getScheduledAt', 'save', 'setStatus', 'setMessages', '__wakeup', 'getStatus']
         )->disableOriginalConstructor()->getMock();
-        $schedule->expects($this->any())->method('getJobCode')->willReturn('test_job1');
-        $schedule->expects($this->once())->method('getScheduledAt')->willReturn($dateScheduledAt);
-        $schedule->expects($this->once())->method('tryLockJob')->willReturn(true);
+        $schedule->expects($this->any())->method('getJobCode')->will($this->returnValue('test_job1'));
+        $schedule->expects($this->once())->method('getScheduledAt')->will($this->returnValue($dateScheduledAt));
+        $schedule->expects($this->once())->method('tryLockJob')->will($this->returnValue(true));
         $schedule->expects(
             $this->once()
         )->method(
             'setStatus'
         )->with(
-<<<<<<< HEAD
-            $this->equalTo(\Magento\Cron\Model\Schedule::STATUS_ERROR)
-        )->willReturnSelf(
-            
-=======
             $this->equalTo(Schedule::STATUS_ERROR)
         )->will(
             $this->returnSelf()
->>>>>>> b2f063af
         );
         $schedule->expects($this->once())->method('setMessages')->with($this->equalTo($exceptionMessage));
         $schedule->expects($this->any())->method('getStatus')->willReturn(Schedule::STATUS_ERROR);
         $schedule->expects($this->once())->method('save');
-<<<<<<< HEAD
-        $this->_request->expects($this->any())->method('getParam')->willReturn('test_group');
-        $this->_collection->addItem($schedule);
-=======
         $this->consoleRequestMock->expects($this->any())
             ->method('getParam')->will($this->returnValue('test_group'));
         $this->scheduleCollectionMock->addItem($schedule);
->>>>>>> b2f063af
 
         $this->loggerMock->expects($this->once())->method('critical')->with($exception);
 
         $jobConfig = ['test_group' => [$jobName => ['instance' => 'Some_Class']]];
 
-<<<<<<< HEAD
-        $this->_config->expects($this->exactly(2))->method('getJobs')->willReturn($jobConfig);
-
-        $lastRun = $this->time + 10000000;
-        $this->_cache->expects($this->any())->method('load')->willReturn($lastRun);
-=======
         $this->configMock->expects($this->exactly(2))
             ->method('getJobs')->will($this->returnValue($jobConfig));
 
         $lastRun = $this->time + 10000000;
         $this->cacheMock->expects($this->any())->method('load')->will($this->returnValue($lastRun));
->>>>>>> b2f063af
 
         $this->scopeConfigMock->expects($this->any())
             ->method('getValue')
-            ->willReturn($this->time + 86400);
-
-<<<<<<< HEAD
-        $scheduleMock = $this->getMockBuilder(
-            \Magento\Cron\Model\Schedule::class
-        )->disableOriginalConstructor()->getMock();
-        $scheduleMock->expects($this->any())->method('getCollection')->willReturn($this->_collection);
-        $scheduleMock->expects($this->any())->method('getResource')->willReturn($this->scheduleResource);
-        $this->_scheduleFactory->expects($this->once())->method('create')->willReturn($scheduleMock);
-
-        $this->_observer->execute($this->observer);
-=======
+            ->will($this->returnValue($this->time + 86400));
+
         $scheduleMock = $this->getMockBuilder(Schedule::class)
             ->disableOriginalConstructor()->getMock();
         $scheduleMock->expects($this->any())
@@ -564,7 +437,6 @@
             ->method('create')->will($this->returnValue($scheduleMock));
 
         $this->cronQueueObserver->execute($this->observerMock);
->>>>>>> b2f063af
     }
 
     /**
@@ -591,12 +463,8 @@
             ],
         ];
 
-<<<<<<< HEAD
-        $this->_request->expects($this->any())->method('getParam')->willReturn('test_group');
-=======
         $this->consoleRequestMock->expects($this->any())
             ->method('getParam')->will($this->returnValue('test_group'));
->>>>>>> b2f063af
 
         $dateScheduledAt = date('Y-m-d H:i:s', $this->time - 86400);
         $schedule = $this->getMockBuilder(
@@ -604,18 +472,13 @@
         )->setMethods(
             ['getJobCode', 'tryLockJob', 'getScheduledAt', 'save', 'setStatus', 'setMessages', '__wakeup', 'getStatus']
         )->disableOriginalConstructor()->getMock();
-        $schedule->expects($this->any())->method('getJobCode')->willReturn('test_job1');
-        $schedule->expects($this->once())->method('getScheduledAt')->willReturn($dateScheduledAt);
-        $schedule->expects($this->once())->method('tryLockJob')->willReturn(true);
+        $schedule->expects($this->any())->method('getJobCode')->will($this->returnValue('test_job1'));
+        $schedule->expects($this->once())->method('getScheduledAt')->will($this->returnValue($dateScheduledAt));
+        $schedule->expects($this->once())->method('tryLockJob')->will($this->returnValue(true));
         $schedule->expects($this->once())
             ->method('setStatus')
-<<<<<<< HEAD
-            ->with($this->equalTo(\Magento\Cron\Model\Schedule::STATUS_ERROR))
-            ->willReturnSelf();
-=======
             ->with($this->equalTo(Schedule::STATUS_ERROR))
             ->will($this->returnSelf());
->>>>>>> b2f063af
         $schedule->expects($this->once())->method('setMessages')->with($this->equalTo($exceptionMessage));
         $schedule->expects($this->any())->method('getStatus')->willReturn(Schedule::STATUS_ERROR);
         $schedule->expects($this->exactly($saveCalls))->method('save');
@@ -624,31 +487,14 @@
 
         $this->scheduleCollectionMock->addItem($schedule);
 
-<<<<<<< HEAD
-        $this->_config->expects($this->exactly(2))->method('getJobs')->willReturn($jobConfig);
-
-        $lastRun = $this->time + 10000000;
-        $this->_cache->expects($this->any())->method('load')->willReturn($lastRun);
-        $this->_scopeConfig->expects($this->any())
-=======
         $this->configMock->expects($this->exactly(2))->method('getJobs')->will($this->returnValue($jobConfig));
 
         $lastRun = $this->time + 10000000;
         $this->cacheMock->expects($this->any())->method('load')->will($this->returnValue($lastRun));
         $this->scopeConfigMock->expects($this->any())
->>>>>>> b2f063af
             ->method('getValue')
-            ->willReturn($this->time + 86400);
-
-<<<<<<< HEAD
-        $scheduleMock = $this->getMockBuilder(
-            \Magento\Cron\Model\Schedule::class
-        )->disableOriginalConstructor()->getMock();
-        $scheduleMock->expects($this->any())->method('getCollection')->willReturn($this->_collection);
-        $scheduleMock->expects($this->any())->method('getResource')->willReturn($this->scheduleResource);
-        $this->_scheduleFactory->expects($this->once())->method('create')->willReturn($scheduleMock);
-        $this->_objectManager
-=======
+            ->will($this->returnValue($this->time + 86400));
+
         $scheduleMock = $this->getMockBuilder(Schedule::class)
             ->disableOriginalConstructor()->getMock();
         $scheduleMock->expects($this->any())
@@ -658,11 +504,10 @@
         $this->scheduleFactoryMock->expects($this->once())
             ->method('create')->will($this->returnValue($scheduleMock));
         $this->objectManagerMock
->>>>>>> b2f063af
             ->expects($this->once())
             ->method('create')
             ->with($this->equalTo($cronJobType))
-            ->willReturn($cronJobObject);
+            ->will($this->returnValue($cronJobObject));
 
         $this->cronQueueObserver->execute($this->observerMock);
     }
@@ -712,11 +557,7 @@
         $jobConfig = [
             'test_group' => ['test_job1' => ['instance' => 'CronJob', 'method' => 'execute']],
         ];
-<<<<<<< HEAD
-        $this->_request->expects($this->any())->method('getParam')->willReturn('test_group');
-=======
         $this->consoleRequestMock->expects($this->any())->method('getParam')->will($this->returnValue('test_group'));
->>>>>>> b2f063af
 
         $dateScheduledAt = date('Y-m-d H:i:s', $this->time - 86400);
         $scheduleMethods = [
@@ -730,23 +571,19 @@
             'setFinishedAt',
             '__wakeup',
         ];
-<<<<<<< HEAD
-        /** @var \Magento\Cron\Model\Schedule|\PHPUnit\Framework\MockObject\MockObject $schedule */
-=======
         /** @var Schedule|MockObject $schedule */
->>>>>>> b2f063af
         $schedule = $this->getMockBuilder(
             Schedule::class
         )->setMethods(
             $scheduleMethods
         )->disableOriginalConstructor()->getMock();
-        $schedule->expects($this->any())->method('getJobCode')->willReturn('test_job1');
-        $schedule->expects($this->atLeastOnce())->method('getScheduledAt')->willReturn($dateScheduledAt);
-        $schedule->expects($this->atLeastOnce())->method('tryLockJob')->willReturn(true);
+        $schedule->expects($this->any())->method('getJobCode')->will($this->returnValue('test_job1'));
+        $schedule->expects($this->atLeastOnce())->method('getScheduledAt')->will($this->returnValue($dateScheduledAt));
+        $schedule->expects($this->atLeastOnce())->method('tryLockJob')->will($this->returnValue(true));
         $schedule->expects($this->any())->method('setFinishedAt')->willReturnSelf();
 
         // cron start to execute some job
-        $schedule->expects($this->any())->method('setExecutedAt')->willReturnSelf();
+        $schedule->expects($this->any())->method('setExecutedAt')->will($this->returnSelf());
         $schedule->expects($this->atLeastOnce())->method('save');
 
         // cron end execute some job
@@ -762,37 +599,23 @@
 
         $this->scheduleCollectionMock->addItem($schedule);
 
-<<<<<<< HEAD
-        $this->_config->expects($this->exactly(2))->method('getJobs')->willReturn($jobConfig);
-
-        $lastRun = $this->time + 10000000;
-        $this->_cache->expects($this->any())->method('load')->willReturn($lastRun);
-        $this->_scopeConfig->expects($this->any())
-=======
         $this->configMock->expects($this->exactly(2))->method('getJobs')->will($this->returnValue($jobConfig));
 
         $lastRun = $this->time + 10000000;
         $this->cacheMock->expects($this->any())->method('load')->will($this->returnValue($lastRun));
         $this->scopeConfigMock->expects($this->any())
->>>>>>> b2f063af
             ->method('getValue')
-            ->willReturn($this->time + 86400);
+            ->will($this->returnValue($this->time + 86400));
 
         $scheduleMock = $this->getMockBuilder(
             Schedule::class
         )->disableOriginalConstructor()->getMock();
-<<<<<<< HEAD
-        $scheduleMock->expects($this->any())->method('getCollection')->willReturn($this->_collection);
-        $scheduleMock->expects($this->any())->method('getResource')->willReturn($this->scheduleResource);
-        $this->_scheduleFactory->expects($this->once(2))->method('create')->willReturn($scheduleMock);
-=======
         $scheduleMock->expects($this->any())
             ->method('getCollection')->will($this->returnValue($this->scheduleCollectionMock));
         $scheduleMock->expects($this->any())
             ->method('getResource')->will($this->returnValue($this->scheduleResourceMock));
         $this->scheduleFactoryMock->expects($this->once(2))
             ->method('create')->will($this->returnValue($scheduleMock));
->>>>>>> b2f063af
 
         $testCronJob = $this->getMockBuilder('CronJob')->setMethods(['execute'])->getMock();
         $testCronJob->expects($this->atLeastOnce())->method('execute')->with($schedule);
@@ -803,8 +626,8 @@
             'create'
         )->with(
             $this->equalTo('CronJob')
-        )->willReturn(
-            $testCronJob
+        )->will(
+            $this->returnValue($testCronJob)
         );
 
         $this->cronQueueObserver->execute($this->observerMock);
@@ -819,25 +642,14 @@
             'test_group' => ['test_job1' => ['instance' => 'CronJob', 'method' => 'execute']],
         ];
 
-<<<<<<< HEAD
-        $this->_config->expects($this->at(0))->method('getJobs')->willReturn($jobConfig);
-        $this->_config->expects(
-=======
         $this->configMock->expects($this->at(0))->method('getJobs')->will($this->returnValue($jobConfig));
         $this->configMock->expects(
->>>>>>> b2f063af
             $this->at(1)
         )->method(
             'getJobs'
-        )->willReturn(
-            ['test_group' => []]
+        )->will(
+            $this->returnValue(['test_group' => []])
         );
-<<<<<<< HEAD
-        $this->_config->expects($this->at(2))->method('getJobs')->willReturn($jobConfig);
-        $this->_config->expects($this->at(3))->method('getJobs')->willReturn($jobConfig);
-        $this->_request->expects($this->any())->method('getParam')->willReturn('test_group');
-        $this->_cache->expects(
-=======
         $this->configMock->expects($this->at(2))
             ->method('getJobs')->will($this->returnValue($jobConfig));
         $this->configMock->expects($this->at(3))
@@ -845,14 +657,13 @@
         $this->consoleRequestMock->expects($this->any())
             ->method('getParam')->will($this->returnValue('test_group'));
         $this->cacheMock->expects(
->>>>>>> b2f063af
             $this->at(0)
         )->method(
             'load'
         )->with(
             $this->equalTo(ProcessCronQueueObserver::CACHE_KEY_LAST_HISTORY_CLEANUP_AT . 'test_group')
-        )->willReturn(
-            $this->time + 10000000
+        )->will(
+            $this->returnValue($this->time + 10000000)
         );
         $this->cacheMock->expects(
             $this->at(1)
@@ -860,23 +671,19 @@
             'load'
         )->with(
             $this->equalTo(ProcessCronQueueObserver::CACHE_KEY_LAST_SCHEDULE_GENERATE_AT . 'test_group')
-        )->willReturn(
-            $this->time - 10000000
+        )->will(
+            $this->returnValue($this->time - 10000000)
         );
 
-<<<<<<< HEAD
-        $this->_scopeConfig->expects($this->any())->method('getValue')->willReturn(0);
-=======
         $this->scopeConfigMock->expects($this->any())->method('getValue')->will($this->returnValue(0));
->>>>>>> b2f063af
 
         $schedule = $this->getMockBuilder(
             Schedule::class
         )->setMethods(
             ['getJobCode', 'getScheduledAt', '__wakeup']
         )->disableOriginalConstructor()->getMock();
-        $schedule->expects($this->any())->method('getJobCode')->willReturn('job_code1');
-        $schedule->expects($this->once())->method('getScheduledAt')->willReturn('* * * * *');
+        $schedule->expects($this->any())->method('getJobCode')->will($this->returnValue('job_code1'));
+        $schedule->expects($this->once())->method('getScheduledAt')->will($this->returnValue('* * * * *'));
 
         $this->scheduleCollectionMock->addItem(new DataObject());
         $this->scheduleCollectionMock->addItem($schedule);
@@ -886,18 +693,11 @@
         $scheduleMock = $this->getMockBuilder(
             Schedule::class
         )->disableOriginalConstructor()->getMock();
-<<<<<<< HEAD
-        $scheduleMock->expects($this->any())->method('getCollection')->willReturn($this->_collection);
-        $this->_scheduleFactory->expects($this->any())->method('create')->willReturn($scheduleMock);
-
-        $this->_scheduleFactory->expects($this->any())->method('create')->willReturn($schedule);
-=======
         $scheduleMock->expects($this->any())
             ->method('getCollection')->will($this->returnValue($this->scheduleCollectionMock));
         $this->scheduleFactoryMock->expects($this->any())->method('create')->will($this->returnValue($scheduleMock));
 
         $this->scheduleFactoryMock->expects($this->any())->method('create')->will($this->returnValue($schedule));
->>>>>>> b2f063af
 
         $this->cronQueueObserver->execute($this->observerMock);
     }
@@ -971,11 +771,7 @@
         $schedule->expects($this->any())->method('trySchedule')->willReturnSelf();
         $schedule->expects($this->any())->method('getCollection')->willReturn($this->scheduleCollectionMock);
         $schedule->expects($this->atLeastOnce())->method('save')->willReturnSelf();
-<<<<<<< HEAD
-        $schedule->expects($this->any())->method('getResource')->willReturn($this->scheduleResource);
-=======
         $schedule->expects($this->any())->method('getResource')->will($this->returnValue($this->scheduleResourceMock));
->>>>>>> b2f063af
 
         $this->scheduleCollectionMock->addItem(new DataObject());
         $this->scheduleCollectionMock->addItem($schedule);
@@ -997,24 +793,6 @@
         ];
 
         $dateExecutedAt = date('Y-m-d H:i:s', $this->time - 86400);
-<<<<<<< HEAD
-        $schedule = $this->getMockBuilder(
-            \Magento\Cron\Model\Schedule::class
-        )->disableOriginalConstructor()->setMethods(
-            ['getExecutedAt', 'getStatus', 'delete', '__wakeup']
-        )->getMock();
-        $schedule->expects($this->any())->method('getExecutedAt')->willReturn($dateExecutedAt);
-        $schedule->expects($this->any())->method('getStatus')->willReturn('success');
-        $this->_request->expects($this->any())->method('getParam')->willReturn('test_group');
-        $this->_collection->addItem($schedule);
-
-        $this->_config->expects($this->atLeastOnce())->method('getJobs')->willReturn($jobConfig);
-
-        $this->_cache->expects($this->at(0))->method('load')->willReturn($this->time + 10000000);
-        $this->_cache->expects($this->at(1))->method('load')->willReturn($this->time - 10000000);
-
-        $this->_scopeConfig->expects($this->any())->method('getValue')->willReturn(0);
-=======
         $schedule = $this->getMockBuilder(Schedule::class)
             ->disableOriginalConstructor()->setMethods(['getExecutedAt', 'getStatus', 'delete', '__wakeup'])->getMock();
         $schedule->expects($this->any())->method('getExecutedAt')->will($this->returnValue($dateExecutedAt));
@@ -1032,23 +810,10 @@
 
         $this->scopeConfigMock->expects($this->any())
             ->method('getValue')->will($this->returnValue(0));
->>>>>>> b2f063af
 
         $scheduleMock = $this->getMockBuilder(
             Schedule::class
         )->disableOriginalConstructor()->getMock();
-<<<<<<< HEAD
-        $scheduleMock->expects($this->any())->method('getCollection')->willReturn($this->_collection);
-        $this->_scheduleFactory->expects($this->at(0))->method('create')->willReturn($scheduleMock);
-
-        $collection = $this->getMockBuilder(
-            \Magento\Cron\Model\ResourceModel\Schedule\Collection::class
-        )->setMethods(
-            ['addFieldToFilter', 'load', '__wakeup']
-        )->disableOriginalConstructor()->getMock();
-        $collection->expects($this->any())->method('addFieldToFilter')->willReturnSelf();
-        $collection->expects($this->any())->method('load')->willReturnSelf();
-=======
         $scheduleMock->expects($this->any())
             ->method('getCollection')->will($this->returnValue($this->scheduleCollectionMock));
         $this->scheduleFactoryMock->expects($this->at(0))
@@ -1061,19 +826,11 @@
             ->method('addFieldToFilter')->will($this->returnSelf());
         $collection->expects($this->any())
             ->method('load')->will($this->returnSelf());
->>>>>>> b2f063af
         $collection->addItem($schedule);
 
         $scheduleMock = $this->getMockBuilder(
             Schedule::class
         )->setMethods(['getCollection', 'getResource'])->disableOriginalConstructor()->getMock();
-<<<<<<< HEAD
-        $scheduleMock->expects($this->any())->method('getCollection')->willReturn($collection);
-        $scheduleMock->expects($this->any())->method('getResource')->willReturn($this->scheduleResource);
-        $this->_scheduleFactory->expects($this->any())->method('create')->willReturn($scheduleMock);
-
-        $this->_observer->execute($this->observer);
-=======
         $scheduleMock->expects($this->any())
             ->method('getCollection')->will($this->returnValue($collection));
         $scheduleMock->expects($this->any())
@@ -1082,7 +839,6 @@
             ->method('create')->will($this->returnValue($scheduleMock));
 
         $this->cronQueueObserver->execute($this->observerMock);
->>>>>>> b2f063af
     }
 
     public function testMissedJobsCleanedInTime()
@@ -1091,12 +847,6 @@
         $scheduleMock = $this->getMockBuilder(
             Schedule::class
         )->disableOriginalConstructor()->getMock();
-<<<<<<< HEAD
-        $scheduleMock->expects($this->any())->method('getCollection')->willReturn($this->_collection);
-        //get configuration value CACHE_KEY_LAST_HISTORY_CLEANUP_AT in the "_cleanup()"
-        $this->_cache->expects($this->at(0))->method('load')->willReturn($this->time - 10000000);
-        $this->_scheduleFactory->expects($this->at(0))->method('create')->willReturn($scheduleMock);
-=======
         $scheduleMock->expects($this->any())
             ->method('getCollection')->will($this->returnValue($this->scheduleCollectionMock));
         //get configuration value CACHE_KEY_LAST_HISTORY_CLEANUP_AT in the "_cleanup()"
@@ -1104,19 +854,12 @@
             ->method('load')->will($this->returnValue($this->time - 10000000));
         $this->scheduleFactoryMock->expects($this->at(0))
             ->method('create')->will($this->returnValue($scheduleMock));
->>>>>>> b2f063af
 
         /* 2. Initialize dependencies of _generate() method which is called second */
         $jobConfig = [
             'test_group' => ['test_job1' => ['instance' => 'CronJob', 'method' => 'execute']],
         ];
         //get configuration value CACHE_KEY_LAST_HISTORY_CLEANUP_AT in the "_generate()"
-<<<<<<< HEAD
-        $this->_cache->expects($this->at(2))->method('load')->willReturn($this->time + 10000000);
-        $this->_scheduleFactory->expects($this->at(2))->method('create')->willReturn($scheduleMock);
-
-        $this->_config->expects($this->atLeastOnce())->method('getJobs')->willReturn($jobConfig);
-=======
         $this->cacheMock->expects($this->at(2))
             ->method('load')->will($this->returnValue($this->time + 10000000));
         $this->scheduleFactoryMock->expects($this->at(2))
@@ -1124,7 +867,6 @@
 
         $this->configMock->expects($this->atLeastOnce())
             ->method('getJobs')->will($this->returnValue($jobConfig));
->>>>>>> b2f063af
 
         $this->scopeConfigMock->expects($this->any())
             ->method('getValue')
@@ -1137,14 +879,6 @@
                 ['system/cron/test_group/schedule_generate_every', 0],
             ]);
 
-<<<<<<< HEAD
-        $this->_collection->expects($this->any())->method('addFieldToFilter')->willReturnSelf();
-        $this->_collection->expects($this->any())->method('load')->willReturnSelf();
-
-        $scheduleMock->expects($this->any())->method('getCollection')->willReturn($this->_collection);
-        $scheduleMock->expects($this->any())->method('getResource')->willReturn($this->scheduleResource);
-        $this->_scheduleFactory->expects($this->at(1))->method('create')->willReturn($scheduleMock);
-=======
         $this->scheduleCollectionMock->expects($this->any())->method('addFieldToFilter')->will($this->returnSelf());
         $this->scheduleCollectionMock->expects($this->any())->method('load')->will($this->returnSelf());
 
@@ -1154,7 +888,6 @@
             ->method('getResource')->will($this->returnValue($this->scheduleResourceMock));
         $this->scheduleFactoryMock->expects($this->at(1))
             ->method('create')->will($this->returnValue($scheduleMock));
->>>>>>> b2f063af
 
         $this->cronQueueObserver->execute($this->observerMock);
     }
