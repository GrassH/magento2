<?php
/**
 * Copyright © Magento, Inc. All rights reserved.
 * See COPYING.txt for license details.
 */
declare(strict_types=1);

namespace Magento\Cron\Test\Unit\Model\System\Config\Initial;

use Magento\Cron\Model\Groups\Config\Data as GroupsConfigModel;
use Magento\Cron\Model\System\Config\Initial\Converter as ConverterPlugin;
use Magento\Framework\App\Config\Initial\Converter;
use PHPUnit\Framework\MockObject\MockObject;
use PHPUnit\Framework\TestCase;

/**
 * @covers \Magento\Cron\Model\System\Config\Initial\Converter
 */
class ConverterTest extends TestCase
{
    /**
<<<<<<< HEAD
     * @var GroupsConfigModel|\PHPUnit\Framework\MockObject\MockObject
=======
     * @var GroupsConfigModel|MockObject
>>>>>>> b2f063af
     */
    private $groupsConfigMock;

    /**
<<<<<<< HEAD
     * @var Converter|\PHPUnit\Framework\MockObject\MockObject
=======
     * @var Converter|MockObject
>>>>>>> b2f063af
     */
    private $converterMock;

    /**
     * @var ConverterPlugin
     */
    private $converterPlugin;

    /**
     * @inheritdoc
     */
    protected function setUp(): void
    {
        $this->groupsConfigMock = $this->getMockBuilder(GroupsConfigModel::class)
            ->disableOriginalConstructor()
            ->getMock();
        $this->converterMock = $this->getMockBuilder(Converter::class)->getMock();
        $this->converterPlugin = new ConverterPlugin($this->groupsConfigMock);
    }

    /**
     * Tests afterConvert method with no $result['data']['default']['system'] set
     */
    public function testAfterConvertWithNoData()
    {
        $expectedResult = ['test'];
        $this->groupsConfigMock->expects($this->never())
            ->method('get');

        $result = $this->converterPlugin->afterConvert($this->converterMock, $expectedResult);

        self::assertSame($expectedResult, $result);
    }

    /**
     * Tests afterConvert method with $result['data']['default']['system'] set
     */
    public function testAfterConvertWithData()
    {
        $groups = [
            'group1' => ['val1' => ['value' => '1']],
            'group2' => ['val2' => ['value' => '2']]
        ];
        $expectedResult['data']['default']['system']['cron'] = [
            'group1' => [
                'val1' => '1'
            ],
            'group2' => [
                'val2' => '2'
            ]
        ];
        $result['data']['default']['system']['cron'] = '1';

        $this->groupsConfigMock->expects($this->once())
            ->method('get')
            ->willReturn($groups);

        $result = $this->converterPlugin->afterConvert($this->converterMock, $result);

        self::assertEquals($expectedResult, $result);
    }
}<|MERGE_RESOLUTION|>--- conflicted
+++ resolved
@@ -19,20 +19,12 @@
 class ConverterTest extends TestCase
 {
     /**
-<<<<<<< HEAD
-     * @var GroupsConfigModel|\PHPUnit\Framework\MockObject\MockObject
-=======
      * @var GroupsConfigModel|MockObject
->>>>>>> b2f063af
      */
     private $groupsConfigMock;
 
     /**
-<<<<<<< HEAD
-     * @var Converter|\PHPUnit\Framework\MockObject\MockObject
-=======
      * @var Converter|MockObject
->>>>>>> b2f063af
      */
     private $converterMock;
 
