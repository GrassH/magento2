<?php
/**
 * Copyright © Magento, Inc. All rights reserved.
 * See COPYING.txt for license details.
 */
declare(strict_types=1);

namespace Magento\Cron\Test\Unit\Model;

use Magento\Cron\Model\Config;
use Magento\Cron\Model\Config\Data as ConfigDataModel;
use PHPUnit\Framework\MockObject\MockObject;
use PHPUnit\Framework\TestCase;

class ConfigTest extends TestCase
{
    /**
<<<<<<< HEAD
     * @var \Magento\Cron\Model\Config\Data|\PHPUnit\Framework\MockObject\MockObject
=======
     * @var ConfigDataModel|MockObject
>>>>>>> b2f063af
     */
    private $configDataMock;

    /**
     * @var Config
     */
    private $config;

<<<<<<< HEAD
    /**
     * Prepare data
     */
=======
>>>>>>> b2f063af
    protected function setUp(): void
    {
        $this->configDataMock = $this->getMockBuilder(
            ConfigDataModel::class
        )->disableOriginalConstructor()->getMock();
        $this->config = new Config($this->configDataMock);
    }

    public function testGetJobsReturnsOriginalConfigData()
    {
        $jobList = [
            'jobname1' => ['instance' => 'TestInstance', 'method' => 'testMethod', 'schedule' => '* * * * *'],
        ];
<<<<<<< HEAD
        $this->_configData->expects($this->once())->method('getJobs')->willReturn($jobList);
        $result = $this->_config->getJobs();
=======
        $this->configDataMock->expects($this->once())
            ->method('getJobs')
            ->will($this->returnValue($jobList));
        $result = $this->config->getJobs();
>>>>>>> b2f063af
        $this->assertEquals($jobList, $result);
    }
}<|MERGE_RESOLUTION|>--- conflicted
+++ resolved
@@ -15,11 +15,7 @@
 class ConfigTest extends TestCase
 {
     /**
-<<<<<<< HEAD
-     * @var \Magento\Cron\Model\Config\Data|\PHPUnit\Framework\MockObject\MockObject
-=======
      * @var ConfigDataModel|MockObject
->>>>>>> b2f063af
      */
     private $configDataMock;
 
@@ -28,12 +24,6 @@
      */
     private $config;
 
-<<<<<<< HEAD
-    /**
-     * Prepare data
-     */
-=======
->>>>>>> b2f063af
     protected function setUp(): void
     {
         $this->configDataMock = $this->getMockBuilder(
@@ -47,15 +37,10 @@
         $jobList = [
             'jobname1' => ['instance' => 'TestInstance', 'method' => 'testMethod', 'schedule' => '* * * * *'],
         ];
-<<<<<<< HEAD
-        $this->_configData->expects($this->once())->method('getJobs')->willReturn($jobList);
-        $result = $this->_config->getJobs();
-=======
         $this->configDataMock->expects($this->once())
             ->method('getJobs')
             ->will($this->returnValue($jobList));
         $result = $this->config->getJobs();
->>>>>>> b2f063af
         $this->assertEquals($jobList, $result);
     }
 }