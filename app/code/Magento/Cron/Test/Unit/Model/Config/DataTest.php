<?php
/**
 * Copyright © 2016 Magento. All rights reserved.
 * See COPYING.txt for license details.
 */
namespace Magento\Cron\Test\Unit\Model\Config;

class DataTest extends \PHPUnit_Framework_TestCase
{
    protected function tearDown()
    {
        $reflectionProperty = new \ReflectionProperty(\Magento\Framework\App\ObjectManager::class, '_instance');
        $reflectionProperty->setAccessible(true);
        $reflectionProperty->setValue(null);
    }

    /**
     * Mock application object manager to return configured dependencies.
     *
     * @param array $dependencies
     * @return void
     */
    private function mockObjectManager($dependencies)
    {
        $dependencyMap = [];
        foreach ($dependencies as $type => $instance) {
            $dependencyMap[] = [$type, $instance];
        }
        $objectManagerMock = $this->getMock(\Magento\Framework\ObjectManagerInterface::class);
        $objectManagerMock->expects($this->any())
            ->method('get')
            ->will($this->returnValueMap($dependencyMap));
        \Magento\Framework\App\ObjectManager::setInstance($objectManagerMock);
    }

    /**
     * Testing return jobs from different sources (DB, XML)
     */
    public function testGetJobs()
    {
        $reader = $this->getMockBuilder(
            \Magento\Cron\Model\Config\Reader\Xml::class
        )->disableOriginalConstructor()->getMock();
        $cache = $this->getMock(\Magento\Framework\Config\CacheInterface::class);
        $dbReader = $this->getMockBuilder(
            \Magento\Cron\Model\Config\Reader\Db::class
        )->disableOriginalConstructor()->getMock();

        $jobs = [
            'job1' => ['schedule' => '1 1 1 1 1', 'instance' => 'JobModel1_1', 'method' => 'method1_1'],
            'job3' => ['schedule' => '3 3 3 3 3', 'instance' => 'JobModel3', 'method' => 'method3'],
        ];

        $dbReaderData = [
            'job1' => ['schedule' => '* * * * *', 'instance' => 'JobModel1', 'method' => 'method1'],
            'job2' => ['schedule' => '* * * * *', 'instance' => 'JobModel2', 'method' => 'method2'],
        ];

        $cache->expects($this->any())
            ->method('load')
            ->with('test_cache_id')
            ->willReturn(json_encode($jobs));

        $dbReader->expects($this->once())->method('get')->will($this->returnValue($dbReaderData));

        $serializerMock = $this->getMock(\Magento\Framework\Serialize\SerializerInterface::class);
<<<<<<< HEAD
        $this->mockObjectManager(
            [\Magento\Framework\Serialize\SerializerInterface::class => $serializerMock]
        );

        $serializerMock->method('unserialize')
            ->willReturn($jobs);

        $configData = new \Magento\Cron\Model\Config\Data($reader, $cache, $dbReader, 'test_cache_id');
=======
        $serializerMock->method('unserialize')
            ->willReturn($jobs);

        $configData = new \Magento\Cron\Model\Config\Data($reader, $cache, $dbReader, 'test_cache_id', $serializerMock);
>>>>>>> 592e5919

        $expected = [
            'job1' => ['schedule' => '* * * * *', 'instance' => 'JobModel1', 'method' => 'method1'],
            'job2' => ['schedule' => '* * * * *', 'instance' => 'JobModel2', 'method' => 'method2'],
            'job3' => ['schedule' => '3 3 3 3 3', 'instance' => 'JobModel3', 'method' => 'method3'],
        ];

        $result = $configData->getJobs();
        $this->assertEquals($expected, $result);
    }
}<|MERGE_RESOLUTION|>--- conflicted
+++ resolved
@@ -7,32 +7,6 @@
 
 class DataTest extends \PHPUnit_Framework_TestCase
 {
-    protected function tearDown()
-    {
-        $reflectionProperty = new \ReflectionProperty(\Magento\Framework\App\ObjectManager::class, '_instance');
-        $reflectionProperty->setAccessible(true);
-        $reflectionProperty->setValue(null);
-    }
-
-    /**
-     * Mock application object manager to return configured dependencies.
-     *
-     * @param array $dependencies
-     * @return void
-     */
-    private function mockObjectManager($dependencies)
-    {
-        $dependencyMap = [];
-        foreach ($dependencies as $type => $instance) {
-            $dependencyMap[] = [$type, $instance];
-        }
-        $objectManagerMock = $this->getMock(\Magento\Framework\ObjectManagerInterface::class);
-        $objectManagerMock->expects($this->any())
-            ->method('get')
-            ->will($this->returnValueMap($dependencyMap));
-        \Magento\Framework\App\ObjectManager::setInstance($objectManagerMock);
-    }
-
     /**
      * Testing return jobs from different sources (DB, XML)
      */
@@ -64,21 +38,10 @@
         $dbReader->expects($this->once())->method('get')->will($this->returnValue($dbReaderData));
 
         $serializerMock = $this->getMock(\Magento\Framework\Serialize\SerializerInterface::class);
-<<<<<<< HEAD
-        $this->mockObjectManager(
-            [\Magento\Framework\Serialize\SerializerInterface::class => $serializerMock]
-        );
-
-        $serializerMock->method('unserialize')
-            ->willReturn($jobs);
-
-        $configData = new \Magento\Cron\Model\Config\Data($reader, $cache, $dbReader, 'test_cache_id');
-=======
         $serializerMock->method('unserialize')
             ->willReturn($jobs);
 
         $configData = new \Magento\Cron\Model\Config\Data($reader, $cache, $dbReader, 'test_cache_id', $serializerMock);
->>>>>>> 592e5919
 
         $expected = [
             'job1' => ['schedule' => '* * * * *', 'instance' => 'JobModel1', 'method' => 'method1'],
