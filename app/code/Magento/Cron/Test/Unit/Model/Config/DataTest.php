--- conflicted
+++ resolved
@@ -52,19 +52,12 @@
 
         $dbReader->expects($this->once())->method('get')->will($this->returnValue($dbReaderData));
 
-<<<<<<< HEAD
-        $jsonMock = $this->getMock(\Magento\Framework\Json\JsonInterface::class);
-        $this->objectManager->mockObjectManager([\Magento\Framework\Json\JsonInterface::class => $jsonMock]);
-
-        $jsonMock->method('decode')
-=======
         $serializerMock = $this->getMock(\Magento\Framework\Serialize\SerializerInterface::class);
         $this->objectManager->mockObjectManager(
             [\Magento\Framework\Serialize\SerializerInterface::class => $serializerMock]
         );
 
         $serializerMock->method('unserialize')
->>>>>>> 8578eeca
             ->willReturn($jobs);
 
         $configData = new \Magento\Cron\Model\Config\Data($reader, $cache, $dbReader, 'test_cache_id');
