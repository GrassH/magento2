<?php
/**
 * Copyright © Magento, Inc. All rights reserved.
 * See COPYING.txt for license details.
 */
declare(strict_types=1);

namespace Magento\Cron\Test\Unit\Model\Config\Converter;

use Magento\Cron\Model\Config\Converter\Xml;
use PHPUnit\Framework\TestCase;

class XmlTest extends TestCase
{
    /**
     * @var Xml
     */
    protected $_converter;

    /**
     * Initialize parameters
     */
    protected function setUp(): void
    {
        $this->_converter = new Xml();
    }

    /**
     * Testing wrong data incoming
     */
    public function testConvertWrongIncomingData()
    {
        $result = $this->_converter->convert(['wrong data']);
        $this->assertEmpty($result);
    }

    /**
     * Testing not existing of node <job>
     */
    public function testConvertNoElements()
    {
        $result = $this->_converter->convert(new \DOMDocument());
        $this->assertEmpty($result);
    }

    /**
     * Testing converting valid cron configuration
     */
    public function testConvert()
    {
        $expected = [
            'default' => [
                'job1' => [
                    'name' => 'job1',
                    'schedule' => '30 2 * * *',
                    'instance' => 'Model1',
                    'method' => 'method1',
                ],
                'job2' => [
                    'name' => 'job2',
                    'schedule' => '* * * * *',
                    'instance' => 'Model2',
                    'method' => 'method2',
                ],
                'job3' => [
                    'name'        => 'job3',
                    'instance'    => 'Model3',
                    'method'      => 'method3',
                    'config_path' => 'some/config/path',
                ],
            ],
        ];

        $xmlFile = __DIR__ . '/../_files/crontab_valid.xml';
        $dom = new \DOMDocument();
        $dom->loadXML(file_get_contents($xmlFile));
        $result = $this->_converter->convert($dom);

        $this->assertEquals($expected, $result);
    }

    /**
     * Testing converting not valid cron configuration, expect to get exception
<<<<<<< HEAD
     *
=======
>>>>>>> b2f063af
     */
    public function testConvertWrongConfiguration()
    {
        $this->expectException(\InvalidArgumentException::class);
<<<<<<< HEAD

=======
>>>>>>> b2f063af
        $xmlFile = __DIR__ . '/../_files/crontab_invalid.xml';
        $dom = new \DOMDocument();
        $dom->loadXML(file_get_contents($xmlFile));
        $this->_converter->convert($dom);
    }
}<|MERGE_RESOLUTION|>--- conflicted
+++ resolved
@@ -81,18 +81,10 @@
 
     /**
      * Testing converting not valid cron configuration, expect to get exception
-<<<<<<< HEAD
-     *
-=======
->>>>>>> b2f063af
      */
     public function testConvertWrongConfiguration()
     {
         $this->expectException(\InvalidArgumentException::class);
-<<<<<<< HEAD
-
-=======
->>>>>>> b2f063af
         $xmlFile = __DIR__ . '/../_files/crontab_invalid.xml';
         $dom = new \DOMDocument();
         $dom->loadXML(file_get_contents($xmlFile));
