<?php
/**
 * Copyright © Magento, Inc. All rights reserved.
 * See COPYING.txt for license details.
 */
declare(strict_types=1);

namespace Magento\Cron\Test\Unit\Console\Command;

use Magento\Cron\Console\Command\CronInstallCommand;
use Magento\Framework\Console\Cli;
use Magento\Framework\Crontab\CrontabManagerInterface;
use Magento\Framework\Crontab\TasksProviderInterface;
use Magento\Framework\Exception\LocalizedException;
use Magento\Framework\Phrase;
use PHPUnit\Framework\MockObject\MockObject;
use PHPUnit\Framework\TestCase;
use Symfony\Component\Console\Tester\CommandTester;

class CronInstallCommandTest extends TestCase
{
    /**
<<<<<<< HEAD
     * @var CrontabManagerInterface|\PHPUnit\Framework\MockObject\MockObject
=======
     * @var CrontabManagerInterface|MockObject
>>>>>>> b2f063af
     */
    private $crontabManagerMock;

    /**
<<<<<<< HEAD
     * @var TasksProviderInterface|\PHPUnit\Framework\MockObject\MockObject
=======
     * @var TasksProviderInterface|MockObject
>>>>>>> b2f063af
     */
    private $tasksProviderMock;

    /**
     * @var CommandTester
     */
    private $commandTester;

    /**
     * @return void
     */
    protected function setUp(): void
    {
        $this->crontabManagerMock = $this->getMockBuilder(CrontabManagerInterface::class)
            ->getMockForAbstractClass();
        $this->tasksProviderMock = $this->getMockBuilder(TasksProviderInterface::class)
            ->getMockForAbstractClass();

        $this->commandTester = new CommandTester(
            new CronInstallCommand($this->crontabManagerMock, $this->tasksProviderMock)
        );
    }

    /**
     * @return void
     */
    public function testExecuteAlreadyInstalled()
    {
        $this->crontabManagerMock->expects($this->once())
            ->method('getTasks')
            ->willReturn([['* * * * * /bin/php /var/run.php']]);
        $this->tasksProviderMock->expects($this->never())
            ->method('getTasks');

        $this->commandTester->execute([]);
        $this->assertEquals(
            'Crontab has already been generated and saved' . PHP_EOL,
            $this->commandTester->getDisplay()
        );
        $this->assertEquals(Cli::RETURN_FAILURE, $this->commandTester->getStatusCode());
    }

    /**
     * @return void
     */
    public function testExecuteWithException()
    {
        $this->crontabManagerMock->expects($this->once())
            ->method('getTasks')
            ->willReturn([]);
        $this->tasksProviderMock->expects($this->once())
            ->method('getTasks')
            ->willReturn([]);
        $this->crontabManagerMock->expects($this->once())
            ->method('saveTasks')
            ->willThrowException(new LocalizedException(new Phrase('Some error')));

        $this->commandTester->execute([]);
        $this->assertEquals(
            'Some error' . PHP_EOL,
            $this->commandTester->getDisplay()
        );
        $this->assertEquals(Cli::RETURN_FAILURE, $this->commandTester->getStatusCode());
    }

    /**
     * @param array $existingTasks
     * @param array $options
     * @return void
     * @dataProvider executeDataProvider
     */
    public function testExecute($existingTasks, $options)
    {
        $this->crontabManagerMock->expects($this->once())
            ->method('getTasks')
            ->willReturn($existingTasks);
        $this->tasksProviderMock->expects($this->once())
            ->method('getTasks')
            ->willReturn([]);
        $this->crontabManagerMock->expects($this->once())
            ->method('saveTasks')
            ->with([]);

        $this->commandTester->execute($options);
        $this->assertEquals(
            'Crontab has been generated and saved' . PHP_EOL,
            $this->commandTester->getDisplay()
        );
        $this->assertEquals(Cli::RETURN_SUCCESS, $this->commandTester->getStatusCode());
    }

    /**
     * @return array
     */
    public function executeDataProvider()
    {
        return [
            ['existingTasks' => [], 'options' => []],
            ['existingTasks' => ['* * * * * /bin/php /var/www/run.php'], 'options' => ['-f'=> true]]
        ];
    }
}<|MERGE_RESOLUTION|>--- conflicted
+++ resolved
@@ -20,20 +20,12 @@
 class CronInstallCommandTest extends TestCase
 {
     /**
-<<<<<<< HEAD
-     * @var CrontabManagerInterface|\PHPUnit\Framework\MockObject\MockObject
-=======
      * @var CrontabManagerInterface|MockObject
->>>>>>> b2f063af
      */
     private $crontabManagerMock;
 
     /**
-<<<<<<< HEAD
-     * @var TasksProviderInterface|\PHPUnit\Framework\MockObject\MockObject
-=======
      * @var TasksProviderInterface|MockObject
->>>>>>> b2f063af
      */
     private $tasksProviderMock;
 
