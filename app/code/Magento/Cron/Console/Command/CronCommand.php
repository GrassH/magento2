--- conflicted
+++ resolved
@@ -35,16 +35,12 @@
     public const INPUT_KEY_GROUP = 'group';
 
     /**
-<<<<<<< HEAD
      * Name of input option
      */
-    const INPUT_KEY_EXCLUDE_GROUP = 'exclude-group';
+    public const INPUT_KEY_EXCLUDE_GROUP = 'exclude-group';
 
     /**
-     * Object manager factory
      *
-=======
->>>>>>> 46fe3fea
      * @var ObjectManagerFactory
      */
     private $objectManagerFactory;
@@ -72,11 +68,7 @@
     }
 
     /**
-<<<<<<< HEAD
-     * Configures the current command.
-=======
      * @inheritdoc
->>>>>>> 46fe3fea
      */
     protected function configure()
     {
@@ -111,14 +103,10 @@
      *
      * @param InputInterface $input
      * @param OutputInterface $output
-<<<<<<< HEAD
-     * @return int|void
-=======
      *
      * @return int
      * @throws FileSystemException
      * @throws RuntimeException
->>>>>>> 46fe3fea
      */
     protected function execute(InputInterface $input, OutputInterface $output)
     {
@@ -126,11 +114,8 @@
             $output->writeln('<info>' . 'Cron is disabled. Jobs were not run.' . '</info>');
             return Cli::RETURN_SUCCESS;
         }
-<<<<<<< HEAD
-        // phpcs:ignore Magento2.Security.Superglobal.SuperglobalUsageWarning
-=======
+
         // phpcs:ignore Magento2.Security.Superglobal
->>>>>>> 46fe3fea
         $omParams = $_SERVER;
         $omParams[StoreManager::PARAM_RUN_CODE] = 'admin';
         $omParams[Store::CUSTOM_ENTRY_POINT_PARAM] = true;
@@ -154,10 +139,7 @@
         $cronObserver = $objectManager->create(Cron::class, ['parameters' => $params]);
         $cronObserver->launch();
         $output->writeln('<info>' . 'Ran jobs by schedule.' . '</info>');
-<<<<<<< HEAD
-=======
 
->>>>>>> 46fe3fea
         return Cli::RETURN_SUCCESS;
     }
 }