{
    "name": "magento/module-log",
    "description": "N/A",
    "require": {
        "php": "~5.4.11|~5.5.0|~5.6.0",
<<<<<<< HEAD
        "magento/module-core": "0.42.0-beta4",
=======
        "magento/module-store": "0.42.0-beta4",
>>>>>>> 626dc7a9
        "magento/module-customer": "0.42.0-beta4",
        "magento/module-eav": "0.42.0-beta4",
        "magento/module-backend": "0.42.0-beta4",
        "magento/framework": "0.42.0-beta4",
        "magento/magento-composer-installer": "*"
    },
    "type": "magento2-module",
    "version": "0.42.0-beta4",
    "license": [
        "OSL-3.0",
        "AFL-3.0"
    ],
    "extra": {
        "map": [
            [
                "*",
                "Magento/Log"
            ]
        ]
    }
}<|MERGE_RESOLUTION|>--- conflicted
+++ resolved
@@ -3,11 +3,6 @@
     "description": "N/A",
     "require": {
         "php": "~5.4.11|~5.5.0|~5.6.0",
-<<<<<<< HEAD
-        "magento/module-core": "0.42.0-beta4",
-=======
-        "magento/module-store": "0.42.0-beta4",
->>>>>>> 626dc7a9
         "magento/module-customer": "0.42.0-beta4",
         "magento/module-eav": "0.42.0-beta4",
         "magento/module-backend": "0.42.0-beta4",
