--- conflicted
+++ resolved
@@ -51,11 +51,7 @@
         $this->_date = $date;
         $this->_storeManager = $storeManager;
         $this->string = $string;
-<<<<<<< HEAD
-        parent::__construct($context);
-=======
-        parent::__construct($resource, $resourcePrefix);
->>>>>>> f6216a13
+        parent::__construct($context, $resourcePrefix);
     }
 
     /**
