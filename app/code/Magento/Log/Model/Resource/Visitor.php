--- conflicted
+++ resolved
@@ -44,14 +44,9 @@
     public function __construct(
         \Magento\Framework\Model\Resource\Db\Context $context,
         \Magento\Framework\Stdlib\DateTime\DateTime $date,
-<<<<<<< HEAD
-        \Magento\Framework\Store\StoreManagerInterface $storeManager,
+        \Magento\Store\Model\StoreManagerInterface $storeManager,
         \Magento\Framework\Stdlib\String $string,
         $resourcePrefix = null
-=======
-        \Magento\Store\Model\StoreManagerInterface $storeManager,
-        \Magento\Framework\Stdlib\String $string
->>>>>>> 8824359d
     ) {
         $this->_date = $date;
         $this->_storeManager = $storeManager;
