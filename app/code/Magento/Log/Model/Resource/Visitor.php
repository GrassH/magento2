<?php
/**
 * Copyright © 2015 Magento. All rights reserved.
 * See COPYING.txt for license details.
 */
namespace Magento\Log\Model\Resource;

/**
 * Visitor log resource
 */
class Visitor extends \Magento\Framework\Model\Resource\Db\AbstractDb
{
    /**
     * Primary key auto increment flag
     *
     * @var bool
     */
    protected $_isPkAutoIncrement = false;

    /**
     * Magento string lib
     *
     * @var \Magento\Framework\Stdlib\StringUtils
     */
    protected $string;

    /**
     * @var \Magento\Framework\Stdlib\DateTime\DateTime
     */
    protected $_date;

    /**
     * @var \Magento\Store\Model\StoreManagerInterface
     */
    protected $_storeManager;

    /**
     * @param \Magento\Framework\Model\Resource\Db\Context $context
     * @param \Magento\Framework\Stdlib\DateTime\DateTime $date
     * @param \Magento\Store\Model\StoreManagerInterface $storeManager
<<<<<<< HEAD
     * @param \Magento\Framework\Stdlib\StringUtils $string
     * @param string|null $resourcePrefix
=======
     * @param \Magento\Framework\Stdlib\String $string
     * @param string $connectionName
>>>>>>> 83132783
     */
    public function __construct(
        \Magento\Framework\Model\Resource\Db\Context $context,
        \Magento\Framework\Stdlib\DateTime\DateTime $date,
        \Magento\Store\Model\StoreManagerInterface $storeManager,
<<<<<<< HEAD
        \Magento\Framework\Stdlib\StringUtils $string,
        $resourcePrefix = null
=======
        \Magento\Framework\Stdlib\String $string,
        $connectionName = null
>>>>>>> 83132783
    ) {
        $this->_date = $date;
        $this->_storeManager = $storeManager;
        $this->string = $string;
        parent::__construct($context, $connectionName);
    }

    /**
     * Define main table
     *
     * @return void
     */
    protected function _construct()
    {
        $this->_init('log_visitor', 'visitor_id');
    }

    /**
     * Prepare data for save
     *
     * @param \Magento\Framework\Model\AbstractModel $visitor
     * @return array
     */
    protected function _prepareDataForSave(\Magento\Framework\Model\AbstractModel $visitor)
    {
        return [
            'visitor_id' => $visitor->getVisitorId(),
            'first_visit_at' => $visitor->getFirstVisitAt(),
            'last_visit_at' => $visitor->getLastVisitAt(),
            'last_url_id' => $visitor->getLastUrlId() ? $visitor->getLastUrlId() : 0,
            'store_id' => $this->_storeManager->getStore()->getId()
        ];
    }

    /**
     * Saving information about url
     *
     * @param   \Magento\Log\Model\Visitor $visitor
     * @return  \Magento\Log\Model\Resource\Visitor
     */
    protected function _saveUrlInfo($visitor)
    {
<<<<<<< HEAD
        $adapter = $this->_getWriteAdapter();
        $data = new \Magento\Framework\DataObject(
=======
        $connection = $this->getConnection();
        $data = new \Magento\Framework\Object(
>>>>>>> 83132783
            [
                'url' => $this->string->substr($visitor->getUrl(), 0, 250),
                'referer' => $this->string->substr($visitor->getHttpReferer(), 0, 250),
            ]
        );
        $bind = $this->_prepareDataForTable($data, $this->getTable('log_url_info'));

        $connection->insert($this->getTable('log_url_info'), $bind);

        $visitor->setLastUrlId($connection->lastInsertId($this->getTable('log_url_info')));

        return $this;
    }

    /**
     * Save url info before save
     *
     * @param \Magento\Framework\Model\AbstractModel $visitor
     * @return $this
     */
    protected function _beforeSave(\Magento\Framework\Model\AbstractModel $visitor)
    {
        if (!$visitor->getIsNewVisitor()) {
            $this->_saveUrlInfo($visitor);
        }
        return $this;
    }

    /**
     * Actions after save
     *
     * @param \Magento\Framework\Model\AbstractModel $visitor
     * @return $this
     */
    protected function _afterSave(\Magento\Framework\Model\AbstractModel $visitor)
    {
        if ($visitor->getIsNewVisitor()) {
            $this->_saveVisitorInfo($visitor);
            $visitor->setIsNewVisitor(false);
        } else {
            $this->_saveVisitorUrl($visitor);
            if ($visitor->getDoCustomerLogin() || $visitor->getDoCustomerLogout()) {
                $this->_saveCustomerInfo($visitor);
            }
            if ($visitor->getDoQuoteCreate() || $visitor->getDoQuoteDestroy()) {
                $this->_saveQuoteInfo($visitor);
            }
        }
        return $this;
    }

    /**
     * Perform actions after object load
     *
     * @param \Magento\Framework\Model\AbstractModel|\Magento\Framework\DataObject $object
     * @return \Magento\Framework\Model\Resource\Db\AbstractDb
     */
    protected function _afterLoad(\Magento\Framework\Model\AbstractModel $object)
    {
        parent::_afterLoad($object);
        // Add information about quote to visitor
        $connection = $this->getConnection();
        $select = $connection->select()->from(
            $this->getTable('log_quote'),
            'quote_id'
        )->where(
            'visitor_id = ?',
            $object->getId()
        )->limit(
            1
        );
        $result = $connection->query($select)->fetch();
        if (isset($result['quote_id'])) {
            $object->setQuoteId((int)$result['quote_id']);
        }
        return $this;
    }

    /**
     * Saving visitor information
     *
     * @param   \Magento\Log\Model\Visitor $visitor
     * @return  \Magento\Log\Model\Resource\Visitor
     */
    protected function _saveVisitorInfo($visitor)
    {
        $referer = $this->string->cleanString($visitor->getHttpReferer());
        $referer = $this->string->substr($referer, 0, 255);

        $userAgent = $this->string->cleanString($visitor->getHttpUserAgent());
        $userAgent = $this->string->substr($userAgent, 0, 255);

        $charset = $this->string->cleanString($visitor->getHttpAcceptCharset());
        $charset = $this->string->substr($charset, 0, 255);

        $language = $this->string->cleanString($visitor->getHttpAcceptLanguage());
        $language = $this->string->substr($language, 0, 255);

        $data = new \Magento\Framework\DataObject(
            [
                'visitor_id' => $visitor->getId(),
                'http_referer' => $referer,
                'http_user_agent' => $userAgent,
                'http_accept_charset' => $charset,
                'http_accept_language' => $language,
                'server_addr' => $visitor->getServerAddr(),
                'remote_addr' => $visitor->getRemoteAddr(),
            ]
        );

        $bind = $this->_prepareDataForTable($data, $this->getTable('log_visitor_info'));

        $connection = $this->getConnection();
        $connection->insert($this->getTable('log_visitor_info'), $bind);

        return $this;
    }

    /**
     * Saving visitor and url relation
     *
     * @param   \Magento\Log\Model\Visitor $visitor
     * @return  \Magento\Log\Model\Resource\Visitor
     */
    protected function _saveVisitorUrl($visitor)
    {
        $data = new \Magento\Framework\DataObject(
            [
                'url_id' => $visitor->getLastUrlId(),
                'visitor_id' => $visitor->getId(),
                'visit_time' => $this->_date->gmtDate(),
            ]
        );
        $bind = $this->_prepareDataForTable($data, $this->getTable('log_url'));

        $this->getConnection()->insert($this->getTable('log_url'), $bind);
        return $this;
    }

    /**
     * Saving information about customer
     *
     * @param   \Magento\Log\Model\Visitor $visitor
     * @return  \Magento\Log\Model\Resource\Visitor
     */
    protected function _saveCustomerInfo($visitor)
    {
        $connection = $this->getConnection();

        if ($visitor->getDoCustomerLogin()) {
            $data = new \Magento\Framework\DataObject(
                [
                    'visitor_id' => $visitor->getVisitorId(),
                    'customer_id' => $visitor->getCustomerId(),
                    'login_at' => $this->_date->gmtDate(),
                    'store_id' => $this->_storeManager->getStore()->getId(),
                ]
            );
            $bind = $this->_prepareDataForTable($data, $this->getTable('log_customer'));

            $connection->insert($this->getTable('log_customer'), $bind);
            $visitor->setCustomerLogId($connection->lastInsertId($this->getTable('log_customer')));
            $visitor->setDoCustomerLogin(false);
        }

        if ($visitor->getDoCustomerLogout() && ($logId = $visitor->getCustomerLogId())) {
            $data = new \Magento\Framework\DataObject(
                [
                    'logout_at' => $this->_date->gmtDate(),
                    'store_id' => (int)$this->_storeManager->getStore()->getId(),
                ]
            );

            $bind = $this->_prepareDataForTable($data, $this->getTable('log_customer'));

            $condition = ['log_id = ?' => (int)$logId];

            $connection->update($this->getTable('log_customer'), $bind, $condition);

            $visitor->setDoCustomerLogout(false);
            $visitor->setCustomerId(null);
            $visitor->setCustomerLogId(null);
        }

        return $this;
    }

    /**
     * Saving information about quote
     *
     * @param   \Magento\Log\Model\Visitor $visitor
     * @return  \Magento\Log\Model\Resource\Visitor
     */
    protected function _saveQuoteInfo($visitor)
    {
        $connection = $this->getConnection();
        if ($visitor->getDoQuoteCreate()) {
            $data = new \Magento\Framework\DataObject(
                [
                    'quote_id' => (int)$visitor->getQuoteId(),
                    'visitor_id' => (int)$visitor->getId(),
                    'created_at' => $this->_date->gmtDate(),
                ]
            );

            $bind = $this->_prepareDataForTable($data, $this->getTable('log_quote'));

            $connection->insert($this->getTable('log_quote'), $bind);

            $visitor->setDoQuoteCreate(false);
        }

        if ($visitor->getDoQuoteDestroy()) {
            /**
             * We have delete quote from log because if original quote was
             * deleted and Mysql restarted we will get key duplication error
             */
            $condition = ['quote_id = ?' => (int)$visitor->getQuoteId()];

            $connection->delete($this->getTable('log_quote'), $condition);

            $visitor->setDoQuoteDestroy(false);
            $visitor->setQuoteId(null);
        }
        return $this;
    }
}<|MERGE_RESOLUTION|>--- conflicted
+++ resolved
@@ -38,25 +38,15 @@
      * @param \Magento\Framework\Model\Resource\Db\Context $context
      * @param \Magento\Framework\Stdlib\DateTime\DateTime $date
      * @param \Magento\Store\Model\StoreManagerInterface $storeManager
-<<<<<<< HEAD
      * @param \Magento\Framework\Stdlib\StringUtils $string
-     * @param string|null $resourcePrefix
-=======
-     * @param \Magento\Framework\Stdlib\String $string
      * @param string $connectionName
->>>>>>> 83132783
      */
     public function __construct(
         \Magento\Framework\Model\Resource\Db\Context $context,
         \Magento\Framework\Stdlib\DateTime\DateTime $date,
         \Magento\Store\Model\StoreManagerInterface $storeManager,
-<<<<<<< HEAD
         \Magento\Framework\Stdlib\StringUtils $string,
-        $resourcePrefix = null
-=======
-        \Magento\Framework\Stdlib\String $string,
         $connectionName = null
->>>>>>> 83132783
     ) {
         $this->_date = $date;
         $this->_storeManager = $storeManager;
@@ -99,13 +89,8 @@
      */
     protected function _saveUrlInfo($visitor)
     {
-<<<<<<< HEAD
-        $adapter = $this->_getWriteAdapter();
+        $connection = $this->getConnection();
         $data = new \Magento\Framework\DataObject(
-=======
-        $connection = $this->getConnection();
-        $data = new \Magento\Framework\Object(
->>>>>>> 83132783
             [
                 'url' => $this->string->substr($visitor->getUrl(), 0, 250),
                 'referer' => $this->string->substr($visitor->getHttpReferer(), 0, 250),
