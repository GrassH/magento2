<?php
/**
 * Copyright © 2015 Magento. All rights reserved.
 * See COPYING.txt for license details.
 */
namespace Magento\Log\Model\Resource;

/**
 * Log Resource Model
 *
 * @author      Magento Core Team <core@magentocommerce.com>
 */
class Log extends \Magento\Framework\Model\Resource\Db\AbstractDb
{
    /**
     * Core event manager proxy
     *
     * @var \Magento\Framework\Event\ManagerInterface
     */
    protected $_eventManager = null;

    /**
     * @var \Magento\Framework\Stdlib\DateTime\DateTime
     */
    protected $_date;

    /**
     * @var \Magento\Framework\Stdlib\DateTime
     */
    protected $dateTime;

    /**
     * @param \Magento\Framework\Model\Resource\Db\Context $context
     * @param \Magento\Framework\Stdlib\DateTime\DateTime $date
     * @param \Magento\Framework\Event\ManagerInterface $eventManager
     * @param \Magento\Framework\Stdlib\DateTime $dateTime
     * @param string|null $resourcePrefix
     */
    public function __construct(
        \Magento\Framework\Model\Resource\Db\Context $context,
        \Magento\Framework\Stdlib\DateTime\DateTime $date,
        \Magento\Framework\Event\ManagerInterface $eventManager,
        \Magento\Framework\Stdlib\DateTime $dateTime,
        $resourcePrefix = null
    ) {
        $this->_date = $date;
        $this->_eventManager = $eventManager;
        $this->dateTime = $dateTime;
<<<<<<< HEAD
        parent::__construct($context);
=======
        parent::__construct($resource, $resourcePrefix);
>>>>>>> f6216a13
    }

    /**
     * Init Resource model and connection
     *
     * @return void
     */
    protected function _construct()
    {
        $this->_init('log_visitor', 'visitor_id');
    }

    /**
     * Clean logs
     *
     * @param \Magento\Log\Model\Log $object
     * @return $this
     */
    public function clean(\Magento\Log\Model\Log $object)
    {
        $cleanTime = $object->getLogCleanTime();

        $this->_cleanVisitors($cleanTime);
        $this->_cleanCustomers($cleanTime);
        $this->_cleanUrls();

        return $this;
    }

    /**
     * Clean visitors table
     *
     * @param int $time
     * @return $this
     */
    protected function _cleanVisitors($time)
    {
        $readAdapter = $this->_getReadAdapter();
        $writeAdapter = $this->_getWriteAdapter();

        $timeLimit = $this->dateTime->formatDate($this->_date->gmtTimestamp() - $time);

        while (true) {
            $select = $readAdapter->select()->from(
                ['visitor_table' => $this->getTable('log_visitor')],
                ['visitor_id' => 'visitor_table.visitor_id']
            )->joinLeft(
                ['customer_table' => $this->getTable('log_customer')],
                'visitor_table.visitor_id = customer_table.visitor_id AND customer_table.log_id IS NULL',
                []
            )->where(
                'visitor_table.last_visit_at < ?',
                $timeLimit
            )->limit(
                100
            );

            $visitorIds = $readAdapter->fetchCol($select);

            if (!$visitorIds) {
                break;
            }

            $condition = ['visitor_id IN (?)' => $visitorIds];

            // remove visitors from log/quote
            $writeAdapter->delete($this->getTable('log_quote'), $condition);

            // remove visitors from log/url
            $writeAdapter->delete($this->getTable('log_url'), $condition);

            // remove visitors from log/visitor_info
            $writeAdapter->delete($this->getTable('log_visitor_info'), $condition);

            // remove visitors from log/visitor
            $writeAdapter->delete($this->getTable('log_visitor'), $condition);
        }

        return $this;
    }

    /**
     * Clean customer table
     *
     * @param int $time
     * @return $this
     * @SuppressWarnings(PHPMD.ExcessiveMethodLength)
     */
    protected function _cleanCustomers($time)
    {
        $readAdapter = $this->_getReadAdapter();
        $writeAdapter = $this->_getWriteAdapter();

        $timeLimit = $this->dateTime->formatDate($this->_date->gmtTimestamp() - $time);

        // retrieve last active customer log id
        $lastLogId = $readAdapter->fetchOne(
            $readAdapter->select()->from(
                $this->getTable('log_customer'),
                'log_id'
            )->where(
                'login_at < ?',
                $timeLimit
            )->order(
                'log_id DESC'
            )->limit(
                1
            )
        );

        if (!$lastLogId) {
            return $this;
        }

        // Order by desc log_id before grouping (within-group aggregates query pattern)
        $select = $readAdapter->select()->from(
            ['log_customer_main' => $this->getTable('log_customer')],
            ['log_id']
        )->joinLeft(
            ['log_customer' => $this->getTable('log_customer')],
            'log_customer_main.customer_id = log_customer.customer_id ' .
            'AND log_customer_main.log_id < log_customer.log_id',
            []
        )->where(
            'log_customer.customer_id IS NULL'
        )->where(
            'log_customer_main.log_id < ?',
            $lastLogId + 1
        );

        $needLogIds = [];
        $query = $readAdapter->query($select);
        while ($row = $query->fetch()) {
            $needLogIds[$row['log_id']] = 1;
        }

        $customerLogId = 0;
        while (true) {
            $visitorIds = [];
            $select = $readAdapter->select()->from(
                $this->getTable('log_customer'),
                ['log_id', 'visitor_id']
            )->where(
                'log_id > ?',
                $customerLogId
            )->where(
                'log_id < ?',
                $lastLogId + 1
            )->order(
                'log_id'
            )->limit(
                100
            );

            $query = $readAdapter->query($select);
            $count = 0;
            while ($row = $query->fetch()) {
                $count++;
                $customerLogId = $row['log_id'];
                if (!isset($needLogIds[$row['log_id']])) {
                    $visitorIds[] = $row['visitor_id'];
                }
            }

            if (!$count) {
                break;
            }

            if ($visitorIds) {
                $condition = ['visitor_id IN (?)' => $visitorIds];

                // remove visitors from log/quote
                $writeAdapter->delete($this->getTable('log_quote'), $condition);

                // remove visitors from log/url
                $writeAdapter->delete($this->getTable('log_url'), $condition);

                // remove visitors from log/visitor_info
                $writeAdapter->delete($this->getTable('log_visitor_info'), $condition);

                // remove visitors from log/visitor
                $writeAdapter->delete($this->getTable('log_visitor'), $condition);

                // remove customers from log/customer
                $writeAdapter->delete($this->getTable('log_customer'), $condition);
            }

            if ($customerLogId == $lastLogId) {
                break;
            }
        }

        return $this;
    }

    /**
     * Clean url table
     *
     * @return $this
     */
    protected function _cleanUrls()
    {
        $readAdapter = $this->_getReadAdapter();
        $writeAdapter = $this->_getWriteAdapter();

        while (true) {
            $select = $readAdapter->select()->from(
                ['url_info_table' => $this->getTable('log_url_info')],
                ['url_id']
            )->joinLeft(
                ['url_table' => $this->getTable('log_url')],
                'url_info_table.url_id = url_table.url_id',
                []
            )->where(
                'url_table.url_id IS NULL'
            )->limit(
                100
            );

            $urlIds = $readAdapter->fetchCol($select);

            if (!$urlIds) {
                break;
            }

            $writeAdapter->delete($this->getTable('log_url_info'), ['url_id IN (?)' => $urlIds]);
        }

        return $this;
    }
}<|MERGE_RESOLUTION|>--- conflicted
+++ resolved
@@ -46,11 +46,7 @@
         $this->_date = $date;
         $this->_eventManager = $eventManager;
         $this->dateTime = $dateTime;
-<<<<<<< HEAD
-        parent::__construct($context);
-=======
-        parent::__construct($resource, $resourcePrefix);
->>>>>>> f6216a13
+        parent::__construct($context, $resourcePrefix);
     }
 
     /**
