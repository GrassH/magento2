{
    "name": "magento/module-wishlist-analytics",
    "description": "N/A",
<<<<<<< HEAD
    "require": {
        "php": "~7.4.0||~8.1.0",
        "magento/framework": "*",
        "magento/module-wishlist": "*",
        "magento/module-analytics": "*"
    },
=======
>>>>>>> 4c36116d
    "type": "magento2-module",
    "license": [
        "OSL-3.0",
        "AFL-3.0"
    ],
    "version": "100.4.2",
    "require": {
        "php": "~7.3.0||~7.4.0",
        "magento/framework": "103.0.*",
        "magento/module-wishlist": "101.2.*",
        "magento/module-analytics": "100.4.*"
    },
    "autoload": {
        "files": [
            "registration.php"
        ],
        "psr-4": {
            "Magento\\WishlistAnalytics\\": ""
        }
    }
}
<|MERGE_RESOLUTION|>--- conflicted
+++ resolved
@@ -1,15 +1,6 @@
 {
     "name": "magento/module-wishlist-analytics",
     "description": "N/A",
-<<<<<<< HEAD
-    "require": {
-        "php": "~7.4.0||~8.1.0",
-        "magento/framework": "*",
-        "magento/module-wishlist": "*",
-        "magento/module-analytics": "*"
-    },
-=======
->>>>>>> 4c36116d
     "type": "magento2-module",
     "license": [
         "OSL-3.0",
