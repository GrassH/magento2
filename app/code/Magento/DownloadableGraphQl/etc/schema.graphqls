--- conflicted
+++ resolved
@@ -1,54 +1,6 @@
 # Copyright © Magento, Inc. All rights reserved.
 # See COPYING.txt for license details.
 
-<<<<<<< HEAD
-=======
-type Query {
-    customerDownloadableProducts: CustomerDownloadableProducts @resolver(class: "Magento\\DownloadableGraphQl\\Resolver\\Customer\\DownloadableProducts") @doc(description: "The query returns the contents of a customer's downloadable products") @cache(cacheable: false)
-}
-
-type Mutation {
-    addDownloadableProductsToCart(input: AddDownloadableProductsToCartInput): AddDownloadableProductsToCartOutput @resolver(class: "Magento\\QuoteGraphQl\\Model\\Resolver\\AddSimpleProductsToCart")
-}
-
-input AddDownloadableProductsToCartInput {
-    cart_id: String!
-    cart_items: [DownloadableProductCartItemInput!]!
-}
-
-input DownloadableProductCartItemInput {
-    data: CartItemInput!
-    downloadable_product_links: [DownloadableProductLinksInput!]
-    customizable_options:[CustomizableOptionInput!]
-}
-
-input DownloadableProductLinksInput {
-    link_id: Int!
-}
-
-type AddDownloadableProductsToCartOutput {
-    cart: Cart!
-}
-
-type DownloadableCartItem implements CartItemInterface @doc(description: "Downloadable Cart Item") {
-    customizable_options: [SelectedCustomizableOption] @resolver(class: "Magento\\QuoteGraphQl\\Model\\Resolver\\CustomizableOptions")
-    links: [DownloadableProductLinks] @resolver(class: "Magento\\DownloadableGraphQl\\Resolver\\DownloadableCartItem\\Links") @doc(description: "An array containing information about the links for the added to cart downloadable product")
-    samples: [DownloadableProductSamples] @resolver(class: "Magento\\DownloadableGraphQl\\Resolver\\DownloadableCartItem\\Samples") @doc(description: "DownloadableProductSamples defines characteristics of a downloadable product")
-}
-
-type CustomerDownloadableProducts {
-    items: [CustomerDownloadableProduct] @doc(description: "List of purchased downloadable items")
-}
-
-type CustomerDownloadableProduct {
-    order_increment_id: String
-    date: String
-    status: String
-    download_url: String
-    remaining_downloads: String
-}
-
->>>>>>> 4e470c10
 type DownloadableProduct implements ProductInterface, CustomizableProductInterface @doc(description: "DownloadableProduct defines a product that the customer downloads") {
     downloadable_product_samples: [DownloadableProductSamples] @resolver(class: "Magento\\DownloadableGraphQl\\Resolver\\Product\\Samples") @doc(description: "An array containing information about samples of this downloadable product.")
     downloadable_product_links: [DownloadableProductLinks] @resolver(class: "Magento\\DownloadableGraphQl\\Resolver\\Product\\Links") @doc(description: "An array containing information about the links for this downloadable product")
