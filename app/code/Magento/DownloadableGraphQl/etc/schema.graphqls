--- conflicted
+++ resolved
@@ -65,11 +65,6 @@
     sample_file: String @deprecated(reason: "`sample_url` serves to get the downloadable sample")
 }
 
-<<<<<<< HEAD
-type DownloadableWishlistItem implements WishlistItemInterface @doc(description: "A downloadable product wish list item") {
-    links_v2: [DownloadableProductLinks] @doc(description: "An array containing information about the selected links") @resolver(class: "\\Magento\\DownloadableGraphQl\\Model\\Wishlist\\ItemLinks")
-    samples: [DownloadableProductSamples] @doc(description: "An array containing information about the selected samples") @resolver(class: "Magento\\DownloadableGraphQl\\Resolver\\Product\\Samples")
-=======
 type DownloadableOrderItem implements OrderItemInterface {
     downloadable_links: [DownloadableItemsLinks] @doc(description: "A list of downloadable links that are ordered from the downloadable product") @resolver(class: "Magento\\DownloadableGraphQl\\Resolver\\Order\\Item\\Links")
 }
@@ -86,5 +81,9 @@
     title: String @doc(description: "The display name of the link")
     sort_order: Int @doc(description: "A number indicating the sort order")
     uid: ID! @doc(description: "A string that encodes option details.") @resolver(class: "Magento\\DownloadableGraphQl\\Resolver\\Product\\DownloadableLinksValueUid")
->>>>>>> 445b0f1a
+}
+
+type DownloadableWishlistItem implements WishlistItemInterface @doc(description: "A downloadable product wish list item") {
+    links_v2: [DownloadableProductLinks] @doc(description: "An array containing information about the selected links") @resolver(class: "\\Magento\\DownloadableGraphQl\\Model\\Wishlist\\ItemLinks")
+    samples: [DownloadableProductSamples] @doc(description: "An array containing information about the selected samples") @resolver(class: "Magento\\DownloadableGraphQl\\Resolver\\Product\\Samples")
 }