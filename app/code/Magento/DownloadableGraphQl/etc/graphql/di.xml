<?xml version="1.0"?>
<!--
/**
 * Copyright © Magento, Inc. All rights reserved.
 * See COPYING.txt for license details.
 */
-->
<config xmlns:xsi="http://www.w3.org/2001/XMLSchema-instance" xsi:noNamespaceSchemaLocation="urn:magento:framework:ObjectManager/etc/config.xsd">
    <type name="Magento\CatalogGraphQl\Model\ProductInterfaceTypeResolverComposite">
        <arguments>
            <argument name="productTypeNameResolvers" xsi:type="array">
                <item name="downloadable_product_type_resolver" xsi:type="object">Magento\DownloadableGraphQl\Model\DownloadableProductTypeResolver</item>
            </argument>
        </arguments>
    </type>
    <type name="Magento\Framework\GraphQl\Schema\Type\Enum\DefaultDataMapper">
        <arguments>
            <argument name="map" xsi:type="array">
                <item name="DownloadableFileTypeEnum" xsi:type="array">
                    <item name="file" xsi:type="string">file</item>
                    <item name="url" xsi:type="string">url</item>
                </item>
            </argument>
        </arguments>
    </type>
    <type name="Magento\Framework\GraphQl\Schema\Type\Entity\DefaultMapper">
        <arguments>
            <argument name="map" xsi:type="array">
                <item name="catalog_product" xsi:type="array">
                    <item name="downloadable" xsi:type="string">DownloadableProduct</item>
                </item>
            </argument>
        </arguments>
    </type>
    <type name="Magento\QuoteGraphQl\Model\Cart\BuyRequest\BuyRequestBuilder">
        <arguments>
            <argument name="providers" xsi:type="array">
                <item name="downloadable_links" xsi:type="object">Magento\DownloadableGraphQl\Model\Cart\BuyRequest\DownloadableLinksDataProvider</item>
            </argument>
        </arguments>
    </type>
<<<<<<< HEAD
    <type name="Magento\SalesGraphQl\Model\TypeResolver\OrderItem">
        <arguments>
            <argument name="productTypeMap" xsi:type="array">
                <item name="downloadable" xsi:type="string">DownloadableOrderItem</item>
            </argument>
        </arguments>
    </type>
    <type name="Magento\SalesGraphQl\Model\TypeResolver\InvoiceItem">
        <arguments>
            <argument name="productTypeMap" xsi:type="array">
                <item name="downloadable" xsi:type="string">DownloadableInvoiceItem</item>
            </argument>
        </arguments>
    </type>
    <type name="Magento\SalesGraphQl\Model\TypeResolver\CreditMemoItem">
        <arguments>
            <argument name="productTypeMap" xsi:type="array">
                <item name="downloadable" xsi:type="string">DownloadableCreditMemoItem</item>
=======
    <type name="Magento\WishlistGraphQl\Model\Resolver\Type\WishlistItemType">
        <arguments>
            <argument name="supportedTypes" xsi:type="array">
                <item name="downloadable" xsi:type="string">DownloadableWishlistItem</item>
>>>>>>> 40f9a4ba
            </argument>
        </arguments>
    </type>
</config><|MERGE_RESOLUTION|>--- conflicted
+++ resolved
@@ -39,7 +39,6 @@
             </argument>
         </arguments>
     </type>
-<<<<<<< HEAD
     <type name="Magento\SalesGraphQl\Model\TypeResolver\OrderItem">
         <arguments>
             <argument name="productTypeMap" xsi:type="array">
@@ -58,12 +57,13 @@
         <arguments>
             <argument name="productTypeMap" xsi:type="array">
                 <item name="downloadable" xsi:type="string">DownloadableCreditMemoItem</item>
-=======
+            </argument>
+        </arguments>
+    </type>
     <type name="Magento\WishlistGraphQl\Model\Resolver\Type\WishlistItemType">
         <arguments>
             <argument name="supportedTypes" xsi:type="array">
                 <item name="downloadable" xsi:type="string">DownloadableWishlistItem</item>
->>>>>>> 40f9a4ba
             </argument>
         </arguments>
     </type>
