{
    "name": "magento/module-downloadable-graph-ql",
    "description": "N/A",
    "type": "magento2-module",
    "license": [
        "OSL-3.0",
        "AFL-3.0"
    ],
    "version": "100.4.6",
    "require": {
<<<<<<< HEAD
        "php": "~8.1.0||~8.2.0||~8.3.0",
        "magento/module-store": "*",
        "magento/module-catalog": "*",
        "magento/module-downloadable": "*",
        "magento/module-quote": "*",
        "magento/module-sales": "*",
        "magento/module-quote-graph-ql": "*",
        "magento/framework": "*"
=======
        "php": "~8.1.0||~8.2.0",
        "magento/module-store": "101.1.*",
        "magento/module-catalog": "104.0.*",
        "magento/module-downloadable": "100.4.*",
        "magento/module-quote": "101.2.*",
        "magento/module-sales": "103.0.*",
        "magento/module-quote-graph-ql": "100.4.*",
        "magento/framework": "103.0.*"
>>>>>>> 75f576f6
    },
    "suggest": {
        "magento/module-catalog-graph-ql": "100.4.*",
        "magento/module-sales-graph-ql": "100.4.*"
    },
    "autoload": {
        "files": [
            "registration.php"
        ],
        "psr-4": {
            "Magento\\DownloadableGraphQl\\": ""
        }
    }
}
<|MERGE_RESOLUTION|>--- conflicted
+++ resolved
@@ -8,17 +8,7 @@
     ],
     "version": "100.4.6",
     "require": {
-<<<<<<< HEAD
         "php": "~8.1.0||~8.2.0||~8.3.0",
-        "magento/module-store": "*",
-        "magento/module-catalog": "*",
-        "magento/module-downloadable": "*",
-        "magento/module-quote": "*",
-        "magento/module-sales": "*",
-        "magento/module-quote-graph-ql": "*",
-        "magento/framework": "*"
-=======
-        "php": "~8.1.0||~8.2.0",
         "magento/module-store": "101.1.*",
         "magento/module-catalog": "104.0.*",
         "magento/module-downloadable": "100.4.*",
@@ -26,7 +16,6 @@
         "magento/module-sales": "103.0.*",
         "magento/module-quote-graph-ql": "100.4.*",
         "magento/framework": "103.0.*"
->>>>>>> 75f576f6
     },
     "suggest": {
         "magento/module-catalog-graph-ql": "100.4.*",
