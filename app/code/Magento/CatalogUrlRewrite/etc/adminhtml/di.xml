--- conflicted
+++ resolved
@@ -16,14 +16,6 @@
         <plugin name="category_move_plugin" type="Magento\CatalogUrlRewrite\Model\Category\Plugin\Category\Move"/>
         <plugin name="category_delete_plugin" type="Magento\CatalogUrlRewrite\Model\Category\Plugin\Category\Remove"/>
     </type>
-<<<<<<< HEAD
-    <type name="Magento\UrlRewrite\Model\StorageInterface">
-        <plugin name="storage_plugin" type="Magento\CatalogUrlRewrite\Model\Category\Plugin\Storage"/>
-=======
-    <type name="Magento\Catalog\Block\Adminhtml\Category\Tab\Attributes">
-        <plugin name="category_form_url_key_plugin" type="Magento\CatalogUrlRewrite\Plugin\Catalog\Block\Adminhtml\Category\Tab\Attributes"/>
->>>>>>> c58d2dac
-    </type>
     <type name="Magento\Catalog\Block\Adminhtml\Product\Edit\Tab\Attributes">
         <plugin name="product_form_url_key_plugin" type="Magento\CatalogUrlRewrite\Plugin\Catalog\Block\Adminhtml\Product\Edit\Tab\Attributes"/>
     </type>
