--- conflicted
+++ resolved
@@ -91,15 +91,10 @@
             $resultUrlKey = $this->categoryUrlPathGenerator->getUrlKey($category);
             $this->updateUrlKey($category, $resultUrlKey);
         } elseif ($useDefaultAttribute) {
-<<<<<<< HEAD
-            $resultUrlKey = $category->formatUrlKey($category->getOrigData('name'));
-            $this->updateUrlKey($category, $resultUrlKey);
-=======
             if (!$category->isObjectNew()) {
                 $resultUrlKey = $category->formatUrlKey($category->getOrigData('name'));
                 $this->updateUrlKey($category, $resultUrlKey);
             }
->>>>>>> 6f03dd32
             $category->setUrlKey(null)->setUrlPath(null);
         }
     }
