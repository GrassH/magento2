<?php
/**
 * Copyright © 2015 Magento. All rights reserved.
 * See COPYING.txt for license details.
 */
namespace Magento\CatalogUrlRewrite\Ui\DataProvider\Product\Form\Modifier;

use Magento\Catalog\Api\Data\ProductAttributeInterface;
use Magento\Catalog\Ui\DataProvider\Product\Form\Modifier\AbstractModifier;
use Magento\Store\Model\ScopeInterface;
use Magento\Catalog\Model\Locator\LocatorInterface;
use Magento\Framework\App\Config\ScopeConfigInterface;
use Magento\Ui\Component\Form\Element\Checkbox;
use Magento\Ui\Component\Form\Element\DataType\Text;
use Magento\Ui\Component\Form\Field;
use Magento\Framework\Stdlib\ArrayManager;

/**
 * Class adds a checkbox "url_key_create_redirect" after input "url_key" for product form
 */
class ProductUrlRewrite extends AbstractModifier
{
    const XML_PATH_SEO_SAVE_HISTORY = 'catalog/seo/save_rewrites_history';

    /**
     * @var LocatorInterface
     */
    protected $locator;

    /**
     * @var ScopeConfigInterface
     */
    protected $scopeConfig;

    /**
     * @var ArrayManager
     */
    protected $arrayManager;

    /**
     * @param LocatorInterface $locator
     * @param ArrayManager $arrayManager
     * @param ScopeConfigInterface $scopeConfig
     */
    public function __construct(
        LocatorInterface $locator,
        ArrayManager $arrayManager,
        ScopeConfigInterface $scopeConfig
    ) {
        $this->locator = $locator;
        $this->arrayManager = $arrayManager;
        $this->scopeConfig = $scopeConfig;
    }

    /**
     * {@inheritdoc}
     */
    public function modifyMeta(array $meta)
    {
        if ($this->locator->getProduct()->getId()) {
            $meta = $this->addUrlRewriteCheckbox($meta);
        }

        return $meta;
    }

    /**
     * {@inheritdoc}
     */
    public function modifyData(array $data)
    {
        return $data;
    }

    /**
     * Adding URL rewrite checkbox to meta
     *
     * @param array $meta
     * @return array
     */
    protected function addUrlRewriteCheckbox(array $meta)
    {
        $urlPath = $this->arrayManager->findPath(
<<<<<<< HEAD
            AC::CODE_SEO_FIELD_URL_KEY,
=======
            ProductAttributeInterface::CODE_SEO_FIELD_URL_KEY,
>>>>>>> b2b7bac7
            $meta,
            null,
            'children'
        );

        if ($urlPath) {
            $containerPath = $this->arrayManager->slicePath($urlPath, 0, -2);
            $urlKey = $this->locator->getProduct()->getData('url_key');
            $saveRewritesHistory = $this->scopeConfig->isSetFlag(
                self::XML_PATH_SEO_SAVE_HISTORY,
                ScopeInterface::SCOPE_STORE,
                $this->locator->getProduct()->getStoreId()
            );

            $meta = $this->arrayManager->merge($containerPath, $meta, [
                'arguments' => [
                    'data' => [
                        'config' => [
                            'component' => 'Magento_Ui/js/form/components/group',
                        ],
                    ],
                ],
            ]);

            $checkbox['arguments']['data']['config'] = [
                'componentType' => Field::NAME,
                'formElement' => Checkbox::NAME,
                'dataType' => Text::NAME,
                'component' => 'Magento_Catalog/js/components/url-key-handle-changes',
                'valueMap' => [
                    'false' => '',
                    'true' => $urlKey
                ],
                'imports' => [
                    'urlKey' => '${ $.provider }:data.product.' . ProductAttributeInterface::CODE_SEO_FIELD_URL_KEY,
                    'handleUseDefault' => '${ $.parentName }.url_key:isUseDefault',
                    'handleChanges' => '${ $.provider }:data.product.'
                        . ProductAttributeInterface::CODE_SEO_FIELD_URL_KEY,
                ],
                'description' => __('Create Permanent Redirect for old URL'),
                'dataScope' => 'url_key_create_redirect',
                'value' => $saveRewritesHistory ? $urlKey : '',
                'checked' => $saveRewritesHistory,
            ];

            $meta = $this->arrayManager->merge(
                $urlPath . '/arguments/data/config',
                $meta,
                ['valueUpdate' => 'keyup']
            );
            $meta = $this->arrayManager->merge(
                $containerPath . '/children',
                $meta,
                ['url_key_create_redirect' => $checkbox]
            );
            $meta = $this->arrayManager->merge(
                $containerPath . '/arguments/data/config',
                $meta,
                ['breakLine' => true]
            );
        }

        return $meta;
    }
}<|MERGE_RESOLUTION|>--- conflicted
+++ resolved
@@ -81,11 +81,7 @@
     protected function addUrlRewriteCheckbox(array $meta)
     {
         $urlPath = $this->arrayManager->findPath(
-<<<<<<< HEAD
-            AC::CODE_SEO_FIELD_URL_KEY,
-=======
             ProductAttributeInterface::CODE_SEO_FIELD_URL_KEY,
->>>>>>> b2b7bac7
             $meta,
             null,
             'children'
