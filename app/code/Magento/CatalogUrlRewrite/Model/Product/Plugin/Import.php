<?php
/**
 * Copyright © 2015 Magento. All rights reserved.
 * See COPYING.txt for license details.
 */
namespace Magento\CatalogUrlRewrite\Model\Product\Plugin;

use Magento\Catalog\Model\Category;
use Magento\Catalog\Model\Product;
use Magento\CatalogImportExport\Model\Import\Product as ImportProduct;
use Magento\CatalogUrlRewrite\Model\ProductUrlRewriteGenerator;
use Magento\Framework\Event\Observer;
use Magento\Framework\App\Resource;
use Magento\ImportExport\Model\Import as ImportExport;
use Magento\Store\Model\Store;
use Magento\UrlRewrite\Model\UrlPersistInterface;
use Magento\UrlRewrite\Service\V1\Data\UrlRewrite;
use Magento\UrlRewrite\Service\V1\Data\UrlRewriteFactory;
use Magento\UrlRewrite\Model\OptionProvider;
use Magento\UrlRewrite\Model\UrlFinderInterface;

/**
 * Class Import
 *
 * @SuppressWarnings(PHPMD.TooManyFields)
 * @SuppressWarnings(PHPMD.CouplingBetweenObjects)
 */
class Import
{
    /**
     * Url Key Attribute
     */
    const URL_KEY_ATTRIBUTE_CODE = 'url_key';

    /** @var \Magento\CatalogUrlRewrite\Service\V1\StoreViewService */
    protected $storeViewService;

    /** @var \Magento\Catalog\Model\Product */
    protected $product;

    /** @var array */
    protected $productsWithStores;

    /** @var array */
    protected $products = [];

    /** @var \Magento\CatalogUrlRewrite\Model\ObjectRegistryFactory */
    protected $objectRegistryFactory;

    /** @var \Magento\CatalogUrlRewrite\Model\ObjectRegistry */
    protected $productCategories;

    /** @var \Magento\Store\Model\StoreManagerInterface */
    protected $storeManager;

    /** @var UrlPersistInterface */
    protected $urlPersist;

    /** @var UrlRewriteFactory */
    protected $urlRewriteFactory;

    /** @var \Magento\CatalogImportExport\Model\Import\Product */
    protected $import;

    /** @var \Magento\Catalog\Model\ProductFactory $catalogProductFactory */
    protected $catalogProductFactory;

    /** @var int */
    protected $urlKeyAttribute;

    /** @var array */
    protected $acceptableCategories;

    /** @var \Magento\CatalogUrlRewrite\Model\ProductUrlPathGenerator */
    protected $productUrlPathGenerator;

<<<<<<< HEAD
    protected $websitesToStoreIds;

=======
    /** @var array */
    protected $websitesToStoreIds;

    /** @var array */
>>>>>>> 841d42ca
    protected $entityStoresToCheckOverridden = [];

    /** @var array */
    protected $storesCache = [];

    /** @var array */
    protected $categoryCache = [];

    /** @var array */
    protected $websiteCache = [];

    /** @var array */
    protected $vitalForGenerationFields = [
        'sku',
        'url_key',
        'url_path',
        'name',
    ];

    /**
     * @param \Magento\Catalog\Model\ProductFactory $catalogProductFactory
     * @param \Magento\Eav\Model\Config $eavConfig
     * @param \Magento\CatalogUrlRewrite\Model\ObjectRegistryFactory $objectRegistryFactory
     * @param \Magento\CatalogUrlRewrite\Model\ProductUrlPathGenerator $productUrlPathGenerator
     * @param \Magento\Framework\App\Resource $resource
     * @param \Magento\CatalogUrlRewrite\Service\V1\StoreViewService $storeViewService
     * @param \Magento\Store\Model\StoreManagerInterface $storeManager
     * @param UrlPersistInterface $urlPersist
     * @param UrlRewriteFactory $urlRewriteFactory
     * @param UrlFinderInterface $urlFinder
     * @throws \InvalidArgumentException
<<<<<<< HEAD
=======
     * @SuppressWarnings(PHPMD.ExcessiveParameterList)
>>>>>>> 841d42ca
     */
    public function __construct(
        \Magento\Catalog\Model\ProductFactory $catalogProductFactory,
        \Magento\Eav\Model\Config $eavConfig,
        \Magento\CatalogUrlRewrite\Model\ObjectRegistryFactory $objectRegistryFactory,
        \Magento\CatalogUrlRewrite\Model\ProductUrlPathGenerator $productUrlPathGenerator,
        \Magento\Framework\App\Resource $resource,
        \Magento\CatalogUrlRewrite\Service\V1\StoreViewService $storeViewService,
        \Magento\Store\Model\StoreManagerInterface $storeManager,
        UrlPersistInterface $urlPersist,
        UrlRewriteFactory $urlRewriteFactory,
        UrlFinderInterface $urlFinder
    ) {
        $this->urlPersist = $urlPersist;
        $this->catalogProductFactory = $catalogProductFactory;
        $this->objectRegistryFactory = $objectRegistryFactory;
        $this->productUrlPathGenerator = $productUrlPathGenerator;
        $this->storeViewService = $storeViewService;
        $this->storeManager = $storeManager;
        $this->urlRewriteFactory = $urlRewriteFactory;
        $attribute = $eavConfig->getAttribute(Product::ENTITY, self::URL_KEY_ATTRIBUTE_CODE);
        if (!$attribute) {
<<<<<<< HEAD
            throw new \InvalidArgumentException(sprintf('Cannot retrieve attribute for entity type "%s"', Product::ENTITY_TYPE));
=======
            throw new \InvalidArgumentException(sprintf(
                'Cannot retrieve attribute for entity type "%s"',
                Product::ENTITY_TYPE
            ));
>>>>>>> 841d42ca
        }
        $this->connection = $resource->getConnection(Resource::DEFAULT_READ_RESOURCE);
        $this->urlKeyAttributeId = $attribute->getId();
        $this->urlKeyAttributeBackendTable = $attribute->getBackendTable();
        $this->urlFinder = $urlFinder;
    }

    /**
     * Action after data import.
     * Save new url rewrites and remove old if exist.
     *
     * @param Observer $observer
     *
     * @return void
     */
    public function afterImportData(Observer $observer)
    {
        $this->import = $observer->getEvent()->getAdapter();
        if ($products = $observer->getEvent()->getBunch()) {
            foreach ($products as $product) {
                $this->_populateForUrlGeneration($product);
            }
            $productUrls = $this->generateUrls();
            if ($productUrls) {
                $this->urlPersist->replace($productUrls);
            }
        }
    }

    /**
     * Create product model from imported data for URL rewrite purposes.
     *
<<<<<<< HEAD
     * @param $rowData
     *
     * @return Import
=======
     * @param array $rowData
     *
     * @return Import
     * @SuppressWarnings(PHPMD.CyclomaticComplexity)
>>>>>>> 841d42ca
     */
    protected function _populateForUrlGeneration($rowData)
    {
        $newSku = $this->import->getNewSku($rowData[ImportProduct::COL_SKU]);
        if (empty($newSku) || !isset($newSku['entity_id'])) {
            return null;
        }
        $rowData['entity_id'] = $newSku['entity_id'];

        $product = $this->catalogProductFactory->create();
        $product->setId($rowData['entity_id']);

        foreach ($this->vitalForGenerationFields as $field) {
            if (isset($rowData[$field])) {
                $product->setData($field, $rowData[$field]);
            }
        }
        $this->categoryCache[$rowData['entity_id']] = $this->import->getProductCategories($rowData['sku']);
        $this->websiteCache[$rowData['entity_id']] = $this->import->getProductWebsites($rowData['sku']);
        foreach ($this->websiteCache[$rowData['entity_id']] as $websiteId) {
            if (!isset($this->websitesToStoreIds[$websiteId])) {
                $this->websitesToStoreIds[$websiteId] = $this->storeManager->getWebsite($websiteId)->getStoreIds();
            }
        }
        if (!empty($rowData[ImportProduct::COL_STORE])
            && ($storeId = $this->import->getStoreIdByCode($rowData[ImportProduct::COL_STORE]))
        ) {
            $product->setStoreId($storeId);
        }
        if ($this->isGlobalScope($product->getStoreId())) {
            $this->populateGlobalProduct($product);
        } else {
            $this->addProductToImport($product, $product->getStoreId());
        }
        return $this;
    }

    /**
<<<<<<< HEAD
     * @param $product
     * @param $storeId
=======
     * Add product to import
     *
     * @param \Magento\CatalogImportExport\Model\Import\Product $product
     * @param string $storeId
>>>>>>> 841d42ca
     * @return $this
     */
    protected function addProductToImport($product, $storeId)
    {
        if (!isset($this->products[$product->getId()])) {
            $this->products[$product->getId()] = [];
            $this->products[$product->getId()][$storeId] = $product;
        }
        return $this;
    }

<<<<<<< HEAD
=======
    /**
     * Populate global product
     *
     * @param \Magento\CatalogImportExport\Model\Import\Product $product
     * @return $this
     */
>>>>>>> 841d42ca
    protected function populateGlobalProduct($product)
    {
        foreach ($this->import->getProductWebsites($product->getSku()) as $websiteId) {
            foreach ($this->websitesToStoreIds[$websiteId] as $storeId) {
                $this->storesCache[$storeId] = true;
                if (!$this->isGlobalScope($storeId)) {
                    $this->addProductToImport($product, $storeId);
                    $this->entityStoresToCheckOverridden[] = $this->connection->quoteInto(
<<<<<<< HEAD
                            '(store_id = ?',
                            $storeId
                        ) . $this->connection->quoteInto(
                            ' AND entity_id = ?)',
                            $product->getId()
                        );
=======
                        '(store_id = ?',
                        $storeId
                    ) . $this->connection->quoteInto(
                        ' AND entity_id = ?)',
                        $product->getId()
                    );
>>>>>>> 841d42ca
                }
            }
        }
        return $this;
    }

    /**
     * Generate product url rewrites
     *
     * @return \Magento\UrlRewrite\Service\V1\Data\UrlRewrite[]
     */
    public function generateUrls()
    {
        $this->cleanOverriddenUrlKey();

        /**
         * @var $urls \Magento\UrlRewrite\Service\V1\Data\UrlRewrite[]
         */
        $urls = array_merge(
            $this->canonicalUrlRewriteGenerate(),
            $this->categoriesUrlRewriteGenerate(),
            $this->currentUrlRewritesRegenerate()
        );

        /* Reduce duplicates. Last wins */
        $result = [];
        foreach ($urls as $url) {
            $result[$url->getTargetPath() . '-' . $url->getStoreId()] = $url;
        }
        $this->productCategories = null;

        $this->products = [];
        return $result;
    }

    /**
     * @return $this
     */
    protected function cleanOverriddenUrlKey()
    {
        if (empty($this->entityStoresToCheckOverridden)) {
            return $this;
        }
        $select = $this->connection->select()
            ->from($this->urlKeyAttributeBackendTable, 'store_id, entity_id')
            ->where('attribute_id = ?', $this->urlKeyAttributeId)
            ->where(implode(' OR ', $this->entityStoresToCheckOverridden));
        $entityStoresToClean = $this->connection->fetchAll($select);
        foreach ($entityStoresToClean as $entityStore) {
            unset($this->products[$entityStore['entity_id']][$entityStore['store_id']]);
        }
        return $this;
    }

    /**
     * Check is global scope
     *
     * @param int|null $storeId
     * @return bool
     */
    protected function isGlobalScope($storeId)
    {
        return null === $storeId || $storeId == Store::DEFAULT_STORE_ID;
    }

    /**
     * Generate list based on store view
     *
     * @return UrlRewrite[]
     */
    protected function canonicalUrlRewriteGenerate()
    {
        $urls = [];
        foreach ($this->products as $productId => $productsByStores) {
            foreach ($productsByStores as $storeId => $product) {
                $urls[] = $this->urlRewriteFactory->create()
                    ->setEntityType(ProductUrlRewriteGenerator::ENTITY_TYPE)
                    ->setEntityId($productId)
                    ->setRequestPath($this->productUrlPathGenerator->getUrlPathWithSuffix($product, $storeId))
                    ->setTargetPath($this->productUrlPathGenerator->getCanonicalUrlPath($product))
                    ->setStoreId($storeId);
            }
        }

        return $urls;
    }

    /**
     * Generate list based on categories
     *
     * @return UrlRewrite[]
     */
    protected function categoriesUrlRewriteGenerate()
    {
        $urls = [];
        foreach ($this->products as $productId => $productsByStores) {
            foreach ($productsByStores as $storeId => $product) {
                foreach ($this->categoryCache[$productId] as $categoryId) {
                    $category = $this->import->getCategoryProcessor()->getCategoryById($categoryId);
                    $requestPath = $this->productUrlPathGenerator->getUrlPathWithSuffix($product, $storeId, $category);
                    $urls[] = $this->urlRewriteFactory->create()
                        ->setEntityType(ProductUrlRewriteGenerator::ENTITY_TYPE)
                        ->setEntityId($productId)
                        ->setRequestPath($requestPath)
                        ->setTargetPath($this->productUrlPathGenerator->getCanonicalUrlPath($product, $category))
                        ->setStoreId($storeId)
                        ->setMetadata(['category_id' => $category->getId()]);
                }
            }
        }
        return $urls;
    }

    /**
     * Generate list based on current rewrites
     *
     * @return UrlRewrite[]
     */
    public function currentUrlRewritesRegenerate()
    {
        $currentUrlRewrites = $this->urlFinder->findAllByData(
            [
                UrlRewrite::STORE_ID => array_keys($this->storesCache),
                UrlRewrite::ENTITY_ID => array_keys($this->products),
                UrlRewrite::ENTITY_TYPE => ProductUrlRewriteGenerator::ENTITY_TYPE,
            ]
        );

        $urlRewrites = [];
        foreach ($currentUrlRewrites as $currentUrlRewrite) {
            $category = $this->retrieveCategoryFromMetadata($currentUrlRewrite);
            if ($category === false) {
                continue;
            }
            if ($currentUrlRewrite->getIsAutogenerated()) {
                $urlRewrite = $this->generateForAutogenerated($currentUrlRewrite, $category);
            } else {
                $urlRewrite = $this->generateForCustom($currentUrlRewrite, $category);
            }
            if ($urlRewrite) {
                $urlRewrites[] = $urlRewrite;
            }
        }

        $this->product = null;
        $this->productCategories = null;
        return $urlRewrites;
    }

    /**
     * @param UrlRewrite $url
     * @param Category $category
     * @return array
     */
    protected function generateForAutogenerated($url, $category)
    {
        $storeId = $url->getStoreId();
        $productId = $url->getEntityId();
        if (isset($this->products[$productId][$storeId])) {
            $product = $this->products[$productId][$storeId];
            if (!$product->getData('save_rewrites_history')) {
                return [];
            }
            $targetPath = $this->productUrlPathGenerator->getUrlPathWithSuffix($product, $storeId, $category);
            if ($url->getRequestPath() === $targetPath) {
                return [];
            }
            return [
                $this->urlRewriteFactory->create()
                    ->setEntityType(ProductUrlRewriteGenerator::ENTITY_TYPE)
                    ->setEntityId($productId)
                    ->setRequestPath($url->getRequestPath())
                    ->setTargetPath($targetPath)
                    ->setRedirectType(OptionProvider::PERMANENT)
                    ->setStoreId($storeId)
                    ->setDescription($url->getDescription())
                    ->setIsAutogenerated(0)
                    ->setMetadata($url->getMetadata())
            ];
        }
        return [];
    }

    /**
     * @param UrlRewrite $url
     * @param Category $category
     * @return array
     */
    protected function generateForCustom($url, $category)
    {
        $storeId = $url->getStoreId();
        $productId = $url->getEntityId();
        if (isset($this->products[$productId][$storeId])) {
            $product = $this->products[$productId][$storeId];
            $targetPath = $url->getRedirectType()
                ? $this->productUrlPathGenerator->getUrlPathWithSuffix($product, $storeId, $category)
                : $url->getTargetPath();
            if ($url->getRequestPath() === $targetPath) {
                return [];
            }
            return [
                $this->urlRewriteFactory->create()
                    ->setEntityType(ProductUrlRewriteGenerator::ENTITY_TYPE)
                    ->setEntityId($productId)
                    ->setRequestPath($url->getRequestPath())
                    ->setTargetPath($targetPath)
                    ->setRedirectType($url->getRedirectType())
                    ->setStoreId($storeId)
                    ->setDescription($url->getDescription())
                    ->setIsAutogenerated(0)
                    ->setMetadata($url->getMetadata())
            ];
        }
        return [];
    }

    /**
     * @param UrlRewrite $url
     * @return Category|null|bool
     */
    protected function retrieveCategoryFromMetadata($url)
    {
        $metadata = $url->getMetadata();
        if (isset($metadata['category_id'])) {
            $category = $this->import->getCategoryProcessor()->getCategoryById($metadata['category_id']);
            return $category === null ? false : $category;
        }
        return null;
    }

    /**
     * @param \Magento\Catalog\Model\Category $category
     * @param int $storeId
     * @return bool
     */
    protected function isCategoryProperForGenerating($category, $storeId)
    {
        if (isset($this->acceptableCategories[$storeId]) &&
            isset($this->acceptableCategories[$storeId][$category->getId()])) {
            return $this->acceptableCategories[$storeId][$category->getId()];
        }
        $acceptable = false;
        if ($category->getParentId() != \Magento\Catalog\Model\Category::TREE_ROOT_ID) {
            list(, $rootCategoryId) = $category->getParentIds();
            $acceptable = ($rootCategoryId == $this->storeManager->getStore($storeId)->getRootCategoryId());
        }
        if (!isset($this->acceptableCategories[$storeId])) {
            $this->acceptableCategories[$storeId] = [];
        }
        $this->acceptableCategories[$storeId][$category->getId()] = $acceptable;
        return $acceptable;
    }

    /**
     * Clear product urls.
     *
     * @param Observer $observer
     *
     * @return void
     */
    public function clearProductUrls(Observer $observer)
    {
        $oldSku = $observer->getEvent()->getAdapter()->getOldSku();
        if ($products = $observer->getEvent()->getBunch()) {
            $idToDelete = [];
            foreach ($products as $product) {
                if (!isset($oldSku[$product[ImportProduct::COL_SKU]])) {
                    continue;
                }
                $productData = $oldSku[$product[ImportProduct::COL_SKU]];
                $idToDelete[] = $productData['entity_id'];
            }
            if (!empty($idToDelete)) {
                $this->urlPersist->deleteByData([
                    UrlRewrite::ENTITY_ID => $idToDelete,
                    UrlRewrite::ENTITY_TYPE => ProductUrlRewriteGenerator::ENTITY_TYPE,
                ]);
            }
        }
    }
}<|MERGE_RESOLUTION|>--- conflicted
+++ resolved
@@ -74,15 +74,10 @@
     /** @var \Magento\CatalogUrlRewrite\Model\ProductUrlPathGenerator */
     protected $productUrlPathGenerator;
 
-<<<<<<< HEAD
+    /** @var array */
     protected $websitesToStoreIds;
 
-=======
-    /** @var array */
-    protected $websitesToStoreIds;
-
-    /** @var array */
->>>>>>> 841d42ca
+    /** @var array */
     protected $entityStoresToCheckOverridden = [];
 
     /** @var array */
@@ -114,10 +109,7 @@
      * @param UrlRewriteFactory $urlRewriteFactory
      * @param UrlFinderInterface $urlFinder
      * @throws \InvalidArgumentException
-<<<<<<< HEAD
-=======
      * @SuppressWarnings(PHPMD.ExcessiveParameterList)
->>>>>>> 841d42ca
      */
     public function __construct(
         \Magento\Catalog\Model\ProductFactory $catalogProductFactory,
@@ -140,14 +132,10 @@
         $this->urlRewriteFactory = $urlRewriteFactory;
         $attribute = $eavConfig->getAttribute(Product::ENTITY, self::URL_KEY_ATTRIBUTE_CODE);
         if (!$attribute) {
-<<<<<<< HEAD
-            throw new \InvalidArgumentException(sprintf('Cannot retrieve attribute for entity type "%s"', Product::ENTITY_TYPE));
-=======
             throw new \InvalidArgumentException(sprintf(
                 'Cannot retrieve attribute for entity type "%s"',
                 Product::ENTITY_TYPE
             ));
->>>>>>> 841d42ca
         }
         $this->connection = $resource->getConnection(Resource::DEFAULT_READ_RESOURCE);
         $this->urlKeyAttributeId = $attribute->getId();
@@ -180,16 +168,10 @@
     /**
      * Create product model from imported data for URL rewrite purposes.
      *
-<<<<<<< HEAD
-     * @param $rowData
-     *
-     * @return Import
-=======
      * @param array $rowData
      *
      * @return Import
      * @SuppressWarnings(PHPMD.CyclomaticComplexity)
->>>>>>> 841d42ca
      */
     protected function _populateForUrlGeneration($rowData)
     {
@@ -228,15 +210,10 @@
     }
 
     /**
-<<<<<<< HEAD
-     * @param $product
-     * @param $storeId
-=======
      * Add product to import
      *
      * @param \Magento\CatalogImportExport\Model\Import\Product $product
      * @param string $storeId
->>>>>>> 841d42ca
      * @return $this
      */
     protected function addProductToImport($product, $storeId)
@@ -248,15 +225,12 @@
         return $this;
     }
 
-<<<<<<< HEAD
-=======
     /**
      * Populate global product
      *
      * @param \Magento\CatalogImportExport\Model\Import\Product $product
      * @return $this
      */
->>>>>>> 841d42ca
     protected function populateGlobalProduct($product)
     {
         foreach ($this->import->getProductWebsites($product->getSku()) as $websiteId) {
@@ -265,21 +239,12 @@
                 if (!$this->isGlobalScope($storeId)) {
                     $this->addProductToImport($product, $storeId);
                     $this->entityStoresToCheckOverridden[] = $this->connection->quoteInto(
-<<<<<<< HEAD
-                            '(store_id = ?',
-                            $storeId
-                        ) . $this->connection->quoteInto(
-                            ' AND entity_id = ?)',
-                            $product->getId()
-                        );
-=======
                         '(store_id = ?',
                         $storeId
                     ) . $this->connection->quoteInto(
                         ' AND entity_id = ?)',
                         $product->getId()
                     );
->>>>>>> 841d42ca
                 }
             }
         }
