<?php
/**
 * Copyright © 2015 Magento. All rights reserved.
 * See COPYING.txt for license details.
 */
namespace Magento\CatalogUrlRewrite\Model\Category\Plugin\Store;

use Magento\UrlRewrite\Model\UrlPersistInterface;
use Magento\UrlRewrite\Service\V1\Data\UrlRewrite;
use Magento\Catalog\Model\CategoryFactory;
use Magento\Catalog\Model\ProductFactory;
use Magento\Store\Model\StoreManagerInterface;
use Magento\CatalogUrlRewrite\Model\CategoryUrlRewriteGenerator;
use Magento\CatalogUrlRewrite\Model\ProductUrlRewriteGenerator;
use Magento\Store\Model\Store;
use Magento\Framework\Model\AbstractModel;

/**
 * @SuppressWarnings(PHPMD.CouplingBetweenObjects)
 */
class Group
{
    /** @var UrlPersistInterface */
    protected $urlPersist;

    /** @var CategoryFactory */
    protected $categoryFactory;

    /** @var ProductFactory */
    protected $productFactory;

    /** @var CategoryUrlRewriteGenerator */
    protected $categoryUrlRewriteGenerator;

    /** @var ProductUrlRewriteGenerator */
    protected $productUrlRewriteGenerator;

<<<<<<< HEAD
    /** @var \Magento\Store\Model\StoreManagerInterface  */
=======
    /** @var StoreManagerInterface  */
>>>>>>> baadf057
    protected $storeManager;

    /**
     * @param UrlPersistInterface $urlPersist
     * @param CategoryFactory $categoryFactory
     * @param ProductFactory $productFactory
     * @param CategoryUrlRewriteGenerator $categoryUrlRewriteGenerator
     * @param ProductUrlRewriteGenerator $productUrlRewriteGenerator
     * @param StoreManagerInterface $storeManager
     */
    public function __construct(
        UrlPersistInterface $urlPersist,
        CategoryFactory $categoryFactory,
        ProductFactory $productFactory,
        CategoryUrlRewriteGenerator $categoryUrlRewriteGenerator,
        ProductUrlRewriteGenerator $productUrlRewriteGenerator,
        StoreManagerInterface $storeManager
    ) {
        $this->urlPersist = $urlPersist;
        $this->categoryFactory = $categoryFactory;
        $this->productFactory = $productFactory;
        $this->categoryUrlRewriteGenerator = $categoryUrlRewriteGenerator;
        $this->productUrlRewriteGenerator = $productUrlRewriteGenerator;
        $this->storeManager = $storeManager;
    }

    /**
     * @param \Magento\Store\Model\Resource\Group $object
     * @param callable $proceed
     * @param AbstractModel $group
     * @return \Magento\Store\Model\Resource\Group
     * @SuppressWarnings(PHPMD.UnusedFormalParameter)
     */
    public function aroundSave(
        \Magento\Store\Model\Resource\Group $object,
        \Closure $proceed,
        AbstractModel $group
    ) {
        $originGroup = $group;
        $result = $proceed($originGroup);
        if (!$group->isObjectNew()
            && ($group->dataHasChangedFor('website_id')
                || $group->dataHasChangedFor('root_category_id'))
        ) {
            $this->storeManager->reinitStores();
            foreach ($group->getStoreIds() as $storeId) {
                $this->urlPersist->deleteByData([UrlRewrite::STORE_ID => $storeId]);
            }

            $this->urlPersist->replace(
                $this->generateCategoryUrls($group->getRootCategoryId(), $group->getStoreIds())
            );

            $this->urlPersist->replace(
                $this->generateProductUrls($group->getWebsiteId(), $group->getOrigData('website_id'))
            );
        }

        return $result;
    }

    /**
     * Generate url rewrites for products assigned to website
     *
     * @param int $websiteId
     * @param int $originWebsiteId
     * @return array
     */
    protected function generateProductUrls($websiteId, $originWebsiteId)
    {
        $urls = [];
        $websiteIds = $websiteId != $originWebsiteId
            ? [$websiteId, $originWebsiteId]
            : [$websiteId];
        $collection = $this->productFactory->create()
            ->getCollection()
            ->addCategoryIds()
            ->addAttributeToSelect(['name', 'url_path', 'url_key'])
            ->addWebsiteFilter($websiteIds);
        foreach ($collection as $product) {
            /** @var \Magento\Catalog\Model\Product $product */
            $product->setStoreId(Store::DEFAULT_STORE_ID);
            $urls = array_merge(
                $urls,
                $this->productUrlRewriteGenerator->generate($product)
            );
        }

        return $urls;
    }

    /**
     * @param int $rootCategoryId
     * @param array $storeIds
     * @return array
     */
    protected function generateCategoryUrls($rootCategoryId, $storeIds)
    {
        $urls = [];
        $categories = $this->categoryFactory->create()->getCategories($rootCategoryId, 1, false, true);
        foreach ($categories as $category) {
            /** @var \Magento\Catalog\Model\Category $category */
            $category->setStoreId(Store::DEFAULT_STORE_ID);
            $category->setStoreIds($storeIds);
            $urls = array_merge(
                $urls,
                $this->categoryUrlRewriteGenerator->generate($category)
            );
        }
        return $urls;
    }
}<|MERGE_RESOLUTION|>--- conflicted
+++ resolved
@@ -35,11 +35,7 @@
     /** @var ProductUrlRewriteGenerator */
     protected $productUrlRewriteGenerator;
 
-<<<<<<< HEAD
-    /** @var \Magento\Store\Model\StoreManagerInterface  */
-=======
     /** @var StoreManagerInterface  */
->>>>>>> baadf057
     protected $storeManager;
 
     /**
