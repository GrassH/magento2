--- conflicted
+++ resolved
@@ -12,10 +12,7 @@
 use Magento\CatalogUrlRewrite\Service\V1\StoreViewService;
 use Magento\Framework\App\ObjectManager;
 use Magento\Catalog\Model\Product\Visibility;
-<<<<<<< HEAD
-=======
 use Magento\Store\Model\Store;
->>>>>>> 51b8e2d0
 use Magento\Store\Model\StoreManagerInterface;
 
 /**
@@ -150,10 +147,7 @@
         if ($product->getVisibility() == Visibility::VISIBILITY_NOT_VISIBLE) {
             $visibleForStores = $this->visibleForStores->execute($product);
             if (count($visibleForStores) === 0 ||
-<<<<<<< HEAD
-=======
                 $product->getStoreId() !== Store::DEFAULT_STORE_ID &&
->>>>>>> 51b8e2d0
                 !in_array($product->getStoreId(), $visibleForStores)
             ) {
                 return [];
