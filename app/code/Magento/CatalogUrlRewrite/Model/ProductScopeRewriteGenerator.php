<?php
/**
 * Copyright © Magento, Inc. All rights reserved.
 * See COPYING.txt for license details.
 */
namespace Magento\CatalogUrlRewrite\Model;

use Magento\Catalog\Api\CategoryRepositoryInterface;
use Magento\Catalog\Api\Data\CategoryInterface;
use Magento\Catalog\Api\ProductRepositoryInterface;
use Magento\Catalog\Model\Category;
use Magento\Catalog\Model\Product;
use Magento\CatalogUrlRewrite\Model\Product\AnchorUrlRewriteGenerator;
use Magento\CatalogUrlRewrite\Model\Product\CanonicalUrlRewriteGenerator;
use Magento\CatalogUrlRewrite\Model\Product\CategoriesUrlRewriteGenerator;
use Magento\CatalogUrlRewrite\Model\Product\CurrentUrlRewritesRegenerator;
use Magento\CatalogUrlRewrite\Service\V1\StoreViewService;
use Magento\Framework\App\Config\ScopeConfigInterface;
use Magento\Framework\App\ObjectManager;
use Magento\Framework\Exception\NoSuchEntityException;
use Magento\Store\Model\Store;
use Magento\Store\Model\StoreManagerInterface;
use Magento\UrlRewrite\Model\MergeDataProviderFactory;

/**
 * Generates Product/Category URLs for different scopes
 *
 * @SuppressWarnings(PHPMD.CouplingBetweenObjects)
 */
class ProductScopeRewriteGenerator
{
    /**
     * @var StoreViewService
     */
    private $storeViewService;

    /**
     * @var StoreManagerInterface
     */
    private $storeManager;

    /**
     * @var ScopeConfigInterface
     */
    private $config;

    /**
     * @var ObjectRegistryFactory
     */
    private $objectRegistryFactory;

    /**
     * @var AnchorUrlRewriteGenerator
     */
    private $anchorUrlRewriteGenerator;

    /**
     * @var \Magento\CatalogUrlRewrite\Model\Product\CurrentUrlRewritesRegenerator
     */
    private $currentUrlRewritesRegenerator;

    /**
     * @var \Magento\CatalogUrlRewrite\Model\Product\CategoriesUrlRewriteGenerator
     */
    private $categoriesUrlRewriteGenerator;

    /**
     * @var \Magento\CatalogUrlRewrite\Model\Product\CanonicalUrlRewriteGenerator
     */
    private $canonicalUrlRewriteGenerator;

    /**
     * @var \Magento\UrlRewrite\Model\MergeDataProvider
     */
    private $mergeDataProviderPrototype;

    /**
     * @var CategoryRepositoryInterface
     */
    private $categoryRepository;

    /**
     * @var ProductRepositoryInterface
     */
    private $productRepository;

    /**
     * @param StoreViewService $storeViewService
     * @param StoreManagerInterface $storeManager
     * @param ObjectRegistryFactory $objectRegistryFactory
     * @param CanonicalUrlRewriteGenerator $canonicalUrlRewriteGenerator
     * @param CategoriesUrlRewriteGenerator $categoriesUrlRewriteGenerator
     * @param CurrentUrlRewritesRegenerator $currentUrlRewritesRegenerator
     * @param AnchorUrlRewriteGenerator $anchorUrlRewriteGenerator
     * @param \Magento\UrlRewrite\Model\MergeDataProviderFactory|null $mergeDataProviderFactory
     * @param CategoryRepositoryInterface|null $categoryRepository
     * @param ScopeConfigInterface|null $config
     * @param ProductRepositoryInterface|null $productRepository
     * @SuppressWarnings(PHPMD.ExcessiveParameterList)
     */
    public function __construct(
        StoreViewService $storeViewService,
        StoreManagerInterface $storeManager,
        ObjectRegistryFactory $objectRegistryFactory,
        CanonicalUrlRewriteGenerator $canonicalUrlRewriteGenerator,
        CategoriesUrlRewriteGenerator $categoriesUrlRewriteGenerator,
        CurrentUrlRewritesRegenerator $currentUrlRewritesRegenerator,
        AnchorUrlRewriteGenerator $anchorUrlRewriteGenerator,
        MergeDataProviderFactory $mergeDataProviderFactory = null,
        CategoryRepositoryInterface $categoryRepository = null,
        ScopeConfigInterface $config = null,
        ProductRepositoryInterface $productRepository = null
    ) {
        $this->storeViewService = $storeViewService;
        $this->storeManager = $storeManager;
        $this->objectRegistryFactory = $objectRegistryFactory;
        $this->canonicalUrlRewriteGenerator = $canonicalUrlRewriteGenerator;
        $this->categoriesUrlRewriteGenerator = $categoriesUrlRewriteGenerator;
        $this->currentUrlRewritesRegenerator = $currentUrlRewritesRegenerator;
        $this->anchorUrlRewriteGenerator = $anchorUrlRewriteGenerator;
        if (!isset($mergeDataProviderFactory)) {
            $mergeDataProviderFactory = ObjectManager::getInstance()->get(MergeDataProviderFactory::class);
        }
        $this->mergeDataProviderPrototype = $mergeDataProviderFactory->create();
        $this->categoryRepository = $categoryRepository ?:
            ObjectManager::getInstance()->get(CategoryRepositoryInterface::class);
        $this->config = $config ?: ObjectManager::getInstance()->get(ScopeConfigInterface::class);
        $this->productRepository = $productRepository ?:
            ObjectManager::getInstance()->get(ProductRepositoryInterface::class);
    }

    /**
     * Check is global scope
     *
     * @param int|null $storeId
     * @return bool
     */
    public function isGlobalScope($storeId)
    {
        return null === $storeId || $storeId == Store::DEFAULT_STORE_ID;
    }

    /**
     * Generate url rewrites for global scope
     *
     * @param \Magento\Framework\Data\Collection|\Magento\Catalog\Model\Category[] $productCategories
     * @param Product $product
     * @param int|null $rootCategoryId
     * @return array
     */
    public function generateForGlobalScope($productCategories, Product $product, $rootCategoryId = null)
    {
        $productId = $product->getEntityId();
        $mergeDataProvider = clone $this->mergeDataProviderPrototype;

        foreach ($product->getStoreIds() as $id) {
            if (!$this->isGlobalScope($id)) {
                if (!$this->storeViewService->doesEntityHaveOverriddenUrlKeyForStore(
                    $id,
                    $productId,
                    Product::ENTITY
                )) {
<<<<<<< HEAD
                $mergeDataProvider->merge(
                    $this->generateForSpecificStoreView($id, $productCategories, $product, $rootCategoryId, true)
                );
=======
                    $mergeDataProvider->merge(
                        $this->generateForSpecificStoreView($id, $productCategories, $product, $rootCategoryId)
                    );
                } else {
                    $scopedProduct = $this->productRepository->getById($productId, false, $id);
                    $mergeDataProvider->merge(
                        $this->generateForSpecificStoreView($id, $productCategories, $scopedProduct, $rootCategoryId)
                    );
                }
>>>>>>> 3e5be99a
            }
        }

        return $mergeDataProvider->getData();
    }

    /**
     * Generate list of urls for specific store view
     *
     * @param int $storeId
     * @param \Magento\Framework\Data\Collection|Category[] $productCategories
     * @param \Magento\Catalog\Model\Product $product
     * @param int|null $rootCategoryId
     * @param bool $isGlobalScope
     * @return \Magento\UrlRewrite\Service\V1\Data\UrlRewrite[]
     * @throws NoSuchEntityException
     */
    public function generateForSpecificStoreView(
        $storeId,
        $productCategories,
        Product $product,
        $rootCategoryId = null,
        bool $isGlobalScope = false
    ) {
        $mergeDataProvider = clone $this->mergeDataProviderPrototype;
        $categories = [];

        foreach ($productCategories as $category) {
            if (!$this->isCategoryProperForGenerating($category, $storeId)) {
                continue;
            }

            $categories[] = $this->getCategoryWithOverriddenUrlKey($storeId, $category);
        }

        $mergeDataProvider->merge(
            $this->canonicalUrlRewriteGenerator->generate($storeId, $product)
        );

        $productCategories = $this->objectRegistryFactory->create(['entities' => $categories]);

        if ($isGlobalScope) {
            $generatedUrls = $this->generateCategoryUrls((int) $storeId, $product, $productCategories);
        } else {
            $generatedUrls = $this->generateCategoryUrlsInStoreGroup((int) $storeId, $product, $productCategories);
        }

        $mergeDataProvider->merge(array_merge(...$generatedUrls));
        $mergeDataProvider->merge(
            $this->currentUrlRewritesRegenerator->generateAnchor(
                $storeId,
                $product,
                $productCategories,
                $rootCategoryId
            )
        );
        $mergeDataProvider->merge(
            $this->currentUrlRewritesRegenerator->generate(
                $storeId,
                $product,
                $productCategories,
                $rootCategoryId
            )
        );

        return $mergeDataProvider->getData();
    }

    /**
     * Check possibility for url rewrite generation
     *
     * @param \Magento\Catalog\Model\Category $category
     * @param int $storeId
     * @return bool
     */
    public function isCategoryProperForGenerating(Category $category, $storeId)
    {
        $parentIds = $category->getParentIds();
        if (is_array($parentIds) && count($parentIds) >= 2) {
            $rootCategoryId = $parentIds[1];
            return $rootCategoryId == $this->storeManager->getStore($storeId)->getRootCategoryId();
        }
        return false;
    }

    /**
     * Generate category URLs for the whole store group.
     *
     * @param int $storeId
     * @param Product $product
     * @param ObjectRegistry $productCategories
     *
     * @return array
     * @throws NoSuchEntityException
     */
    private function generateCategoryUrlsInStoreGroup(
        int $storeId,
        Product $product,
        ObjectRegistry $productCategories
    ): array {
        $currentStore = $this->storeManager->getStore($storeId);
        $currentGroupId = $currentStore->getStoreGroupId();
        $storeList = $this->storeManager->getStores();
        $generatedUrls = [];

        foreach ($storeList as $store) {
            if ($store->getStoreGroupId() === $currentGroupId && $this->isCategoryRewritesEnabled()) {
                $groupStoreId = (int) $store->getId();
                $generatedUrls[] = $this->generateCategoryUrls(
                    $groupStoreId,
                    $product,
                    $productCategories
                );
            }
        }

        return array_merge(...$generatedUrls);
    }

    /**
     * Generate category URLs.
     *
     * @param int $storeId
     * @param Product $product
     * @param ObjectRegistry $categories
     *
     * @return array
     */
    private function generateCategoryUrls(int $storeId, Product $product, ObjectRegistry $categories): array
    {
        $generatedUrls[] = $this->categoriesUrlRewriteGenerator->generate(
            $storeId,
            $product,
            $categories
        );
        $generatedUrls[] = $this->anchorUrlRewriteGenerator->generate(
            $storeId,
            $product,
            $categories
        );

        return $generatedUrls;
    }

    /**
     * Check if URL key has been changed
     *
     * Checks if URL key has been changed for provided category and returns reloaded category,
     * in other case - returns provided category.
     *
     * Category should be loaded per appropriate store at all times. This is because whilst the URL key on the
     * category in focus might be unchanged, parent category URL keys might be. If the category store ID
     * and passed store ID are the same then return current category as it is correct but may have changed in memory
     *
     * @param int $storeId
     * @param Category $category
     *
     * @return CategoryInterface
     * @throws NoSuchEntityException
     */
    private function getCategoryWithOverriddenUrlKey($storeId, Category $category)
    {
        $isUrlKeyOverridden = $this->storeViewService->doesEntityHaveOverriddenUrlKeyForStore(
            $storeId,
            $category->getEntityId(),
            Category::ENTITY
        );

        if (!$isUrlKeyOverridden && $storeId === $category->getStoreId()) {
            return $category;
        }

        return $this->categoryRepository->get($category->getEntityId(), $storeId);
    }

    /**
     * Check config value of generate_category_product_rewrites
     *
     * @return bool
     */
    private function isCategoryRewritesEnabled()
    {
        return (bool)$this->config->getValue('catalog/seo/generate_category_product_rewrites');
    }
}<|MERGE_RESOLUTION|>--- conflicted
+++ resolved
@@ -160,21 +160,15 @@
                     $productId,
                     Product::ENTITY
                 )) {
-<<<<<<< HEAD
-                $mergeDataProvider->merge(
-                    $this->generateForSpecificStoreView($id, $productCategories, $product, $rootCategoryId, true)
-                );
-=======
                     $mergeDataProvider->merge(
-                        $this->generateForSpecificStoreView($id, $productCategories, $product, $rootCategoryId)
+                        $this->generateForSpecificStoreView($id, $productCategories, $product, $rootCategoryId, true)
                     );
                 } else {
                     $scopedProduct = $this->productRepository->getById($productId, false, $id);
                     $mergeDataProvider->merge(
-                        $this->generateForSpecificStoreView($id, $productCategories, $scopedProduct, $rootCategoryId)
+                        $this->generateForSpecificStoreView($id, $productCategories, $scopedProduct, $rootCategoryId, true)
                     );
                 }
->>>>>>> 3e5be99a
             }
         }
 
