--- conflicted
+++ resolved
@@ -174,30 +174,6 @@
         $mergeDataProvider->merge(
             $this->canonicalUrlRewriteGenerator->generate($storeId, $product)
         );
-<<<<<<< HEAD
-        $mergeDataProvider->merge(
-            $this->categoriesUrlRewriteGenerator->generate($storeId, $product, $productCategories)
-        );
-        $mergeDataProvider->merge(
-            $this->currentUrlRewritesRegenerator->generate(
-                $storeId,
-                $product,
-                $productCategories,
-                $rootCategoryId
-            )
-        );
-        $mergeDataProvider->merge(
-            $url = $this->anchorUrlRewriteGenerator->generate($storeId, $product, $productCategories)
-        );
-        $mergeDataProvider->merge(
-            $url = $this->currentUrlRewritesRegenerator->generateAnchor(
-                $storeId,
-                $product,
-                $productCategories,
-                $rootCategoryId
-            )
-        );
-=======
 
         if ($this->isCategoryProductRewritesEnabled($storeId)) {
             $mergeDataProvider->merge(
@@ -223,7 +199,6 @@
                 )
             );
         }
->>>>>>> 37b0ecae
         return $mergeDataProvider->getData();
     }
 
