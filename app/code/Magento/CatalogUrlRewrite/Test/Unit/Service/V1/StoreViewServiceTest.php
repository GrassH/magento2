<?php declare(strict_types=1);
/**
 * Copyright © Magento, Inc. All rights reserved.
 * See COPYING.txt for license details.
 */
namespace Magento\CatalogUrlRewrite\Test\Unit\Service\V1;

use Magento\CatalogUrlRewrite\Service\V1\StoreViewService;
use Magento\Eav\Model\Config;
use Magento\Eav\Model\Entity\AbstractEntity;
use Magento\Eav\Model\Entity\Attribute\AbstractAttribute;
use Magento\Framework\App\ResourceConnection;
use Magento\Framework\DB\Adapter\AdapterInterface;
use Magento\Framework\DB\Select as DbSelect;
use Magento\Framework\TestFramework\Unit\Helper\ObjectManager;
use PHPUnit\Framework\MockObject\MockObject;
use PHPUnit\Framework\TestCase;

class StoreViewServiceTest extends TestCase
{
    /** @var StoreViewService */
    protected $storeViewService;

<<<<<<< HEAD
    /** @var \Magento\Eav\Model\Config|\PHPUnit\Framework\MockObject\MockObject */
    protected $config;

    /** @var \Magento\Framework\App\ResourceConnection|\PHPUnit\Framework\MockObject\MockObject */
    protected $resource;

    /** @var \Magento\Framework\DB\Adapter\AdapterInterface|\PHPUnit\Framework\MockObject\MockObject */
    protected $connection;

    /** @var  \Magento\Framework\Db\Select|\PHPUnit\Framework\MockObject\MockObject */
    protected $select;

    protected function setUp(): void
=======
    /** @var Config|MockObject */
    protected $config;

    /** @var ResourceConnection|MockObject */
    protected $resource;

    /** @var AdapterInterface|MockObject */
    protected $connection;

    /** @var  DbSelect|MockObject */
    protected $select;

    protected function setUp():void
>>>>>>> b2f063af
    {
        $this->config = $this->createMock(Config::class);
        $this->select = $this->getMockBuilder(DbSelect::class)
            ->setMethods(['select', 'from', 'where', 'join'])
            ->disableOriginalConstructor()
            ->getMock();
        $this->connection = $this->getMockBuilder(AdapterInterface::class)
            ->disableOriginalConstructor()
            ->getMockForAbstractClass();
        $this->resource = $this->createMock(ResourceConnection::class);
        $this->resource->expects($this->any())->method('getConnection')->willReturn($this->connection);

        $this->storeViewService = (new ObjectManager($this))->getObject(
            StoreViewService::class,
            [
                'eavConfig' => $this->config,
                'resource' => $this->resource,
            ]
        );
    }

    /**
     * @return array
     */
    public function isRootCategoryForStoreDataProvider()
    {
        return [
            [1, 1, 1, true],
            [1, 2, 1, false],
            [2, 0, 1, false],
        ];
    }

    /**
     * @return array
     */
    public function overriddenUrlKeyForStoreDataProvider()
    {
        return [
            [1, [1, 2], true],
            [1, [2, 3], false],
            [1, [], false],
        ];
    }

    /**
     * @dataProvider overriddenUrlKeyForStoreDataProvider
     * @param int $storeId
     * @param array $fetchedStoreIds
     * @param bool $result
     */
    public function testDoesEntityHaveOverriddenUrlKeyForStore($storeId, $fetchedStoreIds, $result)
    {
        $entityType = 'entity_type';
        $productId = 'product_id';
        $attribute = $this->getMockBuilder(AbstractAttribute::class)
            ->disableOriginalConstructor()
            ->setMethods(['__wakeup', 'getBackendTable', 'getId', 'getEntity'])
            ->getMockForAbstractClass();
        $this->config->expects($this->once())->method('getAttribute')->with($entityType, 'url_key')
<<<<<<< HEAD
            ->willReturn($attribute);
        $entity = $this->getMockBuilder(\Magento\Eav\Model\Entity\AbstractEntity::class)
=======
            ->will($this->returnValue($attribute));
        $entity = $this->getMockBuilder(AbstractEntity::class)
>>>>>>> b2f063af
            ->disableOriginalConstructor()
            ->getMock();
        $attribute->expects($this->exactly(2))->method('getEntity')->willReturn($entity);
        $entity->expects($this->once())->method('getEntityTable')->willReturn('entity_table');
        $entity->expects($this->once())->method('getLinkField')->willReturn('link_field');
        $attribute->expects($this->once())->method('getBackendTable')->willReturn('backend_table');
        $attribute->expects($this->once())->method('getId')->willReturn('attribute-id');
        $this->select->expects($this->once())->method('from')->with(['e' => 'entity_table'], [])
            ->willReturnSelf();
        $this->select->expects($this->any())->method('where')->willReturnSelf();
        $this->select->expects($this->once())->method('join')->with(
            ['e_attr' => 'backend_table'],
            "e.link_field = e_attr.link_field",
            'store_id'
        )->willReturnSelf();
        $this->connection->expects($this->once())->method('select')->willReturn($this->select);
        $this->connection->expects($this->once())->method('fetchCol')->willReturn($fetchedStoreIds);

        $this->assertEquals(
            $result,
            $this->storeViewService->doesEntityHaveOverriddenUrlKeyForStore($storeId, $productId, $entityType)
        );
    }

<<<<<<< HEAD
    /**
     */
    public function testInvalidAttributeRetrieve()
    {
        $this->expectException(\InvalidArgumentException::class);
        $this->expectExceptionMessage('Cannot retrieve attribute for entity type "invalid_type"');

=======
    public function testInvalidAttributeRetrieve()
    {
        $this->expectException('InvalidArgumentException');
        $this->expectExceptionMessage('Cannot retrieve attribute for entity type "invalid_type"');
>>>>>>> b2f063af
        $invalidEntityType = 'invalid_type';
        $this->config->expects($this->once())->method('getAttribute')->willReturn(false);

        $this->storeViewService->doesEntityHaveOverriddenUrlKeyForStore(1, 1, $invalidEntityType);
    }
}<|MERGE_RESOLUTION|>--- conflicted
+++ resolved
@@ -21,21 +21,6 @@
     /** @var StoreViewService */
     protected $storeViewService;
 
-<<<<<<< HEAD
-    /** @var \Magento\Eav\Model\Config|\PHPUnit\Framework\MockObject\MockObject */
-    protected $config;
-
-    /** @var \Magento\Framework\App\ResourceConnection|\PHPUnit\Framework\MockObject\MockObject */
-    protected $resource;
-
-    /** @var \Magento\Framework\DB\Adapter\AdapterInterface|\PHPUnit\Framework\MockObject\MockObject */
-    protected $connection;
-
-    /** @var  \Magento\Framework\Db\Select|\PHPUnit\Framework\MockObject\MockObject */
-    protected $select;
-
-    protected function setUp(): void
-=======
     /** @var Config|MockObject */
     protected $config;
 
@@ -49,7 +34,6 @@
     protected $select;
 
     protected function setUp():void
->>>>>>> b2f063af
     {
         $this->config = $this->createMock(Config::class);
         $this->select = $this->getMockBuilder(DbSelect::class)
@@ -110,30 +94,25 @@
             ->setMethods(['__wakeup', 'getBackendTable', 'getId', 'getEntity'])
             ->getMockForAbstractClass();
         $this->config->expects($this->once())->method('getAttribute')->with($entityType, 'url_key')
-<<<<<<< HEAD
-            ->willReturn($attribute);
-        $entity = $this->getMockBuilder(\Magento\Eav\Model\Entity\AbstractEntity::class)
-=======
             ->will($this->returnValue($attribute));
         $entity = $this->getMockBuilder(AbstractEntity::class)
->>>>>>> b2f063af
             ->disableOriginalConstructor()
             ->getMock();
         $attribute->expects($this->exactly(2))->method('getEntity')->willReturn($entity);
-        $entity->expects($this->once())->method('getEntityTable')->willReturn('entity_table');
+        $entity->expects($this->once())->method('getEntityTable')->will($this->returnValue('entity_table'));
         $entity->expects($this->once())->method('getLinkField')->willReturn('link_field');
-        $attribute->expects($this->once())->method('getBackendTable')->willReturn('backend_table');
-        $attribute->expects($this->once())->method('getId')->willReturn('attribute-id');
+        $attribute->expects($this->once())->method('getBackendTable')->will($this->returnValue('backend_table'));
+        $attribute->expects($this->once())->method('getId')->will($this->returnValue('attribute-id'));
         $this->select->expects($this->once())->method('from')->with(['e' => 'entity_table'], [])
-            ->willReturnSelf();
-        $this->select->expects($this->any())->method('where')->willReturnSelf();
+            ->will($this->returnSelf());
+        $this->select->expects($this->any())->method('where')->will($this->returnSelf());
         $this->select->expects($this->once())->method('join')->with(
             ['e_attr' => 'backend_table'],
             "e.link_field = e_attr.link_field",
             'store_id'
-        )->willReturnSelf();
-        $this->connection->expects($this->once())->method('select')->willReturn($this->select);
-        $this->connection->expects($this->once())->method('fetchCol')->willReturn($fetchedStoreIds);
+        )->will($this->returnSelf());
+        $this->connection->expects($this->once())->method('select')->will($this->returnValue($this->select));
+        $this->connection->expects($this->once())->method('fetchCol')->will($this->returnValue($fetchedStoreIds));
 
         $this->assertEquals(
             $result,
@@ -141,22 +120,12 @@
         );
     }
 
-<<<<<<< HEAD
-    /**
-     */
-    public function testInvalidAttributeRetrieve()
-    {
-        $this->expectException(\InvalidArgumentException::class);
-        $this->expectExceptionMessage('Cannot retrieve attribute for entity type "invalid_type"');
-
-=======
     public function testInvalidAttributeRetrieve()
     {
         $this->expectException('InvalidArgumentException');
         $this->expectExceptionMessage('Cannot retrieve attribute for entity type "invalid_type"');
->>>>>>> b2f063af
         $invalidEntityType = 'invalid_type';
-        $this->config->expects($this->once())->method('getAttribute')->willReturn(false);
+        $this->config->expects($this->once())->method('getAttribute')->will($this->returnValue(false));
 
         $this->storeViewService->doesEntityHaveOverriddenUrlKeyForStore(1, 1, $invalidEntityType);
     }
