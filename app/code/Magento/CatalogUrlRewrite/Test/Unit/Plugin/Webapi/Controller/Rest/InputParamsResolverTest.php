--- conflicted
+++ resolved
@@ -44,38 +44,22 @@
     private $objectManager;
 
     /**
-<<<<<<< HEAD
-     * @var InputParamsResolver|\PHPUnit\Framework\MockObject\MockObject
-=======
      * @var InputParamsResolver|MockObject
->>>>>>> b2f063af
      */
     private $subject;
 
     /**
-<<<<<<< HEAD
-     * @var RestRequest|\PHPUnit\Framework\MockObject\MockObject
-=======
      * @var RestRequest|MockObject
->>>>>>> b2f063af
      */
     private $request;
 
     /**
-<<<<<<< HEAD
-     * @var Product|\PHPUnit\Framework\MockObject\MockObject
-=======
      * @var Product|MockObject
->>>>>>> b2f063af
      */
     private $product;
 
     /**
-<<<<<<< HEAD
-     * @var Route|\PHPUnit\Framework\MockObject\MockObject
-=======
      * @var Route|MockObject
->>>>>>> b2f063af
      */
     private $route;
 
