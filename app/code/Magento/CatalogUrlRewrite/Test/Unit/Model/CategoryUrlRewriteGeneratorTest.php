<?php
/**
 * Copyright © Magento, Inc. All rights reserved.
 * See COPYING.txt for license details.
 */
declare(strict_types=1);

namespace Magento\CatalogUrlRewrite\Test\Unit\Model;

use Magento\Catalog\Api\CategoryRepositoryInterface;
use Magento\Catalog\Model\Category;
use Magento\CatalogUrlRewrite\Model\Category\CanonicalUrlRewriteGenerator;
use Magento\CatalogUrlRewrite\Model\Category\ChildrenUrlRewriteGenerator;
use Magento\CatalogUrlRewrite\Model\Category\CurrentUrlRewritesRegenerator;
use Magento\CatalogUrlRewrite\Model\CategoryUrlRewriteGenerator;
use Magento\CatalogUrlRewrite\Service\V1\StoreViewService;
use Magento\Framework\Serialize\Serializer\Json;
use Magento\Framework\TestFramework\Unit\Helper\ObjectManager;
use Magento\UrlRewrite\Model\MergeDataProvider;
use Magento\UrlRewrite\Model\MergeDataProviderFactory;
use Magento\UrlRewrite\Service\V1\Data\UrlRewrite;
use PHPUnit\Framework\MockObject\MockObject;
use PHPUnit\Framework\TestCase;

/**
 * @SuppressWarnings(PHPMD.CouplingBetweenObjects)
 */
class CategoryUrlRewriteGeneratorTest extends TestCase
{
<<<<<<< HEAD
    /** @var \PHPUnit\Framework\MockObject\MockObject */
    private $canonicalUrlRewriteGenerator;

    /** @var \PHPUnit\Framework\MockObject\MockObject */
    private $currentUrlRewritesRegenerator;

    /** @var \PHPUnit\Framework\MockObject\MockObject */
=======
    /** @var MockObject */
    private $canonicalUrlRewriteGenerator;

    /** @var MockObject */
    private $currentUrlRewritesRegenerator;

    /** @var MockObject */
>>>>>>> bdde24b4
    private $childrenUrlRewriteGenerator;

    /** @var CategoryUrlRewriteGenerator */
    private $categoryUrlRewriteGenerator;

<<<<<<< HEAD
    /** @var \Magento\CatalogUrlRewrite\Service\V1\StoreViewService|\PHPUnit\Framework\MockObject\MockObject */
    private $storeViewService;

    /** @var \Magento\Catalog\Model\Category|\PHPUnit\Framework\MockObject\MockObject */
    private $category;

    /** @var \Magento\Catalog\Api\CategoryRepositoryInterface|\PHPUnit\Framework\MockObject\MockObject */
    private $categoryRepository;

    /** @var \PHPUnit\Framework\MockObject\MockObject */
    private $mergeDataProvider;

    /** @var \Magento\Framework\Serialize\Serializer\Json|\PHPUnit\Framework\MockObject\MockObject */
=======
    /** @var StoreViewService|MockObject */
    private $storeViewService;

    /** @var Category|MockObject */
    private $category;

    /** @var CategoryRepositoryInterface|MockObject */
    private $categoryRepository;

    /** @var MockObject */
    private $mergeDataProvider;

    /** @var Json|MockObject */
>>>>>>> bdde24b4
    protected $serializer;

    /**
     * Test method
     */
    protected function setUp(): void
    {
        $this->serializer = $this->createMock(Json::class);
        $this->serializer->expects($this->any())
            ->method('serialize')
            ->willReturnCallback(
                function ($value) {
                    return json_encode($value);
                }
            );
        $this->serializer->expects($this->any())
            ->method('unserialize')
            ->willReturnCallback(
                function ($value) {
                    return json_decode($value, true);
                }
            );

        $this->currentUrlRewritesRegenerator = $this->getMockBuilder(
            CurrentUrlRewritesRegenerator::class
        )->disableOriginalConstructor()
            ->getMock();
        $this->canonicalUrlRewriteGenerator = $this->getMockBuilder(
            CanonicalUrlRewriteGenerator::class
        )->disableOriginalConstructor()
            ->getMock();
        $this->childrenUrlRewriteGenerator = $this->getMockBuilder(
            ChildrenUrlRewriteGenerator::class
        )->disableOriginalConstructor()
            ->getMock();
        $this->storeViewService = $this->getMockBuilder(StoreViewService::class)
            ->disableOriginalConstructor()
            ->getMock();
        $this->category = $this->createMock(Category::class);
        $this->categoryRepository = $this->getMockForAbstractClass(CategoryRepositoryInterface::class);
        $mergeDataProviderFactory = $this->createPartialMock(
            MergeDataProviderFactory::class,
            ['create']
        );
        $this->mergeDataProvider = new MergeDataProvider();
        $mergeDataProviderFactory->expects($this->once())->method('create')->willReturn($this->mergeDataProvider);

        $this->categoryUrlRewriteGenerator = (new ObjectManager($this))->getObject(
            CategoryUrlRewriteGenerator::class,
            [
                'canonicalUrlRewriteGenerator' => $this->canonicalUrlRewriteGenerator,
                'childrenUrlRewriteGenerator' => $this->childrenUrlRewriteGenerator,
                'currentUrlRewritesRegenerator' => $this->currentUrlRewritesRegenerator,
                'storeViewService' => $this->storeViewService,
                'categoryRepository' => $this->categoryRepository,
                'mergeDataProviderFactory' => $mergeDataProviderFactory
            ]
        );
    }

    /**
     * Test method
     */
    public function testGenerationForGlobalScope()
    {
        $categoryId = 1;
        $this->category->expects($this->any())->method('getStoreId')->willReturn(null);
        $this->category->expects($this->any())->method('getStoreIds')->willReturn([1]);
        $this->storeViewService->expects($this->once())->method('doesEntityHaveOverriddenUrlKeyForStore')
            ->willReturn(false);
        $canonical = new UrlRewrite([], $this->serializer);
        $canonical->setRequestPath('category-1')
            ->setStoreId(1);
        $this->canonicalUrlRewriteGenerator->expects($this->any())->method('generate')
            ->willReturn(['category-1' => $canonical]);
        $children1 = new UrlRewrite([], $this->serializer);
        $children1->setRequestPath('category-2')
            ->setStoreId(2);
        $children2 = new UrlRewrite([], $this->serializer);
        $children2->setRequestPath('category-22')
            ->setStoreId(2);
        $this->childrenUrlRewriteGenerator->expects($this->any())->method('generate')
            ->with(1, $this->category, $categoryId)
            ->willReturn(['category-2' => $children1, 'category-1' => $children2]);
        $current = new UrlRewrite([], $this->serializer);
        $current->setRequestPath('category-3')
            ->setStoreId(3);
        $this->currentUrlRewritesRegenerator->expects($this->any())->method('generate')
            ->with(1, $this->category, $categoryId)
            ->willReturn(['category-3' => $current]);
        $categoryForSpecificStore = $this->getMockBuilder(Category::class)
            ->addMethods(['getUrlPath'])
            ->onlyMethods(['getUrlKey'])
            ->disableOriginalConstructor()
            ->getMock();
        $this->categoryRepository->expects($this->once())->method('get')->willReturn($categoryForSpecificStore);

        $this->assertEquals(
            [
                'category-1_1' => $canonical,
                'category-2_2' => $children1,
                'category-22_2' => $children2,
                'category-3_3' => $current
            ],
            $this->categoryUrlRewriteGenerator->generate($this->category, false, $categoryId)
        );
        $this->assertEquals(0, $this->category->getStoreId(), 'Store ID should not have been modified');
    }

    /**
     * Test method
     */
    public function testGenerationForSpecificStore()
    {
        $this->category->expects($this->any())->method('getStoreId')->willReturn(1);
        $this->category->expects($this->never())->method('getStoreIds');
        $canonical = new UrlRewrite([], $this->serializer);
        $canonical->setRequestPath('category-1')
            ->setStoreId(1);
        $this->canonicalUrlRewriteGenerator->expects($this->any())->method('generate')
            ->willReturn([$canonical]);
        $this->childrenUrlRewriteGenerator->expects($this->any())->method('generate')
            ->willReturn([]);
        $this->currentUrlRewritesRegenerator->expects($this->any())->method('generate')
            ->willReturn([]);

        $this->assertEquals(
            ['category-1_1' => $canonical],
            $this->categoryUrlRewriteGenerator->generate($this->category, 1)
        );
    }

    /**
     * Test method
     */
    public function testSkipGenerationForGlobalScope()
    {
        $this->category->expects($this->any())->method('getStoreIds')->willReturn([1, 2]);
        $this->storeViewService->expects($this->exactly(2))->method('doesEntityHaveOverriddenUrlKeyForStore')
            ->willReturn(true);

        $this->assertEquals([], $this->categoryUrlRewriteGenerator->generate($this->category));
    }

    /**
     * Test method
     */
    public function testSkipGenerationForGlobalScopeWithCategory()
    {
        $this->category->expects($this->any())->method('getStoreIds')->willReturn([1, 2]);
        $this->category->expects($this->any())->method('getEntityId')->willReturn(1);
        $this->category->expects($this->any())->method('getStoreId')->willReturn(false);
        $this->storeViewService->expects($this->exactly(2))->method('doesEntityHaveOverriddenUrlKeyForStore')
            ->willReturn(true);

        $this->assertEquals([], $this->categoryUrlRewriteGenerator->generate($this->category, false, 1));
    }
}<|MERGE_RESOLUTION|>--- conflicted
+++ resolved
@@ -27,43 +27,18 @@
  */
 class CategoryUrlRewriteGeneratorTest extends TestCase
 {
-<<<<<<< HEAD
-    /** @var \PHPUnit\Framework\MockObject\MockObject */
+    /** @var MockObject */
     private $canonicalUrlRewriteGenerator;
 
-    /** @var \PHPUnit\Framework\MockObject\MockObject */
+    /** @var MockObject */
     private $currentUrlRewritesRegenerator;
 
-    /** @var \PHPUnit\Framework\MockObject\MockObject */
-=======
-    /** @var MockObject */
-    private $canonicalUrlRewriteGenerator;
-
-    /** @var MockObject */
-    private $currentUrlRewritesRegenerator;
-
-    /** @var MockObject */
->>>>>>> bdde24b4
+    /** @var MockObject */
     private $childrenUrlRewriteGenerator;
 
     /** @var CategoryUrlRewriteGenerator */
     private $categoryUrlRewriteGenerator;
 
-<<<<<<< HEAD
-    /** @var \Magento\CatalogUrlRewrite\Service\V1\StoreViewService|\PHPUnit\Framework\MockObject\MockObject */
-    private $storeViewService;
-
-    /** @var \Magento\Catalog\Model\Category|\PHPUnit\Framework\MockObject\MockObject */
-    private $category;
-
-    /** @var \Magento\Catalog\Api\CategoryRepositoryInterface|\PHPUnit\Framework\MockObject\MockObject */
-    private $categoryRepository;
-
-    /** @var \PHPUnit\Framework\MockObject\MockObject */
-    private $mergeDataProvider;
-
-    /** @var \Magento\Framework\Serialize\Serializer\Json|\PHPUnit\Framework\MockObject\MockObject */
-=======
     /** @var StoreViewService|MockObject */
     private $storeViewService;
 
@@ -77,7 +52,6 @@
     private $mergeDataProvider;
 
     /** @var Json|MockObject */
->>>>>>> bdde24b4
     protected $serializer;
 
     /**
