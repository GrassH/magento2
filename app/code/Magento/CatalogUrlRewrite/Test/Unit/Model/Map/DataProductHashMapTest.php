--- conflicted
+++ resolved
@@ -18,16 +18,6 @@
 
 class DataProductHashMapTest extends TestCase
 {
-<<<<<<< HEAD
-    /** @var HashMapPool|\PHPUnit\Framework\MockObject\MockObject */
-    private $hashMapPoolMock;
-
-    /** @var DataCategoryHashMap|\PHPUnit\Framework\MockObject\MockObject */
-    private $dataCategoryMapMock;
-
-    /**
-     * @var CollectionFactory|\PHPUnit\Framework\MockObject\MockObject
-=======
     /** @var HashMapPool|MockObject */
     private $hashMapPoolMock;
 
@@ -36,24 +26,15 @@
 
     /**
      * @var CollectionFactory|MockObject
->>>>>>> b2f063af
      */
     private $collectionFactoryMock;
 
     /**
-<<<<<<< HEAD
-     * @var ProductCollection|\PHPUnit\Framework\MockObject\MockObject
-     */
-    private $productCollectionMock;
-
-    /** @var DataProductHashMap|\PHPUnit\Framework\MockObject\MockObject */
-=======
      * @var ProductCollection|MockObject
      */
     private $productCollectionMock;
 
     /** @var DataProductHashMap|MockObject */
->>>>>>> b2f063af
     private $model;
 
     protected function setUp(): void
@@ -91,7 +72,7 @@
         $productIds = ['1' => [1, 2, 3], '2' => [2, 3], '3' => 3];
         $productIdsOther = ['2' => [2, 3, 4]];
 
-        $connectionMock = $this->getMockForAbstractClass(AdapterInterface::class);
+        $connectionMock = $this->createMock(AdapterInterface::class);
         $selectMock = $this->createMock(Select::class);
 
         $this->productCollectionMock->expects($this->exactly(3))
