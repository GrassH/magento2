<?php declare(strict_types=1);
/**
 * Copyright © Magento, Inc. All rights reserved.
 * See COPYING.txt for license details.
 */
namespace Magento\CatalogUrlRewrite\Test\Unit\Model\Map;

use Magento\CatalogUrlRewrite\Model\Map\DataCategoryHashMap;
use Magento\CatalogUrlRewrite\Model\Map\DataCategoryUrlRewriteDatabaseMap;
use Magento\CatalogUrlRewrite\Model\Map\DataCategoryUsedInProductsHashMap;
use Magento\CatalogUrlRewrite\Model\Map\DataProductHashMap;
use Magento\CatalogUrlRewrite\Model\Map\HashMapPool;
use Magento\Framework\App\ResourceConnection;
use Magento\Framework\DB\Adapter\AdapterInterface;
use Magento\Framework\DB\Select;
use Magento\Framework\DB\TemporaryTableService;
use Magento\Framework\TestFramework\Unit\Helper\ObjectManager;
use PHPUnit\Framework\MockObject\MockObject;
use PHPUnit\Framework\TestCase;

class DataCategoryUrlRewriteDatabaseMapTest extends TestCase
{
<<<<<<< HEAD
    /** @var HashMapPool|\PHPUnit\Framework\MockObject\MockObject */
    private $hashMapPoolMock;

    /** @var DataCategoryHashMap|\PHPUnit\Framework\MockObject\MockObject */
    private $dataCategoryMapMock;

    /** @var DataCategoryUsedInProductsHashMap|\PHPUnit\Framework\MockObject\MockObject */
    private $dataCategoryUsedInProductsMapMock;

    /** @var TemporaryTableService|\PHPUnit\Framework\MockObject\MockObject */
    private $temporaryTableServiceMock;

    /** @var ResourceConnection|\PHPUnit\Framework\MockObject\MockObject */
    private $connectionMock;

    /** @var DataCategoryUrlRewriteDatabaseMap|\PHPUnit\Framework\MockObject\MockObject */
=======
    /** @var HashMapPool|MockObject */
    private $hashMapPoolMock;

    /** @var DataCategoryHashMap|MockObject */
    private $dataCategoryMapMock;

    /** @var DataCategoryUsedInProductsHashMap|MockObject */
    private $dataCategoryUsedInProductsMapMock;

    /** @var TemporaryTableService|MockObject */
    private $temporaryTableServiceMock;

    /** @var ResourceConnection|MockObject */
    private $connectionMock;

    /** @var DataCategoryUrlRewriteDatabaseMap|MockObject */
>>>>>>> b2f063af
    private $model;

    protected function setUp(): void
    {
        $this->hashMapPoolMock = $this->createMock(HashMapPool::class);
        $this->dataCategoryMapMock = $this->createMock(DataProductHashMap::class);
        $this->dataCategoryUsedInProductsMapMock = $this->createMock(DataCategoryUsedInProductsHashMap::class);
        $this->temporaryTableServiceMock = $this->createMock(TemporaryTableService::class);
        $this->connectionMock = $this->createMock(ResourceConnection::class);

        $this->hashMapPoolMock->expects($this->any())
            ->method('getDataMap')
            ->willReturnOnConsecutiveCalls($this->dataCategoryUsedInProductsMapMock, $this->dataCategoryMapMock);

        $this->model = (new ObjectManager($this))->getObject(
            DataCategoryUrlRewriteDatabaseMap::class,
            [
                'connection' => $this->connectionMock,
                'hashMapPool' => $this->hashMapPoolMock,
                'temporaryTableService' => $this->temporaryTableServiceMock
            ]
        );
    }

    /**
     * Tests getAllData, getData and resetData functionality
     */
    public function testGetAllData()
    {
        $productStoreIds = [
            '1' => ['store_id' => 1, 'category_id' => 1],
            '2' => ['store_id' => 2, 'category_id' => 1],
            '3' => ['store_id' => 3, 'category_id' => 1],
            '4' => ['store_id' => 1, 'category_id' => 2],
            '5' => ['store_id' => 2, 'category_id' => 2],
        ];

        $connectionMock = $this->getMockForAbstractClass(AdapterInterface::class);
        $selectMock = $this->createMock(Select::class);

        $this->connectionMock->expects($this->any())
            ->method('getConnection')
            ->willReturn($connectionMock);
        $connectionMock->expects($this->any())
            ->method('select')
            ->willReturn($selectMock);
        $connectionMock->expects($this->any())
            ->method('fetchAll')
            ->willReturn($productStoreIds[3]);
        $selectMock->expects($this->any())
            ->method('from')
            ->willReturnSelf();
        $selectMock->expects($this->any())
            ->method('joinInner')
            ->willReturnSelf();
        $selectMock->expects($this->any())
            ->method('where')
            ->willReturnSelf();
        $this->dataCategoryMapMock->expects($this->once())
            ->method('getAllData')
            ->willReturn([]);
        $this->dataCategoryUsedInProductsMapMock->expects($this->once())
            ->method('getAllData')
            ->willReturn([]);
        $this->temporaryTableServiceMock->expects($this->any())
            ->method('createFromSelect')
            ->withConsecutive(
                $selectMock,
                $connectionMock,
                [
                    'PRIMARY' => ['url_rewrite_id'],
                    'HASHKEY_ENTITY_STORE' => ['hash_key'],
                    'ENTITY_STORE' => ['entity_id', 'store_id']
                ]
            )
            ->willReturn('tempTableName');

        $this->assertEquals($productStoreIds[3], $this->model->getData(1, '3_1'));
    }
}<|MERGE_RESOLUTION|>--- conflicted
+++ resolved
@@ -20,24 +20,6 @@
 
 class DataCategoryUrlRewriteDatabaseMapTest extends TestCase
 {
-<<<<<<< HEAD
-    /** @var HashMapPool|\PHPUnit\Framework\MockObject\MockObject */
-    private $hashMapPoolMock;
-
-    /** @var DataCategoryHashMap|\PHPUnit\Framework\MockObject\MockObject */
-    private $dataCategoryMapMock;
-
-    /** @var DataCategoryUsedInProductsHashMap|\PHPUnit\Framework\MockObject\MockObject */
-    private $dataCategoryUsedInProductsMapMock;
-
-    /** @var TemporaryTableService|\PHPUnit\Framework\MockObject\MockObject */
-    private $temporaryTableServiceMock;
-
-    /** @var ResourceConnection|\PHPUnit\Framework\MockObject\MockObject */
-    private $connectionMock;
-
-    /** @var DataCategoryUrlRewriteDatabaseMap|\PHPUnit\Framework\MockObject\MockObject */
-=======
     /** @var HashMapPool|MockObject */
     private $hashMapPoolMock;
 
@@ -54,7 +36,6 @@
     private $connectionMock;
 
     /** @var DataCategoryUrlRewriteDatabaseMap|MockObject */
->>>>>>> b2f063af
     private $model;
 
     protected function setUp(): void
@@ -92,7 +73,7 @@
             '5' => ['store_id' => 2, 'category_id' => 2],
         ];
 
-        $connectionMock = $this->getMockForAbstractClass(AdapterInterface::class);
+        $connectionMock = $this->createMock(AdapterInterface::class);
         $selectMock = $this->createMock(Select::class);
 
         $this->connectionMock->expects($this->any())
