<?php declare(strict_types=1);
/**
 * Copyright © Magento, Inc. All rights reserved.
 * See COPYING.txt for license details.
 */
namespace Magento\CatalogUrlRewrite\Test\Unit\Model\Map;

use Magento\Catalog\Api\Data\CategoryInterface;
use Magento\Catalog\Model\CategoryRepository;
use Magento\Catalog\Model\ResourceModel\Category;
use Magento\Catalog\Model\ResourceModel\CategoryFactory;
use Magento\CatalogUrlRewrite\Model\Map\DataCategoryHashMap;
use Magento\Framework\DB\Adapter\AdapterInterface;
use Magento\Framework\DB\Select;
use Magento\Framework\TestFramework\Unit\Helper\ObjectManager;
use PHPUnit\Framework\MockObject\MockObject;
use PHPUnit\Framework\TestCase;

class DataCategoryHashMapTest extends TestCase
{
<<<<<<< HEAD
    /** @var CategoryRepository|\PHPUnit\Framework\MockObject\MockObject */
    private $categoryRepository;

    /** @var CategoryResourceFactory|\PHPUnit\Framework\MockObject\MockObject */
    private $categoryResourceFactory;

    /** @var Category|\PHPUnit\Framework\MockObject\MockObject */
    private $categoryResource;

    /** @var DataCategoryHashMap|\PHPUnit\Framework\MockObject\MockObject */
=======
    /** @var CategoryRepository|MockObject */
    private $categoryRepository;

    /** @var CategoryResourceFactory|MockObject */
    private $categoryResourceFactory;

    /** @var Category|MockObject */
    private $categoryResource;

    /** @var DataCategoryHashMap|MockObject */
>>>>>>> b2f063af
    private $model;

    protected function setUp(): void
    {
        $this->categoryRepository = $this->createMock(CategoryRepository::class);
        $this->categoryResourceFactory = $this->createPartialMock(CategoryFactory::class, ['create']);
        $this->categoryResource = $this->createPartialMock(Category::class, ['getConnection', 'getEntityTable']);

        $this->categoryResourceFactory->expects($this->any())
            ->method('create')
            ->willReturn($this->categoryResource);

        $this->model = (new ObjectManager($this))->getObject(
            DataCategoryHashMap::class,
            [
                'categoryRepository' => $this->categoryRepository,
                'categoryResourceFactory' => $this->categoryResourceFactory
            ]
        );
    }

    /**
     * Tests getAllData, getData and resetData functionality
     */
    public function testGetAllData()
    {
        $categoryIds = ['1' => [1, 2, 3], '2' => [2, 3], '3' => 3];
        $categoryIdsOther = ['2' => [2, 3, 4]];

        $categoryMock = $this->getMockBuilder(CategoryInterface::class)
            ->setMethods(['getResource'])
            ->getMockForAbstractClass();
        $connectionAdapterMock = $this->getMockForAbstractClass(AdapterInterface::class);
        $selectMock = $this->createMock(Select::class);

        $this->categoryRepository->expects($this->any())
            ->method('get')
            ->willReturn($categoryMock);
        $categoryMock->expects($this->any())
            ->method('getResource')
            ->willReturn($this->categoryResource);
        $this->categoryResource->expects($this->any())
            ->method('getConnection')
            ->willReturn($connectionAdapterMock);
        $this->categoryResource->expects($this->any())
            ->method('getEntityTable')
            ->willReturn('category_entity');
        $connectionAdapterMock->expects($this->any())
            ->method('select')
            ->willReturn($selectMock);
        $selectMock->expects($this->any())
            ->method('from')
            ->willReturnSelf();
        $selectMock->expects($this->any())
            ->method('where')
            ->willReturnSelf();
        $connectionAdapterMock->expects($this->any())
            ->method('fetchCol')
            ->willReturnOnConsecutiveCalls($categoryIds, $categoryIdsOther, $categoryIds);

        $this->assertEquals($categoryIds, $this->model->getAllData(1));
        $this->assertEquals($categoryIds[2], $this->model->getData(1, 2));
        $this->assertEquals($categoryIdsOther, $this->model->getAllData(2));
        $this->assertEquals($categoryIdsOther[2], $this->model->getData(2, 2));
        $this->model->resetData(1);
        $this->assertEquals($categoryIds[2], $this->model->getData(1, 2));
        $this->assertEquals($categoryIds, $this->model->getAllData(1));
    }
}<|MERGE_RESOLUTION|>--- conflicted
+++ resolved
@@ -18,18 +18,6 @@
 
 class DataCategoryHashMapTest extends TestCase
 {
-<<<<<<< HEAD
-    /** @var CategoryRepository|\PHPUnit\Framework\MockObject\MockObject */
-    private $categoryRepository;
-
-    /** @var CategoryResourceFactory|\PHPUnit\Framework\MockObject\MockObject */
-    private $categoryResourceFactory;
-
-    /** @var Category|\PHPUnit\Framework\MockObject\MockObject */
-    private $categoryResource;
-
-    /** @var DataCategoryHashMap|\PHPUnit\Framework\MockObject\MockObject */
-=======
     /** @var CategoryRepository|MockObject */
     private $categoryRepository;
 
@@ -40,7 +28,6 @@
     private $categoryResource;
 
     /** @var DataCategoryHashMap|MockObject */
->>>>>>> b2f063af
     private $model;
 
     protected function setUp(): void
@@ -73,7 +60,7 @@
         $categoryMock = $this->getMockBuilder(CategoryInterface::class)
             ->setMethods(['getResource'])
             ->getMockForAbstractClass();
-        $connectionAdapterMock = $this->getMockForAbstractClass(AdapterInterface::class);
+        $connectionAdapterMock = $this->createMock(AdapterInterface::class);
         $selectMock = $this->createMock(Select::class);
 
         $this->categoryRepository->expects($this->any())
