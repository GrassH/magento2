<?php declare(strict_types=1);
/**
 * Copyright © Magento, Inc. All rights reserved.
 * See COPYING.txt for license details.
 */
namespace Magento\CatalogUrlRewrite\Test\Unit\Model\Map;

use Magento\CatalogUrlRewrite\Model\Map\DataCategoryHashMap;
use Magento\CatalogUrlRewrite\Model\Map\DataCategoryUsedInProductsHashMap;
use Magento\CatalogUrlRewrite\Model\Map\DataProductHashMap;
use Magento\CatalogUrlRewrite\Model\Map\HashMapPool;
use Magento\Framework\ObjectManagerInterface;
use Magento\Framework\TestFramework\Unit\Helper\ObjectManager;
use PHPUnit\Framework\MockObject\MockObject;
use PHPUnit\Framework\TestCase;

class HashMapPoolTest extends TestCase
{
<<<<<<< HEAD
    /** @var ObjectManagerInterface|\PHPUnit\Framework\MockObject\MockObject */
    private $objectManagerMock;

    /** @var HashMapPool|\PHPUnit\Framework\MockObject\MockObject */
=======
    /** @var ObjectManagerInterface|MockObject */
    private $objectManagerMock;

    /** @var HashMapPool|MockObject */
>>>>>>> b2f063af
    private $model;

    protected function setUp(): void
    {
        $this->objectManagerMock = $this->getMockForAbstractClass(ObjectManagerInterface::class);

        $this->model = (new ObjectManager($this))->getObject(
            HashMapPool::class,
            [
                'objectManager' => $this->objectManagerMock,
            ]
        );
    }

    /**
     * Tests getDataMap
     */
    public function testGetDataMap()
    {
        $dataCategoryMapMock = $this->createMock(DataCategoryHashMap::class);
        $dataProductMapMock = $this->createMock(DataProductHashMap::class);
        $dataProductMapMockOtherCategory = $this->createMock(DataCategoryUsedInProductsHashMap::class);

        $this->objectManagerMock->expects($this->any())
            ->method('create')
            ->willReturnMap(
                [
                    [
                        DataCategoryHashMap::class,
                        ['category' => 1],
                        $dataCategoryMapMock
                    ],
                    [
                        DataProductHashMap::class,
                        ['category' => 1],
                        $dataProductMapMock
                    ],
                    [
                        DataCategoryUsedInProductsHashMap::class,
                        ['category' => 2],
                        $dataProductMapMockOtherCategory
                    ]
                ]
            );
        $this->assertSame($dataCategoryMapMock, $this->model->getDataMap(DataCategoryHashMap::class, 1));
        $this->assertSame($dataProductMapMock, $this->model->getDataMap(DataProductHashMap::class, 1));
        $this->assertSame(
            $dataProductMapMockOtherCategory,
            $this->model->getDataMap(DataCategoryUsedInProductsHashMap::class, 2)
        );
    }

    /**
     * Tests getDataMap with exception
     */
    public function testGetDataMapException()
    {
        $nonInterface = $this->createMock(HashMapPool::class);

        $this->objectManagerMock->expects($this->any())
            ->method('create')
            ->willReturn($nonInterface);
        $this->expectException(\InvalidArgumentException::class);
        $this->model->getDataMap(HashMapPool::class, 1);
    }
}<|MERGE_RESOLUTION|>--- conflicted
+++ resolved
@@ -16,22 +16,15 @@
 
 class HashMapPoolTest extends TestCase
 {
-<<<<<<< HEAD
-    /** @var ObjectManagerInterface|\PHPUnit\Framework\MockObject\MockObject */
-    private $objectManagerMock;
-
-    /** @var HashMapPool|\PHPUnit\Framework\MockObject\MockObject */
-=======
     /** @var ObjectManagerInterface|MockObject */
     private $objectManagerMock;
 
     /** @var HashMapPool|MockObject */
->>>>>>> b2f063af
     private $model;
 
     protected function setUp(): void
     {
-        $this->objectManagerMock = $this->getMockForAbstractClass(ObjectManagerInterface::class);
+        $this->objectManagerMock = $this->createMock(ObjectManagerInterface::class);
 
         $this->model = (new ObjectManager($this))->getObject(
             HashMapPool::class,
