<?php declare(strict_types=1);
/**
 * Copyright © Magento, Inc. All rights reserved.
 * See COPYING.txt for license details.
 */
namespace Magento\CatalogUrlRewrite\Test\Unit\Model\Category\Plugin\Store;

use Magento\Catalog\Model\Category;
use Magento\Catalog\Model\CategoryFactory;
use Magento\Catalog\Model\Product;
use Magento\Catalog\Model\ProductFactory;
use Magento\Catalog\Model\ResourceModel\Product\Collection as ProductCollection;
use Magento\CatalogUrlRewrite\Model\Category\Plugin\Store\View as StoreViewPlugin;
use Magento\CatalogUrlRewrite\Model\CategoryUrlRewriteGenerator;
use Magento\CatalogUrlRewrite\Model\ProductUrlRewriteGenerator;
use Magento\Framework\Model\AbstractModel;
use Magento\Framework\TestFramework\Unit\Helper\ObjectManager;
use Magento\Store\Model\ResourceModel\Store;
use Magento\UrlRewrite\Model\UrlPersistInterface;
use PHPUnit\Framework\MockObject\MockObject;
use PHPUnit\Framework\TestCase;

/**
 * @SuppressWarnings(PHPMD.CouplingBetweenObjects)
 */
class ViewTest extends TestCase
{
    /**
     * @var ObjectManager
     */
    private $objectManager;

    /**
     * @var StoreViewPlugin
     */
    private $plugin;

    /**
<<<<<<< HEAD
     * @var AbstractModel|\PHPUnit\Framework\MockObject\MockObject
=======
     * @var AbstractModel|MockObject
>>>>>>> b2f063af
     */
    private $abstractModelMock;

    /**
<<<<<<< HEAD
     * @var Store|\PHPUnit\Framework\MockObject\MockObject
=======
     * @var Store|MockObject
>>>>>>> b2f063af
     */
    private $subjectMock;

    /**
<<<<<<< HEAD
     * @var UrlPersistInterface|\PHPUnit\Framework\MockObject\MockObject
=======
     * @var UrlPersistInterface|MockObject
>>>>>>> b2f063af
     */
    private $urlPersistMock;

    /**
<<<<<<< HEAD
     * @var CategoryFactory|\PHPUnit\Framework\MockObject\MockObject
=======
     * @var CategoryFactory|MockObject
>>>>>>> b2f063af
     */
    private $categoryFactoryMock;

    /**
<<<<<<< HEAD
     * @var ProductFactory|\PHPUnit\Framework\MockObject\MockObject
=======
     * @var ProductFactory|MockObject
>>>>>>> b2f063af
     */
    private $productFactoryMock;

    /**
<<<<<<< HEAD
     * @var CategoryUrlRewriteGenerator|\PHPUnit\Framework\MockObject\MockObject
=======
     * @var CategoryUrlRewriteGenerator|MockObject
>>>>>>> b2f063af
     */
    private $categoryUrlRewriteGeneratorMock;

    /**
<<<<<<< HEAD
     * @var ProductUrlRewriteGenerator|\PHPUnit\Framework\MockObject\MockObject
=======
     * @var ProductUrlRewriteGenerator|MockObject
>>>>>>> b2f063af
     */
    private $productUrlRewriteGeneratorMock;

    /**
<<<<<<< HEAD
     * @var Category|\PHPUnit\Framework\MockObject\MockObject
=======
     * @var Category|MockObject
>>>>>>> b2f063af
     */
    private $categoryMock;

    /**
<<<<<<< HEAD
     * @var ProductCollection|\PHPUnit\Framework\MockObject\MockObject
=======
     * @var ProductCollection|MockObject
>>>>>>> b2f063af
     */
    private $productCollectionMock;

    /**
<<<<<<< HEAD
     * @var Product|\PHPUnit\Framework\MockObject\MockObject
=======
     * @var Product|MockObject
>>>>>>> b2f063af
     */
    private $productMock;

    protected function setUp(): void
    {
        $this->objectManager = new ObjectManager($this);
        $this->abstractModelMock = $this->getMockBuilder(AbstractModel::class)
            ->disableOriginalConstructor()
            ->setMethods(['isObjectNew'])
            ->getMockForAbstractClass();
        $this->subjectMock = $this->getMockBuilder(Store::class)
            ->disableOriginalConstructor()
            ->getMock();
        $this->urlPersistMock = $this->getMockBuilder(UrlPersistInterface::class)
            ->setMethods(['deleteByData'])
            ->getMockForAbstractClass();
        $this->categoryMock = $this->getMockBuilder(Category::class)
            ->disableOriginalConstructor()
            ->setMethods(['getCategories'])
            ->getMock();
        $this->categoryFactoryMock = $this->getMockBuilder(CategoryFactory::class)
            ->disableOriginalConstructor()
            ->setMethods(['create'])
            ->getMock();
        $this->productFactoryMock = $this->getMockBuilder(ProductFactory::class)
            ->disableOriginalConstructor()
            ->setMethods(['create'])
            ->getMock();
        $this->categoryUrlRewriteGeneratorMock = $this->getMockBuilder(CategoryUrlRewriteGenerator::class)
            ->disableOriginalConstructor()
            ->getMock();
        $this->productUrlRewriteGeneratorMock = $this->getMockBuilder(ProductUrlRewriteGenerator::class)
            ->disableOriginalConstructor()
            ->setMethods(['generate'])
            ->getMock();
        $this->productCollectionMock = $this->getMockBuilder(ProductCollection::class)
            ->disableOriginalConstructor()
            ->setMethods(['addCategoryIds', 'addAttributeToSelect', 'addWebsiteFilter', 'getIterator'])
            ->getMock();
        $this->productMock = $this->getMockBuilder(Product::class)
            ->disableOriginalConstructor()
            ->setMethods(['getCollection'])
            ->getMock();
        $this->plugin = $this->objectManager->getObject(
            StoreViewPlugin::class,
            [
                'urlPersist' => $this->urlPersistMock,
                'categoryFactory' => $this->categoryFactoryMock,
                'productFactory' => $this->productFactoryMock,
                'categoryUrlRewriteGenerator' => $this->categoryUrlRewriteGeneratorMock,
                'productUrlRewriteGenerator' => $this->productUrlRewriteGeneratorMock
            ]
        );
    }

    public function testAfterSave()
    {
        $origStoreMock = $this->getMockBuilder(\Magento\Store\Model\Store::class)
            ->disableOriginalConstructor()
            ->getMock();
        $reflectionStore = new \ReflectionClass($this->plugin);
        $origStore = $reflectionStore->getProperty('origStore');
        $origStore->setAccessible(true);
        $origStore->setValue($this->plugin, $origStoreMock);
        $origStoreMock->expects($this->atLeastOnce())
            ->method('isObjectNew')
            ->willReturn(true);

        $this->abstractModelMock->expects($this->any())
            ->method('isObjectNew')
            ->willReturn(true);
        $this->categoryMock->expects($this->once())
            ->method('getCategories')
            ->willReturn([]);
        $this->categoryFactoryMock->expects($this->once())
            ->method('create')
            ->willReturn($this->categoryMock);
        $this->productFactoryMock->expects($this->once())
            ->method('create')
            ->willReturn($this->productMock);
        $this->productMock->expects($this->once())
            ->method('getCollection')
            ->willReturn($this->productCollectionMock);
        $this->productCollectionMock->expects($this->once())
            ->method('addCategoryIds')
            ->willReturn($this->productCollectionMock);
        $this->productCollectionMock->expects($this->once())
            ->method('addAttributeToSelect')
            ->willReturn($this->productCollectionMock);
        $this->productCollectionMock->expects($this->once())
            ->method('addWebsiteFilter')
            ->willReturn($this->productCollectionMock);
        $iterator = new \ArrayIterator([$this->productMock]);
        $this->productCollectionMock->expects($this->once())
            ->method('getIterator')
            ->willReturn($iterator);
        $this->productUrlRewriteGeneratorMock->expects($this->once())
            ->method('generate')
            ->with($this->productMock)
            ->willReturn([]);

        $this->assertSame(
            $this->subjectMock,
            $this->plugin->afterSave($this->subjectMock, $this->subjectMock, $this->abstractModelMock)
        );
    }

    public function testAfterDelete()
    {
        $this->urlPersistMock->expects($this->once())
            ->method('deleteByData');
        $this->assertSame(
            $this->subjectMock,
            $this->plugin->afterDelete($this->subjectMock, $this->subjectMock, $this->abstractModelMock)
        );
    }
}<|MERGE_RESOLUTION|>--- conflicted
+++ resolved
@@ -36,92 +36,52 @@
     private $plugin;
 
     /**
-<<<<<<< HEAD
-     * @var AbstractModel|\PHPUnit\Framework\MockObject\MockObject
-=======
      * @var AbstractModel|MockObject
->>>>>>> b2f063af
      */
     private $abstractModelMock;
 
     /**
-<<<<<<< HEAD
-     * @var Store|\PHPUnit\Framework\MockObject\MockObject
-=======
      * @var Store|MockObject
->>>>>>> b2f063af
      */
     private $subjectMock;
 
     /**
-<<<<<<< HEAD
-     * @var UrlPersistInterface|\PHPUnit\Framework\MockObject\MockObject
-=======
      * @var UrlPersistInterface|MockObject
->>>>>>> b2f063af
      */
     private $urlPersistMock;
 
     /**
-<<<<<<< HEAD
-     * @var CategoryFactory|\PHPUnit\Framework\MockObject\MockObject
-=======
      * @var CategoryFactory|MockObject
->>>>>>> b2f063af
      */
     private $categoryFactoryMock;
 
     /**
-<<<<<<< HEAD
-     * @var ProductFactory|\PHPUnit\Framework\MockObject\MockObject
-=======
      * @var ProductFactory|MockObject
->>>>>>> b2f063af
      */
     private $productFactoryMock;
 
     /**
-<<<<<<< HEAD
-     * @var CategoryUrlRewriteGenerator|\PHPUnit\Framework\MockObject\MockObject
-=======
      * @var CategoryUrlRewriteGenerator|MockObject
->>>>>>> b2f063af
      */
     private $categoryUrlRewriteGeneratorMock;
 
     /**
-<<<<<<< HEAD
-     * @var ProductUrlRewriteGenerator|\PHPUnit\Framework\MockObject\MockObject
-=======
      * @var ProductUrlRewriteGenerator|MockObject
->>>>>>> b2f063af
      */
     private $productUrlRewriteGeneratorMock;
 
     /**
-<<<<<<< HEAD
-     * @var Category|\PHPUnit\Framework\MockObject\MockObject
-=======
      * @var Category|MockObject
->>>>>>> b2f063af
      */
     private $categoryMock;
 
     /**
-<<<<<<< HEAD
-     * @var ProductCollection|\PHPUnit\Framework\MockObject\MockObject
-=======
      * @var ProductCollection|MockObject
->>>>>>> b2f063af
      */
     private $productCollectionMock;
 
     /**
-<<<<<<< HEAD
-     * @var Product|\PHPUnit\Framework\MockObject\MockObject
-=======
      * @var Product|MockObject
->>>>>>> b2f063af
      */
     private $productMock;
 
