--- conflicted
+++ resolved
@@ -17,15 +17,6 @@
 
 class ChildrenCategoriesProviderTest extends TestCase
 {
-<<<<<<< HEAD
-    /** @var \PHPUnit\Framework\MockObject\MockObject */
-    protected $category;
-
-    /** @var \PHPUnit\Framework\MockObject\MockObject */
-    protected $select;
-
-    /** @var \PHPUnit\Framework\MockObject\MockObject */
-=======
     /** @var MockObject */
     protected $category;
 
@@ -33,7 +24,6 @@
     protected $select;
 
     /** @var MockObject */
->>>>>>> b2f063af
     protected $connection;
 
     /** @var ChildrenCategoriesProvider */
