<?php declare(strict_types=1);
/**
 * Copyright © Magento, Inc. All rights reserved.
 * See COPYING.txt for license details.
 */

namespace Magento\CatalogUrlRewrite\Test\Unit\Model\Category;

use Magento\Catalog\Model\Category;
use Magento\CatalogUrlRewrite\Model\Category\CanonicalUrlRewriteGenerator;
use Magento\CatalogUrlRewrite\Model\CategoryUrlPathGenerator;
use Magento\CatalogUrlRewrite\Model\CategoryUrlRewriteGenerator;
use Magento\Framework\TestFramework\Unit\Helper\ObjectManager;
use Magento\UrlRewrite\Service\V1\Data\UrlRewrite;
use Magento\UrlRewrite\Service\V1\Data\UrlRewriteFactory;
use PHPUnit\Framework\MockObject\MockObject;
use PHPUnit\Framework\TestCase;

class CanonicalUrlRewriteGeneratorTest extends TestCase
{
    /** @var CanonicalUrlRewriteGenerator */
    protected $canonicalUrlRewriteGenerator;

<<<<<<< HEAD
    /** @var \Magento\CatalogUrlRewrite\Model\CategoryUrlPathGenerator|\PHPUnit\Framework\MockObject\MockObject */
    protected $categoryUrlPathGenerator;

    /** @var \Magento\Catalog\Model\Category|\PHPUnit\Framework\MockObject\MockObject */
    protected $category;

    /** @var \Magento\UrlRewrite\Service\V1\Data\UrlRewriteFactory|\PHPUnit\Framework\MockObject\MockObject */
    protected $urlRewriteFactory;

    /** @var \Magento\UrlRewrite\Service\V1\Data\UrlRewrite|\PHPUnit\Framework\MockObject\MockObject */
=======
    /** @var CategoryUrlPathGenerator|MockObject */
    protected $categoryUrlPathGenerator;

    /** @var Category|MockObject */
    protected $category;

    /** @var UrlRewriteFactory|MockObject */
    protected $urlRewriteFactory;

    /** @var UrlRewrite|MockObject */
>>>>>>> b2f063af
    protected $urlRewrite;

    protected function setUp(): void
    {
        $this->urlRewriteFactory = $this->getMockBuilder(UrlRewriteFactory::class)
            ->setMethods(['create'])
            ->disableOriginalConstructor()->getMock();
        $this->urlRewrite = $this->getMockBuilder(UrlRewrite::class)
            ->disableOriginalConstructor()->getMock();
        $this->category = $this->getMockBuilder(Category::class)
            ->disableOriginalConstructor()->getMock();
        $this->categoryUrlPathGenerator = $this->getMockBuilder(
            CategoryUrlPathGenerator::class
        )->disableOriginalConstructor()->getMock();
        $this->canonicalUrlRewriteGenerator = (new ObjectManager($this))->getObject(
            CanonicalUrlRewriteGenerator::class,
            [
                'categoryUrlPathGenerator' => $this->categoryUrlPathGenerator,
                'urlRewriteFactory' => $this->urlRewriteFactory
            ]
        );
    }

    public function testGenerate()
    {
        $requestPath = 'category.html';
        $targetPath = 'target-path';
        $storeId = 'store_id';
        $categoryId = 'category_id';

        $this->category->expects($this->any())->method('getId')->willReturn($categoryId);
        $this->categoryUrlPathGenerator->expects($this->any())->method('getUrlPathWithSuffix')
            ->willReturn($requestPath);
        $this->categoryUrlPathGenerator->expects($this->any())->method('getCanonicalUrlPath')
            ->willReturn($targetPath);
        $this->urlRewrite->expects($this->any())->method('setStoreId')->with($storeId)
            ->willReturnSelf();
        $this->urlRewrite->expects($this->any())->method('setEntityId')->with($categoryId)
            ->willReturnSelf();
        $this->urlRewrite->expects($this->any())->method('setEntityType')
            ->with(CategoryUrlRewriteGenerator::ENTITY_TYPE)->willReturnSelf();
        $this->urlRewrite->expects($this->any())->method('setRequestPath')->with($requestPath)
            ->willReturnSelf();
        $this->urlRewrite->expects($this->any())->method('setTargetPath')->with($targetPath)
            ->willReturnSelf();
        $this->urlRewriteFactory->expects($this->any())->method('create')->willReturn($this->urlRewrite);
        $this->assertEquals(
            ['category.html_store_id' => $this->urlRewrite],
            $this->canonicalUrlRewriteGenerator->generate($storeId, $this->category)
        );
    }
}<|MERGE_RESOLUTION|>--- conflicted
+++ resolved
@@ -21,18 +21,6 @@
     /** @var CanonicalUrlRewriteGenerator */
     protected $canonicalUrlRewriteGenerator;
 
-<<<<<<< HEAD
-    /** @var \Magento\CatalogUrlRewrite\Model\CategoryUrlPathGenerator|\PHPUnit\Framework\MockObject\MockObject */
-    protected $categoryUrlPathGenerator;
-
-    /** @var \Magento\Catalog\Model\Category|\PHPUnit\Framework\MockObject\MockObject */
-    protected $category;
-
-    /** @var \Magento\UrlRewrite\Service\V1\Data\UrlRewriteFactory|\PHPUnit\Framework\MockObject\MockObject */
-    protected $urlRewriteFactory;
-
-    /** @var \Magento\UrlRewrite\Service\V1\Data\UrlRewrite|\PHPUnit\Framework\MockObject\MockObject */
-=======
     /** @var CategoryUrlPathGenerator|MockObject */
     protected $categoryUrlPathGenerator;
 
@@ -43,7 +31,6 @@
     protected $urlRewriteFactory;
 
     /** @var UrlRewrite|MockObject */
->>>>>>> b2f063af
     protected $urlRewrite;
 
     protected function setUp(): void
@@ -74,22 +61,22 @@
         $storeId = 'store_id';
         $categoryId = 'category_id';
 
-        $this->category->expects($this->any())->method('getId')->willReturn($categoryId);
+        $this->category->expects($this->any())->method('getId')->will($this->returnValue($categoryId));
         $this->categoryUrlPathGenerator->expects($this->any())->method('getUrlPathWithSuffix')
-            ->willReturn($requestPath);
+            ->will($this->returnValue($requestPath));
         $this->categoryUrlPathGenerator->expects($this->any())->method('getCanonicalUrlPath')
-            ->willReturn($targetPath);
+            ->will($this->returnValue($targetPath));
         $this->urlRewrite->expects($this->any())->method('setStoreId')->with($storeId)
-            ->willReturnSelf();
+            ->will($this->returnSelf());
         $this->urlRewrite->expects($this->any())->method('setEntityId')->with($categoryId)
-            ->willReturnSelf();
+            ->will($this->returnSelf());
         $this->urlRewrite->expects($this->any())->method('setEntityType')
-            ->with(CategoryUrlRewriteGenerator::ENTITY_TYPE)->willReturnSelf();
+            ->with(CategoryUrlRewriteGenerator::ENTITY_TYPE)->will($this->returnSelf());
         $this->urlRewrite->expects($this->any())->method('setRequestPath')->with($requestPath)
-            ->willReturnSelf();
+            ->will($this->returnSelf());
         $this->urlRewrite->expects($this->any())->method('setTargetPath')->with($targetPath)
-            ->willReturnSelf();
-        $this->urlRewriteFactory->expects($this->any())->method('create')->willReturn($this->urlRewrite);
+            ->will($this->returnSelf());
+        $this->urlRewriteFactory->expects($this->any())->method('create')->will($this->returnValue($this->urlRewrite));
         $this->assertEquals(
             ['category.html_store_id' => $this->urlRewrite],
             $this->canonicalUrlRewriteGenerator->generate($storeId, $this->category)
