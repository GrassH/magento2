<?php declare(strict_types=1);
/**
 * Copyright © Magento, Inc. All rights reserved.
 * See COPYING.txt for license details.
 */
namespace Magento\CatalogUrlRewrite\Test\Unit\Model\Category\Plugin\Category;

use Magento\Catalog\Model\Category;
use Magento\Catalog\Model\ResourceModel\Category as CategoryResourceModel;
use Magento\CatalogUrlRewrite\Model\Category\ChildrenCategoriesProvider;
use Magento\CatalogUrlRewrite\Model\Category\Plugin\Category\Remove as CategoryRemovePlugin;
use Magento\Framework\Serialize\Serializer\Json;
use Magento\Framework\TestFramework\Unit\Helper\ObjectManager;
use Magento\UrlRewrite\Model\UrlPersistInterface;
use PHPUnit\Framework\MockObject\MockObject;
use PHPUnit\Framework\TestCase;

class RemoveTest extends TestCase
{
    /**
     * @var ObjectManager
     */
    private $objectManager;

    /**
<<<<<<< HEAD
     * @var UrlPersistInterface|\PHPUnit\Framework\MockObject\MockObject
=======
     * @var UrlPersistInterface|MockObject
>>>>>>> b2f063af
     */
    private $urlPersistMock;

    /**
<<<<<<< HEAD
     * @var ChildrenCategoriesProvider|\PHPUnit\Framework\MockObject\MockObject
=======
     * @var ChildrenCategoriesProvider|MockObject
>>>>>>> b2f063af
     */
    private $childrenCategoriesProviderMock;

    /**
<<<<<<< HEAD
     * @var CategoryResourceModel|\PHPUnit\Framework\MockObject\MockObject
=======
     * @var CategoryResourceModel|MockObject
>>>>>>> b2f063af
     */
    private $subjectMock;

    /**
<<<<<<< HEAD
     * @var Category|\PHPUnit\Framework\MockObject\MockObject
     */
    private $objectMock;

    /** @var \Magento\Framework\Serialize\Serializer\Json|\PHPUnit\Framework\MockObject\MockObject */
=======
     * @var Category|MockObject
     */
    private $objectMock;

    /** @var Json|MockObject */
>>>>>>> b2f063af
    private $serializerMock;

    protected function setUp(): void
    {
        $this->objectManager = new ObjectManager($this);
        $this->urlPersistMock = $this->getMockBuilder(UrlPersistInterface::class)
            ->getMockForAbstractClass();
        $this->childrenCategoriesProviderMock = $this->getMockBuilder(ChildrenCategoriesProvider::class)
            ->getMock();
        $this->subjectMock = $this->getMockBuilder(CategoryResourceModel::class)
            ->disableOriginalConstructor()
            ->getMock();
        $this->objectMock = $this->getMockBuilder(Category::class)
            ->disableOriginalConstructor()
            ->getMock();
        $this->serializerMock = $this->createMock(Json::class);
    }

    public function testAroundDelete()
    {
        $closureSubject = $this->subjectMock;
        $proceed  = function () use ($closureSubject) {
            return $closureSubject;
        };
        $plugin = $this->objectManager->getObject(
            CategoryRemovePlugin::class,
            [
                'urlPersist' => $this->urlPersistMock,
                'childrenCategoriesProvider' => $this->childrenCategoriesProviderMock,
                'serializer' => $this->serializerMock
            ]
        );
        $this->childrenCategoriesProviderMock->expects($this->once())
            ->method('getChildrenIds')
            ->with($this->objectMock, true)
            ->willReturn([]);
        $this->objectMock->expects($this->once())
            ->method('getId')
            ->willReturn(1);
        $this->urlPersistMock->expects($this->exactly(2))
            ->method('deleteByData');
        $this->serializerMock->expects($this->once())
            ->method('serialize')
            ->with(['category_id' => 1]);
        $this->assertSame(
            $this->subjectMock,
            $plugin->aroundDelete($this->subjectMock, $proceed, $this->objectMock)
        );
    }
}<|MERGE_RESOLUTION|>--- conflicted
+++ resolved
@@ -23,46 +23,26 @@
     private $objectManager;
 
     /**
-<<<<<<< HEAD
-     * @var UrlPersistInterface|\PHPUnit\Framework\MockObject\MockObject
-=======
      * @var UrlPersistInterface|MockObject
->>>>>>> b2f063af
      */
     private $urlPersistMock;
 
     /**
-<<<<<<< HEAD
-     * @var ChildrenCategoriesProvider|\PHPUnit\Framework\MockObject\MockObject
-=======
      * @var ChildrenCategoriesProvider|MockObject
->>>>>>> b2f063af
      */
     private $childrenCategoriesProviderMock;
 
     /**
-<<<<<<< HEAD
-     * @var CategoryResourceModel|\PHPUnit\Framework\MockObject\MockObject
-=======
      * @var CategoryResourceModel|MockObject
->>>>>>> b2f063af
      */
     private $subjectMock;
 
     /**
-<<<<<<< HEAD
-     * @var Category|\PHPUnit\Framework\MockObject\MockObject
-     */
-    private $objectMock;
-
-    /** @var \Magento\Framework\Serialize\Serializer\Json|\PHPUnit\Framework\MockObject\MockObject */
-=======
      * @var Category|MockObject
      */
     private $objectMock;
 
     /** @var Json|MockObject */
->>>>>>> b2f063af
     private $serializerMock;
 
     protected function setUp(): void
