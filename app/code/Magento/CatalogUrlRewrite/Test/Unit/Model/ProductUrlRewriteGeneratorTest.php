<?php
/**
 * Copyright © Magento, Inc. All rights reserved.
 * See COPYING.txt for license details.
 */
declare(strict_types=1);

namespace Magento\CatalogUrlRewrite\Test\Unit\Model;

use Magento\Catalog\Model\Product;
use Magento\Catalog\Model\ResourceModel\Category\Collection;
use Magento\CatalogUrlRewrite\Model\GetVisibleForStores;
use Magento\CatalogUrlRewrite\Model\ObjectRegistryFactory;
use Magento\CatalogUrlRewrite\Model\Product\AnchorUrlRewriteGenerator;
use Magento\CatalogUrlRewrite\Model\Product\CanonicalUrlRewriteGenerator;
use Magento\CatalogUrlRewrite\Model\Product\CategoriesUrlRewriteGenerator;
use Magento\CatalogUrlRewrite\Model\Product\CurrentUrlRewritesRegenerator;
use Magento\CatalogUrlRewrite\Model\ProductScopeRewriteGenerator;
use Magento\CatalogUrlRewrite\Model\ProductUrlRewriteGenerator;
use Magento\CatalogUrlRewrite\Service\V1\StoreViewService;
use Magento\Framework\TestFramework\Unit\Helper\ObjectManager;
use Magento\Store\Model\StoreManagerInterface;
use PHPUnit\Framework\MockObject\MockObject;
use PHPUnit\Framework\TestCase;

/**
 * @SuppressWarnings(PHPMD.CouplingBetweenObjects)
 */
class ProductUrlRewriteGeneratorTest extends TestCase
{
    /** @var MockObject */
    protected $canonicalUrlRewriteGenerator;

    /** @var MockObject */
    protected $currentUrlRewritesRegenerator;

    /** @var MockObject */
    protected $categoriesUrlRewriteGenerator;

    /** @var MockObject */
    protected $anchorUrlRewriteGenerator;

    /** @var ProductUrlRewriteGenerator */
    protected $productUrlRewriteGenerator;

    /** @var StoreViewService|MockObject */
    protected $storeViewService;

    /** @var Product|MockObject */
    protected $product;

    /** @var ObjectRegistryFactory|MockObject */
    protected $objectRegistryFactory;

    /** @var StoreManagerInterface|MockObject */
    protected $storeManager;

    /** @var Collection|MockObject */
    protected $categoriesCollection;

    /** @var MockObject  */
    private $productScopeRewriteGenerator;

    /**
     * @var GetVisibleForStores|MockObject
     */
    private $visibleForStores;

    /**
     * Test method
     */
    protected function setUp(): void
    {
        $this->product = $this->createMock(Product::class);
        $this->categoriesCollection = $this->getMockBuilder(
            Collection::class
        )
            ->disableOriginalConstructor()
            ->getMock();
        $this->product->expects($this->any())->method('getCategoryCollection')
            ->willReturn($this->categoriesCollection);
        $this->storeManager = $this->getMockBuilder(StoreManagerInterface::class)
            ->disableOriginalConstructor()
            ->getMockForAbstractClass();
        $this->currentUrlRewritesRegenerator = $this->getMockBuilder(
            CurrentUrlRewritesRegenerator::class
        )->disableOriginalConstructor()
            ->getMock();
        $this->canonicalUrlRewriteGenerator = $this->getMockBuilder(
            CanonicalUrlRewriteGenerator::class
        )->disableOriginalConstructor()
            ->getMock();
        $this->categoriesUrlRewriteGenerator = $this->getMockBuilder(
            CategoriesUrlRewriteGenerator::class
        )->disableOriginalConstructor()
            ->getMock();
        $this->anchorUrlRewriteGenerator = $this->getMockBuilder(
            AnchorUrlRewriteGenerator::class
        )->disableOriginalConstructor()
            ->getMock();
        $this->objectRegistryFactory = $this->getMockBuilder(
            ObjectRegistryFactory::class
        )->disableOriginalConstructor()
            ->setMethods(['create'])->getMock();
        $this->storeViewService = $this->getMockBuilder(StoreViewService::class)
            ->disableOriginalConstructor()
            ->getMock();
        $this->productScopeRewriteGenerator = $this->getMockBuilder(
            ProductScopeRewriteGenerator::class
        )->disableOriginalConstructor()
            ->getMock();
        $this->visibleForStores = $this->createMock(GetVisibleForStores::class);
        $this->productUrlRewriteGenerator = (new ObjectManager($this))->getObject(
            ProductUrlRewriteGenerator::class,
            [
                'canonicalUrlRewriteGenerator' => $this->canonicalUrlRewriteGenerator,
                'categoriesUrlRewriteGenerator' => $this->categoriesUrlRewriteGenerator,
                'currentUrlRewritesRegenerator' => $this->currentUrlRewritesRegenerator,
                'objectRegistryFactory' => $this->objectRegistryFactory,
                'storeViewService' => $this->storeViewService,
                'storeManager' => $this->storeManager,
                'visibleForStores' => $this->visibleForStores
            ]
        );

        $reflection = new \ReflectionClass(get_class($this->productUrlRewriteGenerator));
        $reflectionProperty = $reflection->getProperty('productScopeRewriteGenerator');
        $reflectionProperty->setAccessible(true);
        $reflectionProperty->setValue($this->productUrlRewriteGenerator, $this->productScopeRewriteGenerator);
    }

    public function testGenerate()
    {
        $productMock = $this->getMockBuilder(Product::class)
            ->disableOriginalConstructor()
            ->getMock();
        $storeId = 1;
        $urls = ['dummy-url.html'];

        $productMock->expects($this->once())
            ->method('getVisibility')
            ->willReturn(2);
        $productMock->expects($this->once())
            ->method('getStoreId')
            ->willReturn($storeId);
        $productCategoriesMock = $this->getMockBuilder(Collection::class)
            ->disableOriginalConstructor()
            ->getMock();
        $productCategoriesMock->expects($this->exactly(2))
            ->method('addAttributeToSelect')
            ->withConsecutive(['url_key'], ['url_path'])
            ->willReturnSelf();
        $productMock->expects($this->once())
            ->method('getCategoryCollection')
            ->willReturn($productCategoriesMock);
        $this->productScopeRewriteGenerator->expects($this->once())
            ->method('generateForSpecificStoreView')
            ->willReturn($urls);
        $this->assertEquals($urls, $this->productUrlRewriteGenerator->generate($productMock, 1));
    }

    public function testGenerateForDefaultNonVisible()
    {
        $productMock = $this->getMockBuilder(Product::class)
            ->disableOriginalConstructor()
            ->getMock();
        $storeId = 1;
        $urls = ['dummy-url.html'];

        $productMock->expects($this->once())
            ->method('getVisibility')
            ->willReturn(Product\Visibility::VISIBILITY_NOT_VISIBLE);
<<<<<<< HEAD
        $productMock->expects($this->exactly(2))
=======
        $productMock->expects($this->exactly(3))
>>>>>>> 51b8e2d0
            ->method('getStoreId')
            ->willReturn($storeId);
        $productCategoriesMock = $this->getMockBuilder(Collection::class)
            ->disableOriginalConstructor()
            ->getMock();
        $productCategoriesMock->expects($this->exactly(2))
            ->method('addAttributeToSelect')
            ->withConsecutive(['url_key'], ['url_path'])
            ->willReturnSelf();
        $productMock->expects($this->once())
            ->method('getCategoryCollection')
            ->willReturn($productCategoriesMock);
        $this->visibleForStores->expects($this->once())
            ->method('execute')
            ->with($productMock)
            ->willReturn([$storeId]);
        $this->productScopeRewriteGenerator->expects($this->once())
            ->method('generateForSpecificStoreView')
            ->willReturn($urls);
        $this->assertEquals($urls, $this->productUrlRewriteGenerator->generate($productMock, 1));
    }
}<|MERGE_RESOLUTION|>--- conflicted
+++ resolved
@@ -170,11 +170,7 @@
         $productMock->expects($this->once())
             ->method('getVisibility')
             ->willReturn(Product\Visibility::VISIBILITY_NOT_VISIBLE);
-<<<<<<< HEAD
-        $productMock->expects($this->exactly(2))
-=======
         $productMock->expects($this->exactly(3))
->>>>>>> 51b8e2d0
             ->method('getStoreId')
             ->willReturn($storeId);
         $productCategoriesMock = $this->getMockBuilder(Collection::class)
