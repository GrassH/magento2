--- conflicted
+++ resolved
@@ -19,10 +19,6 @@
 use Magento\UrlRewrite\Service\V1\Data\UrlRewriteFactory;
 use PHPUnit\Framework\MockObject\MockObject as MockObject;
 use PHPUnit\Framework\TestCase;
-<<<<<<< HEAD
-use PHPUnit\Framework\MockObject\MockObject as MockObject;
-=======
->>>>>>> b2f063af
 
 class AnchorUrlRewriteGeneratorTest extends TestCase
 {
@@ -84,7 +80,7 @@
      */
     public function testGenerateEmpty(): void
     {
-        $this->categoryRegistry->expects($this->any())->method('getList')->willReturn([]);
+        $this->categoryRegistry->expects($this->any())->method('getList')->will($this->returnValue([]));
 
         $this->assertEquals(
             [],
@@ -109,21 +105,14 @@
             'category1/category2/simple-product.html',
             'category1/category2/category3/simple-product.html'];
 
-        $this->product->expects($this->any())->method('getId')->willReturn($productId);
+        $this->product->expects($this->any())->method('getId')->will($this->returnValue($productId));
         $this->productUrlPathGenerator->expects($this->any())->method('getUrlPathWithSuffix')
-            ->willReturn($urlPathWithCategory);
+            ->will($this->returnValue($urlPathWithCategory));
         $this->productUrlPathGenerator->expects($this->any())->method('getCanonicalUrlPath')
-<<<<<<< HEAD
-            ->willReturn($canonicalUrlPathWithCategory);
-        $category = $this->createMock(\Magento\Catalog\Model\Category::class);
-        $category->expects($this->any())->method('getId')->willReturn($categoryIds);
-        $category->expects($this->any())->method('getAnchorsAbove')->willReturn($categoryIds);
-=======
             ->will($this->returnValue($canonicalUrlPathWithCategory));
         $category = $this->createMock(Category::class);
         $category->expects($this->any())->method('getId')->will($this->returnValue($categoryIds));
         $category->expects($this->any())->method('getAnchorsAbove')->will($this->returnValue($categoryIds));
->>>>>>> b2f063af
         $category->expects($this->any())->method('getParentId')->will(
             $this->onConsecutiveCalls(
                 $categoryIds[0],
@@ -140,22 +129,22 @@
                 [$categoryIds[1], $storeId],
                 [$categoryIds[2], $storeId]
             )
-            ->willReturn($category);
+            ->will($this->returnValue($category));
         $this->categoryRegistry->expects($this->any())->method('getList')
-            ->willReturn([$category]);
+            ->will($this->returnValue([$category]));
         $this->urlRewrite->expects($this->any())->method('setStoreId')
             ->with($storeId)
-            ->willReturnSelf();
+            ->will($this->returnSelf());
         $this->urlRewrite->expects($this->any())->method('setEntityId')
             ->with($productId)
-            ->willReturnSelf();
+            ->will($this->returnSelf());
         $this->urlRewrite->expects($this->any())->method('setEntityType')
             ->with(ProductUrlRewriteGenerator::ENTITY_TYPE)
-            ->willReturnSelf();
+            ->will($this->returnSelf());
         $this->urlRewrite->expects($this->any())->method('setRequestPath')
-            ->willReturnSelf();
+            ->will($this->returnSelf());
         $this->urlRewrite->expects($this->any())->method('setTargetPath')
-            ->willReturnSelf();
+            ->will($this->returnSelf());
         $this->urlRewrite->expects($this->any())->method('setMetadata')
             ->will(
                 $this->onConsecutiveCalls(
@@ -164,8 +153,8 @@
                     $urls[2]
                 )
             );
-        $this->urlRewriteFactory->expects($this->any())->method('create')->willReturn(
-            $this->urlRewrite
+        $this->urlRewriteFactory->expects($this->any())->method('create')->will(
+            $this->returnValue($this->urlRewrite)
         );
 
         $this->assertEquals(
