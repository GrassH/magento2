--- conflicted
+++ resolved
@@ -1092,9 +1092,6 @@
             ])));
         $this->productUrlPathGenerator->expects($this->never())->method('getUrlPathWithSuffix');
         $this->product->expects($this->any())->method('getId')->will($this->returnValue($productId));
-<<<<<<< HEAD
-        $this->currentUrlRewritesRegeneratorPrepareUrlRewriteMock($storeId, $productId, $requestPath, $targetPath, 0, [], $description);
-=======
         $this->currentUrlRewritesRegeneratorPrepareUrlRewriteMock(
             $storeId,
             $productId,
@@ -1104,7 +1101,6 @@
             [],
             $description
         );
->>>>>>> 841d42ca
 
         $actualResult = $this->import->currentUrlRewritesRegenerate();
         $this->assertEquals(
@@ -1147,9 +1143,6 @@
         $this->productUrlPathGenerator->expects($this->any())->method('getUrlPathWithSuffix')
             ->will($this->returnValue($targetPath));
         $this->product->expects($this->any())->method('getId')->will($this->returnValue($productId));
-<<<<<<< HEAD
-        $this->currentUrlRewritesRegeneratorPrepareUrlRewriteMock($storeId, $productId, $requestPath, $targetPath, 'code', [], $description);
-=======
         $this->currentUrlRewritesRegeneratorPrepareUrlRewriteMock(
             $storeId,
             $productId,
@@ -1159,7 +1152,6 @@
             [],
             $description
         );
->>>>>>> 841d42ca
 
         $actualResult = $this->import->currentUrlRewritesRegenerate();
         $this->assertEquals(
