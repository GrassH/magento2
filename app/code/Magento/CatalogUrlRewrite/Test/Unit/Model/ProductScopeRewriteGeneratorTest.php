<?php
/**
 * Copyright © 2013-2017 Magento, Inc. All rights reserved.
 * See COPYING.txt for license details.
 */
namespace Magento\CatalogUrlRewrite\Test\Unit\Model;

use Magento\Catalog\Model\Category;
use Magento\CatalogUrlRewrite\Model\ProductScopeRewriteGenerator;
use Magento\Framework\TestFramework\Unit\Helper\ObjectManager;
use Magento\Store\Model\StoreManagerInterface;

/**
 * Class ProductScopeRewriteGeneratorTest
 * @package Magento\CatalogUrlRewrite\Test\Unit\Model
 * @SuppressWarnings(PHPMD.CouplingBetweenObjects)
 */
class ProductScopeRewriteGeneratorTest extends \PHPUnit_Framework_TestCase
{
    /** @var \PHPUnit_Framework_MockObject_MockObject */
    private $canonicalUrlRewriteGenerator;

    /** @var \PHPUnit_Framework_MockObject_MockObject */
    private $currentUrlRewritesRegenerator;

    /** @var \PHPUnit_Framework_MockObject_MockObject */
    private $categoriesUrlRewriteGenerator;

    /** @var \PHPUnit_Framework_MockObject_MockObject */
    private $anchorUrlRewriteGenerator;

    /** @var \Magento\CatalogUrlRewrite\Service\V1\StoreViewService|\PHPUnit_Framework_MockObject_MockObject */
    private $storeViewService;

    /** @var \Magento\CatalogUrlRewrite\Model\ObjectRegistryFactory|\PHPUnit_Framework_MockObject_MockObject */
    private $objectRegistryFactory;

    /** @var  StoreManagerInterface | \PHPUnit_Framework_MockObject_MockObject */
    private $storeManager;

    /** @var  ProductScopeRewriteGenerator */
    private $productScopeGenerator;

<<<<<<< HEAD
    /** @var \Magento\Framework\Serialize\Serializer\Json|\PHPUnit_Framework_MockObject_MockObject */
    private $serializer;
=======
    /** @var \PHPUnit_Framework_MockObject_MockObject */
    private $mergeDataProvider;
>>>>>>> 1856c28d

    public function setUp()
    {
        $this->serializer = $this->getMock(\Magento\Framework\Serialize\Serializer\Json::class, [], [], '', false);
        $this->serializer->expects($this->any())
            ->method('serialize')
            ->willReturnCallback(
                function ($value) {
                    return json_encode($value);
                }
            );
        $this->serializer->expects($this->any())
            ->method('unserialize')
            ->willReturnCallback(
                function ($value) {
                    return json_decode($value, true);
                }
            );

        $this->currentUrlRewritesRegenerator = $this->getMockBuilder(
            \Magento\CatalogUrlRewrite\Model\Product\CurrentUrlRewritesRegenerator::class
        )->disableOriginalConstructor()->getMock();
        $this->canonicalUrlRewriteGenerator = $this->getMockBuilder(
            \Magento\CatalogUrlRewrite\Model\Product\CanonicalUrlRewriteGenerator::class
        )->disableOriginalConstructor()->getMock();
        $this->categoriesUrlRewriteGenerator = $this->getMockBuilder(
            \Magento\CatalogUrlRewrite\Model\Product\CategoriesUrlRewriteGenerator::class
        )->disableOriginalConstructor()->getMock();
        $this->anchorUrlRewriteGenerator = $this->getMockBuilder(
            \Magento\CatalogUrlRewrite\Model\Product\AnchorUrlRewriteGenerator::class
        )->disableOriginalConstructor()->getMock();
        $this->objectRegistryFactory = $this->getMockBuilder(
            \Magento\CatalogUrlRewrite\Model\ObjectRegistryFactory::class
        )->disableOriginalConstructor()->setMethods(['create'])->getMock();
        $this->storeViewService = $this->getMockBuilder(\Magento\CatalogUrlRewrite\Service\V1\StoreViewService::class)
            ->disableOriginalConstructor()->getMock();
        $this->storeManager = $this->getMock(StoreManagerInterface::class);
        $mergeDataProviderFactory = $this->getMock(
            \Magento\UrlRewrite\Model\MergeDataProviderFactory::class,
            ['create'],
            [],
            '',
            false
        );
        $this->mergeDataProvider = new \Magento\UrlRewrite\Model\MergeDataProvider;
        $mergeDataProviderFactory->expects($this->once())->method('create')->willReturn($this->mergeDataProvider);

        $this->productScopeGenerator = (new ObjectManager($this))->getObject(
            \Magento\CatalogUrlRewrite\Model\ProductScopeRewriteGenerator::class,
            [
                'canonicalUrlRewriteGenerator' => $this->canonicalUrlRewriteGenerator,
                'categoriesUrlRewriteGenerator' => $this->categoriesUrlRewriteGenerator,
                'currentUrlRewritesRegenerator' => $this->currentUrlRewritesRegenerator,
                'anchorUrlRewriteGenerator' => $this->anchorUrlRewriteGenerator,
                'objectRegistryFactory' => $this->objectRegistryFactory,
                'storeViewService' => $this->storeViewService,
                'storeManager' => $this->storeManager,
                'mergeDataProviderFactory' => $mergeDataProviderFactory
            ]
        );
    }

    public function testGenerationForGlobalScope()
    {
        $product = $this->getMock(\Magento\Catalog\Model\Product::class, [], [], '', false);
        $product->expects($this->any())->method('getStoreId')->will($this->returnValue(null));
        $product->expects($this->any())->method('getStoreIds')->will($this->returnValue([1]));
        $this->storeViewService->expects($this->once())->method('doesEntityHaveOverriddenUrlKeyForStore')
            ->will($this->returnValue(false));
        $categoryMock = $this->getMockBuilder(Category::class)
            ->disableOriginalConstructor()
            ->getMock();
        $categoryMock->expects($this->once())
            ->method('getParentId')
            ->willReturn(1);
        $this->initObjectRegistryFactory([]);
<<<<<<< HEAD
        $canonical = new \Magento\UrlRewrite\Service\V1\Data\UrlRewrite([], $this->serializer);
        $canonical->setTargetPath('category-1')
            ->setStoreId(1);
        $this->canonicalUrlRewriteGenerator->expects($this->any())->method('generate')
            ->will($this->returnValue([$canonical]));
        $categories = new \Magento\UrlRewrite\Service\V1\Data\UrlRewrite([], $this->serializer);
        $categories->setTargetPath('category-2')
            ->setStoreId(2);
        $this->categoriesUrlRewriteGenerator->expects($this->any())->method('generate')
            ->will($this->returnValue([$categories]));
        $current = new \Magento\UrlRewrite\Service\V1\Data\UrlRewrite([], $this->serializer);
        $current->setTargetPath('category-3')
            ->setStoreId(3);
        $this->currentUrlRewritesRegenerator->expects($this->any())->method('generate')
            ->will($this->returnValue([$current]));
        $anchorCategories = new \Magento\UrlRewrite\Service\V1\Data\UrlRewrite([], $this->serializer);
        $anchorCategories->setTargetPath('category-4')
=======
        $canonical = new \Magento\UrlRewrite\Service\V1\Data\UrlRewrite();
        $canonical->setRequestPath('category-1')
            ->setStoreId(1);
        $this->canonicalUrlRewriteGenerator->expects($this->any())->method('generate')
            ->will($this->returnValue([$canonical]));
        $categories = new \Magento\UrlRewrite\Service\V1\Data\UrlRewrite();
        $categories->setRequestPath('category-2')
            ->setStoreId(2);
        $this->categoriesUrlRewriteGenerator->expects($this->any())->method('generate')
            ->will($this->returnValue([$categories]));
        $current = new \Magento\UrlRewrite\Service\V1\Data\UrlRewrite();
        $current->setRequestPath('category-3')
            ->setStoreId(3);
        $this->currentUrlRewritesRegenerator->expects($this->any())->method('generate')
            ->will($this->returnValue([$current]));
        $anchorCategories = new \Magento\UrlRewrite\Service\V1\Data\UrlRewrite();
        $anchorCategories->setRequestPath('category-4')
>>>>>>> 1856c28d
            ->setStoreId(4);
        $this->anchorUrlRewriteGenerator->expects($this->any())->method('generate')
            ->will($this->returnValue([$anchorCategories]));

        $this->assertEquals(
            [
                'category-1_1' => $canonical,
                'category-2_2' => $categories,
                'category-3_3' => $current,
                'category-4_4' => $anchorCategories
            ],
            $this->productScopeGenerator->generateForGlobalScope([$categoryMock], $product, 1)
        );
    }

    public function testGenerationForSpecificStore()
    {
        $product = $this->getMock(\Magento\Catalog\Model\Product::class, [], [], '', false);
        $product->expects($this->any())->method('getStoreId')->will($this->returnValue(1));
        $product->expects($this->never())->method('getStoreIds');
        $storeRootCategoryId = 'root-for-store-id';
        $category = $this->getMock(\Magento\Catalog\Model\Category::class, [], [], '', false);
        $category->expects($this->any())->method('getParentIds')
            ->will($this->returnValue(['root-id', $storeRootCategoryId]));
        $category->expects($this->any())->method('getParentId')->will($this->returnValue('parent_id'));
        $category->expects($this->any())->method('getId')->will($this->returnValue('category_id'));
        $store = $this->getMockBuilder(\Magento\Store\Model\Store::class)->disableOriginalConstructor()->getMock();
        $store->expects($this->any())->method('getRootCategoryId')->will($this->returnValue($storeRootCategoryId));
        $this->storeManager->expects($this->any())->method('getStore')->will($this->returnValue($store));
        $this->initObjectRegistryFactory([$category]);
<<<<<<< HEAD
        $canonical = new \Magento\UrlRewrite\Service\V1\Data\UrlRewrite([], $this->serializer);
        $canonical->setTargetPath('category-1')
=======
        $canonical = new \Magento\UrlRewrite\Service\V1\Data\UrlRewrite();
        $canonical->setRequestPath('category-1')
>>>>>>> 1856c28d
            ->setStoreId(1);
        $this->canonicalUrlRewriteGenerator->expects($this->any())->method('generate')
            ->will($this->returnValue([$canonical]));
        $this->categoriesUrlRewriteGenerator->expects($this->any())->method('generate')
            ->will($this->returnValue([]));
        $this->currentUrlRewritesRegenerator->expects($this->any())->method('generate')
            ->will($this->returnValue([]));
        $this->anchorUrlRewriteGenerator->expects($this->any())->method('generate')
            ->will($this->returnValue([]));

        $this->assertEquals(
            ['category-1_1' => $canonical],
            $this->productScopeGenerator->generateForSpecificStoreView(1, [$category], $product, 1)
        );
    }

    /**
     * Test method
     */
    public function testSkipGenerationForGlobalScope()
    {
        $product = $this->getMock(\Magento\Catalog\Model\Product::class, [], [], '', false);
        $product->expects($this->any())->method('getStoreIds')->will($this->returnValue([1, 2]));
        $this->storeViewService->expects($this->exactly(2))->method('doesEntityHaveOverriddenUrlKeyForStore')
            ->will($this->returnValue(true));

        $this->assertEquals([], $this->productScopeGenerator->generateForGlobalScope([], $product, 1));
    }

    /**
     * @param array $entities
     */
    protected function initObjectRegistryFactory($entities)
    {
        $objectRegistry = $this->getMockBuilder(\Magento\CatalogUrlRewrite\Model\ObjectRegistry::class)
            ->disableOriginalConstructor()->getMock();
        $this->objectRegistryFactory->expects($this->any())->method('create')
            ->with(['entities' => $entities])
            ->will($this->returnValue($objectRegistry));
    }
}<|MERGE_RESOLUTION|>--- conflicted
+++ resolved
@@ -41,13 +41,11 @@
     /** @var  ProductScopeRewriteGenerator */
     private $productScopeGenerator;
 
-<<<<<<< HEAD
+    /** @var \PHPUnit_Framework_MockObject_MockObject */
+    private $mergeDataProvider;
+
     /** @var \Magento\Framework\Serialize\Serializer\Json|\PHPUnit_Framework_MockObject_MockObject */
     private $serializer;
-=======
-    /** @var \PHPUnit_Framework_MockObject_MockObject */
-    private $mergeDataProvider;
->>>>>>> 1856c28d
 
     public function setUp()
     {
@@ -124,43 +122,23 @@
             ->method('getParentId')
             ->willReturn(1);
         $this->initObjectRegistryFactory([]);
-<<<<<<< HEAD
         $canonical = new \Magento\UrlRewrite\Service\V1\Data\UrlRewrite([], $this->serializer);
-        $canonical->setTargetPath('category-1')
+        $canonical->setRequestPath('category-1')
             ->setStoreId(1);
         $this->canonicalUrlRewriteGenerator->expects($this->any())->method('generate')
             ->will($this->returnValue([$canonical]));
         $categories = new \Magento\UrlRewrite\Service\V1\Data\UrlRewrite([], $this->serializer);
-        $categories->setTargetPath('category-2')
+        $categories->setRequestPath('category-2')
             ->setStoreId(2);
         $this->categoriesUrlRewriteGenerator->expects($this->any())->method('generate')
             ->will($this->returnValue([$categories]));
         $current = new \Magento\UrlRewrite\Service\V1\Data\UrlRewrite([], $this->serializer);
-        $current->setTargetPath('category-3')
+        $current->setRequestPath('category-3')
             ->setStoreId(3);
         $this->currentUrlRewritesRegenerator->expects($this->any())->method('generate')
             ->will($this->returnValue([$current]));
         $anchorCategories = new \Magento\UrlRewrite\Service\V1\Data\UrlRewrite([], $this->serializer);
-        $anchorCategories->setTargetPath('category-4')
-=======
-        $canonical = new \Magento\UrlRewrite\Service\V1\Data\UrlRewrite();
-        $canonical->setRequestPath('category-1')
-            ->setStoreId(1);
-        $this->canonicalUrlRewriteGenerator->expects($this->any())->method('generate')
-            ->will($this->returnValue([$canonical]));
-        $categories = new \Magento\UrlRewrite\Service\V1\Data\UrlRewrite();
-        $categories->setRequestPath('category-2')
-            ->setStoreId(2);
-        $this->categoriesUrlRewriteGenerator->expects($this->any())->method('generate')
-            ->will($this->returnValue([$categories]));
-        $current = new \Magento\UrlRewrite\Service\V1\Data\UrlRewrite();
-        $current->setRequestPath('category-3')
-            ->setStoreId(3);
-        $this->currentUrlRewritesRegenerator->expects($this->any())->method('generate')
-            ->will($this->returnValue([$current]));
-        $anchorCategories = new \Magento\UrlRewrite\Service\V1\Data\UrlRewrite();
         $anchorCategories->setRequestPath('category-4')
->>>>>>> 1856c28d
             ->setStoreId(4);
         $this->anchorUrlRewriteGenerator->expects($this->any())->method('generate')
             ->will($this->returnValue([$anchorCategories]));
@@ -191,13 +169,8 @@
         $store->expects($this->any())->method('getRootCategoryId')->will($this->returnValue($storeRootCategoryId));
         $this->storeManager->expects($this->any())->method('getStore')->will($this->returnValue($store));
         $this->initObjectRegistryFactory([$category]);
-<<<<<<< HEAD
         $canonical = new \Magento\UrlRewrite\Service\V1\Data\UrlRewrite([], $this->serializer);
-        $canonical->setTargetPath('category-1')
-=======
-        $canonical = new \Magento\UrlRewrite\Service\V1\Data\UrlRewrite();
         $canonical->setRequestPath('category-1')
->>>>>>> 1856c28d
             ->setStoreId(1);
         $this->canonicalUrlRewriteGenerator->expects($this->any())->method('generate')
             ->will($this->returnValue([$canonical]));
