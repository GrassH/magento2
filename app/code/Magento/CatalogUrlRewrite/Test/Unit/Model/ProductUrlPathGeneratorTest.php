--- conflicted
+++ resolved
@@ -19,10 +19,6 @@
 use Magento\Store\Model\StoreManagerInterface;
 use PHPUnit\Framework\MockObject\MockObject as MockObject;
 use PHPUnit\Framework\TestCase;
-<<<<<<< HEAD
-use PHPUnit\Framework\MockObject\MockObject as MockObject;
-=======
->>>>>>> b2f063af
 
 /**
  * Verify ProductUrlPathGenerator class
@@ -68,12 +64,12 @@
         ];
 
         $this->product = $this->createPartialMock(Product::class, $productMethods);
-        $this->storeManager = $this->getMockForAbstractClass(StoreManagerInterface::class);
-        $this->scopeConfig = $this->getMockForAbstractClass(ScopeConfigInterface::class);
+        $this->storeManager = $this->createMock(StoreManagerInterface::class);
+        $this->scopeConfig = $this->createMock(ScopeConfigInterface::class);
         $this->categoryUrlPathGenerator = $this->createMock(
             CategoryUrlPathGenerator::class
         );
-        $this->productRepository = $this->getMockForAbstractClass(ProductRepositoryInterface::class);
+        $this->productRepository = $this->createMock(ProductRepositoryInterface::class);
         $this->productRepository->expects($this->any())->method('getById')->willReturn($this->product);
 
         $this->productUrlPathGenerator = (new ObjectManager($this))->getObject(
@@ -116,11 +112,11 @@
     public function testGetUrlPath($urlKey, $productName, $formatterCalled, $result): void
     {
         $this->product->expects($this->once())->method('getData')->with('url_path')
-            ->willReturn(null);
-        $this->product->expects($this->any())->method('getUrlKey')->willReturn($urlKey);
-        $this->product->expects($this->any())->method('getName')->willReturn($productName);
+            ->will($this->returnValue(null));
+        $this->product->expects($this->any())->method('getUrlKey')->will($this->returnValue($urlKey));
+        $this->product->expects($this->any())->method('getName')->will($this->returnValue($productName));
         $this->product->expects($this->exactly($formatterCalled))
-            ->method('formatUrlKey')->willReturnArgument(0);
+            ->method('formatUrlKey')->will($this->returnArgument(0));
 
         $this->assertEquals($result, $this->productUrlPathGenerator->getUrlPath($this->product, null));
     }
@@ -135,8 +131,8 @@
      */
     public function testGetUrlKey($productUrlKey, $expectedUrlKey): void
     {
-        $this->product->expects($this->any())->method('getUrlKey')->willReturn($productUrlKey);
-        $this->product->expects($this->any())->method('formatUrlKey')->willReturn($productUrlKey);
+        $this->product->expects($this->any())->method('getUrlKey')->will($this->returnValue($productUrlKey));
+        $this->product->expects($this->any())->method('formatUrlKey')->will($this->returnValue($productUrlKey));
         $this->assertSame($expectedUrlKey, $this->productUrlPathGenerator->getUrlKey($this->product));
     }
 
@@ -165,10 +161,10 @@
     public function testGetUrlPathDefaultUrlKey($storedUrlKey, $productName, $expectedUrlKey): void
     {
         $this->product->expects($this->once())->method('getData')->with('url_path')
-            ->willReturn(null);
+            ->will($this->returnValue(null));
         $this->product->expects($this->any())->method('getUrlKey')->willReturnOnConsecutiveCalls(false, $storedUrlKey);
-        $this->product->expects($this->any())->method('getName')->willReturn($productName);
-        $this->product->expects($this->any())->method('formatUrlKey')->willReturnArgument(0);
+        $this->product->expects($this->any())->method('getName')->will($this->returnValue($productName));
+        $this->product->expects($this->any())->method('formatUrlKey')->will($this->returnArgument(0));
         $this->assertEquals($expectedUrlKey, $this->productUrlPathGenerator->getUrlPath($this->product, null));
     }
 
@@ -193,9 +189,9 @@
     public function testGetUrlPathWithCategory(): void
     {
         $this->product->expects($this->once())->method('getData')->with('url_path')
-            ->willReturn('product-path');
+            ->will($this->returnValue('product-path'));
         $this->categoryUrlPathGenerator->expects($this->once())->method('getUrlPath')
-            ->willReturn('category-url-path');
+            ->will($this->returnValue('category-url-path'));
 
         $this->assertEquals(
             'category-url-path/product-path',
@@ -212,20 +208,13 @@
     {
         $storeId = 1;
         $this->product->expects($this->once())->method('getData')->with('url_path')
-<<<<<<< HEAD
-            ->willReturn('product-path');
-        $store = $this->createMock(\Magento\Store\Model\Store::class);
-        $store->expects($this->once())->method('getId')->willReturn($storeId);
-        $this->storeManager->expects($this->once())->method('getStore')->willReturn($store);
-=======
             ->will($this->returnValue('product-path'));
         $store = $this->createMock(Store::class);
         $store->expects($this->once())->method('getId')->will($this->returnValue($storeId));
         $this->storeManager->expects($this->once())->method('getStore')->will($this->returnValue($store));
->>>>>>> b2f063af
         $this->scopeConfig->expects($this->once())->method('getValue')
             ->with(ProductUrlPathGenerator::XML_PATH_PRODUCT_URL_SUFFIX, ScopeInterface::SCOPE_STORE, $storeId)
-            ->willReturn('.html');
+            ->will($this->returnValue('.html'));
 
         $this->assertEquals(
             'product-path.html',
@@ -242,13 +231,13 @@
     {
         $storeId = 1;
         $this->product->expects($this->once())->method('getData')->with('url_path')
-            ->willReturn('product-path');
+            ->will($this->returnValue('product-path'));
         $this->categoryUrlPathGenerator->expects($this->once())->method('getUrlPath')
-            ->willReturn('category-url-path');
+            ->will($this->returnValue('category-url-path'));
         $this->storeManager->expects($this->never())->method('getStore');
         $this->scopeConfig->expects($this->once())->method('getValue')
             ->with(ProductUrlPathGenerator::XML_PATH_PRODUCT_URL_SUFFIX, ScopeInterface::SCOPE_STORE, $storeId)
-            ->willReturn('.html');
+            ->will($this->returnValue('.html'));
 
         $this->assertEquals(
             'category-url-path/product-path.html',
@@ -263,7 +252,7 @@
      */
     public function testGetCanonicalUrlPath(): void
     {
-        $this->product->expects($this->once())->method('getId')->willReturn(1);
+        $this->product->expects($this->once())->method('getId')->will($this->returnValue(1));
 
         $this->assertEquals(
             'catalog/product/view/id/1',
@@ -278,8 +267,8 @@
      */
     public function testGetCanonicalUrlPathWithCategory(): void
     {
-        $this->product->expects($this->once())->method('getId')->willReturn(1);
-        $this->category->expects($this->once())->method('getId')->willReturn(1);
+        $this->product->expects($this->once())->method('getId')->will($this->returnValue(1));
+        $this->category->expects($this->once())->method('getId')->will($this->returnValue(1));
 
         $this->assertEquals(
             'catalog/product/view/id/1/category/1',
