<?php declare(strict_types=1);
/**
 * Copyright © Magento, Inc. All rights reserved.
 * See COPYING.txt for license details.
 */
namespace Magento\CatalogUrlRewrite\Test\Unit\Model;

use Magento\CatalogUrlRewrite\Model\ObjectRegistry;
use Magento\Framework\DataObject;
use Magento\Framework\TestFramework\Unit\Helper\ObjectManager;
use PHPUnit\Framework\MockObject\MockObject;
use PHPUnit\Framework\TestCase;

class ObjectRegistryTest extends TestCase
{
    /** @var ObjectRegistry */
    protected $objectRegistry;

<<<<<<< HEAD
    /** @var \Magento\Framework\DataObject|\PHPUnit\Framework\MockObject\MockObject */
=======
    /** @var DataObject|MockObject */
>>>>>>> b2f063af
    protected $object;

    protected function setUp(): void
    {
        $this->object = new DataObject(['id' => 1]);
        $this->objectRegistry = (new ObjectManager($this))->getObject(
            ObjectRegistry::class,
            ['entities' => [$this->object]]
        );
    }

    public function testGet()
    {
        $this->assertEquals($this->object, $this->objectRegistry->get(1));
    }

    public function testGetNotExistObject()
    {
        $this->assertNull($this->objectRegistry->get('no-id'));
    }

    public function testGetList()
    {
        $this->assertEquals([1 => $this->object], $this->objectRegistry->getList());
    }

    public function testGetEmptyList()
    {
        $objectRegistry = (new ObjectManager($this))->getObject(
            ObjectRegistry::class,
            ['entities' => []]
        );
        $this->assertEquals([], $objectRegistry->getList());
    }
}<|MERGE_RESOLUTION|>--- conflicted
+++ resolved
@@ -16,11 +16,7 @@
     /** @var ObjectRegistry */
     protected $objectRegistry;
 
-<<<<<<< HEAD
-    /** @var \Magento\Framework\DataObject|\PHPUnit\Framework\MockObject\MockObject */
-=======
     /** @var DataObject|MockObject */
->>>>>>> b2f063af
     protected $object;
 
     protected function setUp(): void
@@ -39,7 +35,7 @@
 
     public function testGetNotExistObject()
     {
-        $this->assertNull($this->objectRegistry->get('no-id'));
+        $this->assertEquals(null, $this->objectRegistry->get('no-id'));
     }
 
     public function testGetList()
