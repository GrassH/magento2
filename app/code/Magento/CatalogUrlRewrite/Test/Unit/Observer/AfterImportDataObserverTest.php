<?php declare(strict_types=1);

/**
 * Copyright © Magento, Inc. All rights reserved.
 * See COPYING.txt for license details.
 */

namespace Magento\CatalogUrlRewrite\Test\Unit\Observer;

use Magento\Catalog\Api\Data\ProductAttributeInterface;
use Magento\Catalog\Api\Data\ProductInterface;
use Magento\Eav\Model\ResourceModel\AttributeValue;
use Magento\Catalog\Api\ProductRepositoryInterface;
use Magento\Catalog\Model\ProductFactory;
use Magento\Catalog\Model\ResourceModel\Category\CollectionFactory as CategoryCollectionFactory;
use Magento\Catalog\Model\ResourceModel\Product\CollectionFactory;
use Magento\CatalogImportExport\Model\Import\Product as ImportProduct;
use Magento\CatalogUrlRewrite\Model\ObjectRegistry;
use Magento\CatalogUrlRewrite\Model\ObjectRegistryFactory;
use Magento\CatalogUrlRewrite\Model\ProductUrlPathGenerator;
use Magento\CatalogUrlRewrite\Model\ProductUrlRewriteGenerator;
use Magento\CatalogUrlRewrite\Observer\AfterImportDataObserver;
use Magento\CatalogUrlRewrite\Service\V1\StoreViewService;
use Magento\Framework\Event;
use Magento\Framework\App\Config\ScopeConfigInterface;
use Magento\Framework\Event\Observer;
use Magento\Framework\TestFramework\Unit\Helper\ObjectManager;
use Magento\Store\Model\Store;
use Magento\Store\Model\StoreManagerInterface;
use Magento\Store\Model\Website;
use Magento\UrlRewrite\Model\MergeDataProvider;
use Magento\UrlRewrite\Model\MergeDataProviderFactory;
use Magento\UrlRewrite\Model\UrlFinderInterface;
use Magento\UrlRewrite\Model\UrlPersistInterface;
use Magento\UrlRewrite\Service\V1\Data\UrlRewrite;
use Magento\UrlRewrite\Service\V1\Data\UrlRewriteFactory;
use PHPUnit\Framework\MockObject\MockObject;
use PHPUnit\Framework\TestCase;

/**
 * @SuppressWarnings(PHPMD.TooManyFields)
 * @SuppressWarnings(PHPMD.CouplingBetweenObjects)
 */
class AfterImportDataObserverTest extends TestCase
{
    /**
     * @var UrlPersistInterface|MockObject
     */
    private $urlPersist;

    /**
     * @var UrlFinderInterface|MockObject
     */
    protected $urlFinder;

    /**
     * @var ProductUrlRewriteGenerator|MockObject
     */
    private $productUrlRewriteGenerator;

    /**
     * @var ProductRepositoryInterface|MockObject
     */
    private $productRepository;

    /**
     * @var \Magento\CatalogImportExport\Model\Import\Product|MockObject
     */
    protected $importProduct;

    /**
     * @var Observer|MockObject
     */
    private $observer;

    /**
     * @var Event|MockObject
     */
    private $event;

    /**
     * @var ProductFactory|MockObject
     */
    private $catalogProductFactory;

    /**
     * @var StoreManagerInterface|MockObject
     */
    private $storeManager;

    /**
     * @var ObjectRegistryFactory|MockObject
     */
    private $objectRegistryFactory;

    /**
     * @var ProductUrlPathGenerator|MockObject
     */
    private $productUrlPathGenerator;

    /**
     * @var StoreViewService|MockObject
     */
    private $storeViewService;

    /**
     * @var UrlRewriteFactory|MockObject
     */
    private $urlRewriteFactory;

    /**
     * @var UrlRewrite|MockObject
     */
    private $urlRewrite;

    /**
     * @var ObjectRegistry|MockObject
     */
    private $objectRegistry;

    /**
     * @var AfterImportDataObserver
     */
    private $import;

    /**
     * @var \Magento\Catalog\Model\Product|MockObject
     */
    private $product;

    /**
     * @var MergeDataProvider|MockObject
     */
    private $mergeDataProvider;

    /**
     * @var CategoryCollectionFactory|MockObject
     */
    private $categoryCollectionFactory;

    /**
     * @var AttributeValue|MockObject
     */
    private $attributeValue;

    /**
     * @var ScopeConfigInterface|MockObject
     */
    private $scopeConfig;

    /**
     * @var CollectionFactory|MockObject
     */
    private $collectionFactory;

    /**
     * Test products returned by getBunch method of event object.
     *
     * @var array
     */
    protected $products = [
        [
            'sku' => 'sku',
            'url_key' => 'value1',
            ImportProduct::COL_STORE => Store::DEFAULT_STORE_ID,
        ],
        [
            'sku' => 'sku3',
            'url_key' => 'value3',
            ImportProduct::COL_STORE => 'not global',
        ],
    ];

    /**
     * @var ObjectManager
     */
    protected $objectManager;

    /**
     * @var ImportProduct\SkuStorage|MockObject
     */
    private ImportProduct\SkuStorage|MockObject $skuStorageMock;

    /**
     * @SuppressWarnings(PHPMD.ExcessiveMethodLength)
     * @SuppressWarnings(PHPMD.TooManyFields)
     * @SuppressWarnings(PHPMD.CouplingBetweenObjects)
     * @SuppressWarnings(PHPMD.NPathComplexity)
     */
    protected function setUp(): void
    {
        $this->skuStorageMock = $this->createMock(ImportProduct\SkuStorage::class);
        $this->importProduct = $this->createPartialMock(
            \Magento\CatalogImportExport\Model\Import\Product::class,
            [
                'getNewSku',
                'getProductCategories',
                'getProductWebsites',
                'getStoreIdByCode',
                'getCategoryProcessor',
            ]
        );
        $this->catalogProductFactory = $this->createPartialMock(
            ProductFactory::class,
            [
                'create',
            ]
        );
        $this->storeManager = $this
            ->getMockBuilder(
                StoreManagerInterface::class
            )
            ->disableOriginalConstructor()
            ->setMethods(
                [
                    'getWebsite',
                ]
            )
            ->getMockForAbstractClass();
        $this->event = $this->getMockBuilder(Event::class)
            ->addMethods(['getAdapter', 'getBunch'])
            ->disableOriginalConstructor()
            ->getMock();
        $this->event->expects($this->any())->method('getAdapter')->willReturn($this->importProduct);
        $this->event->expects($this->any())->method('getBunch')->willReturn($this->products);
        $this->observer = $this->createPartialMock(Observer::class, ['getEvent']);
        $this->observer->expects($this->any())->method('getEvent')->willReturn($this->event);
        $this->urlPersist = $this->getMockBuilder(UrlPersistInterface::class)
            ->disableOriginalConstructor()
            ->getMockForAbstractClass();
        $this->productUrlRewriteGenerator =
            $this->getMockBuilder(ProductUrlRewriteGenerator::class)
                ->disableOriginalConstructor()
                ->setMethods(['generate'])
                ->getMock();
        $this->productRepository = $this->getMockBuilder(ProductRepositoryInterface::class)
            ->disableOriginalConstructor()
            ->getMockForAbstractClass();
        $this->objectRegistryFactory = $this->createMock(ObjectRegistryFactory::class);
        $this->productUrlPathGenerator = $this->createMock(
            ProductUrlPathGenerator::class
        );
        $this->storeViewService = $this->createMock(StoreViewService::class);
        $this->urlRewriteFactory = $this->createPartialMock(
            UrlRewriteFactory::class,
            [
                'create',
            ]
        );
        $this->urlFinder = $this
            ->getMockBuilder(UrlFinderInterface::class)
            ->setMethods(
                [
                    'findAllByData',
                ]
            )
            ->disableOriginalConstructor()
            ->getMockForAbstractClass();
        $this->urlRewrite = $this
            ->getMockBuilder(UrlRewrite::class)
            ->disableOriginalConstructor()
            ->getMock();
        $this->product = $this
            ->getMockBuilder(\Magento\Catalog\Model\Product::class)
            ->disableOriginalConstructor()
            ->getMock();
        $this->objectRegistry = $this
            ->getMockBuilder(ObjectRegistry::class)
            ->disableOriginalConstructor()
            ->getMock();
        $mergeDataProviderFactory = $this->createPartialMock(
            MergeDataProviderFactory::class,
            ['create']
        );
        $this->mergeDataProvider = new MergeDataProvider();
        $mergeDataProviderFactory->expects($this->once())->method('create')->willReturn($this->mergeDataProvider);
        $this->categoryCollectionFactory = $this->getMockBuilder(CategoryCollectionFactory::class)
            ->setMethods(['create'])
            ->disableOriginalConstructor()
            ->getMock();
<<<<<<< HEAD
        $this->objectManager = new ObjectManager($this);
        $this->import = $this->objectManager->getObject(
            AfterImportDataObserver::class,
            [
                'catalogProductFactory' => $this->catalogProductFactory,
                'objectRegistryFactory' => $this->objectRegistryFactory,
                'productUrlPathGenerator' => $this->productUrlPathGenerator,
                'storeViewService' => $this->storeViewService,
                'storeManager'=> $this->storeManager,
                'urlPersist' => $this->urlPersist,
                'urlRewriteFactory' => $this->urlRewriteFactory,
                'urlFinder' => $this->urlFinder,
                'mergeDataProviderFactory' => $mergeDataProviderFactory,
                'categoryCollectionFactory' => $this->categoryCollectionFactory,
                'skuStorage' => $this->skuStorageMock
            ]
=======
        $this->attributeValue = $this->getMockBuilder(AttributeValue::class)
            ->disableOriginalConstructor()
            ->getMock();
        $this->scopeConfig = $this->getMockBuilder(ScopeConfigInterface::class)
            ->disableOriginalConstructor()
            ->getMockForAbstractClass();
        $this->collectionFactory = $this->getMockBuilder(CollectionFactory::class)
            ->disableOriginalConstructor()
            ->getMock();
        $this->import = new AfterImportDataObserver(
            $this->catalogProductFactory,
            $this->objectRegistryFactory,
            $this->productUrlPathGenerator,
            $this->storeViewService,
            $this->storeManager,
            $this->urlPersist,
            $this->urlRewriteFactory,
            $this->urlFinder,
            $mergeDataProviderFactory,
            $this->categoryCollectionFactory,
            $this->scopeConfig,
            $this->collectionFactory,
            $this->attributeValue
>>>>>>> ed698013
        );
    }

    /**
     * Test for afterImportData()
     * Covers afterImportData() + protected methods used inside
     *
     * @covers \Magento\CatalogUrlRewrite\Observer\AfterImportDataObserver
     *
     * @SuppressWarnings(PHPMD.ExcessiveMethodLength)
     */
    public function testAfterImportData()
    {
        $newSku = [['entity_id' => 'value'], ['entity_id' => 'value3']];
        $websiteId = 'websiteId value';
        $productsCount = count($this->products);
        $websiteMock = $this->createPartialMock(
            Website::class,
            [
                'getStoreIds',
            ]
        );
        $storeIds = [1, Store::DEFAULT_STORE_ID];
        $websiteMock
            ->expects($this->once())
            ->method('getStoreIds')
            ->willReturn($storeIds);
        $this->storeManager
            ->expects($this->once())
            ->method('getWebsite')
            ->with($websiteId)
            ->willReturn($websiteMock);
        $this->importProduct
            ->expects($this->exactly($productsCount))
            ->method('getNewSku')
            ->withConsecutive(
                [$this->products[0][ImportProduct::COL_SKU]],
                [$this->products[1][ImportProduct::COL_SKU]]
            )
            ->will($this->onConsecutiveCalls($newSku[0], $newSku[1]));

        $this->importProduct
            ->expects($this->exactly($productsCount))
            ->method('getProductCategories')
            ->withConsecutive(
                [$this->products[0][ImportProduct::COL_SKU]],
                [$this->products[1][ImportProduct::COL_SKU]]
            )->willReturn([]);
        $getProductWebsitesCallsCount = $productsCount * 2;
        $this->importProduct
            ->expects($this->exactly($getProductWebsitesCallsCount))
            ->method('getProductWebsites')
            ->willReturnOnConsecutiveCalls(
                [$newSku[0]['entity_id'] => $websiteId],
                [$newSku[0]['entity_id'] => $websiteId],
                [$newSku[1]['entity_id'] => $websiteId],
                [$newSku[1]['entity_id'] => $websiteId]
            );
        $map = [
            [$this->products[0][ImportProduct::COL_STORE], $this->products[0][ImportProduct::COL_STORE]],
            [$this->products[1][ImportProduct::COL_STORE], $this->products[1][ImportProduct::COL_STORE]]
        ];
        $this->importProduct
            ->expects($this->exactly(1))
            ->method('getStoreIdByCode')
            ->willReturnMap($map);
        $mockProducts = [];
        foreach ($this->products as $productsKey => $productsValue) {
            $product = $this->createPartialMock(
                \Magento\Catalog\Model\Product::class,
                [
                    'getId',
                    'setId',
                    'getSku',
                    'setStoreId',
                    'getStoreId',
                ]
            );
            $product->expects($this->any())
                ->method('setId')
                ->with($newSku[$productsKey]['entity_id']);
            $product->expects($this->any())
                ->method('getId')
                ->willReturn($newSku[$productsKey]['entity_id']);
            $product->expects($this->any())
                ->method('getSku')
                ->willReturn($productsValue['sku']);
            $product->expects($this->any())->method('getStoreId')
                ->willReturn($productsValue[ImportProduct::COL_STORE]);
            $product->expects($this->any())
                ->method('setStoreId')
                ->with($productsValue[ImportProduct::COL_STORE]);
            $mockProducts[] = $product;
        }
        $this->catalogProductFactory
            ->expects($this->exactly($productsCount))
            ->method('create')
            ->willReturnOnConsecutiveCalls(...$mockProducts);
        $this->urlFinder->expects($this->any())->method('findAllByData')->willReturn([]);
        $this->productUrlPathGenerator->expects($this->any())->method('getUrlPathWithSuffix')
            ->willReturn('urlPathWithSuffix');
        $this->productUrlPathGenerator->expects($this->any())->method('getUrlPath')
            ->willReturn('urlPath');
        $this->productUrlPathGenerator->expects($this->any())->method('getCanonicalUrlPath')
            ->willReturn('canonicalUrlPath');
        $this->urlRewrite->expects($this->any())->method('setStoreId')->willReturnSelf();
        $this->urlRewrite->expects($this->any())->method('setEntityId')->willReturnSelf();
        $this->urlRewrite->expects($this->any())->method('setEntityType')->willReturnSelf();
        $this->urlRewrite->expects($this->any())->method('setRequestPath')->willReturnSelf();
        $this->urlRewrite->expects($this->any())->method('setTargetPath')->willReturnSelf();
        $this->urlRewrite->expects($this->any())->method('getTargetPath')->willReturn('targetPath');
        $this->urlRewrite->expects($this->any())->method('getRequestPath')->willReturn('requestPath');
        $this->urlRewrite->expects($this->any())->method('getStoreId')
            ->willReturnOnConsecutiveCalls(0, 'not global');
        $this->urlRewriteFactory->expects($this->any())->method('create')->willReturn($this->urlRewrite);
        $productUrls = [
            'requestPath_0' => $this->urlRewrite,
            'requestPath_not global' => $this->urlRewrite
        ];
        $this->urlPersist
            ->expects($this->once())
            ->method('replace')
            ->with($productUrls);
        $this->attributeValue->expects($this->once())
            ->method('getValuesMultiple')
            ->with(ProductInterface::class, [0], [ProductAttributeInterface::CODE_SEO_FIELD_URL_KEY], [1]);
        $this->scopeConfig->expects($this->once())
            ->method('getValue')
            ->with('catalog/seo/generate_category_product_rewrites')
            ->willReturn(true);
        $this->import->execute($this->observer);
    }

    /**
     * @param AfterImportDataObserver $object
     * @param string $property
     * @param mixed $value
     * @return void
     */
    protected function setPropertyValue($object, $property, $value)
    {
        $reflection = new \ReflectionClass(get_class($object));
        $reflectionProperty = $reflection->getProperty($property);
        $reflectionProperty->setAccessible(true);
        $reflectionProperty->setValue($object, $value);
    }

    /**
     * @param mixed $storeId
     * @param mixed $productId
     * @param mixed $requestPath
     * @param mixed $targetPath
     * @param mixed $redirectType
     * @param mixed $metadata
     * @param mixed $description
     */
    protected function currentUrlRewritesRegeneratorPrepareUrlRewriteMock(
        $storeId,
        $productId,
        $requestPath,
        $targetPath,
        $redirectType,
        $metadata,
        $description
    ) {
        $this->urlRewrite->expects($this->any())->method('setStoreId')->with($storeId)->willReturnSelf();
        $this->urlRewrite->expects($this->any())->method('setEntityId')->with($productId)->willReturnSelf();
        $this->urlRewrite->expects($this->any())->method('setEntityType')
            ->with(ProductUrlRewriteGenerator::ENTITY_TYPE)->willReturnSelf();
        $this->urlRewrite->expects($this->any())->method('setRequestPath')->with($requestPath)->willReturnSelf();
        $this->urlRewrite->expects($this->any())->method('setTargetPath')->with($targetPath)->willReturnSelf();
        $this->urlRewrite->expects($this->any())->method('setIsAutogenerated')->with(0)->willReturnSelf();
        $this->urlRewrite->expects($this->any())->method('setRedirectType')->with($redirectType)->willReturnSelf();
        $this->urlRewrite->expects($this->any())->method('setMetadata')->with($metadata)->willReturnSelf();
        $this->urlRewriteFactory->expects($this->any())->method('create')->willReturn($this->urlRewrite);
        $this->urlRewrite->expects($this->once())->method('setDescription')->with($description)->willReturnSelf();
    }

    /**
     * @param array $currentRewrites
     * @return array
     */
    protected function currentUrlRewritesRegeneratorGetCurrentRewritesMocks($currentRewrites)
    {
        $rewrites = [];
        foreach ($currentRewrites as $urlRewrite) {
            /**
             * @var MockObject
             */
            $url = $this->getMockBuilder(UrlRewrite::class)
                ->disableOriginalConstructor()
                ->getMock();
            foreach ($urlRewrite as $key => $value) {
                $url->expects($this->any())
                    ->method('get' . str_replace('_', '', ucwords($key, '_')))
                    ->willReturn($value);
            }
            $rewrites[] = $url;
        }
        return $rewrites;
    }
}<|MERGE_RESOLUTION|>--- conflicted
+++ resolved
@@ -278,24 +278,6 @@
             ->setMethods(['create'])
             ->disableOriginalConstructor()
             ->getMock();
-<<<<<<< HEAD
-        $this->objectManager = new ObjectManager($this);
-        $this->import = $this->objectManager->getObject(
-            AfterImportDataObserver::class,
-            [
-                'catalogProductFactory' => $this->catalogProductFactory,
-                'objectRegistryFactory' => $this->objectRegistryFactory,
-                'productUrlPathGenerator' => $this->productUrlPathGenerator,
-                'storeViewService' => $this->storeViewService,
-                'storeManager'=> $this->storeManager,
-                'urlPersist' => $this->urlPersist,
-                'urlRewriteFactory' => $this->urlRewriteFactory,
-                'urlFinder' => $this->urlFinder,
-                'mergeDataProviderFactory' => $mergeDataProviderFactory,
-                'categoryCollectionFactory' => $this->categoryCollectionFactory,
-                'skuStorage' => $this->skuStorageMock
-            ]
-=======
         $this->attributeValue = $this->getMockBuilder(AttributeValue::class)
             ->disableOriginalConstructor()
             ->getMock();
@@ -318,8 +300,8 @@
             $this->categoryCollectionFactory,
             $this->scopeConfig,
             $this->collectionFactory,
-            $this->attributeValue
->>>>>>> ed698013
+            $this->attributeValue,
+            $this->skuStorageMock
         );
     }
 
