<?php declare(strict_types=1);

/**
 * Copyright © Magento, Inc. All rights reserved.
 * See COPYING.txt for license details.
 */

namespace Magento\CatalogUrlRewrite\Test\Unit\Observer;

use Magento\Catalog\Api\ProductRepositoryInterface;
use Magento\Catalog\Model\Category;
use Magento\Catalog\Model\ProductFactory;
use Magento\Catalog\Model\ResourceModel\Category\Collection as CategoryCollection;
use Magento\Catalog\Model\ResourceModel\Category\CollectionFactory as CategoryCollectionFactory;
use Magento\CatalogImportExport\Model\Import\Product as ImportProduct;
use Magento\CatalogUrlRewrite\Model\ObjectRegistry;
use Magento\CatalogUrlRewrite\Model\ObjectRegistryFactory;
use Magento\CatalogUrlRewrite\Model\ProductUrlPathGenerator;
use Magento\CatalogUrlRewrite\Model\ProductUrlRewriteGenerator;
use Magento\CatalogUrlRewrite\Observer\AfterImportDataObserver;
use Magento\CatalogUrlRewrite\Service\V1\StoreViewService;
use Magento\Framework\Event;
use Magento\Framework\Event\Observer;
use Magento\Framework\TestFramework\Unit\Helper\ObjectManager;
use Magento\Store\Model\Store;
use Magento\Store\Model\StoreManagerInterface;
use Magento\Store\Model\Website;
use Magento\UrlRewrite\Model\MergeDataProvider;
use Magento\UrlRewrite\Model\MergeDataProviderFactory;
use Magento\UrlRewrite\Model\UrlFinderInterface;
use Magento\UrlRewrite\Model\UrlPersistInterface;
use Magento\UrlRewrite\Service\V1\Data\UrlRewrite;
use Magento\UrlRewrite\Service\V1\Data\UrlRewriteFactory;
use PHPUnit\Framework\MockObject\MockObject;
use PHPUnit\Framework\TestCase;

/**
 * @SuppressWarnings(PHPMD.TooManyFields)
 * @SuppressWarnings(PHPMD.CouplingBetweenObjects)
 */
class AfterImportDataObserverTest extends TestCase
{
    /**
     * @var string
     */
    private $categoryId = 10;

    /**
<<<<<<< HEAD
     * @var \Magento\UrlRewrite\Model\UrlPersistInterface|\PHPUnit\Framework\MockObject\MockObject
=======
     * @var UrlPersistInterface|MockObject
>>>>>>> b2f063af
     */
    private $urlPersist;

    /**
<<<<<<< HEAD
     * @var \Magento\UrlRewrite\Model\UrlFinderInterface|\PHPUnit\Framework\MockObject\MockObject
=======
     * @var UrlFinderInterface|MockObject
>>>>>>> b2f063af
     */
    protected $urlFinder;

    /**
<<<<<<< HEAD
     * @var \Magento\CatalogUrlRewrite\Model\ProductUrlRewriteGenerator|\PHPUnit\Framework\MockObject\MockObject
=======
     * @var ProductUrlRewriteGenerator|MockObject
>>>>>>> b2f063af
     */
    private $productUrlRewriteGenerator;

    /**
<<<<<<< HEAD
     * @var \Magento\Catalog\Api\ProductRepositoryInterface|\PHPUnit\Framework\MockObject\MockObject
=======
     * @var ProductRepositoryInterface|MockObject
>>>>>>> b2f063af
     */
    private $productRepository;

    /**
<<<<<<< HEAD
     * @var \Magento\CatalogImportExport\Model\Import\Product|\PHPUnit\Framework\MockObject\MockObject
=======
     * @var \Magento\CatalogImportExport\Model\Import\Product|MockObject
>>>>>>> b2f063af
     */
    protected $importProduct;

    /**
<<<<<<< HEAD
     * @var \Magento\Framework\Event\Observer|\PHPUnit\Framework\MockObject\MockObject
=======
     * @var Observer|MockObject
>>>>>>> b2f063af
     */
    private $observer;

    /**
<<<<<<< HEAD
     * @var \Magento\Framework\Event|\PHPUnit\Framework\MockObject\MockObject
=======
     * @var Event|MockObject
>>>>>>> b2f063af
     */
    private $event;

    /**
<<<<<<< HEAD
     * @var \Magento\Catalog\Model\ProductFactory|\PHPUnit\Framework\MockObject\MockObject
=======
     * @var ProductFactory|MockObject
>>>>>>> b2f063af
     */
    private $catalogProductFactory;

    /**
<<<<<<< HEAD
     * @var \Magento\Store\Model\StoreManagerInterface|\PHPUnit\Framework\MockObject\MockObject
=======
     * @var StoreManagerInterface|MockObject
>>>>>>> b2f063af
     */
    private $storeManager;

    /**
<<<<<<< HEAD
     * @var \Magento\CatalogUrlRewrite\Model\ObjectRegistryFactory|\PHPUnit\Framework\MockObject\MockObject
=======
     * @var ObjectRegistryFactory|MockObject
>>>>>>> b2f063af
     */
    private $objectRegistryFactory;

    /**
<<<<<<< HEAD
     * @var \Magento\CatalogUrlRewrite\Model\ProductUrlPathGenerator|\PHPUnit\Framework\MockObject\MockObject
=======
     * @var ProductUrlPathGenerator|MockObject
>>>>>>> b2f063af
     */
    private $productUrlPathGenerator;

    /**
<<<<<<< HEAD
     * @var \Magento\CatalogUrlRewrite\Service\V1\StoreViewService|\PHPUnit\Framework\MockObject\MockObject
=======
     * @var StoreViewService|MockObject
>>>>>>> b2f063af
     */
    private $storeViewService;

    /**
<<<<<<< HEAD
     * @var \Magento\UrlRewrite\Service\V1\Data\UrlRewriteFactory|\PHPUnit\Framework\MockObject\MockObject
=======
     * @var UrlRewriteFactory|MockObject
>>>>>>> b2f063af
     */
    private $urlRewriteFactory;

    /**
<<<<<<< HEAD
     * @var \Magento\UrlRewrite\Service\V1\Data\UrlRewrite|\PHPUnit\Framework\MockObject\MockObject
=======
     * @var UrlRewrite|MockObject
>>>>>>> b2f063af
     */
    private $urlRewrite;

    /**
<<<<<<< HEAD
     * @var \Magento\CatalogUrlRewrite\Model\ObjectRegistry|\PHPUnit\Framework\MockObject\MockObject
=======
     * @var ObjectRegistry|MockObject
>>>>>>> b2f063af
     */
    private $objectRegistry;

    /**
     * @var AfterImportDataObserver
     */
    private $import;

    /**
<<<<<<< HEAD
     * @var \Magento\Catalog\Model\Product|\PHPUnit\Framework\MockObject\MockObject
=======
     * @var \Magento\Catalog\Model\Product|MockObject
>>>>>>> b2f063af
     */
    private $product;

    /**
<<<<<<< HEAD
     * @var \Magento\UrlRewrite\Model\MergeDataProvider|\PHPUnit\Framework\MockObject\MockObject
=======
     * @var MergeDataProvider|MockObject
>>>>>>> b2f063af
     */
    private $mergeDataProvider;

    /**
<<<<<<< HEAD
     * @var CategoryCollectionFactory|\PHPUnit\Framework\MockObject\MockObject
=======
     * @var CategoryCollectionFactory|MockObject
>>>>>>> b2f063af
     */
    private $categoryCollectionFactory;

    /**
     * Test products returned by getBunch method of event object.
     *
     * @var array
     */
    protected $products = [
        [
            'sku' => 'sku',
            'url_key' => 'value1',
            ImportProduct::COL_STORE => Store::DEFAULT_STORE_ID,
        ],
        [
            'sku' => 'sku3',
            'url_key' => 'value3',
            ImportProduct::COL_STORE => 'not global',
        ],
    ];

    /**
     * @var ObjectManager
     */
    protected $objectManager;

    /**
     * @SuppressWarnings(PHPMD.ExcessiveMethodLength)
     * @SuppressWarnings(PHPMD.TooManyFields)
     * @SuppressWarnings(PHPMD.CouplingBetweenObjects)
     * @SuppressWarnings(PHPMD.NPathComplexity)
     */
    protected function setUp(): void
    {
        $this->importProduct = $this->createPartialMock(
            \Magento\CatalogImportExport\Model\Import\Product::class,
            [
                'getNewSku',
                'getProductCategories',
                'getProductWebsites',
                'getStoreIdByCode',
                'getCategoryProcessor',
            ]
        );
        $this->catalogProductFactory = $this->createPartialMock(
            ProductFactory::class,
            [
                'create',
            ]
        );
        $this->storeManager = $this
            ->getMockBuilder(
                StoreManagerInterface::class
            )
            ->disableOriginalConstructor()
            ->setMethods(
                [
                    'getWebsite',
                ]
            )
            ->getMockForAbstractClass();
        $this->event = $this->createPartialMock(Event::class, ['getAdapter', 'getBunch']);
        $this->event->expects($this->any())->method('getAdapter')->willReturn($this->importProduct);
        $this->event->expects($this->any())->method('getBunch')->willReturn($this->products);
        $this->observer = $this->createPartialMock(Observer::class, ['getEvent']);
        $this->observer->expects($this->any())->method('getEvent')->willReturn($this->event);
        $this->urlPersist = $this->getMockBuilder(UrlPersistInterface::class)
            ->disableOriginalConstructor()
            ->getMock();
        $this->productUrlRewriteGenerator =
            $this->getMockBuilder(ProductUrlRewriteGenerator::class)
                ->disableOriginalConstructor()
                ->setMethods(['generate'])
                ->getMock();
        $this->productRepository = $this->getMockBuilder(ProductRepositoryInterface::class)
            ->disableOriginalConstructor()
            ->getMock();

        $this->objectRegistryFactory = $this->createMock(ObjectRegistryFactory::class);
        $this->productUrlPathGenerator = $this->createMock(
            ProductUrlPathGenerator::class
        );
        $this->storeViewService = $this->createMock(StoreViewService::class);
        $this->urlRewriteFactory = $this->createPartialMock(
            UrlRewriteFactory::class,
            [
                'create',
            ]
        );
        $this->urlFinder = $this
            ->getMockBuilder(UrlFinderInterface::class)
            ->setMethods(
                [
                    'findAllByData',
                ]
            )
            ->disableOriginalConstructor()
            ->getMockForAbstractClass();

        $this->urlRewrite = $this
            ->getMockBuilder(UrlRewrite::class)
            ->disableOriginalConstructor()
            ->getMock();

        $this->product = $this
            ->getMockBuilder(\Magento\Catalog\Model\Product::class)
            ->disableOriginalConstructor()
            ->getMock();

        $this->objectRegistry = $this
            ->getMockBuilder(ObjectRegistry::class)
            ->disableOriginalConstructor()
            ->getMock();

        $mergeDataProviderFactory = $this->createPartialMock(
            MergeDataProviderFactory::class,
            ['create']
        );
        $this->mergeDataProvider = new MergeDataProvider();
        $mergeDataProviderFactory->expects($this->once())->method('create')->willReturn($this->mergeDataProvider);

        $this->categoryCollectionFactory = $this->getMockBuilder(CategoryCollectionFactory::class)
            ->setMethods(['create'])
            ->disableOriginalConstructor()
            ->getMock();

        $this->objectManager = new ObjectManager($this);
        $this->import = $this->objectManager->getObject(
            AfterImportDataObserver::class,
            [
                'catalogProductFactory' => $this->catalogProductFactory,
                'objectRegistryFactory' => $this->objectRegistryFactory,
                'productUrlPathGenerator' => $this->productUrlPathGenerator,
                'storeViewService' => $this->storeViewService,
                'storeManager'=> $this->storeManager,
                'urlPersist' => $this->urlPersist,
                'urlRewriteFactory' => $this->urlRewriteFactory,
                'urlFinder' => $this->urlFinder,
                'mergeDataProviderFactory' => $mergeDataProviderFactory,
                'categoryCollectionFactory' => $this->categoryCollectionFactory
            ]
        );
    }

    /**
     * Test for afterImportData()
     * Covers afterImportData() + protected methods used inside
     *
     * @covers \Magento\CatalogUrlRewrite\Observer\AfterImportDataObserver::_populateForUrlGeneration
     * @covers \Magento\CatalogUrlRewrite\Observer\AfterImportDataObserver::isGlobalScope
     * @covers \Magento\CatalogUrlRewrite\Observer\AfterImportDataObserver::populateGlobalProduct
     * @covers \Magento\CatalogUrlRewrite\Observer\AfterImportDataObserver::addProductToImport
     *
     * @SuppressWarnings(PHPMD.ExcessiveMethodLength)
     */
    public function testAfterImportData()
    {
        $newSku = [['entity_id' => 'value'], ['entity_id' => 'value3']];
        $websiteId = 'websiteId value';
        $productsCount = count($this->products);
        $websiteMock = $this->createPartialMock(
            Website::class,
            [
                'getStoreIds',
            ]
        );
        $storeIds = [1, Store::DEFAULT_STORE_ID];
        $websiteMock
            ->expects($this->once())
            ->method('getStoreIds')
            ->willReturn($storeIds);
        $this->storeManager
            ->expects($this->once())
            ->method('getWebsite')
            ->with($websiteId)
            ->willReturn($websiteMock);
        $this->importProduct
            ->expects($this->exactly($productsCount))
            ->method('getNewSku')
            ->withConsecutive(
                [$this->products[0][ImportProduct::COL_SKU]],
                [$this->products[1][ImportProduct::COL_SKU]]
            )
            ->will($this->onConsecutiveCalls($newSku[0], $newSku[1]));
        $this->importProduct
            ->expects($this->exactly($productsCount))
            ->method('getProductCategories')
            ->withConsecutive(
                [$this->products[0][ImportProduct::COL_SKU]],
                [$this->products[1][ImportProduct::COL_SKU]]
            )->willReturn([]);
        $getProductWebsitesCallsCount = $productsCount*2;
        $this->importProduct
            ->expects($this->exactly($getProductWebsitesCallsCount))
            ->method('getProductWebsites')
            ->willReturnOnConsecutiveCalls(
                [$newSku[0]['entity_id'] => $websiteId],
                [$newSku[0]['entity_id'] => $websiteId],
                [$newSku[1]['entity_id'] => $websiteId],
                [$newSku[1]['entity_id'] => $websiteId]
            );
        $map = [
            [$this->products[0][ImportProduct::COL_STORE], $this->products[0][ImportProduct::COL_STORE]],
            [$this->products[1][ImportProduct::COL_STORE], $this->products[1][ImportProduct::COL_STORE]]
        ];
        $this->importProduct
            ->expects($this->exactly(1))
            ->method('getStoreIdByCode')
            ->willReturnMap($map);
        $product = $this->createPartialMock(
            \Magento\Catalog\Model\Product::class,
            [
                'getId',
                'setId',
                'getSku',
                'setStoreId',
                'getStoreId',
            ]
        );
        $product
            ->expects($this->exactly($productsCount))
            ->method('setId')
            ->withConsecutive([$newSku[0]['entity_id']], [$newSku[1]['entity_id']]);
        $product
            ->expects($this->any())
            ->method('getId')
            ->willReturnOnConsecutiveCalls(
                $newSku[0]['entity_id'],
                $newSku[0]['entity_id'],
                $newSku[0]['entity_id'],
                $newSku[0]['entity_id'],
                $newSku[1]['entity_id'],
                $newSku[1]['entity_id'],
                $newSku[1]['entity_id']
            );
        $product
            ->expects($this->exactly($productsCount))
            ->method('getSku')
            ->will(
                $this->onConsecutiveCalls(
                    $this->products[0]['sku'],
                    $this->products[1]['sku']
                )
            );
        $product
            ->expects($this->exactly($productsCount))
            ->method('getStoreId')
            ->will(
                $this->onConsecutiveCalls(
                    $this->products[0][ImportProduct::COL_STORE],
                    $this->products[1][ImportProduct::COL_STORE]
                )
            );
        $product
            ->expects($this->exactly($productsCount))
            ->method('setStoreId')
            ->withConsecutive(
                [$this->products[0][ImportProduct::COL_STORE]],
                [$this->products[1][ImportProduct::COL_STORE]]
            );
        $this->catalogProductFactory
            ->expects($this->exactly($productsCount))
            ->method('create')
            ->willReturn($product);

        $this->urlFinder->expects($this->any())->method('findAllByData')->willReturn([]);

        $this->productUrlPathGenerator->expects($this->any())->method('getUrlPathWithSuffix')
            ->willReturn('urlPathWithSuffix');
        $this->productUrlPathGenerator->expects($this->any())->method('getUrlPath')
            ->willReturn('urlPath');
        $this->productUrlPathGenerator->expects($this->any())->method('getCanonicalUrlPath')
            ->willReturn('canonicalUrlPath');

        $this->urlRewrite->expects($this->any())->method('setStoreId')->willReturnSelf();
        $this->urlRewrite->expects($this->any())->method('setEntityId')->willReturnSelf();
        $this->urlRewrite->expects($this->any())->method('setEntityType')->willReturnSelf();
        $this->urlRewrite->expects($this->any())->method('setRequestPath')->willReturnSelf();
        $this->urlRewrite->expects($this->any())->method('setTargetPath')->willReturnSelf();
        $this->urlRewrite->expects($this->any())->method('getTargetPath')->willReturn('targetPath');
        $this->urlRewrite->expects($this->any())->method('getRequestPath')->willReturn('requestPath');
        $this->urlRewrite->expects($this->any())->method('getStoreId')
            ->willReturnOnConsecutiveCalls(0, 'not global');

        $this->urlRewriteFactory->expects($this->any())->method('create')->willReturn($this->urlRewrite);

        $productUrls = [
            'requestPath_0' => $this->urlRewrite,
            'requestPath_not global' => $this->urlRewrite
        ];

        $this->urlPersist
            ->expects($this->once())
            ->method('replace')
            ->with($productUrls);

        $this->import->execute($this->observer);
    }

    /**
     * Cover canonicalUrlRewriteGenerate().
     */
    public function testCanonicalUrlRewriteGenerateWithUrlPath()
    {
        $productId = 'product_id';
        $requestPath = 'simple-product.html';
        $storeId = 10;
        $product = $this
            ->getMockBuilder(\Magento\Catalog\Model\Product::class)
            ->disableOriginalConstructor()
            ->getMock();
        $productsByStores = [$storeId => $product];
        $products = [
            $productId => $productsByStores,
        ];

        $targetPath = 'catalog/product/view/id/' . $productId;
        $this->setPropertyValue($this->import, 'products', $products);

        $this->productUrlPathGenerator
            ->expects($this->once())
            ->method('getUrlPathWithSuffix')
            ->willReturn($requestPath);
        $this->productUrlPathGenerator
            ->expects($this->once())
            ->method('getUrlPath')
            ->willReturn('urlPath');
        $this->productUrlPathGenerator
            ->expects($this->once())
            ->method('getCanonicalUrlPath')
            ->willReturn($targetPath);
        $this->urlRewrite
            ->expects($this->once())
            ->method('setStoreId')
            ->with($storeId)
            ->willReturnSelf();
        $this->urlRewrite
            ->expects($this->once())
            ->method('setEntityId')
            ->with($productId)
            ->willReturnSelf();
        $this->urlRewrite
            ->expects($this->once())
            ->method('setEntityType')
            ->with(ProductUrlRewriteGenerator::ENTITY_TYPE)
            ->willReturnSelf();
        $this->urlRewrite
            ->expects($this->once())
            ->method('setRequestPath')
            ->with($requestPath)
            ->willReturnSelf();
        $this->urlRewrite
            ->expects($this->once())
            ->method('setTargetPath')
            ->with($targetPath)
            ->willReturnSelf();
        $this->urlRewriteFactory
            ->expects($this->once())
            ->method('create')
            ->willReturn($this->urlRewrite);

        $actualResult = $this->invokeMethod($this->import, 'canonicalUrlRewriteGenerate');
        $this->assertEquals(
            [
                $this->urlRewrite,
            ],
            $actualResult
        );
    }

    /**
     * Cover canonicalUrlRewriteGenerate().
     */
    public function testCanonicalUrlRewriteGenerateWithEmptyUrlPath()
    {
        $productId = 'product_id';
        $storeId = 10;
        $product = $this
            ->getMockBuilder(\Magento\Catalog\Model\Product::class)
            ->disableOriginalConstructor()
            ->getMock();
        $productsByStores = [$storeId => $product];
        $products = [
            $productId => $productsByStores,
        ];

        $this->setPropertyValue($this->import, 'products', $products);

        $this->productUrlPathGenerator
            ->expects($this->once())
            ->method('getUrlPath')
            ->willReturn('');
        $this->urlRewriteFactory
            ->expects($this->never())
            ->method('create');

        $actualResult = $this->invokeMethod($this->import, 'canonicalUrlRewriteGenerate');
        $this->assertEquals([], $actualResult);
    }

    /**
     * Cover categoriesUrlRewriteGenerate().
     * @SuppressWarnings(PHPMD.ExcessiveMethodLength)
     */
    public function testCategoriesUrlRewriteGenerate()
    {
        $urlPathWithCategory = 'category/simple-product.html';
        $storeId = 10;
        $productId = 'product_id';
        $canonicalUrlPathWithCategory = 'canonical-path-with-category';
        $product = $this
            ->getMockBuilder(\Magento\Catalog\Model\Product::class)
            ->disableOriginalConstructor()
            ->getMock();
        $productsByStores = [
            $storeId => $product,
        ];
        $products = [
            $productId => $productsByStores,
        ];
        $categoryCache = [
            $productId => [$this->categoryId],
        ];

        $this->setPropertyValue($this->import, 'products', $products);
        $this->setPropertyValue($this->import, 'categoryCache', $categoryCache);
        $this->setPropertyValue($this->import, 'import', $this->importProduct);

        $this->productUrlPathGenerator
            ->expects($this->any())
            ->method('getUrlPathWithSuffix')
            ->willReturn($urlPathWithCategory);
        $this->productUrlPathGenerator
            ->expects($this->any())
            ->method('getCanonicalUrlPath')
<<<<<<< HEAD
            ->willReturn($canonicalUrlPathWithCategory);
        $category = $this->createMock(\Magento\Catalog\Model\Category::class);
=======
            ->will($this->returnValue($canonicalUrlPathWithCategory));
        $category = $this->createMock(Category::class);
>>>>>>> b2f063af
        $category
            ->expects($this->any())
            ->method('getId')
            ->willReturn($this->categoryId);
        $category
            ->expects($this->any())
            ->method('getAnchorsAbove')
            ->willReturn([]);
        $categoryCollection = $this->getMockBuilder(CategoryCollection::class)
            ->disableOriginalConstructor()
            ->getMock();
        $categoryCollection->expects($this->once())
            ->method('addIdFilter')
            ->with([$this->categoryId])
            ->willReturnSelf();
        $categoryCollection->expects($this->once())
            ->method('setStoreId')
            ->with($storeId)
            ->willReturnSelf();
        $categoryCollection->expects($this->exactly(3))
            ->method('addAttributeToSelect')
            ->withConsecutive(
                ['name'],
                ['url_key'],
                ['url_path']
            )->willReturnSelf();
        $categoryCollection->expects($this->once())
            ->method('getFirstItem')
            ->willReturn($category);

        $this->categoryCollectionFactory->expects($this->once())
            ->method('create')
            ->willReturn($categoryCollection);

        $this->urlRewrite
            ->expects($this->any())
            ->method('setStoreId')
            ->with($storeId)
            ->willReturnSelf();
        $this->urlRewrite
            ->expects($this->any())
            ->method('setEntityId')
            ->with($productId)
            ->willReturnSelf();
        $this->urlRewrite
            ->expects($this->any())
            ->method('setEntityType')
            ->with(ProductUrlRewriteGenerator::ENTITY_TYPE)
            ->willReturnSelf();
        $this->urlRewrite
            ->expects($this->any())
            ->method('setRequestPath')
            ->with($urlPathWithCategory)
            ->willReturnSelf();
        $this->urlRewrite
            ->expects($this->any())
            ->method('setTargetPath')
            ->with($canonicalUrlPathWithCategory)
            ->willReturnSelf();
        $this->urlRewrite
            ->expects($this->any())
            ->method('setMetadata')
            ->with(['category_id' => $this->categoryId])
            ->willReturnSelf();
        $this->urlRewriteFactory
            ->expects($this->any())
            ->method('create')
            ->willReturn($this->urlRewrite);

        $actualResult = $this->invokeMethod($this->import, 'categoriesUrlRewriteGenerate');
        $this->assertEquals(
            [
                $this->urlRewrite,
            ],
            $actualResult
        );
    }

    /**
     * @param AfterImportDataObserver $object
     * @param string $property
     * @param mixed $value
     * @return void
     */
    protected function setPropertyValue($object, $property, $value)
    {
        $reflection = new \ReflectionClass(get_class($object));
        $reflectionProperty = $reflection->getProperty($property);
        $reflectionProperty->setAccessible(true);
        $reflectionProperty->setValue($object, $value);
    }

    /**
     * @param AfterImportDataObserver $object
     * @param string $methodName
     * @param array $parameters
     * @return mixed
     */
    protected function invokeMethod($object, $methodName, array $parameters = [])
    {
        $reflection = new \ReflectionClass(get_class($object));
        $method = $reflection->getMethod($methodName);
        $method->setAccessible(true);

        return $method->invokeArgs($object, $parameters);
    }

    /**
     * @param mixed $storeId
     * @param mixed $productId
     * @param mixed $requestPath
     * @param mixed $targetPath
     * @param mixed $redirectType
     * @param mixed $metadata
     * @param mixed $description
     */
    protected function currentUrlRewritesRegeneratorPrepareUrlRewriteMock(
        $storeId,
        $productId,
        $requestPath,
        $targetPath,
        $redirectType,
        $metadata,
        $description
    ) {
        $this->urlRewrite->expects($this->any())->method('setStoreId')->with($storeId)
            ->willReturnSelf();
        $this->urlRewrite->expects($this->any())->method('setEntityId')->with($productId)
            ->willReturnSelf();
        $this->urlRewrite->expects($this->any())->method('setEntityType')
            ->with(ProductUrlRewriteGenerator::ENTITY_TYPE)->willReturnSelf();
        $this->urlRewrite->expects($this->any())->method('setRequestPath')->with($requestPath)
            ->willReturnSelf();
        $this->urlRewrite->expects($this->any())->method('setTargetPath')->with($targetPath)
            ->willReturnSelf();
        $this->urlRewrite->expects($this->any())->method('setIsAutogenerated')->with(0)
            ->willReturnSelf();
        $this->urlRewrite->expects($this->any())->method('setRedirectType')->with($redirectType)
            ->willReturnSelf();
        $this->urlRewrite->expects($this->any())->method('setMetadata')->with($metadata)
            ->willReturnSelf();
        $this->urlRewriteFactory->expects($this->any())->method('create')->willReturn($this->urlRewrite);
        $this->urlRewrite->expects($this->once())->method('setDescription')->with($description)
            ->willReturnSelf();
    }

    /**
     * @param array $currentRewrites
     * @return array
     */
    protected function currentUrlRewritesRegeneratorGetCurrentRewritesMocks($currentRewrites)
    {
        $rewrites = [];
        foreach ($currentRewrites as $urlRewrite) {
            /**
<<<<<<< HEAD
             * @var \PHPUnit\Framework\MockObject\MockObject
=======
             * @var MockObject
>>>>>>> b2f063af
             */
            $url = $this->getMockBuilder(UrlRewrite::class)
                ->disableOriginalConstructor()->getMock();
            foreach ($urlRewrite as $key => $value) {
                $url->expects($this->any())
                    ->method('get' . str_replace('_', '', ucwords($key, '_')))
                    ->willReturn($value);
            }
            $rewrites[] = $url;
        }
        return $rewrites;
    }
}<|MERGE_RESOLUTION|>--- conflicted
+++ resolved
@@ -46,137 +46,77 @@
     private $categoryId = 10;
 
     /**
-<<<<<<< HEAD
-     * @var \Magento\UrlRewrite\Model\UrlPersistInterface|\PHPUnit\Framework\MockObject\MockObject
-=======
      * @var UrlPersistInterface|MockObject
->>>>>>> b2f063af
      */
     private $urlPersist;
 
     /**
-<<<<<<< HEAD
-     * @var \Magento\UrlRewrite\Model\UrlFinderInterface|\PHPUnit\Framework\MockObject\MockObject
-=======
      * @var UrlFinderInterface|MockObject
->>>>>>> b2f063af
      */
     protected $urlFinder;
 
     /**
-<<<<<<< HEAD
-     * @var \Magento\CatalogUrlRewrite\Model\ProductUrlRewriteGenerator|\PHPUnit\Framework\MockObject\MockObject
-=======
      * @var ProductUrlRewriteGenerator|MockObject
->>>>>>> b2f063af
      */
     private $productUrlRewriteGenerator;
 
     /**
-<<<<<<< HEAD
-     * @var \Magento\Catalog\Api\ProductRepositoryInterface|\PHPUnit\Framework\MockObject\MockObject
-=======
      * @var ProductRepositoryInterface|MockObject
->>>>>>> b2f063af
      */
     private $productRepository;
 
     /**
-<<<<<<< HEAD
-     * @var \Magento\CatalogImportExport\Model\Import\Product|\PHPUnit\Framework\MockObject\MockObject
-=======
      * @var \Magento\CatalogImportExport\Model\Import\Product|MockObject
->>>>>>> b2f063af
      */
     protected $importProduct;
 
     /**
-<<<<<<< HEAD
-     * @var \Magento\Framework\Event\Observer|\PHPUnit\Framework\MockObject\MockObject
-=======
      * @var Observer|MockObject
->>>>>>> b2f063af
      */
     private $observer;
 
     /**
-<<<<<<< HEAD
-     * @var \Magento\Framework\Event|\PHPUnit\Framework\MockObject\MockObject
-=======
      * @var Event|MockObject
->>>>>>> b2f063af
      */
     private $event;
 
     /**
-<<<<<<< HEAD
-     * @var \Magento\Catalog\Model\ProductFactory|\PHPUnit\Framework\MockObject\MockObject
-=======
      * @var ProductFactory|MockObject
->>>>>>> b2f063af
      */
     private $catalogProductFactory;
 
     /**
-<<<<<<< HEAD
-     * @var \Magento\Store\Model\StoreManagerInterface|\PHPUnit\Framework\MockObject\MockObject
-=======
      * @var StoreManagerInterface|MockObject
->>>>>>> b2f063af
      */
     private $storeManager;
 
     /**
-<<<<<<< HEAD
-     * @var \Magento\CatalogUrlRewrite\Model\ObjectRegistryFactory|\PHPUnit\Framework\MockObject\MockObject
-=======
      * @var ObjectRegistryFactory|MockObject
->>>>>>> b2f063af
      */
     private $objectRegistryFactory;
 
     /**
-<<<<<<< HEAD
-     * @var \Magento\CatalogUrlRewrite\Model\ProductUrlPathGenerator|\PHPUnit\Framework\MockObject\MockObject
-=======
      * @var ProductUrlPathGenerator|MockObject
->>>>>>> b2f063af
      */
     private $productUrlPathGenerator;
 
     /**
-<<<<<<< HEAD
-     * @var \Magento\CatalogUrlRewrite\Service\V1\StoreViewService|\PHPUnit\Framework\MockObject\MockObject
-=======
      * @var StoreViewService|MockObject
->>>>>>> b2f063af
      */
     private $storeViewService;
 
     /**
-<<<<<<< HEAD
-     * @var \Magento\UrlRewrite\Service\V1\Data\UrlRewriteFactory|\PHPUnit\Framework\MockObject\MockObject
-=======
      * @var UrlRewriteFactory|MockObject
->>>>>>> b2f063af
      */
     private $urlRewriteFactory;
 
     /**
-<<<<<<< HEAD
-     * @var \Magento\UrlRewrite\Service\V1\Data\UrlRewrite|\PHPUnit\Framework\MockObject\MockObject
-=======
      * @var UrlRewrite|MockObject
->>>>>>> b2f063af
      */
     private $urlRewrite;
 
     /**
-<<<<<<< HEAD
-     * @var \Magento\CatalogUrlRewrite\Model\ObjectRegistry|\PHPUnit\Framework\MockObject\MockObject
-=======
      * @var ObjectRegistry|MockObject
->>>>>>> b2f063af
      */
     private $objectRegistry;
 
@@ -186,29 +126,17 @@
     private $import;
 
     /**
-<<<<<<< HEAD
-     * @var \Magento\Catalog\Model\Product|\PHPUnit\Framework\MockObject\MockObject
-=======
      * @var \Magento\Catalog\Model\Product|MockObject
->>>>>>> b2f063af
      */
     private $product;
 
     /**
-<<<<<<< HEAD
-     * @var \Magento\UrlRewrite\Model\MergeDataProvider|\PHPUnit\Framework\MockObject\MockObject
-=======
      * @var MergeDataProvider|MockObject
->>>>>>> b2f063af
      */
     private $mergeDataProvider;
 
     /**
-<<<<<<< HEAD
-     * @var CategoryCollectionFactory|\PHPUnit\Framework\MockObject\MockObject
-=======
      * @var CategoryCollectionFactory|MockObject
->>>>>>> b2f063af
      */
     private $categoryCollectionFactory;
 
@@ -417,7 +345,7 @@
         $this->importProduct
             ->expects($this->exactly(1))
             ->method('getStoreIdByCode')
-            ->willReturnMap($map);
+            ->will($this->returnValueMap($map));
         $product = $this->createPartialMock(
             \Magento\Catalog\Model\Product::class,
             [
@@ -531,40 +459,40 @@
         $this->productUrlPathGenerator
             ->expects($this->once())
             ->method('getUrlPathWithSuffix')
-            ->willReturn($requestPath);
+            ->will($this->returnValue($requestPath));
         $this->productUrlPathGenerator
             ->expects($this->once())
             ->method('getUrlPath')
-            ->willReturn('urlPath');
+            ->will($this->returnValue('urlPath'));
         $this->productUrlPathGenerator
             ->expects($this->once())
             ->method('getCanonicalUrlPath')
-            ->willReturn($targetPath);
+            ->will($this->returnValue($targetPath));
         $this->urlRewrite
             ->expects($this->once())
             ->method('setStoreId')
             ->with($storeId)
-            ->willReturnSelf();
+            ->will($this->returnSelf());
         $this->urlRewrite
             ->expects($this->once())
             ->method('setEntityId')
             ->with($productId)
-            ->willReturnSelf();
+            ->will($this->returnSelf());
         $this->urlRewrite
             ->expects($this->once())
             ->method('setEntityType')
             ->with(ProductUrlRewriteGenerator::ENTITY_TYPE)
-            ->willReturnSelf();
+            ->will($this->returnSelf());
         $this->urlRewrite
             ->expects($this->once())
             ->method('setRequestPath')
             ->with($requestPath)
-            ->willReturnSelf();
+            ->will($this->returnSelf());
         $this->urlRewrite
             ->expects($this->once())
             ->method('setTargetPath')
             ->with($targetPath)
-            ->willReturnSelf();
+            ->will($this->returnSelf());
         $this->urlRewriteFactory
             ->expects($this->once())
             ->method('create')
@@ -600,7 +528,7 @@
         $this->productUrlPathGenerator
             ->expects($this->once())
             ->method('getUrlPath')
-            ->willReturn('');
+            ->will($this->returnValue(''));
         $this->urlRewriteFactory
             ->expects($this->never())
             ->method('create');
@@ -640,21 +568,16 @@
         $this->productUrlPathGenerator
             ->expects($this->any())
             ->method('getUrlPathWithSuffix')
-            ->willReturn($urlPathWithCategory);
+            ->will($this->returnValue($urlPathWithCategory));
         $this->productUrlPathGenerator
             ->expects($this->any())
             ->method('getCanonicalUrlPath')
-<<<<<<< HEAD
-            ->willReturn($canonicalUrlPathWithCategory);
-        $category = $this->createMock(\Magento\Catalog\Model\Category::class);
-=======
             ->will($this->returnValue($canonicalUrlPathWithCategory));
         $category = $this->createMock(Category::class);
->>>>>>> b2f063af
         $category
             ->expects($this->any())
             ->method('getId')
-            ->willReturn($this->categoryId);
+            ->will($this->returnValue($this->categoryId));
         $category
             ->expects($this->any())
             ->method('getAnchorsAbove')
@@ -689,32 +612,32 @@
             ->expects($this->any())
             ->method('setStoreId')
             ->with($storeId)
-            ->willReturnSelf();
+            ->will($this->returnSelf());
         $this->urlRewrite
             ->expects($this->any())
             ->method('setEntityId')
             ->with($productId)
-            ->willReturnSelf();
+            ->will($this->returnSelf());
         $this->urlRewrite
             ->expects($this->any())
             ->method('setEntityType')
             ->with(ProductUrlRewriteGenerator::ENTITY_TYPE)
-            ->willReturnSelf();
+            ->will($this->returnSelf());
         $this->urlRewrite
             ->expects($this->any())
             ->method('setRequestPath')
             ->with($urlPathWithCategory)
-            ->willReturnSelf();
+            ->will($this->returnSelf());
         $this->urlRewrite
             ->expects($this->any())
             ->method('setTargetPath')
             ->with($canonicalUrlPathWithCategory)
-            ->willReturnSelf();
+            ->will($this->returnSelf());
         $this->urlRewrite
             ->expects($this->any())
             ->method('setMetadata')
             ->with(['category_id' => $this->categoryId])
-            ->willReturnSelf();
+            ->will($this->returnSelf());
         $this->urlRewriteFactory
             ->expects($this->any())
             ->method('create')
@@ -777,24 +700,24 @@
         $description
     ) {
         $this->urlRewrite->expects($this->any())->method('setStoreId')->with($storeId)
-            ->willReturnSelf();
+            ->will($this->returnSelf());
         $this->urlRewrite->expects($this->any())->method('setEntityId')->with($productId)
-            ->willReturnSelf();
+            ->will($this->returnSelf());
         $this->urlRewrite->expects($this->any())->method('setEntityType')
-            ->with(ProductUrlRewriteGenerator::ENTITY_TYPE)->willReturnSelf();
+            ->with(ProductUrlRewriteGenerator::ENTITY_TYPE)->will($this->returnSelf());
         $this->urlRewrite->expects($this->any())->method('setRequestPath')->with($requestPath)
-            ->willReturnSelf();
+            ->will($this->returnSelf());
         $this->urlRewrite->expects($this->any())->method('setTargetPath')->with($targetPath)
-            ->willReturnSelf();
+            ->will($this->returnSelf());
         $this->urlRewrite->expects($this->any())->method('setIsAutogenerated')->with(0)
-            ->willReturnSelf();
+            ->will($this->returnSelf());
         $this->urlRewrite->expects($this->any())->method('setRedirectType')->with($redirectType)
-            ->willReturnSelf();
+            ->will($this->returnSelf());
         $this->urlRewrite->expects($this->any())->method('setMetadata')->with($metadata)
-            ->willReturnSelf();
-        $this->urlRewriteFactory->expects($this->any())->method('create')->willReturn($this->urlRewrite);
+            ->will($this->returnSelf());
+        $this->urlRewriteFactory->expects($this->any())->method('create')->will($this->returnValue($this->urlRewrite));
         $this->urlRewrite->expects($this->once())->method('setDescription')->with($description)
-            ->willReturnSelf();
+            ->will($this->returnSelf());
     }
 
     /**
@@ -806,18 +729,14 @@
         $rewrites = [];
         foreach ($currentRewrites as $urlRewrite) {
             /**
-<<<<<<< HEAD
-             * @var \PHPUnit\Framework\MockObject\MockObject
-=======
              * @var MockObject
->>>>>>> b2f063af
              */
             $url = $this->getMockBuilder(UrlRewrite::class)
                 ->disableOriginalConstructor()->getMock();
             foreach ($urlRewrite as $key => $value) {
                 $url->expects($this->any())
                     ->method('get' . str_replace('_', '', ucwords($key, '_')))
-                    ->willReturn($value);
+                    ->will($this->returnValue($value));
             }
             $rewrites[] = $url;
         }
