<?php
/**
 * Copyright © Magento, Inc. All rights reserved.
 * See COPYING.txt for license details.
 */
declare(strict_types=1);

namespace Magento\CatalogUrlRewrite\Test\Unit\Observer;

use Magento\Catalog\Model\Category;
use Magento\CatalogUrlRewrite\Model\CategoryUrlRewriteGenerator;
use Magento\CatalogUrlRewrite\Model\Map\DatabaseMapPool;
use Magento\CatalogUrlRewrite\Model\UrlRewriteBunchReplacer;
use Magento\CatalogUrlRewrite\Observer\CategoryProcessUrlRewriteSavingObserver;
use Magento\CatalogUrlRewrite\Observer\UrlRewriteHandler;
use Magento\Framework\App\Config\ScopeConfigInterface as ScopeConfigInterfaceAlias;
use Magento\Framework\Event\Observer;
use Magento\Framework\TestFramework\Unit\Helper\ObjectManager as ObjectManagerHelper;
use Magento\Store\Model\ResourceModel\Group\CollectionFactory;
use PHPUnit\Framework\MockObject\MockObject;
use PHPUnit\Framework\TestCase;

/**
 * Unit tests for \Magento\CatalogUrlRewrite\Observer\CategoryProcessUrlRewriteSavingObserver class.
 */
class CategoryProcessUrlRewriteSavingObserverTest extends TestCase
{
    /**
<<<<<<< HEAD
     * @var \Magento\Framework\Event\Observer|\PHPUnit\Framework\MockObject\MockObject
=======
     * @var Observer|MockObject
>>>>>>> b2f063af
     */
    private $observer;

    /**
<<<<<<< HEAD
     * @var \Magento\Catalog\Model\Category|\PHPUnit\Framework\MockObject\MockObject
=======
     * @var Category|MockObject
>>>>>>> b2f063af
     */
    private $category;

    /**
     * @var CategoryProcessUrlRewriteSavingObserver
     */
    private $categoryProcessUrlRewriteSavingObserver;

    /**
<<<<<<< HEAD
     * @var CategoryUrlRewriteGenerator|\PHPUnit\Framework\MockObject\MockObject
=======
     * @var CategoryUrlRewriteGenerator|MockObject
>>>>>>> b2f063af
     */
    private $categoryUrlRewriteGeneratorMock;

    /**
<<<<<<< HEAD
     * @var UrlRewriteBunchReplacer|\PHPUnit\Framework\MockObject\MockObject
=======
     * @var UrlRewriteBunchReplacer|MockObject
>>>>>>> b2f063af
     */
    private $urlRewriteBunchReplacerMock;

    /**
<<<<<<< HEAD
     * @var UrlRewriteHandler|\PHPUnit\Framework\MockObject\MockObject
=======
     * @var UrlRewriteHandler|MockObject
>>>>>>> b2f063af
     */
    private $urlRewriteHandlerMock;

    /**
<<<<<<< HEAD
     * @var DatabaseMapPool|\PHPUnit\Framework\MockObject\MockObject
=======
     * @var DatabaseMapPool|MockObject
>>>>>>> b2f063af
     */
    private $databaseMapPoolMock;

    /**
<<<<<<< HEAD
     * @var CollectionFactory|\PHPUnit\Framework\MockObject\MockObject
=======
     * @var CollectionFactory|MockObject
>>>>>>> b2f063af
     */
    private $storeGroupFactory;

    /**
     * @var MockObject
     */
    private $scopeConfigMock;

    /**
     * {@inheritDoc}
     */
    protected function setUp(): void
    {
        $this->observer = $this->createPartialMock(
            Observer::class,
            ['getEvent', 'getData']
        );
        $this->category = $this->createPartialMock(
            Category::class,
            [
                'hasData',
                'getParentId',
                'getStoreId',
                'dataHasChangedFor',
                'getChangedProductIds',
            ]
        );
        $this->observer->expects($this->any())
            ->method('getEvent')
            ->willReturnSelf();
        $this->observer->expects($this->any())
            ->method('getData')
            ->with('category')
            ->willReturn($this->category);

        $this->categoryUrlRewriteGeneratorMock = $this->getMockBuilder(CategoryUrlRewriteGenerator::class)
            ->disableOriginalConstructor()
            ->getMock();
        $this->urlRewriteBunchReplacerMock = $this->getMockBuilder(UrlRewriteBunchReplacer::class)
            ->disableOriginalConstructor()
            ->getMock();
        $this->urlRewriteHandlerMock = $this->getMockBuilder(UrlRewriteHandler::class)
            ->disableOriginalConstructor()
            ->getMock();
        $this->databaseMapPoolMock = $this->getMockBuilder(DatabaseMapPool::class)
            ->disableOriginalConstructor()
            ->getMock();
        $this->storeGroupFactory = $this->getMockBuilder(CollectionFactory::class)
            ->setMethods(['create'])
            ->disableOriginalConstructor()
            ->getMock();
        $this->scopeConfigMock = $this->getMockBuilder(ScopeConfigInterfaceAlias::class)
            ->setMethods(['getValue'])
            ->disableOriginalConstructor()
            ->getMockForAbstractClass();
        $this->scopeConfigMock->method('getValue')->willReturn(true);

        $this->categoryProcessUrlRewriteSavingObserver = (new ObjectManagerHelper($this))->getObject(
            CategoryProcessUrlRewriteSavingObserver::class,
            [
                'categoryUrlRewriteGenerator' => $this->categoryUrlRewriteGeneratorMock,
                'urlRewriteHandler' => $this->urlRewriteHandlerMock,
                'urlRewriteBunchReplacer' => $this->urlRewriteBunchReplacerMock,
                'databaseMapPool' => $this->databaseMapPoolMock,
                'storeGroupFactory' => $this->storeGroupFactory,
                'scopeConfig' => $this->scopeConfigMock
            ]
        );
    }

    public function testExecuteForRootDirectory()
    {
        $this->category->expects($this->once())
            ->method('getParentId')
            ->willReturn(Category::TREE_ROOT_ID);
        $this->category->expects($this->never())
            ->method('hasData');

        $this->categoryProcessUrlRewriteSavingObserver->execute($this->observer);
    }

    public function testExecuteHasStoreId()
    {
        $this->category->expects($this->once())
            ->method('getParentId')
            ->willReturn(2);
        $this->category->expects($this->once())
            ->method('hasData')
            ->with('store_id')
            ->willReturn(true);
        $this->storeGroupFactory->expects($this->never())
            ->method('create');
        $this->category->expects($this->any())
            ->method('dataHasChangedFor')
            ->willReturnMap(
                [
                    ['url_key', false],
                    ['is_anchor', false],
                ]
            );
        $this->category->expects($this->once())
            ->method('getChangedProductIds')
            ->willReturn([]);

        $this->categoryProcessUrlRewriteSavingObserver->execute($this->observer);
    }

    public function testExecuteHasNotChanges()
    {
        $this->category->expects($this->once())
            ->method('getParentId')
            ->willReturn(2);
        $this->category->expects($this->once())
            ->method('hasData')
            ->willReturn(false);
        $this->storeGroupFactory->expects($this->once())
            ->method('create')
            ->willReturn([]);
        $this->category->expects($this->any())
            ->method('dataHasChangedFor')
            ->willReturnMap(
                [
                    ['url_key', false],
                    ['is_anchor', false],
                ]
            );
        $this->category->expects($this->once())
            ->method('getChangedProductIds')
            ->willReturn([]);
        $this->databaseMapPoolMock->expects($this->never())
            ->method('resetMap');

        $this->categoryProcessUrlRewriteSavingObserver->execute($this->observer);
    }

    public function testExecuteHasChanges()
    {
        $this->category->expects($this->once())
            ->method('getParentId')
            ->willReturn(2);
        $this->category->expects($this->once())
            ->method('hasData')
            ->willReturn(false);
        $this->storeGroupFactory->expects($this->once())
            ->method('create')
            ->willReturn([]);
        $this->category->expects($this->any())
            ->method('dataHasChangedFor')
            ->willReturnMap(
                [
                    ['url_key', true],
                    ['is_anchor', false],
                ]
            );
        $this->category->expects($this->any())
            ->method('getChangedProductIds')
            ->willReturn([]);
        $this->category->method('getStoreId')->willReturn(1);

        $result1 = ['test'];
        $this->categoryUrlRewriteGeneratorMock->expects($this->once())
            ->method('generate')
            ->with($this->category)
            ->willReturn($result1);
        $this->urlRewriteBunchReplacerMock->expects($this->at(0))
            ->method('doBunchReplace')
            ->with($result1)
            ->willReturn(null);

        $result2 = ['test2'];
        $this->urlRewriteHandlerMock->expects($this->once())
            ->method('generateProductUrlRewrites')
            ->with($this->category)
            ->willReturn($result2);
        $this->urlRewriteBunchReplacerMock->expects($this->at(1))
            ->method('doBunchReplace')
            ->with($result2)
            ->willReturn(null);

        $this->databaseMapPoolMock->expects($this->any())
            ->method('resetMap');

        $this->categoryProcessUrlRewriteSavingObserver->execute($this->observer);
    }
}<|MERGE_RESOLUTION|>--- conflicted
+++ resolved
@@ -26,20 +26,12 @@
 class CategoryProcessUrlRewriteSavingObserverTest extends TestCase
 {
     /**
-<<<<<<< HEAD
-     * @var \Magento\Framework\Event\Observer|\PHPUnit\Framework\MockObject\MockObject
-=======
      * @var Observer|MockObject
->>>>>>> b2f063af
      */
     private $observer;
 
     /**
-<<<<<<< HEAD
-     * @var \Magento\Catalog\Model\Category|\PHPUnit\Framework\MockObject\MockObject
-=======
      * @var Category|MockObject
->>>>>>> b2f063af
      */
     private $category;
 
@@ -49,47 +41,27 @@
     private $categoryProcessUrlRewriteSavingObserver;
 
     /**
-<<<<<<< HEAD
-     * @var CategoryUrlRewriteGenerator|\PHPUnit\Framework\MockObject\MockObject
-=======
      * @var CategoryUrlRewriteGenerator|MockObject
->>>>>>> b2f063af
      */
     private $categoryUrlRewriteGeneratorMock;
 
     /**
-<<<<<<< HEAD
-     * @var UrlRewriteBunchReplacer|\PHPUnit\Framework\MockObject\MockObject
-=======
      * @var UrlRewriteBunchReplacer|MockObject
->>>>>>> b2f063af
      */
     private $urlRewriteBunchReplacerMock;
 
     /**
-<<<<<<< HEAD
-     * @var UrlRewriteHandler|\PHPUnit\Framework\MockObject\MockObject
-=======
      * @var UrlRewriteHandler|MockObject
->>>>>>> b2f063af
      */
     private $urlRewriteHandlerMock;
 
     /**
-<<<<<<< HEAD
-     * @var DatabaseMapPool|\PHPUnit\Framework\MockObject\MockObject
-=======
      * @var DatabaseMapPool|MockObject
->>>>>>> b2f063af
      */
     private $databaseMapPoolMock;
 
     /**
-<<<<<<< HEAD
-     * @var CollectionFactory|\PHPUnit\Framework\MockObject\MockObject
-=======
      * @var CollectionFactory|MockObject
->>>>>>> b2f063af
      */
     private $storeGroupFactory;
 
