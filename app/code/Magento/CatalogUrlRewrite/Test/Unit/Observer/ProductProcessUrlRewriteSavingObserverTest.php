<?php declare(strict_types=1);
/**
 * Copyright © Magento, Inc. All rights reserved.
 * See COPYING.txt for license details.
 */

namespace Magento\CatalogUrlRewrite\Test\Unit\Observer;

use Magento\Catalog\Model\Product;
use Magento\CatalogUrlRewrite\Model\ProductUrlRewriteGenerator;
use Magento\CatalogUrlRewrite\Observer\ProductProcessUrlRewriteSavingObserver;
use Magento\Framework\Event;
use Magento\Framework\Event\Observer;
use Magento\Framework\TestFramework\Unit\Helper\ObjectManager;
use Magento\UrlRewrite\Model\UrlPersistInterface;
use PHPUnit\Framework\MockObject\MockObject;
use PHPUnit\Framework\TestCase;

/**
<<<<<<< HEAD
 * Test for \Magento\CatalogUrlRewrite\Observer\ProductProcessUrlRewriteSavingObserver
 *
=======
>>>>>>> b2f063af
 * @SuppressWarnings(PHPMD.TooManyFields)
 * @SuppressWarnings(PHPMD.CouplingBetweenObjects)
 */
class ProductProcessUrlRewriteSavingObserverTest extends TestCase
{
    /**
     * @var UrlPersistInterface|MockObject
     */
    protected $urlPersist;

    /**
     * @var Event|MockObject
     */
    protected $event;

    /**
     * @var Observer|MockObject
     */
    protected $observer;

    /**
     * @var Product|MockObject
     */
    protected $product;

    /**
     * @var ProductUrlRewriteGenerator|MockObject
     */
    protected $productUrlRewriteGenerator;

    /**
     * @var ObjectManager
     */
    protected $objectManager;

    /**
     * @var ProductProcessUrlRewriteSavingObserver
     */
    protected $model;

    /**
     * Set up
     */
    protected function setUp(): void
    {
<<<<<<< HEAD
        $this->urlPersist = $this->createMock(\Magento\UrlRewrite\Model\UrlPersistInterface::class);
=======
        $this->urlPersist = $this->createMock(UrlPersistInterface::class);
>>>>>>> b2f063af
        $this->product = $this->createPartialMock(Product::class, [
                'getId',
                'dataHasChangedFor',
                'isVisibleInSiteVisibility',
                'getIsChangedWebsites',
                'getIsChangedCategories',
                'getStoreId'
            ]);
<<<<<<< HEAD
        $this->product->expects($this->any())->method('getId')->willReturn(3);
=======
        $this->product->expects($this->any())->method('getId')->will($this->returnValue(3));
>>>>>>> b2f063af
        $this->event = $this->createPartialMock(Event::class, ['getProduct']);
        $this->event->expects($this->any())->method('getProduct')->willReturn($this->product);
        $this->observer = $this->createPartialMock(Observer::class, ['getEvent']);
        $this->observer->expects($this->any())->method('getEvent')->willReturn($this->event);
        $this->productUrlRewriteGenerator = $this->createPartialMock(
            ProductUrlRewriteGenerator::class,
            ['generate']
        );
        $this->productUrlRewriteGenerator->expects($this->any())
            ->method('generate')
            ->willReturn([3 => 'rewrite']);
        $this->objectManager = new ObjectManager($this);
        $this->model = $this->objectManager->getObject(
            ProductProcessUrlRewriteSavingObserver::class,
            [
                'productUrlRewriteGenerator' => $this->productUrlRewriteGenerator,
                'urlPersist' => $this->urlPersist
            ]
        );
    }

    /**
     * Data provider
     *
     * @return array
     */
    public function urlKeyDataProvider()
    {
        return [
            'url changed' => [
                'isChangedUrlKey'       => true,
                'isChangedVisibility'   => false,
                'isChangedWebsites'     => false,
                'isChangedCategories'   => false,
                'visibilityResult'      => true,
                'expectedReplaceCount'  => 1,

            ],
            'no chnages' => [
                'isChangedUrlKey'       => false,
                'isChangedVisibility'   => false,
                'isChangedWebsites'     => false,
                'isChangedCategories'   => false,
                'visibilityResult'      => true,
                'expectedReplaceCount'  => 0
            ],
            'visibility changed' => [
                'isChangedUrlKey'       => false,
                'isChangedVisibility'   => true,
                'isChangedWebsites'     => false,
                'isChangedCategories'   => false,
                'visibilityResult'      => true,
                'expectedReplaceCount'  => 1
            ],
            'websites changed' => [
                'isChangedUrlKey'       => false,
                'isChangedVisibility'   => false,
                'isChangedWebsites'     => true,
                'isChangedCategories'   => false,
                'visibilityResult'      => true,
                'expectedReplaceCount'  => 1
            ],
            'categories changed' => [
                'isChangedUrlKey'       => false,
                'isChangedVisibility'   => false,
                'isChangedWebsites'     => false,
                'isChangedCategories'   => true,
                'visibilityResult'      => true,
                'expectedReplaceCount'  => 1
            ],
            'url changed invisible' => [
                'isChangedUrlKey'       => true,
                'isChangedVisibility'   => false,
                'isChangedWebsites'     => false,
                'isChangedCategories'   => false,
                'visibilityResult'      => false,
                'expectedReplaceCount'  => 0
            ],
        ];
    }

    /**
     * @param bool $isChangedUrlKey
     * @param bool $isChangedVisibility
     * @param bool $isChangedWebsites
     * @param bool $isChangedCategories
     * @param bool $visibilityResult
     * @param int $expectedReplaceCount
     *
     * @dataProvider urlKeyDataProvider
     */
    public function testExecuteUrlKey(
        $isChangedUrlKey,
        $isChangedVisibility,
        $isChangedWebsites,
        $isChangedCategories,
        $visibilityResult,
        $expectedReplaceCount
    ) {
        $this->product->expects($this->any())->method('getStoreId')->willReturn(12);
        $this->product->expects($this->any())
            ->method('dataHasChangedFor')
            ->willReturnMap(
                [
                    ['visibility', $isChangedVisibility],
                    ['url_key', $isChangedUrlKey]
                ]
            );

        $this->product->expects($this->any())
            ->method('getIsChangedWebsites')
            ->willReturn($isChangedWebsites);

        $this->product->expects($this->any())
            ->method('getIsChangedCategories')
            ->willReturn($isChangedCategories);

        $this->product->expects($this->any())
            ->method('isVisibleInSiteVisibility')
            ->willReturn($visibilityResult);

        $this->urlPersist->expects($this->exactly($expectedReplaceCount))
            ->method('replace')
            ->with([3 => 'rewrite']);

        $this->model->execute($this->observer);
    }
}<|MERGE_RESOLUTION|>--- conflicted
+++ resolved
@@ -17,11 +17,6 @@
 use PHPUnit\Framework\TestCase;
 
 /**
-<<<<<<< HEAD
- * Test for \Magento\CatalogUrlRewrite\Observer\ProductProcessUrlRewriteSavingObserver
- *
-=======
->>>>>>> b2f063af
  * @SuppressWarnings(PHPMD.TooManyFields)
  * @SuppressWarnings(PHPMD.CouplingBetweenObjects)
  */
@@ -67,11 +62,7 @@
      */
     protected function setUp(): void
     {
-<<<<<<< HEAD
-        $this->urlPersist = $this->createMock(\Magento\UrlRewrite\Model\UrlPersistInterface::class);
-=======
         $this->urlPersist = $this->createMock(UrlPersistInterface::class);
->>>>>>> b2f063af
         $this->product = $this->createPartialMock(Product::class, [
                 'getId',
                 'dataHasChangedFor',
@@ -80,11 +71,7 @@
                 'getIsChangedCategories',
                 'getStoreId'
             ]);
-<<<<<<< HEAD
-        $this->product->expects($this->any())->method('getId')->willReturn(3);
-=======
         $this->product->expects($this->any())->method('getId')->will($this->returnValue(3));
->>>>>>> b2f063af
         $this->event = $this->createPartialMock(Event::class, ['getProduct']);
         $this->event->expects($this->any())->method('getProduct')->willReturn($this->product);
         $this->observer = $this->createPartialMock(Observer::class, ['getEvent']);
@@ -95,7 +82,7 @@
         );
         $this->productUrlRewriteGenerator->expects($this->any())
             ->method('generate')
-            ->willReturn([3 => 'rewrite']);
+            ->will($this->returnValue([3 => 'rewrite']));
         $this->objectManager = new ObjectManager($this);
         $this->model = $this->objectManager->getObject(
             ProductProcessUrlRewriteSavingObserver::class,
@@ -184,27 +171,28 @@
         $visibilityResult,
         $expectedReplaceCount
     ) {
-        $this->product->expects($this->any())->method('getStoreId')->willReturn(12);
+        $this->product->expects($this->any())->method('getStoreId')->will($this->returnValue(12));
+
         $this->product->expects($this->any())
             ->method('dataHasChangedFor')
-            ->willReturnMap(
+            ->will($this->returnValueMap(
                 [
                     ['visibility', $isChangedVisibility],
                     ['url_key', $isChangedUrlKey]
                 ]
-            );
+            ));
 
         $this->product->expects($this->any())
             ->method('getIsChangedWebsites')
-            ->willReturn($isChangedWebsites);
+            ->will($this->returnValue($isChangedWebsites));
 
         $this->product->expects($this->any())
             ->method('getIsChangedCategories')
-            ->willReturn($isChangedCategories);
+            ->will($this->returnValue($isChangedCategories));
 
         $this->product->expects($this->any())
             ->method('isVisibleInSiteVisibility')
-            ->willReturn($visibilityResult);
+            ->will($this->returnValue($visibilityResult));
 
         $this->urlPersist->expects($this->exactly($expectedReplaceCount))
             ->method('replace')
