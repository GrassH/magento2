--- conflicted
+++ resolved
@@ -22,11 +22,7 @@
 class ProductUrlKeyAutogeneratorObserverTest extends TestCase
 {
     /**
-<<<<<<< HEAD
-     * @var \Magento\CatalogUrlRewrite\Model\ProductUrlPathGenerator|\PHPUnit\Framework\MockObject\MockObject
-=======
      * @var ProductUrlPathGenerator|MockObject
->>>>>>> b2f063af
      */
     private $productUrlPathGenerator;
 
@@ -68,13 +64,8 @@
             ->setMethods(['getProduct'])
             ->getMock();
         $event->expects($this->atLeastOnce())->method('getProduct')->willReturn($product);
-<<<<<<< HEAD
-        /** @var \Magento\Framework\Event\Observer|\PHPUnit\Framework\MockObject\MockObject $observer */
-        $observer = $this->getMockBuilder(\Magento\Framework\Event\Observer::class)
-=======
         /** @var Observer|MockObject $observer */
         $observer = $this->getMockBuilder(Observer::class)
->>>>>>> b2f063af
             ->disableOriginalConstructor()
             ->setMethods(['getEvent'])
             ->getMock();
@@ -100,13 +91,8 @@
             ->setMethods(['getProduct'])
             ->getMock();
         $event->expects($this->atLeastOnce())->method('getProduct')->willReturn($product);
-<<<<<<< HEAD
-        /** @var \Magento\Framework\Event\Observer|\PHPUnit\Framework\MockObject\MockObject $observer */
-        $observer = $this->getMockBuilder(\Magento\Framework\Event\Observer::class)
-=======
         /** @var Observer|MockObject $observer */
         $observer = $this->getMockBuilder(Observer::class)
->>>>>>> b2f063af
             ->disableOriginalConstructor()
             ->setMethods(['getEvent'])
             ->getMock();
