<?php
/**
 * Copyright © Magento, Inc. All rights reserved.
 * See COPYING.txt for license details.
 */
declare(strict_types=1);

namespace Magento\CatalogUrlRewrite\Test\Unit\Observer;

use Magento\Catalog\Model\Category;
use Magento\Catalog\Model\ResourceModel\Product\Collection;
use Magento\Catalog\Model\ResourceModel\Product\CollectionFactory;
use Magento\CatalogUrlRewrite\Model\Category\ChildrenCategoriesProvider;
use Magento\CatalogUrlRewrite\Model\CategoryProductUrlPathGenerator;
use Magento\CatalogUrlRewrite\Model\CategoryUrlRewriteGenerator;
use Magento\CatalogUrlRewrite\Model\ProductUrlRewriteGenerator;
use Magento\CatalogUrlRewrite\Observer\UrlRewriteHandler;
use Magento\Framework\Serialize\Serializer\Json;
use Magento\UrlRewrite\Model\MergeDataProvider;
use Magento\UrlRewrite\Model\MergeDataProviderFactory;
use Magento\UrlRewrite\Model\UrlPersistInterface;
use PHPUnit\Framework\MockObject\MockObject;
use PHPUnit\Framework\TestCase;
use Magento\CatalogUrlRewrite\Model\ProductScopeRewriteGenerator;
use Magento\Framework\App\Config\ScopeConfigInterface;

/**
 * @SuppressWarnings(PHPMD.CouplingBetweenObjects)
 */
class UrlRewriteHandlerTest extends TestCase
{
    /**
     * @var UrlRewriteHandler
     */
    protected $urlRewriteHandler;

    /**
     * @var ChildrenCategoriesProvider|MockObject
     */
    protected $childrenCategoriesProviderMock;

    /**
     * @var CategoryUrlRewriteGenerator|MockObject
     */
    protected $categoryUrlRewriteGeneratorMock;

    /**
     * @var ProductUrlRewriteGenerator|MockObject
     */
    protected $productUrlRewriteGeneratorMock;

    /**
     * @var UrlPersistInterface|MockObject
     */
    protected $urlPersistMock;

    /**
     * @var CollectionFactory|MockObject
     */
    protected $collectionFactoryMock;

    /**
     * @var CategoryProductUrlPathGenerator|MockObject
     */
    private $categoryBasedProductRewriteGeneratorMock;

    /**
     * @var MergeDataProviderFactory|MockObject
     */
    private $mergeDataProviderFactoryMock;

    /**
     * @var MergeDataProvider|MockObject
     */
    private $mergeDataProviderMock;

    /**
     * @var Json|MockObject
     */
    private $serializerMock;

    /**
     * @var ProductScopeRewriteGenerator
     */
    private $productScopeRewriteGeneratorMock;

    /**
     * @var ScopeConfigInterface
     */
    private $scopeConfigMock;

    /**
     * {@inheritDoc}
     */
    protected function setUp(): void
    {
        $this->childrenCategoriesProviderMock = $this->getMockBuilder(ChildrenCategoriesProvider::class)
            ->getMock();
        $this->categoryUrlRewriteGeneratorMock = $this->getMockBuilder(CategoryUrlRewriteGenerator::class)
            ->disableOriginalConstructor()
            ->getMock();
        $this->productUrlRewriteGeneratorMock = $this->getMockBuilder(ProductUrlRewriteGenerator::class)
            ->disableOriginalConstructor()
            ->getMock();
        $this->urlPersistMock = $this->getMockBuilder(UrlPersistInterface::class)
            ->getMock();
        $this->collectionFactoryMock = $this->getMockBuilder(CollectionFactory::class)
            ->disableOriginalConstructor()
            ->getMock();
        $this->mergeDataProviderFactoryMock = $this->getMockBuilder(MergeDataProviderFactory::class)
            ->onlyMethods(['create'])
            ->disableOriginalConstructor()
            ->getMock();
        $this->mergeDataProviderMock = $this->getMockBuilder(MergeDataProvider::class)
            ->disableOriginalConstructor()
            ->getMock();
        $this->categoryBasedProductRewriteGeneratorMock = $this->getMockBuilder(CategoryProductUrlPathGenerator::class)
            ->disableOriginalConstructor()
            ->getMock();
        $this->mergeDataProviderFactoryMock->expects($this->any())
            ->method('create')
            ->willReturn($this->mergeDataProviderMock);
        $this->serializerMock = $this->getMockBuilder(Json::class)
            ->disableOriginalConstructor()
            ->getMock();
        $this->productScopeRewriteGeneratorMock = $this->getMockBuilder(ProductScopeRewriteGenerator::class)
            ->disableOriginalConstructor()
            ->getMock();
        $this->scopeConfigMock = $this->getMockBuilder(ScopeConfigInterface::class)
            ->disableOriginalConstructor()
            ->getMock();

        $this->urlRewriteHandler = new UrlRewriteHandler(
            $this->childrenCategoriesProviderMock,
            $this->categoryUrlRewriteGeneratorMock,
            $this->productUrlRewriteGeneratorMock,
            $this->urlPersistMock,
            $this->collectionFactoryMock,
            $this->categoryBasedProductRewriteGeneratorMock,
            $this->mergeDataProviderFactoryMock,
            $this->serializerMock,
            $this->productScopeRewriteGeneratorMock,
            $this->scopeConfigMock
        );
    }

    /**
     * @test
     */
    public function testGenerateProductUrlRewrites()
    {
        /* @var \Magento\Catalog\Model\Category|MockObject $category */
        $category = $this->getMockBuilder(Category::class)
<<<<<<< HEAD
            ->onlyMethods(['getEntityId', 'getStoreId', 'getData', 'getChangedProductIds'])
=======
            ->addMethods(['getChangedProductIds'])
            ->onlyMethods(['getEntityId', 'getStoreId', 'getData'])
>>>>>>> d5d858ec
            ->disableOriginalConstructor()
            ->getMock();
        $category->expects($this->any())
            ->method('getEntityId')
            ->willReturn(2);
        $category->expects($this->any())
            ->method('getStoreId')
            ->willReturn(1);
        $category->expects($this->any())
            ->method('getData')
            ->willReturnCallback(function ($arg1) {
                static $callCount = 0;
                $callCount++;
                switch ($callCount) {
                    case 1:
                        if ($arg1 == 'save_rewrites_history') {
                            return true;
                        }
                        break;
                    case 2:
                        if ($arg1 == 'initial_setup_flag') {
                            return null;
                        }
                        break;
                }
            });

        /* @var \Magento\Catalog\Model\Category|MockObject $childCategory1 */
        $childCategory1 = $this->getMockBuilder(Category::class)
            ->onlyMethods(['getEntityId'])
            ->disableOriginalConstructor()
            ->getMock();
        $childCategory1->expects($this->any())
            ->method('getEntityId')
            ->willReturn(100);

        /* @var \Magento\Catalog\Model\Category|MockObject $childCategory1 */
        $childCategory2 = $this->getMockBuilder(Category::class)
            ->onlyMethods(['getEntityId'])
            ->disableOriginalConstructor()
            ->getMock();
        $childCategory1->expects($this->any())
            ->method('getEntityId')
            ->willReturn(200);

        $this->childrenCategoriesProviderMock->expects($this->once())
            ->method('getChildren')
            ->with($category, true)
            ->willReturn([$childCategory1, $childCategory2]);

        /** @var Collection|MockObject $productCollection */
        $productCollection = $this->getMockBuilder(Collection::class)
            ->disableOriginalConstructor()
            ->getMock();
        $productCollection->expects($this->any())
            ->method('addCategoriesFilter')
            ->willReturnSelf();
        $productCollection->expects($this->any())
            ->method('addIdFilter')
            ->willReturnSelf();
        $productCollection->expects($this->any())->method('setStoreId')->willReturnSelf();
        $productCollection->expects($this->any())->method('addStoreFilter')->willReturnSelf();
        $productCollection->expects($this->any())->method('addAttributeToSelect')->willReturnSelf();
        $iterator = new \ArrayIterator([]);
        $productCollection->expects($this->any())->method('getIterator')->willReturn($iterator);

        $this->collectionFactoryMock->expects($this->any())->method('create')->willReturn($productCollection);

        $this->mergeDataProviderMock->expects($this->any())->method('getData')->willReturn([1, 2]);

        $this->urlRewriteHandler->generateProductUrlRewrites($category);
    }

    public function testDeleteCategoryRewritesForChildren()
    {
        $category = $this->getMockBuilder(Category::class)
            ->disableOriginalConstructor()
            ->getMock();
        $category->expects($this->once())
            ->method('getId')
            ->willReturn(2);

        $this->childrenCategoriesProviderMock->expects($this->once())
            ->method('getChildrenIds')
            ->with($category, true)
            ->willReturn([3, 4]);

        $this->serializerMock->expects($this->exactly(3))
            ->method('serialize');

        $this->urlRewriteHandler->deleteCategoryRewritesForChildren($category);
    }
}<|MERGE_RESOLUTION|>--- conflicted
+++ resolved
@@ -151,12 +151,8 @@
     {
         /* @var \Magento\Catalog\Model\Category|MockObject $category */
         $category = $this->getMockBuilder(Category::class)
-<<<<<<< HEAD
-            ->onlyMethods(['getEntityId', 'getStoreId', 'getData', 'getChangedProductIds'])
-=======
             ->addMethods(['getChangedProductIds'])
             ->onlyMethods(['getEntityId', 'getStoreId', 'getData'])
->>>>>>> d5d858ec
             ->disableOriginalConstructor()
             ->getMock();
         $category->expects($this->any())
