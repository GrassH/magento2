--- conflicted
+++ resolved
@@ -151,12 +151,8 @@
     {
         /* @var \Magento\Catalog\Model\Category|MockObject $category */
         $category = $this->getMockBuilder(Category::class)
-<<<<<<< HEAD
-            ->onlyMethods(['getEntityId', 'getStoreId', 'getData', 'getChangedProductIds'])
-=======
             ->addMethods(['getChangedProductIds'])
             ->onlyMethods(['getEntityId', 'getStoreId', 'getData'])
->>>>>>> 7177050a
             ->disableOriginalConstructor()
             ->getMock();
         $category->expects($this->any())
