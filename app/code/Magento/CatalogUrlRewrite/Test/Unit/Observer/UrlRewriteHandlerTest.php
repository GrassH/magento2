--- conflicted
+++ resolved
@@ -31,83 +31,47 @@
     protected $urlRewriteHandler;
 
     /**
-<<<<<<< HEAD
-     * @var ChildrenCategoriesProvider|\PHPUnit\Framework\MockObject\MockObject
-=======
      * @var ChildrenCategoriesProvider|MockObject
->>>>>>> b2f063af
      */
     protected $childrenCategoriesProviderMock;
 
     /**
-<<<<<<< HEAD
-     * @var CategoryUrlRewriteGenerator|\PHPUnit\Framework\MockObject\MockObject
-=======
      * @var CategoryUrlRewriteGenerator|MockObject
->>>>>>> b2f063af
      */
     protected $categoryUrlRewriteGeneratorMock;
 
     /**
-<<<<<<< HEAD
-     * @var ProductUrlRewriteGenerator|\PHPUnit\Framework\MockObject\MockObject
-=======
      * @var ProductUrlRewriteGenerator|MockObject
->>>>>>> b2f063af
      */
     protected $productUrlRewriteGeneratorMock;
 
     /**
-<<<<<<< HEAD
-     * @var UrlPersistInterface|\PHPUnit\Framework\MockObject\MockObject
-=======
      * @var UrlPersistInterface|MockObject
->>>>>>> b2f063af
      */
     protected $urlPersistMock;
 
     /**
-<<<<<<< HEAD
-     * @var CollectionFactory|\PHPUnit\Framework\MockObject\MockObject
-=======
      * @var CollectionFactory|MockObject
->>>>>>> b2f063af
      */
     protected $collectionFactoryMock;
 
     /**
-<<<<<<< HEAD
-     * @var CategoryProductUrlPathGenerator|\PHPUnit\Framework\MockObject\MockObject
-=======
      * @var CategoryProductUrlPathGenerator|MockObject
->>>>>>> b2f063af
      */
     private $categoryBasedProductRewriteGeneratorMock;
 
     /**
-<<<<<<< HEAD
-     * @var MergeDataProviderFactory|\PHPUnit\Framework\MockObject\MockObject
-=======
      * @var MergeDataProviderFactory|MockObject
->>>>>>> b2f063af
      */
     private $mergeDataProviderFactoryMock;
 
     /**
-<<<<<<< HEAD
-     * @var MergeDataProvider|\PHPUnit\Framework\MockObject\MockObject
-=======
      * @var MergeDataProvider|MockObject
->>>>>>> b2f063af
      */
     private $mergeDataProviderMock;
 
     /**
-<<<<<<< HEAD
-     * @var Json|\PHPUnit\Framework\MockObject\MockObject
-=======
      * @var Json|MockObject
->>>>>>> b2f063af
      */
     private $serializerMock;
 
@@ -163,13 +127,8 @@
      */
     public function testGenerateProductUrlRewrites()
     {
-<<<<<<< HEAD
-        /* @var \Magento\Catalog\Model\Category|\PHPUnit\Framework\MockObject\MockObject $category */
-        $category = $this->getMockBuilder(\Magento\Catalog\Model\Category::class)
-=======
         /* @var \Magento\Catalog\Model\Category|MockObject $category */
         $category = $this->getMockBuilder(Category::class)
->>>>>>> b2f063af
             ->setMethods(['getEntityId', 'getStoreId', 'getData', 'getChangedProductIds'])
             ->disableOriginalConstructor()
             ->getMock();
@@ -190,13 +149,8 @@
                 null
             );
 
-<<<<<<< HEAD
-        /* @var \Magento\Catalog\Model\Category|\PHPUnit\Framework\MockObject\MockObject $childCategory1 */
-        $childCategory1 = $this->getMockBuilder(\Magento\Catalog\Model\Category::class)
-=======
         /* @var \Magento\Catalog\Model\Category|MockObject $childCategory1 */
         $childCategory1 = $this->getMockBuilder(Category::class)
->>>>>>> b2f063af
             ->setMethods(['getEntityId'])
             ->disableOriginalConstructor()
             ->getMock();
@@ -204,13 +158,8 @@
             ->method('getEntityId')
             ->willReturn(100);
 
-<<<<<<< HEAD
-        /* @var \Magento\Catalog\Model\Category|\PHPUnit\Framework\MockObject\MockObject $childCategory1 */
-        $childCategory2 = $this->getMockBuilder(\Magento\Catalog\Model\Category::class)
-=======
         /* @var \Magento\Catalog\Model\Category|MockObject $childCategory1 */
         $childCategory2 = $this->getMockBuilder(Category::class)
->>>>>>> b2f063af
             ->setMethods(['getEntityId'])
             ->disableOriginalConstructor()
             ->getMock();
@@ -223,13 +172,8 @@
             ->with($category, true)
             ->willReturn([$childCategory1, $childCategory2]);
 
-<<<<<<< HEAD
-        /** @var Collection|\PHPUnit\Framework\MockObject\MockObject $productCollection */
-        $productCollection = $this->getMockBuilder(\Magento\Catalog\Model\ResourceModel\Product\Collection::class)
-=======
         /** @var Collection|MockObject $productCollection */
         $productCollection = $this->getMockBuilder(Collection::class)
->>>>>>> b2f063af
             ->disableOriginalConstructor()
             ->getMock();
         $productCollection->expects($this->any())
@@ -242,7 +186,7 @@
         $productCollection->expects($this->any())->method('addStoreFilter')->willReturnSelf();
         $productCollection->expects($this->any())->method('addAttributeToSelect')->willReturnSelf();
         $iterator = new \ArrayIterator([]);
-        $productCollection->expects($this->any())->method('getIterator')->willReturn($iterator);
+        $productCollection->expects($this->any())->method('getIterator')->will($this->returnValue($iterator));
 
         $this->collectionFactoryMock->expects($this->any())->method('create')->willReturn($productCollection);
 
