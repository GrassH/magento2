<?php
/**
 * Copyright © Magento, Inc. All rights reserved.
 * See COPYING.txt for license details.
 */
declare(strict_types=1);

namespace Magento\CatalogUrlRewrite\Test\Unit\Observer;

use Magento\Catalog\Model\Category;
use Magento\Catalog\Model\ResourceModel\Product\Collection;
use Magento\Catalog\Model\ResourceModel\Product\CollectionFactory;
use Magento\CatalogUrlRewrite\Model\Category\ChildrenCategoriesProvider;
use Magento\CatalogUrlRewrite\Model\CategoryProductUrlPathGenerator;
use Magento\CatalogUrlRewrite\Model\CategoryUrlRewriteGenerator;
use Magento\CatalogUrlRewrite\Model\ProductUrlRewriteGenerator;
use Magento\CatalogUrlRewrite\Observer\UrlRewriteHandler;
use Magento\Framework\Serialize\Serializer\Json;
use Magento\UrlRewrite\Model\MergeDataProvider;
use Magento\UrlRewrite\Model\MergeDataProviderFactory;
use Magento\UrlRewrite\Model\UrlPersistInterface;
use PHPUnit\Framework\MockObject\MockObject;
use PHPUnit\Framework\TestCase;
use Magento\CatalogUrlRewrite\Model\ProductScopeRewriteGenerator;
use Magento\Framework\App\Config\ScopeConfigInterface;

/**
 * @SuppressWarnings(PHPMD.CouplingBetweenObjects)
 */
class UrlRewriteHandlerTest extends TestCase
{
    /**
     * @var UrlRewriteHandler
     */
    protected $urlRewriteHandler;

    /**
     * @var ChildrenCategoriesProvider|MockObject
     */
    protected $childrenCategoriesProviderMock;

    /**
     * @var CategoryUrlRewriteGenerator|MockObject
     */
    protected $categoryUrlRewriteGeneratorMock;

    /**
     * @var ProductUrlRewriteGenerator|MockObject
     */
    protected $productUrlRewriteGeneratorMock;

    /**
     * @var UrlPersistInterface|MockObject
     */
    protected $urlPersistMock;

    /**
     * @var CollectionFactory|MockObject
     */
    protected $collectionFactoryMock;

    /**
     * @var CategoryProductUrlPathGenerator|MockObject
     */
    private $categoryBasedProductRewriteGeneratorMock;

    /**
     * @var MergeDataProviderFactory|MockObject
     */
    private $mergeDataProviderFactoryMock;

    /**
     * @var MergeDataProvider|MockObject
     */
    private $mergeDataProviderMock;

    /**
     * @var Json|MockObject
     */
    private $serializerMock;

    /**
     * @var ProductScopeRewriteGenerator
     */
    private $productScopeRewriteGeneratorMock;

    /**
     * @var ScopeConfigInterface
     */
    private $scopeConfigMock;

    /**
     * {@inheritDoc}
     */
    protected function setUp(): void
    {
        $this->childrenCategoriesProviderMock = $this->getMockBuilder(ChildrenCategoriesProvider::class)
            ->getMock();
        $this->categoryUrlRewriteGeneratorMock = $this->getMockBuilder(CategoryUrlRewriteGenerator::class)
            ->disableOriginalConstructor()
            ->getMock();
        $this->productUrlRewriteGeneratorMock = $this->getMockBuilder(ProductUrlRewriteGenerator::class)
            ->disableOriginalConstructor()
            ->getMock();
        $this->urlPersistMock = $this->getMockBuilder(UrlPersistInterface::class)
            ->getMock();
        $this->collectionFactoryMock = $this->getMockBuilder(CollectionFactory::class)
            ->disableOriginalConstructor()
            ->getMock();
        $this->mergeDataProviderFactoryMock = $this->getMockBuilder(MergeDataProviderFactory::class)
            ->onlyMethods(['create'])
            ->disableOriginalConstructor()
            ->getMock();
        $this->mergeDataProviderMock = $this->getMockBuilder(MergeDataProvider::class)
            ->disableOriginalConstructor()
            ->getMock();
        $this->categoryBasedProductRewriteGeneratorMock = $this->getMockBuilder(CategoryProductUrlPathGenerator::class)
            ->disableOriginalConstructor()
            ->getMock();
        $this->mergeDataProviderFactoryMock->expects($this->any())
            ->method('create')
            ->willReturn($this->mergeDataProviderMock);
        $this->serializerMock = $this->getMockBuilder(Json::class)
            ->disableOriginalConstructor()
            ->getMock();
        $this->productScopeRewriteGeneratorMock = $this->getMockBuilder(ProductScopeRewriteGenerator::class)
            ->disableOriginalConstructor()
            ->getMock();
        $this->scopeConfigMock = $this->getMockBuilder(ScopeConfigInterface::class)
            ->disableOriginalConstructor()
            ->getMock();

        $this->urlRewriteHandler = new UrlRewriteHandler(
            $this->childrenCategoriesProviderMock,
            $this->categoryUrlRewriteGeneratorMock,
            $this->productUrlRewriteGeneratorMock,
            $this->urlPersistMock,
            $this->collectionFactoryMock,
            $this->categoryBasedProductRewriteGeneratorMock,
            $this->mergeDataProviderFactoryMock,
            $this->serializerMock,
            $this->productScopeRewriteGeneratorMock,
            $this->scopeConfigMock
        );
    }

    /**
     * @test
     */
    public function testGenerateProductUrlRewrites()
    {
        /* @var \Magento\Catalog\Model\Category|MockObject $category */
        $category = $this->getMockBuilder(Category::class)
<<<<<<< HEAD
            ->addMethods(['getChangedProductIds'])
            ->onlyMethods(['getEntityId', 'getStoreId', 'getData'])
=======
            ->onlyMethods(['getEntityId', 'getStoreId', 'getData', 'getChangedProductIds'])
>>>>>>> 0b903691
            ->disableOriginalConstructor()
            ->getMock();
        $category->expects($this->any())
            ->method('getEntityId')
            ->willReturn(2);
        $category->expects($this->any())
            ->method('getStoreId')
            ->willReturn(1);
        $category->expects($this->any())
            ->method('getData')
            ->willReturnCallback(fn($operation) => match ([$operation]) {
                [$this->equalTo('save_rewrites_history')] => true,
                [$this->equalTo('initial_setup_flag')] => null,
            });

        /* @var \Magento\Catalog\Model\Category|MockObject $childCategory1 */
        $childCategory1 = $this->getMockBuilder(Category::class)
            ->onlyMethods(['getEntityId'])
            ->disableOriginalConstructor()
            ->getMock();
        $childCategory1->expects($this->any())
            ->method('getEntityId')
            ->willReturn(100);

        /* @var \Magento\Catalog\Model\Category|MockObject $childCategory1 */
        $childCategory2 = $this->getMockBuilder(Category::class)
            ->onlyMethods(['getEntityId'])
            ->disableOriginalConstructor()
            ->getMock();
        $childCategory1->expects($this->any())
            ->method('getEntityId')
            ->willReturn(200);

        $this->childrenCategoriesProviderMock->expects($this->once())
            ->method('getChildren')
            ->with($category, true)
            ->willReturn([$childCategory1, $childCategory2]);

        /** @var Collection|MockObject $productCollection */
        $productCollection = $this->getMockBuilder(Collection::class)
            ->disableOriginalConstructor()
            ->getMock();
        $productCollection->expects($this->any())
            ->method('addCategoriesFilter')
            ->willReturnSelf();
        $productCollection->expects($this->any())
            ->method('addIdFilter')
            ->willReturnSelf();
        $productCollection->expects($this->any())->method('setStoreId')->willReturnSelf();
        $productCollection->expects($this->any())->method('addStoreFilter')->willReturnSelf();
        $productCollection->expects($this->any())->method('addAttributeToSelect')->willReturnSelf();
        $iterator = new \ArrayIterator([]);
        $productCollection->expects($this->any())->method('getIterator')->willReturn($iterator);

        $this->collectionFactoryMock->expects($this->any())->method('create')->willReturn($productCollection);

        $this->mergeDataProviderMock->expects($this->any())->method('getData')->willReturn([1, 2]);

        $this->urlRewriteHandler->generateProductUrlRewrites($category);
    }

    public function testDeleteCategoryRewritesForChildren()
    {
        $category = $this->getMockBuilder(Category::class)
            ->disableOriginalConstructor()
            ->getMock();
        $category->expects($this->once())
            ->method('getId')
            ->willReturn(2);

        $this->childrenCategoriesProviderMock->expects($this->once())
            ->method('getChildrenIds')
            ->with($category, true)
            ->willReturn([3, 4]);

        $this->serializerMock->expects($this->exactly(3))
            ->method('serialize');

        $this->urlRewriteHandler->deleteCategoryRewritesForChildren($category);
    }
}<|MERGE_RESOLUTION|>--- conflicted
+++ resolved
@@ -108,7 +108,7 @@
             ->disableOriginalConstructor()
             ->getMock();
         $this->mergeDataProviderFactoryMock = $this->getMockBuilder(MergeDataProviderFactory::class)
-            ->onlyMethods(['create'])
+            ->setMethods(['create'])
             ->disableOriginalConstructor()
             ->getMock();
         $this->mergeDataProviderMock = $this->getMockBuilder(MergeDataProvider::class)
@@ -151,12 +151,8 @@
     {
         /* @var \Magento\Catalog\Model\Category|MockObject $category */
         $category = $this->getMockBuilder(Category::class)
-<<<<<<< HEAD
             ->addMethods(['getChangedProductIds'])
             ->onlyMethods(['getEntityId', 'getStoreId', 'getData'])
-=======
-            ->onlyMethods(['getEntityId', 'getStoreId', 'getData', 'getChangedProductIds'])
->>>>>>> 0b903691
             ->disableOriginalConstructor()
             ->getMock();
         $category->expects($this->any())
