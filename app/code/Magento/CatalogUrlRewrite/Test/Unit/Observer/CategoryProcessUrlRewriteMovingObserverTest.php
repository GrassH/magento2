--- conflicted
+++ resolved
@@ -34,47 +34,27 @@
     private $observer;
 
     /**
-<<<<<<< HEAD
-     * @var CategoryUrlRewriteGenerator|\PHPUnit\Framework\MockObject\MockObject
-=======
      * @var CategoryUrlRewriteGenerator|MockObject
->>>>>>> b2f063af
      */
     private $categoryUrlRewriteGeneratorMock;
 
     /**
-<<<<<<< HEAD
-     * @var UrlPersistInterface|\PHPUnit\Framework\MockObject\MockObject
-=======
      * @var UrlPersistInterface|MockObject
->>>>>>> b2f063af
      */
     private $urlPersistMock;
 
     /**
-<<<<<<< HEAD
-     * @var ScopeConfigInterface|\PHPUnit\Framework\MockObject\MockObject
-=======
      * @var ScopeConfigInterface|MockObject
->>>>>>> b2f063af
      */
     private $scopeConfigMock;
 
     /**
-<<<<<<< HEAD
-     * @var UrlRewriteHandler|\PHPUnit\Framework\MockObject\MockObject
-=======
      * @var UrlRewriteHandler|MockObject
->>>>>>> b2f063af
      */
     private $urlRewriteHandlerMock;
 
     /**
-<<<<<<< HEAD
-     * @var DatabaseMapPool|\PHPUnit\Framework\MockObject\MockObject
-=======
      * @var DatabaseMapPool|MockObject
->>>>>>> b2f063af
      */
     private $databaseMapPoolMock;
 
@@ -84,14 +64,10 @@
     protected function setUp(): void
     {
         $this->categoryUrlRewriteGeneratorMock = $this->createMock(CategoryUrlRewriteGenerator::class);
-        $this->urlPersistMock = $this->getMockForAbstractClass(UrlPersistInterface::class);
-        $this->scopeConfigMock = $this->getMockForAbstractClass(ScopeConfigInterface::class);
+        $this->urlPersistMock = $this->createMock(UrlPersistInterface::class);
+        $this->scopeConfigMock = $this->createMock(ScopeConfigInterface::class);
         $this->urlRewriteHandlerMock = $this->createMock(UrlRewriteHandler::class);
-<<<<<<< HEAD
-        /** @var UrlRewriteBunchReplacer|\PHPUnit\Framework\MockObject\MockObject $urlRewriteMock */
-=======
         /** @var UrlRewriteBunchReplacer|MockObject $urlRewriteMock */
->>>>>>> b2f063af
         $urlRewriteMock = $this->createMock(UrlRewriteBunchReplacer::class);
         $this->databaseMapPoolMock = $this->createMock(DatabaseMapPool::class);
 
@@ -116,11 +92,7 @@
      */
     public function testCategoryProcessUrlRewriteAfterMovingWithChangedParentId()
     {
-<<<<<<< HEAD
-        /** @var Observer|\PHPUnit\Framework\MockObject\MockObject $observerMock */
-=======
         /** @var Observer|MockObject $observerMock */
->>>>>>> b2f063af
         $observerMock = $this->createMock(Observer::class);
         $eventMock = $this->getMockBuilder(Event::class)
             ->disableOriginalConstructor()
@@ -159,11 +131,7 @@
      */
     public function testCategoryProcessUrlRewriteAfterMovingWithinNotChangedParent()
     {
-<<<<<<< HEAD
-        /** @var Observer|\PHPUnit\Framework\MockObject\MockObject $observerMock */
-=======
         /** @var Observer|MockObject $observerMock */
->>>>>>> b2f063af
         $observerMock = $this->createMock(Observer::class);
         $eventMock = $this->getMockBuilder(Event::class)
             ->disableOriginalConstructor()
