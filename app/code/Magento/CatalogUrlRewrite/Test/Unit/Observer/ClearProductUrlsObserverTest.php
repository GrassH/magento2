<?php declare(strict_types=1);
/**
 * Copyright © Magento, Inc. All rights reserved.
 * See COPYING.txt for license details.
 */
namespace Magento\CatalogUrlRewrite\Test\Unit\Observer;

use Magento\CatalogImportExport\Model\Import\Product;
use Magento\CatalogUrlRewrite\Observer\ClearProductUrlsObserver;
use Magento\Framework\Event;
use Magento\Framework\Event\Observer;
use Magento\Framework\TestFramework\Unit\Helper\ObjectManager as ObjectManagerHelper;
use Magento\UrlRewrite\Model\UrlPersistInterface;
use PHPUnit\Framework\MockObject\MockObject;
use PHPUnit\Framework\TestCase;

/**
 * @SuppressWarnings(PHPMD.TooManyFields)
 * @SuppressWarnings(PHPMD.CouplingBetweenObjects)
 */
class ClearProductUrlsObserverTest extends TestCase
{
    /**
     * @var ClearProductUrlsObserver
     */
    protected $clearProductUrlsObserver;

    /**
<<<<<<< HEAD
     * @var UrlPersistInterface|\PHPUnit\Framework\MockObject\MockObject
=======
     * @var UrlPersistInterface|MockObject
>>>>>>> b2f063af
     */
    protected $urlPersist;

    /**
<<<<<<< HEAD
     * @var Observer|\PHPUnit\Framework\MockObject\MockObject
=======
     * @var Observer|MockObject
>>>>>>> b2f063af
     */
    protected $observer;

    /**
<<<<<<< HEAD
     * @var Event|\PHPUnit\Framework\MockObject\MockObject
=======
     * @var Event|MockObject
>>>>>>> b2f063af
     */
    protected $event;

    /**
<<<<<<< HEAD
     * @var Product|\PHPUnit\Framework\MockObject\MockObject
=======
     * @var Product|MockObject
>>>>>>> b2f063af
     */
    protected $importProduct;

    /**
     * @var ObjectManagerHelper
     */
    protected $objectManagerHelper;

    /**
     * Test products returned by getBunch method of event object.
     *
     * @var array
     */
    protected $products = [
        [
            'sku' => 'sku',
            'url_key' => 'value1',
        ],
        [
            'sku' => 'sku3',
            'url_key' => 'value3',
        ],
        [
            'sku' => 'SKU5',
            'url_key' => 'value5',
        ]
    ];

    /**
     * @SuppressWarnings(PHPMD.TooManyFields)
     */
    protected function setUp(): void
    {
        $this->importProduct = $this->getMockBuilder(Product::class)
            ->disableOriginalConstructor()
            ->getMock();
        $this->event = $this->getMockBuilder(Event::class)
            ->setMethods(['getBunch', 'getAdapter'])
            ->disableOriginalConstructor()
            ->getMock();
        $this->event->expects($this->once())
            ->method('getAdapter')
            ->willReturn($this->importProduct);
        $this->event->expects($this->once())
            ->method('getBunch')
            ->willReturn($this->products);
        $this->observer = $this->getMockBuilder(Observer::class)
            ->setMethods(['getEvent'])
            ->disableOriginalConstructor()
            ->getMock();
        $this->observer->expects($this->exactly(2))
            ->method('getEvent')
            ->willReturn($this->event);
        $this->urlPersist = $this->getMockBuilder(UrlPersistInterface::class)
            ->disableOriginalConstructor()
            ->getMockForAbstractClass();

        $this->clearProductUrlsObserver = new ClearProductUrlsObserver($this->urlPersist);
    }

    /**
     * Test for clearProductUrls()
     */
    public function testClearProductUrls()
    {
        $oldSKus = [
            'sku' => ['entity_id' => 1],
            'sku5' => ['entity_id' => 5],
        ];
        $this->importProduct->expects($this->once())
            ->method('getOldSku')
            ->willReturn($oldSKus);
        $this->urlPersist->expects($this->once())
            ->method('deleteByData')
            ->with([
                'entity_id' => [1, 5],
                'entity_type' => 'product'
            ]);

        $this->clearProductUrlsObserver->execute($this->observer);
    }
}<|MERGE_RESOLUTION|>--- conflicted
+++ resolved
@@ -26,38 +26,22 @@
     protected $clearProductUrlsObserver;
 
     /**
-<<<<<<< HEAD
-     * @var UrlPersistInterface|\PHPUnit\Framework\MockObject\MockObject
-=======
      * @var UrlPersistInterface|MockObject
->>>>>>> b2f063af
      */
     protected $urlPersist;
 
     /**
-<<<<<<< HEAD
-     * @var Observer|\PHPUnit\Framework\MockObject\MockObject
-=======
      * @var Observer|MockObject
->>>>>>> b2f063af
      */
     protected $observer;
 
     /**
-<<<<<<< HEAD
-     * @var Event|\PHPUnit\Framework\MockObject\MockObject
-=======
      * @var Event|MockObject
->>>>>>> b2f063af
      */
     protected $event;
 
     /**
-<<<<<<< HEAD
-     * @var Product|\PHPUnit\Framework\MockObject\MockObject
-=======
      * @var Product|MockObject
->>>>>>> b2f063af
      */
     protected $importProduct;
 
@@ -113,7 +97,7 @@
             ->willReturn($this->event);
         $this->urlPersist = $this->getMockBuilder(UrlPersistInterface::class)
             ->disableOriginalConstructor()
-            ->getMockForAbstractClass();
+            ->getMock();
 
         $this->clearProductUrlsObserver = new ClearProductUrlsObserver($this->urlPersist);
     }
