--- conflicted
+++ resolved
@@ -73,22 +73,6 @@
      */
     protected function setUp()
     {
-<<<<<<< HEAD
-        $this->importProduct = $this->createPartialMock(\Magento\CatalogImportExport\Model\Import\Product::class, [
-                'getNewSku',
-                'getProductCategories',
-                'getProductWebsites',
-                'getStoreIdByCode',
-                'getCategoryProcessor',
-            ]);
-
-        $this->event = $this->createPartialMock(\Magento\Framework\Event::class, ['getAdapter', 'getBunch']);
-        $this->event->expects($this->any())->method('getAdapter')->willReturn($this->importProduct);
-        $this->event->expects($this->any())->method('getBunch')->willReturn($this->products);
-        $this->observer = $this->createPartialMock(\Magento\Framework\Event\Observer::class, ['getEvent']);
-        $this->observer->expects($this->any())->method('getEvent')->willReturn($this->event);
-        $this->urlPersist = $this->getMockBuilder(\Magento\UrlRewrite\Model\UrlPersistInterface::class)
-=======
         $this->importProduct = $this->getMockBuilder(Product::class)
             ->disableOriginalConstructor()
             ->getMock();
@@ -110,7 +94,6 @@
             ->method('getEvent')
             ->willReturn($this->event);
         $this->urlPersist = $this->getMockBuilder(UrlPersistInterface::class)
->>>>>>> a89d82f9
             ->disableOriginalConstructor()
             ->getMock();
 
@@ -122,10 +105,6 @@
      */
     public function testClearProductUrls()
     {
-<<<<<<< HEAD
-        $result = $this->clearProductUrlsObserver->execute($this->observer);
-        $this->assertNull($result);
-=======
         $oldSKus = [
             'sku' => ['entity_id' => 1],
             'sku5' => ['entity_id' => 5],
@@ -141,6 +120,5 @@
             ]);
 
         $this->clearProductUrlsObserver->execute($this->observer);
->>>>>>> a89d82f9
     }
 }