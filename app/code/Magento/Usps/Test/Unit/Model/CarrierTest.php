--- conflicted
+++ resolved
@@ -27,10 +27,7 @@
 use Magento\Usps\Helper\Data as DataHelper;
 use Magento\Usps\Model\Carrier;
 use PHPUnit\Framework\MockObject\MockObject as MockObject;
-<<<<<<< HEAD
-=======
 use PHPUnit\Framework\TestCase;
->>>>>>> b2f063af
 
 /**
  * @SuppressWarnings(PHPMD.CouplingBetweenObjects)
@@ -86,7 +83,7 @@
 
         $this->scope = $this->getMockBuilder(ScopeConfigInterface::class)
             ->disableOriginalConstructor()
-            ->getMockForAbstractClass();
+            ->getMock();
 
         $this->scope->method('getValue')
             ->willReturnCallback([$this, 'scopeConfiggetValue']);
