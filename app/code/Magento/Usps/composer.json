{
    "name": "magento/module-usps",
    "description": "N/A",
    "require": {
        "php": "~5.5.0|~5.6.0",
<<<<<<< HEAD
        "magento/module-store": "0.42.0-beta10",
        "magento/module-shipping": "0.42.0-beta10",
        "magento/module-directory": "0.42.0-beta10",
        "magento/module-catalog": "0.42.0-beta10",
        "magento/module-sales": "0.42.0-beta10",
        "magento/module-catalog-inventory": "0.42.0-beta10",
        "magento/module-quote": "0.42.0-beta10",
        "magento/module-config": "0.42.0-beta10",
        "magento/framework": "0.42.0-beta10",
=======
        "magento/module-store": "0.42.0-beta11",
        "magento/module-shipping": "0.42.0-beta11",
        "magento/module-directory": "0.42.0-beta11",
        "magento/module-core": "0.42.0-beta11",
        "magento/module-catalog": "0.42.0-beta11",
        "magento/module-sales": "0.42.0-beta11",
        "magento/module-catalog-inventory": "0.42.0-beta11",
        "magento/module-quote": "0.42.0-beta11",
        "magento/framework": "0.42.0-beta11",
>>>>>>> cef92a18
        "lib-libxml": "*",
        "magento/magento-composer-installer": "*"
    },
    "type": "magento2-module",
    "version": "0.42.0-beta11",
    "license": [
        "OSL-3.0",
        "AFL-3.0"
    ],
    "extra": {
        "map": [
            [
                "*",
                "Magento/Usps"
            ]
        ]
    }
}<|MERGE_RESOLUTION|>--- conflicted
+++ resolved
@@ -3,27 +3,15 @@
     "description": "N/A",
     "require": {
         "php": "~5.5.0|~5.6.0",
-<<<<<<< HEAD
-        "magento/module-store": "0.42.0-beta10",
-        "magento/module-shipping": "0.42.0-beta10",
-        "magento/module-directory": "0.42.0-beta10",
-        "magento/module-catalog": "0.42.0-beta10",
-        "magento/module-sales": "0.42.0-beta10",
-        "magento/module-catalog-inventory": "0.42.0-beta10",
-        "magento/module-quote": "0.42.0-beta10",
-        "magento/module-config": "0.42.0-beta10",
-        "magento/framework": "0.42.0-beta10",
-=======
         "magento/module-store": "0.42.0-beta11",
         "magento/module-shipping": "0.42.0-beta11",
         "magento/module-directory": "0.42.0-beta11",
-        "magento/module-core": "0.42.0-beta11",
         "magento/module-catalog": "0.42.0-beta11",
         "magento/module-sales": "0.42.0-beta11",
         "magento/module-catalog-inventory": "0.42.0-beta11",
         "magento/module-quote": "0.42.0-beta11",
+        "magento/module-config": "0.42.0-beta11",
         "magento/framework": "0.42.0-beta11",
->>>>>>> cef92a18
         "lib-libxml": "*",
         "magento/magento-composer-installer": "*"
     },
