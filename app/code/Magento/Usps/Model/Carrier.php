--- conflicted
+++ resolved
@@ -182,17 +182,10 @@
     /**
      * Collect and get rates
      *
-<<<<<<< HEAD
      * @param RateRequest $request
      * @return \Magento\Quote\Model\Quote\Address\RateResult\Error|bool|Result
      */
     public function collectRates(RateRequest $request)
-=======
-     * @param \Magento\Framework\DataObject $request
-     * @return Result|bool|null
-     */
-    public function collectRates(\Magento\Framework\DataObject $request)
->>>>>>> 607763e6
     {
         if (!$this->canCollectRates()) {
             return $this->getErrorMessage();
