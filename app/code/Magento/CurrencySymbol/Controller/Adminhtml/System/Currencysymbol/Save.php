--- conflicted
+++ resolved
@@ -24,19 +24,13 @@
             }
         }
 
-<<<<<<< HEAD
-        $this->_objectManager->create('Magento\CurrencySymbol\Model\System\Currencysymbol')
-            ->setCurrencySymbolsData($symbolsDataArray);
-        $this->messageManager->addSuccess(__('You applied the custom currency symbols.'));
-=======
         try {
             $this->_objectManager->create('Magento\CurrencySymbol\Model\System\Currencysymbol')
                 ->setCurrencySymbolsData($symbolsDataArray);
-            $this->messageManager->addSuccess(__('The custom currency symbols were applied.'));
+            $this->messageManager->addSuccess(__('You applied the custom currency symbols.'));
         } catch (\Exception $e) {
             $this->messageManager->addError($e->getMessage());
         }
->>>>>>> ba557240
 
         $this->getResponse()->setRedirect($this->_redirect->getRedirectUrl($this->getUrl('*')));
     }
