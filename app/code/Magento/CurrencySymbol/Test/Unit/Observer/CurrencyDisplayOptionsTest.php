--- conflicted
+++ resolved
@@ -26,38 +26,22 @@
     private $observer;
 
     /**
-<<<<<<< HEAD
-     * @var \PHPUnit\Framework\MockObject\MockObject|CurrencysymbolFactory $mockSymbolFactory
-=======
      * @var MockObject|CurrencysymbolFactory $mockSymbolFactory
->>>>>>> b2f063af
      */
     private $mockSymbolFactory;
 
     /**
-<<<<<<< HEAD
-     * @var \PHPUnit\Framework\MockObject\MockObject|\Magento\CurrencySymbol\Model\System\Currencysymbol $mockSymbol
-=======
      * @var MockObject|Currencysymbol $mockSymbol
->>>>>>> b2f063af
      */
     private $mockSymbol;
 
     /**
-<<<<<<< HEAD
-     * @var \PHPUnit\Framework\MockObject\MockObject|\Magento\Framework\Event\Observer $mockEvent
-=======
      * @var MockObject|Observer $mockEvent
->>>>>>> b2f063af
      */
     private $mockEventObserver;
 
     /**
-<<<<<<< HEAD
-     * @var \PHPUnit\Framework\MockObject\MockObject|\Magento\Framework\Event $mockEvent
-=======
      * @var MockObject|Event $mockEvent
->>>>>>> b2f063af
      */
     private $mockEvent;
 
