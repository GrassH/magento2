<?php declare(strict_types=1);
/**
 * Copyright © Magento, Inc. All rights reserved.
 * See COPYING.txt for license details.
 */
namespace Magento\CurrencySymbol\Test\Unit\Controller\Adminhtml\System\Currency;

use Magento\CurrencySymbol\Controller\Adminhtml\System\Currency\SaveRates;
use Magento\Framework\App\RequestInterface;
use Magento\Framework\App\ResponseInterface;
use Magento\Framework\TestFramework\Unit\Helper\ObjectManager;
use PHPUnit\Framework\MockObject\MockObject;
use PHPUnit\Framework\TestCase;

class SaveRatesTest extends TestCase
{
    /**
     * @var SaveRates
     */
    protected $action;

    /**
<<<<<<< HEAD
     * @var \Magento\Framework\App\RequestInterface|\PHPUnit\Framework\MockObject\MockObject
=======
     * @var RequestInterface|MockObject
>>>>>>> b2f063af
     */
    protected $requestMock;

    /**
<<<<<<< HEAD
     * @var \Magento\Framework\App\ResponseInterface|\PHPUnit\Framework\MockObject\MockObject
     */
    protected $responseMock;

    /**
     *
     */
=======
     * @var ResponseInterface|MockObject
     */
    protected $responseMock;

>>>>>>> b2f063af
    protected function setUp(): void
    {
        $objectManager = new ObjectManager($this);

        $this->requestMock = $this->createMock(RequestInterface::class);

        $this->responseMock = $this->createPartialMock(
            ResponseInterface::class,
            ['setRedirect', 'sendResponse']
        );

        $this->action = $objectManager->getObject(
            SaveRates::class,
            [
                'request' => $this->requestMock,
                'response' => $this->responseMock,
            ]
        );
    }

    public function testWithNullRateExecute()
    {
        $this->requestMock->expects($this->once())
            ->method('getParam')
            ->with('rate')
            ->willReturn(null);

        $this->responseMock->expects($this->once())->method('setRedirect');

        $this->action->execute();
    }
}<|MERGE_RESOLUTION|>--- conflicted
+++ resolved
@@ -20,29 +20,15 @@
     protected $action;
 
     /**
-<<<<<<< HEAD
-     * @var \Magento\Framework\App\RequestInterface|\PHPUnit\Framework\MockObject\MockObject
-=======
      * @var RequestInterface|MockObject
->>>>>>> b2f063af
      */
     protected $requestMock;
 
     /**
-<<<<<<< HEAD
-     * @var \Magento\Framework\App\ResponseInterface|\PHPUnit\Framework\MockObject\MockObject
-     */
-    protected $responseMock;
-
-    /**
-     *
-     */
-=======
      * @var ResponseInterface|MockObject
      */
     protected $responseMock;
 
->>>>>>> b2f063af
     protected function setUp(): void
     {
         $objectManager = new ObjectManager($this);
