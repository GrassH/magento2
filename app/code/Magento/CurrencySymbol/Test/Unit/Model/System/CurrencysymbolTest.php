--- conflicted
+++ resolved
@@ -36,83 +36,47 @@
     private $objectManagerHelper;
 
     /**
-<<<<<<< HEAD
-     * @var \Magento\Framework\Locale\ResolverInterface|\PHPUnit\Framework\MockObject\MockObject
-=======
      * @var ResolverInterface|MockObject
->>>>>>> b2f063af
      */
     private $localeResolverMock;
 
     /**
-<<<<<<< HEAD
-     * @var \Magento\Framework\App\Config\ScopeConfigInterface|\PHPUnit\Framework\MockObject\MockObject
-=======
      * @var ScopeConfigInterface|MockObject
->>>>>>> b2f063af
      */
     private $scopeConfigMock;
 
     /**
-<<<<<<< HEAD
-     * @var \Magento\Store\Model\System\Store|\PHPUnit\Framework\MockObject\MockObject
-=======
      * @var Store|MockObject
->>>>>>> b2f063af
      */
     private $systemStoreMock;
 
     /**
-<<<<<<< HEAD
-     * @var \Magento\Config\Model\Config\Factory|\PHPUnit\Framework\MockObject\MockObject
-=======
      * @var Factory|MockObject
->>>>>>> b2f063af
      */
     private $configFactoryMock;
 
     /**
-<<<<<<< HEAD
-     * @var \Magento\Framework\Event\ManagerInterface|\PHPUnit\Framework\MockObject\MockObject
-=======
      * @var ManagerInterface|MockObject
->>>>>>> b2f063af
      */
     private $eventManagerMock;
 
     /**
-<<<<<<< HEAD
-     * @var \Magento\Framework\App\Config\ReinitableConfigInterface|\PHPUnit\Framework\MockObject\MockObject
-=======
      * @var ReinitableConfigInterface|MockObject
->>>>>>> b2f063af
      */
     private $coreConfigMock;
 
     /**
-<<<<<<< HEAD
-     * @var \Magento\Store\Model\StoreManagerInterface|\PHPUnit\Framework\MockObject\MockObject
-=======
      * @var StoreManagerInterface|MockObject
->>>>>>> b2f063af
      */
     private $storeManagerMock;
 
     /**
-<<<<<<< HEAD
-     * @var \Magento\Framework\App\Cache\TypeListInterface|\PHPUnit\Framework\MockObject\MockObject
-=======
      * @var TypeListInterface|MockObject
->>>>>>> b2f063af
      */
     private $cacheTypeListMock;
 
     /**
-<<<<<<< HEAD
-     * @var Json|\PHPUnit\Framework\MockObject\MockObject
-=======
      * @var Json|MockObject
->>>>>>> b2f063af
      */
     private $serializerMock;
 
@@ -231,11 +195,7 @@
     private function expectSaveOfCustomSymbols(array $configValue)
     {
         /**
-<<<<<<< HEAD
-         * @var \Magento\Config\Model\Config|\PHPUnit\Framework\MockObject\MockObject
-=======
          * @var Config|MockObject
->>>>>>> b2f063af
          */
         $configMock = $this->getMockBuilder(Config::class)
             ->disableOriginalConstructor()
@@ -322,7 +282,7 @@
         $this->serializerMock->expects($this->never())
             ->method('unserialize');
         $currencySymbol = $this->model->getCurrencySymbol('USD');
-        $this->assertFalse($currencySymbol);
+        $this->assertEquals(false, $currencySymbol);
     }
 
     /**
@@ -339,29 +299,17 @@
     ) {
         $customSymbolsSerialized = '{"USD":"custom $"}';
         /**
-<<<<<<< HEAD
-         * @var \Magento\Store\Model\Website|\PHPUnit\Framework\MockObject\MockObject
-=======
          * @var Website|MockObject
->>>>>>> b2f063af
          */
         $websiteMock = $this->createPartialMock(Website::class, ['getId', 'getConfig']);
 
         /**
-<<<<<<< HEAD
-         * @var \Magento\Store\Model\Group|\PHPUnit\Framework\MockObject\MockObject
-=======
          * @var Group|MockObject
->>>>>>> b2f063af
          */
         $groupMock = $this->createPartialMock(Group::class, ['getId', 'getWebsiteId']);
 
         /**
-<<<<<<< HEAD
-         * @var \Magento\Store\Model\Store|\PHPUnit\Framework\MockObject\MockObject
-=======
          * @var \Magento\Store\Model\Store|MockObject
->>>>>>> b2f063af
          */
         $storeMock = $this->createPartialMock(\Magento\Store\Model\Store::class, ['getGroupId']);
 
