<?php declare(strict_types=1);
/**
 * Copyright © Magento, Inc. All rights reserved.
 * See COPYING.txt for license details.
 */
namespace Magento\CurrencySymbol\Test\Unit\Block\Adminhtml\System;

use Magento\Backend\Block\Widget\Button;
use Magento\CurrencySymbol\Block\Adminhtml\System\Currencysymbol;
use Magento\CurrencySymbol\Model\System\CurrencysymbolFactory;
use Magento\Framework\TestFramework\Unit\Helper\ObjectManager;
use Magento\Framework\View\Element\BlockInterface;
use Magento\Framework\View\LayoutInterface;
use PHPUnit\Framework\TestCase;

class CurrencysymbolTest extends TestCase
{
    /**
     * Object manager helper
     *
     * @var ObjectManager
     */
    protected $objectManagerHelper;

    protected function setUp(): void
    {
        $this->objectManagerHelper = new ObjectManager($this);
    }

    protected function tearDown(): void
    {
        unset($this->objectManagerHelper);
    }

    public function testPrepareLayout()
    {
        $symbolSystemFactoryMock = $this->createPartialMock(
            CurrencysymbolFactory::class,
            ['create']
        );

        $blockMock = $this->createPartialMock(
            BlockInterface::class,
            ['addChild', 'toHtml']
        );

<<<<<<< HEAD
        /** @var $layoutMock \Magento\Framework\View\LayoutInterface|\PHPUnit\Framework\MockObject\MockObject */
=======
        /** @var $layoutMock \Magento\Framework\View\LayoutInterface|MockObject */
>>>>>>> b2f063af
        $layoutMock = $this->getMockForAbstractClass(
            LayoutInterface::class,
            [],
            '',
            false,
            false,
            true,
            ['getBlock']
        );

        $layoutMock->expects($this->once())->method('getBlock')->willReturn($blockMock);

        $blockMock->expects($this->once())
            ->method('addChild')
            ->with(
                'save_button',
                Button::class,
                [
                    'label' => __('Save Currency Symbols'),
                    'class' => 'save primary save-currency-symbols',
                    'data_attribute' => [
                        'mage-init' => ['button' => ['event' => 'save', 'target' => '#currency-symbols-form']],
                    ]
                ]
            );

        /** @var $block \Magento\CurrencySymbol\Block\Adminhtml\System\Currencysymbol */
        $block = $this->objectManagerHelper->getObject(
            Currencysymbol::class,
            [
                'symbolSystemFactory' => $symbolSystemFactoryMock,
                'layout' => $layoutMock
            ]
        );
        $block->setLayout($layoutMock);
    }
}<|MERGE_RESOLUTION|>--- conflicted
+++ resolved
@@ -44,11 +44,7 @@
             ['addChild', 'toHtml']
         );
 
-<<<<<<< HEAD
-        /** @var $layoutMock \Magento\Framework\View\LayoutInterface|\PHPUnit\Framework\MockObject\MockObject */
-=======
         /** @var $layoutMock \Magento\Framework\View\LayoutInterface|MockObject */
->>>>>>> b2f063af
         $layoutMock = $this->getMockForAbstractClass(
             LayoutInterface::class,
             [],
