<?php declare(strict_types=1);
/**
 * Copyright © Magento, Inc. All rights reserved.
 * See COPYING.txt for license details.
 */
namespace Magento\CurrencySymbol\Test\Unit\Block\Adminhtml\System\Currency\Rate;

use Magento\Backend\Model\Session;
use Magento\CurrencySymbol\Block\Adminhtml\System\Currency\Rate\Services;
use Magento\Directory\Model\Currency\Import\Source\Service;
use Magento\Directory\Model\Currency\Import\Source\ServiceFactory;
use Magento\Framework\TestFramework\Unit\Helper\ObjectManager;
use Magento\Framework\View\Element\Html\Select;
use Magento\Framework\View\LayoutInterface;
use PHPUnit\Framework\TestCase;

class ServicesTest extends TestCase
{
    /**
     * Object manager helper
     *
     * @var ObjectManager
     */
    protected $objectManagerHelper;

    protected function setUp(): void
    {
        $this->objectManagerHelper = new ObjectManager($this);
    }

    protected function tearDown(): void
    {
        unset($this->objectManagerHelper);
    }

    public function testPrepareLayout()
    {
        $options = [['value' => 'value', 'label' => 'label']];
        $service = 'service';

        $sourceServiceFactoryMock = $this->createPartialMock(
            ServiceFactory::class,
            ['create']
        );
        $sourceServiceMock = $this->createMock(Service::class);
        $backendSessionMock = $this->createPartialMock(
            Session::class,
            ['getCurrencyRateService']
        );

<<<<<<< HEAD
        /** @var $layoutMock \Magento\Framework\View\LayoutInterface|\PHPUnit\Framework\MockObject\MockObject */
=======
        /** @var $layoutMock \Magento\Framework\View\LayoutInterface|MockObject */
>>>>>>> b2f063af
        $layoutMock = $this->getMockForAbstractClass(
            LayoutInterface::class,
            [],
            '',
            false,
            false,
            true,
            ['createBlock']
        );

        $blockMock = $this->createPartialMock(
            Select::class,
            ['setOptions', 'setId', 'setName', 'setValue', 'setTitle']
        );

        $layoutMock->expects($this->once())->method('createBlock')->willReturn($blockMock);

        $sourceServiceFactoryMock->expects($this->once())->method('create')->willReturn($sourceServiceMock);
        $sourceServiceMock->expects($this->once())->method('toOptionArray')->willReturn($options);
        $backendSessionMock->expects($this->once())->method('getCurrencyRateService')->with(true)->willReturn($service);

        $blockMock->expects($this->once())->method('setOptions')->with($options)->willReturnSelf();
        $blockMock->expects($this->once())->method('setId')->with('rate_services')->willReturnSelf();
        $blockMock->expects($this->once())->method('setName')->with('rate_services')->willReturnSelf();
        $blockMock->expects($this->once())->method('setValue')->with($service)->willReturnSelf();
        $blockMock->expects($this->once())->method('setTitle')->with('Import Service')->willReturnSelf();

        /** @var $block \Magento\CurrencySymbol\Block\Adminhtml\System\Currency\Rate\Services */
        $block = $this->objectManagerHelper->getObject(
            Services::class,
            [
                'srcCurrencyFactory' => $sourceServiceFactoryMock,
                'backendSession' => $backendSessionMock
            ]
        );
        $block->setLayout($layoutMock);
    }
}<|MERGE_RESOLUTION|>--- conflicted
+++ resolved
@@ -48,11 +48,7 @@
             ['getCurrencyRateService']
         );
 
-<<<<<<< HEAD
-        /** @var $layoutMock \Magento\Framework\View\LayoutInterface|\PHPUnit\Framework\MockObject\MockObject */
-=======
         /** @var $layoutMock \Magento\Framework\View\LayoutInterface|MockObject */
->>>>>>> b2f063af
         $layoutMock = $this->getMockForAbstractClass(
             LayoutInterface::class,
             [],
