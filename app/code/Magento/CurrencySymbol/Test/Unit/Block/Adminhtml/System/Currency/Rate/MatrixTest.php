--- conflicted
+++ resolved
@@ -60,11 +60,7 @@
             ->with($baseCurrencies, $allowCurrencies)
             ->willReturn($currencyRates);
 
-<<<<<<< HEAD
-        /** @var $layoutMock \Magento\Framework\View\LayoutInterface|\PHPUnit\Framework\MockObject\MockObject */
-=======
         /** @var $layoutMock \Magento\Framework\View\LayoutInterface|MockObject */
->>>>>>> b2f063af
         $layoutMock = $this->getMockForAbstractClass(
             LayoutInterface::class,
             [],
