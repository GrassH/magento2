<?php declare(strict_types=1);
/**
 * Copyright © Magento, Inc. All rights reserved.
 * See COPYING.txt for license details.
 */
namespace Magento\CurrencySymbol\Test\Unit\Block\Adminhtml\System;

use Magento\Backend\Block\Widget\Button;
use Magento\CurrencySymbol\Block\Adminhtml\System\Currency;
use Magento\Framework\TestFramework\Unit\Helper\ObjectManager;
use Magento\Framework\View\Element\BlockInterface;
use Magento\Framework\View\LayoutInterface;
use PHPUnit\Framework\TestCase;

class CurrencyTest extends TestCase
{
    /**
     * Object manager helper
     *
     * @var ObjectManager
     */
    protected $objectManagerHelper;

    protected function setUp(): void
    {
        $this->objectManagerHelper = new ObjectManager($this);
    }

    protected function tearDown(): void
    {
        unset($this->objectManagerHelper);
    }

    public function testPrepareLayout()
    {
        $childBlockMock = $this->createPartialMock(
            BlockInterface::class,
            ['addChild', 'toHtml']
        );

        $blockMock = $this->createMock(BlockInterface::class);

<<<<<<< HEAD
        /** @var $layoutMock \Magento\Framework\View\LayoutInterface|\PHPUnit\Framework\MockObject\MockObject */
=======
        /** @var $layoutMock \Magento\Framework\View\LayoutInterface|MockObject */
>>>>>>> b2f063af
        $layoutMock = $this->getMockForAbstractClass(
            LayoutInterface::class,
            [],
            '',
            false,
            false,
            true,
            ['getBlock', 'createBlock']
        );

        $layoutMock->expects($this->any())->method('getBlock')->willReturn($childBlockMock);
        $layoutMock->expects($this->any())->method('createBlock')->willReturn($blockMock);

        $childBlockMock->expects($this->at(0))
            ->method('addChild')
            ->with(
                'save_button',
                Button::class,
                [
                    'label' => __('Save Currency Rates'),
                    'class' => 'save primary save-currency-rates',
                    'data_attribute' => [
                        'mage-init' => ['button' => ['event' => 'save', 'target' => '#rate-form']],
                    ]
                ]
            );

        $childBlockMock->expects($this->at(1))
            ->method('addChild')
            ->with(
                'options_button',
                Button::class,
                ['label' => __('Options'), 'onclick' => 'setLocation(\'\')']
            );

        $childBlockMock->expects($this->at(2))
            ->method('addChild')
            ->with(
                'reset_button',
                Button::class,
                ['label' => __('Reset'), 'onclick' => 'document.location.reload()', 'class' => 'reset']
            );

        /** @var $block \Magento\CurrencySymbol\Block\Adminhtml\System\Currency */
        $block = $this->objectManagerHelper->getObject(
            Currency::class,
            [
                'layout' => $layoutMock
            ]
        );
        $block->setLayout($layoutMock);
    }
}<|MERGE_RESOLUTION|>--- conflicted
+++ resolved
@@ -40,11 +40,7 @@
 
         $blockMock = $this->createMock(BlockInterface::class);
 
-<<<<<<< HEAD
-        /** @var $layoutMock \Magento\Framework\View\LayoutInterface|\PHPUnit\Framework\MockObject\MockObject */
-=======
         /** @var $layoutMock \Magento\Framework\View\LayoutInterface|MockObject */
->>>>>>> b2f063af
         $layoutMock = $this->getMockForAbstractClass(
             LayoutInterface::class,
             [],
