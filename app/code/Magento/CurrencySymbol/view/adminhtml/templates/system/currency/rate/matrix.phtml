<?php
/**
 * Copyright © Magento, Inc. All rights reserved.
 * See COPYING.txt for license details.
 */

/**
 * @var $block \Magento\CurrencySymbol\Block\Adminhtml\System\Currency\Rate\Matrix
 */

$_oldRates = $block->getOldRates();
$_newRates = $block->getNewRates();
$_rates = ($_newRates) ? $_newRates : $_oldRates;
?>
<?php if (empty($_rates)) : ?>
    <div class="message message-warning warning"><p><?= $block->escapeHtml(__('You must first configure currency options before being able to see currency rates.')) ?></p></div>
<?php else : ?>
    <form name="rateForm" id="rate-form" method="post" action="<?= $block->escapeUrl($block->getRatesFormAction()) ?>">
        <?= $block->getBlockHtml('formkey') ?>
        <div class="admin__control-table-wrapper">
            <table class="admin__control-table">
                <thead>
                    <tr>
                        <th>&nbsp;</th>
<<<<<<< HEAD
                        <?php $_i = 0; foreach ($block->getAllowedCurrencies() as $_currencyCode): ?>
=======
                        <?php $_i = 0; foreach ($block->getAllowedCurrencies() as $_currencyCode) : ?>
>>>>>>> 7ffabd07
                            <th><span><?= $block->escapeHtml($_currencyCode) ?></span></th>
                        <?php endforeach; ?>
                    </tr>
                </thead>
                <?php $_j = 0; foreach ($block->getDefaultCurrencies() as $_currencyCode) : ?>
                <tr>
                    <?php if (isset($_rates[$_currencyCode]) && is_array($_rates[$_currencyCode])) : ?>
                        <?php foreach ($_rates[$_currencyCode] as $_rate => $_value) : ?>
                            <?php if (++$_j == 1) : ?>
                                <td><span class="admin__control-support-text"><?= $block->escapeHtml($_currencyCode) ?></span></td>
                                <td>
                                    <input type="text"
                                           name="rate[<?= $block->escapeHtmlAttr($_currencyCode) ?>][<?= $block->escapeHtmlAttr($_rate) ?>]"
                                           value="<?= ($_currencyCode == $_rate) ? '1.0000' : ($_value>0 ? $block->escapeHtmlAttr($_value) : (isset($_oldRates[$_currencyCode][$_rate]) ? $block->escapeHtmlAttr($_oldRates[$_currencyCode][$_rate]) : '')) ?>"
                                           class="admin__control-text"
                                            <?= ($_currencyCode == $_rate) ? ' disabled' : '' ?> />
                                    <?php if (isset($_newRates) && $_currencyCode != $_rate && isset($_oldRates[$_currencyCode][$_rate])) : ?>
                                    <div class="admin__field-note"><?= $block->escapeHtml(__('Old rate:')) ?> <strong><?= $block->escapeHtml($_oldRates[$_currencyCode][$_rate]) ?></strong></div>
                                    <?php endif; ?>
                                </td>
                            <?php else : ?>
                                <td>
                                    <input type="text"
                                           name="rate[<?= $block->escapeHtmlAttr($_currencyCode) ?>][<?= $block->escapeHtmlAttr($_rate) ?>]"
                                           value="<?= ($_currencyCode == $_rate) ? '1.0000' : ($_value>0 ? $block->escapeHtmlAttr($_value) : (isset($_oldRates[$_currencyCode][$_rate]) ? $block->escapeHtmlAttr($_oldRates[$_currencyCode][$_rate]) : '')) ?>"
                                           class="admin__control-text"
                                           <?= ($_currencyCode == $_rate) ? ' disabled' : '' ?> />
                                    <?php if (isset($_newRates) && $_currencyCode != $_rate && isset($_oldRates[$_currencyCode][$_rate])) : ?>
                                    <div class="admin__field-note"><?= $block->escapeHtml(__('Old rate:')) ?> <strong><?= $block->escapeHtml($_oldRates[$_currencyCode][$_rate]) ?></strong></div>
                                    <?php endif; ?>
                                </td>
                            <?php endif; ?>
                        <?php endforeach; ?>
                        <?php $_j = 0; ?>
                    <?php endif; ?>
                </tr>
                <?php endforeach; ?>
            </table>
        </div>
    </form>
<?php endif; ?>
<script>
require(['jquery', "mage/mage"], function(jQuery){

    jQuery('#rate-form').mage('form').mage('validation');

});
</script><|MERGE_RESOLUTION|>--- conflicted
+++ resolved
@@ -22,11 +22,7 @@
                 <thead>
                     <tr>
                         <th>&nbsp;</th>
-<<<<<<< HEAD
-                        <?php $_i = 0; foreach ($block->getAllowedCurrencies() as $_currencyCode): ?>
-=======
                         <?php $_i = 0; foreach ($block->getAllowedCurrencies() as $_currencyCode) : ?>
->>>>>>> 7ffabd07
                             <th><span><?= $block->escapeHtml($_currencyCode) ?></span></th>
                         <?php endforeach; ?>
                     </tr>
