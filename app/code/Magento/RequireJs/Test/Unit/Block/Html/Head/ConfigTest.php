--- conflicted
+++ resolved
@@ -20,38 +20,22 @@
 class ConfigTest extends TestCase
 {
     /**
-<<<<<<< HEAD
-     * @var \Magento\Framework\View\Element\Context|\PHPUnit\Framework\MockObject\MockObject
-=======
      * @var Context|MockObject
->>>>>>> b2f063af
      */
     private $context;
 
     /**
-<<<<<<< HEAD
-     * @var \Magento\Framework\RequireJs\Config|\PHPUnit\Framework\MockObject\MockObject
-=======
      * @var \Magento\Framework\RequireJs\Config|MockObject
->>>>>>> b2f063af
      */
     private $config;
 
     /**
-<<<<<<< HEAD
-     * @var \Magento\RequireJs\Model\FileManager|\PHPUnit\Framework\MockObject\MockObject
-=======
      * @var FileManager|MockObject
->>>>>>> b2f063af
      */
     private $fileManager;
 
     /**
-<<<<<<< HEAD
-     * @var \Magento\Framework\View\Page\Config|\PHPUnit\Framework\MockObject\MockObject
-=======
      * @var \Magento\Framework\View\Page\Config|MockObject
->>>>>>> b2f063af
      */
     protected $pageConfig;
 
@@ -61,20 +45,12 @@
     protected $blockConfig;
 
     /**
-<<<<<<< HEAD
-     * @var \Magento\Framework\View\Asset\ConfigInterface|\PHPUnit\Framework\MockObject\MockObject
-=======
      * @var ConfigInterface|MockObject
->>>>>>> b2f063af
      */
     protected $bundleConfig;
 
     /**
-<<<<<<< HEAD
-     * @var \Magento\Framework\View\Asset\Minification|\PHPUnit\Framework\MockObject\MockObject
-=======
      * @var Minification|MockObject
->>>>>>> b2f063af
      */
     private $minificationMock;
 
@@ -112,23 +88,23 @@
         $this->fileManager
             ->expects($this->once())
             ->method('createRequireJsConfigAsset')
-            ->willReturn($requireJsAsset);
+            ->will($this->returnValue($requireJsAsset));
         $this->fileManager
             ->expects($this->once())
             ->method('createRequireJsMixinsAsset')
-            ->willReturn($requireJsAsset);
+            ->will($this->returnValue($requireJsAsset));
         $this->fileManager
             ->expects($this->once())
             ->method('createStaticJsAsset')
-            ->willReturn($requireJsAsset);
+            ->will($this->returnValue($requireJsAsset));
         $this->fileManager
             ->expects($this->once())
             ->method('createBundleJsPool')
-            ->willReturn([$asset]);
+            ->will($this->returnValue([$asset]));
         $this->fileManager
             ->expects($this->once())
             ->method('createMinResolverAsset')
-            ->willReturn($minResolverAsset);
+            ->will($this->returnValue($minResolverAsset));
 
         $layout = $this->createMock(LayoutInterface::class);
 
