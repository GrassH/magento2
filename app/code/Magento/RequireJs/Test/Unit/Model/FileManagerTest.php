<?php declare(strict_types=1);
/**
 * Copyright © Magento, Inc. All rights reserved.
 * See COPYING.txt for license details.
 */

namespace Magento\RequireJs\Test\Unit\Model;

use Magento\Framework\App\Filesystem\DirectoryList;
use Magento\Framework\App\State;
use Magento\Framework\Filesystem;
use Magento\Framework\Filesystem\Directory\Read;
use Magento\Framework\Filesystem\Directory\WriteInterface;
use Magento\Framework\RequireJs\Config;
use Magento\Framework\View\Asset\File;
use Magento\Framework\View\Asset\File\FallbackContext;
use Magento\Framework\View\Asset\Repository;
use Magento\RequireJs\Model\FileManager;
use PHPUnit\Framework\MockObject\MockObject;
use PHPUnit\Framework\TestCase;

class FileManagerTest extends TestCase
{
    /**
<<<<<<< HEAD
     * @var \Magento\Framework\RequireJs\Config|\PHPUnit\Framework\MockObject\MockObject
=======
     * @var Config|MockObject
>>>>>>> b2f063af
     */
    private $configMock;

    /**
<<<<<<< HEAD
     * @var \Magento\Framework\Filesystem|\PHPUnit\Framework\MockObject\MockObject
=======
     * @var Filesystem|MockObject
>>>>>>> b2f063af
     */
    private $fileSystem;

    /**
<<<<<<< HEAD
     * @var \Magento\Framework\Filesystem\Directory\WriteInterface|\PHPUnit\Framework\MockObject\MockObject
=======
     * @var WriteInterface|MockObject
>>>>>>> b2f063af
     */
    private $dir;

    /**
<<<<<<< HEAD
     * @var \Magento\Framework\App\State|\PHPUnit\Framework\MockObject\MockObject
=======
     * @var State|MockObject
>>>>>>> b2f063af
     */
    private $appState;

    /**
<<<<<<< HEAD
     * @var \Magento\Framework\View\Asset\File|\PHPUnit\Framework\MockObject\MockObject
=======
     * @var File|MockObject
>>>>>>> b2f063af
     */
    private $asset;

    /**
     * @var FileManager
     */
    private $object;

    /**
<<<<<<< HEAD
     * @var \Magento\Framework\View\Asset\Repository|\PHPUnit\Framework\MockObject\MockObject
=======
     * @var Repository|MockObject
>>>>>>> b2f063af
     */
    private $assetRepoMock;

    protected function setUp(): void
    {
        $this->configMock = $this->createMock(Config::class);
        $this->fileSystem = $this->createMock(Filesystem::class);
        $this->appState = $this->createMock(State::class);
        $this->assetRepoMock = $this->createMock(Repository::class);
        $this->object = new FileManager($this->configMock, $this->fileSystem, $this->appState, $this->assetRepoMock);
        $this->dir = $this->getMockForAbstractClass(WriteInterface::class);
        $this->asset = $this->createMock(File::class);
    }

    /**
     * @param bool $exists
     * @dataProvider createRequireJsAssetDataProvider
     */
    public function testCreateRequireJsConfigAsset($exists)
    {
        $this->configMock->expects($this->once())
            ->method('getConfigFileRelativePath')
            ->willReturn('requirejs/file.js');
        $this->fileSystem->expects($this->once())
            ->method('getDirectoryWrite')
            ->with(DirectoryList::STATIC_VIEW)
            ->willReturn($this->dir);
        $this->assetRepoMock->expects($this->once())
            ->method('createArbitrary')
            ->with('requirejs/file.js', '')
            ->willReturn($this->asset);

        $this->appState->expects($this->once())->method('getMode')->willReturn('anything');
        $this->dir->expects($this->once())
            ->method('isExist')
            ->with('requirejs/file.js')
            ->willReturn($exists);
        if ($exists) {
            $this->configMock->expects($this->never())->method('getConfig');
            $this->dir->expects($this->never())->method('writeFile');
        } else {
            $data = 'requirejs config data';
            $this->configMock->expects($this->once())->method('getConfig')->willReturn($data);
            $this->dir->expects($this->once())->method('writeFile')->with('requirejs/file.js', $data);
        }
        $this->assertSame($this->asset, $this->object->createRequireJsConfigAsset());
    }

    /**
     * @return array
     */
    public function createRequireJsAssetDataProvider()
    {
        return [[true], [false]];
    }

    public function testCreateRequireJsAssetDevMode()
    {
        $this->configMock->expects($this->once())
            ->method('getConfigFileRelativePath')
            ->willReturn('requirejs/file.js');
        $this->fileSystem->expects($this->once())
            ->method('getDirectoryWrite')
            ->with(DirectoryList::STATIC_VIEW)
            ->willReturn($this->dir);
        $this->assetRepoMock->expects($this->once())
            ->method('createArbitrary')
            ->with('requirejs/file.js', '')
            ->willReturn($this->asset);

        $this->appState->expects($this->once())
            ->method('getMode')
<<<<<<< HEAD
            ->willReturn(\Magento\Framework\App\State::MODE_DEVELOPER);
=======
            ->will($this->returnValue(State::MODE_DEVELOPER));
>>>>>>> b2f063af
        $this->dir->expects($this->never())->method('isExist');
        $data = 'requirejs config data';
        $this->configMock->expects($this->once())->method('getConfig')->willReturn($data);
        $this->dir->expects($this->once())->method('writeFile')->with('requirejs/file.js', $data);
        $this->assertSame($this->asset, $this->object->createRequireJsConfigAsset());
    }

    public function testCreateBundleJsPool()
    {
        unset($this->configMock);
        $dirRead = $this->getMockBuilder(Read::class)
            ->setMockClassName('libDir')
            ->disableOriginalConstructor()
            ->getMock();
        $context = $this->createMock(FallbackContext::class);
        $assetRepo = $this->createMock(Repository::class);
        $config = $this->createMock(Config::class);

        $config
            ->expects($this->never())
            ->method('getConfigFileRelativePath')
            ->willReturn(null);

        $context
            ->expects($this->once())
            ->method('getPath')
            ->willReturn('path/to/bundle/dir');

        $dirRead
            ->expects($this->once())
            ->method('isExist')
            ->with('path/to/bundle/dir/js/bundle')
            ->willReturn(true);
        $dirRead
            ->expects($this->once())
            ->method('read')
            ->with('path/to/bundle/dir/js/bundle')
            ->willReturn(['bundle1.js', 'bundle2.js', 'some_file.not_js']);
        $dirRead
            ->expects($this->exactly(2))
            ->method('getRelativePath')
            ->willReturnMap([
                'path/to/bundle1.js',
                'path/to/bundle2.js'
            ]);
        $assetRepo
            ->expects($this->exactly(2))
            ->method('createArbitrary')
            ->willReturnMap([
                $this->asset,
                $this->asset
            ]);

        $assetRepo
            ->expects($this->once())
            ->method('getStaticViewFileContext')
            ->willReturn($context);

        $this->appState
            ->expects($this->once())
            ->method('getMode')
            ->willReturn('production');

        $this->fileSystem
            ->expects($this->once())
            ->method('getDirectoryRead')
            ->with('static')
            ->willReturn($dirRead);

        $object = new FileManager($config, $this->fileSystem, $this->appState, $assetRepo);

        $result = $object->createBundleJsPool();

        $this->assertArrayHasKey('0', $result);
        $this->assertArrayHasKey('1', $result);
    }

    public function testCreateMinResolverAsset()
    {
        $this->configMock
            ->expects($this->any())
            ->method('getMinResolverRelativePath')
            ->willReturn('relative path');
        $this->assetRepoMock
            ->expects($this->once())
            ->method('createArbitrary')
            ->with('relative path');
        $this->fileSystem->expects($this->once())
            ->method('getDirectoryWrite')
            ->with(DirectoryList::STATIC_VIEW)
            ->willReturn($this->dir);

        $this->object->createMinResolverAsset();
    }

    public function testCreateRequireJsMixinsAsset()
    {
        $path = 'relative path';
        $this->configMock
            ->expects($this->once())
            ->method('getMixinsFileRelativePath')
            ->willReturn($path);
        $this->assetRepoMock
            ->expects($this->once())
            ->method('createArbitrary')
            ->with($path, '')
            ->willReturn($this->asset);

        $this->assertSame($this->asset, $this->object->createRequireJsMixinsAsset());
    }

    public function testClearBundleJsPool()
    {
        $context = $this->getMockBuilder(FallbackContext::class)
            ->disableOriginalConstructor()
            ->getMock();
        $this->fileSystem->expects($this->once())
            ->method('getDirectoryWrite')
            ->with(DirectoryList::STATIC_VIEW)
            ->willReturn($this->dir);
        $this->assetRepoMock
            ->expects($this->once())
            ->method('getStaticViewFileContext')
            ->willReturn($context);
        $context->expects($this->once())
            ->method('getPath')
            ->willReturn('/path/to/directory');
        $this->dir->expects($this->once())
            ->method('delete')
            ->with('/path/to/directory/' . Config::BUNDLE_JS_DIR)
            ->willReturn(true);
        $this->assertTrue($this->object->clearBundleJsPool());
    }
}<|MERGE_RESOLUTION|>--- conflicted
+++ resolved
@@ -22,47 +22,27 @@
 class FileManagerTest extends TestCase
 {
     /**
-<<<<<<< HEAD
-     * @var \Magento\Framework\RequireJs\Config|\PHPUnit\Framework\MockObject\MockObject
-=======
      * @var Config|MockObject
->>>>>>> b2f063af
      */
     private $configMock;
 
     /**
-<<<<<<< HEAD
-     * @var \Magento\Framework\Filesystem|\PHPUnit\Framework\MockObject\MockObject
-=======
      * @var Filesystem|MockObject
->>>>>>> b2f063af
      */
     private $fileSystem;
 
     /**
-<<<<<<< HEAD
-     * @var \Magento\Framework\Filesystem\Directory\WriteInterface|\PHPUnit\Framework\MockObject\MockObject
-=======
      * @var WriteInterface|MockObject
->>>>>>> b2f063af
      */
     private $dir;
 
     /**
-<<<<<<< HEAD
-     * @var \Magento\Framework\App\State|\PHPUnit\Framework\MockObject\MockObject
-=======
      * @var State|MockObject
->>>>>>> b2f063af
      */
     private $appState;
 
     /**
-<<<<<<< HEAD
-     * @var \Magento\Framework\View\Asset\File|\PHPUnit\Framework\MockObject\MockObject
-=======
      * @var File|MockObject
->>>>>>> b2f063af
      */
     private $asset;
 
@@ -72,11 +52,7 @@
     private $object;
 
     /**
-<<<<<<< HEAD
-     * @var \Magento\Framework\View\Asset\Repository|\PHPUnit\Framework\MockObject\MockObject
-=======
      * @var Repository|MockObject
->>>>>>> b2f063af
      */
     private $assetRepoMock;
 
@@ -99,27 +75,27 @@
     {
         $this->configMock->expects($this->once())
             ->method('getConfigFileRelativePath')
-            ->willReturn('requirejs/file.js');
-        $this->fileSystem->expects($this->once())
-            ->method('getDirectoryWrite')
-            ->with(DirectoryList::STATIC_VIEW)
-            ->willReturn($this->dir);
+            ->will($this->returnValue('requirejs/file.js'));
+        $this->fileSystem->expects($this->once())
+            ->method('getDirectoryWrite')
+            ->with(DirectoryList::STATIC_VIEW)
+            ->will($this->returnValue($this->dir));
         $this->assetRepoMock->expects($this->once())
             ->method('createArbitrary')
             ->with('requirejs/file.js', '')
-            ->willReturn($this->asset);
-
-        $this->appState->expects($this->once())->method('getMode')->willReturn('anything');
+            ->will($this->returnValue($this->asset));
+
+        $this->appState->expects($this->once())->method('getMode')->will($this->returnValue('anything'));
         $this->dir->expects($this->once())
             ->method('isExist')
             ->with('requirejs/file.js')
-            ->willReturn($exists);
+            ->will($this->returnValue($exists));
         if ($exists) {
             $this->configMock->expects($this->never())->method('getConfig');
             $this->dir->expects($this->never())->method('writeFile');
         } else {
             $data = 'requirejs config data';
-            $this->configMock->expects($this->once())->method('getConfig')->willReturn($data);
+            $this->configMock->expects($this->once())->method('getConfig')->will($this->returnValue($data));
             $this->dir->expects($this->once())->method('writeFile')->with('requirejs/file.js', $data);
         }
         $this->assertSame($this->asset, $this->object->createRequireJsConfigAsset());
@@ -137,26 +113,22 @@
     {
         $this->configMock->expects($this->once())
             ->method('getConfigFileRelativePath')
-            ->willReturn('requirejs/file.js');
-        $this->fileSystem->expects($this->once())
-            ->method('getDirectoryWrite')
-            ->with(DirectoryList::STATIC_VIEW)
-            ->willReturn($this->dir);
+            ->will($this->returnValue('requirejs/file.js'));
+        $this->fileSystem->expects($this->once())
+            ->method('getDirectoryWrite')
+            ->with(DirectoryList::STATIC_VIEW)
+            ->will($this->returnValue($this->dir));
         $this->assetRepoMock->expects($this->once())
             ->method('createArbitrary')
             ->with('requirejs/file.js', '')
-            ->willReturn($this->asset);
+            ->will($this->returnValue($this->asset));
 
         $this->appState->expects($this->once())
             ->method('getMode')
-<<<<<<< HEAD
-            ->willReturn(\Magento\Framework\App\State::MODE_DEVELOPER);
-=======
             ->will($this->returnValue(State::MODE_DEVELOPER));
->>>>>>> b2f063af
         $this->dir->expects($this->never())->method('isExist');
         $data = 'requirejs config data';
-        $this->configMock->expects($this->once())->method('getConfig')->willReturn($data);
+        $this->configMock->expects($this->once())->method('getConfig')->will($this->returnValue($data));
         $this->dir->expects($this->once())->method('writeFile')->with('requirejs/file.js', $data);
         $this->assertSame($this->asset, $this->object->createRequireJsConfigAsset());
     }
@@ -244,7 +216,7 @@
         $this->fileSystem->expects($this->once())
             ->method('getDirectoryWrite')
             ->with(DirectoryList::STATIC_VIEW)
-            ->willReturn($this->dir);
+            ->will($this->returnValue($this->dir));
 
         $this->object->createMinResolverAsset();
     }
@@ -255,7 +227,7 @@
         $this->configMock
             ->expects($this->once())
             ->method('getMixinsFileRelativePath')
-            ->willReturn($path);
+            ->will($this->returnValue($path));
         $this->assetRepoMock
             ->expects($this->once())
             ->method('createArbitrary')
