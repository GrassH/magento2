--- conflicted
+++ resolved
@@ -204,11 +204,7 @@
             $collection = $this->getAssociatedProductCollection(
                 $product
             )->addAttributeToSelect(
-<<<<<<< HEAD
-                ['name', 'price', 'special_price', 'special_from_date', 'special_to_date']
-=======
                 ['name', 'price', 'special_price', 'special_from_date', 'special_to_date', 'tax_class_id']
->>>>>>> 0da0b13b
             )->addFilterByRequiredOptions()->setPositionOrder()->addStoreFilter(
                 $this->getStoreFilter($product)
             )->addAttributeToFilter(
