<?php
/**
 * Grouped product type implementation
 *
 * Copyright © 2016 Magento. All rights reserved.
 * See COPYING.txt for license details.
 */
namespace Magento\GroupedProduct\Model\Product\Type;

use Magento\Catalog\Api\ProductRepositoryInterface;

/**
 * @SuppressWarnings(PHPMD.CouplingBetweenObjects)
 */
class Grouped extends \Magento\Catalog\Model\Product\Type\AbstractType
{
    const TYPE_CODE = 'grouped';

    /**
     * Cache key for Associated Products
     *
     * @var string
     */
    protected $_keyAssociatedProducts = '_cache_instance_associated_products';

    /**
     * Cache key for Associated Product Ids
     *
     * @var string
     */
    protected $_keyAssociatedProductIds = '_cache_instance_associated_product_ids';

    /**
     * Cache key for Status Filters
     *
     * @var string
     */
    protected $_keyStatusFilters = '_cache_instance_status_filters';

    /**
     * Product is composite properties
     *
     * @var bool
     */
    protected $_isComposite = true;

    /**
     * Product is possible to configure
     *
     * @var bool
     */
    protected $_canConfigure = true;

    /**
     * Catalog product status
     *
     * @var \Magento\Catalog\Model\Product\Attribute\Source\Status
     */
    protected $_catalogProductStatus;

    /**
     * Store manager
     *
     * @var \Magento\Store\Model\StoreManagerInterface
     */
    protected $_storeManager;

    /**
     * Catalog product link
     *
     * @var \Magento\GroupedProduct\Model\ResourceModel\Product\Link
     */
    protected $productLinks;

    /**
     * @var \Magento\Framework\App\State
     */
    protected $_appState;

    /** @var \Magento\Msrp\Helper\Data  */
    protected $msrpData;

    /**
     * @param \Magento\Catalog\Model\Product\Option $catalogProductOption
     * @param \Magento\Eav\Model\Config $eavConfig
     * @param \Magento\Catalog\Model\Product\Type $catalogProductType
     * @param \Magento\Framework\Event\ManagerInterface $eventManager
     * @param \Magento\MediaStorage\Helper\File\Storage\Database $fileStorageDb
     * @param \Magento\Framework\Filesystem $filesystem
     * @param \Magento\Framework\Registry $coreRegistry
     * @param \Psr\Log\LoggerInterface $logger
     * @param ProductRepositoryInterface $productRepository
     * @param \Magento\GroupedProduct\Model\ResourceModel\Product\Link $catalogProductLink
     * @param \Magento\Store\Model\StoreManagerInterface $storeManager
     * @param \Magento\Catalog\Model\Product\Attribute\Source\Status $catalogProductStatus
     * @param \Magento\Framework\App\State $appState
     * @param \Magento\Msrp\Helper\Data $msrpData
<<<<<<< HEAD
     * @param \Magento\Framework\Serialize\SerializerInterface|null $serializer
=======
     * @param \Magento\Framework\Serialize\Serializer\Json|null $serializer
>>>>>>> 9b0ad97f
     * @SuppressWarnings(PHPMD.ExcessiveParameterList)
     */
    public function __construct(
        \Magento\Catalog\Model\Product\Option $catalogProductOption,
        \Magento\Eav\Model\Config $eavConfig,
        \Magento\Catalog\Model\Product\Type $catalogProductType,
        \Magento\Framework\Event\ManagerInterface $eventManager,
        \Magento\MediaStorage\Helper\File\Storage\Database $fileStorageDb,
        \Magento\Framework\Filesystem $filesystem,
        \Magento\Framework\Registry $coreRegistry,
        \Psr\Log\LoggerInterface $logger,
        ProductRepositoryInterface $productRepository,
        \Magento\GroupedProduct\Model\ResourceModel\Product\Link $catalogProductLink,
        \Magento\Store\Model\StoreManagerInterface $storeManager,
        \Magento\Catalog\Model\Product\Attribute\Source\Status $catalogProductStatus,
        \Magento\Framework\App\State $appState,
        \Magento\Msrp\Helper\Data $msrpData,
<<<<<<< HEAD
        \Magento\Framework\Serialize\SerializerInterface $serializer = null
=======
        \Magento\Framework\Serialize\Serializer\Json $serializer = null
>>>>>>> 9b0ad97f
    ) {
        $this->productLinks = $catalogProductLink;
        $this->_storeManager = $storeManager;
        $this->_catalogProductStatus = $catalogProductStatus;
        $this->_appState = $appState;
        $this->msrpData = $msrpData;
        parent::__construct(
            $catalogProductOption,
            $eavConfig,
            $catalogProductType,
            $eventManager,
            $fileStorageDb,
            $filesystem,
            $coreRegistry,
            $logger,
            $productRepository,
            $serializer
        );
    }

    /**
     * Return relation info about used products
     *
     * @return \Magento\Framework\DataObject Object with information data
     */
    public function getRelationInfo()
    {
        $info = new \Magento\Framework\DataObject();
        $info->setTable(
            'catalog_product_link'
        )->setParentFieldName(
            'product_id'
        )->setChildFieldName(
            'linked_product_id'
        )->setWhere(
            'link_type_id=' . \Magento\GroupedProduct\Model\ResourceModel\Product\Link::LINK_TYPE_GROUPED
        );
        return $info;
    }

    /**
     * Retrieve Required children ids
     * Return grouped array, ex array(
     *   group => array(ids)
     * )
     *
     * @param int $parentId
     * @param bool $required
     * @return array
     *
     * @SuppressWarnings(PHPMD.UnusedFormalParameter)
     */
    public function getChildrenIds($parentId, $required = true)
    {
        return $this->productLinks->getChildrenIds(
            $parentId,
            \Magento\GroupedProduct\Model\ResourceModel\Product\Link::LINK_TYPE_GROUPED
        );
    }

    /**
     * Retrieve parent ids array by requested child
     *
     * @param int|array $childId
     * @return array
     */
    public function getParentIdsByChild($childId)
    {
        return $this->productLinks->getParentIdsByChild(
            $childId,
            \Magento\GroupedProduct\Model\ResourceModel\Product\Link::LINK_TYPE_GROUPED
        );
    }

    /**
     * Retrieve array of associated products
     *
     * @param \Magento\Catalog\Model\Product $product
     * @return array
     */
    public function getAssociatedProducts($product)
    {
        if (!$product->hasData($this->_keyAssociatedProducts)) {
            $associatedProducts = [];

            $this->setSaleableStatus($product);

            $collection = $this->getAssociatedProductCollection(
                $product
            )->addAttributeToSelect(
                ['name', 'price', 'special_price', 'special_from_date', 'special_to_date', 'tax_class_id']
            )->addFilterByRequiredOptions()->setPositionOrder()->addStoreFilter(
                $this->getStoreFilter($product)
            )->addAttributeToFilter(
                'status',
                ['in' => $this->getStatusFilters($product)]
            );

            foreach ($collection as $item) {
                $associatedProducts[] = $item;
            }

            $product->setData($this->_keyAssociatedProducts, $associatedProducts);
        }
        return $product->getData($this->_keyAssociatedProducts);
    }

    /**
     * @param \Magento\Catalog\Model\Product $product
     * @return \Magento\Catalog\Model\Product
     */
    public function flushAssociatedProductsCache($product)
    {
        return $product->unsData($this->_keyAssociatedProducts);
    }

    /**
     * Add status filter to collection
     *
     * @param  int $status
     * @param  \Magento\Catalog\Model\Product $product
     * @return $this
     */
    public function addStatusFilter($status, $product)
    {
        $statusFilters = $product->getData($this->_keyStatusFilters);
        if (!is_array($statusFilters)) {
            $statusFilters = [];
        }

        $statusFilters[] = $status;
        $product->setData($this->_keyStatusFilters, $statusFilters);

        return $this;
    }

    /**
     * Set only saleable filter
     *
     * @param  \Magento\Catalog\Model\Product $product
     * @return $this
     */
    public function setSaleableStatus($product)
    {
        $product->setData($this->_keyStatusFilters, $this->_catalogProductStatus->getSaleableStatusIds());
        return $this;
    }

    /**
     * Return all assigned status filters
     *
     * @param \Magento\Catalog\Model\Product $product
     * @return array
     */
    public function getStatusFilters($product)
    {
        if (!$product->hasData($this->_keyStatusFilters)) {
            return [
                \Magento\Catalog\Model\Product\Attribute\Source\Status::STATUS_ENABLED,
                \Magento\Catalog\Model\Product\Attribute\Source\Status::STATUS_DISABLED,
            ];
        }
        return $product->getData($this->_keyStatusFilters);
    }

    /**
     * Retrieve related products identifiers
     *
     * @param \Magento\Catalog\Model\Product $product
     * @return array
     */
    public function getAssociatedProductIds($product)
    {
        if (!$product->hasData($this->_keyAssociatedProductIds)) {
            $associatedProductIds = [];
            /** @var $item \Magento\Catalog\Model\Product */
            foreach ($this->getAssociatedProducts($product) as $item) {
                $associatedProductIds[] = $item->getId();
            }
            $product->setData($this->_keyAssociatedProductIds, $associatedProductIds);
        }
        return $product->getData($this->_keyAssociatedProductIds);
    }

    /**
     * Retrieve collection of associated products
     *
     * @param \Magento\Catalog\Model\Product $product
     * @return \Magento\Catalog\Model\ResourceModel\Product\Link\Product\Collection
     */
    public function getAssociatedProductCollection($product)
    {
        /** @var \Magento\Catalog\Model\Product\Link  $links */
        $links = $product->getLinkInstance();
        $links->setLinkTypeId(\Magento\GroupedProduct\Model\ResourceModel\Product\Link::LINK_TYPE_GROUPED);
        $collection = $links->getProductCollection()->setFlag(
            'product_children',
            true
        )->setIsStrongMode();
        $collection->setProduct($product);
        return $collection;
    }

    /**
     * @param \Magento\Framework\DataObject $buyRequest
     * @param \Magento\Catalog\Model\Product $product
     * @param bool $isStrictProcessMode
     * @return array|string
     */
    protected function getProductInfo(\Magento\Framework\DataObject $buyRequest, $product, $isStrictProcessMode)
    {
        $productsInfo = $buyRequest->getSuperGroup() ?: [];
        $associatedProducts = $this->getAssociatedProducts($product);

        if (!is_array($productsInfo)) {
            return __('Please specify the quantity of product(s).')->render();
        }
        foreach ($associatedProducts as $subProduct) {
            if (!isset($productsInfo[$subProduct->getId()])) {
                if ($isStrictProcessMode && !$subProduct->getQty()) {
                    return __('Please specify the quantity of product(s).')->render();
                }
                $productsInfo[$subProduct->getId()] = intval($subProduct->getQty());
            }
        }

        return $productsInfo;
    }

    /**
     * Prepare product and its configuration to be added to some products list.
     * Perform standard preparation process and add logic specific to Grouped product type.
     *
     * @param \Magento\Framework\DataObject $buyRequest
     * @param \Magento\Catalog\Model\Product $product
     * @param string $processMode
     * @return \Magento\Framework\Phrase|array|string
     * @SuppressWarnings(PHPMD.CyclomaticComplexity)
     * @SuppressWarnings(PHPMD.NPathComplexity)
     */
    protected function _prepareProduct(\Magento\Framework\DataObject $buyRequest, $product, $processMode)
    {
        $products = [];
        $associatedProductsInfo = [];
        $isStrictProcessMode = $this->_isStrictProcessMode($processMode);
        $productsInfo = $this->getProductInfo($buyRequest, $product, $isStrictProcessMode);
        if (is_string($productsInfo)) {
            return $productsInfo;
        }
        $associatedProducts = !$isStrictProcessMode || !empty($productsInfo)
            ? $this->getAssociatedProducts($product)
            : false;

        foreach ($associatedProducts as $subProduct) {
            $qty = $productsInfo[$subProduct->getId()];
            if (!is_numeric($qty) || empty($qty)) {
                continue;
            }

            $_result = $subProduct->getTypeInstance()->_prepareProduct($buyRequest, $subProduct, $processMode);

            if (is_string($_result)) {
                return $_result;
            } elseif (!isset($_result[0])) {
                return __('Cannot process the item.')->render();
            }

            if ($isStrictProcessMode) {
                $_result[0]->setCartQty($qty);
                $_result[0]->addCustomOption('product_type', self::TYPE_CODE, $product);
                $_result[0]->addCustomOption(
                    'info_buyRequest',
                    $this->serializer->serialize(
                        [
                            'super_product_config' => [
                                'product_type' => self::TYPE_CODE,
                                'product_id' => $product->getId(),
                            ],
                        ]
                    )
                );
                $products[] = $_result[0];
            } else {
                $associatedProductsInfo[] = [$subProduct->getId() => $qty];
                $product->addCustomOption('associated_product_' . $subProduct->getId(), $qty);
            }
        }

        if (!$isStrictProcessMode || count($associatedProductsInfo)) {
            $product->addCustomOption('product_type', self::TYPE_CODE, $product);
            $product->addCustomOption('info_buyRequest', $this->serializer->serialize($buyRequest->getData()));

            $products[] = $product;
        }

        if (count($products)) {
            return $products;
        }

        return __('Please specify the quantity of product(s).')->render();
    }

    /**
     * Retrieve products divided into groups required to purchase
     * At least one product in each group has to be purchased
     *
     * @param \Magento\Catalog\Model\Product $product
     * @return array
     */
    public function getProductsToPurchaseByReqGroups($product)
    {
        return [$this->getAssociatedProducts($product)];
    }

    /**
     * Prepare selected qty for grouped product's options
     *
     * @param  \Magento\Catalog\Model\Product $product
     * @param  \Magento\Framework\DataObject $buyRequest
     * @return array
     * @SuppressWarnings(PHPMD.UnusedFormalParameter)
     */
    public function processBuyRequest($product, $buyRequest)
    {
        $superGroup = $buyRequest->getSuperGroup();
        $superGroup = is_array($superGroup) ? array_filter($superGroup, 'intval') : [];

        $options = ['super_group' => $superGroup];

        return $options;
    }

    /**
     * Check that product of this type has weight
     *
     * @return bool
     */
    public function hasWeight()
    {
        return false;
    }

    /**
     * Delete data specific for Grouped product type
     *
     * @param \Magento\Catalog\Model\Product $product
     * @return void
     * @SuppressWarnings(PHPMD.UnusedFormalParameter)
     */
    public function deleteTypeSpecificData(\Magento\Catalog\Model\Product $product)
    {
    }

    /**
     * {@inheritdoc}
     */
    public function beforeSave($product)
    {
        //clear cached associated links
        $product->unsetData($this->_keyAssociatedProducts);
        if ($product->hasData('product_options') && !empty($product->getData('product_options'))) {
            throw new \Exception('Custom options for grouped product type are not supported');
        }
        return parent::beforeSave($product);
    }

    /**
     * @param \Magento\Catalog\Model\Product $product
     * @return int
     */
    public function getChildrenMsrp(\Magento\Catalog\Model\Product $product)
    {
        $prices = [];
        foreach ($this->getAssociatedProducts($product) as $item) {
            if ($item->getMsrp() !== null) {
                $prices[] = $item->getMsrp();
            }
        }
        return $prices ? min($prices) : 0;
    }
}<|MERGE_RESOLUTION|>--- conflicted
+++ resolved
@@ -95,11 +95,7 @@
      * @param \Magento\Catalog\Model\Product\Attribute\Source\Status $catalogProductStatus
      * @param \Magento\Framework\App\State $appState
      * @param \Magento\Msrp\Helper\Data $msrpData
-<<<<<<< HEAD
-     * @param \Magento\Framework\Serialize\SerializerInterface|null $serializer
-=======
      * @param \Magento\Framework\Serialize\Serializer\Json|null $serializer
->>>>>>> 9b0ad97f
      * @SuppressWarnings(PHPMD.ExcessiveParameterList)
      */
     public function __construct(
@@ -117,11 +113,7 @@
         \Magento\Catalog\Model\Product\Attribute\Source\Status $catalogProductStatus,
         \Magento\Framework\App\State $appState,
         \Magento\Msrp\Helper\Data $msrpData,
-<<<<<<< HEAD
-        \Magento\Framework\Serialize\SerializerInterface $serializer = null
-=======
         \Magento\Framework\Serialize\Serializer\Json $serializer = null
->>>>>>> 9b0ad97f
     ) {
         $this->productLinks = $catalogProductLink;
         $this->_storeManager = $storeManager;
