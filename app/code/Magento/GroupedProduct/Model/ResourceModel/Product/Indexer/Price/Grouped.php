<?php
/**
 * Grouped Products Price Indexer Resource model
 *
 * Copyright © Magento, Inc. All rights reserved.
 * See COPYING.txt for license details.
 */
namespace Magento\GroupedProduct\Model\ResourceModel\Product\Indexer\Price;

use Magento\Catalog\Model\ResourceModel\Product\Indexer\Price\DefaultPrice;
use Magento\Catalog\Api\Data\ProductInterface;

class Grouped extends DefaultPrice implements GroupedInterface
{
<<<<<<< HEAD
=======
    /**
     * Prefix for temporary table support.
     */
>>>>>>> ccb91484
    const TRANSIT_PREFIX = 'transit_';

    /**
     * @inheritdoc
     */
    protected function reindex($entityIds = null)
    {
        $this->_prepareGroupedProductPriceData($entityIds);
    }

    /**
     * Calculate minimal and maximal prices for Grouped products
     * Use calculated price for relation products
     *
     * @param int|array $entityIds  the parent entity ids limitation
     * @return $this
     */
    protected function _prepareGroupedProductPriceData($entityIds = null)
    {
        if (!$this->hasEntity() && empty($entityIds)) {
            return $this;
        }

        $connection = $this->getConnection();
        $table = $this->getIdxTable();

        if (!$this->tableStrategy->getUseIdxTable()) {
            $additionalIdxTable = $connection->getTableName(self::TRANSIT_PREFIX . $this->getIdxTable());
            $connection->createTemporaryTableLike($additionalIdxTable, $table);
            $query = $connection->insertFromSelect(
                $this->_prepareGroupedProductPriceDataSelect($entityIds),
                $additionalIdxTable,
                []
            );
            $connection->query($query);

            $select = $connection->select()->from($additionalIdxTable);
            $query = $connection->insertFromSelect(
                $select,
                $table,
                [],
                \Magento\Framework\DB\Adapter\AdapterInterface::INSERT_ON_DUPLICATE
            );
            $connection->query($query);
            $connection->dropTemporaryTable($additionalIdxTable);
        } else {
            $query = $this->_prepareGroupedProductPriceDataSelect($entityIds)->insertFromSelect($table);
            $connection->query($query);
        }
        return $this;
    }

    /**
     * Prepare data index select for Grouped products prices
     *
     * @param int|array $entityIds  the parent entity ids limitation
     * @return \Magento\Framework\DB\Select
     */
    protected function _prepareGroupedProductPriceDataSelect($entityIds = null)
    {
        $connection = $this->getConnection();
        $table = $this->getIdxTable();
        $linkField = $this->getMetadataPool()->getMetadata(ProductInterface::class)->getLinkField();
        $select = $connection->select()->from(
            ['e' => $this->getTable('catalog_product_entity')],
            'entity_id'
        )->joinLeft(
            ['l' => $this->getTable('catalog_product_link')],
            'e.' . $linkField . ' = l.product_id AND l.link_type_id=' .
            \Magento\GroupedProduct\Model\ResourceModel\Product\Link::LINK_TYPE_GROUPED,
            []
        )->join(
            ['cg' => $this->getTable('customer_group')],
            '',
            ['customer_group_id']
        );
        $this->_addWebsiteJoinToSelect($select, true);
        $this->_addProductWebsiteJoinToSelect($select, 'cw.website_id', 'e.entity_id');
        $minCheckSql = $connection->getCheckSql('le.required_options = 0', 'i.min_price', 0);
        $maxCheckSql = $connection->getCheckSql('le.required_options = 0', 'i.max_price', 0);
        $select->columns(
            'website_id',
            'cw'
        )->joinLeft(
            ['le' => $this->getTable('catalog_product_entity')],
            'le.entity_id = l.linked_product_id',
            []
        )->joinLeft(
            ['i' => $table],
            'i.entity_id = l.linked_product_id AND i.website_id = cw.website_id' .
            ' AND i.customer_group_id = cg.customer_group_id',
            [
                'tax_class_id' => $this->getConnection()->getCheckSql(
                    'MIN(i.tax_class_id) IS NULL',
                    '0',
                    'MIN(i.tax_class_id)'
                ),
                'price' => new \Zend_Db_Expr('NULL'),
                'final_price' => new \Zend_Db_Expr('NULL'),
                'min_price' => new \Zend_Db_Expr('MIN(' . $minCheckSql . ')'),
                'max_price' => new \Zend_Db_Expr('MAX(' . $maxCheckSql . ')'),
                'tier_price' => new \Zend_Db_Expr('NULL'),
            ]
        )->group(
            ['e.entity_id', 'cg.customer_group_id', 'cw.website_id']
        )->where(
            'e.type_id=?',
            $this->getTypeId()
        );

        if ($entityIds !== null) {
            $select->where('e.entity_id IN(?)', $entityIds);
        }

        /**
         * Add additional external limitation
         */
        $this->_eventManager->dispatch(
            'catalog_product_prepare_index_select',
            [
                'select' => $select,
                'entity_field' => new \Zend_Db_Expr('e.entity_id'),
                'website_field' => new \Zend_Db_Expr('cw.website_id'),
                'store_field' => new \Zend_Db_Expr('cs.store_id')
            ]
        );
        return $select;
    }
}<|MERGE_RESOLUTION|>--- conflicted
+++ resolved
@@ -12,12 +12,9 @@
 
 class Grouped extends DefaultPrice implements GroupedInterface
 {
-<<<<<<< HEAD
-=======
     /**
      * Prefix for temporary table support.
      */
->>>>>>> ccb91484
     const TRANSIT_PREFIX = 'transit_';
 
     /**
