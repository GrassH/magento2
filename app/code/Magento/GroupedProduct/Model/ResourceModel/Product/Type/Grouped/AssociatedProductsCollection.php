--- conflicted
+++ resolved
@@ -48,11 +48,6 @@
      * @param \Magento\Customer\Model\Session $customerSession
      * @param \Magento\Framework\Stdlib\DateTime $dateTime
      * @param \Magento\Customer\Api\GroupManagementInterface $groupManagement
-<<<<<<< HEAD
-     * @param MetadataPool $metadataPool
-=======
-     * @param \Magento\Catalog\Model\ResourceModel\Product\Collection\ProductLimitation $productLimitation
->>>>>>> 95462777
      * @param \Magento\Framework\Registry $coreRegistry
      * @param \Magento\Catalog\Model\ProductTypes\ConfigInterface $config
      * @param \Magento\Framework\DB\Adapter\AdapterInterface|null $connection
@@ -79,11 +74,6 @@
         \Magento\Customer\Model\Session $customerSession,
         \Magento\Framework\Stdlib\DateTime $dateTime,
         \Magento\Customer\Api\GroupManagementInterface $groupManagement,
-<<<<<<< HEAD
-        MetadataPool $metadataPool,
-=======
-        \Magento\Catalog\Model\ResourceModel\Product\Collection\ProductLimitation $productLimitation,
->>>>>>> 95462777
         \Magento\Framework\Registry $coreRegistry,
         \Magento\Catalog\Model\ProductTypes\ConfigInterface $config,
         \Magento\Framework\DB\Adapter\AdapterInterface $connection = null
@@ -110,11 +100,6 @@
             $customerSession,
             $dateTime,
             $groupManagement,
-<<<<<<< HEAD
-            $metadataPool,
-=======
-            $productLimitation,
->>>>>>> 95462777
             $connection
         );
     }
