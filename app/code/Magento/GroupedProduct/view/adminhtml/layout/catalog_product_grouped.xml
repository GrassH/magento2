--- conflicted
+++ resolved
@@ -12,17 +12,9 @@
     <update handle="groupedproduct_popup_grid"/>
     <body>
         <referenceBlock name="product_tabs">
-<<<<<<< HEAD
-            <block class="Magento\GroupedProduct\Block\Product\Grouped\AssociatedProducts" name="catalog.product.edit.grouped.container" template="Magento_GroupedProduct::product/grouped/container.phtml">
-                <block class="Magento\Framework\View\Element\Template" name="catalog.product.edit.tab.super.container" template="Magento_GroupedProduct::product/grouped/grouped.phtml">
-                    <block class="Magento\GroupedProduct\Block\Product\Grouped\AssociatedProducts\ListAssociatedProducts" name="catalog.product.edit.tab.super.list" as="list" template="Magento_GroupedProduct::product/grouped/list.phtml"/>
-                    <block class="Magento\Framework\View\Element\Template" name="catalog.product.edit.tab.super.grid.popup.container" as="catalog.product.group.grid.popup.container"/>
-                </block>
-=======
             <block class="Magento\GroupedProduct\Block\Product\Grouped\AssociatedProducts" name="catalog.product.edit.tab.grouped.container" template="Magento_GroupedProduct::product/grouped/grouped.phtml">
-                <block class="Magento\GroupedProduct\Block\Product\Grouped\AssociatedProducts\ListAssociatedProducts" name="catalog.product.edit.tab.super.list" as="list" template="product/grouped/list.phtml"/>
+                <block class="Magento\GroupedProduct\Block\Product\Grouped\AssociatedProducts\ListAssociatedProducts" name="catalog.product.edit.tab.super.list" as="list" template="Magento_GroupedProduct::product/grouped/list.phtml"/>
                 <block class="Magento\Framework\View\Element\Template" name="catalog.product.edit.tab.super.grid.popup.container" as="catalog.product.group.grid.popup.container"/>
->>>>>>> 0efa2bc8
             </block>
             <action method="addTab">
                 <argument name="name" xsi:type="string">grouped</argument>
