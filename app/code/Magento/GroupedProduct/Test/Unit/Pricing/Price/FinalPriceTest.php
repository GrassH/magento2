--- conflicted
+++ resolved
@@ -24,29 +24,17 @@
     protected $finalPrice;
 
     /**
-<<<<<<< HEAD
-     * @var \Magento\Catalog\Model\Product|\PHPUnit\Framework\MockObject\MockObject
-=======
      * @var Product|MockObject
->>>>>>> b2f063af
      */
     protected $saleableItemMock;
 
     /**
-<<<<<<< HEAD
-     * @var \Magento\Framework\Pricing\Adjustment\Calculator|\PHPUnit\Framework\MockObject\MockObject
-=======
      * @var Calculator|MockObject
->>>>>>> b2f063af
      */
     protected $calculatorMock;
 
     /**
-<<<<<<< HEAD
-     * @var \Magento\Framework\Pricing\PriceCurrencyInterface|\PHPUnit\Framework\MockObject\MockObject
-=======
      * @var PriceCurrencyInterface|MockObject
->>>>>>> b2f063af
      */
     protected $priceCurrencyMock;
 
@@ -77,11 +65,11 @@
         $typeInstanceMock->expects($this->once())
             ->method('getAssociatedProducts')
             ->with($this->equalTo($this->saleableItemMock))
-            ->willReturn([$product1, $product2]);
+            ->will($this->returnValue([$product1, $product2]));
 
         $this->saleableItemMock->expects($this->once())
             ->method('getTypeInstance')
-            ->willReturn($typeInstanceMock);
+            ->will($this->returnValue($typeInstanceMock));
 
         $this->assertEquals($product1, $this->finalPrice->getMinProduct());
     }
@@ -95,11 +83,11 @@
         $typeInstanceMock->expects($this->once())
             ->method('getAssociatedProducts')
             ->with($this->equalTo($this->saleableItemMock))
-            ->willReturn([$product1, $product2]);
+            ->will($this->returnValue([$product1, $product2]));
 
         $this->saleableItemMock->expects($this->once())
             ->method('getTypeInstance')
-            ->willReturn($typeInstanceMock);
+            ->will($this->returnValue($typeInstanceMock));
 
         $this->assertEquals(10, $this->finalPrice->getValue());
     }
@@ -112,35 +100,31 @@
         $typeInstanceMock->expects($this->once())
             ->method('getAssociatedProducts')
             ->with($this->equalTo($this->saleableItemMock))
-            ->willReturn([]);
+            ->will($this->returnValue([]));
 
         $this->saleableItemMock->expects($this->once())
             ->method('getTypeInstance')
-            ->willReturn($typeInstanceMock);
+            ->will($this->returnValue($typeInstanceMock));
 
         $this->assertEquals(0.00, $this->finalPrice->getValue());
     }
 
     /**
      * @param $price
-<<<<<<< HEAD
-     * @return \PHPUnit\Framework\MockObject\MockObject
-=======
      * @return MockObject
->>>>>>> b2f063af
      */
     protected function getProductMock($price)
     {
         $priceTypeMock = $this->createMock(\Magento\Catalog\Pricing\Price\FinalPrice::class);
         $priceTypeMock->expects($this->any())
             ->method('getValue')
-            ->willReturn($price);
+            ->will($this->returnValue($price));
 
         $priceInfoMock = $this->createMock(Base::class);
         $priceInfoMock->expects($this->any())
             ->method('getPrice')
             ->with($this->equalTo(\Magento\Catalog\Pricing\Price\FinalPrice::PRICE_CODE))
-            ->willReturn($priceTypeMock);
+            ->will($this->returnValue($priceTypeMock));
 
         $productMock = $this->createMock(Product::class);
         $productMock->expects($this->any())
@@ -148,7 +132,7 @@
             ->with($this->equalTo(PriceInfoInterface::PRODUCT_QUANTITY_DEFAULT));
         $productMock->expects($this->any())
             ->method('getPriceInfo')
-            ->willReturn($priceInfoMock);
+            ->will($this->returnValue($priceInfoMock));
 
         return $productMock;
     }
