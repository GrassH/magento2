--- conflicted
+++ resolved
@@ -35,47 +35,27 @@
     protected $context;
 
     /**
-<<<<<<< HEAD
-     * @var \PHPUnit\Framework\MockObject\MockObject
-=======
      * @var MockObject
->>>>>>> b2f063af
      */
     protected $request;
 
     /**
-<<<<<<< HEAD
-     * @var \PHPUnit\Framework\MockObject\MockObject
-=======
      * @var MockObject
->>>>>>> b2f063af
      */
     protected $factory;
 
     /**
-<<<<<<< HEAD
-     * @var \PHPUnit\Framework\MockObject\MockObject
-=======
      * @var MockObject
->>>>>>> b2f063af
      */
     protected $registry;
 
     /**
-<<<<<<< HEAD
-     * @var \Magento\Framework\Controller\ResultFactory|\PHPUnit\Framework\MockObject\MockObject
-=======
      * @var ResultFactory|MockObject
->>>>>>> b2f063af
      */
     protected $resultFactoryMock;
 
     /**
-<<<<<<< HEAD
-     * @var \Magento\Framework\View\Result\Layout|\PHPUnit\Framework\MockObject\MockObject
-=======
      * @var Layout|MockObject
->>>>>>> b2f063af
      */
     protected $resultLayoutMock;
 
@@ -125,8 +105,8 @@
             ['setStoreId', 'setTypeId', 'setData', '__wakeup']
         );
 
-        $this->request->expects($this->at(0))->method('getParam')->with('id')->willReturn($productId);
-        $this->factory->expects($this->once())->method('create')->willReturn($product);
+        $this->request->expects($this->at(0))->method('getParam')->with('id')->will($this->returnValue($productId));
+        $this->factory->expects($this->once())->method('create')->will($this->returnValue($product));
         $this->request->expects(
             $this->at(1)
         )->method(
@@ -134,15 +114,15 @@
         )->with(
             'store',
             0
-        )->willReturn(
-            $storeId
+        )->will(
+            $this->returnValue($storeId)
         );
 
         $product->expects($this->once())->method('setStoreId')->with($storeId);
-        $this->request->expects($this->at(2))->method('getParam')->with('type')->willReturn($typeId);
+        $this->request->expects($this->at(2))->method('getParam')->with('type')->will($this->returnValue($typeId));
         $product->expects($this->once())->method('setTypeId')->with($typeId);
         $product->expects($this->once())->method('setData')->with('_edit_mode', true);
-        $this->request->expects($this->at(3))->method('getParam')->with('set')->willReturn($setId);
+        $this->request->expects($this->at(3))->method('getParam')->with('set')->will($this->returnValue($setId));
         $this->registry->expects($this->once())->method('register')->with('current_product', $product);
 
         $this->assertSame($this->resultLayoutMock, $this->action->execute());
@@ -159,8 +139,8 @@
             ['setStoreId', 'setTypeId', 'setData', 'load', '__wakeup']
         );
 
-        $this->request->expects($this->at(0))->method('getParam')->with('id')->willReturn($productId);
-        $this->factory->expects($this->once())->method('create')->willReturn($product);
+        $this->request->expects($this->at(0))->method('getParam')->with('id')->will($this->returnValue($productId));
+        $this->factory->expects($this->once())->method('create')->will($this->returnValue($product));
         $this->request->expects(
             $this->at(1)
         )->method(
@@ -168,15 +148,15 @@
         )->with(
             'store',
             0
-        )->willReturn(
-            $storeId
+        )->will(
+            $this->returnValue($storeId)
         );
         $product->expects($this->once())->method('setStoreId')->with($storeId);
-        $this->request->expects($this->at(2))->method('getParam')->with('type')->willReturn($typeId);
+        $this->request->expects($this->at(2))->method('getParam')->with('type')->will($this->returnValue($typeId));
         $product->expects($this->never())->method('setTypeId');
         $product->expects($this->once())->method('setData')->with('_edit_mode', true);
         $product->expects($this->once())->method('load')->with($productId);
-        $this->request->expects($this->at(3))->method('getParam')->with('set')->willReturn($setId);
+        $this->request->expects($this->at(3))->method('getParam')->with('set')->will($this->returnValue($setId));
         $this->registry->expects($this->once())->method('register')->with('current_product', $product);
 
         $this->assertSame($this->resultLayoutMock, $this->action->execute());
