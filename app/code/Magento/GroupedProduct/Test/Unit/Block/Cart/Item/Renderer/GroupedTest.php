<?php declare(strict_types=1);
/**
 * Copyright © Magento, Inc. All rights reserved.
 * See COPYING.txt for license details.
 */
namespace Magento\GroupedProduct\Test\Unit\Block\Cart\Item\Renderer;

use Magento\Catalog\Model\Product;
use Magento\Framework\App\Config\ScopeConfigInterface;
use Magento\Framework\TestFramework\Unit\Helper\ObjectManager;
use Magento\GroupedProduct\Block\Cart\Item\Renderer\Grouped as Renderer;
use Magento\Quote\Model\Quote\Item;
use PHPUnit\Framework\MockObject\MockObject;
use PHPUnit\Framework\TestCase;

class GroupedTest extends TestCase
{
<<<<<<< HEAD
    /** @var \Magento\Framework\App\Config\ScopeConfigInterface|\PHPUnit\Framework\MockObject\MockObject */
=======
    /** @var ScopeConfigInterface|MockObject */
>>>>>>> b2f063af
    private $scopeConfig;

    /** @var Renderer */
    private $renderer;

    protected function setUp(): void
    {
        parent::setUp();
        $objectManagerHelper = new ObjectManager($this);
        $this->scopeConfig = $this->createMock(ScopeConfigInterface::class);
        $this->renderer = $objectManagerHelper->getObject(
            \Magento\GroupedProduct\Block\Cart\Item\Renderer\Grouped::class,
            ['scopeConfig' => $this->scopeConfig]
        );
    }

    public function testGetIdentities()
    {
        $productTags = ['catalog_product_1'];
<<<<<<< HEAD
        $product = $this->createMock(\Magento\Catalog\Model\Product::class);
        $product->expects($this->exactly(2))->method('getIdentities')->willReturn($productTags);
        $item = $this->createMock(\Magento\Quote\Model\Quote\Item::class);
        $item->expects($this->exactly(2))->method('getProduct')->willReturn($product);
=======
        $product = $this->createMock(Product::class);
        $product->expects($this->exactly(2))->method('getIdentities')->will($this->returnValue($productTags));
        $item = $this->createMock(Item::class);
        $item->expects($this->exactly(2))->method('getProduct')->will($this->returnValue($product));
>>>>>>> b2f063af
        $this->renderer->setItem($item);
        $this->assertEquals(array_merge($productTags, $productTags), $this->renderer->getIdentities());
    }
}<|MERGE_RESOLUTION|>--- conflicted
+++ resolved
@@ -15,11 +15,7 @@
 
 class GroupedTest extends TestCase
 {
-<<<<<<< HEAD
-    /** @var \Magento\Framework\App\Config\ScopeConfigInterface|\PHPUnit\Framework\MockObject\MockObject */
-=======
     /** @var ScopeConfigInterface|MockObject */
->>>>>>> b2f063af
     private $scopeConfig;
 
     /** @var Renderer */
@@ -39,17 +35,10 @@
     public function testGetIdentities()
     {
         $productTags = ['catalog_product_1'];
-<<<<<<< HEAD
-        $product = $this->createMock(\Magento\Catalog\Model\Product::class);
-        $product->expects($this->exactly(2))->method('getIdentities')->willReturn($productTags);
-        $item = $this->createMock(\Magento\Quote\Model\Quote\Item::class);
-        $item->expects($this->exactly(2))->method('getProduct')->willReturn($product);
-=======
         $product = $this->createMock(Product::class);
         $product->expects($this->exactly(2))->method('getIdentities')->will($this->returnValue($productTags));
         $item = $this->createMock(Item::class);
         $item->expects($this->exactly(2))->method('getProduct')->will($this->returnValue($product));
->>>>>>> b2f063af
         $this->renderer->setItem($item);
         $this->assertEquals(array_merge($productTags, $productTags), $this->renderer->getIdentities());
     }
