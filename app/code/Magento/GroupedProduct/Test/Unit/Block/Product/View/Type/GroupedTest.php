--- conflicted
+++ resolved
@@ -21,29 +21,17 @@
     protected $groupedView;
 
     /**
-<<<<<<< HEAD
-     * @var \PHPUnit\Framework\MockObject\MockObject
-=======
      * @var MockObject
->>>>>>> b2f063af
      */
     protected $productMock;
 
     /**
-<<<<<<< HEAD
-     * @var \PHPUnit\Framework\MockObject\MockObject
-=======
      * @var MockObject
->>>>>>> b2f063af
      */
     protected $typeInstanceMock;
 
     /**
-<<<<<<< HEAD
-     * @var \PHPUnit\Framework\MockObject\MockObject
-=======
      * @var MockObject
->>>>>>> b2f063af
      */
     protected $configuredValueMock;
 
@@ -64,8 +52,8 @@
             $this->any()
         )->method(
             'getTypeInstance'
-        )->willReturn(
-            $this->typeInstanceMock
+        )->will(
+            $this->returnValue($this->typeInstanceMock)
         );
         $this->configuredValueMock = $this->createPartialMock(DataObject::class, ['getSuperGroup']);
         $layout = $this->createMock(LayoutInterface::class);
@@ -86,8 +74,8 @@
             'getAssociatedProducts'
         )->with(
             $this->productMock
-        )->willReturn(
-            'expected'
+        )->will(
+            $this->returnValue('expected')
         );
 
         $this->assertEquals('expected', $this->groupedView->getAssociatedProducts());
@@ -105,15 +93,15 @@
             $this->once()
         )->method(
             'getSuperGroup'
-        )->willReturn(
-            $configValue
+        )->will(
+            $this->returnValue($configValue)
         );
         $this->productMock->expects(
             $this->once()
         )->method(
             'getPreconfiguredValues'
-        )->willReturn(
-            $this->configuredValueMock
+        )->will(
+            $this->returnValue($this->configuredValueMock)
         );
 
         $this->typeInstanceMock->expects(
@@ -122,11 +110,11 @@
             'getAssociatedProducts'
         )->with(
             $this->productMock
-        )->willReturn(
-            $associatedProduct
+        )->will(
+            $this->returnValue($associatedProduct)
         );
 
-        $this->productMock->expects($this->any())->method('getId')->willReturn($id);
+        $this->productMock->expects($this->any())->method('getId')->will($this->returnValue($id));
         $this->productMock->expects($this->any())->method('setQty')->with(2);
         $this->groupedView->setPreconfiguredValue();
     }
@@ -145,10 +133,10 @@
             $this->once()
         )->method(
             'getPreconfiguredValues'
-        )->willReturn(
-            $this->configuredValueMock
+        )->will(
+            $this->returnValue($this->configuredValueMock)
         );
-        $this->configuredValueMock->expects($this->once())->method('getSuperGroup')->willReturn(false);
+        $this->configuredValueMock->expects($this->once())->method('getSuperGroup')->will($this->returnValue(false));
         $this->typeInstanceMock->expects($this->never())->method('getAssociatedProducts');
         $this->groupedView->setPreconfiguredValue();
     }
