--- conflicted
+++ resolved
@@ -20,56 +20,32 @@
 class ListAssociatedProductsTest extends TestCase
 {
     /**
-<<<<<<< HEAD
-     * @var \PHPUnit\Framework\MockObject\MockObject
-=======
      * @var MockObject
->>>>>>> b2f063af
      */
     protected $contextMock;
 
     /**
-<<<<<<< HEAD
-     * @var \PHPUnit\Framework\MockObject\MockObject
-=======
      * @var MockObject
->>>>>>> b2f063af
      */
     protected $registryMock;
 
     /**
-<<<<<<< HEAD
-     * @var \PHPUnit\Framework\MockObject\MockObject
-=======
      * @var MockObject
->>>>>>> b2f063af
      */
     protected $productMock;
 
     /**
-<<<<<<< HEAD
-     * @var \PHPUnit\Framework\MockObject\MockObject
-=======
      * @var MockObject
->>>>>>> b2f063af
      */
     protected $typeInstanceMock;
 
     /**
-<<<<<<< HEAD
-     * @var \PHPUnit\Framework\MockObject\MockObject
-=======
      * @var MockObject
->>>>>>> b2f063af
      */
     protected $storeManagerMock;
 
     /**
-<<<<<<< HEAD
-     * @var \PHPUnit\Framework\MockObject\MockObject
-=======
      * @var MockObject
->>>>>>> b2f063af
      */
     protected $storeMock;
 
@@ -79,11 +55,7 @@
     protected $block;
 
     /**
-<<<<<<< HEAD
-     * @var \PHPUnit\Framework\MockObject\MockObject|\Magento\Framework\Pricing\PriceCurrencyInterface
-=======
      * @var MockObject|PriceCurrencyInterface
->>>>>>> b2f063af
      */
     protected $priceCurrency;
 
@@ -100,8 +72,8 @@
             $this->any()
         )->method(
             'getStoreManager'
-        )->willReturn(
-            $this->storeManagerMock
+        )->will(
+            $this->returnValue($this->storeManagerMock)
         );
 
         $this->priceCurrency = $this->getMockBuilder(
@@ -128,18 +100,18 @@
         )->with(
             '1.00',
             false
-        )->willReturn(
-            '1'
+        )->will(
+            $this->returnValue('1')
         );
 
-        $this->storeManagerMock->expects($this->any())->method('getStore')->willReturn($this->storeMock);
+        $this->storeManagerMock->expects($this->any())->method('getStore')->will($this->returnValue($this->storeMock));
 
         $this->productMock->expects(
             $this->once()
         )->method(
             'getTypeInstance'
-        )->willReturn(
-            $this->typeInstanceMock
+        )->will(
+            $this->returnValue($this->typeInstanceMock)
         );
 
         $this->registryMock->expects(
@@ -148,8 +120,8 @@
             'registry'
         )->with(
             'current_product'
-        )->willReturn(
-            $this->productMock
+        )->will(
+            $this->returnValue($this->productMock)
         );
 
         $this->typeInstanceMock->expects(
@@ -158,8 +130,8 @@
             'getAssociatedProducts'
         )->with(
             $this->productMock
-        )->willReturn(
-            [$this->generateAssociatedProduct(1), $this->generateAssociatedProduct(2)]
+        )->will(
+            $this->returnValue([$this->generateAssociatedProduct(1), $this->generateAssociatedProduct(2)])
         );
 
         $expectedResult = [
@@ -188,11 +160,7 @@
      * Generate associated product mock
      *
      * @param int $productKey
-<<<<<<< HEAD
-     * @return \PHPUnit\Framework\MockObject\MockObject
-=======
      * @return MockObject
->>>>>>> b2f063af
      */
     protected function generateAssociatedProduct($productKey = 0)
     {
@@ -201,12 +169,12 @@
             ['getQty', 'getPosition', 'getId', 'getSku', 'getName', 'getPrice']
         );
 
-        $associatedProduct->expects($this->once())->method('getId')->willReturn('id' . $productKey);
-        $associatedProduct->expects($this->once())->method('getSku')->willReturn('sku' . $productKey);
-        $associatedProduct->expects($this->once())->method('getName')->willReturn('name' . $productKey);
-        $associatedProduct->expects($this->once())->method('getQty')->willReturn($productKey);
-        $associatedProduct->expects($this->once())->method('getPosition')->willReturn($productKey);
-        $associatedProduct->expects($this->once())->method('getPrice')->willReturn('1.00');
+        $associatedProduct->expects($this->once())->method('getId')->will($this->returnValue('id' . $productKey));
+        $associatedProduct->expects($this->once())->method('getSku')->will($this->returnValue('sku' . $productKey));
+        $associatedProduct->expects($this->once())->method('getName')->will($this->returnValue('name' . $productKey));
+        $associatedProduct->expects($this->once())->method('getQty')->will($this->returnValue($productKey));
+        $associatedProduct->expects($this->once())->method('getPosition')->will($this->returnValue($productKey));
+        $associatedProduct->expects($this->once())->method('getPrice')->will($this->returnValue('1.00'));
 
         return $associatedProduct;
     }
