<?php declare(strict_types=1);
/**
 *
 * Copyright © Magento, Inc. All rights reserved.
 * See COPYING.txt for license details.
 */
namespace Magento\GroupedProduct\Test\Unit\Model\Product\Initialization\Helper\ProductLinks\Plugin;

use Magento\Catalog\Api\Data\ProductLinkExtensionFactory;
use Magento\Catalog\Api\Data\ProductLinkExtensionInterface;
use Magento\Catalog\Api\Data\ProductLinkInterface;
use Magento\Catalog\Api\Data\ProductLinkInterfaceFactory;
use Magento\Catalog\Api\ProductRepositoryInterface;
use Magento\Catalog\Model\Product;
use Magento\Catalog\Model\Product\Initialization\Helper\ProductLinks;
use Magento\Catalog\Model\Product\Type;
use Magento\GroupedProduct\Model\Product\Type\Grouped;
use PHPUnit\Framework\MockObject\MockObject;
use PHPUnit\Framework\TestCase;

class GroupedTest extends TestCase
{
    /**
<<<<<<< HEAD
     * @var \PHPUnit\Framework\MockObject\MockObject
=======
     * @var MockObject
>>>>>>> b2f063af
     */
    protected $productLinkExtensionFactory;

    /**
<<<<<<< HEAD
     * @var \PHPUnit\Framework\MockObject\MockObject
=======
     * @var MockObject
>>>>>>> b2f063af
     */
    protected $productLinkFactory;

    /**
<<<<<<< HEAD
     * @var \PHPUnit\Framework\MockObject\MockObject
=======
     * @var MockObject
>>>>>>> b2f063af
     */
    protected $productRepository;

    /**
     * @var \Magento\GroupedProduct\Model\Product\Initialization\Helper\ProductLinks\Plugin\Grouped
     */
    protected $model;

    /**
<<<<<<< HEAD
     * @var \Magento\Catalog\Model\Product|\PHPUnit\Framework\MockObject\MockObject
=======
     * @var Product|MockObject
>>>>>>> b2f063af
     */
    protected $productMock;

    /**
<<<<<<< HEAD
     * @var \Magento\Catalog\Model\Product\Initialization\Helper\ProductLinks|\PHPUnit\Framework\MockObject\MockObject
=======
     * @var ProductLinks|MockObject
>>>>>>> b2f063af
     */
    protected $subjectMock;

    protected function setUp(): void
    {
        $this->productMock = $this->createPartialMock(
            Product::class,
            [
                'getGroupedReadonly',
                '__wakeup',
                'getTypeId',
                'getSku',
                'getProductLinks',
                'setProductLinks',
                'setGroupedLinkData'
            ]
        );
        $this->subjectMock = $this->createMock(
            ProductLinks::class
        );
        $this->productLinkExtensionFactory = $this->getMockBuilder(
            ProductLinkExtensionFactory::class
        )
            ->disableOriginalConstructor()
            ->setMethods(['create'])
            ->getMockForAbstractClass();
        $this->productLinkFactory = $this->getMockBuilder(ProductLinkInterfaceFactory::class)
            ->disableOriginalConstructor()
            ->setMethods(['create'])
            ->getMockForAbstractClass();
        $this->productRepository = $this->getMockBuilder(ProductRepositoryInterface::class)
            ->disableOriginalConstructor()
            ->getMockForAbstractClass();
        $this->model = new \Magento\GroupedProduct\Model\Product\Initialization\Helper\ProductLinks\Plugin\Grouped(
            $this->productLinkFactory,
            $this->productRepository,
            $this->productLinkExtensionFactory
        );
    }

    /**
     * @dataProvider productTypeDataProvider
     */
    public function testBeforeInitializeLinksRequestDoesNotHaveGrouped($productType)
    {
        $this->productMock->expects($this->once())->method('getTypeId')->willReturn($productType);
        $this->productMock->expects($this->never())->method('getGroupedReadonly');
        $this->productMock->expects($this->never())->method('setGroupedLinkData');
        $this->model->beforeInitializeLinks($this->subjectMock, $this->productMock, []);
    }

    /**
     * @return array
     */
    public function productTypeDataProvider()
    {
        return [
            [Type::TYPE_SIMPLE],
            [Type::TYPE_BUNDLE],
            [Type::TYPE_VIRTUAL]
        ];
    }

    /**
     * @dataProvider linksDataProvider
     */
    public function testBeforeInitializeLinksRequestHasGrouped($linksData)
    {
        $this->productMock->expects($this->once())->method('getTypeId')->willReturn(Grouped::TYPE_CODE);
        $this->productMock->expects($this->once())->method('getGroupedReadonly')->willReturn(false);
        $this->productMock->expects($this->once())->method('setProductLinks')->with($this->arrayHasKey(0));
        $this->productMock->expects($this->once())->method('getProductLinks')->willReturn([]);
        $this->productMock->expects($this->once())->method('getSku')->willReturn('sku');
        $linkedProduct = $this->createPartialMock(
            Product::class,
            ['getGroupedReadonly', '__wakeup', 'getTypeId', 'getSku', 'getProductLinks', 'setProductLinks']
        );
        $extensionAttributes = $this->getMockBuilder(ProductLinkExtensionInterface::class)
            ->setMethods(['setQty', 'getQty'])
            ->disableOriginalConstructor()
            ->getMockForAbstractClass();
        $linkedProduct->expects($this->once())->method('getTypeId')->willReturn(Grouped::TYPE_CODE);
        $linkedProduct->expects($this->once())->method('getSku')->willReturn('sku');
        $productLink = $this->getMockBuilder(ProductLinkInterface::class)
            ->disableOriginalConstructor()
            ->getMockForAbstractClass();
        $this->productRepository->expects($this->once())
            ->method('getById')
            ->willReturn($linkedProduct);
        $this->productLinkFactory->expects($this->once())->method('create')->willReturn($productLink);
        $productLink->expects($this->once())->method('setSku')->with('sku')->willReturnSelf();
        $productLink->expects($this->once())->method('setLinkType')->with('associated')->willReturnSelf();
        $productLink->expects($this->once())->method('setLinkedProductSku')->with('sku')->willReturnSelf();
        $productLink->expects($this->once())->method('setLinkedProductType')
            ->with(Grouped::TYPE_CODE)
            ->willReturnSelf();
        $productLink->expects($this->once())->method('setPosition')->willReturnSelf();
        $productLink->expects($this->once())->method('getExtensionAttributes')
            ->willReturn($extensionAttributes);
        $extensionAttributes->expects($this->once())->method('setQty')->willReturnSelf();
        $this->model->beforeInitializeLinks($this->subjectMock, $this->productMock, ['associated' => $linksData]);
    }

    /**
     * @return array
     */
    public function linksDataProvider()
    {
        return [
            [[5 => ['id' => '2', 'qty' => '100', 'position' => '1']]]
        ];
    }

    public function testBeforeInitializeLinksProductIsReadonly()
    {
        $this->productMock->expects($this->once())->method('getTypeId')->willReturn(Grouped::TYPE_CODE);
        $this->productMock->expects($this->once())->method('getGroupedReadonly')->willReturn(true);
        $this->productMock->expects($this->never())->method('setGroupedLinkData');
        $this->model->beforeInitializeLinks($this->subjectMock, $this->productMock, ['associated' => 'value']);
    }
}<|MERGE_RESOLUTION|>--- conflicted
+++ resolved
@@ -21,29 +21,17 @@
 class GroupedTest extends TestCase
 {
     /**
-<<<<<<< HEAD
-     * @var \PHPUnit\Framework\MockObject\MockObject
-=======
      * @var MockObject
->>>>>>> b2f063af
      */
     protected $productLinkExtensionFactory;
 
     /**
-<<<<<<< HEAD
-     * @var \PHPUnit\Framework\MockObject\MockObject
-=======
      * @var MockObject
->>>>>>> b2f063af
      */
     protected $productLinkFactory;
 
     /**
-<<<<<<< HEAD
-     * @var \PHPUnit\Framework\MockObject\MockObject
-=======
      * @var MockObject
->>>>>>> b2f063af
      */
     protected $productRepository;
 
@@ -53,20 +41,12 @@
     protected $model;
 
     /**
-<<<<<<< HEAD
-     * @var \Magento\Catalog\Model\Product|\PHPUnit\Framework\MockObject\MockObject
-=======
      * @var Product|MockObject
->>>>>>> b2f063af
      */
     protected $productMock;
 
     /**
-<<<<<<< HEAD
-     * @var \Magento\Catalog\Model\Product\Initialization\Helper\ProductLinks|\PHPUnit\Framework\MockObject\MockObject
-=======
      * @var ProductLinks|MockObject
->>>>>>> b2f063af
      */
     protected $subjectMock;
 
@@ -112,7 +92,7 @@
      */
     public function testBeforeInitializeLinksRequestDoesNotHaveGrouped($productType)
     {
-        $this->productMock->expects($this->once())->method('getTypeId')->willReturn($productType);
+        $this->productMock->expects($this->once())->method('getTypeId')->will($this->returnValue($productType));
         $this->productMock->expects($this->never())->method('getGroupedReadonly');
         $this->productMock->expects($this->never())->method('setGroupedLinkData');
         $this->model->beforeInitializeLinks($this->subjectMock, $this->productMock, []);
@@ -135,8 +115,8 @@
      */
     public function testBeforeInitializeLinksRequestHasGrouped($linksData)
     {
-        $this->productMock->expects($this->once())->method('getTypeId')->willReturn(Grouped::TYPE_CODE);
-        $this->productMock->expects($this->once())->method('getGroupedReadonly')->willReturn(false);
+        $this->productMock->expects($this->once())->method('getTypeId')->will($this->returnValue(Grouped::TYPE_CODE));
+        $this->productMock->expects($this->once())->method('getGroupedReadonly')->will($this->returnValue(false));
         $this->productMock->expects($this->once())->method('setProductLinks')->with($this->arrayHasKey(0));
         $this->productMock->expects($this->once())->method('getProductLinks')->willReturn([]);
         $this->productMock->expects($this->once())->method('getSku')->willReturn('sku');
@@ -148,7 +128,7 @@
             ->setMethods(['setQty', 'getQty'])
             ->disableOriginalConstructor()
             ->getMockForAbstractClass();
-        $linkedProduct->expects($this->once())->method('getTypeId')->willReturn(Grouped::TYPE_CODE);
+        $linkedProduct->expects($this->once())->method('getTypeId')->will($this->returnValue(Grouped::TYPE_CODE));
         $linkedProduct->expects($this->once())->method('getSku')->willReturn('sku');
         $productLink = $this->getMockBuilder(ProductLinkInterface::class)
             ->disableOriginalConstructor()
@@ -182,8 +162,8 @@
 
     public function testBeforeInitializeLinksProductIsReadonly()
     {
-        $this->productMock->expects($this->once())->method('getTypeId')->willReturn(Grouped::TYPE_CODE);
-        $this->productMock->expects($this->once())->method('getGroupedReadonly')->willReturn(true);
+        $this->productMock->expects($this->once())->method('getTypeId')->will($this->returnValue(Grouped::TYPE_CODE));
+        $this->productMock->expects($this->once())->method('getGroupedReadonly')->will($this->returnValue(true));
         $this->productMock->expects($this->never())->method('setGroupedLinkData');
         $this->model->beforeInitializeLinks($this->subjectMock, $this->productMock, ['associated' => 'value']);
     }
