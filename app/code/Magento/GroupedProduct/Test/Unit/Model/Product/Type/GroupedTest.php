<?php
/**
 * Copyright © Magento, Inc. All rights reserved.
 * See COPYING.txt for license details.
 */
namespace Magento\GroupedProduct\Test\Unit\Model\Product\Type;

use Magento\GroupedProduct\Model\Product\Type\Grouped;

/**
 * Tests for Grouped product
 *
 * @SuppressWarnings(PHPMD.CouplingBetweenObjects)
 */
class GroupedTest extends \PHPUnit\Framework\TestCase
{
    /**
     * @var \Magento\GroupedProduct\Model\Product\Type\Grouped
     */
    protected $_model;

    /**
     * @var \PHPUnit_Framework_MockObject_MockObject
     */
    protected $catalogProductLink;

    /**
     * @var \PHPUnit_Framework_MockObject_MockObject
     */
    protected $product;

    /**
     * @var \PHPUnit_Framework_MockObject_MockObject
     */
    protected $productStatusMock;

    /**
     * @var \Magento\Framework\TestFramework\Unit\Helper\ObjectManager
     */
    protected $objectHelper;

    /**
     * @var \Magento\Framework\Serialize\Serializer\Json
     */
    private $serializer;

    /**
     * @inheritdoc
     */
    protected function setUp()
    {
        $this->objectHelper = new \Magento\Framework\TestFramework\Unit\Helper\ObjectManager($this);
        $eventManager = $this->createMock(\Magento\Framework\Event\ManagerInterface::class);
        $fileStorageDbMock = $this->createMock(\Magento\MediaStorage\Helper\File\Storage\Database::class);
        $filesystem = $this->createMock(\Magento\Framework\Filesystem::class);
        $coreRegistry = $this->createMock(\Magento\Framework\Registry::class);
        $this->product = $this->createMock(\Magento\Catalog\Model\Product::class);
        $logger = $this->createMock(\Psr\Log\LoggerInterface::class);
        $productFactoryMock = $this->createMock(\Magento\Catalog\Model\ProductFactory::class);
        $this->catalogProductLink = $this->createMock(\Magento\GroupedProduct\Model\ResourceModel\Product\Link::class);
        $this->productStatusMock = $this->createMock(\Magento\Catalog\Model\Product\Attribute\Source\Status::class);
        $this->serializer = $this->objectHelper->getObject(\Magento\Framework\Serialize\Serializer\Json::class);

        $this->_model = $this->objectHelper->getObject(
            \Magento\GroupedProduct\Model\Product\Type\Grouped::class,
            [
                'eventManager' => $eventManager,
                'fileStorageDb' => $fileStorageDbMock,
                'filesystem' => $filesystem,
                'coreRegistry' => $coreRegistry,
                'logger' => $logger,
                'productFactory' => $productFactoryMock,
                'catalogProductLink' => $this->catalogProductLink,
                'catalogProductStatus' => $this->productStatusMock,
                'serializer' => $this->serializer
            ]
        );
    }

    /**
     * Verify has weight is false
     *
     * @return void
     */
    public function testHasWeightFalse(): void
    {
        $this->assertFalse($this->_model->hasWeight(), 'This product has weight, but it should not');
    }

    /**
     * Verify children ids.
     *
     * @return void
     */
    public function testGetChildrenIds(): void
    {
        $parentId = 12345;
        $childrenIds = [100, 200, 300];
        $this->catalogProductLink->expects(
            $this->once()
        )->method(
            'getChildrenIds'
        )->with(
            $parentId,
            \Magento\GroupedProduct\Model\ResourceModel\Product\Link::LINK_TYPE_GROUPED
        )->will(
            $this->returnValue($childrenIds)
        );
        $this->assertEquals($childrenIds, $this->_model->getChildrenIds($parentId));
    }

    /**
     * Verify get parents by child products
     *
     * @return void
     */
    public function testGetParentIdsByChild(): void
    {
        $childId = 12345;
        $parentIds = [100, 200, 300];
        $this->catalogProductLink->expects(
            $this->once()
        )->method(
            'getParentIdsByChild'
        )->with(
            $childId,
            \Magento\GroupedProduct\Model\ResourceModel\Product\Link::LINK_TYPE_GROUPED
        )->will(
            $this->returnValue($parentIds)
        );
        $this->assertEquals($parentIds, $this->_model->getParentIdsByChild($childId));
    }

    /**
     * Verify get associated products
     *
     * @return void
     */
    public function testGetAssociatedProducts(): void
    {
        $cached = true;
        $associatedProducts = [5, 7, 11, 13, 17];
        $this->product->expects($this->once())->method('hasData')->will($this->returnValue($cached));
        $this->product->expects($this->once())->method('getData')->will($this->returnValue($associatedProducts));
        $this->assertEquals($associatedProducts, $this->_model->getAssociatedProducts($this->product));
    }

    /**
     * Verify able to set status filter
     *
     * @param int $status
     * @param array $filters
     * @param array $result
     * @dataProvider addStatusFilterDataProvider
     */
    public function testAddStatusFilter($status, $filters, $result): void
    {
        $this->product->expects($this->once())->method('getData')->will($this->returnValue($filters));
        $this->product->expects($this->once())->method('setData')->with('_cache_instance_status_filters', $result);
        $this->assertEquals($this->_model, $this->_model->addStatusFilter($status, $this->product));
    }

    /**
     * Data Provider for Status Filter
     *
     * @return array
     */
    public function addStatusFilterDataProvider(): array
    {
        return [[1, [], [1]], [1, false, [1]]];
    }

    /**
     * Verify able to set salable status
     *
     * @return void
     */
    public function testSetSaleableStatus(): void
    {
        $key = '_cache_instance_status_filters';
        $saleableIds = [300, 800, 500];

        $this->productStatusMock->expects(
            $this->once()
        )->method(
            'getSaleableStatusIds'
        )->will(
            $this->returnValue($saleableIds)
        );
        $this->product->expects($this->once())->method('setData')->with($key, $saleableIds);
        $this->assertEquals($this->_model, $this->_model->setSaleableStatus($this->product));
    }

    /**
     * Verify status filter with no data.
     *
     * @return void
     */
    public function testGetStatusFiltersNoData(): void
    {
        $result = [
            \Magento\Catalog\Model\Product\Attribute\Source\Status::STATUS_ENABLED,
            \Magento\Catalog\Model\Product\Attribute\Source\Status::STATUS_DISABLED,
        ];
        $this->product->expects($this->once())->method('hasData')->will($this->returnValue(false));
        $this->assertEquals($result, $this->_model->getStatusFilters($this->product));
    }

    /**
     * Verify status filter with data
     *
     * @return void
     */
    public function testGetStatusFiltersWithData(): void
    {
        $result = [
            \Magento\Catalog\Model\Product\Attribute\Source\Status::STATUS_ENABLED,
            \Magento\Catalog\Model\Product\Attribute\Source\Status::STATUS_DISABLED,
        ];
        $this->product->expects($this->once())->method('hasData')->will($this->returnValue(true));
        $this->product->expects($this->once())->method('getData')->will($this->returnValue($result));
        $this->assertEquals($result, $this->_model->getStatusFilters($this->product));
    }

    /**
     * Verify AssociatedProducts Ids with cache
     *
     * @return void
     */
    public function testGetAssociatedProductIdsCached(): void
    {
        $key = '_cache_instance_associated_product_ids';
        $cachedData = [300, 303, 306];

        $this->product->expects($this->once())->method('hasData')->with($key)->will($this->returnValue(true));
        $this->product->expects($this->never())->method('setData');
        $this->product->expects($this->once())->method('getData')->with($key)->will($this->returnValue($cachedData));

        $this->assertEquals($cachedData, $this->_model->getAssociatedProductIds($this->product));
    }

    /**
     * Verify AssociatedProducts Ids with no cached.
     *
     * @return void
     */
    public function testGetAssociatedProductIdsNonCached(): void
    {
        $args = $this->objectHelper->getConstructArguments(
            \Magento\GroupedProduct\Model\Product\Type\Grouped::class,
            []
        );

        /** @var \Magento\GroupedProduct\Model\Product\Type\Grouped $model */
        $model = $this->getMockBuilder(\Magento\GroupedProduct\Model\Product\Type\Grouped::class)
            ->setMethods(['getAssociatedProducts'])
            ->setConstructorArgs($args)
            ->getMock();

        $associatedProduct = $this->createMock(\Magento\Catalog\Model\Product::class);
        $model->expects(
            $this->once()
        )->method(
            'getAssociatedProducts'
        )->with(
            $this->product
        )->will(
            $this->returnValue([$associatedProduct])
        );

        $associatedId = 9384;
        $key = '_cache_instance_associated_product_ids';
        $associatedIds = [$associatedId];
        $associatedProduct->expects($this->once())->method('getId')->will($this->returnValue($associatedId));

        $this->product->expects($this->once())->method('hasData')->with($key)->will($this->returnValue(false));
        $this->product->expects($this->once())->method('setData')->with($key, $associatedIds);
        $this->product->expects(
            $this->once()
        )->method(
            'getData'
        )->with(
            $key
        )->will(
            $this->returnValue($associatedIds)
        );

        $this->assertEquals($associatedIds, $model->getAssociatedProductIds($this->product));
    }

    /**
     * Verify Associated Product collection
     *
     * @return void
     */
    public function testGetAssociatedProductCollection(): void
    {
        $link = $this->createPartialMock(
            \Magento\Catalog\Model\Product\Link::class,
            ['setLinkTypeId', 'getProductCollection']
        );
        $this->product->expects($this->once())->method('getLinkInstance')->will($this->returnValue($link));
        $link->expects(
            $this->any()
        )->method(
            'setLinkTypeId'
        )->with(
            \Magento\GroupedProduct\Model\ResourceModel\Product\Link::LINK_TYPE_GROUPED
        );
        $collection = $this->createPartialMock(
            \Magento\Catalog\Model\ResourceModel\Product\Link\Product\Collection::class,
            ['setFlag', 'setIsStrongMode', 'setProduct']
        );
        $link->expects($this->once())->method('getProductCollection')->will($this->returnValue($collection));
        $collection->expects($this->any())->method('setFlag')->will($this->returnValue($collection));
        $collection->expects($this->once())->method('setIsStrongMode')->will($this->returnValue($collection));
        $this->assertEquals($collection, $this->_model->getAssociatedProductCollection($this->product));
    }

    /**
     * Verify Proccess buy request
     *
     * @param array $superGroup
     * @param array $result
     * @dataProvider processBuyRequestDataProvider
     */
    public function testProcessBuyRequest($superGroup, $result)
    {
        $buyRequest = $this->createPartialMock(\Magento\Framework\DataObject::class, ['getSuperGroup']);
        $buyRequest->expects($this->any())->method('getSuperGroup')->will($this->returnValue($superGroup));

        $this->assertEquals($result, $this->_model->processBuyRequest($this->product, $buyRequest));
    }

    /**
     * dataProvider for buy request
     *
     * @return array
     */
    public function processBuyRequestDataProvider(): array
    {
        return [
            'positive' => [[1, 2, 3], ['super_group' => [1, 2, 3]]],
            'negative' => [false, ['super_group' => []]]
        ];
    }

    /**
     * Get Children Msrp when children product with Msrp
     *
     * @return void
     * @SuppressWarnings(PHPMD.UnusedLocalVariable)
     */
    public function testGetChildrenMsrpWhenNoChildrenWithMsrp(): void
    {
        $key = '_cache_instance_associated_products';

        $this->product->expects($this->once())->method('hasData')->with($key)->will($this->returnValue(true));
        $this->product->expects($this->never())->method('setData');
        $this->product->expects($this->once())->method('getData')->with($key)->will($this->returnValue([]));

        $this->assertEquals(0, $this->_model->getChildrenMsrp($this->product));
    }

    /**
     * Prepare for card method with advanced empty
     *
     * @return void
     */
    public function testPrepareForCartAdvancedEmpty(): void
    {
        $this->product = $this->createMock(\Magento\Catalog\Model\Product::class);
        $buyRequest = new \Magento\Framework\DataObject();
        $expectedMsg = "Please specify the quantity of product(s).";

        $productCollection = $this->createMock(
            \Magento\Catalog\Model\ResourceModel\Product\Link\Product\Collection::class
        );
        $productCollection
            ->expects($this->atLeastOnce())
            ->method('setFlag')
            ->willReturnSelf();
        $productCollection
            ->expects($this->atLeastOnce())
            ->method('setIsStrongMode')
            ->willReturnSelf();
        $productCollection
            ->expects($this->atLeastOnce())
            ->method('setProduct');
        $productCollection
            ->expects($this->atLeastOnce())
            ->method('addAttributeToSelect')
            ->willReturnSelf();
        $productCollection
            ->expects($this->atLeastOnce())
            ->method('addFilterByRequiredOptions')
            ->willReturnSelf();
        $productCollection
            ->expects($this->atLeastOnce())
            ->method('setPositionOrder')
            ->willReturnSelf();
        $productCollection
            ->expects($this->atLeastOnce())
            ->method('addStoreFilter')
            ->willReturnSelf();
        $productCollection
            ->expects($this->atLeastOnce())
            ->method('addAttributeToFilter')
            ->willReturnSelf();
        $items = [
            $this->createMock(\Magento\Catalog\Model\Product::class),
            $this->createMock(\Magento\Catalog\Model\Product::class)
        ];
        $productCollection
            ->expects($this->atLeastOnce())
            ->method('getIterator')
            ->willReturn(new \ArrayIterator($items));

        $link = $this->createPartialMock(
            \Magento\Catalog\Model\Product\Link::class,
            ['setLinkTypeId', 'getProductCollection']
        );
        $link
            ->expects($this->any())
            ->method('setLinkTypeId');
        $link
            ->expects($this->atLeastOnce())
            ->method('getProductCollection')
            ->willReturn($productCollection);

        $this->product
            ->expects($this->atLeastOnce())
            ->method('getLinkInstance')
            ->willReturn($link);

        $this->product
            ->expects($this->any())
            ->method('getData')
            ->willReturn($items);

        $this->assertEquals(
            $expectedMsg,
            $this->_model->prepareForCartAdvanced($buyRequest, $this->product)
        );

        $buyRequest->setSuperGroup(1);
        $this->assertEquals(
            $expectedMsg,
            $this->_model->prepareForCartAdvanced($buyRequest, $this->product)
        );
    }

    /**
     * Prepare for card with no products set strict option true
     *
     * @return void
     */
    public function testPrepareForCartAdvancedNoProductsStrictTrue(): void
    {
        $buyRequest = new \Magento\Framework\DataObject();
        $buyRequest->setSuperGroup([0 => 0]);
        $expectedMsg = "Please specify the quantity of product(s).";

        $cached = true;
        $associatedProducts = [];
        $this->product
            ->expects($this->atLeastOnce())
            ->method('hasData')
            ->will($this->returnValue($cached));
        $this->product
            ->expects($this->atLeastOnce())
            ->method('getData')
            ->will($this->returnValue($associatedProducts));

        $this->assertEquals(
            $expectedMsg,
            $this->_model->prepareForCartAdvanced($buyRequest, $this->product)
        );
    }

    /**
     * Prepare for card with no products and set strict to false
     *
     * @return void
     */
    public function testPrepareForCartAdvancedNoProductsStrictFalse(): void
    {
        $buyRequest = new \Magento\Framework\DataObject();
        $buyRequest->setSuperGroup([0 => 0]);

        $cached = true;
        $associatedProducts = [];
        $this->product
            ->expects($this->atLeastOnce())
            ->method('hasData')
            ->will($this->returnValue($cached));
        $this->product
            ->expects($this->atLeastOnce())
            ->method('getData')
            ->will($this->returnValue($associatedProducts));

        $this->assertEquals(
            [0 => $this->product],
            $this->_model->prepareForCartAdvanced($buyRequest, $this->product, Grouped::PROCESS_MODE_LITE)
        );
    }

    /**
     * Verify Prepare for cart product with Product strict flase and string result
     *
     * @return false
     */
    public function testPrepareForCartAdvancedWithProductsStrictFalseStringResult(): void
    {
        $associatedProduct = $this->createMock(\Magento\Catalog\Model\Product::class);
        $associatedId = 9384;
        $associatedProduct->expects($this->atLeastOnce())->method('getId')->will($this->returnValue($associatedId));

        $typeMock = $this->createPartialMock(
            \Magento\Catalog\Model\Product\Type\AbstractType::class,
            ['_prepareProduct', 'deleteTypeSpecificData']
        );
        $associatedPrepareResult = "";
        $typeMock->expects($this->once())->method('_prepareProduct')->willReturn($associatedPrepareResult);

        $associatedProduct->expects($this->once())->method('getTypeInstance')->willReturn($typeMock);

        $buyRequest = new \Magento\Framework\DataObject();
        $buyRequest->setSuperGroup([$associatedId => 1]);

        $cached = true;
        $this->product
            ->expects($this->atLeastOnce())
            ->method('hasData')
            ->will($this->returnValue($cached));
        $this->product
            ->expects($this->atLeastOnce())
            ->method('getData')
            ->will($this->returnValue([$associatedProduct]));

        $this->assertEquals(
            $associatedPrepareResult,
            $this->_model->prepareForCartAdvanced($buyRequest, $this->product, Grouped::PROCESS_MODE_LITE)
        );
    }

    /**
     * Verify prepare for cart with strict option set to false and empty array
     *
     * @return void
     */
    public function testPrepareForCartAdvancedWithProductsStrictFalseEmptyArrayResult(): void
    {
        $expectedMsg = "Cannot process the item.";
        $associatedProduct = $this->createMock(\Magento\Catalog\Model\Product::class);
        $associatedId = 9384;
        $associatedProduct->expects($this->atLeastOnce())->method('getId')->will($this->returnValue($associatedId));

        $typeMock = $this->createPartialMock(
            \Magento\Catalog\Model\Product\Type\AbstractType::class,
            ['_prepareProduct', 'deleteTypeSpecificData']
        );
        $associatedPrepareResult = [];
        $typeMock->expects($this->once())->method('_prepareProduct')->willReturn($associatedPrepareResult);

        $associatedProduct->expects($this->once())->method('getTypeInstance')->willReturn($typeMock);

        $buyRequest = new \Magento\Framework\DataObject();
        $buyRequest->setSuperGroup([$associatedId => 1]);

        $cached = true;
        $this->product->
        expects($this->atLeastOnce())
            ->method('hasData')
            ->will($this->returnValue($cached));
        $this->product->
        expects($this->atLeastOnce())
            ->method('getData')
            ->will($this->returnValue([$associatedProduct]));

        $this->assertEquals(
            $expectedMsg,
            $this->_model->prepareForCartAdvanced($buyRequest, $this->product, Grouped::PROCESS_MODE_LITE)
        );
    }

    /**
     * Prepare for cart product with Product strict option st to false.
     *
     * @return void
     */
    public function testPrepareForCartAdvancedWithProductsStrictFalse(): void
    {
        $associatedProduct = $this->createMock(\Magento\Catalog\Model\Product::class);
        $associatedId = 9384;
        $associatedProduct->expects($this->atLeastOnce())->method('getId')->will($this->returnValue($associatedId));

        $typeMock = $this->createPartialMock(
            \Magento\Catalog\Model\Product\Type\AbstractType::class,
            ['_prepareProduct', 'deleteTypeSpecificData']
        );
        $associatedPrepareResult = [
            $this->getMockBuilder(\Magento\Catalog\Model\Product::class)
                ->setMockClassName('resultProduct')
                ->disableOriginalConstructor()
                ->getMock()
        ];
        $typeMock->expects($this->once())->method('_prepareProduct')->willReturn($associatedPrepareResult);

        $associatedProduct->expects($this->once())->method('getTypeInstance')->willReturn($typeMock);

        $buyRequest = new \Magento\Framework\DataObject();
        $buyRequest->setSuperGroup([$associatedId => 1]);

        $cached = true;
        $this->product
            ->expects($this->atLeastOnce())
            ->method('hasData')
            ->will($this->returnValue($cached));
        $this->product
            ->expects($this->atLeastOnce())
            ->method('getData')
            ->will($this->returnValue([$associatedProduct]));

        $this->assertEquals(
            [$this->product],
            $this->_model->prepareForCartAdvanced($buyRequest, $this->product, Grouped::PROCESS_MODE_LITE)
        );
    }

    /**
<<<<<<< HEAD
     * Test prepareForCartAdvanced() method in full mode
     *
     * @dataProvider prepareForCartAdvancedWithProductsStrictTrueDataProvider
     * @param array $subProducts
     * @param array $buyRequest
     * @param mixed $expectedResult
     */
    public function testPrepareForCartAdvancedWithProductsStrictTrue(
        array $subProducts,
        array $buyRequest,
        $expectedResult
    ) {
        $associatedProducts = $this->configureProduct($subProducts);
        $buyRequestObject = new \Magento\Framework\DataObject();
        $buyRequestObject->setSuperGroup($buyRequest);
        $associatedProductsById = [];
        foreach ($associatedProducts as $associatedProduct) {
            $associatedProductsById[$associatedProduct->getId()] = $associatedProduct;
        }
        if (is_array($expectedResult)) {
            $expectedResultArray = $expectedResult;
            $expectedResult = [];
            foreach ($expectedResultArray as $id) {
                $expectedResult[] = $associatedProductsById[$id];
            }
        }
=======
     * Verify prepare for cart with Product strict option true
     *
     * @return void
     */
    public function testPrepareForCartAdvancedWithProductsStrictTrue(): void
    {
        $associatedProduct = $this->createMock(\Magento\Catalog\Model\Product::class);
        $associatedId = 9384;
        $associatedProduct->expects($this->atLeastOnce())->method('getId')->will($this->returnValue($associatedId));

        $typeMock = $this->createPartialMock(
            \Magento\Catalog\Model\Product\Type\AbstractType::class,
            ['_prepareProduct', 'deleteTypeSpecificData']
        );
        $associatedPrepareResult = $this->getMockBuilder(\Magento\Catalog\Model\Product::class)
            ->setMockClassName('resultProduct')
            ->disableOriginalConstructor()
            ->getMock();
        $typeMock->expects($this->once())->method('_prepareProduct')->willReturn([$associatedPrepareResult]);

        $associatedProduct->expects($this->once())->method('getTypeInstance')->willReturn($typeMock);

        $buyRequest = new \Magento\Framework\DataObject();
        $buyRequest->setSuperGroup([$associatedId => 1]);

        $this->serializer->expects($this->any())
            ->method('serialize')
            ->willReturn(json_encode($buyRequest->getData()));

        $cached = true;
        $this->product
            ->expects($this->atLeastOnce())
            ->method('hasData')
            ->will($this->returnValue($cached));
        $this->product
            ->expects($this->atLeastOnce())
            ->method('getData')
            ->will($this->returnValue([$associatedProduct]));

        $associatedPrepareResult->expects($this->at(1))->method('addCustomOption')->with(
            'product_type',
            'grouped',
            $this->product
        );
>>>>>>> 3811867e
        $this->assertEquals(
            $expectedResult,
            $this->_model->prepareForCartAdvanced($buyRequestObject, $this->product)
        );
    }

    /**
     * Verify prepare for card with sold out option
     *
     * @return void
     */
    public function testPrepareForCartAdvancedZeroQtyAndSoldOutOption(): void
    {
        $expectedMsg = "Please specify the quantity of product(s).";
        $associatedId = 91;
        $associatedProduct = $this->createMock(\Magento\Catalog\Model\Product::class);
        $associatedProduct->expects($this->atLeastOnce())->method('getId')->will($this->returnValue(90));
        $associatedProduct->expects($this->once())->method('isSalable')->willReturn(true);
        $buyRequest = new \Magento\Framework\DataObject();
        $buyRequest->setSuperGroup([$associatedId => 90]);

        $cached = true;
        $this->product
            ->expects($this->atLeastOnce())
            ->method('hasData')
            ->will($this->returnValue($cached));
        $this->product
            ->expects($this->atLeastOnce())
            ->method('getData')
            ->will($this->returnValue([$associatedProduct]));
        $this->assertEquals($expectedMsg, $this->_model->prepareForCartAdvanced($buyRequest, $this->product));
    }

    /**
     * Verify flush cache for associated products
     *
     * @return void
     */
    public function testFlushAssociatedProductsCache(): void
    {
        $productMock = $this->createPartialMock(\Magento\Catalog\Model\Product::class, ['unsetData']);
        $productMock->expects($this->once())
            ->method('unsetData')
            ->with('_cache_instance_associated_products')
            ->willReturnSelf();
        $this->assertEquals($productMock, $this->_model->flushAssociatedProductsCache($productMock));
    }

    /**
     * @return array
     */
    public function prepareForCartAdvancedWithProductsStrictTrueDataProvider(): array
    {
        return [
            [
                [
                    [
                        'getId' => 1,
                        'getQty' => 100,
                        'isSalable' => true
                    ],
                    [
                        'getId' => 2,
                        'getQty' => 200,
                        'isSalable' => true
                    ]
                ],
                [
                    1 => 2,
                    2 => 1,
                ],
                [1, 2]
            ],
            [
                [
                    [
                        'getId' => 1,
                        'getQty' => 100,
                        'isSalable' => true
                    ],
                    [
                        'getId' => 2,
                        'getQty' => 0,
                        'isSalable' => false
                    ]
                ],
                [
                    1 => 2,
                ],
                [1]
            ],
            [
                [
                    [
                        'getId' => 1,
                        'getQty' => 0,
                        'isSalable' => true
                    ],
                    [
                        'getId' => 2,
                        'getQty' => 0,
                        'isSalable' => false
                    ]
                ],
                [
                ],
                'Please specify the quantity of product(s).'
            ],
            [
                [
                    [
                        'getId' => 1,
                        'getQty' => 0,
                        'isSalable' => false
                    ],
                    [
                        'getId' => 2,
                        'getQty' => 0,
                        'isSalable' => false
                    ]
                ],
                [
                ],
                'Please specify the quantity of product(s).'
            ]
        ];
    }

    /**
     * Configure sub-products of grouped product
     *
     * @param array $subProducts
     * @return array
     */
    private function configureProduct(array $subProducts): array
    {
        $associatedProducts = [];
        foreach ($subProducts as $data) {
            $associatedProduct = $this->createMock(\Magento\Catalog\Model\Product::class);
            foreach ($data as $method => $value) {
                $associatedProduct->method($method)->willReturn($value);
            }
            $associatedProducts[] = $associatedProduct;

            $typeMock = $this->createPartialMock(
                \Magento\Catalog\Model\Product\Type\AbstractType::class,
                ['_prepareProduct', 'deleteTypeSpecificData']
            );
            $typeMock->method('_prepareProduct')->willReturn([$associatedProduct]);
            $associatedProduct->method('getTypeInstance')->willReturn($typeMock);
        }
        $this->product
            ->expects($this->atLeastOnce())
            ->method('hasData')
            ->with('_cache_instance_associated_products')
            ->willReturn(true);
        $this->product
            ->expects($this->atLeastOnce())
            ->method('getData')
            ->with('_cache_instance_associated_products')
            ->willReturn($associatedProducts);
        return $associatedProducts;
    }
}<|MERGE_RESOLUTION|>--- conflicted
+++ resolved
@@ -59,7 +59,9 @@
         $productFactoryMock = $this->createMock(\Magento\Catalog\Model\ProductFactory::class);
         $this->catalogProductLink = $this->createMock(\Magento\GroupedProduct\Model\ResourceModel\Product\Link::class);
         $this->productStatusMock = $this->createMock(\Magento\Catalog\Model\Product\Attribute\Source\Status::class);
-        $this->serializer = $this->objectHelper->getObject(\Magento\Framework\Serialize\Serializer\Json::class);
+        $this->serializer = $this->getMockBuilder(\Magento\Framework\Serialize\Serializer\Json::class)
+            ->setMethods(['serialize'])
+            ->getMockForAbstractClass();
 
         $this->_model = $this->objectHelper->getObject(
             \Magento\GroupedProduct\Model\Product\Type\Grouped::class,
@@ -498,6 +500,9 @@
             ->expects($this->atLeastOnce())
             ->method('getData')
             ->will($this->returnValue($associatedProducts));
+        $this->serializer->expects($this->any())
+            ->method('serialize')
+            ->willReturn(json_encode($buyRequest->getData()));
 
         $this->assertEquals(
             [0 => $this->product],
@@ -612,6 +617,10 @@
         $buyRequest = new \Magento\Framework\DataObject();
         $buyRequest->setSuperGroup([$associatedId => 1]);
 
+        $this->serializer->expects($this->any())
+            ->method('serialize')
+            ->willReturn(json_encode($buyRequest->getData()));
+
         $cached = true;
         $this->product
             ->expects($this->atLeastOnce())
@@ -629,7 +638,6 @@
     }
 
     /**
-<<<<<<< HEAD
      * Test prepareForCartAdvanced() method in full mode
      *
      * @dataProvider prepareForCartAdvancedWithProductsStrictTrueDataProvider
@@ -656,52 +664,6 @@
                 $expectedResult[] = $associatedProductsById[$id];
             }
         }
-=======
-     * Verify prepare for cart with Product strict option true
-     *
-     * @return void
-     */
-    public function testPrepareForCartAdvancedWithProductsStrictTrue(): void
-    {
-        $associatedProduct = $this->createMock(\Magento\Catalog\Model\Product::class);
-        $associatedId = 9384;
-        $associatedProduct->expects($this->atLeastOnce())->method('getId')->will($this->returnValue($associatedId));
-
-        $typeMock = $this->createPartialMock(
-            \Magento\Catalog\Model\Product\Type\AbstractType::class,
-            ['_prepareProduct', 'deleteTypeSpecificData']
-        );
-        $associatedPrepareResult = $this->getMockBuilder(\Magento\Catalog\Model\Product::class)
-            ->setMockClassName('resultProduct')
-            ->disableOriginalConstructor()
-            ->getMock();
-        $typeMock->expects($this->once())->method('_prepareProduct')->willReturn([$associatedPrepareResult]);
-
-        $associatedProduct->expects($this->once())->method('getTypeInstance')->willReturn($typeMock);
-
-        $buyRequest = new \Magento\Framework\DataObject();
-        $buyRequest->setSuperGroup([$associatedId => 1]);
-
-        $this->serializer->expects($this->any())
-            ->method('serialize')
-            ->willReturn(json_encode($buyRequest->getData()));
-
-        $cached = true;
-        $this->product
-            ->expects($this->atLeastOnce())
-            ->method('hasData')
-            ->will($this->returnValue($cached));
-        $this->product
-            ->expects($this->atLeastOnce())
-            ->method('getData')
-            ->will($this->returnValue([$associatedProduct]));
-
-        $associatedPrepareResult->expects($this->at(1))->method('addCustomOption')->with(
-            'product_type',
-            'grouped',
-            $this->product
-        );
->>>>>>> 3811867e
         $this->assertEquals(
             $expectedResult,
             $this->_model->prepareForCartAdvanced($buyRequestObject, $this->product)
