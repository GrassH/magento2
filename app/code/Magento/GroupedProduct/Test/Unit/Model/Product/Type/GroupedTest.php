--- conflicted
+++ resolved
@@ -36,29 +36,17 @@
     protected $_model;
 
     /**
-<<<<<<< HEAD
-     * @var \PHPUnit\Framework\MockObject\MockObject
-=======
      * @var MockObject
->>>>>>> b2f063af
      */
     protected $catalogProductLink;
 
     /**
-<<<<<<< HEAD
-     * @var \PHPUnit\Framework\MockObject\MockObject
-=======
      * @var MockObject
->>>>>>> b2f063af
      */
     protected $product;
 
     /**
-<<<<<<< HEAD
-     * @var \PHPUnit\Framework\MockObject\MockObject
-=======
      * @var MockObject
->>>>>>> b2f063af
      */
     protected $productStatusMock;
 
@@ -132,15 +120,9 @@
             'getChildrenIds'
         )->with(
             $parentId,
-<<<<<<< HEAD
-            \Magento\GroupedProduct\Model\ResourceModel\Product\Link::LINK_TYPE_GROUPED
-        )->willReturn(
-            $childrenIds
-=======
             Link::LINK_TYPE_GROUPED
         )->will(
             $this->returnValue($childrenIds)
->>>>>>> b2f063af
         );
         $this->assertEquals($childrenIds, $this->_model->getChildrenIds($parentId));
     }
@@ -160,15 +142,9 @@
             'getParentIdsByChild'
         )->with(
             $childId,
-<<<<<<< HEAD
-            \Magento\GroupedProduct\Model\ResourceModel\Product\Link::LINK_TYPE_GROUPED
-        )->willReturn(
-            $parentIds
-=======
             Link::LINK_TYPE_GROUPED
         )->will(
             $this->returnValue($parentIds)
->>>>>>> b2f063af
         );
         $this->assertEquals($parentIds, $this->_model->getParentIdsByChild($childId));
     }
@@ -182,8 +158,8 @@
     {
         $cached = true;
         $associatedProducts = [5, 7, 11, 13, 17];
-        $this->product->expects($this->once())->method('hasData')->willReturn($cached);
-        $this->product->expects($this->once())->method('getData')->willReturn($associatedProducts);
+        $this->product->expects($this->once())->method('hasData')->will($this->returnValue($cached));
+        $this->product->expects($this->once())->method('getData')->will($this->returnValue($associatedProducts));
         $this->assertEquals($associatedProducts, $this->_model->getAssociatedProducts($this->product));
     }
 
@@ -197,7 +173,7 @@
      */
     public function testAddStatusFilter($status, $filters, $result): void
     {
-        $this->product->expects($this->once())->method('getData')->willReturn($filters);
+        $this->product->expects($this->once())->method('getData')->will($this->returnValue($filters));
         $this->product->expects($this->once())->method('setData')->with('_cache_instance_status_filters', $result);
         $this->assertEquals($this->_model, $this->_model->addStatusFilter($status, $this->product));
     }
@@ -226,8 +202,8 @@
             $this->once()
         )->method(
             'getSaleableStatusIds'
-        )->willReturn(
-            $saleableIds
+        )->will(
+            $this->returnValue($saleableIds)
         );
         $this->product->expects($this->once())->method('setData')->with($key, $saleableIds);
         $this->assertEquals($this->_model, $this->_model->setSaleableStatus($this->product));
@@ -244,7 +220,7 @@
             Status::STATUS_ENABLED,
             Status::STATUS_DISABLED,
         ];
-        $this->product->expects($this->once())->method('hasData')->willReturn(false);
+        $this->product->expects($this->once())->method('hasData')->will($this->returnValue(false));
         $this->assertEquals($result, $this->_model->getStatusFilters($this->product));
     }
 
@@ -259,8 +235,8 @@
             Status::STATUS_ENABLED,
             Status::STATUS_DISABLED,
         ];
-        $this->product->expects($this->once())->method('hasData')->willReturn(true);
-        $this->product->expects($this->once())->method('getData')->willReturn($result);
+        $this->product->expects($this->once())->method('hasData')->will($this->returnValue(true));
+        $this->product->expects($this->once())->method('getData')->will($this->returnValue($result));
         $this->assertEquals($result, $this->_model->getStatusFilters($this->product));
     }
 
@@ -274,9 +250,9 @@
         $key = '_cache_instance_associated_product_ids';
         $cachedData = [300, 303, 306];
 
-        $this->product->expects($this->once())->method('hasData')->with($key)->willReturn(true);
+        $this->product->expects($this->once())->method('hasData')->with($key)->will($this->returnValue(true));
         $this->product->expects($this->never())->method('setData');
-        $this->product->expects($this->once())->method('getData')->with($key)->willReturn($cachedData);
+        $this->product->expects($this->once())->method('getData')->with($key)->will($this->returnValue($cachedData));
 
         $this->assertEquals($cachedData, $this->_model->getAssociatedProductIds($this->product));
     }
@@ -306,16 +282,16 @@
             'getAssociatedProducts'
         )->with(
             $this->product
-        )->willReturn(
-            [$associatedProduct]
+        )->will(
+            $this->returnValue([$associatedProduct])
         );
 
         $associatedId = 9384;
         $key = '_cache_instance_associated_product_ids';
         $associatedIds = [$associatedId];
-        $associatedProduct->expects($this->once())->method('getId')->willReturn($associatedId);
-
-        $this->product->expects($this->once())->method('hasData')->with($key)->willReturn(false);
+        $associatedProduct->expects($this->once())->method('getId')->will($this->returnValue($associatedId));
+
+        $this->product->expects($this->once())->method('hasData')->with($key)->will($this->returnValue(false));
         $this->product->expects($this->once())->method('setData')->with($key, $associatedIds);
         $this->product->expects(
             $this->once()
@@ -323,8 +299,8 @@
             'getData'
         )->with(
             $key
-        )->willReturn(
-            $associatedIds
+        )->will(
+            $this->returnValue($associatedIds)
         );
 
         $this->assertEquals($associatedIds, $model->getAssociatedProductIds($this->product));
@@ -341,7 +317,7 @@
             \Magento\Catalog\Model\Product\Link::class,
             ['setLinkTypeId', 'getProductCollection']
         );
-        $this->product->expects($this->once())->method('getLinkInstance')->willReturn($link);
+        $this->product->expects($this->once())->method('getLinkInstance')->will($this->returnValue($link));
         $link->expects(
             $this->any()
         )->method(
@@ -353,9 +329,9 @@
             Collection::class,
             ['setFlag', 'setIsStrongMode', 'setProduct']
         );
-        $link->expects($this->once())->method('getProductCollection')->willReturn($collection);
-        $collection->expects($this->any())->method('setFlag')->willReturn($collection);
-        $collection->expects($this->once())->method('setIsStrongMode')->willReturn($collection);
+        $link->expects($this->once())->method('getProductCollection')->will($this->returnValue($collection));
+        $collection->expects($this->any())->method('setFlag')->will($this->returnValue($collection));
+        $collection->expects($this->once())->method('setIsStrongMode')->will($this->returnValue($collection));
         $this->assertEquals($collection, $this->_model->getAssociatedProductCollection($this->product));
     }
 
@@ -368,13 +344,8 @@
      */
     public function testProcessBuyRequest($superGroup, $result)
     {
-<<<<<<< HEAD
-        $buyRequest = $this->createPartialMock(\Magento\Framework\DataObject::class, ['getSuperGroup']);
-        $buyRequest->expects($this->any())->method('getSuperGroup')->willReturn($superGroup);
-=======
         $buyRequest = $this->createPartialMock(DataObject::class, ['getSuperGroup']);
         $buyRequest->expects($this->any())->method('getSuperGroup')->will($this->returnValue($superGroup));
->>>>>>> b2f063af
 
         $this->assertEquals($result, $this->_model->processBuyRequest($this->product, $buyRequest));
     }
@@ -402,9 +373,9 @@
     {
         $key = '_cache_instance_associated_products';
 
-        $this->product->expects($this->once())->method('hasData')->with($key)->willReturn(true);
+        $this->product->expects($this->once())->method('hasData')->with($key)->will($this->returnValue(true));
         $this->product->expects($this->never())->method('setData');
-        $this->product->expects($this->once())->method('getData')->with($key)->willReturn([]);
+        $this->product->expects($this->once())->method('getData')->with($key)->will($this->returnValue([]));
 
         $this->assertEquals(0, $this->_model->getChildrenMsrp($this->product));
     }
@@ -513,11 +484,11 @@
         $this->product
             ->expects($this->atLeastOnce())
             ->method('hasData')
-            ->willReturn($cached);
+            ->will($this->returnValue($cached));
         $this->product
             ->expects($this->atLeastOnce())
             ->method('getData')
-            ->willReturn($associatedProducts);
+            ->will($this->returnValue($associatedProducts));
 
         $this->assertEquals(
             $expectedMsg,
@@ -540,11 +511,11 @@
         $this->product
             ->expects($this->atLeastOnce())
             ->method('hasData')
-            ->willReturn($cached);
+            ->will($this->returnValue($cached));
         $this->product
             ->expects($this->atLeastOnce())
             ->method('getData')
-            ->willReturn($associatedProducts);
+            ->will($this->returnValue($associatedProducts));
         $this->serializer->expects($this->any())
             ->method('serialize')
             ->willReturn(json_encode($buyRequest->getData()));
@@ -564,7 +535,7 @@
     {
         $associatedProduct = $this->createMock(Product::class);
         $associatedId = 9384;
-        $associatedProduct->expects($this->atLeastOnce())->method('getId')->willReturn($associatedId);
+        $associatedProduct->expects($this->atLeastOnce())->method('getId')->will($this->returnValue($associatedId));
 
         $typeMock = $this->createPartialMock(
             AbstractType::class,
@@ -582,11 +553,11 @@
         $this->product
             ->expects($this->atLeastOnce())
             ->method('hasData')
-            ->willReturn($cached);
+            ->will($this->returnValue($cached));
         $this->product
             ->expects($this->atLeastOnce())
             ->method('getData')
-            ->willReturn([$associatedProduct]);
+            ->will($this->returnValue([$associatedProduct]));
 
         $this->assertEquals(
             $associatedPrepareResult,
@@ -604,7 +575,7 @@
         $expectedMsg = "Cannot process the item.";
         $associatedProduct = $this->createMock(Product::class);
         $associatedId = 9384;
-        $associatedProduct->expects($this->atLeastOnce())->method('getId')->willReturn($associatedId);
+        $associatedProduct->expects($this->atLeastOnce())->method('getId')->will($this->returnValue($associatedId));
 
         $typeMock = $this->createPartialMock(
             AbstractType::class,
@@ -622,11 +593,11 @@
         $this->product->
         expects($this->atLeastOnce())
             ->method('hasData')
-            ->willReturn($cached);
+            ->will($this->returnValue($cached));
         $this->product->
         expects($this->atLeastOnce())
             ->method('getData')
-            ->willReturn([$associatedProduct]);
+            ->will($this->returnValue([$associatedProduct]));
 
         $this->assertEquals(
             $expectedMsg,
@@ -643,7 +614,7 @@
     {
         $associatedProduct = $this->createMock(Product::class);
         $associatedId = 9384;
-        $associatedProduct->expects($this->atLeastOnce())->method('getId')->willReturn($associatedId);
+        $associatedProduct->expects($this->atLeastOnce())->method('getId')->will($this->returnValue($associatedId));
 
         $typeMock = $this->createPartialMock(
             AbstractType::class,
@@ -670,11 +641,11 @@
         $this->product
             ->expects($this->atLeastOnce())
             ->method('hasData')
-            ->willReturn($cached);
+            ->will($this->returnValue($cached));
         $this->product
             ->expects($this->atLeastOnce())
             ->method('getData')
-            ->willReturn([$associatedProduct]);
+            ->will($this->returnValue([$associatedProduct]));
 
         $this->assertEquals(
             [$this->product],
@@ -724,13 +695,8 @@
     {
         $expectedMsg = "Please specify the quantity of product(s).";
         $associatedId = 91;
-<<<<<<< HEAD
-        $associatedProduct = $this->createMock(\Magento\Catalog\Model\Product::class);
-        $associatedProduct->expects($this->atLeastOnce())->method('getId')->willReturn(90);
-=======
         $associatedProduct = $this->createMock(Product::class);
         $associatedProduct->expects($this->atLeastOnce())->method('getId')->will($this->returnValue(90));
->>>>>>> b2f063af
         $associatedProduct->expects($this->once())->method('isSalable')->willReturn(true);
         $buyRequest = new DataObject();
         $buyRequest->setSuperGroup([$associatedId => 90]);
@@ -739,11 +705,11 @@
         $this->product
             ->expects($this->atLeastOnce())
             ->method('hasData')
-            ->willReturn($cached);
+            ->will($this->returnValue($cached));
         $this->product
             ->expects($this->atLeastOnce())
             ->method('getData')
-            ->willReturn([$associatedProduct]);
+            ->will($this->returnValue([$associatedProduct]));
         $this->assertEquals($expectedMsg, $this->_model->prepareForCartAdvanced($buyRequest, $this->product));
     }
 
