--- conflicted
+++ resolved
@@ -21,11 +21,7 @@
     protected $finalPriceModel;
 
     /**
-<<<<<<< HEAD
-     * @var \PHPUnit\Framework\MockObject\MockObject
-=======
      * @var MockObject
->>>>>>> b2f063af
      */
     protected $productMock;
 
@@ -51,8 +47,8 @@
             $this->any()
         )->method(
             'getCalculatedFinalPrice'
-        )->willReturn(
-            $finalPrice
+        )->will(
+            $this->returnValue($finalPrice)
         );
 
         $this->productMock->expects($this->never())->method('hasCustomOptions');
@@ -82,21 +78,21 @@
             $this->any()
         )->method(
             'getCalculatedFinalPrice'
-        )->willReturn(
+        )->will(
+            $this->returnValue($rawFinalPrice)
+        );
+
+        //mock for parent::getFinal price call
+        $this->productMock->expects($this->any())->method('getPrice')->will($this->returnValue($rawFinalPrice));
+
+        $this->productMock->expects(
+            $this->at($rawPriceCheckStep)
+        )->method(
+            'setFinalPrice'
+        )->with(
             $rawFinalPrice
-        );
-
-        //mock for parent::getFinal price call
-        $this->productMock->expects($this->any())->method('getPrice')->willReturn($rawFinalPrice);
-
-        $this->productMock->expects(
-            $this->at($rawPriceCheckStep)
-        )->method(
-            'setFinalPrice'
-        )->with(
-            $rawFinalPrice
-        )->willReturn(
-            $this->productMock
+        )->will(
+            $this->returnValue($this->productMock)
         );
 
         $this->productMock->expects($this->at($expectedPriceCall))->method('setFinalPrice')->with($expectedFinalPrice);
@@ -107,12 +103,12 @@
             'getData'
         )->with(
             'final_price'
-        )->willReturn(
-            $rawFinalPrice
+        )->will(
+            $this->returnValue($rawFinalPrice)
         );
 
         //test method
-        $this->productMock->expects($this->once())->method('hasCustomOptions')->willReturn(true);
+        $this->productMock->expects($this->once())->method('hasCustomOptions')->will($this->returnValue(true));
 
         $productTypeMock = $this->createMock(Grouped::class);
 
@@ -120,11 +116,11 @@
             $this->once()
         )->method(
             'getTypeInstance'
-        )->willReturn(
-            $productTypeMock
-        );
-
-        $this->productMock->expects($this->any())->method('getStore')->willReturn('store1');
+        )->will(
+            $this->returnValue($productTypeMock)
+        );
+
+        $this->productMock->expects($this->any())->method('getStore')->will($this->returnValue('store1'));
 
         $productTypeMock->expects(
             $this->once()
@@ -133,8 +129,8 @@
         )->with(
             'store1',
             $this->productMock
-        )->willReturn(
-            $productTypeMock
+        )->will(
+            $this->returnValue($productTypeMock)
         );
 
         $productTypeMock->expects(
@@ -143,11 +139,11 @@
             'getAssociatedProducts'
         )->with(
             $this->productMock
-        )->willReturn(
-            $associatedProducts
-        );
-
-        $this->productMock->expects($this->any())->method('getCustomOption')->willReturnMap($options);
+        )->will(
+            $this->returnValue($associatedProducts)
+        );
+
+        $this->productMock->expects($this->any())->method('getCustomOption')->will($this->returnValueMap($options));
 
         $this->assertEquals($rawFinalPrice, $this->finalPriceModel->getFinalPrice(1, $this->productMock));
     }
@@ -161,7 +157,7 @@
     {
         $optionMock = $this->createPartialMock(Option::class, ['getValue', '__wakeup']);
         /* quantity of options */
-        $optionMock->expects($this->any())->method('getValue')->willReturn(5);
+        $optionMock->expects($this->any())->method('getValue')->will($this->returnValue(5));
 
         return [
             'custom_option_null' => [
@@ -195,11 +191,11 @@
             ['getId', 'getFinalPrice', '__wakeup']
         );
         /* price for option taking into account quantity discounts */
-        $childProductMock->expects($this->any())->method('getFinalPrice')->with(5)->willReturn(5);
+        $childProductMock->expects($this->any())->method('getFinalPrice')->with(5)->will($this->returnValue(5));
 
         for ($i = 0; $i <= 2; $i++) {
             $childProduct = clone $childProductMock;
-            $childProduct->expects($this->once())->method('getId')->willReturn($i);
+            $childProduct->expects($this->once())->method('getId')->will($this->returnValue($i));
             $associatedProducts[] = $childProduct;
         }
 
