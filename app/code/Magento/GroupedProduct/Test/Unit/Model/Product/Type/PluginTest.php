--- conflicted
+++ resolved
@@ -15,11 +15,7 @@
 class PluginTest extends TestCase
 {
     /**
-<<<<<<< HEAD
-     * @var \PHPUnit\Framework\MockObject\MockObject
-=======
      * @var MockObject
->>>>>>> b2f063af
      */
     protected $moduleManagerMock;
 
@@ -29,11 +25,7 @@
     protected $object;
 
     /**
-<<<<<<< HEAD
-     * @var \PHPUnit\Framework\MockObject\MockObject
-=======
      * @var MockObject
->>>>>>> b2f063af
      */
     protected $subjectMock;
 
@@ -46,7 +38,7 @@
 
     public function testAfterGetOptionArray()
     {
-        $this->moduleManagerMock->expects($this->any())->method('isOutputEnabled')->willReturn(false);
+        $this->moduleManagerMock->expects($this->any())->method('isOutputEnabled')->will($this->returnValue(false));
         $this->assertEquals(
             [],
             $this->object->afterGetOptionArray($this->subjectMock, ['grouped' => 'test'])
