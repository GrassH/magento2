<?xml version="1.0" encoding="UTF-8"?>
<!--
 /**
  * Copyright © Magento, Inc. All rights reserved.
  * See COPYING.txt for license details.
  */
-->

<tests xmlns:xsi="http://www.w3.org/2001/XMLSchema-instance"
        xsi:noNamespaceSchemaLocation="urn:magento:mftf:Test/etc/testSchema.xsd">
    <test name="AdminGroupedSetEditRelatedProductsTest" extends="AdminSimpleSetEditRelatedProductsTest">
        <annotations>
            <features value="GroupedProduct"/>
            <stories value="Create/edit grouped product"/>
            <title value="Admin should be able to set/edit Related Products information when editing a grouped product"/>
            <description value="Admin should be able to set/edit Related Products information when editing a grouped product"/>
            <severity value="CRITICAL"/>
            <testCaseId value="MC-3755"/>
            <group value="GroupedProduct"/>
            <group value="cloud_smoke"/>
            <group value="cloud"/>
        </annotations>
        <before></before>
        <after>
            <!-- Delete grouped product -->
            <actionGroup ref="DeleteProductUsingProductGridActionGroup" stepKey="deleteProduct">
                <argument name="product" value="GroupedProduct"/>
            </actionGroup>
            <actionGroup ref="ResetProductGridToDefaultViewActionGroup" stepKey="clearProductsGridFilters" after="deleteProduct"/>
        </after>

        <!-- Create product -->
        <actionGroup ref="GoToCreateProductPageActionGroup" stepKey="goToCreateProduct">
            <argument name="product" value="GroupedProduct"/>
        </actionGroup>
        <actionGroup ref="FillGroupedProductFormActionGroup" stepKey="fillProductForm">
            <argument name="product" value="GroupedProduct"/>
        </actionGroup>

<<<<<<< HEAD
        <magentoCron groups="index" stepKey="runCronIndexer"/>
=======
        <actionGroup ref="CliIndexerReindexActionGroup" stepKey="runCronIndexer">
            <argument name="indices" value=""/>
        </actionGroup>
>>>>>>> 9a587943

        <!--See related product in storefront-->
        <amOnPage url="{{GroupedProduct.urlKey}}.html" stepKey="goToStorefront"/>
    </test>
</tests><|MERGE_RESOLUTION|>--- conflicted
+++ resolved
@@ -37,13 +37,9 @@
             <argument name="product" value="GroupedProduct"/>
         </actionGroup>
 
-<<<<<<< HEAD
-        <magentoCron groups="index" stepKey="runCronIndexer"/>
-=======
         <actionGroup ref="CliIndexerReindexActionGroup" stepKey="runCronIndexer">
             <argument name="indices" value=""/>
         </actionGroup>
->>>>>>> 9a587943
 
         <!--See related product in storefront-->
         <amOnPage url="{{GroupedProduct.urlKey}}.html" stepKey="goToStorefront"/>
