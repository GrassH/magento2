<?php declare(strict_types=1);
/**
 * Copyright © Magento, Inc. All rights reserved.
 * See COPYING.txt for license details.
 */

namespace Magento\Rule\Test\Unit\Model\Renderer;

use Magento\Framework\Data\Form\Element\AbstractElement;
use Magento\Framework\TestFramework\Unit\Helper\ObjectManager as ObjectManagerHelper;
use Magento\Rule\Model\AbstractModel;
use Magento\Rule\Model\Action\Collection;
use Magento\Rule\Model\Renderer\Actions;
use PHPUnit\Framework\MockObject\MockObject;
use PHPUnit\Framework\TestCase;

class ActionsTest extends TestCase
{
    /**
     * @var Actions
     */
    protected $actions;

    /**
     * @var ObjectManagerHelper
     */
    protected $objectManagerHelper;

    /**
<<<<<<< HEAD
     * @var \Magento\Framework\Data\Form\Element\AbstractElement|\PHPUnit\Framework\MockObject\MockObject
=======
     * @var AbstractElement|MockObject
>>>>>>> b2f063af
     */
    protected $_element;

    protected function setUp(): void
    {
        $this->objectManagerHelper = new ObjectManagerHelper($this);
        $this->actions = $this->objectManagerHelper->getObject(Actions::class);
        $this->_element = $this->createPartialMock(
            AbstractElement::class,
            ['getRule']
        );
    }

    public function testRender()
    {
        $rule = $this->getMockBuilder(AbstractModel::class)
            ->setMethods(['getActions', '__sleep', '__wakeup'])
            ->disableOriginalConstructor()
            ->getMockForAbstractClass();
        $actions = $this->createPartialMock(Collection::class, ['asHtmlRecursive']);

        $this->_element->expects($this->any())
            ->method('getRule')
            ->willReturn($rule);

        $rule->expects($this->any())
            ->method('getActions')
            ->willReturn($actions);

        $actions->expects($this->once())
            ->method('asHtmlRecursive')
            ->willReturn('action html');

        $this->assertEquals('action html', $this->actions->render($this->_element));
    }
}<|MERGE_RESOLUTION|>--- conflicted
+++ resolved
@@ -27,11 +27,7 @@
     protected $objectManagerHelper;
 
     /**
-<<<<<<< HEAD
-     * @var \Magento\Framework\Data\Form\Element\AbstractElement|\PHPUnit\Framework\MockObject\MockObject
-=======
      * @var AbstractElement|MockObject
->>>>>>> b2f063af
      */
     protected $_element;
 
@@ -55,15 +51,15 @@
 
         $this->_element->expects($this->any())
             ->method('getRule')
-            ->willReturn($rule);
+            ->will($this->returnValue($rule));
 
         $rule->expects($this->any())
             ->method('getActions')
-            ->willReturn($actions);
+            ->will($this->returnValue($actions));
 
         $actions->expects($this->once())
             ->method('asHtmlRecursive')
-            ->willReturn('action html');
+            ->will($this->returnValue('action html'));
 
         $this->assertEquals('action html', $this->actions->render($this->_element));
     }
