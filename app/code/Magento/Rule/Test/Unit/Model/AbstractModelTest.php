<?php declare(strict_types=1);
/**
 * Copyright © Magento, Inc. All rights reserved.
 * See COPYING.txt for license details.
 */

namespace Magento\Rule\Test\Unit\Model;

use Magento\Framework\Api\AttributeValueFactory;
use Magento\Framework\Api\ExtensionAttributesFactory;
use Magento\Framework\Data\Collection\AbstractDb;
use Magento\Framework\Data\FormFactory;
use Magento\Framework\Event\ManagerInterface;
use Magento\Framework\Model\Context;
use Magento\Framework\Model\ResourceModel\AbstractResource;
use Magento\Framework\Registry;
use Magento\Framework\Serialize\Serializer\Json;
use Magento\Framework\Stdlib\DateTime\TimezoneInterface;
use Magento\Rule\Model\AbstractModel;
use Magento\Rule\Model\Action\Collection;
use Magento\Rule\Model\Condition\Combine;
use PHPUnit\Framework\MockObject\MockObject;
use PHPUnit\Framework\TestCase;

/**
 * Class AbstractModelTest. Unit test for \Magento\Rule\Model\AbstractModel
 *
 * @SuppressWarnings(PHPMD.CouplingBetweenObjects)
 */
class AbstractModelTest extends TestCase
{

    /**
<<<<<<< HEAD
     * @var \Magento\Rule\Model\AbstractModel|\PHPUnit\Framework\MockObject\MockObject
=======
     * @var AbstractModel|MockObject
>>>>>>> b2f063af
     */
    private $model;

    /**
<<<<<<< HEAD
     * @var \Magento\Framework\Model\Context|\PHPUnit\Framework\MockObject\MockObject
=======
     * @var Context|MockObject
>>>>>>> b2f063af
     */
    private $contextMock;

    /**
<<<<<<< HEAD
     * @var \Magento\Framework\Registry|\PHPUnit\Framework\MockObject\MockObject
=======
     * @var Registry|MockObject
>>>>>>> b2f063af
     */
    private $registryMock;

    /**
<<<<<<< HEAD
     * @var \Magento\Framework\Data\FormFactory|\PHPUnit\Framework\MockObject\MockObject
=======
     * @var FormFactory|MockObject
>>>>>>> b2f063af
     */
    private $formFactoryMock;

    /**
<<<<<<< HEAD
     * @var \Magento\Framework\Stdlib\DateTime\TimezoneInterface|\PHPUnit\Framework\MockObject\MockObject
=======
     * @var TimezoneInterface|MockObject
>>>>>>> b2f063af
     */
    private $localeDateMock;

    /**
<<<<<<< HEAD
     * @var \Magento\Framework\Event\ManagerInterface|\PHPUnit\Framework\MockObject\MockObject
=======
     * @var ManagerInterface|MockObject
>>>>>>> b2f063af
     */
    private $eventManagerMock;

    protected function setUp(): void
    {
        $this->localeDateMock = $this->getMockBuilder(TimezoneInterface::class)
            ->disableOriginalConstructor()
            ->getMock();

        $this->formFactoryMock = $this->getMockBuilder(FormFactory::class)
            ->disableOriginalConstructor()
            ->getMock();

        $this->registryMock = $this->getMockBuilder(Registry::class)
            ->disableOriginalConstructor()
            ->getMock();

        $this->contextMock = $this->getMockBuilder(Context::class)
            ->disableOriginalConstructor()
            ->setMethods(['getEventDispatcher'])
            ->getMock();

        $this->eventManagerMock = $this->getMockBuilder(ManagerInterface::class)
            ->disableOriginalConstructor()
            ->setMethods(['dispatch'])
            ->getMock();
        $this->contextMock->expects($this->any())
            ->method('getEventDispatcher')
            ->willReturn($this->eventManagerMock);

        $resourceMock = $this->getMockBuilder(AbstractResource::class)
            ->disableOriginalConstructor()
            ->getMock();
        $resourceCollectionMock = $this->getMockBuilder(AbstractDb::class)
            ->disableOriginalConstructor()
            ->getMock();
        $extensionFactory = $this->getMockBuilder(ExtensionAttributesFactory::class)
            ->disableOriginalConstructor()
            ->getMock();
        $customAttributeFactory = $this->getMockBuilder(AttributeValueFactory::class)
            ->disableOriginalConstructor()
            ->getMock();

        $this->model = $this->getMockForAbstractClass(
            AbstractModel::class,
            [
                'context' => $this->contextMock,
                'registry' => $this->registryMock,
                'formFactory' => $this->formFactoryMock,
                'localeDate' => $this->localeDateMock,
                'resource' => $resourceMock,
                'resourceCollection' => $resourceCollectionMock,
                'data' => [],
                'extensionFactory' => $extensionFactory,
                'customAttributeFactory' => $customAttributeFactory,
                'serializer' => $this->getSerializerMock(),
            ]
        );
    }

    /**
     * Get mock for serializer
     *
<<<<<<< HEAD
     * @return \Magento\Framework\Serialize\Serializer\Json|\PHPUnit\Framework\MockObject\MockObject
=======
     * @return Json|MockObject
>>>>>>> b2f063af
     */
    private function getSerializerMock()
    {
        $serializerMock = $this->getMockBuilder(Json::class)
            ->disableOriginalConstructor()
            ->setMethods(['serialize', 'unserialize'])
            ->getMock();

        $serializerMock->expects($this->any())
            ->method('serialize')
            ->willReturnCallback(
                
                    function ($value) {
                        return json_encode($value);
                    }
                
            );

        $serializerMock->expects($this->any())
            ->method('unserialize')
            ->willReturnCallback(
                
                    function ($value) {
                        return json_decode($value, true);
                    }
                
            );

        return $serializerMock;
    }

    public function testGetConditions()
    {
        $conditionsArray = ['conditions' => 'serialized'];
        $serializedConditions = json_encode($conditionsArray);
        $conditions = $this->getMockBuilder(Combine::class)
            ->setMethods(['setRule', 'setId', 'setPrefix', 'loadArray'])
            ->disableOriginalConstructor()
            ->getMock();

        $conditions->expects($this->once())->method('setRule')->willReturnSelf();
        $conditions->expects($this->once())->method('setId')->willReturnSelf();
        $conditions->expects($this->once())->method('setPrefix')->willReturnSelf();

        $this->model->expects($this->once())->method('getConditionsInstance')->willReturn($conditions);

        $this->model->setConditionsSerialized($serializedConditions);

        $conditions->expects($this->once())->method('loadArray')->with($conditionsArray);

        $this->assertEquals($conditions, $this->model->getConditions());
    }

    public function testGetActions()
    {
        $actionsArray = ['actions' => 'some_actions'];
        $actionsSerialized = json_encode($actionsArray);
        $actions = $this->getMockBuilder(Collection::class)
            ->setMethods(['setRule', 'setId', 'setPrefix', 'loadArray'])
            ->disableOriginalConstructor()
            ->getMock();

        $actions->expects($this->once())->method('setRule')->willReturnSelf();
        $actions->expects($this->once())->method('setId')->willReturnSelf();
        $actions->expects($this->once())->method('setPrefix')->willReturnSelf();

        $this->model->expects($this->once())->method('getActionsInstance')->willReturn($actions);

        $this->model->setActionsSerialized($actionsSerialized);

        $actions->expects($this->once())->method('loadArray')->with($actionsArray);

        $this->assertEquals($actions, $this->model->getActions());
    }

    public function testBeforeSave()
    {
        $conditions = $this->getMockBuilder(Combine::class)
            ->setMethods(['asArray'])
            ->disableOriginalConstructor()
            ->getMock();

        $actions = $this->getMockBuilder(Collection::class)
            ->setMethods(['asArray'])
            ->disableOriginalConstructor()
            ->getMock();

        $this->model->setConditions($conditions);
        $this->model->setActions($actions);

        $conditions->expects($this->any())->method('asArray')->willReturn(['conditions' => 'array']);
        $actions->expects($this->any())->method('asArray')->willReturn(['actions' => 'array']);

        $this->eventManagerMock->expects($this->exactly(2))->method('dispatch');

        $this->assertEquals($this->model, $this->model->beforeSave());
        $this->assertEquals(json_encode(['conditions' => 'array']), $this->model->getConditionsSerialized());
        $this->assertEquals(json_encode(['actions' => 'array']), $this->model->getActionsSerialized());
    }
}<|MERGE_RESOLUTION|>--- conflicted
+++ resolved
@@ -31,56 +31,32 @@
 {
 
     /**
-<<<<<<< HEAD
-     * @var \Magento\Rule\Model\AbstractModel|\PHPUnit\Framework\MockObject\MockObject
-=======
      * @var AbstractModel|MockObject
->>>>>>> b2f063af
      */
     private $model;
 
     /**
-<<<<<<< HEAD
-     * @var \Magento\Framework\Model\Context|\PHPUnit\Framework\MockObject\MockObject
-=======
      * @var Context|MockObject
->>>>>>> b2f063af
      */
     private $contextMock;
 
     /**
-<<<<<<< HEAD
-     * @var \Magento\Framework\Registry|\PHPUnit\Framework\MockObject\MockObject
-=======
      * @var Registry|MockObject
->>>>>>> b2f063af
      */
     private $registryMock;
 
     /**
-<<<<<<< HEAD
-     * @var \Magento\Framework\Data\FormFactory|\PHPUnit\Framework\MockObject\MockObject
-=======
      * @var FormFactory|MockObject
->>>>>>> b2f063af
      */
     private $formFactoryMock;
 
     /**
-<<<<<<< HEAD
-     * @var \Magento\Framework\Stdlib\DateTime\TimezoneInterface|\PHPUnit\Framework\MockObject\MockObject
-=======
      * @var TimezoneInterface|MockObject
->>>>>>> b2f063af
      */
     private $localeDateMock;
 
     /**
-<<<<<<< HEAD
-     * @var \Magento\Framework\Event\ManagerInterface|\PHPUnit\Framework\MockObject\MockObject
-=======
      * @var ManagerInterface|MockObject
->>>>>>> b2f063af
      */
     private $eventManagerMock;
 
@@ -109,7 +85,7 @@
             ->getMock();
         $this->contextMock->expects($this->any())
             ->method('getEventDispatcher')
-            ->willReturn($this->eventManagerMock);
+            ->will($this->returnValue($this->eventManagerMock));
 
         $resourceMock = $this->getMockBuilder(AbstractResource::class)
             ->disableOriginalConstructor()
@@ -144,11 +120,7 @@
     /**
      * Get mock for serializer
      *
-<<<<<<< HEAD
-     * @return \Magento\Framework\Serialize\Serializer\Json|\PHPUnit\Framework\MockObject\MockObject
-=======
      * @return Json|MockObject
->>>>>>> b2f063af
      */
     private function getSerializerMock()
     {
@@ -159,22 +131,22 @@
 
         $serializerMock->expects($this->any())
             ->method('serialize')
-            ->willReturnCallback(
-                
+            ->will(
+                $this->returnCallback(
                     function ($value) {
                         return json_encode($value);
                     }
-                
+                )
             );
 
         $serializerMock->expects($this->any())
             ->method('unserialize')
-            ->willReturnCallback(
-                
+            ->will(
+                $this->returnCallback(
                     function ($value) {
                         return json_decode($value, true);
                     }
-                
+                )
             );
 
         return $serializerMock;
@@ -189,11 +161,11 @@
             ->disableOriginalConstructor()
             ->getMock();
 
-        $conditions->expects($this->once())->method('setRule')->willReturnSelf();
-        $conditions->expects($this->once())->method('setId')->willReturnSelf();
-        $conditions->expects($this->once())->method('setPrefix')->willReturnSelf();
-
-        $this->model->expects($this->once())->method('getConditionsInstance')->willReturn($conditions);
+        $conditions->expects($this->once())->method('setRule')->will($this->returnSelf());
+        $conditions->expects($this->once())->method('setId')->will($this->returnSelf());
+        $conditions->expects($this->once())->method('setPrefix')->will($this->returnSelf());
+
+        $this->model->expects($this->once())->method('getConditionsInstance')->will($this->returnValue($conditions));
 
         $this->model->setConditionsSerialized($serializedConditions);
 
@@ -211,11 +183,11 @@
             ->disableOriginalConstructor()
             ->getMock();
 
-        $actions->expects($this->once())->method('setRule')->willReturnSelf();
-        $actions->expects($this->once())->method('setId')->willReturnSelf();
-        $actions->expects($this->once())->method('setPrefix')->willReturnSelf();
-
-        $this->model->expects($this->once())->method('getActionsInstance')->willReturn($actions);
+        $actions->expects($this->once())->method('setRule')->will($this->returnSelf());
+        $actions->expects($this->once())->method('setId')->will($this->returnSelf());
+        $actions->expects($this->once())->method('setPrefix')->will($this->returnSelf());
+
+        $this->model->expects($this->once())->method('getActionsInstance')->will($this->returnValue($actions));
 
         $this->model->setActionsSerialized($actionsSerialized);
 
@@ -239,8 +211,8 @@
         $this->model->setConditions($conditions);
         $this->model->setActions($actions);
 
-        $conditions->expects($this->any())->method('asArray')->willReturn(['conditions' => 'array']);
-        $actions->expects($this->any())->method('asArray')->willReturn(['actions' => 'array']);
+        $conditions->expects($this->any())->method('asArray')->will($this->returnValue(['conditions' => 'array']));
+        $actions->expects($this->any())->method('asArray')->will($this->returnValue(['actions' => 'array']));
 
         $this->eventManagerMock->expects($this->exactly(2))->method('dispatch');
 
