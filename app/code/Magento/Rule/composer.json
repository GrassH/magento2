{
    "name": "magento/module-rule",
    "description": "N/A",
    "require": {
        "php": "~5.5.0|~5.6.0",
<<<<<<< HEAD
        "magento/module-store": "0.74.0-beta13",
        "magento/module-eav": "0.74.0-beta13",
        "magento/module-catalog": "0.74.0-beta13",
        "magento/module-backend": "0.74.0-beta13",
        "magento/framework": "0.74.0-beta13",
=======
        "magento/module-store": "1.0.0-beta",
        "magento/module-eav": "1.0.0-beta",
        "magento/module-catalog": "1.0.0-beta",
        "magento/module-backend": "1.0.0-beta",
        "magento/framework": "1.0.0-beta",
>>>>>>> b0372d69
        "lib-libxml": "*",
        "magento/magento-composer-installer": "*"
    },
    "type": "magento2-module",
<<<<<<< HEAD
    "version": "0.74.0-beta13",
=======
    "version": "1.0.0-beta",
>>>>>>> b0372d69
    "license": [
        "OSL-3.0",
        "AFL-3.0"
    ],
    "extra": {
        "map": [
            [
                "*",
                "Magento/Rule"
            ]
        ]
    }
}<|MERGE_RESOLUTION|>--- conflicted
+++ resolved
@@ -3,28 +3,16 @@
     "description": "N/A",
     "require": {
         "php": "~5.5.0|~5.6.0",
-<<<<<<< HEAD
-        "magento/module-store": "0.74.0-beta13",
-        "magento/module-eav": "0.74.0-beta13",
-        "magento/module-catalog": "0.74.0-beta13",
-        "magento/module-backend": "0.74.0-beta13",
-        "magento/framework": "0.74.0-beta13",
-=======
         "magento/module-store": "1.0.0-beta",
         "magento/module-eav": "1.0.0-beta",
         "magento/module-catalog": "1.0.0-beta",
         "magento/module-backend": "1.0.0-beta",
         "magento/framework": "1.0.0-beta",
->>>>>>> b0372d69
         "lib-libxml": "*",
         "magento/magento-composer-installer": "*"
     },
     "type": "magento2-module",
-<<<<<<< HEAD
-    "version": "0.74.0-beta13",
-=======
     "version": "1.0.0-beta",
->>>>>>> b0372d69
     "license": [
         "OSL-3.0",
         "AFL-3.0"
