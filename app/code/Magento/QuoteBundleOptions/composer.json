--- conflicted
+++ resolved
@@ -1,14 +1,6 @@
 {
     "name": "magento/module-quote-bundle-options",
     "description": "Magento module provides data provider for creating buy request for bundle products",
-<<<<<<< HEAD
-    "require": {
-        "php": "~7.4.0||~8.1.0",
-        "magento/framework": "*",
-        "magento/module-quote": "*"
-    },
-=======
->>>>>>> 4c36116d
     "type": "magento2-module",
     "license": [
         "OSL-3.0",
