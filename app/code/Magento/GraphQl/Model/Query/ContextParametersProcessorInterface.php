<?php
/**
 * Copyright © Magento, Inc. All rights reserved.
 * See COPYING.txt for license details.
 */
declare(strict_types=1);

namespace Magento\GraphQl\Model\Query;

/**
 * Adding custom parameters to context object:
 *
 * - Add new processors argument item to ContextFactory in the di.xml.
 * - Class must extend ContextParametersProcessorInterface.
 * - Implement execute method which adds additional data to the context though extension attributes.
 * - This data will be present in each resolver.
<<<<<<< HEAD
 *
 * @api
=======
 * - If the processor needs to access the top-level user context, implement UserContextParametersProcessorInterface.
>>>>>>> 41631d56
 */
interface ContextParametersProcessorInterface
{
    /**
     * Extension point for adding custom parameters to context object
     *
     * @param ContextParametersInterface $contextParameters
     * @return ContextParametersInterface
     */
    public function execute(ContextParametersInterface $contextParameters): ContextParametersInterface;
}<|MERGE_RESOLUTION|>--- conflicted
+++ resolved
@@ -14,12 +14,9 @@
  * - Class must extend ContextParametersProcessorInterface.
  * - Implement execute method which adds additional data to the context though extension attributes.
  * - This data will be present in each resolver.
-<<<<<<< HEAD
+ * - If the processor needs to access the top-level user context, implement UserContextParametersProcessorInterface.
  *
  * @api
-=======
- * - If the processor needs to access the top-level user context, implement UserContextParametersProcessorInterface.
->>>>>>> 41631d56
  */
 interface ContextParametersProcessorInterface
 {
