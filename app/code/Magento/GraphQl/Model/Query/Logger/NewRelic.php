<?php
/**
 * Copyright © Magento, Inc. All rights reserved.
 * See COPYING.txt for license details.
 */

namespace Magento\GraphQl\Model\Query\Logger;

use Magento\NewRelicReporting\Model\Config;
use Magento\NewRelicReporting\Model\NewRelicWrapper;

/**
 * Logs GraphQl query data for New Relic
 */
class NewRelic implements LoggerInterface
{
    /**
     * @var Config
     */
    private $config;

    /**
     * @var NewRelicWrapper
     */
    private $newRelicWrapper;

    /**
     * @param Config $config
     * @param NewRelicWrapper $newRelicWrapper
     */
    public function __construct(
        Config $config,
        NewRelicWrapper $newRelicWrapper
    ) {
        $this->config = $config;
        $this->newRelicWrapper = $newRelicWrapper;
    }

    /**
     * @inheritdoc
     */
    public function execute(array $queryDetails)
    {
        if (!$this->config->isNewRelicEnabled()) {
            return;
        }

        foreach ($queryDetails as $key => $value) {
            $this->newRelicWrapper->addCustomParameter($key, $value);
        }

        $transactionName = $queryDetails[LoggerInterface::OPERATION_NAMES] ?: '';
<<<<<<< HEAD
=======
        if (strpos($transactionName, ',') !== false) {
            $transactionName = 'multipleQueries';
        }
>>>>>>> 1090911a
        $this->newRelicWrapper->setTransactionName('GraphQL-' . $transactionName);
    }
}<|MERGE_RESOLUTION|>--- conflicted
+++ resolved
@@ -50,12 +50,7 @@
         }
 
         $transactionName = $queryDetails[LoggerInterface::OPERATION_NAMES] ?: '';
-<<<<<<< HEAD
-=======
-        if (strpos($transactionName, ',') !== false) {
-            $transactionName = 'multipleQueries';
-        }
->>>>>>> 1090911a
+
         $this->newRelicWrapper->setTransactionName('GraphQL-' . $transactionName);
     }
 }