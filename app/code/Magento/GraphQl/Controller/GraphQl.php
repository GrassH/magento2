<?php
/**
 * Copyright © Magento, Inc. All rights reserved.
 * See COPYING.txt for license details.
 */
declare(strict_types=1);

namespace Magento\GraphQl\Controller;

use Magento\Framework\App\FrontControllerInterface;
use Magento\Framework\App\Request\Http as HttpRequest;
use Magento\Framework\App\RequestInterface;
use Magento\Framework\App\ResponseInterface;
use Magento\Framework\GraphQl\Exception\ExceptionFormatter;
use Magento\Framework\GraphQl\Exception\GraphQlRequestException;
use Magento\Framework\GraphQl\Query\QueryProcessor;
use Magento\Framework\GraphQl\Query\Resolver\ContextInterface;
use Magento\Framework\GraphQl\Schema\SchemaGeneratorInterface;
use Magento\Framework\Serialize\SerializerInterface;
use Magento\Framework\Controller\ResultInterface;
use Magento\Framework\GraphQl\Query\Fields as QueryFields;
use Magento\Framework\Controller\Result\JsonFactory;

/**
 * Front controller for web API GraphQL area.
 *
 * @api
 * @SuppressWarnings(PHPMD.CouplingBetweenObjects)
 */
class GraphQl implements FrontControllerInterface
{
    /**
     * @var SchemaGeneratorInterface
     */
    private $schemaGenerator;

    /**
     * @var SerializerInterface
     */
    private $jsonSerializer;

    /**
     * @var QueryProcessor
     */
    private $queryProcessor;

    /**
     * @var \Magento\Framework\GraphQl\Exception\ExceptionFormatter
     */
    private $graphQlError;

    /**
     * @var \Magento\Framework\GraphQl\Query\Resolver\ContextInterface
     */
    private $resolverContext;

    /**
     * @var QueryFields
     */
    private $queryFields;

    /**
     * @var JsonFactory
     */
    private $jsonFactory;

    /**
     * @param SchemaGeneratorInterface $schemaGenerator
     * @param SerializerInterface $jsonSerializer
     * @param QueryProcessor $queryProcessor
     * @param \Magento\Framework\GraphQl\Exception\ExceptionFormatter $graphQlError
     * @param \Magento\Framework\GraphQl\Query\Resolver\ContextInterface $resolverContext
     * @param QueryFields $queryFields
     * @param JsonFactory $jsonFactory
     */
    public function __construct(
        SchemaGeneratorInterface $schemaGenerator,
        SerializerInterface $jsonSerializer,
        QueryProcessor $queryProcessor,
        ExceptionFormatter $graphQlError,
        ContextInterface $resolverContext,
        QueryFields $queryFields,
        JsonFactory $jsonFactory
    ) {
        $this->schemaGenerator = $schemaGenerator;
        $this->jsonSerializer = $jsonSerializer;
        $this->queryProcessor = $queryProcessor;
        $this->graphQlError = $graphQlError;
        $this->resolverContext = $resolverContext;
        $this->queryFields = $queryFields;
        $this->jsonFactory = $jsonFactory;
    }


    /**
     * Handle GraphQL request
     *
     * @param RequestInterface $request
     * @return ResponseInterface|ResultInterface
     */
    public function dispatch(RequestInterface $request)
    {
        $jsonResult = $this->jsonFactory->create();
        try {
<<<<<<< HEAD
            /** @var HttpRequest $request */
            if ($request->isPost()) {
                $data = $this->jsonSerializer->unserialize($request->getContent());
=======
            /** @var Http $request */
            if ($this->isHttpVerbValid($request)) {
                $this->requestProcessor->processHeaders($request);
                $data = $this->getDataFromRequest($request);
                $query = isset($data['query']) ? $data['query'] : '';
                $variables = isset($data['variables']) ? $data['variables'] : null;

                // We must extract queried field names to avoid instantiation of unnecessary fields in webonyx schema
                // Temporal coupling is required for performance optimization
                $this->queryFields->setQuery($query, $variables);
                $schema = $this->schemaGenerator->generate();

                $result = $this->queryProcessor->process(
                    $schema,
                    $query,
                    $this->resolverContext,
                    isset($data['variables']) ? $data['variables'] : []
                );
>>>>>>> 8b43593e
            } else {
                $errorMessage = __('Mutation requests allowed only for POST requests');
                $result['errors'] = [
                    $this->graphQlError->create(new GraphQlRequestException($errorMessage))
                ];
                $statusCode = ExceptionFormatter::HTTP_GRAPH_QL_SCHEMA_ERROR_STATUS;
            }
        } catch (\Exception $error) {
            $result['errors'] = isset($result) && isset($result['errors']) ? $result['errors'] : [];
            $result['errors'][] = $this->graphQlError->create($error);
            $jsonResult->setHttpResponseCode(ExceptionFormatter::HTTP_GRAPH_QL_SCHEMA_ERROR_STATUS);
        }

        $jsonResult->setData($result);
        return $jsonResult;
    }

    /**
     * Get data from request body or query string
     *
     * @param Http $request
     * @return array
     */
    private function getDataFromRequest(Http $request) : array
    {
        if ($request->isPost()) {
            $data = $this->jsonSerializer->unserialize($request->getContent());
        } else {
            $data = $request->getParams();
            $data['variables'] = isset($data['variables']) ?
                $this->jsonSerializer->unserialize($data['variables']) : null;
        }

        return $data;
    }

    /**
     * Check if request is using correct verb for query or mutation
     *
     * @param Http $request
     * @return boolean
     */
    private function isHttpVerbValid(Http $request)
    {
        $requestData = $this->getDataFromRequest($request);
        $query = $requestData['query'] ?? '';

        // The easiest way to determine mutations without additional parsing
        if ($request->isSafeMethod() && strpos(trim($query), 'mutation') === 0) {
            return false;
        }
        return true;
    }
}<|MERGE_RESOLUTION|>--- conflicted
+++ resolved
@@ -91,7 +91,6 @@
         $this->jsonFactory = $jsonFactory;
     }
 
-
     /**
      * Handle GraphQL request
      *
@@ -100,14 +99,10 @@
      */
     public function dispatch(RequestInterface $request)
     {
+        $statusCode = 200;
         $jsonResult = $this->jsonFactory->create();
         try {
-<<<<<<< HEAD
             /** @var HttpRequest $request */
-            if ($request->isPost()) {
-                $data = $this->jsonSerializer->unserialize($request->getContent());
-=======
-            /** @var Http $request */
             if ($this->isHttpVerbValid($request)) {
                 $this->requestProcessor->processHeaders($request);
                 $data = $this->getDataFromRequest($request);
@@ -125,7 +120,6 @@
                     $this->resolverContext,
                     isset($data['variables']) ? $data['variables'] : []
                 );
->>>>>>> 8b43593e
             } else {
                 $errorMessage = __('Mutation requests allowed only for POST requests');
                 $result['errors'] = [
@@ -136,9 +130,10 @@
         } catch (\Exception $error) {
             $result['errors'] = isset($result) && isset($result['errors']) ? $result['errors'] : [];
             $result['errors'][] = $this->graphQlError->create($error);
-            $jsonResult->setHttpResponseCode(ExceptionFormatter::HTTP_GRAPH_QL_SCHEMA_ERROR_STATUS);
+            $statusCode = ExceptionFormatter::HTTP_GRAPH_QL_SCHEMA_ERROR_STATUS;
         }
 
+        $jsonResult->setHttpResponseCode($statusCode);
         $jsonResult->setData($result);
         return $jsonResult;
     }
@@ -146,10 +141,10 @@
     /**
      * Get data from request body or query string
      *
-     * @param Http $request
+     * @param HttpRequest $request
      * @return array
      */
-    private function getDataFromRequest(Http $request) : array
+    private function getDataFromRequest(HttpRequest $request) : array
     {
         if ($request->isPost()) {
             $data = $this->jsonSerializer->unserialize($request->getContent());
@@ -165,10 +160,10 @@
     /**
      * Check if request is using correct verb for query or mutation
      *
-     * @param Http $request
+     * @param HttpRequest $request
      * @return boolean
      */
-    private function isHttpVerbValid(Http $request)
+    private function isHttpVerbValid(HttpRequest $request)
     {
         $requestData = $this->getDataFromRequest($request);
         $query = $requestData['query'] ?? '';
