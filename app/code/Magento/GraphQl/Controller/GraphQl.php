--- conflicted
+++ resolved
@@ -8,11 +8,9 @@
 namespace Magento\GraphQl\Controller;
 
 use Magento\Framework\App\FrontControllerInterface;
-use Magento\Framework\App\Request\Http as HttpRequest;
+use Magento\Framework\App\Request\Http;
 use Magento\Framework\App\RequestInterface;
-use Magento\Framework\App\ResponseInterface;
 use Magento\Framework\GraphQl\Exception\ExceptionFormatter;
-use Magento\Framework\GraphQl\Exception\GraphQlInputException;
 use Magento\Framework\GraphQl\Query\QueryProcessor;
 use Magento\Framework\GraphQl\Query\Resolver\ContextInterface;
 use Magento\Framework\GraphQl\Schema\SchemaGeneratorInterface;
@@ -54,6 +52,11 @@
     private $resolverContext;
 
     /**
+     * @var HttpRequestProcessor
+     */
+    private $requestProcessor;
+
+    /**
      * @var QueryFields
      */
     private $queryFields;
@@ -67,14 +70,9 @@
      * @param SchemaGeneratorInterface $schemaGenerator
      * @param SerializerInterface $jsonSerializer
      * @param QueryProcessor $queryProcessor
-<<<<<<< HEAD
-     * @param \Magento\Framework\GraphQl\Exception\ExceptionFormatter $graphQlError
-     * @param \Magento\Framework\GraphQl\Query\Resolver\ContextInterface $resolverContext
-=======
      * @param ExceptionFormatter $graphQlError
      * @param ContextInterface $resolverContext
      * @param HttpRequestProcessor $requestProcessor
->>>>>>> d443e556
      * @param QueryFields $queryFields
      * @param JsonFactory $jsonFactory
      */
@@ -85,6 +83,7 @@
         ExceptionFormatter $graphQlError,
         ContextInterface $resolverContext,
         QueryFields $queryFields,
+        HttpRequestProcessor $requestProcessor,
         JsonFactory $jsonFactory
     ) {
         $this->schemaGenerator = $schemaGenerator;
@@ -92,6 +91,7 @@
         $this->queryProcessor = $queryProcessor;
         $this->graphQlError = $graphQlError;
         $this->resolverContext = $resolverContext;
+        $this->requestProcessor = $requestProcessor;
         $this->queryFields = $queryFields;
         $this->jsonFactory = $jsonFactory;
     }
@@ -100,42 +100,15 @@
      * Handle GraphQL request
      *
      * @param RequestInterface $request
-     * @return ResponseInterface|ResultInterface
+     * @return ResultInterface
      */
     public function dispatch(RequestInterface $request)
     {
         $statusCode = 200;
         $jsonResult = $this->jsonFactory->create();
         try {
-<<<<<<< HEAD
-            /** @var HttpRequest $request */
-            if ($this->isHttpVerbValid($request)) {
-                $data = $this->getDataFromRequest($request);
-                $query = isset($data['query']) ? $data['query'] : '';
-                $variables = isset($data['variables']) ? $data['variables'] : null;
-
-                // We must extract queried field names to avoid instantiation of unnecessary fields in webonyx schema
-                // Temporal coupling is required for performance optimization
-                $this->queryFields->setQuery($query, $variables);
-                $schema = $this->schemaGenerator->generate();
-
-                $result = $this->queryProcessor->process(
-                    $schema,
-                    $query,
-                    $this->resolverContext,
-                    isset($data['variables']) ? $data['variables'] : []
-                );
-            } else {
-                $errorMessage = __('Mutation requests allowed only for POST requests');
-                $result['errors'] = [
-                    $this->graphQlError->create(new GraphQlRequestException($errorMessage))
-                ];
-                $statusCode = ExceptionFormatter::HTTP_GRAPH_QL_SCHEMA_ERROR_STATUS;
-            }
-=======
             /** @var Http $request */
             $this->requestProcessor->validateRequest($request);
-            $this->requestProcessor->processHeaders($request);
 
             $data = $this->getDataFromRequest($request);
             $query = $data['query'] ?? '';
@@ -152,7 +125,6 @@
                 $this->resolverContext,
                 $data['variables'] ?? []
             );
->>>>>>> d443e556
         } catch (\Exception $error) {
             $result['errors'] = isset($result) && isset($result['errors']) ? $result['errors'] : [];
             $result['errors'][] = $this->graphQlError->create($error);
@@ -167,17 +139,10 @@
     /**
      * Get data from request body or query string
      *
-<<<<<<< HEAD
-     * @param HttpRequest $request
-     * @return array
-     */
-    private function getDataFromRequest(HttpRequest $request) : array
-=======
      * @param RequestInterface $request
      * @return array
      */
     private function getDataFromRequest(RequestInterface $request) : array
->>>>>>> d443e556
     {
         /** @var Http $request */
         if ($request->isPost()) {
@@ -192,25 +157,4 @@
 
         return $data;
     }
-<<<<<<< HEAD
-
-    /**
-     * Check if request is using correct verb for query or mutation
-     *
-     * @param HttpRequest $request
-     * @return boolean
-     */
-    private function isHttpVerbValid(HttpRequest $request)
-    {
-        $requestData = $this->getDataFromRequest($request);
-        $query = $requestData['query'] ?? '';
-
-        // The easiest way to determine mutations without additional parsing
-        if ($request->isSafeMethod() && strpos(trim($query), 'mutation') === 0) {
-            return false;
-        }
-        return true;
-    }
-=======
->>>>>>> d443e556
 }