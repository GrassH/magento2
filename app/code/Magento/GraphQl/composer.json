{
    "name": "magento/module-graph-ql",
    "description": "N/A",
    "type": "magento2-module",
    "require": {
        "php": "~7.3.0||~7.4.0",
        "magento/module-eav": "*",
        "magento/framework": "*",
        "magento/module-webapi": "*",
<<<<<<< HEAD
        "magento/module-new-relic-reporting": "*",
        "magento/module-authorization": "*"
=======
        "magento/module-authorization": "*",
        "webonyx/graphql-php": "~14.9.0"
>>>>>>> 9b8d557e
    },
    "suggest": {
        "magento/module-graph-ql-cache": "*"
    },
    "license": [
        "OSL-3.0",
        "AFL-3.0"
    ],
    "autoload": {
        "files": [
            "registration.php"
        ],
        "psr-4": {
            "Magento\\GraphQl\\": ""
        }
    }
}<|MERGE_RESOLUTION|>--- conflicted
+++ resolved
@@ -7,13 +7,9 @@
         "magento/module-eav": "*",
         "magento/framework": "*",
         "magento/module-webapi": "*",
-<<<<<<< HEAD
         "magento/module-new-relic-reporting": "*",
-        "magento/module-authorization": "*"
-=======
         "magento/module-authorization": "*",
         "webonyx/graphql-php": "~14.9.0"
->>>>>>> 9b8d557e
     },
     "suggest": {
         "magento/module-graph-ql-cache": "*"
