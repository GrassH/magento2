{
    "name": "magento/module-graph-ql",
    "description": "N/A",
    "type": "magento2-module",
    "require": {
        "php": "~7.3.0||~7.4.0",
        "magento/module-eav": "*",
        "magento/framework": "*",
        "magento/module-webapi": "*",
<<<<<<< HEAD
        "magento/module-new-relic-reporting": "*"
=======
        "magento/module-authorization": "*"
>>>>>>> b16e06c9
    },
    "suggest": {
        "magento/module-graph-ql-cache": "*"
    },
    "license": [
        "OSL-3.0",
        "AFL-3.0"
    ],
    "autoload": {
        "files": [
            "registration.php"
        ],
        "psr-4": {
            "Magento\\GraphQl\\": ""
        }
    }
}<|MERGE_RESOLUTION|>--- conflicted
+++ resolved
@@ -7,11 +7,8 @@
         "magento/module-eav": "*",
         "magento/framework": "*",
         "magento/module-webapi": "*",
-<<<<<<< HEAD
-        "magento/module-new-relic-reporting": "*"
-=======
+        "magento/module-new-relic-reporting": "*",
         "magento/module-authorization": "*"
->>>>>>> b16e06c9
     },
     "suggest": {
         "magento/module-graph-ql-cache": "*"
