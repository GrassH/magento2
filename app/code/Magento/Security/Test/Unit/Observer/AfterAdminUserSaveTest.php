<?php
/**
 * Copyright © Magento, Inc. All rights reserved.
 * See COPYING.txt for license details.
 */
declare(strict_types=1);

namespace Magento\Security\Test\Unit\Observer;

use Magento\Framework\Event;
use Magento\Framework\Event\Observer;
use Magento\Framework\TestFramework\Unit\Helper\ObjectManager;
use Magento\Security\Model\ResourceModel\UserExpiration;
use Magento\Security\Model\UserExpirationFactory;
use Magento\Security\Observer\AfterAdminUserSave;
use Magento\User\Model\User;
use PHPUnit\Framework\MockObject\MockObject;
use PHPUnit\Framework\TestCase;

/**
 * Test class for \Magento\Security\Observer\AfterAdminUserSave
 */
class AfterAdminUserSaveTest extends TestCase
{

    /**
     * @var MockObject|UserExpirationFactory
     */
    private $userExpirationFactoryMock;

    /**
     * @var MockObject|UserExpiration
     */
    private $userExpirationResourceMock;

    /**
     * @var AfterAdminUserSave
     */
    private $observer;

    /**
     * @var ObjectManager
     */
    private $objectManager;

    /**
     * @var MockObject|Observer
     */
    private $eventObserverMock;

    /**
     * @var MockObject|Event
     */
    private $eventMock;

    /**
     * @var MockObject|User
     */
    private $userMock;

    /**
     * @var MockObject|\Magento\Security\Model\UserExpiration
     */
    private $userExpirationMock;

<<<<<<< HEAD
    protected function setUp(): void
=======
    public function setUp(): void
>>>>>>> b2f063af
    {
        $this->objectManager = new ObjectManager($this);

        $this->userExpirationFactoryMock = $this->createMock(UserExpirationFactory::class);
        $this->userExpirationResourceMock = $this->createPartialMock(
            UserExpiration::class,
            ['load', 'save', 'delete']
        );
        $this->observer = $this->objectManager->getObject(
            AfterAdminUserSave::class,
            [
                'userExpirationFactory' => $this->userExpirationFactoryMock,
                'userExpirationResource' => $this->userExpirationResourceMock,
            ]
        );
        $this->eventObserverMock = $this->createPartialMock(Observer::class, ['getEvent']);
        $this->eventMock = $this->createPartialMock(Event::class, ['getObject']);
        $this->userMock = $this->createPartialMock(User::class, ['getId', 'getExpiresAt']);
        $this->userExpirationMock = $this->createPartialMock(
            \Magento\Security\Model\UserExpiration::class,
            ['getId', 'getExpiresAt', 'setId', 'setExpiresAt']
        );
    }

    public function testSaveNewUserExpiration()
    {
        $userId = '123';
        $this->eventObserverMock->expects(static::once())->method('getEvent')->willReturn($this->eventMock);
        $this->eventMock->expects(static::once())->method('getObject')->willReturn($this->userMock);
        $this->userMock->expects(static::exactly(3))->method('getId')->willReturn($userId);
        $this->userMock->expects(static::once())->method('getExpiresAt')->willReturn($this->getExpiresDateTime());
        $this->userExpirationFactoryMock->expects(static::once())->method('create')
            ->willReturn($this->userExpirationMock);
        $this->userExpirationResourceMock->expects(static::once())->method('load')
            ->willReturn($this->userExpirationMock);

        $this->userExpirationMock->expects(static::once())->method('getId')->willReturn(null);
        $this->userExpirationMock->expects(static::once())->method('setId')->willReturn($this->userExpirationMock);
        $this->userExpirationMock->expects(static::once())->method('setExpiresAt')
            ->willReturn($this->userExpirationMock);
        $this->userExpirationResourceMock->expects(static::once())->method('save')
            ->willReturn($this->userExpirationResourceMock);
        $this->observer->execute($this->eventObserverMock);
    }

    /**
     * @throws \Exception
     */
    public function testClearUserExpiration()
    {
        $userId = '123';
        $this->userExpirationMock->setId($userId);

        $this->eventObserverMock->expects(static::once())->method('getEvent')->willReturn($this->eventMock);
        $this->eventMock->expects(static::once())->method('getObject')->willReturn($this->userMock);
        $this->userMock->expects(static::exactly(2))->method('getId')->willReturn($userId);
        $this->userMock->expects(static::once())->method('getExpiresAt')->willReturn(null);
        $this->userExpirationFactoryMock->expects(static::once())->method('create')
            ->willReturn($this->userExpirationMock);
        $this->userExpirationResourceMock->expects(static::once())->method('load')
            ->willReturn($this->userExpirationMock);

        $this->userExpirationMock->expects(static::once())->method('getId')->willReturn($userId);
        $this->userExpirationResourceMock->expects(static::once())->method('delete')
            ->willReturn($this->userExpirationResourceMock);
        $this->observer->execute($this->eventObserverMock);
    }

    public function testChangeUserExpiration()
    {
        $userId = '123';
        $this->userExpirationMock->setId($userId);

        $this->eventObserverMock->expects(static::once())->method('getEvent')->willReturn($this->eventMock);
        $this->eventMock->expects(static::once())->method('getObject')->willReturn($this->userMock);
        $this->userMock->expects(static::exactly(2))->method('getId')->willReturn($userId);
        $this->userMock->expects(static::once())->method('getExpiresAt')->willReturn($this->getExpiresDateTime());
        $this->userExpirationFactoryMock->expects(static::once())->method('create')
            ->willReturn($this->userExpirationMock);
        $this->userExpirationResourceMock->expects(static::once())->method('load')
            ->willReturn($this->userExpirationMock);

        $this->userExpirationMock->expects(static::once())->method('getId')->willReturn($userId);
        $this->userExpirationMock->expects(static::once())->method('setExpiresAt')
            ->willReturn($this->userExpirationMock);
        $this->userExpirationResourceMock->expects(static::once())->method('save')
            ->willReturn($this->userExpirationResourceMock);
        $this->observer->execute($this->eventObserverMock);
    }

    /**
     * @return string
     * @throws \Exception
     */
    private function getExpiresDateTime()
    {
        $testDate = new \DateTime();
        $testDate->modify('+10 days');
        return $testDate->format('Y-m-d H:i:s');
    }
}<|MERGE_RESOLUTION|>--- conflicted
+++ resolved
@@ -63,11 +63,7 @@
      */
     private $userExpirationMock;
 
-<<<<<<< HEAD
-    protected function setUp(): void
-=======
     public function setUp(): void
->>>>>>> b2f063af
     {
         $this->objectManager = new ObjectManager($this);
 
