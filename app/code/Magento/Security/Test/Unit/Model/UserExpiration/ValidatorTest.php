<?php
/**
 * Copyright © Magento, Inc. All rights reserved.
 * See COPYING.txt for license details.
 */
declare(strict_types=1);

namespace Magento\Security\Test\Unit\Model\UserExpiration;

use Magento\Framework\Stdlib\DateTime\Timezone;
use Magento\Framework\TestFramework\Unit\Helper\ObjectManager;
use Magento\Security\Model\UserExpiration\Validator;
use PHPUnit\Framework\MockObject\MockObject;
use PHPUnit\Framework\TestCase;

/**
 * Test class for \Magento\Security\Model\UserExpiration\Validator.
 */
class ValidatorTest extends TestCase
{

    /**
     * @var Validator
     */
    private $validator;

    /**
     * @var MockObject|\Magento\Framework\Stdlib\DateTime\DateTime
     */
    private $dateTimeMock;

    /**@var \PHPUnit\Framework\MockObject\MockObject|\Magento\Framework\Stdlib\DateTime\TimezoneInterface */
    private $timezoneMock;

    protected function setUp(): void
    {
        $objectManager = new ObjectManager($this);
        $this->dateTimeMock =
            $this->createPartialMock(\Magento\Framework\Stdlib\DateTime\DateTime::class, ['gmtTimestamp']);
        $this->timezoneMock =
            $this->createPartialMock(
                Timezone::class,
                ['date', 'convertConfigTimeToUtc']
            );
        $this->validator = $objectManager->getObject(
            Validator::class,
            ['dateTime' => $this->dateTimeMock, 'timezone' => $this->timezoneMock]
        );
    }

    public function testWithInvalidDate()
    {
        $expireDate = 'invalid_date';

        static::assertFalse($this->validator->isValid($expireDate));
        static::assertContains(
            '"Expiration date" is not a valid date.',
            $this->validator->getMessages()
        );
    }

    public function testWithPastDate()
    {
<<<<<<< HEAD
        /** @var \DateTime|\PHPUnit\Framework\MockObject\MockObject $dateObject */
=======
        /** @var \DateTime|MockObject $dateObject */
>>>>>>> b2f063af
        $dateObject = $this->createMock(\DateTime::class);
        $this->timezoneMock->expects(static::once())
            ->method('date')
            ->willReturn($dateObject);

        $currentDate = new \DateTime();
        $currentDate = $currentDate->getTimestamp();
        $expireDate = new \DateTime();
        $expireDate->modify('-10 days');

        $this->dateTimeMock->expects(static::once())->method('gmtTimestamp')->willReturn($currentDate);
        $this->timezoneMock->expects(static::once())->method('date')->willReturn($expireDate);
        $dateObject->expects(static::once())->method('getTimestamp')->willReturn($expireDate->getTimestamp());
        static::assertFalse($this->validator->isValid($expireDate->format('Y-m-d H:i:s')));
        static::assertContains(
            '"Expiration date" must be later than the current date.',
            $this->validator->getMessages()
        );
    }

    public function testWithFutureDate()
    {
<<<<<<< HEAD
        /** @var \DateTime|\PHPUnit\Framework\MockObject\MockObject $dateObject */
=======
        /** @var \DateTime|MockObject $dateObject */
>>>>>>> b2f063af
        $dateObject = $this->createMock(\DateTime::class);
        $this->timezoneMock->expects(static::once())
            ->method('date')
            ->willReturn($dateObject);
        $currentDate = new \DateTime();
        $currentDate = $currentDate->getTimestamp();
        $expireDate = new \DateTime();
        $expireDate->modify('+10 days');

        $this->dateTimeMock->expects(static::once())->method('gmtTimestamp')->willReturn($currentDate);
        $this->timezoneMock->expects(static::once())->method('date')->willReturn($expireDate);
        $dateObject->expects(static::once())->method('getTimestamp')->willReturn($expireDate->getTimestamp());
        static::assertTrue($this->validator->isValid($expireDate->format('Y-m-d H:i:s')));
        static::assertEquals([], $this->validator->getMessages());
    }
}<|MERGE_RESOLUTION|>--- conflicted
+++ resolved
@@ -61,15 +61,11 @@
 
     public function testWithPastDate()
     {
-<<<<<<< HEAD
-        /** @var \DateTime|\PHPUnit\Framework\MockObject\MockObject $dateObject */
-=======
         /** @var \DateTime|MockObject $dateObject */
->>>>>>> b2f063af
         $dateObject = $this->createMock(\DateTime::class);
         $this->timezoneMock->expects(static::once())
             ->method('date')
-            ->willReturn($dateObject);
+            ->will(static::returnValue($dateObject));
 
         $currentDate = new \DateTime();
         $currentDate = $currentDate->getTimestamp();
@@ -88,15 +84,11 @@
 
     public function testWithFutureDate()
     {
-<<<<<<< HEAD
-        /** @var \DateTime|\PHPUnit\Framework\MockObject\MockObject $dateObject */
-=======
         /** @var \DateTime|MockObject $dateObject */
->>>>>>> b2f063af
         $dateObject = $this->createMock(\DateTime::class);
         $this->timezoneMock->expects(static::once())
             ->method('date')
-            ->willReturn($dateObject);
+            ->will(static::returnValue($dateObject));
         $currentDate = new \DateTime();
         $currentDate = $currentDate->getTimestamp();
         $expireDate = new \DateTime();
