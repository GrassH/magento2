<?php declare(strict_types=1);
/**
 * Copyright © Magento, Inc. All rights reserved.
 * See COPYING.txt for license details.
 */
namespace Magento\Security\Test\Unit\Model\Plugin;

use Magento\Backend\Model\Auth\Session;
use Magento\Framework\App\RequestInterface;
use Magento\Framework\Message\ManagerInterface;
use Magento\Framework\TestFramework\Unit\Helper\ObjectManager;
use Magento\Security\Model\AdminSessionInfo;
use Magento\Security\Model\AdminSessionsManager;
use Magento\Security\Model\Plugin\AuthSession;
use Magento\Security\Model\SecurityCookie;
use Magento\Security\Model\UserExpirationManager;
use Magento\User\Model\User;
use PHPUnit\Framework\TestCase;

/**
 * Test class for \Magento\Security\Model\Plugin\AuthSession testing
 */
class AuthSessionTest extends TestCase
{
    /** @var  AuthSession */
    protected $model;

    /** @var RequestInterface */
    protected $requestMock;

    /** @var ManagerInterface */
    protected $messageManagerMock;

    /** @var AdminSessionsManager */
    protected $adminSessionsManagerMock;

    /** @var SecurityCookie */
    protected $securityCookieMock;

    /** @var Session */
    protected $authSessionMock;

    /** @var AdminSessionInfo */
    protected $currentSessionMock;

    /** @var  ObjectManager */
    protected $objectManager;

    /**@var \Magento\Security\Model\UserExpirationManager */
    protected $userExpirationManagerMock;

    /**@var \Magento\User\Model\User */
    protected $userMock;

    /**
     * Init mocks for tests
     * @return void
     */
<<<<<<< HEAD
    protected function setUp(): void
=======
    public function setUp(): void
>>>>>>> b2f063af
    {
        $this->objectManager = new ObjectManager($this);

        $this->requestMock = $this->getMockForAbstractClass(
            RequestInterface::class,
            ['getParam', 'getModuleName', 'getActionName'],
            '',
            false
        );

        $this->messageManagerMock = $this->createMock(ManagerInterface::class);

        $this->adminSessionsManagerMock = $this->createPartialMock(
            AdminSessionsManager::class,
            ['getCurrentSession', 'processProlong', 'getLogoutReasonMessage']
        );

        $this->securityCookieMock = $this->createPartialMock(SecurityCookie::class, ['setLogoutReasonCookie']);

        $this->authSessionMock = $this->createPartialMock(
            Session::class,
            ['destroy', 'getUser']
        );

        $this->currentSessionMock = $this->createPartialMock(
            AdminSessionInfo::class,
            ['isLoggedInStatus', 'getStatus', 'isActive']
        );

        $this->userExpirationManagerMock = $this->createPartialMock(
            UserExpirationManager::class,
            ['isUserExpired', 'deactivateExpiredUsersById']
        );

        $this->userMock = $this->createMock(User::class);

        $this->model = $this->objectManager->getObject(
            AuthSession::class,
            [
                'request' => $this->requestMock,
                'messageManager' => $this->messageManagerMock,
                'sessionsManager' => $this->adminSessionsManagerMock,
                'securityCookie' => $this->securityCookieMock,
                'userExpirationManager' => $this->userExpirationManagerMock,
            ]
        );

        $this->adminSessionsManagerMock->expects($this->any())
            ->method('getCurrentSession')
            ->willReturn($this->currentSessionMock);
    }

    /**
     * @return void
     */
    public function testAroundProlongSessionIsNotActiveAndIsNotAjaxRequest()
    {
        $result = 'result';
        $errorMessage = 'Error Message';

        $proceed = function () use ($result) {
            return $result;
        };

        $this->currentSessionMock->expects($this->once())
            ->method('isLoggedInStatus')
            ->willReturn(false);

        $this->authSessionMock->expects($this->once())
            ->method('destroy');

        $this->requestMock->expects($this->once())
            ->method('getParam')
            ->with('isAjax')
            ->willReturn(false);

        $this->adminSessionsManagerMock->expects($this->once())
            ->method('getLogoutReasonMessage')
            ->willReturn($errorMessage);

        $this->messageManagerMock->expects($this->once())
            ->method('addErrorMessage')
            ->with($errorMessage);

        $this->model->aroundProlong($this->authSessionMock, $proceed);
    }

    /**
     * @return void
     */
    public function testAroundProlongSessionIsNotActiveAndIsAjaxRequest()
    {
        $result = 'result';
        $status = 1;

        $proceed = function () use ($result) {
            return $result;
        };

        $this->currentSessionMock->expects($this->any())
            ->method('isActive')
            ->willReturn(false);

        $this->authSessionMock->expects($this->once())
            ->method('destroy');

        $this->requestMock->expects($this->once())
            ->method('getParam')
            ->with('isAjax')
            ->willReturn(true);

        $this->currentSessionMock->expects($this->once())
            ->method('getStatus')
            ->willReturn($status);

        $this->securityCookieMock->expects($this->once())
            ->method('setLogoutReasonCookie')
            ->with($status)
            ->willReturnSelf();

        $this->model->aroundProlong($this->authSessionMock, $proceed);
    }

    /**
     * @return void
     */
    public function testAroundProlongSessionIsActiveUserIsExpired()
    {
        $result = 'result';
        $errorMessage = 'Error Message';

        $proceed = function () use ($result) {
            return $result;
        };

        $adminUserId = '12345';
        $this->currentSessionMock->expects($this->once())
            ->method('isLoggedInStatus')
            ->willReturn(true);

        $this->authSessionMock->expects($this->exactly(2))
            ->method('getUser')
            ->willReturn($this->userMock);

        $this->userMock->expects($this->exactly(2))
            ->method('getId')
            ->willReturn($adminUserId);

        $this->requestMock->expects($this->once())
            ->method('getParam')
            ->with('isAjax')
            ->willReturn(false);

        $this->userExpirationManagerMock->expects($this->once())
            ->method('isUserExpired')
            ->with($adminUserId)
            ->willReturn(true);

        $this->userExpirationManagerMock->expects($this->once())
            ->method('deactivateExpiredUsersById')
            ->with([$adminUserId]);

        $this->authSessionMock->expects($this->once())
            ->method('destroy');

        $this->adminSessionsManagerMock->expects($this->once())
            ->method('getLogoutReasonMessage')
            ->willReturn($errorMessage);

        $this->messageManagerMock->expects($this->once())
            ->method('addErrorMessage')
            ->with($errorMessage);

        $this->model->aroundProlong($this->authSessionMock, $proceed);
    }

    /**
     * @return void
     */
    public function testAroundProlongSessionIsActive()
    {
        $result = 'result';
        $proceed = function () use ($result) {
            return $result;
        };

        $adminUserId = '12345';
        $this->currentSessionMock->expects($this->any())
            ->method('isLoggedInStatus')
            ->willReturn(true);

        $this->authSessionMock->expects($this->once())
            ->method('getUser')
            ->willReturn($this->userMock);

        $this->userMock->expects($this->once())
            ->method('getId')
            ->willReturn($adminUserId);

        $this->userExpirationManagerMock->expects($this->once())
            ->method('isUserExpired')
            ->with($adminUserId)
            ->willReturn(false);

        $this->adminSessionsManagerMock->expects($this->any())
            ->method('processProlong');

        $this->assertEquals($result, $this->model->aroundProlong($this->authSessionMock, $proceed));
    }
}<|MERGE_RESOLUTION|>--- conflicted
+++ resolved
@@ -56,11 +56,7 @@
      * Init mocks for tests
      * @return void
      */
-<<<<<<< HEAD
-    protected function setUp(): void
-=======
     public function setUp(): void
->>>>>>> b2f063af
     {
         $this->objectManager = new ObjectManager($this);
 
