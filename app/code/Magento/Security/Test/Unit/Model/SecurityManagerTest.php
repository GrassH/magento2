<?php declare(strict_types=1);
/**
 * Copyright © Magento, Inc. All rights reserved.
 * See COPYING.txt for license details.
 */
namespace Magento\Security\Test\Unit\Model;

use Magento\Framework\Event\ManagerInterface;
use Magento\Framework\Exception\LocalizedException;
use Magento\Framework\HTTP\PhpEnvironment\RemoteAddress;
use Magento\Framework\Stdlib\DateTime\DateTime;
use Magento\Framework\TestFramework\Unit\Helper\ObjectManager;
use Magento\Security\Model\Config\Source\ResetMethod;
use Magento\Security\Model\ConfigInterface;
use Magento\Security\Model\PasswordResetRequestEvent;
use Magento\Security\Model\PasswordResetRequestEventFactory;
use Magento\Security\Model\ResourceModel\PasswordResetRequestEvent\Collection;
use Magento\Security\Model\ResourceModel\PasswordResetRequestEvent\CollectionFactory;
use Magento\Security\Model\SecurityChecker\SecurityCheckerInterface;
use Magento\Security\Model\SecurityManager;
use PHPUnit\Framework\MockObject\MockObject;
use PHPUnit\Framework\TestCase;

/**
 * Test class for \Magento\Security\Model\SecurityManager testing
 * @SuppressWarnings(PHPMD.CouplingBetweenObjects)
 */
class SecurityManagerTest extends TestCase
{
    /** @var  SecurityManager */
    protected $model;

    /** @var ConfigInterface */
    protected $securityConfigMock;

    /** @var CollectionFactory */
    protected $passwordResetRequestEventCollectionFactoryMock;

    /** @var Collection */
    protected $passwordResetRequestEventCollectionMock;

    /** @var PasswordResetRequestEventFactory */
    protected $passwordResetRequestEventFactoryMock;

    /** @var PasswordResetRequestEvent */
    protected $passwordResetRequestEventMock;

    /** @var  ObjectManager */
    protected $objectManager;

    /**
<<<<<<< HEAD
     * @var \Magento\Framework\Event\ManagerInterface|\PHPUnit\Framework\MockObject\MockObject
=======
     * @var ManagerInterface|MockObject
>>>>>>> b2f063af
     */
    protected $eventManagerMock;

    /**
     * @var DateTime
     */
    protected $dateTimeMock;

    /*
     * @var RemoteAddress
     */
    protected $remoteAddressMock;

    /**
     * Init mocks for tests
     * @return void
     */
<<<<<<< HEAD
    protected function setUp(): void
=======
    public function setUp(): void
>>>>>>> b2f063af
    {
        $this->objectManager = new ObjectManager($this);

        $this->securityConfigMock =  $this->getMockBuilder(ConfigInterface::class)
            ->disableOriginalConstructor()
            ->getMock();

        $this->passwordResetRequestEventCollectionFactoryMock = $this->createPartialMock(
            CollectionFactory::class,
            ['create']
        );

        $this->passwordResetRequestEventCollectionMock = $this->createPartialMock(
            Collection::class,
            ['deleteRecordsOlderThen']
        );

        $this->passwordResetRequestEventFactoryMock = $this->createPartialMock(
            PasswordResetRequestEventFactory::class,
            ['create']
        );

        $this->passwordResetRequestEventMock = $this->createPartialMock(
            PasswordResetRequestEvent::class,
            ['setRequestType', 'setAccountReference', 'setIp', 'save']
        );

        $securityChecker = $this->createMock(SecurityCheckerInterface::class);

        $this->eventManagerMock = $this->getMockForAbstractClass(
            ManagerInterface::class,
            [],
            '',
            false,
            true,
            true,
            ['dispatch']
        );

        $this->dateTimeMock =  $this->getMockBuilder(DateTime::class)
            ->disableOriginalConstructor()
            ->getMock();

        $this->remoteAddressMock =  $this->getMockBuilder(RemoteAddress::class)
            ->disableOriginalConstructor()
            ->getMock();

        $this->model = $this->objectManager->getObject(
            SecurityManager::class,
            [
                'securityConfig' => $this->securityConfigMock,
                'passwordResetRequestEventFactory' => $this->passwordResetRequestEventFactoryMock,
                'passwordResetRequestEventCollectionFactory' => $this->passwordResetRequestEventCollectionFactoryMock,
                'eventManager' => $this->eventManagerMock,
                'securityCheckers' => [$securityChecker],
                'dateTime' => $this->dateTimeMock,
                'remoteAddress' => $this->remoteAddressMock
            ]
        );
    }

    /**
     * @return void
     */
    public function testConstructorException()
    {
        $securityChecker = $this->createMock(\Magento\Framework\Message\ManagerInterface::class);

        $this->expectException(LocalizedException::class);
        $this->expectExceptionMessage(
            (string)__('Incorrect Security Checker class. It has to implement SecurityCheckerInterface')
        );

        $this->model->__construct(
            $this->securityConfigMock,
            $this->passwordResetRequestEventFactoryMock,
            $this->passwordResetRequestEventCollectionFactoryMock,
            $this->eventManagerMock,
            $this->dateTimeMock,
            $this->remoteAddressMock,
            [$securityChecker]
        );
    }

    /**
     * @return void
     */
    public function testPerformSecurityCheck()
    {
        $requestType = PasswordResetRequestEvent::CUSTOMER_PASSWORD_RESET_REQUEST;
        $accountReference = ResetMethod::OPTION_BY_IP_AND_EMAIL;
        $longIp = 12345;

        $this->remoteAddressMock->expects($this->once())
            ->method('getRemoteAddress')
            ->willReturn($longIp);

        $this->passwordResetRequestEventFactoryMock->expects($this->once())
            ->method('create')
            ->willReturn($this->passwordResetRequestEventMock);

        $this->passwordResetRequestEventMock->expects($this->once())
            ->method('setRequestType')
            ->with($requestType)
            ->willReturnSelf();

        $this->passwordResetRequestEventMock->expects($this->once())
            ->method('setAccountReference')
            ->with($accountReference)
            ->willReturnSelf();

        $this->passwordResetRequestEventMock->expects($this->once())
            ->method('setIp')
            ->with($longIp)
            ->willReturnSelf();

        $this->passwordResetRequestEventMock->expects($this->once())
            ->method('save')
            ->willReturnSelf();

        $this->model->performSecurityCheck($requestType, $accountReference);
    }

    /**
     * @return void
     */
    public function testCleanExpiredRecords()
    {
        $timestamp = time();

        $this->passwordResetRequestEventCollectionFactoryMock->expects($this->once())
            ->method('create')
            ->willReturn($this->passwordResetRequestEventCollectionMock);

        $this->dateTimeMock->expects($this->once())
            ->method('gmtTimestamp')
            ->willReturn($timestamp);

        $this->passwordResetRequestEventCollectionMock->expects($this->once())
            ->method('deleteRecordsOlderThen')
            ->with(
                $timestamp - SecurityManager::SECURITY_CONTROL_RECORDS_LIFE_TIME
            )
            ->willReturnSelf();

        $this->model->cleanExpiredRecords();
    }
}<|MERGE_RESOLUTION|>--- conflicted
+++ resolved
@@ -49,11 +49,7 @@
     protected $objectManager;
 
     /**
-<<<<<<< HEAD
-     * @var \Magento\Framework\Event\ManagerInterface|\PHPUnit\Framework\MockObject\MockObject
-=======
      * @var ManagerInterface|MockObject
->>>>>>> b2f063af
      */
     protected $eventManagerMock;
 
@@ -71,11 +67,7 @@
      * Init mocks for tests
      * @return void
      */
-<<<<<<< HEAD
-    protected function setUp(): void
-=======
     public function setUp(): void
->>>>>>> b2f063af
     {
         $this->objectManager = new ObjectManager($this);
 
@@ -171,7 +163,7 @@
 
         $this->remoteAddressMock->expects($this->once())
             ->method('getRemoteAddress')
-            ->willReturn($longIp);
+            ->will($this->returnValue($longIp));
 
         $this->passwordResetRequestEventFactoryMock->expects($this->once())
             ->method('create')
