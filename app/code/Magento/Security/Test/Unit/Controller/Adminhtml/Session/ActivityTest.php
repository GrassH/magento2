--- conflicted
+++ resolved
@@ -46,11 +46,7 @@
      * Init mocks for tests
      * @return void
      */
-<<<<<<< HEAD
-    protected function setUp(): void
-=======
     public function setUp(): void
->>>>>>> b2f063af
     {
         $this->objectManager = new ObjectManager($this);
         $this->contextMock = $this->getMockBuilder(Context::class)
@@ -59,7 +55,7 @@
         $this->viewMock = $this->createMock(ViewInterface::class);
         $this->contextMock->expects($this->any())
             ->method('getView')
-            ->willReturn($this->viewMock);
+            ->will($this->returnValue($this->viewMock));
 
         $this->controller = $this->objectManager->getObject(
             Activity::class,
