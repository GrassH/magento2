<?xml version="1.0" encoding="UTF-8"?>
<!--
 /**
  * Copyright © Magento, Inc. All rights reserved.
  * See COPYING.txt for license details.
  */
-->

<tests xmlns:xsi="http://www.w3.org/2001/XMLSchema-instance"
       xsi:noNamespaceSchemaLocation="urn:magento:mftf:Test/etc/testSchema.xsd">
    <test name="AdminLockAdminUserWhenCreatingNewRoleTest">
        <annotations>
            <features value="Security"/>
            <stories value="Runs Lock admin user when creating new admin role test."/>
            <title value="Lock admin user when creating new admin role"/>
            <description value="Runs Lock admin user when creating new admin role test."/>
            <severity value="CRITICAL"/>
            <testCaseId value="MC-14384" />
            <group value="security"/>
            <group value="mtf_migrated"/>
<<<<<<< HEAD
            <skip>
                <issueId value="MQE-1964"/>
            </skip>
=======
>>>>>>> 56e17b8c
        </annotations>
        <before>
            <!-- Log in to Admin Panel -->
            <actionGroup ref="AdminLoginActionGroup" stepKey="loginAsAdmin"/>
        </before>
        <after>
            <!-- Unlock Admin user -->
            <magentoCLI command="admin:user:unlock {{_ENV.MAGENTO_ADMIN_USERNAME}}" stepKey="unlockAdminUser"/>
        </after>
        <!-- Perform add new role 6 specified number of times. -->
        <actionGroup ref="AdminOpenCreateRolePageActionGroup" stepKey="openCreateRolePage"/>

        <actionGroup ref="AdminFillUserRoleFormActionGroup" stepKey="fillFieldFirstAttempt">
            <argument name="role" value="roleAdministrator" />
            <argument name="currentAdminPassword" value="{{_ENV.MAGENTO_ADMIN_PASSWORD}}INVALID" />
        </actionGroup>
        <actionGroup ref="AdminClickSaveButtonOnUserRoleFormActionGroup" stepKey="saveRoleFirstAttempt"/>
        <actionGroup ref="AssertMessageInAdminPanelActionGroup" stepKey="checkFirstSaveRoleError">
            <argument name="message" value="The password entered for the current user is invalid. Verify the password and try again." />
            <argument name="messageType" value="error" />
        </actionGroup>

        <actionGroup ref="AdminFillUserRoleFormActionGroup" stepKey="fillFieldSecondAttempt">
            <argument name="role" value="roleAdministrator" />
            <argument name="currentAdminPassword" value="{{_ENV.MAGENTO_ADMIN_PASSWORD}}INVALID" />
        </actionGroup>
        <actionGroup ref="AdminClickSaveButtonOnUserRoleFormActionGroup" stepKey="saveRoleSecondAttempt"/>
        <actionGroup ref="AssertMessageInAdminPanelActionGroup" stepKey="checkSecondSaveRoleError">
            <argument name="message" value="The password entered for the current user is invalid. Verify the password and try again." />
            <argument name="messageType" value="error" />
        </actionGroup>

        <actionGroup ref="AdminFillUserRoleFormActionGroup" stepKey="fillFieldThirdAttempt">
            <argument name="role" value="roleAdministrator" />
            <argument name="currentAdminPassword" value="{{_ENV.MAGENTO_ADMIN_PASSWORD}}INVALID" />
        </actionGroup>
        <actionGroup ref="AdminClickSaveButtonOnUserRoleFormActionGroup" stepKey="saveRoleThirdAttempt"/>
        <actionGroup ref="AssertMessageInAdminPanelActionGroup" stepKey="checkThirdSaveRoleError">
            <argument name="message" value="The password entered for the current user is invalid. Verify the password and try again." />
            <argument name="messageType" value="error" />
        </actionGroup>

        <actionGroup ref="AdminFillUserRoleFormActionGroup" stepKey="fillFieldFourthAttempt">
            <argument name="role" value="roleAdministrator" />
            <argument name="currentAdminPassword" value="{{_ENV.MAGENTO_ADMIN_PASSWORD}}INVALID" />
        </actionGroup>
        <actionGroup ref="AdminClickSaveButtonOnUserRoleFormActionGroup" stepKey="saveRoleFourthAttempt"/>
        <actionGroup ref="AssertMessageInAdminPanelActionGroup" stepKey="checkFourthSaveRoleError">
            <argument name="message" value="The password entered for the current user is invalid. Verify the password and try again." />
            <argument name="messageType" value="error" />
        </actionGroup>

        <actionGroup ref="AdminFillUserRoleFormActionGroup" stepKey="fillFieldFifthAttempt">
            <argument name="role" value="roleAdministrator" />
            <argument name="currentAdminPassword" value="{{_ENV.MAGENTO_ADMIN_PASSWORD}}INVALID" />
        </actionGroup>
        <actionGroup ref="AdminClickSaveButtonOnUserRoleFormActionGroup" stepKey="saveRoleFifthAttempt"/>
        <actionGroup ref="AssertMessageInAdminPanelActionGroup" stepKey="checkFifthSaveRoleError">
            <argument name="message" value="The password entered for the current user is invalid. Verify the password and try again." />
            <argument name="messageType" value="error" />
        </actionGroup>

        <actionGroup ref="AdminFillUserRoleFormActionGroup" stepKey="fillFieldSixthAttempt">
            <argument name="role" value="roleAdministrator" />
            <argument name="currentAdminPassword" value="{{_ENV.MAGENTO_ADMIN_PASSWORD}}INVALID" />
        </actionGroup>
        <actionGroup ref="AdminClickSaveButtonOnUserRoleFormActionGroup" stepKey="saveRoleSixthAttempt"/>
        <actionGroup ref="AssertMessageOnAdminLoginActionGroup" stepKey="checkFifthError">
            <argument name="message" value="Your account is temporarily disabled. Please try again later."/>
        </actionGroup>

        <!-- Try to login as admin and check error message -->
        <actionGroup ref="AdminLoginActionGroup" stepKey="loginAsLockedAdmin"/>
        <actionGroup ref="AssertMessageOnAdminLoginActionGroup" stepKey="checkLoginMessage"/>
    </test>
</tests><|MERGE_RESOLUTION|>--- conflicted
+++ resolved
@@ -18,12 +18,6 @@
             <testCaseId value="MC-14384" />
             <group value="security"/>
             <group value="mtf_migrated"/>
-<<<<<<< HEAD
-            <skip>
-                <issueId value="MQE-1964"/>
-            </skip>
-=======
->>>>>>> 56e17b8c
         </annotations>
         <before>
             <!-- Log in to Admin Panel -->
