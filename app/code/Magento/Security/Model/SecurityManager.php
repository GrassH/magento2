<?php
/**
 * Copyright © 2015 Magento. All rights reserved.
 * See COPYING.txt for license details.
 */
namespace Magento\Security\Model;

use Magento\Framework\Exception\SecurityViolationException;
use Magento\Framework\Exception\State\UserLockedException;

/**
 * Security Control Manager Model
 */
class SecurityManager
{
    /**
     * Security control records time life
     */
    const SECURITY_CONTROL_RECORDS_LIFE_TIME =  86400;

    /**
     * @var \Magento\Security\Helper\SecurityConfig
     */
    protected $securityConfig;

    /**
     * @var \Magento\Security\Model\PasswordResetRequestEventFactory
     */
    protected $passwordResetRequestEventModelFactory;

    /**
     * @var ResourceModel\PasswordResetRequestEvent\CollectionFactory
     */
    protected $passwordResetRequestEventCollectionFactory;

    /**
     * @var array
     */
    protected $securityCheckers;

    /**
     * @var \Magento\Framework\Event\ManagerInterface
     */
    protected $eventManager;

    /**
     * SecurityManager constructor.
     * @param \Magento\Security\Helper\SecurityConfig $securityConfig
     * @param \Magento\Security\Model\PasswordResetRequestEventFactory $passwordResetRequestEventModelFactory
     * @param ResourceModel\PasswordResetRequestEvent\CollectionFactory $passwordResetRequestEventCollectionFactory
     * @param \Magento\Framework\Event\ManagerInterface $eventManager
     * @param array $securityCheckers
     * @throws \Magento\Framework\Exception\LocalizedException
     */
    public function __construct(
        \Magento\Security\Helper\SecurityConfig $securityConfig,
        \Magento\Security\Model\PasswordResetRequestEventFactory $passwordResetRequestEventModelFactory,
        ResourceModel\PasswordResetRequestEvent\CollectionFactory $passwordResetRequestEventCollectionFactory,
        \Magento\Framework\Event\ManagerInterface $eventManager,
        $securityCheckers = []
    ) {
        $this->securityConfig = $securityConfig;
        $this->passwordResetRequestEventModelFactory = $passwordResetRequestEventModelFactory;
        $this->passwordResetRequestEventCollectionFactory = $passwordResetRequestEventCollectionFactory;
        $this->securityCheckers = $securityCheckers;
        $this->eventManager = $eventManager;

        foreach ($this->securityCheckers as $checker) {
            if (!($checker instanceof \Magento\Security\Model\SecurityChecker\SecurityCheckerInterface)) {
                throw new \Magento\Framework\Exception\LocalizedException(
                    __('Incorrect Security Checker class. It has to implement SecurityCheckerInterface')
                );
            }
        }
    }

    /**
     * Perform security check
     *
     * @param int $requestType
     * @param string|null $accountReference
     * @param int|null $longIp
     * @return $this
     * @throws SecurityViolationException
     */
    public function performSecurityCheck($requestType, $accountReference = null, $longIp = null)
    {
        if (null === $longIp) {
            $longIp = $this->securityConfig->getRemoteIp();
        }
        foreach ($this->securityCheckers as $checker) {
            $checker->check($requestType, $accountReference, $longIp);
        }

        $this->createNewPasswordResetRequestEventRecord($requestType, $accountReference, $longIp);

        return $this;
    }

    /**
     * Clean expired Admin Sessions
     *
     * @return $this
     */
    public function cleanExpiredRecords()
    {
        $this->passwordResetRequestEventCollectionFactory->create()->deleteRecordsOlderThen(
            $this->securityConfig->getCurrentTimestamp() - self::SECURITY_CONTROL_RECORDS_LIFE_TIME
        );

        return $this;
    }

    /**
     * Create new password reset request record
     *
     * @param int $requestType
     * @param string|null $accountReference
     * @param int $longIp
     * @return PasswordResetRequestEvent
     */
    protected function createNewPasswordResetRequestEventRecord($requestType, $accountReference, $longIp)
    {
        /** @var \Magento\Security\Model\PasswordResetRequestEvent $passwordResetRequestEventModel */
        $passwordResetRequestEventModel = $this->passwordResetRequestEventModelFactory->create();
        $passwordResetRequestEventModel->setRequestType($requestType)
            ->setAccountReference($accountReference)
            ->setIp($longIp)
            ->save();

        return $passwordResetRequestEventModel;
    }

    /**
     * Security check for admin user
     *
     * @param \Magento\User\Model\User $user
     * @param string $passwordString
     * @return $this
     * @throws UserLockedException
     * @throws \Magento\Framework\Exception\AuthenticationException
     */
    public function adminIdentityCheck(\Magento\User\Model\User $user, $passwordString)
    {
<<<<<<< HEAD
        $isCheckSuccessful = $this->performIdentityCheck($user ,$passwordString);
=======
        $isCheckSuccessful = $this->performIdentityCheck($user, $passwordString);
>>>>>>> 006491de
        $this->eventManager->dispatch(
            'admin_user_authenticate_after',
            [
                'username' => $user->getUserName(),
                'password' => $passwordString,
                'user' => $user,
                'result' => $isCheckSuccessful
            ]
        );
        $user = $user->load($user->getId());
        if ($user->getLockExpires()) {
            throw new UserLockedException(__('Your account is temporarily disabled.'));
        }

        if (!$isCheckSuccessful) {
            throw new \Magento\Framework\Exception\AuthenticationException(
                __('You have entered an invalid password for current user.')
            );
        }

        return $this;
    }

    /**
     * Identity check
     *
     * @param \Magento\User\Model\User $user
     * @param string $passwordString
     * @return bool
     */
    protected function performIdentityCheck(\Magento\User\Model\User $user, $passwordString)
    {
        try {
            $result = $user->verifyIdentity($passwordString);
        } catch (\Magento\Framework\Exception\AuthenticationException $e) {
            $result = false;
        }

        return $result;
    }
}<|MERGE_RESOLUTION|>--- conflicted
+++ resolved
@@ -142,11 +142,7 @@
      */
     public function adminIdentityCheck(\Magento\User\Model\User $user, $passwordString)
     {
-<<<<<<< HEAD
-        $isCheckSuccessful = $this->performIdentityCheck($user ,$passwordString);
-=======
         $isCheckSuccessful = $this->performIdentityCheck($user, $passwordString);
->>>>>>> 006491de
         $this->eventManager->dispatch(
             'admin_user_authenticate_after',
             [
