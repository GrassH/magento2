<?php
/**
 * Copyright © 2015 Magento. All rights reserved.
 * See COPYING.txt for license details.
 */
namespace Magento\Catalog\Observer;

use Magento\Catalog\Model\Category;
use Magento\Framework\Data\Collection;
use Magento\Framework\Data\Tree\Node;
use Magento\Framework\Event\ObserverInterface;

/**
 * Observer that add Categories Tree to Topmenu
 */
class AddCatalogToTopmenuItemsObserver implements ObserverInterface
{
    /**
     * Catalog category
     *
     * @var \Magento\Catalog\Helper\Category
     */
    protected $catalogCategory;

    /**
     * @var \Magento\Catalog\Model\ResourceModel\Category\CollectionFactory
     */
    private $collectionFactory;

    /**
     * @var \Magento\Store\Model\StoreManagerInterface
     */
    private $storeManager;

    /**
     * @var \Magento\Catalog\Model\Layer\Resolver
     */
    private $layerResolver;

    /**
     * @param \Magento\Catalog\Helper\Category $catalogCategory
     * @param \Magento\Catalog\Model\Indexer\Category\Flat\State $categoryFlatState
     * @param \Magento\Catalog\Model\ResourceModel\Category\CollectionFactory $categoryCollectionFactory
     * @param \Magento\Store\Model\StoreManagerInterface $storeManager
     * @param \Magento\Catalog\Helper\Category $catalogCategory
     * @param \Magento\Catalog\Model\Layer\Resolver $layerResolver
     */
    public function __construct(
        \Magento\Catalog\Helper\Category $catalogCategory,
        \Magento\Catalog\Model\ResourceModel\Category\CollectionFactory $categoryCollectionFactory,
        \Magento\Store\Model\StoreManagerInterface $storeManager,
        \Magento\Catalog\Model\Layer\Resolver $layerResolver
    ) {
        $this->catalogCategory = $catalogCategory;
        $this->collectionFactory = $categoryCollectionFactory;
        $this->storeManager = $storeManager;
        $this->layerResolver = $layerResolver;
    }

    /**
     * Checking whether the using static urls in WYSIWYG allowed event
     *
     * @param \Magento\Framework\Event\Observer $observer
     * @return void
     */
    public function execute(\Magento\Framework\Event\Observer $observer)
    {
        $block = $observer->getEvent()->getBlock();
        $menuRootNode = $observer->getEvent()->getMenu();
        $block->addIdentity(Category::CACHE_TAG);

        $rootId = $this->storeManager->getStore()->getRootCategoryId();
        $storeId = $this->storeManager->getStore()->getId();

        /** @var \Magento\Catalog\Model\ResourceModel\Category\Collection $collection */
        $collection = $this->getCategoryTree($storeId, $rootId);

        $currentCategory = $this->getCurrentCategory();

        $mapping = [$rootId => $menuRootNode];  // use nodes stack to avoid recursion
        foreach ($collection as $category) {
            if (!isset($mapping[$category->getParentId()])) {
                continue;
            }
            /** @var Node $parentCategoryNode */
            $parentCategoryNode = $mapping[$category->getParentId()];

            $categoryNode = new Node(
                $this->getCategoryAsArray($category, $currentCategory),
                'id',
                $parentCategoryNode->getTree(),
                $parentCategoryNode
            );
            $parentCategoryNode->addChild($categoryNode);

            $mapping[$category->getId()] = $categoryNode; //add node in stack

            $block->addIdentity(Category::CACHE_TAG . '_' . $category->getId());
        }
    }

    /**
     * Get current Category from catalog layer
     *
     * @return \Magento\Catalog\Model\Category
     */
    private function getCurrentCategory()
    {
        $catalogLayer = $this->layerResolver->get();

        if (!$catalogLayer) {
            return null;
        }

<<<<<<< HEAD
            if ($this->categoryFlatState->isAvailable() && $category->getUseFlatResource()) {
                $subcategories = (array)$category->getChildrenNodes();
            } else {
                $subcategories = $category->getChildren();
            }
=======
        return $catalogLayer->getCurrentCategory();
    }
>>>>>>> 02b9466a

    /**
     * Convert category to array
     *
     * @param \Magento\Catalog\Model\Category $category
     * @param \Magento\Catalog\Model\Category $currentCategory
     * @return array
     */
    private function getCategoryAsArray($category, $currentCategory)
    {
        return [
            'name' => $category->getName(),
            'id' => 'category-node-' . $category->getId(),
            'url' => $this->catalogCategory->getCategoryUrl($category),
            'has_active' => in_array((string)$category->getId(), explode('/', $currentCategory->getPath()), true),
            'is_active' => $category->getId() == $currentCategory->getId()
        ];
    }

    /**
     * Get Category Tree
     *
     * @param int $storeId
     * @param int $rootId
     * @return \Magento\Catalog\Model\ResourceModel\Category\Collection
     * @throws \Magento\Framework\Exception\LocalizedException
     */
    protected function getCategoryTree($storeId, $rootId)
    {
        /** @var \Magento\Catalog\Model\ResourceModel\Category\Collection $collection */
        $collection = $this->collectionFactory->create();
        $collection->setStoreId($storeId);
        $collection->addAttributeToSelect('name');
        $collection->addFieldToFilter('path', ['like' => '1/' . $rootId . '/%']); //load only from store root
        $collection->addAttributeToFilter('include_in_menu', 1);
        $collection->addAttributeToFilter('is_active', 1);
        $collection->addUrlRewriteToResult();
        $collection->addOrder('level', Collection::SORT_ORDER_ASC);
        $collection->addOrder('position', Collection::SORT_ORDER_ASC);
        $collection->addOrder('parent_id', Collection::SORT_ORDER_ASC);
        $collection->addOrder('entity_id', Collection::SORT_ORDER_ASC);

        return $collection;
    }
}<|MERGE_RESOLUTION|>--- conflicted
+++ resolved
@@ -112,16 +112,8 @@
             return null;
         }
 
-<<<<<<< HEAD
-            if ($this->categoryFlatState->isAvailable() && $category->getUseFlatResource()) {
-                $subcategories = (array)$category->getChildrenNodes();
-            } else {
-                $subcategories = $category->getChildren();
-            }
-=======
         return $catalogLayer->getCurrentCategory();
     }
->>>>>>> 02b9466a
 
     /**
      * Convert category to array
