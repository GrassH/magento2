--- conflicted
+++ resolved
@@ -38,11 +38,7 @@
     {
         /** @var  $product \Magento\Catalog\Model\Product */
         $product = $observer->getEvent()->getProduct();
-<<<<<<< HEAD
-        if ($product->getSpecialPrice() && ! $product->getSpecialFromDate()) {
-=======
         if ($product->getSpecialPrice() && $product->getSpecialFromDate() === null) {
->>>>>>> f85e6644
             $product->setData('special_from_date', $this->localeDate->date()->setTime(0, 0));
         }
         return $this;
