--- conflicted
+++ resolved
@@ -29,56 +29,32 @@
     protected $objectManager;
 
     /**
-<<<<<<< HEAD
-     * @var RequestInterface|\PHPUnit\Framework\MockObject\MockObject
-=======
      * @var RequestInterface|MockObject
->>>>>>> 7d02f1ee
      */
     protected $requestMock;
 
     /**
-<<<<<<< HEAD
-     * @var ProductRepositoryInterface|\PHPUnit\Framework\MockObject\MockObject
-=======
      * @var ProductRepositoryInterface|MockObject
->>>>>>> 7d02f1ee
      */
     protected $productRepositoryMock;
 
     /**
-<<<<<<< HEAD
-     * @var ProductLinkRepositoryInterface|\PHPUnit\Framework\MockObject\MockObject
-=======
      * @var ProductLinkRepositoryInterface|MockObject
->>>>>>> 7d02f1ee
      */
     protected $productLinkRepositoryMock;
 
     /**
-<<<<<<< HEAD
-     * @var ProductInterface|\PHPUnit\Framework\MockObject\MockObject
-=======
      * @var ProductInterface|MockObject
->>>>>>> 7d02f1ee
      */
     protected $productMock;
 
     /**
-<<<<<<< HEAD
-     * @var CollectionFactory|\PHPUnit\Framework\MockObject\MockObject
-=======
      * @var CollectionFactory|MockObject
->>>>>>> 7d02f1ee
      */
     protected $collectionFactoryMock;
 
     /**
-<<<<<<< HEAD
-     * @var Collection|\PHPUnit\Framework\MockObject\MockObject
-=======
      * @var Collection|MockObject
->>>>>>> 7d02f1ee
      */
     protected $collectionMock;
 
