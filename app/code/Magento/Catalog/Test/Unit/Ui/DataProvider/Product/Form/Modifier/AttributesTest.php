<?php
/**
 * Copyright © Magento, Inc. All rights reserved.
 * See COPYING.txt for license details.
 */
declare(strict_types=1);

namespace Magento\Catalog\Test\Unit\Ui\DataProvider\Product\Form\Modifier;

use Magento\Catalog\Ui\DataProvider\Product\Form\Modifier\Attributes;
use Magento\Framework\AuthorizationInterface;
use Magento\Framework\Registry;
use Magento\Framework\UrlInterface;
use PHPUnit\Framework\MockObject\MockObject;

class AttributesTest extends AbstractModifierTest
{
    /**
<<<<<<< HEAD
     * @var UrlInterface|\PHPUnit\Framework\MockObject\MockObject
=======
     * @var UrlInterface|MockObject
>>>>>>> 7d02f1ee
     */
    protected $urlBuilderMock;

    /**
<<<<<<< HEAD
     * @var Registry|\PHPUnit\Framework\MockObject\MockObject
=======
     * @var Registry|MockObject
>>>>>>> 7d02f1ee
     */
    protected $registryMock;

    /**
<<<<<<< HEAD
     * @var AuthorizationInterface|\PHPUnit\Framework\MockObject\MockObject
=======
     * @var AuthorizationInterface|MockObject
>>>>>>> 7d02f1ee
     */
    protected $authorizationMock;

    protected function setUp(): void
    {
        parent::setUp();
        $this->urlBuilderMock = $this->getMockBuilder(UrlInterface::class)
            ->getMockForAbstractClass();
        $this->registryMock = $this->getMockBuilder(Registry::class)
            ->disableOriginalConstructor()
            ->getMock();
        $this->authorizationMock = $this->getMockBuilder(AuthorizationInterface::class)
            ->getMockForAbstractClass();
    }

    /**
     * {@inheritdoc}
     */
    protected function createModel()
    {
        return $this->objectManager->getObject(Attributes::class, [
            'urlBuilder' => $this->urlBuilderMock,
            'registry' => $this->registryMock,
            'authorization' => $this->authorizationMock,
            'locator' => $this->locatorMock,
        ]);
    }

    public function testModifyData()
    {
        $this->assertSame($this->getSampleData(), $this->getModel()->modifyData($this->getSampleData()));
    }

    public function testModifyMeta()
    {
        $this->registryMock->expects($this->once())
            ->method('registry')
            ->with('use_wrapper')
            ->willReturn(true);
        $this->authorizationMock->expects($this->once())
            ->method('isAllowed')
            ->with('Magento_Catalog::attributes_attributes')
            ->willReturn(true);

        $this->assertArrayHasKey('add_attribute_modal', $this->getModel()->modifyMeta([]));
    }
}<|MERGE_RESOLUTION|>--- conflicted
+++ resolved
@@ -16,29 +16,17 @@
 class AttributesTest extends AbstractModifierTest
 {
     /**
-<<<<<<< HEAD
-     * @var UrlInterface|\PHPUnit\Framework\MockObject\MockObject
-=======
      * @var UrlInterface|MockObject
->>>>>>> 7d02f1ee
      */
     protected $urlBuilderMock;
 
     /**
-<<<<<<< HEAD
-     * @var Registry|\PHPUnit\Framework\MockObject\MockObject
-=======
      * @var Registry|MockObject
->>>>>>> 7d02f1ee
      */
     protected $registryMock;
 
     /**
-<<<<<<< HEAD
-     * @var AuthorizationInterface|\PHPUnit\Framework\MockObject\MockObject
-=======
      * @var AuthorizationInterface|MockObject
->>>>>>> 7d02f1ee
      */
     protected $authorizationMock;
 
