<?php
/**
 * Copyright © Magento, Inc. All rights reserved.
 * See COPYING.txt for license details.
 */
declare(strict_types=1);

namespace Magento\Catalog\Test\Unit\Ui\DataProvider\Product\Form;

use Magento\Catalog\Model\ResourceModel\Product\Collection;
use Magento\Catalog\Model\ResourceModel\Product\CollectionFactory;
use Magento\Catalog\Ui\DataProvider\Product\Form\ProductDataProvider;
use Magento\Framework\TestFramework\Unit\Helper\ObjectManager;
use Magento\Ui\DataProvider\Modifier\ModifierInterface;
use Magento\Ui\DataProvider\Modifier\Pool;
use PHPUnit\Framework\MockObject\MockObject;
use PHPUnit\Framework\TestCase;

class ProductDataProviderTest extends TestCase
{
    /**
     * @var ObjectManager
     */
    protected $objectManager;

    /**
<<<<<<< HEAD
     * @var CollectionFactory|\PHPUnit\Framework\MockObject\MockObject
=======
     * @var CollectionFactory|MockObject
>>>>>>> 7d02f1ee
     */
    protected $collectionFactoryMock;

    /**
<<<<<<< HEAD
     * @var Collection|\PHPUnit\Framework\MockObject\MockObject
=======
     * @var Collection|MockObject
>>>>>>> 7d02f1ee
     */
    protected $collectionMock;

    /**
<<<<<<< HEAD
     * @var ModifierInterface|\PHPUnit\Framework\MockObject\MockObject
=======
     * @var ModifierInterface|MockObject
>>>>>>> 7d02f1ee
     */
    protected $modifierMockOne;

    /**
<<<<<<< HEAD
     * @var Pool|\PHPUnit\Framework\MockObject\MockObject
=======
     * @var Pool|MockObject
>>>>>>> 7d02f1ee
     */
    protected $poolMock;

    /**
     * @var ProductDataProvider
     */
    protected $model;

    protected function setUp(): void
    {
        $this->objectManager = new ObjectManager($this);
        $this->collectionMock = $this->getMockBuilder(Collection::class)
            ->disableOriginalConstructor()
            ->getMock();
        $this->collectionFactoryMock = $this->getMockBuilder(CollectionFactory::class)
            ->disableOriginalConstructor()
            ->setMethods(['create'])
            ->getMock();
        $this->collectionFactoryMock->expects($this->once())
            ->method('create')
            ->willReturn($this->collectionMock);
        $this->poolMock = $this->getMockBuilder(Pool::class)
            ->disableOriginalConstructor()
            ->getMock();
        $this->modifierMockOne = $this->getMockBuilder(ModifierInterface::class)
            ->setMethods(['getData', 'getMeta'])
            ->getMockForAbstractClass();

        $this->model = $this->objectManager->getObject(ProductDataProvider::class, [
            'name' => 'testName',
            'primaryFieldName' => 'testPrimaryFieldName',
            'requestFieldName' => 'testRequestFieldName',
            'collectionFactory' => $this->collectionFactoryMock,
            'pool' => $this->poolMock,
        ]);
    }

    public function testGetMeta()
    {
        $expectedMeta = ['meta_key' => 'meta_value'];

        $this->poolMock->expects($this->once())
            ->method('getModifiersInstances')
            ->willReturn([$this->modifierMockOne]);
        $this->modifierMockOne->expects($this->once())
            ->method('modifyMeta')
            ->willReturn($expectedMeta);

        $this->assertSame($expectedMeta, $this->model->getMeta());
    }

    public function testGetData()
    {
        $expectedMeta = ['data_key' => 'data_value'];

        $this->poolMock->expects($this->once())
            ->method('getModifiersInstances')
            ->willReturn([$this->modifierMockOne]);
        $this->modifierMockOne->expects($this->once())
            ->method('modifyData')
            ->willReturn($expectedMeta);

        $this->assertSame($expectedMeta, $this->model->getData());
    }
}<|MERGE_RESOLUTION|>--- conflicted
+++ resolved
@@ -24,38 +24,22 @@
     protected $objectManager;
 
     /**
-<<<<<<< HEAD
-     * @var CollectionFactory|\PHPUnit\Framework\MockObject\MockObject
-=======
      * @var CollectionFactory|MockObject
->>>>>>> 7d02f1ee
      */
     protected $collectionFactoryMock;
 
     /**
-<<<<<<< HEAD
-     * @var Collection|\PHPUnit\Framework\MockObject\MockObject
-=======
      * @var Collection|MockObject
->>>>>>> 7d02f1ee
      */
     protected $collectionMock;
 
     /**
-<<<<<<< HEAD
-     * @var ModifierInterface|\PHPUnit\Framework\MockObject\MockObject
-=======
      * @var ModifierInterface|MockObject
->>>>>>> 7d02f1ee
      */
     protected $modifierMockOne;
 
     /**
-<<<<<<< HEAD
-     * @var Pool|\PHPUnit\Framework\MockObject\MockObject
-=======
      * @var Pool|MockObject
->>>>>>> 7d02f1ee
      */
     protected $poolMock;
 
