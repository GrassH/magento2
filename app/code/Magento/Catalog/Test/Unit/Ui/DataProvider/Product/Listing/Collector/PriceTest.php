<?php
/**
 * Copyright © Magento, Inc. All rights reserved.
 * See COPYING.txt for license details.
 */
declare(strict_types=1);

namespace Magento\Catalog\Test\Unit\Ui\DataProvider\Product\Listing\Collector;

use Magento\Catalog\Api\Data\ProductRender\PriceInfoInterface;
use Magento\Catalog\Api\Data\ProductRender\PriceInfoInterfaceFactory;
use Magento\Catalog\Api\Data\ProductRenderInterface;
use Magento\Catalog\Model\Product;
use Magento\Catalog\Pricing\Price\FinalPrice;
use Magento\Catalog\Ui\DataProvider\Product\Listing\Collector\Price;
use Magento\Framework\Pricing\Amount\AmountInterface;
use Magento\Framework\Pricing\PriceCurrencyInterface;
use Magento\Framework\Pricing\PriceInfo\Base;
use Magento\Framework\TestFramework\Unit\Helper\ObjectManager as ObjectManagerHelper;
use PHPUnit\Framework\MockObject\MockObject;
use PHPUnit\Framework\TestCase;

class PriceTest extends TestCase
{
    /** @var Price */
    protected $model;

    /** @var ObjectManagerHelper */
    protected $objectManagerHelper;

<<<<<<< HEAD
    /** @var \Magento\Framework\Pricing\PriceCurrencyInterface|\PHPUnit\Framework\MockObject\MockObject */
    protected $priceCurrencyMock;

    /** @var PriceInfoInterfaceFactory|\PHPUnit\Framework\MockObject\MockObject */
    private $priceInfoFactory;

    /** @var PriceInfoInterface|\PHPUnit\Framework\MockObject\MockObject */
=======
    /** @var PriceCurrencyInterface|MockObject */
    protected $priceCurrencyMock;

    /** @var PriceInfoInterfaceFactory|MockObject */
    private $priceInfoFactory;

    /** @var PriceInfoInterface|MockObject */
>>>>>>> 7d02f1ee
    private $priceMock;

    protected function setUp(): void
    {
        $this->priceCurrencyMock = $this->getMockBuilder(PriceCurrencyInterface::class)
            ->getMockForAbstractClass();
        $this->priceInfoFactory = $this->getMockBuilder(
            PriceInfoInterfaceFactory::class
        )
            ->setMethods(['create'])
            ->disableOriginalConstructor()
            ->getMock();

        $this->priceMock = $this->getMockBuilder(
            PriceInfoInterface::class
        )
            ->disableOriginalConstructor()
            ->getMock();
        $this->objectManagerHelper = new ObjectManagerHelper($this);
        $this->model = $this->objectManagerHelper->getObject(
            Price::class,
            [
                'priceCurrency' => $this->priceCurrencyMock,
                'priceInfoFactory' => $this->priceInfoFactory,
            ]
        );
    }

    public function testGet()
    {
        $product = $this->getMockBuilder(Product::class)
            ->disableOriginalConstructor()
            ->getMock();
        $productRenderInfoDto = $this->getMockForAbstractClass(ProductRenderInterface::class);
        $productRenderInfoDto->expects($this->exactly(2))
            ->method('getPriceInfo')
            ->willReturn([]);
        $priceInfo = $this->getMockBuilder(Base::class)
            ->disableOriginalConstructor()
            ->getMock();
        $this->priceInfoFactory->expects($this->once())
            ->method('create')
            ->willReturn($this->priceMock);
        $this->priceMock->expects($this->once())
            ->method('setFinalPrice')
            ->with(10);
        $this->priceMock->expects($this->once())
            ->method('setMinimalPrice')
            ->with(10);
        $this->priceMock->expects($this->once())
            ->method('setMaxPrice')
            ->with(10);
        $this->priceMock->expects($this->once())
            ->method('setRegularPrice')
            ->with(10);
        $price = $this->getMockBuilder(FinalPrice::class)
            ->disableOriginalConstructor()
            ->getMock();
        $priceInfo->expects($this->atLeastOnce())
            ->method('getPrice')
            ->willReturn($price);
        $amount = $this->getMockForAbstractClass(AmountInterface::class);

        $price->expects($this->atLeastOnce())
            ->method('getAmount')
            ->willReturn($amount);
        $price->expects($this->atLeastOnce())
            ->method('getMinimalPrice')
            ->willReturn($amount);
        $price->expects($this->atLeastOnce())
            ->method('getMaximalPrice')
            ->willReturn($amount);
        $amount->expects($this->atLeastOnce())
            ->method('getValue')
            ->willReturnOnConsecutiveCalls(10, 10, 10, 10);
        $product->expects($this->atLeastOnce())
            ->method('getPriceInfo')
            ->willReturn($priceInfo);
        $productRenderInfoDto->expects($this->once())
            ->method('setPriceInfo')
            ->with($this->priceMock);

        $this->model->collect($product, $productRenderInfoDto);
    }
}<|MERGE_RESOLUTION|>--- conflicted
+++ resolved
@@ -28,15 +28,6 @@
     /** @var ObjectManagerHelper */
     protected $objectManagerHelper;
 
-<<<<<<< HEAD
-    /** @var \Magento\Framework\Pricing\PriceCurrencyInterface|\PHPUnit\Framework\MockObject\MockObject */
-    protected $priceCurrencyMock;
-
-    /** @var PriceInfoInterfaceFactory|\PHPUnit\Framework\MockObject\MockObject */
-    private $priceInfoFactory;
-
-    /** @var PriceInfoInterface|\PHPUnit\Framework\MockObject\MockObject */
-=======
     /** @var PriceCurrencyInterface|MockObject */
     protected $priceCurrencyMock;
 
@@ -44,7 +35,6 @@
     private $priceInfoFactory;
 
     /** @var PriceInfoInterface|MockObject */
->>>>>>> 7d02f1ee
     private $priceMock;
 
     protected function setUp(): void
@@ -78,7 +68,7 @@
         $product = $this->getMockBuilder(Product::class)
             ->disableOriginalConstructor()
             ->getMock();
-        $productRenderInfoDto = $this->getMockForAbstractClass(ProductRenderInterface::class);
+        $productRenderInfoDto = $this->createMock(ProductRenderInterface::class);
         $productRenderInfoDto->expects($this->exactly(2))
             ->method('getPriceInfo')
             ->willReturn([]);
@@ -106,7 +96,7 @@
         $priceInfo->expects($this->atLeastOnce())
             ->method('getPrice')
             ->willReturn($price);
-        $amount = $this->getMockForAbstractClass(AmountInterface::class);
+        $amount = $this->createMock(AmountInterface::class);
 
         $price->expects($this->atLeastOnce())
             ->method('getAmount')
