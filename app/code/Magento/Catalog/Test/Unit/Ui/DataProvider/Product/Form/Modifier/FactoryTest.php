--- conflicted
+++ resolved
@@ -27,20 +27,12 @@
     protected $objectManager;
 
     /**
-<<<<<<< HEAD
-     * @var ObjectManager|\PHPUnit\Framework\MockObject\MockObject
-=======
      * @var ObjectManager|MockObject
->>>>>>> 7d02f1ee
      */
     protected $objectManagerMock;
 
     /**
-<<<<<<< HEAD
-     * @var ModifierInterface|\PHPUnit\Framework\MockObject\MockObject
-=======
      * @var ModifierInterface|MockObject
->>>>>>> 7d02f1ee
      */
     protected $dataProviderMock;
 
@@ -68,18 +60,9 @@
         $this->assertInstanceOf(ModifierInterface::class, $this->model->create(ModifierInterface::class));
     }
 
-<<<<<<< HEAD
-    /**
-     */
-    public function testCreateWithException()
-    {
-        $this->expectException(\InvalidArgumentException::class);
-
-=======
     public function testCreateWithException()
     {
         $this->expectException('InvalidArgumentException');
->>>>>>> 7d02f1ee
         $this->objectManagerMock->expects($this->once())
             ->method('create')
             ->willReturn(null);
