--- conflicted
+++ resolved
@@ -32,56 +32,32 @@
     const SECOND_WEBSITE_ID = 2;
 
     /**
-<<<<<<< HEAD
-     * @var WebsiteRepositoryInterface|\PHPUnit\Framework\MockObject\MockObject
-=======
      * @var WebsiteRepositoryInterface|MockObject
->>>>>>> 7d02f1ee
      */
     protected $websiteRepositoryMock;
 
     /**
-<<<<<<< HEAD
-     * @var GroupRepositoryInterface|\PHPUnit\Framework\MockObject\MockObject
-=======
      * @var GroupRepositoryInterface|MockObject
->>>>>>> 7d02f1ee
      */
     protected $groupRepositoryMock;
 
     /**
-<<<<<<< HEAD
-     * @var StoreRepositoryInterface|\PHPUnit\Framework\MockObject\MockObject
-=======
      * @var StoreRepositoryInterface|MockObject
->>>>>>> 7d02f1ee
      */
     protected $storeRepositoryMock;
 
     /**
-<<<<<<< HEAD
-     * @var StoreManagerInterface|\PHPUnit\Framework\MockObject\MockObject
-=======
      * @var StoreManagerInterface|MockObject
->>>>>>> 7d02f1ee
      */
     protected $storeManagerMock;
 
     /**
-<<<<<<< HEAD
-     * @var Website|\PHPUnit\Framework\MockObject\MockObject
-=======
      * @var Website|MockObject
->>>>>>> 7d02f1ee
      */
     protected $websiteMock;
 
     /**
-<<<<<<< HEAD
-     * @var Website|\PHPUnit\Framework\MockObject\MockObject
-=======
      * @var Website|MockObject
->>>>>>> 7d02f1ee
      */
     protected $secondWebsiteMock;
 
@@ -91,20 +67,12 @@
     protected $assignedWebsites;
 
     /**
-<<<<<<< HEAD
-     * @var Group|\PHPUnit\Framework\MockObject\MockObject
-=======
      * @var Group|MockObject
->>>>>>> 7d02f1ee
      */
     protected $groupMock;
 
     /**
-<<<<<<< HEAD
-     * @var StoreView|\PHPUnit\Framework\MockObject\MockObject
-=======
      * @var StoreView|MockObject
->>>>>>> 7d02f1ee
      */
     protected $storeViewMock;
 
