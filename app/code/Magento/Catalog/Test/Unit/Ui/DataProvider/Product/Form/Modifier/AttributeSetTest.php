<?php
/**
 * Copyright © Magento, Inc. All rights reserved.
 * See COPYING.txt for license details.
 */
declare(strict_types=1);

namespace Magento\Catalog\Test\Unit\Ui\DataProvider\Product\Form\Modifier;

use Magento\Catalog\Model\ResourceModel\Product as ProductResource;
use Magento\Catalog\Ui\DataProvider\Product\Form\Modifier\AbstractModifier;
use Magento\Catalog\Ui\DataProvider\Product\Form\Modifier\AttributeSet;
use Magento\Eav\Model\ResourceModel\Entity\Attribute\Set\Collection;
use Magento\Eav\Model\ResourceModel\Entity\Attribute\Set\CollectionFactory;
use Magento\Framework\UrlInterface;
use PHPUnit\Framework\MockObject\MockObject;

/**
 * @method \Magento\Catalog\Ui\DataProvider\Product\Form\Modifier\AttributeSet getModel
 * @SuppressWarnings(PHPMD.CouplingBetweenObjects)
 */
class AttributeSetTest extends AbstractModifierTest
{
    /**
<<<<<<< HEAD
     * @var CollectionFactory|\PHPUnit\Framework\MockObject\MockObject
=======
     * @var CollectionFactory|MockObject
>>>>>>> 7d02f1ee
     */
    protected $attributeSetCollectionFactoryMock;

    /**
<<<<<<< HEAD
     * @var Collection|\PHPUnit\Framework\MockObject\MockObject
=======
     * @var Collection|MockObject
>>>>>>> 7d02f1ee
     */
    protected $attributeSetCollectionMock;

    /**
<<<<<<< HEAD
     * @var UrlInterface|\PHPUnit\Framework\MockObject\MockObject
=======
     * @var UrlInterface|MockObject
>>>>>>> 7d02f1ee
     */
    protected $urlBuilderMock;

    /**
<<<<<<< HEAD
     * @var ProductResource|\PHPUnit\Framework\MockObject\MockObject
=======
     * @var ProductResource|MockObject
>>>>>>> 7d02f1ee
     */
    protected $productResourceMock;

    protected function setUp(): void
    {
        parent::setUp();
        $this->attributeSetCollectionFactoryMock = $this->getMockBuilder(CollectionFactory::class)
            ->setMethods(['create'])
            ->disableOriginalConstructor()
            ->getMock();
        $this->attributeSetCollectionMock = $this->getMockBuilder(Collection::class)
            ->disableOriginalConstructor()
            ->getMock();
        $this->urlBuilderMock = $this->getMockBuilder(UrlInterface::class)
            ->disableOriginalConstructor()
            ->getMockForAbstractClass();
        $this->productResourceMock = $this->getMockBuilder(ProductResource::class)
            ->disableOriginalConstructor()
            ->getMock();

        $this->attributeSetCollectionFactoryMock->expects($this->any())
            ->method('create')
            ->willReturn($this->attributeSetCollectionMock);
        $this->productMock->expects($this->any())
            ->method('getResource')
            ->willReturn($this->productResourceMock);
        $this->attributeSetCollectionMock->expects($this->any())
            ->method('setEntityTypeFilter')
            ->willReturnSelf();
        $this->attributeSetCollectionMock->expects($this->any())
            ->method('addFieldToSelect')
            ->willReturnSelf();
    }

    /**
     * {@inheritdoc}
     */
    protected function createModel()
    {
        return $this->objectManager->getObject(AttributeSet::class, [
            'locator' => $this->locatorMock,
            'attributeSetCollectionFactory' => $this->attributeSetCollectionFactoryMock,
            'urlBuilder' => $this->urlBuilderMock,
        ]);
    }

    public function testModifyMeta()
    {
        $modifyMeta = $this->getModel()->modifyMeta(['test_group' => []]);
        $this->assertNotEmpty($modifyMeta);
    }

    /**
     * @param bool $locked
     * @dataProvider modifyMetaLockedDataProvider
     */
    public function testModifyMetaLocked($locked)
    {
        $this->productMock->expects($this->any())
            ->method('isLockedAttribute')
            ->willReturn($locked);
        $modifyMeta = $this->getModel()->modifyMeta([AbstractModifier::DEFAULT_GENERAL_PANEL => []]);
        $children = $modifyMeta[AbstractModifier::DEFAULT_GENERAL_PANEL]['children'];
        $this->assertEquals(
            $locked,
            $children['attribute_set_id']['arguments']['data']['config']['disabled']
        );
    }

    /**
     * @return array
     */
    public function modifyMetaLockedDataProvider()
    {
        return [[true], [false]];
    }

    public function testModifyMetaToBeEmpty()
    {
        $this->assertEmpty($this->getModel()->modifyMeta([]));
    }

    public function testGetOptions()
    {
        $this->attributeSetCollectionMock->expects($this->once())
            ->method('getData')
            ->willReturn([]);

        $this->assertSame([], $this->getModel()->getOptions());
    }

    public function testModifyData()
    {
        $productId = 1;

        $this->productMock->expects($this->once())
            ->method('getId')
            ->willReturn($productId);

        $this->assertArrayHasKey($productId, $this->getModel()->modifyData([]));
    }
}<|MERGE_RESOLUTION|>--- conflicted
+++ resolved
@@ -22,38 +22,22 @@
 class AttributeSetTest extends AbstractModifierTest
 {
     /**
-<<<<<<< HEAD
-     * @var CollectionFactory|\PHPUnit\Framework\MockObject\MockObject
-=======
      * @var CollectionFactory|MockObject
->>>>>>> 7d02f1ee
      */
     protected $attributeSetCollectionFactoryMock;
 
     /**
-<<<<<<< HEAD
-     * @var Collection|\PHPUnit\Framework\MockObject\MockObject
-=======
      * @var Collection|MockObject
->>>>>>> 7d02f1ee
      */
     protected $attributeSetCollectionMock;
 
     /**
-<<<<<<< HEAD
-     * @var UrlInterface|\PHPUnit\Framework\MockObject\MockObject
-=======
      * @var UrlInterface|MockObject
->>>>>>> 7d02f1ee
      */
     protected $urlBuilderMock;
 
     /**
-<<<<<<< HEAD
-     * @var ProductResource|\PHPUnit\Framework\MockObject\MockObject
-=======
      * @var ProductResource|MockObject
->>>>>>> 7d02f1ee
      */
     protected $productResourceMock;
 
@@ -69,7 +53,7 @@
             ->getMock();
         $this->urlBuilderMock = $this->getMockBuilder(UrlInterface::class)
             ->disableOriginalConstructor()
-            ->getMockForAbstractClass();
+            ->getMock();
         $this->productResourceMock = $this->getMockBuilder(ProductResource::class)
             ->disableOriginalConstructor()
             ->getMock();
