--- conflicted
+++ resolved
@@ -462,27 +462,19 @@
      * @param bool $productRequired
      * @param string|null $attrValue
      * @param array $expected
-<<<<<<< HEAD
      * @param bool $locked
-=======
-     * @return void
->>>>>>> 2b7beca4
      * @covers \Magento\Catalog\Ui\DataProvider\Product\Form\Modifier\Eav::isProductExists
      * @covers \Magento\Catalog\Ui\DataProvider\Product\Form\Modifier\Eav::setupAttributeMeta
      * @dataProvider setupAttributeMetaDataProvider
      */
-<<<<<<< HEAD
-    public function testSetupAttributeMetaDefaultAttribute($productId, $productRequired, $attrValue, $note, $expected, $locked = false)
-    {
-=======
     public function testSetupAttributeMetaDefaultAttribute(
         $productId,
         bool $productRequired,
         $attrValue,
-        array $expected
+        array $expected,
+        $locked = false
     ) : void {
         $configPath = 'arguments/data/config';
->>>>>>> 2b7beca4
         $groupCode = 'product-details';
         $sortOrder = '0';
         $attributeOptions = [
@@ -500,45 +492,12 @@
             ['value' => ['test1', 'test2'], 'label' => 'Array label'],
         ];
 
-<<<<<<< HEAD
-        $this->productMock->expects($this->any())
-            ->method('getId')
-            ->willReturn($productId);
-
-        $this->productMock->expects($this->any())
-            ->method('isLockedAttribute')
-            ->willReturn($locked);
-
-        $this->productAttributeMock->expects($this->any())
-            ->method('getIsRequired')
-            ->willReturn($productRequired);
-
-        $this->productAttributeMock->expects($this->any())
-            ->method('getDefaultValue')
-            ->willReturn('required_value');
-
-        $this->productAttributeMock->expects($this->any())
-            ->method('getAttributeCode')
-            ->willReturn('code');
-
-        $this->productAttributeMock->expects($this->any())
-            ->method('getValue')
-            ->willReturn('value');
-
-        $this->productAttributeMock->expects($this->any())
-            ->method('getNote')
-            ->willReturn($note);
-
-        $this->productAttributeMock->expects($this->any())
-            ->method('getDefaultFrontendLabel')
-            ->willReturn(new Phrase('mylabel'));
-=======
         $this->productMock->method('getId')->willReturn($productId);
+        $this->productMock->expects($this->any())->method('isLockedAttribute')->willReturn($locked);
         $this->productAttributeMock->method('getIsRequired')->willReturn($productRequired);
         $this->productAttributeMock->method('getDefaultValue')->willReturn('required_value');
         $this->productAttributeMock->method('getAttributeCode')->willReturn('code');
         $this->productAttributeMock->method('getValue')->willReturn('value');
->>>>>>> 2b7beca4
 
         $attributeMock = $this->getMockBuilder(AttributeInterface::class)
             ->setMethods(['getValue'])
@@ -553,11 +512,6 @@
         $attributeSource = $this->getMockBuilder(SourceInterface::class)->getMockForAbstractClass();
         $attributeSource->method('getAllOptions')->willReturn($attributeOptions);
 
-<<<<<<< HEAD
-        $this->arrayManagerMock->expects($this->any())
-            ->method('set')
-            ->willReturnArgument(2);
-=======
         $this->eavAttributeMock->method('getSource')->willReturn($attributeSource);
 
         $this->arrayManagerMock->method('set')
@@ -567,7 +521,6 @@
                 $expected
             )
             ->willReturn($expected);
->>>>>>> 2b7beca4
 
         $this->arrayManagerMock->expects($this->once())
             ->method('merge')
@@ -597,95 +550,6 @@
     public function setupAttributeMetaDataProvider()
     {
         return [
-<<<<<<< HEAD
-            'default_null_prod_not_new_and_required' => $this->defaultNullProdNotNewAndRequired(),
-            'default_null_prod_not_new_locked_and_required' => $this->defaultNullProdNotNewLockedAndRequired(),
-            'default_null_prod_not_new_and_not_required' => $this->defaultNullProdNotNewAndNotRequired(),
-            'default_null_prod_new_and_not_required' => $this->defaultNullProdNewAndNotRequired(),
-            'default_null_prod_new_locked_and_not_required' => $this->defaultNullProdNewLOckedAndNotRequired(),
-            'default_null_prod_new_and_required' => $this->defaultNullProdNewAndRequired(),
-            'default_null_prod_new_and_required_and_filled_notice' =>
-                $this->defaultNullProdNewAndRequiredAndFilledNotice()
-        ];
-    }
-
-    /**
-     * @return array
-     */
-    private function defaultNullProdNotNewAndRequired()
-    {
-        return [
-            'productId'       => 1,
-            'productRequired' => true,
-            'attrValue'       => 'val',
-            'note'            => null,
-            'expected'        => [
-                'dataType'    => null,
-                'formElement' => null,
-                'visible'     => null,
-                'required'    => true,
-                'notice'      => null,
-                'default'     => null,
-                'label'       => new Phrase('mylabel'),
-                'code'        => 'code',
-                'source'      => 'product-details',
-                'scopeLabel'  => '',
-                'globalScope' => false,
-                'sortOrder'   => 0
-            ],
-        ];
-    }
-
-    private function defaultNullProdNotNewLockedAndRequired()
-    {
-        return [
-            'productId'       => 1,
-            'productRequired' => true,
-            'attrValue'       => 'val',
-            'note'            => null,
-            'expected'        => [
-                'dataType'    => null,
-                'formElement' => null,
-                'visible'     => null,
-                'required'    => true,
-                'notice'      => null,
-                'default'     => null,
-                'label'       => new Phrase('mylabel'),
-                'code'        => 'code',
-                'source'      => 'product-details',
-                'scopeLabel'  => '',
-                'globalScope' => false,
-                'sortOrder'   => 0,
-                'disabled'    => true,
-            ],
-            'locked' => true
-        ];
-    }
-
-    /**
-     * @return array
-     */
-    private function defaultNullProdNotNewAndNotRequired()
-    {
-        return [
-            'productId'       => 1,
-            'productRequired' => false,
-            'attrValue'       => 'val',
-            'note'            => null,
-            'expected'        => [
-                'dataType'    => null,
-                'formElement' => null,
-                'visible'     => null,
-                'required'    => false,
-                'notice'      => null,
-                'default'     => null,
-                'label'       => new Phrase('mylabel'),
-                'code'        => 'code',
-                'source'      => 'product-details',
-                'scopeLabel'  => '',
-                'globalScope' => false,
-                'sortOrder'   => 0
-=======
             'default_null_prod_not_new_and_required' => [
                 'productId' => 1,
                 'productRequired' => true,
@@ -704,7 +568,26 @@
                     'globalScope' => false,
                     'sortOrder' => 0,
                 ],
->>>>>>> 2b7beca4
+            ],
+            'default_null_prod_not_new_locked_and_required' => [
+                'productId' => 1,
+                'productRequired' => true,
+                'attrValue' => 'val',
+                'expected' => [
+                    'dataType' => null,
+                    'formElement' => null,
+                    'visible' => null,
+                    'required' => true,
+                    'notice' => null,
+                    'default' => null,
+                    'label' => new Phrase(null),
+                    'code' => 'code',
+                    'source' => 'product-details',
+                    'scopeLabel' => '',
+                    'globalScope' => false,
+                    'sortOrder' => 0,
+                ],
+                'locked' => true,
             ],
             'default_null_prod_not_new_and_not_required' => [
                 'productId' => 1,
@@ -725,87 +608,6 @@
                     'sortOrder' => 0,
                 ],
             ],
-<<<<<<< HEAD
-        ];
-    }
-
-    private function defaultNullProdNewLockedAndNotRequired()
-    {
-        return [
-            'productId'       => null,
-            'productRequired' => false,
-            'attrValue'       => null,
-            'note'            => null,
-            'expected'        => [
-                'dataType'    => null,
-                'formElement' => null,
-                'visible'     => null,
-                'required'    => false,
-                'notice'      => null,
-                'default'     => 'required_value',
-                'label'       => new Phrase('mylabel'),
-                'code'        => 'code',
-                'source'      => 'product-details',
-                'scopeLabel'  => '',
-                'globalScope' => false,
-                'sortOrder'   => 0,
-                'disabled'    => true,
-            ],
-            'locked' => true,
-        ];
-    }
-
-    /**
-     * @return array
-     */
-    private function defaultNullProdNewAndRequired()
-    {
-        return [
-            'productId'       => null,
-            'productRequired' => false,
-            'attrValue'       => null,
-            'note'            => null,
-            'expected'        => [
-                'dataType'    => null,
-                'formElement' => null,
-                'visible'     => null,
-                'required'    => false,
-                'notice'      => null,
-                'default'     => 'required_value',
-                'label'       => new Phrase('mylabel'),
-                'code'        => 'code',
-                'source'      => 'product-details',
-                'scopeLabel'  => '',
-                'globalScope' => false,
-                'sortOrder'   => 0
-            ],
-        ];
-    }
-
-    /**
-     * @return array
-     */
-    private function defaultNullProdNewAndRequiredAndFilledNotice()
-    {
-        return [
-            'productId'       => null,
-            'productRequired' => false,
-            'attrValue'       => null,
-            'note'            => 'example notice',
-            'expected'        => [
-                'dataType'    => null,
-                'formElement' => null,
-                'visible'     => null,
-                'required'    => false,
-                'notice'      => __('example notice'),
-                'default'     => 'required_value',
-                'label'       => new Phrase('mylabel'),
-                'code'        => 'code',
-                'source'      => 'product-details',
-                'scopeLabel'  => '',
-                'globalScope' => false,
-                'sortOrder'   => 0
-=======
             'default_null_prod_new_and_not_required' => [
                 'productId' => null,
                 'productRequired' => false,
@@ -824,7 +626,26 @@
                     'globalScope' => false,
                     'sortOrder' => 0,
                 ],
->>>>>>> 2b7beca4
+            ],
+            'default_null_prod_new_locked_and_not_required' => [
+                'productId' => null,
+                'productRequired' => false,
+                'attrValue' => null,
+                'expected' => [
+                    'dataType' => null,
+                    'formElement' => null,
+                    'visible' => null,
+                    'required' => false,
+                    'notice' => null,
+                    'default' => 'required_value',
+                    'label' => new Phrase(null),
+                    'code' => 'code',
+                    'source' => 'product-details',
+                    'scopeLabel' => '',
+                    'globalScope' => false,
+                    'sortOrder' => 0,
+                ],
+                'locked' => true,
             ],
             'default_null_prod_new_and_required' => [
                 'productId' => null,
