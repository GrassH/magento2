--- conflicted
+++ resolved
@@ -168,44 +168,4 @@
     {
         return [[true], [false]];
     }
-<<<<<<< HEAD
-
-    public function testModifyMetaWithCaching()
-    {
-        $this->arrayManagerMock->expects($this->exactly(2))
-            ->method('findPath')
-            ->willReturn(true);
-        $cacheManager = $this->getMockBuilder(CacheInterface::class)
-            ->getMockForAbstractClass();
-        $cacheManager->expects($this->once())
-            ->method('load')
-            ->with(Categories::CATEGORY_TREE_ID . '_');
-        $cacheManager->expects($this->once())
-            ->method('save');
-        $this->authorizationMock->expects($this->exactly(2))
-            ->method('isAllowed')
-            ->willReturn(true);
-
-        $modifier = $this->createModel();
-        $cacheContextProperty = new \ReflectionProperty(
-            Categories::class,
-            'cacheManager'
-        );
-        $cacheContextProperty->setAccessible(true);
-        $cacheContextProperty->setValue($modifier, $cacheManager);
-
-        $groupCode = 'test_group_code';
-        $meta = [
-            $groupCode => [
-                'children' => [
-                    'category_ids' => [
-                        'sortOrder' => 10,
-                    ],
-                ],
-            ],
-        ];
-        $modifier->modifyMeta($meta);
-    }
-=======
->>>>>>> 98703f6f
 }