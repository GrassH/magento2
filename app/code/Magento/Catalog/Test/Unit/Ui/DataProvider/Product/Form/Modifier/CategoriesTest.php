<?php
/**
 * Copyright © Magento, Inc. All rights reserved.
 * See COPYING.txt for license details.
 */
declare(strict_types=1);

namespace Magento\Catalog\Test\Unit\Ui\DataProvider\Product\Form\Modifier;

use Magento\Catalog\Model\ResourceModel\Category\Collection as CategoryCollection;
use Magento\Catalog\Model\ResourceModel\Category\CollectionFactory as CategoryCollectionFactory;
use Magento\Catalog\Ui\DataProvider\Product\Form\Modifier\Categories;
use Magento\Framework\AuthorizationInterface;
use Magento\Framework\DB\Helper as DbHelper;
use Magento\Framework\UrlInterface;
use Magento\Store\Model\Store;
<<<<<<< HEAD
use Magento\Framework\AuthorizationInterface;
use Magento\Backend\Model\Auth\Session;
use Magento\Authorization\Model\Role;
use Magento\User\Model\User;

/**
 * Tests for \Magento\Catalog\Ui\DataProvider\Product\Form\Modifier\Categories
 *
=======
use PHPUnit\Framework\MockObject\MockObject;

/**
>>>>>>> 9fa16c7e
 * @SuppressWarnings(PHPMD.CouplingBetweenObjects)
 */
class CategoriesTest extends AbstractModifierTest
{
    /**
<<<<<<< HEAD
     * @var CategoryCollectionFactory|\PHPUnit\Framework\MockObject\MockObject
=======
     * @var CategoryCollectionFactory|MockObject
>>>>>>> 9fa16c7e
     */
    protected $categoryCollectionFactoryMock;

    /**
<<<<<<< HEAD
     * @var DbHelper|\PHPUnit\Framework\MockObject\MockObject
=======
     * @var DbHelper|MockObject
>>>>>>> 9fa16c7e
     */
    protected $dbHelperMock;

    /**
<<<<<<< HEAD
     * @var UrlInterface|\PHPUnit\Framework\MockObject\MockObject
=======
     * @var UrlInterface|MockObject
>>>>>>> 9fa16c7e
     */
    protected $urlBuilderMock;

    /**
<<<<<<< HEAD
     * @var Store|\PHPUnit\Framework\MockObject\MockObject
=======
     * @var Store|MockObject
>>>>>>> 9fa16c7e
     */
    protected $storeMock;

    /**
<<<<<<< HEAD
     * @var CategoryCollection|\PHPUnit\Framework\MockObject\MockObject
=======
     * @var CategoryCollection|MockObject
>>>>>>> 9fa16c7e
     */
    protected $categoryCollectionMock;

    /**
<<<<<<< HEAD
     * @var AuthorizationInterface|\PHPUnit\Framework\MockObject\MockObject
     */
    private $authorizationMock;

    /**
     * @var \Magento\Backend\Model\Auth\Session|\PHPUnit\Framework\MockObject\MockObject
     */
    private $sessionMock;

    protected function setUp()
=======
     * @var AuthorizationInterface|MockObject
     */
    private $authorizationMock;

    protected function setUp(): void
>>>>>>> 9fa16c7e
    {
        parent::setUp();
        $this->categoryCollectionFactoryMock = $this->getMockBuilder(CategoryCollectionFactory::class)
            ->setMethods(['create'])
            ->disableOriginalConstructor()
            ->getMock();
        $this->dbHelperMock = $this->getMockBuilder(DbHelper::class)
            ->disableOriginalConstructor()
            ->getMock();
        $this->urlBuilderMock = $this->getMockBuilder(UrlInterface::class)
            ->getMockForAbstractClass();
        $this->storeMock = $this->getMockBuilder(Store::class)
            ->disableOriginalConstructor()
            ->getMock();
        $this->categoryCollectionMock = $this->getMockBuilder(CategoryCollection::class)
            ->disableOriginalConstructor()
            ->getMock();
        $this->authorizationMock = $this->getMockBuilder(AuthorizationInterface::class)
            ->disableOriginalConstructor()
<<<<<<< HEAD
            ->getMock();
        $this->sessionMock = $this->getMockBuilder(Session::class)
            ->setMethods(['getUser'])
            ->disableOriginalConstructor()
            ->getMock();
=======
            ->getMockForAbstractClass();
>>>>>>> 9fa16c7e

        $this->categoryCollectionFactoryMock->expects($this->any())
            ->method('create')
            ->willReturn($this->categoryCollectionMock);
        $this->categoryCollectionMock->expects($this->any())
            ->method('addAttributeToSelect')
            ->willReturnSelf();
        $this->categoryCollectionMock->expects($this->any())
            ->method('addAttributeToFilter')
            ->willReturnSelf();
        $this->categoryCollectionMock->expects($this->any())
            ->method('setStoreId')
            ->willReturnSelf();
        $this->categoryCollectionMock->expects($this->any())
            ->method('getIterator')
            ->willReturn(new \ArrayIterator([]));

        $roleAdmin = $this->getMockBuilder(Role::class)
            ->setMethods(['getId'])
            ->disableOriginalConstructor()
            ->getMock();
        $roleAdmin->expects($this->any())
            ->method('getId')
            ->willReturn(0);

        $userAdmin = $this->getMockBuilder(User::class)
            ->setMethods(['getRole'])
            ->disableOriginalConstructor()
            ->getMock();
        $userAdmin->expects($this->any())
            ->method('getRole')
            ->willReturn($roleAdmin);

        $this->sessionMock->expects($this->any())
            ->method('getUser')
            ->willReturn($userAdmin);
    }

    /**
     * {@inheritdoc}
     */
    protected function createModel()
    {
        return $this->objectManager->getObject(
            Categories::class,
            [
                'locator' => $this->locatorMock,
                'categoryCollectionFactory' => $this->categoryCollectionFactoryMock,
                'arrayManager' => $this->arrayManagerMock,
                'authorization' => $this->authorizationMock,
                'session' => $this->sessionMock
            ]
        );
    }

    /**
     * @param object $object
     * @param string $method
     * @param array $args
     * @return mixed
     * @throws \ReflectionException
     */
    private function invokeMethod($object, $method, $args = [])
    {
        $class = new \ReflectionClass(Categories::class);
        $method = $class->getMethod($method);
        $method->setAccessible(true);

        return $method->invokeArgs($object, $args);
    }

    public function testModifyData()
    {
        $this->assertSame([], $this->getModel()->modifyData([]));
    }

    public function testModifyMeta()
    {
        $groupCode = 'test_group_code';
        $meta = [
            $groupCode => [
                'children' => [
                    'category_ids' => [
                        'sortOrder' => 10,
                    ],
                ],
            ],
        ];

        $this->assertArrayHasKey($groupCode, $this->getModel()->modifyMeta($meta));
    }

    /**
     * @param bool $locked
     * @dataProvider modifyMetaLockedDataProvider
     */
    public function testModifyMetaLocked($locked)
    {
        $groupCode = 'test_group_code';
        $meta = [
            $groupCode => [
                'children' => [
                    'category_ids' => [
                        'sortOrder' => 10,
                    ],
                ],
            ],
        ];
        $this->authorizationMock->expects($this->exactly(2))
            ->method('isAllowed')
            ->willReturn(true);
        $this->arrayManagerMock->expects($this->any())
            ->method('findPath')
            ->willReturn('path');

        $this->productMock->expects($this->any())
            ->method('isLockedAttribute')
            ->willReturn($locked);

        $this->arrayManagerMock->expects($this->any())
            ->method('merge')
            ->willReturnArgument(2);

        $modifyMeta = $this->createModel()->modifyMeta($meta);
        $this->assertEquals(
            $locked,
            $modifyMeta['children']['category_ids']['arguments']['data']['config']['disabled']
        );
        $this->assertEquals(
            $locked,
            $modifyMeta['children']['create_category_button']['arguments']['data']['config']['disabled']
        );
    }

    /**
     * @return array
     */
    public function modifyMetaLockedDataProvider()
    {
        return [[true], [false]];
    }

    /**
     * Asserts that a user with an ACL role ID of 0 and a user with an ACL role ID of 1 do not have the same cache IDs
     * Assumes a store ID of 0
     *
     * @throws \ReflectionException
     */
    public function testAclCacheIds()
    {
        $categoriesAdmin = $this->createModel();
        $cacheIdAdmin = $this->invokeMethod($categoriesAdmin, 'getCategoriesTreeCacheId', [0]);

        $roleAclUser = $this->getMockBuilder(Role::class)
            ->disableOriginalConstructor()
            ->getMock();
        $roleAclUser->expects($this->any())
            ->method('getId')
            ->willReturn(1);

        $userAclUser = $this->getMockBuilder(User::class)
            ->disableOriginalConstructor()
            ->getMock();
        $userAclUser->expects($this->any())
            ->method('getRole')
            ->will($this->returnValue($roleAclUser));

        $this->sessionMock = $this->getMockBuilder(Session::class)
            ->setMethods(['getUser'])
            ->disableOriginalConstructor()
            ->getMock();

        $this->sessionMock->expects($this->any())
            ->method('getUser')
            ->will($this->returnValue($userAclUser));

        $categoriesAclUser = $this->createModel();
        $cacheIdAclUser = $this->invokeMethod($categoriesAclUser, 'getCategoriesTreeCacheId', [0]);

        $this->assertNotEquals($cacheIdAdmin, $cacheIdAclUser);
    }
}<|MERGE_RESOLUTION|>--- conflicted
+++ resolved
@@ -7,6 +7,8 @@
 
 namespace Magento\Catalog\Test\Unit\Ui\DataProvider\Product\Form\Modifier;
 
+use Magento\Catalog\Ui\DataProvider\Product\Form\Modifier\Categories;
+use Magento\Catalog\Model\ResourceModel\Category\CollectionFactory as CategoryCollectionFactory;
 use Magento\Catalog\Model\ResourceModel\Category\Collection as CategoryCollection;
 use Magento\Catalog\Model\ResourceModel\Category\CollectionFactory as CategoryCollectionFactory;
 use Magento\Catalog\Ui\DataProvider\Product\Form\Modifier\Categories;
@@ -14,72 +16,45 @@
 use Magento\Framework\DB\Helper as DbHelper;
 use Magento\Framework\UrlInterface;
 use Magento\Store\Model\Store;
-<<<<<<< HEAD
 use Magento\Framework\AuthorizationInterface;
 use Magento\Backend\Model\Auth\Session;
 use Magento\Authorization\Model\Role;
 use Magento\User\Model\User;
 
 /**
- * Tests for \Magento\Catalog\Ui\DataProvider\Product\Form\Modifier\Categories
+ * Class CategoriesTest
  *
-=======
-use PHPUnit\Framework\MockObject\MockObject;
-
-/**
->>>>>>> 9fa16c7e
  * @SuppressWarnings(PHPMD.CouplingBetweenObjects)
  */
 class CategoriesTest extends AbstractModifierTest
 {
     /**
-<<<<<<< HEAD
-     * @var CategoryCollectionFactory|\PHPUnit\Framework\MockObject\MockObject
-=======
      * @var CategoryCollectionFactory|MockObject
->>>>>>> 9fa16c7e
      */
     protected $categoryCollectionFactoryMock;
 
     /**
-<<<<<<< HEAD
-     * @var DbHelper|\PHPUnit\Framework\MockObject\MockObject
-=======
      * @var DbHelper|MockObject
->>>>>>> 9fa16c7e
      */
     protected $dbHelperMock;
 
     /**
-<<<<<<< HEAD
-     * @var UrlInterface|\PHPUnit\Framework\MockObject\MockObject
-=======
      * @var UrlInterface|MockObject
->>>>>>> 9fa16c7e
      */
     protected $urlBuilderMock;
 
     /**
-<<<<<<< HEAD
-     * @var Store|\PHPUnit\Framework\MockObject\MockObject
-=======
      * @var Store|MockObject
->>>>>>> 9fa16c7e
      */
     protected $storeMock;
 
     /**
-<<<<<<< HEAD
-     * @var CategoryCollection|\PHPUnit\Framework\MockObject\MockObject
-=======
      * @var CategoryCollection|MockObject
->>>>>>> 9fa16c7e
      */
     protected $categoryCollectionMock;
 
     /**
-<<<<<<< HEAD
-     * @var AuthorizationInterface|\PHPUnit\Framework\MockObject\MockObject
+     * @var AuthorizationInterface|MockObject
      */
     private $authorizationMock;
 
@@ -88,14 +63,7 @@
      */
     private $sessionMock;
 
-    protected function setUp()
-=======
-     * @var AuthorizationInterface|MockObject
-     */
-    private $authorizationMock;
-
     protected function setUp(): void
->>>>>>> 9fa16c7e
     {
         parent::setUp();
         $this->categoryCollectionFactoryMock = $this->getMockBuilder(CategoryCollectionFactory::class)
@@ -115,15 +83,11 @@
             ->getMock();
         $this->authorizationMock = $this->getMockBuilder(AuthorizationInterface::class)
             ->disableOriginalConstructor()
-<<<<<<< HEAD
-            ->getMock();
+            ->getMockForAbstractClass();
         $this->sessionMock = $this->getMockBuilder(Session::class)
             ->setMethods(['getUser'])
             ->disableOriginalConstructor()
             ->getMock();
-=======
-            ->getMockForAbstractClass();
->>>>>>> 9fa16c7e
 
         $this->categoryCollectionFactoryMock->expects($this->any())
             ->method('create')
