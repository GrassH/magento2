<?php
/**
 * Copyright © Magento, Inc. All rights reserved.
 * See COPYING.txt for license details.
 */
declare(strict_types=1);

namespace Magento\Catalog\Test\Unit\Ui\DataProvider\Product\Form\Modifier;

use Magento\Catalog\Ui\DataProvider\Product\Form\Modifier\Categories;
use Magento\Catalog\Model\ResourceModel\Category\CollectionFactory as CategoryCollectionFactory;
use Magento\Catalog\Model\ResourceModel\Category\Collection as CategoryCollection;
use Magento\Framework\App\CacheInterface;
use Magento\Framework\DB\Helper as DbHelper;
use Magento\Framework\UrlInterface;
use Magento\Store\Model\Store;
use Magento\Framework\AuthorizationInterface;

/**
 * Class CategoriesTest
 *
 * @SuppressWarnings(PHPMD.CouplingBetweenObjects)
 */
class CategoriesTest extends AbstractModifierTest
{
    /**
     * @var CategoryCollectionFactory|\PHPUnit_Framework_MockObject_MockObject
     */
    protected $categoryCollectionFactoryMock;

    /**
     * @var DbHelper|\PHPUnit_Framework_MockObject_MockObject
     */
    protected $dbHelperMock;

    /**
     * @var UrlInterface|\PHPUnit_Framework_MockObject_MockObject
     */
    protected $urlBuilderMock;

    /**
     * @var Store|\PHPUnit_Framework_MockObject_MockObject
     */
    protected $storeMock;

    /**
     * @var CategoryCollection|\PHPUnit_Framework_MockObject_MockObject
     */
    protected $categoryCollectionMock;

    /**
     * @var AuthorizationInterface|\PHPUnit_Framework_MockObject_MockObject
     */
    private $authorizationMock;

    protected function setUp()
    {
        parent::setUp();
        $this->categoryCollectionFactoryMock = $this->getMockBuilder(CategoryCollectionFactory::class)
            ->setMethods(['create'])
            ->disableOriginalConstructor()
            ->getMock();
        $this->dbHelperMock = $this->getMockBuilder(DbHelper::class)
            ->disableOriginalConstructor()
            ->getMock();
        $this->urlBuilderMock = $this->getMockBuilder(UrlInterface::class)
            ->getMockForAbstractClass();
        $this->storeMock = $this->getMockBuilder(Store::class)
            ->disableOriginalConstructor()
            ->getMock();
        $this->categoryCollectionMock = $this->getMockBuilder(CategoryCollection::class)
            ->disableOriginalConstructor()
            ->getMock();
        $this->authorizationMock = $this->getMockBuilder(AuthorizationInterface::class)
            ->disableOriginalConstructor()
            ->getMock();

        $this->categoryCollectionFactoryMock->expects($this->any())
            ->method('create')
            ->willReturn($this->categoryCollectionMock);
        $this->categoryCollectionMock->expects($this->any())
            ->method('addAttributeToSelect')
            ->willReturnSelf();
        $this->categoryCollectionMock->expects($this->any())
            ->method('addAttributeToFilter')
            ->willReturnSelf();
        $this->categoryCollectionMock->expects($this->any())
            ->method('setStoreId')
            ->willReturnSelf();
        $this->categoryCollectionMock->expects($this->any())
            ->method('getIterator')
            ->willReturn(new \ArrayIterator([]));
    }

    /**
     * {@inheritdoc}
     */
    protected function createModel()
    {
<<<<<<< HEAD
        return $this->objectManager->getObject(Categories::class, [
            'locator' => $this->locatorMock,
            'categoryCollectionFactory' => $this->categoryCollectionFactoryMock,
            'arrayManager' => $this->arrayManagerMock,
            'authorization' => $this->authorizationMock
        ]);
=======
        return $this->objectManager->getObject(
            Categories::class,
            [
                'locator' => $this->locatorMock,
                'categoryCollectionFactory' => $this->categoryCollectionFactoryMock,
                'arrayManager' => $this->arrayManagerMock,
                'authorization' => $this->authorizationMock
            ]
        );
>>>>>>> 181e34b5
    }

    public function testModifyData()
    {
        $this->assertSame([], $this->getModel()->modifyData([]));
    }

    public function testModifyMeta()
    {
        $groupCode = 'test_group_code';
        $meta = [
            $groupCode => [
                'children' => [
                    'category_ids' => [
                        'sortOrder' => 10,
                    ],
                ],
            ],
        ];

        $this->assertArrayHasKey($groupCode, $this->getModel()->modifyMeta($meta));
    }

    /**
     * @param bool $locked
     * @dataProvider modifyMetaLockedDataProvider
     */
    public function testModifyMetaLocked($locked)
    {
        $groupCode = 'test_group_code';
        $meta = [
            $groupCode => [
                'children' => [
                    'category_ids' => [
                        'sortOrder' => 10,
                    ],
                ],
            ],
        ];
        $this->authorizationMock->expects($this->exactly(2))
            ->method('isAllowed')
            ->willReturn(true);
        $this->arrayManagerMock->expects($this->any())
            ->method('findPath')
            ->willReturn('path');

        $this->productMock->expects($this->any())
            ->method('isLockedAttribute')
            ->willReturn($locked);

        $this->arrayManagerMock->expects($this->any())
            ->method('merge')
            ->willReturnArgument(2);

        $modifyMeta = $this->createModel()->modifyMeta($meta);
        $this->assertEquals($locked, $modifyMeta['arguments']['data']['config']['disabled']);
    }

    /**
     * @return array
     */
    public function modifyMetaLockedDataProvider()
    {
        return [[true], [false]];
    }
}<|MERGE_RESOLUTION|>--- conflicted
+++ resolved
@@ -97,14 +97,6 @@
      */
     protected function createModel()
     {
-<<<<<<< HEAD
-        return $this->objectManager->getObject(Categories::class, [
-            'locator' => $this->locatorMock,
-            'categoryCollectionFactory' => $this->categoryCollectionFactoryMock,
-            'arrayManager' => $this->arrayManagerMock,
-            'authorization' => $this->authorizationMock
-        ]);
-=======
         return $this->objectManager->getObject(
             Categories::class,
             [
@@ -114,7 +106,6 @@
                 'authorization' => $this->authorizationMock
             ]
         );
->>>>>>> 181e34b5
     }
 
     public function testModifyData()
