--- conflicted
+++ resolved
@@ -10,12 +10,9 @@
 use Magento\Authorization\Model\Role;
 use Magento\Backend\Model\Auth\Session;
 use Magento\Catalog\Model\ResourceModel\Category\Collection as CategoryCollection;
-<<<<<<< HEAD
 use Magento\Catalog\Model\ResourceModel\Category\CollectionFactory as CategoryCollectionFactory;
+use Magento\Framework\App\CacheInterface;
 use Magento\Catalog\Ui\DataProvider\Product\Form\Modifier\Categories;
-=======
-use Magento\Framework\App\CacheInterface;
->>>>>>> c971859e
 use Magento\Framework\AuthorizationInterface;
 use Magento\Framework\DB\Helper as DbHelper;
 use Magento\Framework\UrlInterface;
@@ -96,9 +93,6 @@
             ->willReturnSelf();
         $this->categoryCollectionMock->expects($this->any())
             ->method('addAttributeToFilter')
-            ->willReturnSelf();
-        $this->categoryCollectionMock->expects($this->any())
-            ->method('addAttributeToSort')
             ->willReturnSelf();
         $this->categoryCollectionMock->expects($this->any())
             ->method('setStoreId')
