<?php
/**
 * Copyright © Magento, Inc. All rights reserved.
 * See COPYING.txt for license details.
 */
declare(strict_types=1);

namespace Magento\Catalog\Test\Unit\Ui\Component\Product;

use Magento\Catalog\Ui\Component\Product\MassAction;
use Magento\Framework\AuthorizationInterface;
use Magento\Framework\TestFramework\Unit\Helper\ObjectManager;
use Magento\Framework\View\Element\UiComponent\ContextInterface;
use PHPUnit\Framework\MockObject\MockObject;

/**
 * MassAction test for Component Product
 */
class MassActionTest extends \PHPUnit\Framework\TestCase
{
    /**
<<<<<<< HEAD
     * @var ContextInterface|\PHPUnit\Framework\MockObject\MockObject
=======
     * @var ContextInterface|MockObject
>>>>>>> b2f063af
     */
    private $contextMock;

    /**
     * @var ObjectManager
     */
    private $objectManager;

    /**
<<<<<<< HEAD
     * @var AuthorizationInterface|\PHPUnit\Framework\MockObject\MockObject
=======
     * @var AuthorizationInterface|MockObject
>>>>>>> b2f063af
     */
    private $authorizationMock;

    /**
     * @var MassAction
     */
    private $massAction;

    protected function setUp(): void
    {
        $this->objectManager = new ObjectManager($this);

        $this->contextMock = $this->getMockBuilder(ContextInterface::class)
            ->getMockForAbstractClass();
        $this->authorizationMock = $this->getMockBuilder(AuthorizationInterface::class)
            ->getMockForAbstractClass();

        $this->massAction = $this->objectManager->getObject(
            MassAction::class,
            [
                'authorization' => $this->authorizationMock,
                'context' => $this->contextMock,
                'data' => []
            ]
        );
    }

    public function testGetComponentName()
    {
        $this->assertTrue($this->massAction->getComponentName() === MassAction::NAME);
    }

    /**
     * @param string $componentName
     * @param array $componentData
     * @param bool $isAllowed
     * @param bool $expectActionConfig
     * @return void
     * @dataProvider getPrepareDataProvider
     */
    public function testPrepare($componentName, $componentData, $isAllowed = true, $expectActionConfig = true)
    {
        $processor = $this->getMockBuilder(\Magento\Framework\View\Element\UiComponent\Processor::class)
            ->disableOriginalConstructor()
            ->getMock();
        $this->contextMock->expects($this->atLeastOnce())->method('getProcessor')->willReturn($processor);
        /** @var \Magento\Ui\Component\MassAction $action */
        $action = $this->objectManager->getObject(
            \Magento\Ui\Component\MassAction::class,
            [
                'context' => $this->contextMock,
                'data' => [
                    'name' => $componentName,
                    'config' => $componentData,
                ]
            ]
        );
        $this->authorizationMock->method('isAllowed')
            ->willReturn($isAllowed);
        $this->massAction->addComponent('action', $action);
        $this->massAction->prepare();
        $expected = $expectActionConfig ? ['actions' => [$action->getConfiguration()]] : [];
        $this->assertEquals($expected, $this->massAction->getConfiguration());
    }

    /**
     * @return array
     * @SuppressWarnings(PHPMD.ExcessiveMethodLength)
     */
    public function getPrepareDataProvider() : array
    {
        return [
            [
                'test_component1',
                [
                    'type' => 'first_action',
                    'label' => 'First Action',
                    'url' => '/module/controller/firstAction',
                ],
            ],
            [
                'test_component2',
                [
                    'type' => 'second_action',
                    'label' => 'Second Action',
                    'actions' => [
                        [
                            'type' => 'second_sub_action1',
                            'label' => 'Second Sub Action 1',
                            'url' => '/module/controller/secondSubAction1'
                        ],
                        [
                            'type' => 'second_sub_action2',
                            'label' => 'Second Sub Action 2',
                            'url' => '/module/controller/secondSubAction2'
                        ],
                    ],
                ],
            ],
            [
                'status_component',
                [
                    'type' => 'status',
                    'label' => 'Status',
                    'actions' => [
                        [
                            'type' => 'enable',
                            'label' => 'Second Sub Action 1',
                            'url' => '/module/controller/enable'
                        ],
                        [
                            'type' => 'disable',
                            'label' => 'Second Sub Action 2',
                            'url' => '/module/controller/disable'
                        ],
                    ],
                ],
            ],
            [
                'status_component_not_allowed',
                [
                    'type' => 'status',
                    'label' => 'Status',
                    'actions' => [
                        [
                            'type' => 'enable',
                            'label' => 'Second Sub Action 1',
                            'url' => '/module/controller/enable'
                        ],
                        [
                            'type' => 'disable',
                            'label' => 'Second Sub Action 2',
                            'url' => '/module/controller/disable'
                        ],
                    ],
                ],
                false,
                false
            ],
            [
                'delete_component',
                [
                    'type' => 'delete',
                    'label' => 'First Action',
                    'url' => '/module/controller/delete',
                ],
            ],
            [
                'delete_component_not_allowed',
                [
                    'type' => 'delete',
                    'label' => 'First Action',
                    'url' => '/module/controller/delete',
                ],
                false,
                false
            ],
            [
                'attributes_component',
                [
                    'type' => 'delete',
                    'label' => 'First Action',
                    'url' => '/module/controller/attributes',
                ],
            ],
            [
                'attributes_component_not_allowed',
                [
                    'type' => 'delete',
                    'label' => 'First Action',
                    'url' => '/module/controller/attributes',
                ],
                false,
                false
            ],
        ];
    }

    /**
     * @param bool $expected
     * @param string $actionType
     * @param int $callNum
     * @param string $resource
     * @param bool $isAllowed
     * @dataProvider isActionAllowedDataProvider
     */
    public function testIsActionAllowed($expected, $actionType, $callNum, $resource = '', $isAllowed = true)
    {
        $this->authorizationMock->expects($this->exactly($callNum))
            ->method('isAllowed')
            ->with($resource)
            ->willReturn($isAllowed);

        $this->assertEquals($expected, $this->massAction->isActionAllowed($actionType));
    }

    /**
     * @return array
     */
    public function isActionAllowedDataProvider()
    {
        return [
            'other' => [true, 'other', 0,],
            'delete-allowed' => [true, 'delete', 1, 'Magento_Catalog::products'],
            'delete-not-allowed' => [false, 'delete', 1, 'Magento_Catalog::products', false],
            'status-allowed' => [true, 'status', 1, 'Magento_Catalog::products'],
            'status-not-allowed' => [false, 'status', 1, 'Magento_Catalog::products', false],
            'attributes-allowed' => [true, 'attributes', 1, 'Magento_Catalog::update_attributes'],
            'attributes-not-allowed' => [false, 'attributes', 1, 'Magento_Catalog::update_attributes', false],

        ];
    }
}<|MERGE_RESOLUTION|>--- conflicted
+++ resolved
@@ -19,11 +19,7 @@
 class MassActionTest extends \PHPUnit\Framework\TestCase
 {
     /**
-<<<<<<< HEAD
-     * @var ContextInterface|\PHPUnit\Framework\MockObject\MockObject
-=======
      * @var ContextInterface|MockObject
->>>>>>> b2f063af
      */
     private $contextMock;
 
@@ -33,11 +29,7 @@
     private $objectManager;
 
     /**
-<<<<<<< HEAD
-     * @var AuthorizationInterface|\PHPUnit\Framework\MockObject\MockObject
-=======
      * @var AuthorizationInterface|MockObject
->>>>>>> b2f063af
      */
     private $authorizationMock;
 
@@ -46,7 +38,7 @@
      */
     private $massAction;
 
-    protected function setUp(): void
+    protected function setUp()
     {
         $this->objectManager = new ObjectManager($this);
 
