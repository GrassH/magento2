--- conflicted
+++ resolved
@@ -84,14 +84,10 @@
 
         $this->columnFactory = $this->objectManager->getObject(
             ColumnFactory::class,
-<<<<<<< HEAD
             [
                 'componentFactory' => $this->uiComponentFactory,
                 'timezone' => $this->timezone,
             ]
-=======
-            ['componentFactory' => $this->uiComponentFactory]
->>>>>>> d95cea6e
         );
     }
 
