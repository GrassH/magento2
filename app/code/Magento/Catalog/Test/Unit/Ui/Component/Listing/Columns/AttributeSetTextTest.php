<?php
/**
 * Copyright © Magento, Inc. All rights reserved.
 * See COPYING.txt for license details.
 */
declare(strict_types=1);

namespace Magento\Catalog\Test\Unit\Ui\Component\Listing\Columns;

use Magento\Catalog\Ui\Component\Listing\Columns\AttributeSetText;
use Magento\Eav\Api\AttributeSetRepositoryInterface;
use Magento\Eav\Api\Data\AttributeSetInterface;
use PHPUnit\Framework\MockObject\MockObject;

class AttributeSetTextTest extends AbstractColumnTest
{
    const ATTRIBUTE_SET_ID = 4;
    const ATTRIBUTE_SET_NAME = 'Default';

    /**
<<<<<<< HEAD
     * @var AttributeSetRepositoryInterface|\PHPUnit\Framework\MockObject\MockObject
=======
     * @var AttributeSetRepositoryInterface|MockObject
>>>>>>> 7d02f1ee
     */
    protected $attributeSetRepositoryMock;

    /**
<<<<<<< HEAD
     * @var AttributeSetInterface|\PHPUnit\Framework\MockObject\MockObject
=======
     * @var AttributeSetInterface|MockObject
>>>>>>> 7d02f1ee
     */
    protected $attributeSetMock;

    protected function setUp(): void
    {
        parent::setUp();

        $this->attributeSetRepositoryMock = $this->getMockBuilder(AttributeSetRepositoryInterface::class)
            ->setMethods(['get'])
            ->getMockForAbstractClass();
        $this->attributeSetMock = $this->getMockBuilder(AttributeSetInterface::class)
            ->setMethods(['getAttributeSetName'])
            ->getMockForAbstractClass();
    }

    /**
     * @return AttributeSetText
     */
    protected function getModel()
    {
        return $this->objectManager->getObject(AttributeSetText::class, [
            'context' => $this->contextMock,
            'uiComponentFactory' => $this->uiComponentFactoryMock,
            'attributeSetRepository' => $this->attributeSetRepositoryMock,
            'components' => [],
            'data' => [],
        ]);
    }

    public function testPrepareDataSource()
    {
        $dataSource = [
            'data' => [
                'items' => [
                    [
                        AttributeSetText::NAME => self::ATTRIBUTE_SET_ID,
                    ]
                ],
            ],
        ];
        $expectedDataSource = [
            'data' => [
                'items' => [
                    [
                        AttributeSetText::NAME => self::ATTRIBUTE_SET_ID,
                        '' => self::ATTRIBUTE_SET_NAME,
                    ]
                ],
            ],
        ];

        $this->attributeSetMock->expects($this->once())
            ->method('getAttributeSetName')
            ->willReturn(self::ATTRIBUTE_SET_NAME);
        $this->attributeSetRepositoryMock->expects($this->once())
            ->method('get')
            ->with(self::ATTRIBUTE_SET_ID)
            ->willReturn($this->attributeSetMock);

        $this->assertEquals($expectedDataSource, $this->getModel()->prepareDataSource($dataSource));
    }
}<|MERGE_RESOLUTION|>--- conflicted
+++ resolved
@@ -18,20 +18,12 @@
     const ATTRIBUTE_SET_NAME = 'Default';
 
     /**
-<<<<<<< HEAD
-     * @var AttributeSetRepositoryInterface|\PHPUnit\Framework\MockObject\MockObject
-=======
      * @var AttributeSetRepositoryInterface|MockObject
->>>>>>> 7d02f1ee
      */
     protected $attributeSetRepositoryMock;
 
     /**
-<<<<<<< HEAD
-     * @var AttributeSetInterface|\PHPUnit\Framework\MockObject\MockObject
-=======
      * @var AttributeSetInterface|MockObject
->>>>>>> 7d02f1ee
      */
     protected $attributeSetMock;
 
