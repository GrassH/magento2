--- conflicted
+++ resolved
@@ -28,11 +28,7 @@
     protected $objectManagerHelper;
 
     /**
-<<<<<<< HEAD
-     * @var CategoryCollectionFactory|\PHPUnit\Framework\MockObject\MockObject
-=======
      * @var CategoryCollectionFactory|MockObject
->>>>>>> 7d02f1ee
      */
     protected $categoryCollectionFactoryMock;
 
@@ -149,11 +145,7 @@
 
     /**
      * @param array $categories
-<<<<<<< HEAD
-     * @return CategoryCollection|\PHPUnit\Framework\MockObject\MockObject
-=======
      * @return CategoryCollection|MockObject
->>>>>>> 7d02f1ee
      */
     protected function getCategoryCollectionMock($categories)
     {
@@ -180,11 +172,7 @@
 
     /**
      * @param array $data
-<<<<<<< HEAD
-     * @return Category|\PHPUnit\Framework\MockObject\MockObject
-=======
      * @return Category|MockObject
->>>>>>> 7d02f1ee
      */
     protected function getCategoryMock($data)
     {
