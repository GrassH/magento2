<?php
/**
 * Copyright © Magento, Inc. All rights reserved.
 * See COPYING.txt for license details.
 */

declare(strict_types=1);

namespace Magento\Catalog\Test\Unit\Controller\Adminhtml\Category;

use Magento\Backend\App\Action\Context;
use Magento\Catalog\Controller\Adminhtml\Category\RefreshPath;
use Magento\Catalog\Model\Category;
use Magento\Framework\App\RequestInterface;
use Magento\Framework\Controller\Result\JsonFactory;
use Magento\Framework\TestFramework\Unit\Helper\ObjectManager;
use PHPUnit\Framework\MockObject\MockObject;
use PHPUnit\Framework\TestCase;

/**
 * Test for class Magento\Catalog\Controller\Adminhtml\Category\RefreshPath.
 */
class RefreshPathTest extends TestCase
{
    /**
<<<<<<< HEAD
     * @var JsonFactory|\PHPUnit\Framework\MockObject\MockObject
=======
     * @var JsonFactory|MockObject
>>>>>>> 7d02f1ee
     */
    private $resultJsonFactoryMock;

    /**
<<<<<<< HEAD
     * @var Context|\PHPUnit\Framework\MockObject\MockObject
=======
     * @var Context|MockObject
>>>>>>> 7d02f1ee
     */
    private $contextMock;

    /**
     * @inheritDoc
     */
    protected function setUp(): void
    {
        $this->resultJsonFactoryMock = $this->getMockBuilder(JsonFactory::class)
            ->disableOriginalConstructor()
            ->setMethods(['create', 'setData'])
            ->getMock();

        $this->contextMock = $this->getMockBuilder(Context::class)
            ->disableOriginalConstructor()
            ->setMethods(['getRequest'])
            ->getMock();
    }

    /**
     * Sets object non-public property.
     *
     * @param mixed $object
     * @param string $propertyName
     * @param mixed $value
     *
     * @return void
     */
    private function setObjectProperty($object, string $propertyName, $value) : void
    {
        $reflectionClass = new \ReflectionClass($object);
        $reflectionProperty = $reflectionClass->getProperty($propertyName);
        $reflectionProperty->setAccessible(true);
        $reflectionProperty->setValue($object, $value);
    }

    /**
     * @return void
     */
    public function testExecute() : void
    {
        $value = ['id' => 3, 'path' => '1/2/3', 'parentId' => 2, 'level' => 2];
        $result = '{"id":3,"path":"1/2/3","parentId":"2","level":"2"}';

        $requestMock = $this->getMockForAbstractClass(RequestInterface::class);

        $refreshPath = $this->getMockBuilder(RefreshPath::class)
            ->setMethods(['getRequest', 'create'])
            ->setConstructorArgs([
                $this->contextMock,
                $this->resultJsonFactoryMock,
            ])->getMock();

        $refreshPath->expects($this->any())->method('getRequest')->willReturn($requestMock);
        $requestMock->expects($this->any())->method('getParam')->with('id')->willReturn($value['id']);

        $categoryMock = $this->getMockBuilder(Category::class)
            ->disableOriginalConstructor()
            ->setMethods(['getPath', 'getParentId', 'getResource'])
            ->getMock();

        $categoryMock->expects($this->any())->method('getPath')->willReturn($value['path']);
        $categoryMock->expects($this->any())->method('getParentId')->willReturn($value['parentId']);

        $categoryResource = $this->createMock(\Magento\Catalog\Model\ResourceModel\Category::class);

        $objectManagerMock = $this->getMockBuilder(ObjectManager::class)
            ->disableOriginalConstructor()
            ->setMethods(['create'])
            ->getMock();

        $this->setObjectProperty($refreshPath, '_objectManager', $objectManagerMock);
        $this->setObjectProperty($categoryMock, '_resource', $categoryResource);

        $objectManagerMock->expects($this->once())
            ->method('create')
            ->with(Category::class)
            ->willReturn($categoryMock);

        $this->resultJsonFactoryMock->expects($this->any())->method('create')->willReturnSelf();
        $this->resultJsonFactoryMock->expects($this->any())
            ->method('setData')
            ->with($value)
            ->willReturn($result);

        $this->assertEquals($result, $refreshPath->execute());
    }

    /**
     * @return void
     */
    public function testExecuteWithoutCategoryId() : void
    {
        $requestMock = $this->getMockForAbstractClass(RequestInterface::class);

        $refreshPath = $this->getMockBuilder(RefreshPath::class)
            ->setMethods(['getRequest', 'create'])
            ->setConstructorArgs([
                $this->contextMock,
                $this->resultJsonFactoryMock,
            ])->getMock();

        $refreshPath->expects($this->any())->method('getRequest')->willReturn($requestMock);
        $requestMock->expects($this->any())->method('getParam')->with('id')->willReturn(null);

        $objectManagerMock = $this->getMockBuilder(ObjectManager::class)
            ->disableOriginalConstructor()
            ->setMethods(['create'])
            ->getMock();

        $this->setObjectProperty($refreshPath, '_objectManager', $objectManagerMock);

        $objectManagerMock->expects($this->never())
            ->method('create')
            ->with(Category::class)
            ->willReturnSelf();

        $refreshPath->execute();
    }
}<|MERGE_RESOLUTION|>--- conflicted
+++ resolved
@@ -23,20 +23,12 @@
 class RefreshPathTest extends TestCase
 {
     /**
-<<<<<<< HEAD
-     * @var JsonFactory|\PHPUnit\Framework\MockObject\MockObject
-=======
      * @var JsonFactory|MockObject
->>>>>>> 7d02f1ee
      */
     private $resultJsonFactoryMock;
 
     /**
-<<<<<<< HEAD
-     * @var Context|\PHPUnit\Framework\MockObject\MockObject
-=======
      * @var Context|MockObject
->>>>>>> 7d02f1ee
      */
     private $contextMock;
 
