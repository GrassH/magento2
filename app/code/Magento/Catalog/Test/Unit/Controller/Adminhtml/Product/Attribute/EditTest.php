--- conflicted
+++ resolved
@@ -36,128 +36,72 @@
     protected $editController;
 
     /**
-<<<<<<< HEAD
-     * @var \Magento\Framework\App\RequestInterface|\PHPUnit\Framework\MockObject\MockObject
-=======
      * @var RequestInterface|MockObject
->>>>>>> 7d02f1ee
      */
     protected $request;
 
     /**
-<<<<<<< HEAD
-     * @var \Magento\Framework\ObjectManagerInterface|\PHPUnit\Framework\MockObject\MockObject
-=======
      * @var ObjectManagerInterface|MockObject
->>>>>>> 7d02f1ee
      */
     protected $objectManagerMock;
 
     /**
-<<<<<<< HEAD
-     * @var \Magento\Catalog\Model\ResourceModel\Eav\Attribute|\PHPUnit\Framework\MockObject\MockObject
-=======
      * @var Attribute|MockObject
->>>>>>> 7d02f1ee
      */
     protected $eavAttribute;
 
     /**
-<<<<<<< HEAD
-     * @var \Magento\Framework\Registry|\PHPUnit\Framework\MockObject\MockObject
-=======
      * @var Registry|MockObject
->>>>>>> 7d02f1ee
      */
     protected $registry;
 
     /**
-<<<<<<< HEAD
-     * @var \Magento\Backend\Model\View\Result\Page|\PHPUnit\Framework\MockObject\MockObject
-=======
      * @var Page|MockObject
->>>>>>> 7d02f1ee
      */
     protected $resultPage;
 
     /**
-<<<<<<< HEAD
-     * @var  \Magento\Framework\View\Result\Layout|\PHPUnit\Framework\MockObject\MockObject
-=======
      * @var  Layout|MockObject
->>>>>>> 7d02f1ee
      */
     protected $resultLayout;
 
     /**
-<<<<<<< HEAD
-     * @var \Magento\Framework\View\Page\Config|\PHPUnit\Framework\MockObject\MockObject
-=======
      * @var Config|MockObject
->>>>>>> 7d02f1ee
      */
     protected $pageConfig;
 
     /**
-<<<<<<< HEAD
-     * @var \Magento\Framework\View\Layout|\PHPUnit\Framework\MockObject\MockObject
-=======
      * @var \Magento\Framework\View\Layout|MockObject
->>>>>>> 7d02f1ee
      */
     protected $layout;
 
     /**
-<<<<<<< HEAD
-     * @var \Magento\Backend\Model\Session|\PHPUnit\Framework\MockObject\MockObject
-=======
      * @var Session|MockObject
->>>>>>> 7d02f1ee
      */
     protected $session;
 
     /**
-<<<<<<< HEAD
-     * @var \Magento\Catalog\Model\Product\Attribute\Frontend\Inputtype\Presentation|\PHPUnit\Framework\MockObject\MockObject
-=======
      * @var Presentation|MockObject
->>>>>>> 7d02f1ee
      */
     protected $presentation;
 
     /**
-<<<<<<< HEAD
-     * @var \Magento\Framework\View\Page\Title|\PHPUnit\Framework\MockObject\MockObject
-=======
      * @var Title|MockObject
->>>>>>> 7d02f1ee
      */
     protected $pageTitle;
 
     /**
-<<<<<<< HEAD
-     * @var \Magento\Backend\Block\Template|\PHPUnit\Framework\MockObject\MockObject
-=======
      * @var Template|MockObject
->>>>>>> 7d02f1ee
      */
     protected $blockTemplate;
 
     /**
-<<<<<<< HEAD
-     * @var \Magento\Backend\App\Action\Context|\PHPUnit\Framework\MockObject\MockObject
-=======
      * @var Context|MockObject
->>>>>>> 7d02f1ee
      */
     protected $context;
 
     /**
-<<<<<<< HEAD
-     * @var \Magento\Framework\View\Result\PageFactory|\PHPUnit\Framework\MockObject\MockObject
-=======
      * @var PageFactory|MockObject
->>>>>>> 7d02f1ee
      */
     protected $resultPageFactory;
 
