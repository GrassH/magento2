--- conflicted
+++ resolved
@@ -97,20 +97,9 @@
      */
     protected function getModel()
     {
-<<<<<<< HEAD
         return $this->objectManager->getObject(
             Validate::class,
             [
-                'context' => $this->contextMock,
-                'attributeLabelCache' => $this->attributeLabelCacheMock,
-                'coreRegistry' => $this->coreRegistryMock,
-                'resultPageFactory' => $this->resultPageFactoryMock,
-                'resultJsonFactory' => $this->resultJsonFactoryMock,
-                'layoutFactory' => $this->layoutFactoryMock,
-            ]
-        );
-=======
-        return $this->objectManager->getObject(Validate::class, [
             'context' => $this->contextMock,
             'attributeLabelCache' => $this->attributeLabelCacheMock,
             'coreRegistry' => $this->coreRegistryMock,
@@ -118,8 +107,8 @@
             'resultJsonFactory' => $this->resultJsonFactoryMock,
             'layoutFactory' => $this->layoutFactoryMock,
             'multipleAttributeList' => ['select' => 'option']
-        ]);
->>>>>>> 7bbb2bfd
+            ]
+        );
     }
 
     public function testExecute()
@@ -181,7 +170,7 @@
                 ['option', null, $options],
                 ['message_key', null, Validate::DEFAULT_MESSAGE_KEY]
             ]);
-        
+
         $this->objectManagerMock->expects($this->once())
             ->method('create')
             ->willReturn($this->attributeMock);
