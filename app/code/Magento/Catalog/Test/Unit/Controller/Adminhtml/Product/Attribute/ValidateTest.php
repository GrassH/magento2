<?php
/**
 * Copyright © Magento, Inc. All rights reserved.
 * See COPYING.txt for license details.
 */
declare(strict_types=1);

namespace Magento\Catalog\Test\Unit\Controller\Adminhtml\Product\Attribute;

use Magento\Catalog\Controller\Adminhtml\Product\Attribute\Validate;
use Magento\Catalog\Model\ResourceModel\Eav\Attribute;
use Magento\Catalog\Test\Unit\Controller\Adminhtml\Product\AttributeTest;
use Magento\Eav\Model\Entity\Attribute\Set as AttributeSet;
use Magento\Eav\Model\Validator\Attribute\Code as AttributeCodeValidator;
use Magento\Framework\Controller\Result\Json as ResultJson;
use Magento\Framework\Controller\Result\JsonFactory as ResultJsonFactory;
use Magento\Framework\Escaper;
use Magento\Framework\Exception\NotFoundException;
use Magento\Framework\ObjectManagerInterface;
use Magento\Framework\Serialize\Serializer\FormData;
use Magento\Framework\View\LayoutFactory;
use Magento\Framework\View\LayoutInterface;
use PHPUnit\Framework\MockObject\MockObject;

/**
 * @SuppressWarnings(PHPMD.CouplingBetweenObjects)
 */
class ValidateTest extends AttributeTest
{
    /**
<<<<<<< HEAD
     * @var ResultJsonFactory|\PHPUnit\Framework\MockObject\MockObject
=======
     * @var ResultJsonFactory|MockObject
>>>>>>> 7d02f1ee
     */
    protected $resultJsonFactoryMock;

    /**
<<<<<<< HEAD
     * @var ResultJson|\PHPUnit\Framework\MockObject\MockObject
=======
     * @var ResultJson|MockObject
>>>>>>> 7d02f1ee
     */
    protected $resultJson;

    /**
<<<<<<< HEAD
     * @var LayoutFactory|\PHPUnit\Framework\MockObject\MockObject
=======
     * @var LayoutFactory|MockObject
>>>>>>> 7d02f1ee
     */
    protected $layoutFactoryMock;

    /**
<<<<<<< HEAD
     * @var ObjectManagerInterface|\PHPUnit\Framework\MockObject\MockObject
=======
     * @var ObjectManagerInterface|MockObject
>>>>>>> 7d02f1ee
     */
    protected $objectManagerMock;

    /**
<<<<<<< HEAD
     * @var Attribute|\PHPUnit\Framework\MockObject\MockObject
=======
     * @var Attribute|MockObject
>>>>>>> 7d02f1ee
     */
    protected $attributeMock;

    /**
<<<<<<< HEAD
     * @var AttributeSet|\PHPUnit\Framework\MockObject\MockObject
=======
     * @var AttributeSet|MockObject
>>>>>>> 7d02f1ee
     */
    protected $attributeSetMock;

    /**
<<<<<<< HEAD
     * @var Escaper|\PHPUnit\Framework\MockObject\MockObject
=======
     * @var Escaper|MockObject
>>>>>>> 7d02f1ee
     */
    protected $escaperMock;

    /**
<<<<<<< HEAD
     * @var LayoutInterface|\PHPUnit\Framework\MockObject\MockObject
=======
     * @var LayoutInterface|MockObject
>>>>>>> 7d02f1ee
     */
    protected $layoutMock;

    /**
<<<<<<< HEAD
     * @var FormData|\PHPUnit\Framework\MockObject\MockObject
=======
     * @var FormData|MockObject
>>>>>>> 7d02f1ee
     */
    private $formDataSerializerMock;

    /**
<<<<<<< HEAD
     * @var AttributeCodeValidator|\PHPUnit\Framework\MockObject\MockObject
=======
     * @var AttributeCodeValidator|MockObject
>>>>>>> 7d02f1ee
     */
    private $attributeCodeValidatorMock;

    protected function setUp(): void
    {
        parent::setUp();
        $this->resultJsonFactoryMock = $this->getMockBuilder(ResultJsonFactory::class)
            ->disableOriginalConstructor()
            ->getMock();
        $this->resultJson = $this->getMockBuilder(ResultJson::class)
            ->disableOriginalConstructor()
            ->getMock();
        $this->layoutFactoryMock = $this->getMockBuilder(LayoutFactory::class)
            ->disableOriginalConstructor()
            ->getMock();
        $this->objectManagerMock = $this->getMockBuilder(ObjectManagerInterface::class)
            ->getMockForAbstractClass();
        $this->attributeMock = $this->getMockBuilder(Attribute::class)
            ->disableOriginalConstructor()
            ->getMock();
        $this->attributeSetMock = $this->getMockBuilder(AttributeSet::class)
            ->disableOriginalConstructor()
            ->getMock();
        $this->escaperMock = $this->getMockBuilder(Escaper::class)
            ->disableOriginalConstructor()
            ->getMock();
        $this->layoutMock = $this->getMockBuilder(LayoutInterface::class)
            ->getMockForAbstractClass();
        $this->formDataSerializerMock = $this->getMockBuilder(FormData::class)
            ->disableOriginalConstructor()
            ->getMock();
        $this->attributeCodeValidatorMock = $this->getMockBuilder(AttributeCodeValidator::class)
            ->disableOriginalConstructor()
            ->getMock();

        $this->contextMock->expects($this->any())
            ->method('getObjectManager')
            ->willReturn($this->objectManagerMock);
    }

    /**
     * {@inheritdoc}
     */
    protected function getModel()
    {
        return $this->objectManager->getObject(
            Validate::class,
            [
                'context' => $this->contextMock,
                'attributeLabelCache' => $this->attributeLabelCacheMock,
                'coreRegistry' => $this->coreRegistryMock,
                'resultPageFactory' => $this->resultPageFactoryMock,
                'resultJsonFactory' => $this->resultJsonFactoryMock,
                'layoutFactory' => $this->layoutFactoryMock,
                'multipleAttributeList' => ['select' => 'option'],
                'formDataSerializer' => $this->formDataSerializerMock,
                'attributeCodeValidator' => $this->attributeCodeValidatorMock,
            ]
        );
    }

    public function testExecute()
    {
        $serializedOptions = '{"key":"value"}';
        $this->requestMock->expects($this->any())
            ->method('getParam')
            ->willReturnMap(
                [
                ['frontend_label', null, 'test_frontend_label'],
                ['attribute_code', null, 'test_attribute_code'],
                ['new_attribute_set_name', null, 'test_attribute_set_name'],
                ['serialized_options', '[]', $serializedOptions],
                ]
            );
        $this->objectManagerMock->expects($this->exactly(2))
            ->method('create')
            ->willReturnMap(
                [
                [Attribute::class, [], $this->attributeMock],
                [\Magento\Eav\Model\Entity\Attribute\Set::class, [], $this->attributeSetMock]
                ]
            );
        $this->attributeMock->expects($this->once())
            ->method('loadByCode')
            ->willReturnSelf();

        $this->attributeCodeValidatorMock->expects($this->once())
            ->method('isValid')
            ->with('test_attribute_code')
            ->willReturn(true);

        $this->requestMock->expects($this->once())
            ->method('has')
            ->with('new_attribute_set_name')
            ->willReturn(true);
        $this->attributeSetMock->expects($this->once())
            ->method('setEntityTypeId')
            ->willReturnSelf();
        $this->attributeSetMock->expects($this->once())
            ->method('load')
            ->willReturnSelf();
        $this->attributeSetMock->expects($this->once())
            ->method('getId')
            ->willReturn(false);
        $this->resultJsonFactoryMock->expects($this->once())
            ->method('create')
            ->willReturn($this->resultJson);
        $this->resultJson->expects($this->once())
            ->method('setJsonData')
            ->willReturnSelf();

        $this->assertInstanceOf(ResultJson::class, $this->getModel()->execute());
    }

    /**
     * @dataProvider provideUniqueData
     * @param        array   $options
     * @param        boolean $isError
     * @throws       NotFoundException
     */
    public function testUniqueValidation(array $options, $isError)
    {
        $serializedOptions = '{"key":"value"}';
        $countFunctionCalls = ($isError) ? 6 : 5;
        $this->requestMock->expects($this->exactly($countFunctionCalls))
            ->method('getParam')
            ->willReturnMap(
                [
                ['frontend_label', null, null],
                ['attribute_code', null, "test_attribute_code"],
                ['new_attribute_set_name', null, 'test_attribute_set_name'],
                ['message_key', null, Validate::DEFAULT_MESSAGE_KEY],
                ['serialized_options', '[]', $serializedOptions],
                ]
            );

        $this->formDataSerializerMock
            ->expects($this->once())
            ->method('unserialize')
            ->with($serializedOptions)
            ->willReturn($options);

        $this->attributeCodeValidatorMock->expects($this->once())
            ->method('isValid')
            ->with('test_attribute_code')
            ->willReturn(true);

        $this->objectManagerMock->expects($this->once())
            ->method('create')
            ->willReturn($this->attributeMock);

        $this->attributeMock->expects($this->once())
            ->method('loadByCode')
            ->willReturnSelf();

        $this->requestMock->expects($this->once())
            ->method('has')
            ->with('new_attribute_set_name')
            ->willReturn(false);

        $this->resultJsonFactoryMock->expects($this->once())
            ->method('create')
            ->willReturn($this->resultJson);

        $this->resultJson->expects($this->once())
            ->method('setJsonData')
            ->willReturnSelf();

        $this->assertInstanceOf(ResultJson::class, $this->getModel()->execute());
    }

    /**
     * @return array
     */
    public function provideUniqueData()
    {
        return [
            'no values' => [
                [
                    'option' => [
                        'delete' => [
                            "option_0" => "",
                            "option_1" => "",
                            "option_2" => "",
                        ],
                    ],
                ], false
            ],
            'valid options' => [
                [
                    'option' => [
                        'value' => [
                            "option_0" => [1, 0],
                            "option_1" => [2, 0],
                            "option_2" => [3, 0],
                        ],
                        'delete' => [
                            "option_0" => "",
                            "option_1" => "",
                            "option_2" => "",
                        ],
                    ],
                ], false
            ],
            'duplicate options' => [
                [
                    'option' => [
                        'value' => [
                            "option_0" => [1, 0],
                            "option_1" => [1, 0],
                            "option_2" => [3, 0],
                        ],
                        'delete' => [
                            "option_0" => "",
                            "option_1" => "",
                            "option_2" => "",
                        ],
                    ],
                ], true
            ],
            'duplicate and deleted' => [
                [
                    'option' => [
                        'value' => [
                            "option_0" => [1, 0],
                            "option_1" => [1, 0],
                            "option_2" => [3, 0],
                        ],
                        'delete' => [
                            "option_0" => "",
                            "option_1" => "1",
                            "option_2" => "",
                        ],
                    ],
                ], false
            ],
            'empty and deleted' => [
                [
                    'option' => [
                        'value' => [
                            "option_0" => [1, 0],
                            "option_1" => [2, 0],
                            "option_2" => ["", ""],
                        ],
                        'delete' => [
                            "option_0" => "",
                            "option_1" => "",
                            "option_2" => "1",
                        ],
                    ],
                ], false
            ],
        ];
    }

    /**
     * Check that empty admin scope labels will trigger error.
     *
     * @dataProvider provideEmptyOption
     * @param        array $options
     * @throws       NotFoundException
     */
    public function testEmptyOption(array $options, $result)
    {
        $serializedOptions = '{"key":"value"}';
        $this->requestMock->expects($this->any())
            ->method('getParam')
            ->willReturnMap(
                [
                ['frontend_label', null, null],
                ['frontend_input', 'select', 'multipleselect'],
                ['attribute_code', null, "test_attribute_code"],
                ['new_attribute_set_name', null, 'test_attribute_set_name'],
                ['message_key', Validate::DEFAULT_MESSAGE_KEY, 'message'],
                ['serialized_options', '[]', $serializedOptions],
                ]
            );

        $this->formDataSerializerMock
            ->expects($this->once())
            ->method('unserialize')
            ->with($serializedOptions)
            ->willReturn($options);

        $this->objectManagerMock->expects($this->once())
            ->method('create')
            ->willReturn($this->attributeMock);

        $this->attributeMock->expects($this->once())
            ->method('loadByCode')
            ->willReturnSelf();

        $this->attributeCodeValidatorMock->expects($this->once())
            ->method('isValid')
            ->with('test_attribute_code')
            ->willReturn(true);

        $this->resultJsonFactoryMock->expects($this->once())
            ->method('create')
            ->willReturn($this->resultJson);

        $this->resultJson->expects($this->once())
            ->method('setJsonData')
            ->willReturnArgument(0);

        $response = $this->getModel()->execute();
        $responseObject = json_decode($response);
        $this->assertEquals($responseObject, $result);
    }

    /**
     * Dataprovider for testEmptyOption.
     *
     * @return array
     */
    public function provideEmptyOption()
    {
        return [
            'empty admin scope options' => [
                [
                    'option' => [
                        'value' => [
                            "option_0" => [''],
                        ],
                    ],
                ],
                (object) [
                    'error' => true,
                    'message' => 'The value of Admin scope can\'t be empty.',
                ]
            ],
            'not empty admin scope options' => [
                [
                    'option' => [
                        'value' => [
                            "option_0" => ['asdads'],
                        ],
                    ],
                ],
                (object) [
                    'error' => false,
                ]
            ],
            'empty admin scope options and deleted' => [
                [
                    'option' => [
                        'value' => [
                            "option_0" => [''],
                        ],
                        'delete' => [
                            'option_0' => '1',
                        ],
                    ],
                ],
                (object) [
                    'error' => false,
                ],
            ],
            'empty admin scope options and not deleted' => [
                [
                    'option' => [
                        'value' => [
                            "option_0" => [''],
                        ],
                        'delete' => [
                            'option_0' => '0',
                        ],
                    ],
                ],
                (object) [
                    'error' => true,
                    'message' => 'The value of Admin scope can\'t be empty.',
                ],
            ],
        ];
    }

    /**
     * Check that admin scope labels which only contain spaces will trigger error.
     *
     * @dataProvider provideWhitespaceOption
     * @param        array  $options
     * @param        $result
     * @throws       NotFoundException
     */
    public function testWhitespaceOption(array $options, $result)
    {
        $serializedOptions = '{"key":"value"}';
        $this->requestMock->expects($this->any())
            ->method('getParam')
            ->willReturnMap(
                [
                              ['frontend_label', null, null],
                              ['frontend_input', 'select', 'multipleselect'],
                              ['attribute_code', null, "test_attribute_code"],
                              ['new_attribute_set_name', null, 'test_attribute_set_name'],
                              ['message_key', Validate::DEFAULT_MESSAGE_KEY, 'message'],
                              ['serialized_options', '[]', $serializedOptions],
                              ]
            );

        $this->formDataSerializerMock
            ->expects($this->once())
            ->method('unserialize')
            ->with($serializedOptions)
            ->willReturn($options);

        $this->objectManagerMock->expects($this->once())
            ->method('create')
            ->willReturn($this->attributeMock);

        $this->attributeMock->expects($this->once())
            ->method('loadByCode')
            ->willReturnSelf();

        $this->attributeCodeValidatorMock->expects($this->once())
            ->method('isValid')
            ->with('test_attribute_code')
            ->willReturn(true);

        $this->resultJsonFactoryMock->expects($this->once())
            ->method('create')
            ->willReturn($this->resultJson);

        $this->resultJson->expects($this->once())
            ->method('setJsonData')
            ->willReturnArgument(0);

        $response = $this->getModel()->execute();
        $responseObject = json_decode($response);
        $this->assertEquals($responseObject, $result);
    }

    /**
     * Dataprovider for testWhitespaceOption.
     *
     * @return array
     */
    public function provideWhitespaceOption()
    {
        return [
            'whitespace admin scope options' => [
                [
                    'option' => [
                        'value' => [
                            "option_0" => [' '],
                        ],
                    ],
                ],
                (object) [
                    'error' => true,
                    'message' => 'The value of Admin scope can\'t be empty.',
                ]
            ],
            'not empty admin scope options' => [
                [
                    'option' => [
                        'value' => [
                            "option_0" => ['asdads'],
                        ],
                    ],
                ],
                (object) [
                    'error' => false,
                ]
            ],
            'whitespace admin scope options and deleted' => [
                [
                    'option' => [
                        'value' => [
                            "option_0" => [' '],
                        ],
                        'delete' => [
                            'option_0' => '1',
                        ],
                    ],
                ],
                (object) [
                    'error' => false,
                ],
            ],
            'whitespace admin scope options and not deleted' => [
                [
                    'option' => [
                        'value' => [
                            "option_0" => [' '],
                        ],
                        'delete' => [
                            'option_0' => '0',
                        ],
                    ],
                ],
                (object) [
                    'error' => true,
                    'message' => 'The value of Admin scope can\'t be empty.',
                ],
            ],
        ];
    }

    /**
     * @throws NotFoundException
     */
    public function testExecuteWithOptionsDataError()
    {
        $serializedOptions = '{"key":"value"}';
        $message = "The attribute couldn't be validated due to an error. Verify your information and try again. "
            . "If the error persists, please try again later.";
        $this->requestMock->expects($this->any())
            ->method('getParam')
            ->willReturnMap(
                [
                ['frontend_label', null, 'test_frontend_label'],
                ['attribute_code', null, 'test_attribute_code'],
                ['new_attribute_set_name', null, 'test_attribute_set_name'],
                ['message_key', Validate::DEFAULT_MESSAGE_KEY, 'message'],
                ['serialized_options', '[]', $serializedOptions],
                ]
            );

        $this->formDataSerializerMock
            ->expects($this->once())
            ->method('unserialize')
            ->with($serializedOptions)
            ->willThrowException(new \InvalidArgumentException('Some exception'));

        $this->objectManagerMock
            ->method('create')
            ->willReturnMap(
                [
                [Attribute::class, [], $this->attributeMock],
                [\Magento\Eav\Model\Entity\Attribute\Set::class, [], $this->attributeSetMock]
                ]
            );

        $this->attributeCodeValidatorMock
            ->method('isValid')
            ->willReturn(true);

        $this->attributeMock
            ->method('loadByCode')
            ->willReturnSelf();
        $this->attributeSetMock
            ->method('setEntityTypeId')
            ->willReturnSelf();
        $this->resultJsonFactoryMock->expects($this->once())
            ->method('create')
            ->willReturn($this->resultJson);
        $this->resultJson->expects($this->once())
            ->method('setJsonData')
            ->with(
                json_encode(
                    [
                    'error' => true,
                    'message' => $message
                    ]
                )
            )
            ->willReturnSelf();

        $this->getModel()->execute();
    }

    /**
     * Test execute with an invalid attribute code
     *
     * @dataProvider provideInvalidAttributeCodes
     * @param        string $attributeCode
     * @param        $result
     * @throws       NotFoundException
     */
    public function testExecuteWithInvalidAttributeCode($attributeCode, $result)
    {
        $serializedOptions = '{"key":"value"}';
        $this->requestMock->expects($this->any())
            ->method('getParam')
            ->willReturnMap(
                [
                ['frontend_label', null, null],
                ['frontend_input', 'select', 'multipleselect'],
                ['attribute_code', null, $attributeCode],
                ['new_attribute_set_name', null, 'test_attribute_set_name'],
                ['message_key', Validate::DEFAULT_MESSAGE_KEY, 'message'],
                ['serialized_options', '[]', $serializedOptions],
                ]
            );

        $this->formDataSerializerMock
            ->expects($this->once())
            ->method('unserialize')
            ->with($serializedOptions)
            ->willReturn(["key" => "value"]);

        $this->objectManagerMock->expects($this->once())
            ->method('create')
            ->willReturn($this->attributeMock);

        $this->attributeMock->expects($this->once())
            ->method('loadByCode')
            ->willReturnSelf();

        $this->attributeCodeValidatorMock->expects($this->once())
            ->method('isValid')
            ->with($attributeCode)
            ->willReturn(false);

        $this->attributeCodeValidatorMock->expects($this->once())
            ->method('getMessages')
            ->willReturn(['Invalid Attribute Code.']);

        $this->resultJsonFactoryMock->expects($this->once())
            ->method('create')
            ->willReturn($this->resultJson);

        $this->resultJson->expects($this->once())
            ->method('setJsonData')
            ->willReturnArgument(0);

        $response = $this->getModel()->execute();
        $responseObject = json_decode($response);

        $this->assertEquals($responseObject, $result);
    }

    /**
     * Providing invalid attribute codes
     *
     * @return array
     */
    public function provideInvalidAttributeCodes()
    {
        return [
            'invalid attribute code' => [
                '.attribute_code',
                (object) [
                    'error' => true,
                    'message' => 'Invalid Attribute Code.',
                ]
            ]
        ];
    }
}<|MERGE_RESOLUTION|>--- conflicted
+++ resolved
@@ -28,92 +28,52 @@
 class ValidateTest extends AttributeTest
 {
     /**
-<<<<<<< HEAD
-     * @var ResultJsonFactory|\PHPUnit\Framework\MockObject\MockObject
-=======
      * @var ResultJsonFactory|MockObject
->>>>>>> 7d02f1ee
      */
     protected $resultJsonFactoryMock;
 
     /**
-<<<<<<< HEAD
-     * @var ResultJson|\PHPUnit\Framework\MockObject\MockObject
-=======
      * @var ResultJson|MockObject
->>>>>>> 7d02f1ee
      */
     protected $resultJson;
 
     /**
-<<<<<<< HEAD
-     * @var LayoutFactory|\PHPUnit\Framework\MockObject\MockObject
-=======
      * @var LayoutFactory|MockObject
->>>>>>> 7d02f1ee
      */
     protected $layoutFactoryMock;
 
     /**
-<<<<<<< HEAD
-     * @var ObjectManagerInterface|\PHPUnit\Framework\MockObject\MockObject
-=======
      * @var ObjectManagerInterface|MockObject
->>>>>>> 7d02f1ee
      */
     protected $objectManagerMock;
 
     /**
-<<<<<<< HEAD
-     * @var Attribute|\PHPUnit\Framework\MockObject\MockObject
-=======
      * @var Attribute|MockObject
->>>>>>> 7d02f1ee
      */
     protected $attributeMock;
 
     /**
-<<<<<<< HEAD
-     * @var AttributeSet|\PHPUnit\Framework\MockObject\MockObject
-=======
      * @var AttributeSet|MockObject
->>>>>>> 7d02f1ee
      */
     protected $attributeSetMock;
 
     /**
-<<<<<<< HEAD
-     * @var Escaper|\PHPUnit\Framework\MockObject\MockObject
-=======
      * @var Escaper|MockObject
->>>>>>> 7d02f1ee
      */
     protected $escaperMock;
 
     /**
-<<<<<<< HEAD
-     * @var LayoutInterface|\PHPUnit\Framework\MockObject\MockObject
-=======
      * @var LayoutInterface|MockObject
->>>>>>> 7d02f1ee
      */
     protected $layoutMock;
 
     /**
-<<<<<<< HEAD
-     * @var FormData|\PHPUnit\Framework\MockObject\MockObject
-=======
      * @var FormData|MockObject
->>>>>>> 7d02f1ee
      */
     private $formDataSerializerMock;
 
     /**
-<<<<<<< HEAD
-     * @var AttributeCodeValidator|\PHPUnit\Framework\MockObject\MockObject
-=======
      * @var AttributeCodeValidator|MockObject
->>>>>>> 7d02f1ee
      */
     private $attributeCodeValidatorMock;
 
