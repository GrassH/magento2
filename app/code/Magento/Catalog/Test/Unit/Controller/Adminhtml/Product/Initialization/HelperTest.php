--- conflicted
+++ resolved
@@ -51,119 +51,67 @@
     protected $helper;
 
     /**
-<<<<<<< HEAD
-     * @var ProductLinkInterfaceFactory|\PHPUnit\Framework\MockObject\MockObject
-=======
      * @var ProductLinkInterfaceFactory|MockObject
->>>>>>> 7d02f1ee
      */
     protected $productLinkFactoryMock;
 
     /**
-<<<<<<< HEAD
-     * @var RequestInterface|\PHPUnit\Framework\MockObject\MockObject
-=======
      * @var RequestInterface|MockObject
->>>>>>> 7d02f1ee
      */
     protected $requestMock;
 
     /**
-<<<<<<< HEAD
-     * @var StoreManagerInterface|\PHPUnit\Framework\MockObject\MockObject
-=======
      * @var StoreManagerInterface|MockObject
->>>>>>> 7d02f1ee
      */
     protected $storeManagerMock;
 
     /**
-<<<<<<< HEAD
-     * @var StockDataFilter|\PHPUnit\Framework\MockObject\MockObject
-=======
      * @var StockDataFilter|MockObject
->>>>>>> 7d02f1ee
      */
     protected $stockFilterMock;
 
     /**
-<<<<<<< HEAD
-     * @var Product|\PHPUnit\Framework\MockObject\MockObject
-=======
      * @var Product|MockObject
->>>>>>> 7d02f1ee
      */
     protected $productMock;
 
     /**
-<<<<<<< HEAD
-     * @var ProductRepository|\PHPUnit\Framework\MockObject\MockObject
-=======
      * @var ProductRepository|MockObject
->>>>>>> 7d02f1ee
      */
     protected $productRepositoryMock;
 
     /**
-<<<<<<< HEAD
-     * @var ProductCustomOptionInterfaceFactory|\PHPUnit\Framework\MockObject\MockObject
-=======
      * @var ProductCustomOptionInterfaceFactory|MockObject
->>>>>>> 7d02f1ee
      */
     protected $customOptionFactoryMock;
 
     /**
-<<<<<<< HEAD
-     * @var \Magento\Catalog\Model\Product\Link\Resolver|\PHPUnit\Framework\MockObject\MockObject
-=======
      * @var Resolver|MockObject
->>>>>>> 7d02f1ee
      */
     protected $linkResolverMock;
 
     /**
-<<<<<<< HEAD
-     * @var \Magento\Catalog\Model\Product\LinkTypeProvider|\PHPUnit\Framework\MockObject\MockObject
-=======
      * @var LinkTypeProvider|MockObject
->>>>>>> 7d02f1ee
      */
     protected $linkTypeProviderMock;
 
     /**
-<<<<<<< HEAD
-     * @var ProductLinks|\PHPUnit\Framework\MockObject\MockObject
-=======
      * @var ProductLinks|MockObject
->>>>>>> 7d02f1ee
      */
     protected $productLinksMock;
 
     /**
-<<<<<<< HEAD
-     * @var AttributeFilter|\PHPUnit\Framework\MockObject\MockObject
-=======
      * @var AttributeFilter|MockObject
->>>>>>> 7d02f1ee
      */
     protected $attributeFilterMock;
 
     /**
-<<<<<<< HEAD
-     * @var \PHPUnit\Framework\MockObject\MockObject
-=======
      * @var MockObject
->>>>>>> 7d02f1ee
      */
     private $dateTimeFilterMock;
 
     /**
-<<<<<<< HEAD
-     * @var FormatInterface|\PHPUnit\Framework\MockObject\MockObject
-=======
      * @var FormatInterface|MockObject
->>>>>>> 7d02f1ee
      */
     protected $localeFormatMock;
 
@@ -772,7 +720,7 @@
         $linkTypeCode = 1;
 
         foreach ($types as $typeName) {
-            $linkType = $this->getMockForAbstractClass(ProductLinkTypeInterface::class);
+            $linkType = $this->createMock(ProductLinkTypeInterface::class);
             $linkType->method('getCode')->willReturn($linkTypeCode++);
             $linkType->method('getName')->willReturn($typeName);
 
@@ -810,6 +758,6 @@
 
         $this->productRepositoryMock->expects($this->any())
             ->method('getById')
-            ->willReturnMap($repositoryReturnMap);
+            ->will($this->returnValueMap($repositoryReturnMap));
     }
 }