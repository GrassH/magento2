<?php
/**
 * Copyright © Magento, Inc. All rights reserved.
 * See COPYING.txt for license details.
 */
declare(strict_types=1);

namespace Magento\Catalog\Test\Unit\Controller\Adminhtml\Product\Attribute;

<<<<<<< HEAD
use Magento\Backend\Model\Session;
=======
>>>>>>> 62ffa42a
use Magento\Backend\Model\View\Result\Redirect as ResultRedirect;
use Magento\Catalog\Api\Data\ProductAttributeInterface;
use Magento\Catalog\Controller\Adminhtml\Product\Attribute\Save;
use Magento\Catalog\Helper\Product as ProductHelper;
<<<<<<< HEAD
use Magento\Catalog\Model\Product\Attribute\Frontend\Inputtype\Presentation;
=======
>>>>>>> 62ffa42a
use Magento\Catalog\Model\Product\AttributeSet\Build;
use Magento\Catalog\Model\Product\AttributeSet\BuildFactory;
use Magento\Catalog\Model\ResourceModel\Eav\AttributeFactory;
use Magento\Catalog\Test\Unit\Controller\Adminhtml\Product\AttributeTest;
use Magento\Eav\Api\Data\AttributeSetInterface;
use Magento\Eav\Model\Adminhtml\System\Config\Source\Inputtype\Validator as InputTypeValidator;
use Magento\Eav\Model\Adminhtml\System\Config\Source\Inputtype\ValidatorFactory;
use Magento\Eav\Model\ResourceModel\Entity\Attribute\Group\CollectionFactory;
use Magento\Eav\Model\Validator\Attribute\Code as AttributeCodeValidator;
use Magento\Framework\Controller\ResultFactory;
use Magento\Framework\Exception\NotFoundException;
use Magento\Framework\Filter\FilterManager;
use Magento\Framework\Serialize\Serializer\FormData;
use Magento\Framework\View\Element\Messages;
use Magento\Framework\View\LayoutFactory;
use Magento\Framework\View\LayoutInterface;
use PHPUnit\Framework\MockObject\MockObject;

/**
 * Test product attribute controller
 *
 * @SuppressWarnings(PHPMD.CouplingBetweenObjects)
 * @SuppressWarnings(PHPMD.TooManyFields)
 */
class SaveTest extends AttributeTest
{
    /**
     * @var BuildFactory|MockObject
     */
    protected $buildFactoryMock;

    /**
     * @var FilterManager|MockObject
     */
    protected $filterManagerMock;

    /**
     * @var ProductHelper|MockObject
     */
    protected $productHelperMock;

    /**
     * @var AttributeFactory|MockObject
     */
    protected $attributeFactoryMock;

    /**
     * @var ValidatorFactory|MockObject
     */
    protected $validatorFactoryMock;

    /**
     * @var CollectionFactory|MockObject
     */
    protected $groupCollectionFactoryMock;

    /**
     * @var LayoutFactory|MockObject
     */
    protected $layoutFactoryMock;

    /**
     * @var ResultRedirect|MockObject
     */
    protected $redirectMock;

    /**
     * @var AttributeSet|MockObject
     */
    protected $attributeSetMock;

    /**
     * @var Build|MockObject
     */
    protected $builderMock;

    /**
     * @var InputTypeValidator|MockObject
     */
    protected $inputTypeValidatorMock;

    /**
     * @var FormData|MockObject
<<<<<<< HEAD
     */
    protected $formDataSerializerMock;

    /**
     * @var ProductAttributeInterface|MockObject
     */
    protected $productAttributeMock;

    /**
     * @var Presentation|MockObject
=======
>>>>>>> 62ffa42a
     */
    protected $presentationMock;

    /**
<<<<<<< HEAD
     * @var Session|MockObject
=======
     * @var ProductAttributeInterface|MockObject
>>>>>>> 62ffa42a
     */
    protected $sessionMock;

    /**
     * @var AttributeCodeValidator|MockObject
     */
    protected $attributeCodeValidatorMock;

<<<<<<< HEAD
    /**
     * @inheritDoc
     */
    public function setUp(): void
=======
    protected function setUp(): void
>>>>>>> 62ffa42a
    {
        parent::setUp();
        $this->filterManagerMock = $this->createMock(FilterManager::class);
        $this->productHelperMock = $this->createMock(ProductHelper::class);
        $this->attributeSetMock = $this->createMock(AttributeSetInterface::class);
        $this->builderMock = $this->createMock(Build::class);
        $this->inputTypeValidatorMock = $this->createMock(InputTypeValidator::class);
        $this->formDataSerializerMock = $this->createMock(FormData::class);
        $this->attributeCodeValidatorMock = $this->createMock(AttributeCodeValidator::class);
        $this->presentationMock = $this->createMock(Presentation::class);
        $this->sessionMock = $this->createMock(Session::class);
        $this->layoutFactoryMock = $this->createMock(LayoutFactory::class);
        $this->buildFactoryMock = $this->getMockBuilder(BuildFactory::class)
            ->setMethods(['create'])
            ->disableOriginalConstructor()
            ->getMock();
        $this->attributeFactoryMock = $this->getMockBuilder(AttributeFactory::class)
            ->setMethods(['create'])
            ->disableOriginalConstructor()
            ->getMock();
        $this->validatorFactoryMock = $this->getMockBuilder(ValidatorFactory::class)
            ->setMethods(['create'])
            ->disableOriginalConstructor()
            ->getMock();
        $this->groupCollectionFactoryMock = $this->getMockBuilder(CollectionFactory::class)
            ->setMethods(['create'])
            ->disableOriginalConstructor()
            ->getMock();
        $this->redirectMock = $this->getMockBuilder(ResultRedirect::class)
            ->setMethods(['setData', 'setPath'])
            ->disableOriginalConstructor()
            ->getMock();
<<<<<<< HEAD
=======
        $this->attributeSetMock = $this->getMockBuilder(AttributeSetInterface::class)
            ->disableOriginalConstructor()
            ->getMockForAbstractClass();
        $this->builderMock = $this->getMockBuilder(Build::class)
            ->disableOriginalConstructor()
            ->getMock();
        $this->inputTypeValidatorMock = $this->getMockBuilder(InputTypeValidator::class)
            ->disableOriginalConstructor()
            ->getMock();
        $this->formDataSerializerMock = $this->getMockBuilder(FormData::class)
            ->disableOriginalConstructor()
            ->getMock();
        $this->attributeCodeValidatorMock = $this->getMockBuilder(AttributeCodeValidator::class)
            ->disableOriginalConstructor()
            ->getMock();
>>>>>>> 62ffa42a
        $this->productAttributeMock = $this->getMockBuilder(ProductAttributeInterface::class)
            ->setMethods(
                [
                    'getId',
                    'get',
                    'getBackendTypeByInput',
                    'getDefaultValueByInput',
                    'getBackendType',
                    'getFrontendClass',
                    'addData',
                    'save'
                ]
            )->getMockForAbstractClass();
        $this->buildFactoryMock->expects($this->any())
            ->method('create')
            ->willReturn($this->builderMock);
        $this->validatorFactoryMock->expects($this->any())
            ->method('create')
            ->willReturn($this->inputTypeValidatorMock);
        $this->attributeFactoryMock
            ->method('create')
            ->willReturn($this->productAttributeMock);
    }

    /**
     * @inheritdoc
     */
    protected function getModel()
    {
        return $this->objectManager->getObject(Save::class, [
            'context' => $this->contextMock,
            'attributeLabelCache' => $this->attributeLabelCacheMock,
            'coreRegistry' => $this->coreRegistryMock,
            'resultPageFactory' => $this->resultPageFactoryMock,
            'buildFactory' => $this->buildFactoryMock,
            'filterManager' => $this->filterManagerMock,
            'productHelper' => $this->productHelperMock,
            'attributeFactory' => $this->attributeFactoryMock,
            'validatorFactory' => $this->validatorFactoryMock,
            'groupCollectionFactory' => $this->groupCollectionFactoryMock,
            'layoutFactory' => $this->layoutFactoryMock,
            'formDataSerializer' => $this->formDataSerializerMock,
            'attributeCodeValidator' => $this->attributeCodeValidatorMock,
            'presentation' => $this->presentationMock,
            '_session' => $this->sessionMock
        ]);
    }

    /**
     * @return void
     * @throws NotFoundException
     */
    public function testExecuteWithEmptyData(): void
    {
        $this->requestMock->expects($this->any())
            ->method('getParam')
            ->willReturnMap([
                ['isAjax', null, null],
                ['serialized_options', '[]', ''],
            ]);
        $this->formDataSerializerMock
            ->expects($this->once())
            ->method('unserialize')
            ->with('')
            ->willReturn([]);
        $this->requestMock->expects($this->once())
            ->method('getPostValue')
            ->willReturn([]);
        $this->resultFactoryMock->expects($this->once())
            ->method('create')
            ->willReturn($this->redirectMock);
        $this->redirectMock->expects($this->any())
            ->method('setPath')
            ->willReturnSelf();

        $this->assertInstanceOf(ResultRedirect::class, $this->getModel()->execute());
    }

    /**
     * @return void
     * @throws NotFoundException
     */
    public function testExecuteSaveFrontendClass(): void
    {
        $data = [
            'frontend_input' => 'test_frontend_input',
        ];

        $this->requestMock->expects($this->any())
            ->method('getParam')
            ->willReturnMap([
                ['isAjax', null, null],
                ['serialized_options', '[]', ''],
                ['set', null, 1],
                ['attribute_code', null, 'test_attribute_code'],
            ]);
        $this->formDataSerializerMock
            ->expects($this->once())
            ->method('unserialize')
            ->with('')
            ->willReturn([]);
        $this->requestMock->expects($this->once())
            ->method('getPostValue')
            ->willReturn($data);
        $this->inputTypeValidatorMock->expects($this->any())
            ->method('isValid')
            ->with($data['frontend_input'])
            ->willReturn(true);
        $this->presentationMock->expects($this->once())
            ->method('convertPresentationDataToInputType')
            ->willReturn($data);
        $this->productHelperMock->expects($this->once())
            ->method('getAttributeSourceModelByInputType')
            ->with($data['frontend_input'])
            ->willReturn(null);
        $this->productHelperMock->expects($this->once())
            ->method('getAttributeBackendModelByInputType')
            ->with($data['frontend_input'])
            ->willReturn(null);
        $this->productAttributeMock->expects($this->once())
            ->method('getBackendTypeByInput')
            ->with($data['frontend_input'])
            ->willReturnSelf('test_backend_type');
        $this->productAttributeMock->expects($this->once())
            ->method('getDefaultValueByInput')
            ->with($data['frontend_input'])
            ->willReturn(null);
        $this->productAttributeMock->expects($this->once())
            ->method('getBackendType')
            ->willReturn('static');
        $this->productAttributeMock->expects($this->once())
            ->method('getFrontendClass')
            ->willReturn('static');
        $this->resultFactoryMock->expects($this->any())
            ->method('create')
            ->willReturn($this->redirectMock);
        $this->redirectMock->expects($this->any())
            ->method('setPath')
            ->willReturnSelf();

        $this->assertInstanceOf(ResultRedirect::class, $this->getModel()->execute());
    }

    /**
     * @return void
     * @throws NotFoundException
     */
    public function testExecute(): void
    {
        $data = [
            'new_attribute_set_name' => 'Test attribute set name',
            'frontend_input' => 'test_frontend_input',
        ];

        $this->requestMock->expects($this->any())
            ->method('getParam')
            ->willReturnMap([
                ['isAjax', null, null],
                ['serialized_options', '[]', ''],
            ]);
        $this->formDataSerializerMock
            ->expects($this->once())
            ->method('unserialize')
            ->with('')
            ->willReturn([]);
        $this->productAttributeMock
            ->method('getId')
            ->willReturn(1);
        $this->productAttributeMock
            ->method('getAttributeCode')
            ->willReturn('test_code');
        $this->attributeCodeValidatorMock
            ->method('isValid')
            ->with('test_code')
            ->willReturn(true);
        $this->requestMock->expects($this->once())
            ->method('getPostValue')
            ->willReturn($data);
        $this->resultFactoryMock->expects($this->once())
            ->method('create')
            ->willReturn($this->redirectMock);
        $this->redirectMock->expects($this->any())
            ->method('setPath')
            ->willReturnSelf();
        $this->builderMock->expects($this->once())
            ->method('setEntityTypeId')
            ->willReturnSelf();
        $this->builderMock->expects($this->once())
            ->method('setSkeletonId')
            ->willReturnSelf();
        $this->builderMock->expects($this->once())
            ->method('setName')
            ->willReturnSelf();
        $this->builderMock->expects($this->once())
            ->method('getAttributeSet')
            ->willReturn($this->attributeSetMock);
        $this->requestMock->expects($this->any())
            ->method('getParam')
            ->willReturnMap([
                ['set', null, 1],
                ['attribute_code', null, 'test_attribute_code']
            ]);
        $this->inputTypeValidatorMock->expects($this->once())
            ->method('getMessages')
            ->willReturn([]);

        $this->assertInstanceOf(ResultRedirect::class, $this->getModel()->execute());
    }

    /**
<<<<<<< HEAD
     * @return void
=======
>>>>>>> 62ffa42a
     * @throws NotFoundException
     */
    public function testExecuteWithOptionsDataError(): void
    {
        $serializedOptions = '{"key":"value"}';
        $message = "The attribute couldn't be saved due to an error. Verify your information and try again. "
            . "If the error persists, please try again later.";

        $this->requestMock->expects($this->any())
            ->method('getParam')
            ->willReturnMap([
                ['isAjax', null, true],
                ['serialized_options', '[]', $serializedOptions],
            ]);
        $this->formDataSerializerMock
            ->expects($this->once())
            ->method('unserialize')
            ->with($serializedOptions)
            ->willThrowException(new \InvalidArgumentException('Some exception'));
        $this->messageManager
            ->expects($this->once())
            ->method('addErrorMessage')
            ->with($message);
        $this->addReturnResultConditions('catalog/*/edit', ['_current' => true], ['error' => true]);

        $this->getModel()->execute();
    }

    /**
     * @param string $path
     * @param array $params
     * @param array $response
<<<<<<< HEAD
     * @return void
=======
>>>>>>> 62ffa42a
     * @SuppressWarnings(PHPMD.UnusedFormalParameter)
     */
    private function addReturnResultConditions(string $path = '', array $params = [], array $response = []): void
    {
        $layoutMock = $this->getMockBuilder(LayoutInterface::class)
            ->setMethods(['initMessages', 'getMessagesBlock'])
            ->getMockForAbstractClass();
        $this->layoutFactoryMock
            ->expects($this->once())
            ->method('create')
            ->with()
            ->willReturn($layoutMock);
        $layoutMock
            ->method('initMessages')
            ->with();
        $messageBlockMock = $this->getMockBuilder(Messages::class)
            ->disableOriginalConstructor()
            ->getMock();
        $layoutMock
            ->expects($this->once())
            ->method('getMessagesBlock')
            ->willReturn($messageBlockMock);
        $messageBlockMock
            ->expects($this->once())
            ->method('getGroupedHtml')
            ->willReturn('message1');
        $this->resultFactoryMock
            ->expects($this->once())
            ->method('create')
            ->with(ResultFactory::TYPE_JSON)
            ->willReturn($this->redirectMock);
        $response  = array_merge($response, [
            'messages' => ['message1'],
            'params' => $params,
        ]);
        $this->redirectMock
            ->expects($this->once())
            ->method('setData')
            ->with($response)
            ->willReturnSelf();
    }
}<|MERGE_RESOLUTION|>--- conflicted
+++ resolved
@@ -7,41 +7,28 @@
 
 namespace Magento\Catalog\Test\Unit\Controller\Adminhtml\Product\Attribute;
 
-<<<<<<< HEAD
-use Magento\Backend\Model\Session;
-=======
->>>>>>> 62ffa42a
-use Magento\Backend\Model\View\Result\Redirect as ResultRedirect;
 use Magento\Catalog\Api\Data\ProductAttributeInterface;
 use Magento\Catalog\Controller\Adminhtml\Product\Attribute\Save;
-use Magento\Catalog\Helper\Product as ProductHelper;
-<<<<<<< HEAD
-use Magento\Catalog\Model\Product\Attribute\Frontend\Inputtype\Presentation;
-=======
->>>>>>> 62ffa42a
+use Magento\Eav\Model\Validator\Attribute\Code as AttributeCodeValidator;
+use Magento\Framework\Serialize\Serializer\FormData;
+use Magento\Catalog\Test\Unit\Controller\Adminhtml\Product\AttributeTest;
+use Magento\Catalog\Model\Product\AttributeSet\BuildFactory;
 use Magento\Catalog\Model\Product\AttributeSet\Build;
-use Magento\Catalog\Model\Product\AttributeSet\BuildFactory;
 use Magento\Catalog\Model\ResourceModel\Eav\AttributeFactory;
-use Magento\Catalog\Test\Unit\Controller\Adminhtml\Product\AttributeTest;
 use Magento\Eav\Api\Data\AttributeSetInterface;
-use Magento\Eav\Model\Adminhtml\System\Config\Source\Inputtype\Validator as InputTypeValidator;
 use Magento\Eav\Model\Adminhtml\System\Config\Source\Inputtype\ValidatorFactory;
 use Magento\Eav\Model\ResourceModel\Entity\Attribute\Group\CollectionFactory;
-use Magento\Eav\Model\Validator\Attribute\Code as AttributeCodeValidator;
 use Magento\Framework\Controller\ResultFactory;
-use Magento\Framework\Exception\NotFoundException;
 use Magento\Framework\Filter\FilterManager;
-use Magento\Framework\Serialize\Serializer\FormData;
+use Magento\Catalog\Helper\Product as ProductHelper;
 use Magento\Framework\View\Element\Messages;
 use Magento\Framework\View\LayoutFactory;
+use Magento\Backend\Model\View\Result\Redirect as ResultRedirect;
+use Magento\Eav\Model\Adminhtml\System\Config\Source\Inputtype\Validator as InputTypeValidator;
 use Magento\Framework\View\LayoutInterface;
-use PHPUnit\Framework\MockObject\MockObject;
 
 /**
- * Test product attribute controller
- *
  * @SuppressWarnings(PHPMD.CouplingBetweenObjects)
- * @SuppressWarnings(PHPMD.TooManyFields)
  */
 class SaveTest extends AttributeTest
 {
@@ -102,7 +89,6 @@
 
     /**
      * @var FormData|MockObject
-<<<<<<< HEAD
      */
     protected $formDataSerializerMock;
 
@@ -113,33 +99,20 @@
 
     /**
      * @var Presentation|MockObject
-=======
->>>>>>> 62ffa42a
-     */
-    protected $presentationMock;
-
-    /**
-<<<<<<< HEAD
-     * @var Session|MockObject
-=======
-     * @var ProductAttributeInterface|MockObject
->>>>>>> 62ffa42a
-     */
-    protected $sessionMock;
+     */
+    private $formDataSerializerMock;
+
+    /**
+     * @var ProductAttributeInterface|\PHPUnit_Framework_MockObject_MockObject
+     */
+    private $productAttributeMock;
 
     /**
      * @var AttributeCodeValidator|MockObject
      */
-    protected $attributeCodeValidatorMock;
-
-<<<<<<< HEAD
-    /**
-     * @inheritDoc
-     */
-    public function setUp(): void
-=======
+    private $attributeCodeValidatorMock;
+
     protected function setUp(): void
->>>>>>> 62ffa42a
     {
         parent::setUp();
         $this->filterManagerMock = $this->createMock(FilterManager::class);
@@ -156,6 +129,12 @@
             ->setMethods(['create'])
             ->disableOriginalConstructor()
             ->getMock();
+        $this->filterManagerMock = $this->getMockBuilder(FilterManager::class)
+            ->disableOriginalConstructor()
+            ->getMock();
+        $this->productHelperMock = $this->getMockBuilder(ProductHelper::class)
+            ->disableOriginalConstructor()
+            ->getMock();
         $this->attributeFactoryMock = $this->getMockBuilder(AttributeFactory::class)
             ->setMethods(['create'])
             ->disableOriginalConstructor()
@@ -168,15 +147,16 @@
             ->setMethods(['create'])
             ->disableOriginalConstructor()
             ->getMock();
+        $this->layoutFactoryMock = $this->getMockBuilder(LayoutFactory::class)
+            ->disableOriginalConstructor()
+            ->getMock();
         $this->redirectMock = $this->getMockBuilder(ResultRedirect::class)
             ->setMethods(['setData', 'setPath'])
             ->disableOriginalConstructor()
             ->getMock();
-<<<<<<< HEAD
-=======
         $this->attributeSetMock = $this->getMockBuilder(AttributeSetInterface::class)
             ->disableOriginalConstructor()
-            ->getMockForAbstractClass();
+            ->getMock();
         $this->builderMock = $this->getMockBuilder(Build::class)
             ->disableOriginalConstructor()
             ->getMock();
@@ -189,7 +169,6 @@
         $this->attributeCodeValidatorMock = $this->getMockBuilder(AttributeCodeValidator::class)
             ->disableOriginalConstructor()
             ->getMock();
->>>>>>> 62ffa42a
         $this->productAttributeMock = $this->getMockBuilder(ProductAttributeInterface::class)
             ->setMethods(
                 [
@@ -238,11 +217,7 @@
         ]);
     }
 
-    /**
-     * @return void
-     * @throws NotFoundException
-     */
-    public function testExecuteWithEmptyData(): void
+    public function testExecuteWithEmptyData()
     {
         $this->requestMock->expects($this->any())
             ->method('getParam')
@@ -268,11 +243,7 @@
         $this->assertInstanceOf(ResultRedirect::class, $this->getModel()->execute());
     }
 
-    /**
-     * @return void
-     * @throws NotFoundException
-     */
-    public function testExecuteSaveFrontendClass(): void
+    public function testExecuteSaveFrontendClass()
     {
         $data = [
             'frontend_input' => 'test_frontend_input',
@@ -333,11 +304,7 @@
         $this->assertInstanceOf(ResultRedirect::class, $this->getModel()->execute());
     }
 
-    /**
-     * @return void
-     * @throws NotFoundException
-     */
-    public function testExecute(): void
+    public function testExecute()
     {
         $data = [
             'new_attribute_set_name' => 'Test attribute set name',
@@ -400,13 +367,9 @@
     }
 
     /**
-<<<<<<< HEAD
-     * @return void
-=======
->>>>>>> 62ffa42a
      * @throws NotFoundException
      */
-    public function testExecuteWithOptionsDataError(): void
+    public function testExecuteWithOptionsDataError()
     {
         $serializedOptions = '{"key":"value"}';
         $message = "The attribute couldn't be saved due to an error. Verify your information and try again. "
@@ -436,13 +399,9 @@
      * @param string $path
      * @param array $params
      * @param array $response
-<<<<<<< HEAD
-     * @return void
-=======
->>>>>>> 62ffa42a
      * @SuppressWarnings(PHPMD.UnusedFormalParameter)
      */
-    private function addReturnResultConditions(string $path = '', array $params = [], array $response = []): void
+    private function addReturnResultConditions(string $path = '', array $params = [], array $response = [])
     {
         $layoutMock = $this->getMockBuilder(LayoutInterface::class)
             ->setMethods(['initMessages', 'getMessagesBlock'])
