--- conflicted
+++ resolved
@@ -30,18 +30,6 @@
  */
 class ShowUpdateResultTest extends TestCase
 {
-<<<<<<< HEAD
-    /** @var \Magento\Backend\App\Action\Context|\PHPUnit\Framework\MockObject\MockObject */
-    protected $context;
-
-    /** @var \Magento\Framework\View\Layout|\PHPUnit\Framework\MockObject\MockObject */
-    protected $layout;
-
-    /** @var \Magento\Backend\Model\Session|\PHPUnit\Framework\MockObject\MockObject */
-    protected $session;
-
-    /** @var \Magento\Framework\App\Request\Http|\PHPUnit\Framework\MockObject\MockObject */
-=======
     /** @var Context|MockObject */
     protected $context;
 
@@ -52,17 +40,12 @@
     protected $session;
 
     /** @var Http|MockObject */
->>>>>>> 7d02f1ee
     protected $request;
 
     /**
      * Init session object
      *
-<<<<<<< HEAD
-     * @return \PHPUnit\Framework\MockObject\MockObject
-=======
      * @return MockObject
->>>>>>> 7d02f1ee
      */
     protected function getSession()
     {
@@ -85,11 +68,7 @@
     /**
      * Init context object
      *
-<<<<<<< HEAD
-     * @return \PHPUnit\Framework\MockObject\MockObject
-=======
      * @return MockObject
->>>>>>> 7d02f1ee
      */
     protected function getContext()
     {
