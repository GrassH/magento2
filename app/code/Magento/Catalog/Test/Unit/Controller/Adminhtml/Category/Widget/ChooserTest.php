--- conflicted
+++ resolved
@@ -32,65 +32,37 @@
     protected $controller;
 
     /**
-<<<<<<< HEAD
-     * @var \Magento\Framework\App\Response\Http|\PHPUnit\Framework\MockObject\MockObject
-=======
      * @var Http|MockObject
->>>>>>> 7d02f1ee
      */
     protected $responseMock;
 
     /**
-<<<<<<< HEAD
-     * @var \Magento\Framework\App\Request\Http|\PHPUnit\Framework\MockObject\MockObject
-=======
      * @var \Magento\Framework\App\Request\Http|MockObject
->>>>>>> 7d02f1ee
      */
     protected $requestMock;
 
     /**
-<<<<<<< HEAD
-     * @var \Magento\Framework\App\View|\PHPUnit\Framework\MockObject\MockObject
-=======
      * @var View|MockObject
->>>>>>> 7d02f1ee
      */
     protected $viewMock;
 
     /**
-<<<<<<< HEAD
-     * @var \Magento\Catalog\Block\Adminhtml\Category\Widget\Chooser|\PHPUnit\Framework\MockObject\MockObject
-=======
      * @var Chooser|MockObject
->>>>>>> 7d02f1ee
      */
     protected $chooserBlockMock;
 
     /**
-<<<<<<< HEAD
-     * @var \Magento\Framework\View\Layout|\PHPUnit\Framework\MockObject\MockObject
-=======
      * @var Layout|MockObject
->>>>>>> 7d02f1ee
      */
     protected $layoutMock;
 
     /**
-<<<<<<< HEAD
-     * @var \Magento\Framework\TestFramework\Unit\Helper\ObjectManager |\PHPUnit\Framework\MockObject\MockObject
-=======
      * @var ObjectManager|MockObject
->>>>>>> 7d02f1ee
      */
     protected $objectManagerMock;
 
     /**
-<<<<<<< HEAD
-     * @var \Magento\Framework\Controller\Result\Raw|\PHPUnit\Framework\MockObject\MockObject
-=======
      * @var Raw|MockObject
->>>>>>> 7d02f1ee
      */
     protected $resultRaw;
 
@@ -137,8 +109,8 @@
             ->method('create')
             ->willReturn($this->layoutMock);
 
-        $context->expects($this->once())->method('getRequest')->willReturn($this->requestMock);
-        $context->expects($this->once())->method('getResponse')->willReturn($this->responseMock);
+        $context->expects($this->once())->method('getRequest')->will($this->returnValue($this->requestMock));
+        $context->expects($this->once())->method('getResponse')->will($this->returnValue($this->responseMock));
         $this->controller = new \Magento\Catalog\Controller\Adminhtml\Category\Widget\Chooser(
             $context,
             $layoutFactory,
@@ -150,8 +122,8 @@
     {
         $this->chooserBlockMock = $this->createMock(Chooser::class);
 
-        $this->layoutMock->expects($this->once())->method('createBlock')->willReturn(
-            $this->chooserBlockMock
+        $this->layoutMock->expects($this->once())->method('createBlock')->will(
+            $this->returnValue($this->chooserBlockMock)
         );
     }
 
@@ -159,7 +131,7 @@
     {
         $this->_getTreeBlock();
         $testHtml = '<div>Some test html</div>';
-        $this->chooserBlockMock->expects($this->once())->method('toHtml')->willReturn($testHtml);
+        $this->chooserBlockMock->expects($this->once())->method('toHtml')->will($this->returnValue($testHtml));
         $this->resultRaw->expects($this->once())->method('setContents')->with($testHtml);
         $this->controller->execute();
     }
