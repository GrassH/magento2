--- conflicted
+++ resolved
@@ -37,65 +37,37 @@
 class SaveTest extends TestCase
 {
     /**
-<<<<<<< HEAD
-     * @var \Magento\Backend\Model\View\Result\RedirectFactory|\PHPUnit\Framework\MockObject\MockObject
-=======
      * @var RedirectFactory|MockObject
->>>>>>> 7d02f1ee
      */
     private $resultRedirectFactoryMock;
 
     /**
-<<<<<<< HEAD
-     * @var \Magento\Framework\Controller\Result\JsonFactory|\PHPUnit\Framework\MockObject\MockObject
-=======
      * @var JsonFactory|MockObject
->>>>>>> 7d02f1ee
      */
     private $resultJsonFactoryMock;
 
     /**
-<<<<<<< HEAD
-     * @var \Magento\Framework\View\LayoutFactory|\PHPUnit\Framework\MockObject\MockObject
-=======
      * @var LayoutFactory|MockObject
->>>>>>> 7d02f1ee
      */
     private $layoutFactoryMock;
 
     /**
-<<<<<<< HEAD
-     * @var \Magento\Framework\App\RequestInterface|\PHPUnit\Framework\MockObject\MockObject
-=======
      * @var RequestInterface|MockObject
->>>>>>> 7d02f1ee
      */
     private $requestMock;
 
     /**
-<<<<<<< HEAD
-     * @var \Magento\Framework\ObjectManagerInterface|\PHPUnit\Framework\MockObject\MockObject
-=======
      * @var ObjectManagerInterface|MockObject
->>>>>>> 7d02f1ee
      */
     private $objectManagerMock;
 
     /**
-<<<<<<< HEAD
-     * @var \Magento\Framework\Event\ManagerInterface|\PHPUnit\Framework\MockObject\MockObject
-=======
      * @var ManagerInterface|MockObject
->>>>>>> 7d02f1ee
      */
     private $eventManagerMock;
 
     /**
-<<<<<<< HEAD
-     * @var \Magento\Framework\Message\ManagerInterface|\PHPUnit\Framework\MockObject\MockObject
-=======
      * @var \Magento\Framework\Message\ManagerInterface|MockObject
->>>>>>> 7d02f1ee
      */
     private $messageManagerMock;
 
@@ -198,33 +170,18 @@
             $postData['store_id'] = $storeId;
         }
         /**
-<<<<<<< HEAD
-         * @var \Magento\Backend\Model\View\Result\Redirect
-         * |\PHPUnit\Framework\MockObject\MockObject $resultRedirectMock
-=======
          * @var Redirect|MockObject $resultRedirectMock
->>>>>>> 7d02f1ee
          */
         $resultRedirectMock = $this->createMock(Redirect::class);
         /**
-<<<<<<< HEAD
-         * @var \Magento\Framework\View\Element\Messages
-         * |\PHPUnit\Framework\MockObject\MockObject $blockMock
-=======
          * @var Messages|MockObject $blockMock
->>>>>>> 7d02f1ee
          */
         $blockMock = $this->createPartialMock(
             Messages::class,
             ['setMessages', 'getGroupedHtml']
         );
         /**
-<<<<<<< HEAD
-         * @var \Magento\Catalog\Model\Category
-         * |\PHPUnit\Framework\MockObject\MockObject $categoryMock
-=======
          * @var \Magento\Catalog\Model\Category|MockObject $categoryMock
->>>>>>> 7d02f1ee
          */
         $categoryMock = $this->createPartialMock(Category::class, [
                 'setStoreId',
@@ -246,12 +203,7 @@
                 'toArray'
             ]);
         /**
-<<<<<<< HEAD
-         * @var \Magento\Catalog\Model\Category
-         * |\PHPUnit\Framework\MockObject\MockObject $parentCategoryMock
-=======
          * @var \Magento\Catalog\Model\Category|MockObject $parentCategoryMock
->>>>>>> 7d02f1ee
          */
         $parentCategoryMock = $this->createPartialMock(Category::class, [
                 'setStoreId',
@@ -268,39 +220,19 @@
                 'getId'
             ]);
         /**
-<<<<<<< HEAD
-         * @var \Magento\Backend\Model\Auth\Session
-         * |\PHPUnit\Framework\MockObject\MockObject $sessionMock
-=======
          * @var Session|MockObject $sessionMock
->>>>>>> 7d02f1ee
          */
         $sessionMock = $this->createMock(Session::class);
         /**
-<<<<<<< HEAD
-         * @var \Magento\Framework\Registry
-         * |\PHPUnit\Framework\MockObject\MockObject $registryMock
-=======
          * @var Registry|MockObject $registryMock
->>>>>>> 7d02f1ee
          */
         $registryMock = $this->createPartialMock(Registry::class, ['register']);
         /**
-<<<<<<< HEAD
-         * @var \Magento\Cms\Model\Wysiwyg\Config
-         * |\PHPUnit\Framework\MockObject\MockObject $wysiwygConfigMock
-=======
          * @var Config|MockObject $wysiwygConfigMock
->>>>>>> 7d02f1ee
          */
         $wysiwygConfigMock = $this->createPartialMock(Config::class, ['setStoreId']);
         /**
-<<<<<<< HEAD
-         * @var \Magento\Store\Model\StoreManagerInterface
-         * |\PHPUnit\Framework\MockObject\MockObject $storeManagerMock
-=======
          * @var StoreManagerInterface|MockObject $storeManagerMock
->>>>>>> 7d02f1ee
          */
         $storeManagerMock = $this->getMockForAbstractClass(
             StoreManagerInterface::class,
@@ -312,12 +244,7 @@
             ['getStore', 'getRootCategoryId']
         );
         /**
-<<<<<<< HEAD
-         * @var \Magento\Framework\View\Layout
-         * |\PHPUnit\Framework\MockObject\MockObject $layoutMock
-=======
          * @var Layout|MockObject $layoutMock
->>>>>>> 7d02f1ee
          */
         $layoutMock = $this->getMockForAbstractClass(
             Layout::class,
@@ -329,83 +256,73 @@
             ['getMessagesBlock']
         );
         /**
-<<<<<<< HEAD
-         * @var \Magento\Framework\Controller\Result\Json
-         * |\PHPUnit\Framework\MockObject\MockObject $resultJsonMock
-=======
          * @var Json|MockObject $resultJsonMock
->>>>>>> 7d02f1ee
          */
         $resultJsonMock = $this->createPartialMock(Config::class, ['setData']);
         /**
-<<<<<<< HEAD
-         * @var \Magento\Framework\Message\Collection
-         * |\PHPUnit\Framework\MockObject\MockObject $messagesMock
-=======
          * @var Collection|MockObject $messagesMock
->>>>>>> 7d02f1ee
          */
         $messagesMock = $this->createMock(Collection::class);
 
         $messagesMock->expects($this->once())
             ->method('getCountByType')
-            ->willReturn(0);
+            ->will($this->returnValue(0));
 
         $this->resultRedirectFactoryMock->expects($this->once())
             ->method('create')
-            ->willReturn($resultRedirectMock);
+            ->will($this->returnValue($resultRedirectMock));
         $this->requestMock->expects($this->atLeastOnce())
             ->method('getParam')
-            ->willReturnMap(
-                
+            ->will(
+                $this->returnValueMap(
                     [
                         ['id', false, $categoryId],
                         ['store', null, $storeId],
                         ['parent', null, $parentId],
                     ]
-                
+                )
             );
         $this->objectManagerMock->expects($this->atLeastOnce())
             ->method('create')
-            ->willReturn($categoryMock);
+            ->will($this->returnValue($categoryMock));
         $this->objectManagerMock->expects($this->atLeastOnce())
             ->method('get')
-            ->willReturnMap(
-                
+            ->will(
+                $this->returnValueMap(
                     [
                         [Session::class, $sessionMock],
                         [Registry::class, $registryMock],
                         [Config::class, $wysiwygConfigMock],
                         [StoreManagerInterface::class, $storeManagerMock],
                     ]
-                
+                )
             );
         $categoryMock->expects($this->once())
             ->method('setStoreId')
             ->with($storeId);
         $registryMock->expects($this->any())
             ->method('register')
-            ->willReturnMap(
-                
+            ->will(
+                $this->returnValueMap(
                     [
                         ['category', $categoryMock],
                         ['current_category', $categoryMock],
                     ]
-                
+                )
             );
         $wysiwygConfigMock->expects($this->once())
             ->method('setStoreId')
             ->with($storeId);
         $this->requestMock->expects($this->atLeastOnce())
             ->method('getPost')
-            ->willReturnMap(
-                
+            ->will(
+                $this->returnValueMap(
                     [
                         ['use_config', ['attribute']],
                         ['use_default', ['default-attribute']],
                         ['return_session_messages_only', true],
                     ]
-                
+                )
             );
         $this->requestMock->expects($this->atLeastOnce())
             ->method('getPostValue')
@@ -417,29 +334,29 @@
             ->with($addData);
         $categoryMock->expects($this->any())
             ->method('getId')
-            ->willReturn($categoryId);
+            ->will($this->returnValue($categoryId));
 
         if (!$parentId) {
             if ($storeId) {
                 $storeManagerMock->expects($this->once())
                     ->method('getStore')
                     ->with($storeId)
-                    ->willReturnSelf();
+                    ->will($this->returnSelf());
                 $storeManagerMock->expects($this->once())
                     ->method('getRootCategoryId')
-                    ->willReturn($rootCategoryId);
+                    ->will($this->returnValue($rootCategoryId));
                 $parentId = $rootCategoryId;
             }
         }
         $categoryMock->expects($this->any())
             ->method('load')
-            ->willReturn($parentCategoryMock);
+            ->will($this->returnValue($parentCategoryMock));
         $parentCategoryMock->expects($this->once())
             ->method('getPath')
-            ->willReturn('parent_category_path');
+            ->will($this->returnValue('parent_category_path'));
         $parentCategoryMock->expects($this->once())
             ->method('getId')
-            ->willReturn($parentId);
+            ->will($this->returnValue($parentId));
         $categoryMock->expects($this->once())
             ->method('setPath')
             ->with('parent_category_path');
@@ -448,24 +365,24 @@
             ->with($parentId);
         $categoryMock->expects($this->atLeastOnce())
             ->method('setData')
-            ->willReturnMap(
-                
+            ->will(
+                $this->returnValueMap(
                     [
                         ['attribute', null, true],
                         ['default-attribute', false, true],
                         ['use_post_data_config', ['attribute'], true],
                     ]
-                
+                )
             );
         $categoryMock->expects($this->once())
             ->method('getDefaultAttributeSetId')
-            ->willReturn('default-attribute');
+            ->will($this->returnValue('default-attribute'));
         $categoryMock->expects($this->once())
             ->method('setAttributeSetId')
             ->with('default-attribute');
         $categoryMock->expects($this->once())
             ->method('getProductsReadonly')
-            ->willReturn(false);
+            ->will($this->returnValue(false));
         $categoryMock->expects($this->once())
             ->method('setPostedProducts')
             ->with($products);
@@ -479,10 +396,10 @@
         $categoryResource = $this->createMock(\Magento\Catalog\Model\ResourceModel\Category::class);
         $categoryMock->expects($this->once())
             ->method('getResource')
-            ->willReturn($categoryResource);
+            ->will($this->returnValue($categoryResource));
         $categoryMock->expects($this->once())
             ->method('validate')
-            ->willReturn(true);
+            ->will($this->returnValue(true));
         $categoryMock->expects($this->once())
             ->method('unsetData')
             ->with('use_post_data_config');
@@ -493,28 +410,28 @@
             ->with(__('You saved the category.'));
         $categoryMock->expects($this->at(1))
             ->method('getId')
-            ->willReturn(111);
+            ->will($this->returnValue(111));
         $this->layoutFactoryMock->expects($this->once())
             ->method('create')
-            ->willReturn($layoutMock);
+            ->will($this->returnValue($layoutMock));
         $layoutMock->expects($this->once())
             ->method('getMessagesBlock')
-            ->willReturn($blockMock);
+            ->will($this->returnValue($blockMock));
         $this->messageManagerMock->expects($this->any())
             ->method('getMessages')
-            ->willReturn($messagesMock);
+            ->will($this->returnValue($messagesMock));
         $blockMock->expects($this->once())
             ->method('setMessages')
             ->with($messagesMock);
         $blockMock->expects($this->once())
             ->method('getGroupedHtml')
-            ->willReturn('grouped-html');
+            ->will($this->returnValue('grouped-html'));
         $this->resultJsonFactoryMock->expects($this->once())
             ->method('create')
-            ->willReturn($resultJsonMock);
+            ->will($this->returnValue($resultJsonMock));
         $categoryMock->expects($this->once())
             ->method('toArray')
-            ->willReturn(['category-data']);
+            ->will($this->returnValue(['category-data']));
         $resultJsonMock->expects($this->once())
             ->method('setData')
             ->with(
@@ -524,11 +441,11 @@
                     'category' => ['category-data'],
                 ]
             )
-            ->willReturn('result-execute');
+            ->will($this->returnValue('result-execute'));
 
         $categoryMock->expects($this->once())
             ->method('setStoreId')
-            ->willReturn(1);
+            ->will($this->returnValue(1));
         $this->assertEquals('result-execute', $this->save->execute());
     }
 
@@ -611,13 +528,8 @@
 
         $eavConfig->expects($this->once())
             ->method('getEntityType')
-<<<<<<< HEAD
-            ->with(\Magento\Catalog\Api\Data\CategoryAttributeInterface::ENTITY_TYPE_CODE)
-            ->willReturn($collection);
-=======
             ->with(CategoryAttributeInterface::ENTITY_TYPE_CODE)
             ->will($this->returnValue($collection));
->>>>>>> 7d02f1ee
 
         $model = $this->objectManager->getObject(Save::class, [
             'eavConfig' => $eavConfig
