--- conflicted
+++ resolved
@@ -192,25 +192,22 @@
      *
      * @param int|bool $categoryId
      * @param int $storeId
+     * @param int|string $activeTabId
      * @param int|null $parentId
      * @return void
      *
      * @dataProvider dataProviderExecute
      * @SuppressWarnings(PHPMD.ExcessiveMethodLength)
      */
-    public function testExecute($categoryId, $storeId, $parentId)
+    public function testExecute($categoryId, $storeId, $activeTabId, $parentId)
     {
         $rootCategoryId = \Magento\Catalog\Model\Category::TREE_ROOT_ID;
         $products = [['any_product']];
         $postData = [
-<<<<<<< HEAD
-            'general' => ['general-data', 'parent' => $parentId, 'store_id' => $storeId],
-=======
             'general' => [
                 'general-data',
                 'parent' => $parentId,
             ],
->>>>>>> 7d56f442
             'category_products' => json_encode($products),
         ];
         /**
@@ -247,6 +244,7 @@
                 'getPath',
                 'getResource',
                 'setPath',
+                'setParentId',
                 'setData',
                 'addData',
                 'setAttributeSetId',
@@ -274,6 +272,7 @@
                 'load',
                 'getPath',
                 'setPath',
+                'setParentId',
                 'setData',
                 'addData',
                 'setAttributeSetId',
@@ -282,6 +281,17 @@
                 'setPostedProducts',
                 'getId'
             ],
+            [],
+            '',
+            false
+        );
+        /**
+         * @var \Magento\Backend\Model\Auth\Session
+         * |\PHPUnit_Framework_MockObject_MockObject $sessionMock
+         */
+        $sessionMock = $this->getMock(
+            'Magento\Backend\Model\Auth\Session',
+            ['setActiveTabId'],
             [],
             '',
             false
@@ -367,6 +377,8 @@
                     [
                         ['id', false, $categoryId],
                         ['store', null, $storeId],
+                        ['active_tab_id', null, $activeTabId],
+                        ['parent', null, $parentId],
                     ]
                 )
             );
@@ -378,6 +390,7 @@
             ->will(
                 $this->returnValueMap(
                     [
+                        ['Magento\Backend\Model\Auth\Session', $sessionMock],
                         ['Magento\Framework\Registry', $registryMock],
                         ['Magento\Cms\Model\Wysiwyg\Config', $wysiwygConfigMock],
                         ['Magento\Store\Model\StoreManagerInterface', $storeManagerMock],
@@ -387,6 +400,14 @@
         $categoryMock->expects($this->once())
             ->method('setStoreId')
             ->with($storeId);
+        if ($activeTabId) {
+            $sessionMock->expects($this->once())
+                ->method('setActiveTabId')
+                ->with($activeTabId);
+        } else {
+            $sessionMock->expects($this->never())
+                ->method('setActiveTabId');
+        }
         $registryMock->expects($this->any())
             ->method('register')
             ->will(
@@ -442,6 +463,9 @@
         $categoryMock->expects($this->once())
             ->method('setPath')
             ->with('parent_category_path');
+        $categoryMock->expects($this->once())
+            ->method('setParentId')
+            ->with($parentId);
         $categoryMock->expects($this->atLeastOnce())
             ->method('setData')
             ->will(
@@ -543,11 +567,13 @@
             [
                 'categoryId' => false,
                 'storeId' => 7,
+                'activeTabId' => 33,
                 'parentId' => 123,
             ],
             [
                 'categoryId' => false,
                 'storeId' => 7,
+                'activeTabId' => '',
                 'parentId' => null,
             ]
         ];
