<?php
/**
 * Copyright © Magento, Inc. All rights reserved.
 * See COPYING.txt for license details.
 */
declare(strict_types=1);

namespace Magento\Catalog\Test\Unit\Controller\Adminhtml;

use Magento\Backend\App\Action\Context;
use Magento\Backend\Helper\Data;
use Magento\Backend\Model\Session;
use Magento\Catalog\Controller\Product;
use Magento\Catalog\Model\Product\Action;
use Magento\Framework\App\ActionFlag;
use Magento\Framework\App\Request\Http;
use Magento\Framework\App\ResponseInterface;
use Magento\Framework\Event\Manager;
use Magento\Framework\Message\ManagerInterface;
use Magento\Framework\ObjectManagerInterface;
use Magento\Framework\View\Element\AbstractBlock;
use Magento\Framework\View\Layout;
use PHPUnit\Framework\MockObject\MockObject;
use PHPUnit\Framework\TestCase;

/**
 * @SuppressWarnings(PHPMD.CouplingBetweenObjects)
 */
abstract class ProductTest extends TestCase
{
<<<<<<< HEAD
    /** @var \PHPUnit\Framework\MockObject\MockObject */
=======
    /** @var MockObject */
>>>>>>> 7d02f1ee
    protected $context;

    /** @var Product */
    protected $action;

    /** @var Layout  */
    protected $layout;

<<<<<<< HEAD
    /** @var \Magento\Backend\Model\Session|\PHPUnit\Framework\MockObject\MockObject */
    protected $session;

    /** @var \Magento\Framework\App\Request\Http|\PHPUnit\Framework\MockObject\MockObject */
    protected $request;

    /**
     * @var \Magento\Framework\ObjectManagerInterface|\PHPUnit\Framework\MockObject\MockObject
=======
    /** @var Session|MockObject */
    protected $session;

    /** @var Http|MockObject */
    protected $request;

    /**
     * @var ObjectManagerInterface|MockObject
>>>>>>> 7d02f1ee
     */
    private $objectManagerMock;

    /**
     * Init context object
     *
     * @param array $additionalParams
     * @param array $objectManagerMap Object Manager mappings
<<<<<<< HEAD
     * @return \PHPUnit\Framework\MockObject\MockObject
=======
     * @return MockObject
>>>>>>> 7d02f1ee
     */
    protected function initContext(array $additionalParams = [], array $objectManagerMap = [])
    {
        $productActionMock = $this->createMock(Action::class);

        $this->objectManagerMock = $this->getMockForAbstractClass(ObjectManagerInterface::class);

        if ($objectManagerMap) {
            $this->objectManagerMock->expects($this->any())
                ->method('get')
                ->willReturnMap($objectManagerMap);
        }

        $this->objectManagerMock->expects($this->any())
            ->method('get')
            ->willReturn($productActionMock);

        $block = $this->getMockBuilder(AbstractBlock::class)
            ->disableOriginalConstructor()->getMockForAbstractClass();
        $this->layout = $this->getMockBuilder(Layout::class)
            ->setMethods(['getBlock'])->disableOriginalConstructor()
            ->getMock();
        $this->layout->expects($this->any())->method('getBlock')->willReturn($block);

        $eventManager = $this->getMockBuilder(Manager::class)
            ->setMethods(['dispatch'])->disableOriginalConstructor()->getMock();
<<<<<<< HEAD
        $eventManager->expects($this->any())->method('dispatch')->willReturnSelf();
        $title = $this->getMockBuilder(\Magento\Framework\App\Action\Title::class)
            ->setMethods(['add', 'prepend'])->disableOriginalConstructor()->getMock();
        $title->expects($this->any())->method('prepend')->withAnyParameters()->willReturnSelf();
        $requestInterfaceMock = $this->getMockBuilder(\Magento\Framework\App\Request\Http::class)->setMethods(
=======
        $eventManager->expects($this->any())->method('dispatch')->will($this->returnSelf());
        $requestInterfaceMock = $this->getMockBuilder(Http::class)->setMethods(
>>>>>>> 7d02f1ee
            ['getParam', 'getPost', 'getFullActionName', 'getPostValue']
        )->disableOriginalConstructor()->getMock();

        $responseInterfaceMock = $this->getMockBuilder(ResponseInterface::class)->setMethods(
            ['setRedirect', 'sendResponse']
        )->getMock();

        $managerInterfaceMock = $this->createMock(ManagerInterface::class);
        $sessionMock = $this->createPartialMock(
            Session::class,
            ['getProductData', 'setProductData']
        );
        $actionFlagMock = $this->createMock(ActionFlag::class);
        $helperDataMock = $this->createMock(Data::class);
        $this->context = $this->createPartialMock(Context::class, [
                'getRequest',
                'getResponse',
                'getObjectManager',
                'getEventManager',
                'getMessageManager',
                'getSession',
                'getActionFlag',
                'getHelper',
                'getTitle',
                'getView',
                'getResultRedirectFactory',
                'getResultFactory'
            ]);

<<<<<<< HEAD
        $this->context->expects($this->any())->method('getTitle')->willReturn($title);
        $this->context->expects($this->any())->method('getEventManager')->willReturn($eventManager);
        $this->context->expects($this->any())->method('getRequest')->willReturn($requestInterfaceMock);
        $this->context->expects($this->any())->method('getResponse')->willReturn($responseInterfaceMock);
=======
        $this->context->expects($this->any())->method('getEventManager')->will($this->returnValue($eventManager));
        $this->context->expects($this->any())->method('getRequest')->will($this->returnValue($requestInterfaceMock));
        $this->context->expects($this->any())->method('getResponse')->will($this->returnValue($responseInterfaceMock));
>>>>>>> 7d02f1ee
        $this->context->expects($this->any())->method('getObjectManager')->willReturn($this->objectManagerMock);

        $this->context->expects($this->any())->method('getMessageManager')
            ->willReturn($managerInterfaceMock);
        $this->context->expects($this->any())->method('getSession')->willReturn($sessionMock);
        $this->context->expects($this->any())->method('getActionFlag')->willReturn($actionFlagMock);
        $this->context->expects($this->any())->method('getHelper')->willReturn($helperDataMock);

        foreach ($additionalParams as $property => $object) {
            $this->context->expects($this->any())->method('get' . ucfirst($property))->willReturn($object);
        }

        $this->session = $sessionMock;
        $this->request = $requestInterfaceMock;

        return $this->context;
    }
}<|MERGE_RESOLUTION|>--- conflicted
+++ resolved
@@ -28,11 +28,7 @@
  */
 abstract class ProductTest extends TestCase
 {
-<<<<<<< HEAD
-    /** @var \PHPUnit\Framework\MockObject\MockObject */
-=======
     /** @var MockObject */
->>>>>>> 7d02f1ee
     protected $context;
 
     /** @var Product */
@@ -41,16 +37,6 @@
     /** @var Layout  */
     protected $layout;
 
-<<<<<<< HEAD
-    /** @var \Magento\Backend\Model\Session|\PHPUnit\Framework\MockObject\MockObject */
-    protected $session;
-
-    /** @var \Magento\Framework\App\Request\Http|\PHPUnit\Framework\MockObject\MockObject */
-    protected $request;
-
-    /**
-     * @var \Magento\Framework\ObjectManagerInterface|\PHPUnit\Framework\MockObject\MockObject
-=======
     /** @var Session|MockObject */
     protected $session;
 
@@ -59,7 +45,6 @@
 
     /**
      * @var ObjectManagerInterface|MockObject
->>>>>>> 7d02f1ee
      */
     private $objectManagerMock;
 
@@ -68,11 +53,7 @@
      *
      * @param array $additionalParams
      * @param array $objectManagerMap Object Manager mappings
-<<<<<<< HEAD
-     * @return \PHPUnit\Framework\MockObject\MockObject
-=======
      * @return MockObject
->>>>>>> 7d02f1ee
      */
     protected function initContext(array $additionalParams = [], array $objectManagerMap = [])
     {
@@ -95,20 +76,12 @@
         $this->layout = $this->getMockBuilder(Layout::class)
             ->setMethods(['getBlock'])->disableOriginalConstructor()
             ->getMock();
-        $this->layout->expects($this->any())->method('getBlock')->willReturn($block);
+        $this->layout->expects($this->any())->method('getBlock')->will($this->returnValue($block));
 
         $eventManager = $this->getMockBuilder(Manager::class)
             ->setMethods(['dispatch'])->disableOriginalConstructor()->getMock();
-<<<<<<< HEAD
-        $eventManager->expects($this->any())->method('dispatch')->willReturnSelf();
-        $title = $this->getMockBuilder(\Magento\Framework\App\Action\Title::class)
-            ->setMethods(['add', 'prepend'])->disableOriginalConstructor()->getMock();
-        $title->expects($this->any())->method('prepend')->withAnyParameters()->willReturnSelf();
-        $requestInterfaceMock = $this->getMockBuilder(\Magento\Framework\App\Request\Http::class)->setMethods(
-=======
         $eventManager->expects($this->any())->method('dispatch')->will($this->returnSelf());
         $requestInterfaceMock = $this->getMockBuilder(Http::class)->setMethods(
->>>>>>> 7d02f1ee
             ['getParam', 'getPost', 'getFullActionName', 'getPostValue']
         )->disableOriginalConstructor()->getMock();
 
@@ -138,23 +111,16 @@
                 'getResultFactory'
             ]);
 
-<<<<<<< HEAD
-        $this->context->expects($this->any())->method('getTitle')->willReturn($title);
-        $this->context->expects($this->any())->method('getEventManager')->willReturn($eventManager);
-        $this->context->expects($this->any())->method('getRequest')->willReturn($requestInterfaceMock);
-        $this->context->expects($this->any())->method('getResponse')->willReturn($responseInterfaceMock);
-=======
         $this->context->expects($this->any())->method('getEventManager')->will($this->returnValue($eventManager));
         $this->context->expects($this->any())->method('getRequest')->will($this->returnValue($requestInterfaceMock));
         $this->context->expects($this->any())->method('getResponse')->will($this->returnValue($responseInterfaceMock));
->>>>>>> 7d02f1ee
         $this->context->expects($this->any())->method('getObjectManager')->willReturn($this->objectManagerMock);
 
         $this->context->expects($this->any())->method('getMessageManager')
-            ->willReturn($managerInterfaceMock);
-        $this->context->expects($this->any())->method('getSession')->willReturn($sessionMock);
-        $this->context->expects($this->any())->method('getActionFlag')->willReturn($actionFlagMock);
-        $this->context->expects($this->any())->method('getHelper')->willReturn($helperDataMock);
+            ->will($this->returnValue($managerInterfaceMock));
+        $this->context->expects($this->any())->method('getSession')->will($this->returnValue($sessionMock));
+        $this->context->expects($this->any())->method('getActionFlag')->will($this->returnValue($actionFlagMock));
+        $this->context->expects($this->any())->method('getHelper')->will($this->returnValue($helperDataMock));
 
         foreach ($additionalParams as $property => $object) {
             $this->context->expects($this->any())->method('get' . ucfirst($property))->willReturn($object);
