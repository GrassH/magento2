--- conflicted
+++ resolved
@@ -93,11 +93,7 @@
         $this->context->expects($this->any())->method('getActionFlag')->will($this->returnValue($actionFlagMock));
         $this->context->expects($this->any())->method('getHelper')->will($this->returnValue($helperDataMock));
 
-<<<<<<< HEAD
-        foreach($additionalParams as $property => $object) {
-=======
         foreach ($additionalParams as $property => $object) {
->>>>>>> 26719fd7
             $this->context->expects($this->any())->method('get' . ucfirst($property))->willReturn($object);
         }
 
