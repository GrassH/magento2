--- conflicted
+++ resolved
@@ -24,11 +24,7 @@
      * @param null|array $additionalParams
      * @return \PHPUnit_Framework_MockObject_MockObject
      */
-<<<<<<< HEAD
-    protected function initContext($resultRedirectFactory = null)
-=======
     protected function initContext($additionalParams = [])
->>>>>>> bdd4b6f3
     {
         $productActionMock = $this->getMock('Magento\Catalog\Model\Product\Action', [], [], '', false);
         $objectManagerMock = $this->getMockForAbstractClass('Magento\Framework\ObjectManagerInterface');
@@ -96,9 +92,6 @@
         $this->context->expects($this->any())->method('getSession')->will($this->returnValue($sessionMock));
         $this->context->expects($this->any())->method('getActionFlag')->will($this->returnValue($actionFlagMock));
         $this->context->expects($this->any())->method('getHelper')->will($this->returnValue($helperDataMock));
-        $this->context->expects($this->once())
-            ->method('getResultRedirectFactory')
-            ->willReturn($resultRedirectFactory);
 
         foreach($additionalParams as $property => $object) {
             $this->context->expects($this->any())->method('get' . ucfirst($property))->willReturn($object);
