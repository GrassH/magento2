--- conflicted
+++ resolved
@@ -27,65 +27,37 @@
     protected $objectManager;
 
     /**
-<<<<<<< HEAD
-     * @var Context|\PHPUnit\Framework\MockObject\MockObject
-=======
      * @var Context|MockObject
->>>>>>> 7d02f1ee
      */
     protected $contextMock;
 
     /**
-<<<<<<< HEAD
-     * @var Registry|\PHPUnit\Framework\MockObject\MockObject
-=======
      * @var Registry|MockObject
->>>>>>> 7d02f1ee
      */
     protected $coreRegistryMock;
 
     /**
-<<<<<<< HEAD
-     * @var FrontendInterface|\PHPUnit\Framework\MockObject\MockObject
-=======
      * @var FrontendInterface|MockObject
->>>>>>> 7d02f1ee
      */
     protected $attributeLabelCacheMock;
 
     /**
-<<<<<<< HEAD
-     * @var PageFactory|\PHPUnit\Framework\MockObject\MockObject
-=======
      * @var PageFactory|MockObject
->>>>>>> 7d02f1ee
      */
     protected $resultPageFactoryMock;
 
     /**
-<<<<<<< HEAD
-     * @var RequestInterface|\PHPUnit\Framework\MockObject\MockObject
-=======
      * @var RequestInterface|MockObject
->>>>>>> 7d02f1ee
      */
     protected $requestMock;
 
     /**
-<<<<<<< HEAD
-     * @var ResultFactory|\PHPUnit\Framework\MockObject\MockObject
-=======
      * @var ResultFactory|MockObject
->>>>>>> 7d02f1ee
      */
     protected $resultFactoryMock;
 
     /**
-<<<<<<< HEAD
-     * @var ManagerInterface|\PHPUnit\Framework\MockObject\MockObject
-=======
      * @var ManagerInterface|MockObject
->>>>>>> 7d02f1ee
      */
     protected $messageManager;
 
@@ -111,7 +83,7 @@
             ->getMock();
         $this->messageManager = $this->getMockBuilder(ManagerInterface::class)
             ->disableOriginalConstructor()
-            ->getMockForAbstractClass();
+            ->getMock();
 
         $this->contextMock->expects($this->any())
             ->method('getRequest')
