--- conflicted
+++ resolved
@@ -32,101 +32,57 @@
 class EditTest extends TestCase
 {
     /**
-<<<<<<< HEAD
-     * @var \Magento\Backend\Model\View\Result\RedirectFactory|\PHPUnit\Framework\MockObject\MockObject
-=======
      * @var RedirectFactory|MockObject
->>>>>>> 7d02f1ee
      */
     protected $resultRedirectFactoryMock;
 
     /**
-<<<<<<< HEAD
-     * @var \Magento\Backend\Model\View\Result\PageFactory|\PHPUnit\Framework\MockObject\MockObject
-=======
      * @var \Magento\Backend\Model\View\Result\PageFactory|MockObject
->>>>>>> 7d02f1ee
      */
     protected $resultPageFactoryMock;
 
     /**
-<<<<<<< HEAD
-     * @var \Magento\Backend\Model\View\Result\Page|\PHPUnit\Framework\MockObject\MockObject
-=======
      * @var \Magento\Backend\Model\View\Result\Page|MockObject
->>>>>>> 7d02f1ee
      */
     protected $resultPageMock;
 
     /**
-<<<<<<< HEAD
-     * @var \Magento\Framework\Controller\Result\JsonFactory|\PHPUnit\Framework\MockObject\MockObject
-=======
      * @var JsonFactory|MockObject
->>>>>>> 7d02f1ee
      */
     protected $resultJsonFactoryMock;
 
     /**
-<<<<<<< HEAD
-     * @var \Magento\Framework\View\LayoutFactory|\PHPUnit\Framework\MockObject\MockObject
-=======
      * @var LayoutFactory|MockObject
->>>>>>> 7d02f1ee
      */
     protected $storeManagerInterfaceMock;
 
     /**
-<<<<<<< HEAD
-     * @var \Magento\Backend\App\Action\Context|\PHPUnit\Framework\MockObject\MockObject
-=======
      * @var Context|MockObject
->>>>>>> 7d02f1ee
      */
     protected $contextMock;
 
     /**
-<<<<<<< HEAD
-     * @var \Magento\Framework\View\Page\Title|\PHPUnit\Framework\MockObject\MockObject
-=======
      * @var Title|MockObject
->>>>>>> 7d02f1ee
      */
     protected $titleMock;
 
     /**
-<<<<<<< HEAD
-     * @var \Magento\Framework\App\RequestInterface|\PHPUnit\Framework\MockObject\MockObject
-=======
      * @var RequestInterface|MockObject
->>>>>>> 7d02f1ee
      */
     protected $requestMock;
 
     /**
-<<<<<<< HEAD
-     * @var \Magento\Framework\ObjectManagerInterface|\PHPUnit\Framework\MockObject\MockObject
-=======
      * @var ObjectManagerInterface|MockObject
->>>>>>> 7d02f1ee
      */
     protected $objectManagerMock;
 
     /**
-<<<<<<< HEAD
-     * @var \Magento\Framework\Event\ManagerInterface|\PHPUnit\Framework\MockObject\MockObject
-=======
      * @var ManagerInterface|MockObject
->>>>>>> 7d02f1ee
      */
     protected $eventManagerMock;
 
     /**
-<<<<<<< HEAD
-     * @var \Magento\Framework\App\ResponseInterface|\PHPUnit\Framework\MockObject\MockObject
-=======
      * @var ResponseInterface|MockObject
->>>>>>> 7d02f1ee
      */
     protected $responseMock;
 
@@ -141,20 +97,12 @@
     protected $edit;
 
     /**
-<<<<<<< HEAD
-     * @var \Magento\Backend\Model\Session|\PHPUnit\Framework\MockObject\MockObject
-=======
      * @var Session|MockObject
->>>>>>> 7d02f1ee
      */
     protected $sessionMock;
 
     /**
-<<<<<<< HEAD
-     * @var \Magento\Catalog\Model\Category|\PHPUnit\Framework\MockObject\MockObject
-=======
      * @var Category|MockObject
->>>>>>> 7d02f1ee
      */
     protected $categoryMock;
 
@@ -206,10 +154,10 @@
         );
         $this->resultPageMock->expects($this->any())
             ->method('getConfig')
-            ->willReturnSelf();
+            ->will($this->returnSelf());
         $this->resultPageMock->expects($this->any())
             ->method('getTitle')
-            ->willReturnSelf();
+            ->will($this->returnSelf());
 
         $this->resultPageFactoryMock = $this->createPartialMock(
             PageFactory::class,
@@ -292,50 +240,50 @@
 
         $this->requestMock->expects($this->atLeastOnce())
             ->method('getParam')
-            ->willReturnMap(
-                
+            ->will(
+                $this->returnValueMap(
                     [
                         ['id', false, $categoryId],
                         ['store', null, $storeId],
                     ]
-                
+                )
             );
         $this->requestMock->expects($this->atLeastOnce())
             ->method('getQuery')
             ->with('isAjax')
-            ->willReturn(false);
+            ->will($this->returnValue(false));
 
         $this->mockInitCategoryCall();
 
         $this->sessionMock->expects($this->once())
             ->method('__call')
-            ->willReturn([]);
+            ->will($this->returnValue([]));
 
         $this->storeManagerInterfaceMock->expects($this->any())
             ->method('getStore')
             ->with($storeId)
-            ->willReturnSelf();
+            ->will($this->returnSelf());
 
         if (!$categoryId) {
             if (!$storeId) {
                 $this->storeManagerInterfaceMock->expects($this->once())
                     ->method('getDefaultStoreView')
-                    ->willReturnSelf();
+                    ->will($this->returnSelf());
             }
             $this->storeManagerInterfaceMock->expects($this->once())
                 ->method('getRootCategoryId')
-                ->willReturn($rootCategoryId);
+                ->will($this->returnValue($rootCategoryId));
             $categoryId = $rootCategoryId;
         }
 
         $this->requestMock->expects($this->atLeastOnce())
             ->method('setParam')
             ->with('id', $categoryId)
-            ->willReturn(true);
+            ->will($this->returnValue(true));
 
         $this->categoryMock->expects($this->atLeastOnce())
             ->method('getId')
-            ->willReturn($categoryId);
+            ->will($this->returnValue($categoryId));
 
         $this->edit->execute();
     }
@@ -366,6 +314,6 @@
     {
         $this->objectManagerMock->expects($this->atLeastOnce())
             ->method('create')
-            ->willReturn($this->categoryMock);
+            ->will($this->returnValue($this->categoryMock));
     }
 }