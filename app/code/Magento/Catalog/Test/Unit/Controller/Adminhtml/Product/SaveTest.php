--- conflicted
+++ resolved
@@ -94,11 +94,7 @@
         $this->action = (new ObjectManagerHelper($this))->getObject(
             'Magento\Catalog\Controller\Adminhtml\Product\Save',
             [
-<<<<<<< HEAD
-                'context' => $this->initContext($this->resultRedirectFactory),
-=======
                 'context' => $this->initContext($additionalParams),
->>>>>>> bdd4b6f3
                 'productBuilder' => $this->productBuilder,
                 'resultPageFactory' => $resultPageFactory,
                 'resultForwardFactory' => $resultForwardFactory,
