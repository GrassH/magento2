--- conflicted
+++ resolved
@@ -32,30 +32,6 @@
     /** @var Save */
     protected $action;
 
-<<<<<<< HEAD
-    /** @var \Magento\Backend\Model\View\Result\Page|\PHPUnit\Framework\MockObject\MockObject */
-    private $resultPage;
-
-    /** @var \Magento\Backend\Model\View\Result\Forward|\PHPUnit\Framework\MockObject\MockObject */
-    private $resultForward;
-
-    /** @var \Magento\Catalog\Controller\Adminhtml\Product\Builder|\PHPUnit\Framework\MockObject\MockObject */
-    private $productBuilder;
-
-    /** @var \Magento\Catalog\Model\Product|\PHPUnit\Framework\MockObject\MockObject */
-    private $product;
-
-    /** @var \Magento\Backend\Model\View\Result\RedirectFactory|\PHPUnit\Framework\MockObject\MockObject */
-    private $resultRedirectFactory;
-
-    /** @var \Magento\Backend\Model\View\Result\Redirect|\PHPUnit\Framework\MockObject\MockObject */
-    private $resultRedirect;
-
-    /** @var Helper|\PHPUnit\Framework\MockObject\MockObject */
-    private $initializationHelper;
-
-    /** @var \Magento\Framework\Message\ManagerInterface|\PHPUnit\Framework\MockObject\MockObject */
-=======
     /** @var Page|MockObject */
     private $resultPage;
 
@@ -78,7 +54,6 @@
     private $initializationHelper;
 
     /** @var ManagerInterface|MockObject */
->>>>>>> 7d02f1ee
     private $messageManagerMock;
 
     /**
@@ -92,9 +67,9 @@
         );
         $this->product = $this->getMockBuilder(Product::class)->disableOriginalConstructor()
             ->setMethods(['addData', 'getSku', 'getTypeId', 'getStoreId', '__sleep', '__wakeup'])->getMock();
-        $this->product->expects($this->any())->method('getTypeId')->willReturn('simple');
-        $this->product->expects($this->any())->method('getStoreId')->willReturn('1');
-        $this->productBuilder->expects($this->any())->method('build')->willReturn($this->product);
+        $this->product->expects($this->any())->method('getTypeId')->will($this->returnValue('simple'));
+        $this->product->expects($this->any())->method('getStoreId')->will($this->returnValue('1'));
+        $this->productBuilder->expects($this->any())->method('build')->will($this->returnValue($this->product));
 
         $this->messageManagerMock = $this->getMockForAbstractClass(
             ManagerInterface::class
@@ -146,7 +121,7 @@
 
         $storeManagerInterfaceMock->expects($this->any())
             ->method('getStore')
-            ->willReturnSelf();
+            ->will($this->returnSelf());
 
         $this->action = (new ObjectManagerHelper($this))->getObject(
             Save::class,
