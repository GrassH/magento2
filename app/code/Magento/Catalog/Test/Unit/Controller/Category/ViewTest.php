--- conflicted
+++ resolved
@@ -38,128 +38,72 @@
 class ViewTest extends TestCase
 {
     /**
-<<<<<<< HEAD
-     * @var \Magento\Framework\App\RequestInterface|\PHPUnit\Framework\MockObject\MockObject
-=======
      * @var RequestInterface|MockObject
->>>>>>> 7d02f1ee
      */
     protected $request;
 
     /**
-<<<<<<< HEAD
-     * @var \Magento\Framework\App\ResponseInterface|\PHPUnit\Framework\MockObject\MockObject
-=======
      * @var ResponseInterface|MockObject
->>>>>>> 7d02f1ee
      */
     protected $response;
 
     /**
-<<<<<<< HEAD
-     * @var \Magento\Catalog\Helper\Category|\PHPUnit\Framework\MockObject\MockObject
-=======
      * @var Category|MockObject
->>>>>>> 7d02f1ee
      */
     protected $categoryHelper;
 
     /**
-<<<<<<< HEAD
-     * @var \Magento\Framework\ObjectManagerInterface|\PHPUnit\Framework\MockObject\MockObject
-=======
      * @var ObjectManagerInterface|MockObject
->>>>>>> 7d02f1ee
      */
     protected $objectManager;
 
     /**
-<<<<<<< HEAD
-     * @var \Magento\Framework\Event\ManagerInterface|\PHPUnit\Framework\MockObject\MockObject
-=======
      * @var ManagerInterface|MockObject
->>>>>>> 7d02f1ee
      */
     protected $eventManager;
 
     /**
-<<<<<<< HEAD
-     * @var \Magento\Framework\View\Layout|\PHPUnit\Framework\MockObject\MockObject
-=======
      * @var \Magento\Framework\View\Layout|MockObject
->>>>>>> 7d02f1ee
      */
     protected $layout;
 
     /**
-<<<<<<< HEAD
-     * @var \Magento\Framework\View\Layout\ProcessorInterface|\PHPUnit\Framework\MockObject\MockObject
-=======
      * @var ProcessorInterface|MockObject
->>>>>>> 7d02f1ee
      */
     protected $update;
 
     /**
-<<<<<<< HEAD
-     * @var \Magento\Framework\App\ViewInterface|\PHPUnit\Framework\MockObject\MockObject
-=======
      * @var ViewInterface|MockObject
->>>>>>> 7d02f1ee
      */
     protected $view;
 
     /**
-<<<<<<< HEAD
-     * @var \Magento\Backend\App\Action\Context|\PHPUnit\Framework\MockObject\MockObject
-=======
      * @var Context|MockObject
->>>>>>> 7d02f1ee
      */
     protected $context;
 
     /**
-<<<<<<< HEAD
-     * @var \Magento\Catalog\Model\Category|\PHPUnit\Framework\MockObject\MockObject
-=======
      * @var \Magento\Catalog\Model\Category|MockObject
->>>>>>> 7d02f1ee
      */
     protected $category;
 
     /**
-<<<<<<< HEAD
-     * @var \Magento\Catalog\Api\CategoryRepositoryInterface|\PHPUnit\Framework\MockObject\MockObject
-=======
      * @var CategoryRepositoryInterface|MockObject
->>>>>>> 7d02f1ee
      */
     protected $categoryRepository;
 
     /**
-<<<<<<< HEAD
-     * @var \Magento\Store\Model\Store|\PHPUnit\Framework\MockObject\MockObject
-=======
      * @var Store|MockObject
->>>>>>> 7d02f1ee
      */
     protected $store;
 
     /**
-<<<<<<< HEAD
-     * @var \Magento\Store\Model\StoreManagerInterface|\PHPUnit\Framework\MockObject\MockObject
-=======
      * @var StoreManagerInterface|MockObject
->>>>>>> 7d02f1ee
      */
     protected $storeManager;
 
     /**
-<<<<<<< HEAD
-     * @var \Magento\Catalog\Model\Design|\PHPUnit\Framework\MockObject\MockObject
-=======
      * @var Design|MockObject
->>>>>>> 7d02f1ee
      */
     protected $catalogDesign;
 
@@ -169,20 +113,12 @@
     protected $action;
 
     /**
-<<<<<<< HEAD
-     * @var \Magento\Framework\Controller\ResultFactory|\PHPUnit\Framework\MockObject\MockObject
-=======
      * @var ResultFactory|MockObject
->>>>>>> 7d02f1ee
      */
     protected $resultFactory;
 
     /**
-<<<<<<< HEAD
-     * @var \Magento\Framework\View\Page|\PHPUnit\Framework\MockObject\MockObject
-=======
      * @var \Magento\Framework\View\Page|MockObject
->>>>>>> 7d02f1ee
      */
     protected $page;
 
@@ -203,39 +139,22 @@
         $this->objectManager = $this->createMock(ObjectManagerInterface::class);
         $this->eventManager = $this->createMock(ManagerInterface::class);
 
-<<<<<<< HEAD
-        $this->update = $this->createMock(\Magento\Framework\View\Layout\ProcessorInterface::class);
-        $this->layout = $this->createMock(\Magento\Framework\View\Layout::class);
-        $this->layout->expects($this->any())->method('getUpdate')->willReturn($this->update);
-=======
         $this->update = $this->createMock(ProcessorInterface::class);
         $this->layout = $this->createMock(Layout::class);
         $this->layout->expects($this->any())->method('getUpdate')->will($this->returnValue($this->update));
->>>>>>> 7d02f1ee
 
         $this->pageConfig = $this->getMockBuilder(Config::class)
             ->disableOriginalConstructor()->getMock();
-        $this->pageConfig->expects($this->any())->method('addBodyClass')->willReturnSelf();
+        $this->pageConfig->expects($this->any())->method('addBodyClass')->will($this->returnSelf());
 
         $this->page = $this->getMockBuilder(Page::class)
             ->setMethods(['getConfig', 'initLayout', 'addPageLayoutHandles', 'getLayout', 'addUpdate'])
             ->disableOriginalConstructor()->getMock();
-        $this->page->expects($this->any())->method('getConfig')->willReturn($this->pageConfig);
-        $this->page->expects($this->any())->method('addPageLayoutHandles')->willReturnSelf();
-        $this->page->expects($this->any())->method('getLayout')->willReturn($this->layout);
+        $this->page->expects($this->any())->method('getConfig')->will($this->returnValue($this->pageConfig));
+        $this->page->expects($this->any())->method('addPageLayoutHandles')->will($this->returnSelf());
+        $this->page->expects($this->any())->method('getLayout')->will($this->returnValue($this->layout));
         $this->page->expects($this->any())->method('addUpdate')->willReturnSelf();
 
-<<<<<<< HEAD
-        $this->view = $this->createMock(\Magento\Framework\App\ViewInterface::class);
-        $this->view->expects($this->any())->method('getLayout')->willReturn($this->layout);
-
-        $this->resultFactory = $this->createMock(\Magento\Framework\Controller\ResultFactory::class);
-        $this->resultFactory->expects($this->any())->method('create')->willReturn($this->page);
-
-        $this->context = $this->createMock(\Magento\Backend\App\Action\Context::class);
-        $this->context->expects($this->any())->method('getRequest')->willReturn($this->request);
-        $this->context->expects($this->any())->method('getResponse')->willReturn($this->response);
-=======
         $this->view = $this->createMock(ViewInterface::class);
         $this->view->expects($this->any())->method('getLayout')->will($this->returnValue($this->layout));
 
@@ -245,26 +164,19 @@
         $this->context = $this->createMock(Context::class);
         $this->context->expects($this->any())->method('getRequest')->will($this->returnValue($this->request));
         $this->context->expects($this->any())->method('getResponse')->will($this->returnValue($this->response));
->>>>>>> 7d02f1ee
         $this->context->expects($this->any())->method('getObjectManager')
-            ->willReturn($this->objectManager);
-        $this->context->expects($this->any())->method('getEventManager')->willReturn($this->eventManager);
-        $this->context->expects($this->any())->method('getView')->willReturn($this->view);
+            ->will($this->returnValue($this->objectManager));
+        $this->context->expects($this->any())->method('getEventManager')->will($this->returnValue($this->eventManager));
+        $this->context->expects($this->any())->method('getView')->will($this->returnValue($this->view));
         $this->context->expects($this->any())->method('getResultFactory')
-            ->willReturn($this->resultFactory);
+            ->will($this->returnValue($this->resultFactory));
 
         $this->category = $this->createMock(\Magento\Catalog\Model\Category::class);
         $this->categoryRepository = $this->createMock(CategoryRepositoryInterface::class);
 
-<<<<<<< HEAD
-        $this->store = $this->createMock(\Magento\Store\Model\Store::class);
-        $this->storeManager = $this->createMock(\Magento\Store\Model\StoreManagerInterface::class);
-        $this->storeManager->expects($this->any())->method('getStore')->willReturn($this->store);
-=======
         $this->store = $this->createMock(Store::class);
         $this->storeManager = $this->createMock(StoreManagerInterface::class);
         $this->storeManager->expects($this->any())->method('getStore')->will($this->returnValue($this->store));
->>>>>>> 7d02f1ee
 
         $this->catalogDesign = $this->createMock(Design::class);
 
@@ -274,7 +186,7 @@
             ->getMock();
         $resultPageFactory->expects($this->atLeastOnce())
             ->method('create')
-            ->willReturn($this->page);
+            ->will($this->returnValue($this->page));
 
         $this->action = (new ObjectManager($this))->getObject(
             View::class,
@@ -308,7 +220,7 @@
         );
 
         $this->categoryRepository->expects($this->any())->method('get')->with($categoryId)
-            ->willReturn($this->category);
+            ->will($this->returnValue($this->category));
 
         $this->categoryHelper->expects($this->once())->method('canShow')->with($this->category)->willReturn(true);
 
@@ -326,9 +238,9 @@
             ->method('getDisplayMode')
             ->willReturn($expectedData[2][0]['displaymode']);
         $this->expectationForPageLayoutHandles($expectedData);
-        $settings->expects($this->atLeastOnce())->method('getPageLayout')->willReturn($pageLayout);
+        $settings->expects($this->atLeastOnce())->method('getPageLayout')->will($this->returnValue($pageLayout));
         $settings->expects($this->once())->method('getLayoutUpdates')->willReturn(['update1', 'update2']);
-        $this->catalogDesign->expects($this->any())->method('getDesignSettings')->willReturn($settings);
+        $this->catalogDesign->expects($this->any())->method('getDesignSettings')->will($this->returnValue($settings));
 
         $this->action->execute();
     }
