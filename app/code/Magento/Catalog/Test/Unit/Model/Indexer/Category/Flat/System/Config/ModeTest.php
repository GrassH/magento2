--- conflicted
+++ resolved
@@ -24,38 +24,22 @@
     protected $model;
 
     /**
-<<<<<<< HEAD
-     * @var \Magento\Framework\App\Config\ScopeConfigInterface|\PHPUnit\Framework\MockObject\MockObject
-=======
      * @var ScopeConfigInterface|MockObject
->>>>>>> 7d02f1ee
      */
     protected $configMock;
 
     /**
-<<<<<<< HEAD
-     * @var \Magento\Indexer\Model\Indexer\State|\PHPUnit\Framework\MockObject\MockObject
-=======
      * @var State|MockObject
->>>>>>> 7d02f1ee
      */
     protected $indexerStateMock;
 
     /**
-<<<<<<< HEAD
-     * @var \Magento\Framework\Indexer\IndexerRegistry|\PHPUnit\Framework\MockObject\MockObject
-=======
      * @var IndexerRegistry|MockObject
->>>>>>> 7d02f1ee
      */
     protected $indexerRegistry;
 
     /**
-<<<<<<< HEAD
-     * @var \Magento\Framework\Indexer\IndexerInterface|\PHPUnit\Framework\MockObject\MockObject
-=======
      * @var IndexerInterface|MockObject
->>>>>>> 7d02f1ee
      */
     protected $flatIndexer;
 
@@ -106,8 +90,8 @@
         )->with(
             null,
             'default'
-        )->willReturn(
-            $oldValue
+        )->will(
+            $this->returnValue($oldValue)
         );
 
         $this->model->setValue($value);
@@ -144,8 +128,8 @@
         )->with(
             null,
             'default'
-        )->willReturn(
-            $oldValue
+        )->will(
+            $this->returnValue($oldValue)
         );
 
         $this->model->setValue($value);
@@ -156,8 +140,8 @@
             'loadByIndexer'
         )->with(
             'catalog_category_flat'
-        )->willReturnSelf(
-            
+        )->will(
+            $this->returnSelf()
         );
         $this->indexerStateMock->expects(
             $this->once()
@@ -165,10 +149,10 @@
             'setStatus'
         )->with(
             'invalid'
-        )->willReturnSelf(
-            
-        );
-        $this->indexerStateMock->expects($this->once())->method('save')->willReturnSelf();
+        )->will(
+            $this->returnSelf()
+        );
+        $this->indexerStateMock->expects($this->once())->method('save')->will($this->returnSelf());
 
         $this->indexerRegistry->expects($this->never())->method('load');
         $this->indexerRegistry->expects($this->never())->method('setScheduled');
@@ -198,8 +182,8 @@
         )->with(
             null,
             'default'
-        )->willReturn(
-            $oldValue
+        )->will(
+            $this->returnValue($oldValue)
         );
 
         $this->model->setValue($value);
