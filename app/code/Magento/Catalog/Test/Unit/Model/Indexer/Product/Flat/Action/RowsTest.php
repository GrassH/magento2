--- conflicted
+++ resolved
@@ -27,74 +27,42 @@
     protected $_model;
 
     /**
-<<<<<<< HEAD
-     * @var \PHPUnit\Framework\MockObject\MockObject
-=======
      * @var MockObject
->>>>>>> 7d02f1ee
      */
     protected $_storeManager;
 
     /**
-<<<<<<< HEAD
-     * @var \PHPUnit\Framework\MockObject\MockObject
-=======
      * @var MockObject
->>>>>>> 7d02f1ee
      */
     protected $_store;
 
     /**
-<<<<<<< HEAD
-     * @var \PHPUnit\Framework\MockObject\MockObject
-=======
      * @var MockObject
->>>>>>> 7d02f1ee
      */
     protected $_productIndexerHelper;
 
     /**
-<<<<<<< HEAD
-     * @var \PHPUnit\Framework\MockObject\MockObject
-=======
      * @var MockObject
->>>>>>> 7d02f1ee
      */
     protected $_resource;
 
     /**
-<<<<<<< HEAD
-     * @var \PHPUnit\Framework\MockObject\MockObject
-=======
      * @var MockObject
->>>>>>> 7d02f1ee
      */
     protected $_connection;
 
     /**
-<<<<<<< HEAD
-     * @var \PHPUnit\Framework\MockObject\MockObject
-=======
      * @var MockObject
->>>>>>> 7d02f1ee
      */
     protected $_flatItemWriter;
 
     /**
-<<<<<<< HEAD
-     * @var \PHPUnit\Framework\MockObject\MockObject
-=======
      * @var MockObject
->>>>>>> 7d02f1ee
      */
     protected $_flatItemEraser;
 
     /**
-<<<<<<< HEAD
-     * @var \PHPUnit\Framework\MockObject\MockObject
-=======
      * @var MockObject
->>>>>>> 7d02f1ee
      */
     protected $_flatTableBuilder;
 
@@ -106,21 +74,12 @@
         $this->_resource = $this->createMock(ResourceConnection::class);
         $this->_resource->expects($this->any())->method('getConnection')
             ->with('default')
-<<<<<<< HEAD
-            ->willReturn($this->_connection);
-        $this->_storeManager = $this->createMock(\Magento\Store\Model\StoreManagerInterface::class);
-        $this->_store = $this->createMock(\Magento\Store\Model\Store::class);
-        $this->_store->expects($this->any())->method('getId')->willReturn('store_id_1');
-        $this->_storeManager->expects($this->any())->method('getStores')->willReturn(
-            [$this->_store]
-=======
             ->will($this->returnValue($this->_connection));
         $this->_storeManager = $this->createMock(StoreManagerInterface::class);
         $this->_store = $this->createMock(Store::class);
         $this->_store->expects($this->any())->method('getId')->will($this->returnValue('store_id_1'));
         $this->_storeManager->expects($this->any())->method('getStores')->will(
             $this->returnValue([$this->_store])
->>>>>>> 7d02f1ee
         );
         $this->_productIndexerHelper = $this->createMock(Indexer::class);
         $this->_flatItemEraser = $this->createMock(Eraser::class);
@@ -142,29 +101,19 @@
         );
     }
 
-<<<<<<< HEAD
-    /**
-     */
-    public function testEmptyIds()
-    {
-        $this->expectException(\Magento\Framework\Exception\LocalizedException::class);
-        $this->expectExceptionMessage('Bad value was supplied.');
-
-=======
     public function testEmptyIds()
     {
         $this->expectException('Magento\Framework\Exception\LocalizedException');
         $this->expectExceptionMessage('Bad value was supplied.');
->>>>>>> 7d02f1ee
         $this->_model->execute(null);
     }
 
     public function testExecuteWithNonExistingFlatTablesCreatesTables()
     {
         $this->_productIndexerHelper->expects($this->any())->method('getFlatTableName')
-            ->willReturn('store_flat_table');
+            ->will($this->returnValue('store_flat_table'));
         $this->_connection->expects($this->any())->method('isTableExists')->with('store_flat_table')
-            ->willReturn(false);
+            ->will($this->returnValue(false));
         $this->_flatItemEraser->expects($this->never())->method('removeDeletedProducts');
         $this->_flatTableBuilder->expects($this->once())->method('build')->with('store_id_1', [1, 2]);
         $this->_model->execute([1, 2]);
@@ -173,9 +122,9 @@
     public function testExecuteWithExistingFlatTablesCreatesTables()
     {
         $this->_productIndexerHelper->expects($this->any())->method('getFlatTableName')
-            ->willReturn('store_flat_table');
+            ->will($this->returnValue('store_flat_table'));
         $this->_connection->expects($this->any())->method('isTableExists')->with('store_flat_table')
-            ->willReturn(true);
+            ->will($this->returnValue(true));
         $this->_flatItemEraser->expects($this->once())->method('removeDeletedProducts');
         $this->_flatTableBuilder->expects($this->once())->method('build')->with('store_id_1', [1, 2]);
         $this->_model->execute([1, 2]);
