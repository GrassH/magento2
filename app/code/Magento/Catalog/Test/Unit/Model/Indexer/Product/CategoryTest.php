<?php
/**
 * Copyright © Magento, Inc. All rights reserved.
 * See COPYING.txt for license details.
 */
declare(strict_types=1);

namespace Magento\Catalog\Test\Unit\Model\Indexer\Product;

use Magento\Catalog\Model\Indexer\Category\Product;
use Magento\Catalog\Model\Indexer\Category\Product\Action\Full;
use Magento\Catalog\Model\Indexer\Category\Product\Action\FullFactory;
use Magento\Catalog\Model\Indexer\Product\Category;
use Magento\Catalog\Model\Indexer\Product\Category\Action\Rows;
use Magento\Catalog\Model\Indexer\Product\Category\Action\RowsFactory;
use Magento\Framework\Indexer\CacheContext;
use Magento\Framework\Indexer\IndexerInterface;
use Magento\Framework\Indexer\IndexerRegistry;
use PHPUnit\Framework\MockObject\MockObject;
use PHPUnit\Framework\TestCase;

/**
 * @SuppressWarnings(PHPMD.CouplingBetweenObjects)
 */
class CategoryTest extends TestCase
{
    /**
     * @var Product
     */
    protected $model;

    /**
<<<<<<< HEAD
     * @var \Magento\Catalog\Model\Indexer\Category\Product\Action\FullFactory|\PHPUnit\Framework\MockObject\MockObject
=======
     * @var FullFactory|MockObject
>>>>>>> 7d02f1ee
     */
    protected $fullMock;

    /**
<<<<<<< HEAD
     * @var \Magento\Catalog\Model\Indexer\Product\Category\Action\RowsFactory|\PHPUnit\Framework\MockObject\MockObject
=======
     * @var RowsFactory|MockObject
>>>>>>> 7d02f1ee
     */
    protected $rowsMock;

    /**
<<<<<<< HEAD
     * @var \Magento\Framework\Indexer\IndexerInterface|\PHPUnit\Framework\MockObject\MockObject
=======
     * @var IndexerInterface|MockObject
>>>>>>> 7d02f1ee
     */
    protected $indexerMock;

    /**
<<<<<<< HEAD
     * @var \Magento\Framework\Indexer\IndexerRegistry|\PHPUnit\Framework\MockObject\MockObject
=======
     * @var IndexerRegistry|MockObject
>>>>>>> 7d02f1ee
     */
    protected $indexerRegistryMock;

    /**
<<<<<<< HEAD
     * @var \Magento\Framework\Indexer\CacheContext|\PHPUnit\Framework\MockObject\MockObject
=======
     * @var CacheContext|MockObject
>>>>>>> 7d02f1ee
     */
    protected $cacheContextMock;

    protected function setUp(): void
    {
        $this->fullMock = $this->createPartialMock(
            FullFactory::class,
            ['create']
        );

        $this->rowsMock = $this->createPartialMock(
            RowsFactory::class,
            ['create']
        );

        $this->indexerMock = $this->getMockForAbstractClass(
            IndexerInterface::class,
            [],
            '',
            false,
            false,
            true,
            ['getId', 'load', 'isInvalid', 'isWorking', '__wakeup']
        );

        $this->indexerRegistryMock = $this->createPartialMock(
            IndexerRegistry::class,
            ['get']
        );

        $this->model = new Category(
            $this->fullMock,
            $this->rowsMock,
            $this->indexerRegistryMock
        );

        $this->cacheContextMock = $this->createMock(CacheContext::class);

        $cacheContextProperty = new \ReflectionProperty(
            Product::class,
            'cacheContext'
        );
        $cacheContextProperty->setAccessible(true);
        $cacheContextProperty->setValue($this->model, $this->cacheContextMock);
    }

    public function testExecuteWithIndexerWorking()
    {
        $ids = [1, 2, 3];

        $this->prepareIndexer();

        $rowMock = $this->createPartialMock(
            Rows::class,
            ['execute']
        );
        $rowMock->expects($this->at(0))->method('execute')->with($ids)->willReturnSelf();

        $this->rowsMock->expects($this->once())->method('create')->willReturn($rowMock);

        $this->model->execute($ids);
    }

    public function testExecuteWithIndexerNotWorking()
    {
        $ids = [1, 2, 3];

        $this->prepareIndexer();

        $rowMock = $this->createPartialMock(
            Rows::class,
            ['execute']
        );
        $rowMock->expects($this->once())->method('execute')->with($ids)->willReturnSelf();

        $this->rowsMock->expects($this->once())->method('create')->willReturn($rowMock);

        $this->cacheContextMock->expects($this->once())
            ->method('registerEntities')
            ->with(\Magento\Catalog\Model\Product::CACHE_TAG, $ids);

        $this->model->execute($ids);
    }

    protected function prepareIndexer()
    {
        $this->indexerRegistryMock->expects($this->any())
            ->method('get')
<<<<<<< HEAD
            ->with(\Magento\Catalog\Model\Indexer\Product\Category::INDEXER_ID)
            ->willReturn($this->indexerMock);
=======
            ->with(Category::INDEXER_ID)
            ->will($this->returnValue($this->indexerMock));
>>>>>>> 7d02f1ee
    }

    public function testExecuteFull()
    {
        /** @var Full $productIndexerFlatFull */
        $productIndexerFlatFull = $this->createMock(Full::class);
        $this->fullMock->expects($this->once())
            ->method('create')
            ->willReturn($productIndexerFlatFull);
        $productIndexerFlatFull->expects($this->once())
            ->method('execute');
        $this->cacheContextMock->expects($this->once())
            ->method('registerTags')
            ->with(
                [
                    \Magento\Catalog\Model\Category::CACHE_TAG,
                    \Magento\Catalog\Model\Product::CACHE_TAG
                ]
            );
        $this->model->executeFull();
    }
}<|MERGE_RESOLUTION|>--- conflicted
+++ resolved
@@ -30,47 +30,27 @@
     protected $model;
 
     /**
-<<<<<<< HEAD
-     * @var \Magento\Catalog\Model\Indexer\Category\Product\Action\FullFactory|\PHPUnit\Framework\MockObject\MockObject
-=======
      * @var FullFactory|MockObject
->>>>>>> 7d02f1ee
      */
     protected $fullMock;
 
     /**
-<<<<<<< HEAD
-     * @var \Magento\Catalog\Model\Indexer\Product\Category\Action\RowsFactory|\PHPUnit\Framework\MockObject\MockObject
-=======
      * @var RowsFactory|MockObject
->>>>>>> 7d02f1ee
      */
     protected $rowsMock;
 
     /**
-<<<<<<< HEAD
-     * @var \Magento\Framework\Indexer\IndexerInterface|\PHPUnit\Framework\MockObject\MockObject
-=======
      * @var IndexerInterface|MockObject
->>>>>>> 7d02f1ee
      */
     protected $indexerMock;
 
     /**
-<<<<<<< HEAD
-     * @var \Magento\Framework\Indexer\IndexerRegistry|\PHPUnit\Framework\MockObject\MockObject
-=======
      * @var IndexerRegistry|MockObject
->>>>>>> 7d02f1ee
      */
     protected $indexerRegistryMock;
 
     /**
-<<<<<<< HEAD
-     * @var \Magento\Framework\Indexer\CacheContext|\PHPUnit\Framework\MockObject\MockObject
-=======
      * @var CacheContext|MockObject
->>>>>>> 7d02f1ee
      */
     protected $cacheContextMock;
 
@@ -127,9 +107,9 @@
             Rows::class,
             ['execute']
         );
-        $rowMock->expects($this->at(0))->method('execute')->with($ids)->willReturnSelf();
+        $rowMock->expects($this->at(0))->method('execute')->with($ids)->will($this->returnSelf());
 
-        $this->rowsMock->expects($this->once())->method('create')->willReturn($rowMock);
+        $this->rowsMock->expects($this->once())->method('create')->will($this->returnValue($rowMock));
 
         $this->model->execute($ids);
     }
@@ -144,9 +124,9 @@
             Rows::class,
             ['execute']
         );
-        $rowMock->expects($this->once())->method('execute')->with($ids)->willReturnSelf();
+        $rowMock->expects($this->once())->method('execute')->with($ids)->will($this->returnSelf());
 
-        $this->rowsMock->expects($this->once())->method('create')->willReturn($rowMock);
+        $this->rowsMock->expects($this->once())->method('create')->will($this->returnValue($rowMock));
 
         $this->cacheContextMock->expects($this->once())
             ->method('registerEntities')
@@ -159,13 +139,8 @@
     {
         $this->indexerRegistryMock->expects($this->any())
             ->method('get')
-<<<<<<< HEAD
-            ->with(\Magento\Catalog\Model\Indexer\Product\Category::INDEXER_ID)
-            ->willReturn($this->indexerMock);
-=======
             ->with(Category::INDEXER_ID)
             ->will($this->returnValue($this->indexerMock));
->>>>>>> 7d02f1ee
     }
 
     public function testExecuteFull()
