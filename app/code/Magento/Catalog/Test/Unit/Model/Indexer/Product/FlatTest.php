<?php
/**
 * Copyright © Magento, Inc. All rights reserved.
 * See COPYING.txt for license details.
 */
declare(strict_types=1);

namespace Magento\Catalog\Test\Unit\Model\Indexer\Product;

use Magento\Catalog\Model\Category;
use Magento\Catalog\Model\Indexer\Product\Flat;
use Magento\Catalog\Model\Indexer\Product\Flat\Action\Full;
use Magento\Catalog\Model\Indexer\Product\Flat\Action\Row;
use Magento\Catalog\Model\Indexer\Product\Flat\Action\Rows;
use Magento\Catalog\Model\Product;
use Magento\Framework\Indexer\CacheContext;
use Magento\Framework\TestFramework\Unit\Helper\ObjectManager;
use PHPUnit\Framework\MockObject\MockObject;
use PHPUnit\Framework\TestCase;

class FlatTest extends TestCase
{
    /**
     * @var Flat
     */
    private $model;

    /**
<<<<<<< HEAD
     * @var \Magento\Catalog\Model\Indexer\Product\Flat\Action\Row|\PHPUnit\Framework\MockObject\MockObject
=======
     * @var Row|MockObject
>>>>>>> 7d02f1ee
     */
    private $productFlatIndexerRow;

    /**
<<<<<<< HEAD
     * @var \Magento\Catalog\Model\Indexer\Product\Flat\Action\Rows|\PHPUnit\Framework\MockObject\MockObject
=======
     * @var Rows|MockObject
>>>>>>> 7d02f1ee
     */
    private $productFlatIndexerRows;

    /**
<<<<<<< HEAD
     * @var \Magento\Catalog\Model\Indexer\Product\Flat\Action\Full|\PHPUnit\Framework\MockObject\MockObject
=======
     * @var Full|MockObject
>>>>>>> 7d02f1ee
     */
    private $productFlatIndexerFull;

    /**
<<<<<<< HEAD
     * @var \Magento\Framework\Indexer\CacheContext|\PHPUnit\Framework\MockObject\MockObject
=======
     * @var CacheContext|MockObject
>>>>>>> 7d02f1ee
     */
    protected $cacheContextMock;

    protected function setUp(): void
    {
        $this->productFlatIndexerRow = $this->getMockBuilder(
            Row::class
        )
            ->disableOriginalConstructor()
            ->getMock();

        $this->productFlatIndexerRows = $this->getMockBuilder(
            Rows::class
        )
            ->disableOriginalConstructor()
            ->getMock();

        $this->productFlatIndexerFull = $this->getMockBuilder(
            Full::class
        )
            ->disableOriginalConstructor()
            ->getMock();

        $helper = new ObjectManager($this);
        $this->model = $helper->getObject(
            Flat::class,
            [
                'productFlatIndexerRow' => $this->productFlatIndexerRow,
                'productFlatIndexerRows' => $this->productFlatIndexerRows,
                'productFlatIndexerFull' => $this->productFlatIndexerFull
            ]
        );

        $this->cacheContextMock = $this->createMock(CacheContext::class);

        $cacheContextProperty = new \ReflectionProperty(
            Flat::class,
            'cacheContext'
        );
        $cacheContextProperty->setAccessible(true);
        $cacheContextProperty->setValue($this->model, $this->cacheContextMock);
    }

    public function testExecute()
    {
        $ids = [1, 2, 3];
        $this->productFlatIndexerRows->expects($this->any())->method('execute')->with($this->equalTo($ids));

        $this->cacheContextMock->expects($this->once())
            ->method('registerEntities')
            ->with(Product::CACHE_TAG, $ids);

        $this->model->execute($ids);
    }

    public function testExecuteList()
    {
        $ids = [1, 2, 3];
        $this->productFlatIndexerRows->expects($this->any())->method('execute')->with($this->equalTo($ids));

        $result = $this->model->executeList($ids);
        $this->assertNull($result);
    }

    public function testExecuteFull()
    {
        $this->productFlatIndexerFull->expects($this->any())->method('execute');

        $this->cacheContextMock->expects($this->once())
            ->method('registerTags')
            ->with(
                [
                    Category::CACHE_TAG,
                    Product::CACHE_TAG
                ]
            );

        $this->model->executeFull();
    }

    public function testExecuteRow()
    {
        $except = 5;
        $this->productFlatIndexerRow->expects($this->any())->method('execute')->with($this->equalTo($except));

        $result = $this->model->executeRow($except);
        $this->assertNull($result);
    }
}<|MERGE_RESOLUTION|>--- conflicted
+++ resolved
@@ -26,38 +26,22 @@
     private $model;
 
     /**
-<<<<<<< HEAD
-     * @var \Magento\Catalog\Model\Indexer\Product\Flat\Action\Row|\PHPUnit\Framework\MockObject\MockObject
-=======
      * @var Row|MockObject
->>>>>>> 7d02f1ee
      */
     private $productFlatIndexerRow;
 
     /**
-<<<<<<< HEAD
-     * @var \Magento\Catalog\Model\Indexer\Product\Flat\Action\Rows|\PHPUnit\Framework\MockObject\MockObject
-=======
      * @var Rows|MockObject
->>>>>>> 7d02f1ee
      */
     private $productFlatIndexerRows;
 
     /**
-<<<<<<< HEAD
-     * @var \Magento\Catalog\Model\Indexer\Product\Flat\Action\Full|\PHPUnit\Framework\MockObject\MockObject
-=======
      * @var Full|MockObject
->>>>>>> 7d02f1ee
      */
     private $productFlatIndexerFull;
 
     /**
-<<<<<<< HEAD
-     * @var \Magento\Framework\Indexer\CacheContext|\PHPUnit\Framework\MockObject\MockObject
-=======
      * @var CacheContext|MockObject
->>>>>>> 7d02f1ee
      */
     protected $cacheContextMock;
 
