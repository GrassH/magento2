--- conflicted
+++ resolved
@@ -28,29 +28,17 @@
     protected $_model;
 
     /**
-<<<<<<< HEAD
-     * @var \Magento\Indexer\Model\Indexer|\PHPUnit\Framework\MockObject\MockObject
-=======
      * @var Indexer|MockObject
->>>>>>> 7d02f1ee
      */
     protected $_indexerMock;
 
     /**
-<<<<<<< HEAD
-     * @var \Magento\Catalog\Model\Indexer\Product\Flat\State|\PHPUnit\Framework\MockObject\MockObject
-=======
      * @var State|MockObject
->>>>>>> 7d02f1ee
      */
     protected $_stateMock;
 
     /**
-<<<<<<< HEAD
-     * @var \Magento\Framework\Indexer\IndexerRegistry|\PHPUnit\Framework\MockObject\MockObject
-=======
      * @var IndexerRegistry|MockObject
->>>>>>> 7d02f1ee
      */
     protected $indexerRegistryMock;
 
@@ -58,13 +46,8 @@
     {
         $this->_objectManager = new ObjectManager($this);
 
-<<<<<<< HEAD
-        $this->_indexerMock = $this->createPartialMock(\Magento\Indexer\Model\Indexer::class, ['getId', 'invalidate']);
-        $this->_indexerMock->expects($this->any())->method('getId')->willReturn(1);
-=======
         $this->_indexerMock = $this->createPartialMock(Indexer::class, ['getId', 'invalidate']);
         $this->_indexerMock->expects($this->any())->method('getId')->will($this->returnValue(1));
->>>>>>> 7d02f1ee
 
         $this->_stateMock = $this->createPartialMock(
             State::class,
@@ -97,7 +80,7 @@
      */
     public function testMarkIndexerAsInvalid()
     {
-        $this->_stateMock->expects($this->once())->method('isFlatEnabled')->willReturn(true);
+        $this->_stateMock->expects($this->once())->method('isFlatEnabled')->will($this->returnValue(true));
         $this->_indexerMock->expects($this->once())->method('invalidate');
         $this->prepareIndexer();
         $this->_model->markIndexerAsInvalid();
@@ -108,7 +91,7 @@
      */
     public function testMarkDisabledIndexerAsInvalid()
     {
-        $this->_stateMock->expects($this->once())->method('isFlatEnabled')->willReturn(false);
+        $this->_stateMock->expects($this->once())->method('isFlatEnabled')->will($this->returnValue(false));
         $this->_indexerMock->expects($this->never())->method('invalidate');
         $this->_model->markIndexerAsInvalid();
     }
@@ -118,7 +101,7 @@
         $this->indexerRegistryMock->expects($this->once())
             ->method('get')
             ->with(Processor::INDEXER_ID)
-            ->willReturn($this->_indexerMock);
+            ->will($this->returnValue($this->_indexerMock));
     }
 
     /**
