--- conflicted
+++ resolved
@@ -20,20 +20,12 @@
 class StoreViewTest extends TestCase
 {
     /**
-<<<<<<< HEAD
-     * @var Store|\PHPUnit\Framework\MockObject\MockObject
-=======
      * @var Store|MockObject
->>>>>>> 7d02f1ee
      */
     private $storeMock;
 
     /**
-<<<<<<< HEAD
-     * @var \PHPUnit\Framework\MockObject\MockObject|IndexerInterface
-=======
      * @var MockObject|IndexerInterface
->>>>>>> 7d02f1ee
      */
     protected $indexerMock;
 
@@ -43,29 +35,17 @@
     protected $model;
 
     /**
-<<<<<<< HEAD
-     * @var IndexerRegistry|\PHPUnit\Framework\MockObject\MockObject
-=======
      * @var IndexerRegistry|MockObject
->>>>>>> 7d02f1ee
      */
     protected $indexerRegistryMock;
 
     /**
-<<<<<<< HEAD
-     * @var \Magento\Catalog\Model\Indexer\Category\Product\TableMaintainer|\PHPUnit\Framework\MockObject\MockObject
-=======
      * @var TableMaintainer|MockObject
->>>>>>> 7d02f1ee
      */
     protected $tableMaintainer;
 
     /**
-<<<<<<< HEAD
-     * @var \PHPUnit\Framework\MockObject\MockObject
-=======
      * @var MockObject
->>>>>>> 7d02f1ee
      */
     protected $subject;
 
