<?php
/**
 * Copyright © Magento, Inc. All rights reserved.
 * See COPYING.txt for license details.
 */
declare(strict_types=1);

namespace Magento\Catalog\Test\Unit\Model\Indexer\Product\Flat\System\Config;

use Magento\Catalog\Model\Indexer\Product\Flat\Processor;
use Magento\Catalog\Model\Indexer\Product\Flat\System\Config\Mode;
use Magento\Framework\App\Config\ScopeConfigInterface;
use Magento\Framework\Indexer\IndexerInterface;
use Magento\Framework\TestFramework\Unit\Helper\ObjectManager;
use Magento\Indexer\Model\Indexer\State;
use PHPUnit\Framework\MockObject\MockObject;
use PHPUnit\Framework\TestCase;

class ModeTest extends TestCase
{
    /**
     * @var Mode
     */
    protected $model;

    /**
<<<<<<< HEAD
     * @var \Magento\Framework\App\Config\ScopeConfigInterface|\PHPUnit\Framework\MockObject\MockObject
=======
     * @var ScopeConfigInterface|MockObject
>>>>>>> 7d02f1ee
     */
    protected $configMock;

    /**
<<<<<<< HEAD
     * @var \Magento\Indexer\Model\Indexer\State|\PHPUnit\Framework\MockObject\MockObject
=======
     * @var State|MockObject
>>>>>>> 7d02f1ee
     */
    protected $indexerStateMock;

    /**
<<<<<<< HEAD
     * @var \Magento\Catalog\Model\Indexer\Product\Flat\Processor|\PHPUnit\Framework\MockObject\MockObject
=======
     * @var Processor|MockObject
>>>>>>> 7d02f1ee
     */
    protected $indexerProcessorMock;

    protected function setUp(): void
    {
        $this->configMock = $this->createMock(ScopeConfigInterface::class);
        $this->indexerStateMock = $this->createPartialMock(
            State::class,
            ['loadByIndexer', 'setStatus', 'save', '__wakeup']
        );
        $this->indexerProcessorMock = $this->createPartialMock(
            Processor::class,
            ['getIndexer']
        );

        $objectManager = new ObjectManager($this);
        $this->model = $objectManager->getObject(
            Mode::class,
            [
                'config' => $this->configMock,
                'indexerState' => $this->indexerStateMock,
                'productFlatIndexerProcessor' => $this->indexerProcessorMock
            ]
        );
    }

    /**
     * @return array
     */
    public function dataProviderProcessValueEqual()
    {
        return [['0', '0'], ['', '0'], ['0', ''], ['1', '1']];
    }

    /**
     * @param string $oldValue
     * @param string $value
     * @dataProvider dataProviderProcessValueEqual
     */
    public function testProcessValueEqual($oldValue, $value)
    {
        $this->configMock->expects(
            $this->once()
        )->method(
            'getValue'
        )->with(
            null,
            'default'
        )->willReturn(
            $oldValue
        );

        $this->model->setValue($value);

        $this->indexerStateMock->expects($this->never())->method('loadByIndexer');
        $this->indexerStateMock->expects($this->never())->method('setStatus');
        $this->indexerStateMock->expects($this->never())->method('save');

        $this->indexerProcessorMock->expects($this->never())->method('getIndexer');

        $this->model->processValue();
    }

    /**
     * @return array
     */
    public function dataProviderProcessValueOn()
    {
        return [['0', '1'], ['', '1']];
    }

    /**
     * @param string $oldValue
     * @param string $value
     * @dataProvider dataProviderProcessValueOn
     */
    public function testProcessValueOn($oldValue, $value)
    {
        $this->configMock->expects(
            $this->once()
        )->method(
            'getValue'
        )->with(
            null,
            'default'
        )->willReturn(
            $oldValue
        );

        $this->model->setValue($value);

        $this->indexerStateMock->expects(
            $this->once()
        )->method(
            'loadByIndexer'
        )->with(
            'catalog_product_flat'
        )->willReturnSelf(
            
        );
        $this->indexerStateMock->expects(
            $this->once()
        )->method(
            'setStatus'
        )->with(
            'invalid'
        )->willReturnSelf(
            
        );
        $this->indexerStateMock->expects($this->once())->method('save')->willReturnSelf();

        $this->indexerProcessorMock->expects($this->never())->method('getIndexer');

        $this->model->processValue();
    }

    /**
     * @return array
     */
    public function dataProviderProcessValueOff()
    {
        return [['1', '0'], ['1', '']];
    }

    /**
     * @param string $oldValue
     * @param string $value
     * @dataProvider dataProviderProcessValueOff
     */
    public function testProcessValueOff($oldValue, $value)
    {
        $this->configMock->expects(
            $this->once()
        )->method(
            'getValue'
        )->with(
            null,
            'default'
        )->willReturn(
            $oldValue
        );

        $this->model->setValue($value);

        $this->indexerStateMock->expects($this->never())->method('loadByIndexer');
        $this->indexerStateMock->expects($this->never())->method('setStatus');
        $this->indexerStateMock->expects($this->never())->method('save');

        $indexerMock = $this->getMockForAbstractClass(
            IndexerInterface::class,
            [],
            '',
            false,
            false,
            true,
            ['setScheduled', '__wakeup']
        );
        $indexerMock->expects($this->once())->method('setScheduled')->with(false);

        $this->indexerProcessorMock->expects(
            $this->once()
        )->method(
            'getIndexer'
        )->willReturn(
            $indexerMock
        );

        $this->model->processValue();
    }
}<|MERGE_RESOLUTION|>--- conflicted
+++ resolved
@@ -24,29 +24,17 @@
     protected $model;
 
     /**
-<<<<<<< HEAD
-     * @var \Magento\Framework\App\Config\ScopeConfigInterface|\PHPUnit\Framework\MockObject\MockObject
-=======
      * @var ScopeConfigInterface|MockObject
->>>>>>> 7d02f1ee
      */
     protected $configMock;
 
     /**
-<<<<<<< HEAD
-     * @var \Magento\Indexer\Model\Indexer\State|\PHPUnit\Framework\MockObject\MockObject
-=======
      * @var State|MockObject
->>>>>>> 7d02f1ee
      */
     protected $indexerStateMock;
 
     /**
-<<<<<<< HEAD
-     * @var \Magento\Catalog\Model\Indexer\Product\Flat\Processor|\PHPUnit\Framework\MockObject\MockObject
-=======
      * @var Processor|MockObject
->>>>>>> 7d02f1ee
      */
     protected $indexerProcessorMock;
 
@@ -95,8 +83,8 @@
         )->with(
             null,
             'default'
-        )->willReturn(
-            $oldValue
+        )->will(
+            $this->returnValue($oldValue)
         );
 
         $this->model->setValue($value);
@@ -132,8 +120,8 @@
         )->with(
             null,
             'default'
-        )->willReturn(
-            $oldValue
+        )->will(
+            $this->returnValue($oldValue)
         );
 
         $this->model->setValue($value);
@@ -144,8 +132,8 @@
             'loadByIndexer'
         )->with(
             'catalog_product_flat'
-        )->willReturnSelf(
-            
+        )->will(
+            $this->returnSelf()
         );
         $this->indexerStateMock->expects(
             $this->once()
@@ -153,10 +141,10 @@
             'setStatus'
         )->with(
             'invalid'
-        )->willReturnSelf(
-            
-        );
-        $this->indexerStateMock->expects($this->once())->method('save')->willReturnSelf();
+        )->will(
+            $this->returnSelf()
+        );
+        $this->indexerStateMock->expects($this->once())->method('save')->will($this->returnSelf());
 
         $this->indexerProcessorMock->expects($this->never())->method('getIndexer');
 
@@ -185,8 +173,8 @@
         )->with(
             null,
             'default'
-        )->willReturn(
-            $oldValue
+        )->will(
+            $this->returnValue($oldValue)
         );
 
         $this->model->setValue($value);
@@ -210,8 +198,8 @@
             $this->once()
         )->method(
             'getIndexer'
-        )->willReturn(
-            $indexerMock
+        )->will(
+            $this->returnValue($indexerMock)
         );
 
         $this->model->processValue();
