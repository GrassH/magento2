<?php
/**
 * Copyright © Magento, Inc. All rights reserved.
 * See COPYING.txt for license details.
 */
declare(strict_types=1);

namespace Magento\Catalog\Test\Unit\Model\Indexer\Category\Flat\Plugin;

use Magento\Catalog\Model\Indexer\Category\Flat\Plugin\StoreGroup;
use Magento\Catalog\Model\Indexer\Category\Flat\State;
use Magento\Framework\Indexer\IndexerInterface;
use Magento\Framework\Indexer\IndexerRegistry;
use Magento\Framework\TestFramework\Unit\Helper\ObjectManager;
use Magento\Store\Model\Group as GroupModel;
use Magento\Store\Model\ResourceModel\Group;
use PHPUnit\Framework\MockObject\MockObject;
use PHPUnit\Framework\TestCase;

class StoreGroupTest extends TestCase
{
    /**
<<<<<<< HEAD
     * @var \PHPUnit\Framework\MockObject\MockObject|IndexerInterface
=======
     * @var MockObject|IndexerInterface
>>>>>>> 7d02f1ee
     */
    protected $indexerMock;

    /**
<<<<<<< HEAD
     * @var \PHPUnit\Framework\MockObject\MockObject|State
=======
     * @var MockObject|State
>>>>>>> 7d02f1ee
     */
    protected $stateMock;

    /**
     * @var StoreGroup
     */
    protected $model;

    /**
<<<<<<< HEAD
     * @var \PHPUnit\Framework\MockObject\MockObject|Group
=======
     * @var MockObject|Group
>>>>>>> 7d02f1ee
     */
    protected $subjectMock;

    /**
<<<<<<< HEAD
     * @var IndexerRegistry|\PHPUnit\Framework\MockObject\MockObject
=======
     * @var IndexerRegistry|MockObject
>>>>>>> 7d02f1ee
     */
    protected $indexerRegistryMock;

    /**
<<<<<<< HEAD
     * @var \PHPUnit\Framework\MockObject\MockObject|GroupModel
=======
     * @var MockObject|GroupModel
>>>>>>> 7d02f1ee
     */
    protected $groupMock;

    protected function setUp(): void
    {
        $this->indexerMock = $this->getMockForAbstractClass(
            IndexerInterface::class,
            [],
            '',
            false,
            false,
            true,
            ['getId', 'getState', '__wakeup']
        );
        $this->stateMock = $this->createPartialMock(State::class, ['isFlatEnabled']);
        $this->subjectMock = $this->createMock(Group::class);

        $this->groupMock = $this->createPartialMock(
            GroupModel::class,
            ['dataHasChangedFor', 'isObjectNew', '__wakeup']
        );

        $this->indexerRegistryMock = $this->createPartialMock(IndexerRegistry::class, ['get']);

        $this->model = (new ObjectManager($this))
            ->getObject(
                StoreGroup::class,
                ['indexerRegistry' => $this->indexerRegistryMock, 'state' => $this->stateMock]
            );
    }

    public function testBeforeAndAfterSave()
    {
        $this->stateMock->expects($this->once())->method('isFlatEnabled')->willReturn(true);
        $this->indexerMock->expects($this->once())->method('invalidate');
        $this->indexerRegistryMock->expects($this->once())
            ->method('get')
            ->with(State::INDEXER_ID)
            ->willReturn($this->indexerMock);
        $this->groupMock->expects($this->once())
            ->method('dataHasChangedFor')
            ->with('root_category_id')
            ->willReturn(true);
        $this->groupMock->expects($this->once())->method('isObjectNew')->willReturn(false);
        $this->model->beforeSave($this->subjectMock, $this->groupMock);
        $this->assertSame(
            $this->subjectMock,
            $this->model->afterSave($this->subjectMock, $this->subjectMock, $this->groupMock)
        );
    }

    public function testBeforeAndAfterSaveNotNew()
    {
        $this->stateMock->expects($this->never())->method('isFlatEnabled');
        $this->groupMock->expects($this->once())
            ->method('dataHasChangedFor')
            ->with('root_category_id')
            ->willReturn(true);
        $this->groupMock->expects($this->once())->method('isObjectNew')->willReturn(true);
        $this->model->beforeSave($this->subjectMock, $this->groupMock);
        $this->assertSame(
            $this->subjectMock,
            $this->model->afterSave($this->subjectMock, $this->subjectMock, $this->groupMock)
        );
    }
}<|MERGE_RESOLUTION|>--- conflicted
+++ resolved
@@ -20,20 +20,12 @@
 class StoreGroupTest extends TestCase
 {
     /**
-<<<<<<< HEAD
-     * @var \PHPUnit\Framework\MockObject\MockObject|IndexerInterface
-=======
      * @var MockObject|IndexerInterface
->>>>>>> 7d02f1ee
      */
     protected $indexerMock;
 
     /**
-<<<<<<< HEAD
-     * @var \PHPUnit\Framework\MockObject\MockObject|State
-=======
      * @var MockObject|State
->>>>>>> 7d02f1ee
      */
     protected $stateMock;
 
@@ -43,29 +35,17 @@
     protected $model;
 
     /**
-<<<<<<< HEAD
-     * @var \PHPUnit\Framework\MockObject\MockObject|Group
-=======
      * @var MockObject|Group
->>>>>>> 7d02f1ee
      */
     protected $subjectMock;
 
     /**
-<<<<<<< HEAD
-     * @var IndexerRegistry|\PHPUnit\Framework\MockObject\MockObject
-=======
      * @var IndexerRegistry|MockObject
->>>>>>> 7d02f1ee
      */
     protected $indexerRegistryMock;
 
     /**
-<<<<<<< HEAD
-     * @var \PHPUnit\Framework\MockObject\MockObject|GroupModel
-=======
      * @var MockObject|GroupModel
->>>>>>> 7d02f1ee
      */
     protected $groupMock;
 
