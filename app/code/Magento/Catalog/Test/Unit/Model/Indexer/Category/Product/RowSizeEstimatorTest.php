<?php
/**
 * Copyright © Magento, Inc. All rights reserved.
 * See COPYING.txt for license details.
 */
declare(strict_types=1);

namespace Magento\Catalog\Test\Unit\Model\Indexer\Category\Product;

use Magento\Catalog\Model\Indexer\Category\Product\RowSizeEstimator;
use Magento\Framework\App\ResourceConnection;
use Magento\Framework\DB\Adapter\AdapterInterface;
use Magento\Framework\DB\Select;
use PHPUnit\Framework\MockObject\MockObject;
use PHPUnit\Framework\TestCase;

class RowSizeEstimatorTest extends TestCase
{
    /**
<<<<<<< HEAD
     * @var \PHPUnit\Framework\MockObject\MockObject
=======
     * @var MockObject
>>>>>>> 7d02f1ee
     */
    private $resourceConnectionMock;

    /**
     * @var RowSizeEstimator
     */
    private $model;

    protected function setUp(): void
    {
        $this->resourceConnectionMock = $this->getMockBuilder(ResourceConnection::class)
            ->disableOriginalConstructor()
            ->getMock();

        $this->model = new RowSizeEstimator(
            $this->resourceConnectionMock
        );
    }

    public function testEstimateRowSize()
    {
        $connectionMock = $this->getMockBuilder(AdapterInterface::class)
            ->getMock();
        $storeGroupCounterMock = $this->getMockBuilder(Select::class)
            ->disableOriginalConstructor()
            ->getMock();
        $this->resourceConnectionMock->expects($this->exactly(2))
            ->method('getTableName')
            ->willReturnMap([['store_group', 'storegrouptable'], ['catalog_category_product', 'ccp']]);

        $this->resourceConnectionMock->expects($this->once())
            ->method('getConnection')
            ->willReturn($connectionMock);
        $connectionMock->expects($this->exactly(3))
            ->method('select')
            ->willReturn($storeGroupCounterMock);
        $storeGroupCounterMock->expects($this->exactly(3))
            ->method('from')
            ->willReturnSelf();
        $storeGroupCounterMock->expects($this->once())
            ->method('where')
            ->with('group_id > 0')
            ->willReturnSelf();
        $connectionMock->expects($this->exactly(2))
            ->method('fetchOne')
            ->willReturn(5);

        $storeGroupCounterMock->expects($this->once())
            ->method('group')
            ->with('product_id')
            ->willReturnSelf();
        $this->assertEquals(2500, $this->model->estimateRowSize());
    }
}<|MERGE_RESOLUTION|>--- conflicted
+++ resolved
@@ -17,11 +17,7 @@
 class RowSizeEstimatorTest extends TestCase
 {
     /**
-<<<<<<< HEAD
-     * @var \PHPUnit\Framework\MockObject\MockObject
-=======
      * @var MockObject
->>>>>>> 7d02f1ee
      */
     private $resourceConnectionMock;
 
