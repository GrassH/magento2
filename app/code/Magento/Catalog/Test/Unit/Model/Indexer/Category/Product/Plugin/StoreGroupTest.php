--- conflicted
+++ resolved
@@ -20,38 +20,22 @@
 class StoreGroupTest extends TestCase
 {
     /**
-<<<<<<< HEAD
-     * @var GroupModel|\PHPUnit\Framework\MockObject\MockObject
-=======
      * @var GroupModel|MockObject
->>>>>>> 7d02f1ee
      */
     private $groupMock;
 
     /**
-<<<<<<< HEAD
-     * @var \PHPUnit\Framework\MockObject\MockObject|IndexerInterface
-=======
      * @var MockObject|IndexerInterface
->>>>>>> 7d02f1ee
      */
     private $indexerMock;
 
     /**
-<<<<<<< HEAD
-     * @var \PHPUnit\Framework\MockObject\MockObject|Group
-=======
      * @var MockObject|Group
->>>>>>> 7d02f1ee
      */
     private $subject;
 
     /**
-<<<<<<< HEAD
-     * @var IndexerRegistry|\PHPUnit\Framework\MockObject\MockObject
-=======
      * @var IndexerRegistry|MockObject
->>>>>>> 7d02f1ee
      */
     private $indexerRegistryMock;
 
