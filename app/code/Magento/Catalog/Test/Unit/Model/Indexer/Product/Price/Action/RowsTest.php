<?php
/**
 * Copyright © Magento, Inc. All rights reserved.
 * See COPYING.txt for license details.
 */
declare(strict_types=1);

namespace Magento\Catalog\Test\Unit\Model\Indexer\Product\Price\Action;

use Magento\Catalog\Model\Indexer\Product\Price\Action\Rows;
use Magento\Framework\TestFramework\Unit\Helper\ObjectManager;
use PHPUnit\Framework\TestCase;

class RowsTest extends TestCase
{
    /**
     * @var Rows
     */
    protected $_model;

    protected function setUp(): void
    {
        $objectManager = new ObjectManager($this);
        $this->_model = $objectManager->getObject(Rows::class);
    }

<<<<<<< HEAD
    /**
     */
    public function testEmptyIds()
    {
        $this->expectException(\Magento\Framework\Exception\InputException::class);
        $this->expectExceptionMessage('Bad value was supplied.');

=======
    public function testEmptyIds()
    {
        $this->expectException('Magento\Framework\Exception\InputException');
        $this->expectExceptionMessage('Bad value was supplied.');
>>>>>>> 7d02f1ee
        $this->_model->execute(null);
    }
}<|MERGE_RESOLUTION|>--- conflicted
+++ resolved
@@ -24,20 +24,10 @@
         $this->_model = $objectManager->getObject(Rows::class);
     }
 
-<<<<<<< HEAD
-    /**
-     */
-    public function testEmptyIds()
-    {
-        $this->expectException(\Magento\Framework\Exception\InputException::class);
-        $this->expectExceptionMessage('Bad value was supplied.');
-
-=======
     public function testEmptyIds()
     {
         $this->expectException('Magento\Framework\Exception\InputException');
         $this->expectExceptionMessage('Bad value was supplied.');
->>>>>>> 7d02f1ee
         $this->_model->execute(null);
     }
 }