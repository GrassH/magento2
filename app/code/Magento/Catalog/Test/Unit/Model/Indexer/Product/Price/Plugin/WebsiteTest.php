<?php
/**
 * Copyright © Magento, Inc. All rights reserved.
 * See COPYING.txt for license details.
 */
declare(strict_types=1);

namespace Magento\Catalog\Test\Unit\Model\Indexer\Product\Price\Plugin;

use Magento\Catalog\Model\Indexer\Product\Price\DimensionModeConfiguration;
use Magento\Catalog\Model\Indexer\Product\Price\Plugin\Website;
use Magento\Catalog\Model\Indexer\Product\Price\TableMaintainer;
use Magento\Framework\Indexer\Dimension;
use Magento\Framework\Indexer\DimensionFactory;
use Magento\Framework\Model\AbstractModel;
use Magento\Framework\Model\ResourceModel\Db\AbstractDb;
use Magento\Framework\TestFramework\Unit\Helper\ObjectManager;
use Magento\Store\Model\Indexer\WebsiteDimensionProvider;
use PHPUnit\Framework\MockObject\MockObject;
use PHPUnit\Framework\TestCase;

class WebsiteTest extends TestCase
{
    /**
     * @var ObjectManager
     */
    protected $objectManager;

    /**
     * @var Website
     */
    protected $model;

    /**
<<<<<<< HEAD
     * @var \Magento\Framework\Indexer\DimensionFactory|\PHPUnit\Framework\MockObject\MockObject
=======
     * @var DimensionFactory|MockObject
>>>>>>> 7d02f1ee
     */
    protected $dimensionFactory;

    /**
<<<<<<< HEAD
     * @var \Magento\Catalog\Model\Indexer\Product\Price\TableMaintainer|\PHPUnit\Framework\MockObject\MockObject
=======
     * @var TableMaintainer|MockObject
>>>>>>> 7d02f1ee
     */
    protected $tableMaintainer;

    /**
<<<<<<< HEAD
     * @var DimensionModeConfiguration|\PHPUnit\Framework\MockObject\MockObject
=======
     * @var DimensionModeConfiguration|MockObject
>>>>>>> 7d02f1ee
     */
    protected $dimensionModeConfiguration;

    protected function setUp(): void
    {
        $this->objectManager = new ObjectManager($this);

        $this->dimensionFactory = $this->createPartialMock(
            DimensionFactory::class,
            ['create']
        );

        $this->tableMaintainer = $this->createPartialMock(
            TableMaintainer::class,
            ['dropTablesForDimensions', 'createTablesForDimensions']
        );

        $this->dimensionModeConfiguration = $this->createPartialMock(
            DimensionModeConfiguration::class,
            ['getDimensionConfiguration']
        );

        $this->model = $this->objectManager->getObject(
            Website::class,
            [
                'dimensionFactory' => $this->dimensionFactory,
                'tableMaintainer' => $this->tableMaintainer,
                'dimensionModeConfiguration' => $this->dimensionModeConfiguration,
            ]
        );
    }

    public function testAfterDelete()
    {
        $dimensionMock = $this->createMock(Dimension::class);

        $this->dimensionFactory->expects($this->once())->method('create')->willReturn(
            $dimensionMock
        );
        $this->tableMaintainer->expects($this->once())->method('dropTablesForDimensions')->with(
            [$dimensionMock]
        );

        $this->dimensionModeConfiguration->expects($this->once())->method('getDimensionConfiguration')->willReturn(
            [WebsiteDimensionProvider::DIMENSION_NAME]
        );

        $subjectMock = $this->createMock(AbstractDb::class);
        $objectResourceMock = $this->createMock(AbstractDb::class);
        $websiteMock = $this->createMock(AbstractModel::class);
        $websiteMock->expects($this->once())
            ->method('getId')
            ->willReturn(1);

        $this->assertEquals(
            $objectResourceMock,
            $this->model->afterDelete($subjectMock, $objectResourceMock, $websiteMock)
        );
    }

    public function testAfterDeleteOnModeWithoutWebsiteDimension()
    {
        $dimensionMock = $this->createMock(Dimension::class);

        $this->dimensionFactory->expects($this->never())->method('create')->willReturn(
            $dimensionMock
        );
        $this->tableMaintainer->expects($this->never())->method('dropTablesForDimensions')->with(
            [$dimensionMock]
        );

        $this->dimensionModeConfiguration->expects($this->once())->method('getDimensionConfiguration')->willReturn(
            []
        );

        $subjectMock = $this->createMock(AbstractDb::class);
        $objectResourceMock = $this->createMock(AbstractDb::class);
        $websiteMock = $this->createMock(AbstractModel::class);
        $websiteMock->expects($this->once())
            ->method('getId')
            ->willReturn(1);

        $this->assertEquals(
            $objectResourceMock,
            $this->model->afterDelete($subjectMock, $objectResourceMock, $websiteMock)
        );
    }

    public function testAfterSave()
    {
        $dimensionMock = $this->createMock(Dimension::class);

        $this->dimensionFactory->expects($this->once())->method('create')->willReturn(
            $dimensionMock
        );
        $this->tableMaintainer->expects($this->once())->method('createTablesForDimensions')->with(
            [$dimensionMock]
        );

        $this->dimensionModeConfiguration->expects($this->once())->method('getDimensionConfiguration')->willReturn(
            [WebsiteDimensionProvider::DIMENSION_NAME]
        );

        $subjectMock = $this->createMock(AbstractDb::class);
        $objectResourceMock = $this->createMock(AbstractDb::class);
        $websiteMock = $this->createMock(AbstractModel::class);
        $websiteMock->expects($this->once())
            ->method('getId')
            ->willReturn(1);
        $websiteMock->expects($this->once())
            ->method('isObjectNew')
            ->willReturn(true);

        $this->assertEquals(
            $objectResourceMock,
            $this->model->afterSave($subjectMock, $objectResourceMock, $websiteMock)
        );
    }

    public function testAfterSaveOnModeWithoutWebsiteDimension()
    {
        $dimensionMock = $this->createMock(Dimension::class);

        $this->dimensionFactory->expects($this->never())->method('create')->willReturn(
            $dimensionMock
        );
        $this->tableMaintainer->expects($this->never())->method('createTablesForDimensions')->with(
            [$dimensionMock]
        );

        $this->dimensionModeConfiguration->expects($this->once())->method('getDimensionConfiguration')->willReturn(
            []
        );

        $subjectMock = $this->createMock(AbstractDb::class);
        $objectResourceMock = $this->createMock(AbstractDb::class);
        $websiteMock = $this->createMock(AbstractModel::class);
        $websiteMock->expects($this->once())
            ->method('getId')
            ->willReturn(1);
        $websiteMock->expects($this->once())
            ->method('isObjectNew')
            ->willReturn(true);

        $this->assertEquals(
            $objectResourceMock,
            $this->model->afterSave($subjectMock, $objectResourceMock, $websiteMock)
        );
    }
}<|MERGE_RESOLUTION|>--- conflicted
+++ resolved
@@ -32,29 +32,17 @@
     protected $model;
 
     /**
-<<<<<<< HEAD
-     * @var \Magento\Framework\Indexer\DimensionFactory|\PHPUnit\Framework\MockObject\MockObject
-=======
      * @var DimensionFactory|MockObject
->>>>>>> 7d02f1ee
      */
     protected $dimensionFactory;
 
     /**
-<<<<<<< HEAD
-     * @var \Magento\Catalog\Model\Indexer\Product\Price\TableMaintainer|\PHPUnit\Framework\MockObject\MockObject
-=======
      * @var TableMaintainer|MockObject
->>>>>>> 7d02f1ee
      */
     protected $tableMaintainer;
 
     /**
-<<<<<<< HEAD
-     * @var DimensionModeConfiguration|\PHPUnit\Framework\MockObject\MockObject
-=======
      * @var DimensionModeConfiguration|MockObject
->>>>>>> 7d02f1ee
      */
     protected $dimensionModeConfiguration;
 
