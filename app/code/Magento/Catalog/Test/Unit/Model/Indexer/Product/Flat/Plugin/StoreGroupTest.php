<?php
/**
 * Copyright © Magento, Inc. All rights reserved.
 * See COPYING.txt for license details.
 */
declare(strict_types=1);

namespace Magento\Catalog\Test\Unit\Model\Indexer\Product\Flat\Plugin;

use Magento\Catalog\Model\Indexer\Product\Flat\Plugin\StoreGroup;
use Magento\Catalog\Model\Indexer\Product\Flat\Processor;
use Magento\Store\Model\ResourceModel\Group;
use Magento\Store\Model\Store;
use PHPUnit\Framework\MockObject\MockObject;
use PHPUnit\Framework\TestCase;

class StoreGroupTest extends TestCase
{
    /**
<<<<<<< HEAD
     * @var \Magento\Catalog\Model\Indexer\Product\Flat\Processor|\PHPUnit\Framework\MockObject\MockObject
=======
     * @var Processor|MockObject
>>>>>>> 7d02f1ee
     */
    protected $processorMock;

    /**
<<<<<<< HEAD
     * @var \Magento\Store\Model\Store|\PHPUnit\Framework\MockObject\MockObject
=======
     * @var Store|MockObject
>>>>>>> 7d02f1ee
     */
    protected $storeGroupMock;

    /**
<<<<<<< HEAD
     * @var \PHPUnit\Framework\MockObject\MockObject
=======
     * @var MockObject
>>>>>>> 7d02f1ee
     */
    protected $subjectMock;

    protected function setUp(): void
    {
        $this->processorMock = $this->createPartialMock(
            Processor::class,
            ['markIndexerAsInvalid']
        );

        $this->subjectMock = $this->createMock(Group::class);
        $this->storeGroupMock = $this->createPartialMock(
            \Magento\Store\Model\Group::class,
            ['getId', '__wakeup', 'dataHasChangedFor']
        );
    }

    /**
     * @param string $matcherMethod
     * @param int|null $storeId
     * @dataProvider storeGroupDataProvider
     */
    public function testBeforeSave($matcherMethod, $storeId)
    {
        $this->processorMock->expects($this->{$matcherMethod}())->method('markIndexerAsInvalid');

        $this->storeGroupMock->expects($this->once())->method('getId')->willReturn($storeId);

        $model = new StoreGroup($this->processorMock);
        $model->beforeSave($this->subjectMock, $this->storeGroupMock);
    }

    /**
     * @param string $matcherMethod
     * @param bool $websiteChanged
     * @dataProvider storeGroupWebsiteDataProvider
     */
    public function testChangedWebsiteBeforeSave($matcherMethod, $websiteChanged)
    {
        $this->processorMock->expects($this->{$matcherMethod}())->method('markIndexerAsInvalid');

        $this->storeGroupMock->expects($this->once())->method('getId')->willReturn(1);

        $this->storeGroupMock->expects(
            $this->once()
        )->method(
            'dataHasChangedFor'
        )->with(
            'root_category_id'
        )->willReturn(
            $websiteChanged
        );

        $model = new StoreGroup($this->processorMock);
        $model->beforeSave($this->subjectMock, $this->storeGroupMock);
    }

    /**
     * @return array
     */
    public function storeGroupWebsiteDataProvider()
    {
        return [['once', true], ['never', false]];
    }

    /**
     * @return array
     */
    public function storeGroupDataProvider()
    {
        return [['once', null], ['never', 1]];
    }
}<|MERGE_RESOLUTION|>--- conflicted
+++ resolved
@@ -17,29 +17,17 @@
 class StoreGroupTest extends TestCase
 {
     /**
-<<<<<<< HEAD
-     * @var \Magento\Catalog\Model\Indexer\Product\Flat\Processor|\PHPUnit\Framework\MockObject\MockObject
-=======
      * @var Processor|MockObject
->>>>>>> 7d02f1ee
      */
     protected $processorMock;
 
     /**
-<<<<<<< HEAD
-     * @var \Magento\Store\Model\Store|\PHPUnit\Framework\MockObject\MockObject
-=======
      * @var Store|MockObject
->>>>>>> 7d02f1ee
      */
     protected $storeGroupMock;
 
     /**
-<<<<<<< HEAD
-     * @var \PHPUnit\Framework\MockObject\MockObject
-=======
      * @var MockObject
->>>>>>> 7d02f1ee
      */
     protected $subjectMock;
 
@@ -66,7 +54,7 @@
     {
         $this->processorMock->expects($this->{$matcherMethod}())->method('markIndexerAsInvalid');
 
-        $this->storeGroupMock->expects($this->once())->method('getId')->willReturn($storeId);
+        $this->storeGroupMock->expects($this->once())->method('getId')->will($this->returnValue($storeId));
 
         $model = new StoreGroup($this->processorMock);
         $model->beforeSave($this->subjectMock, $this->storeGroupMock);
@@ -81,7 +69,7 @@
     {
         $this->processorMock->expects($this->{$matcherMethod}())->method('markIndexerAsInvalid');
 
-        $this->storeGroupMock->expects($this->once())->method('getId')->willReturn(1);
+        $this->storeGroupMock->expects($this->once())->method('getId')->will($this->returnValue(1));
 
         $this->storeGroupMock->expects(
             $this->once()
@@ -89,8 +77,8 @@
             'dataHasChangedFor'
         )->with(
             'root_category_id'
-        )->willReturn(
-            $websiteChanged
+        )->will(
+            $this->returnValue($websiteChanged)
         );
 
         $model = new StoreGroup($this->processorMock);
