<?php
/**
 * Copyright © Magento, Inc. All rights reserved.
 * See COPYING.txt for license details.
 */
declare(strict_types=1);

namespace Magento\Catalog\Test\Unit\Model\Indexer\Product\Price\System\Config;

use Magento\Catalog\Model\Indexer\Product\Price\Processor;
use Magento\Catalog\Model\Indexer\Product\Price\System\Config\PriceScope;
use Magento\Framework\App\Config\ScopeConfigInterface;
use Magento\Framework\Indexer\IndexerRegistry;
use Magento\Framework\Model\Context;
use Magento\Framework\Registry;
use Magento\Framework\TestFramework\Unit\Helper\ObjectManager;
use Magento\Indexer\Model\Indexer;
use Magento\Store\Model\StoreManagerInterface;
use PHPUnit\Framework\MockObject\MockObject;
use PHPUnit\Framework\TestCase;

class PriceScopeTest extends TestCase
{
    /**
     * @var ObjectManager
     */
    protected $_objectManager;

    /**
     * @var PriceScope
     */
    protected $_model;

    /**
<<<<<<< HEAD
     * @var \Magento\Indexer\Model\Indexer|\PHPUnit\Framework\MockObject\MockObject
=======
     * @var Indexer|MockObject
>>>>>>> 7d02f1ee
     */
    protected $_indexerMock;

    /**
<<<<<<< HEAD
     * @var \Magento\Framework\Indexer\IndexerRegistry|\PHPUnit\Framework\MockObject\MockObject
=======
     * @var IndexerRegistry|MockObject
>>>>>>> 7d02f1ee
     */
    protected $indexerRegistryMock;

    protected function setUp(): void
    {
        $this->_objectManager = new ObjectManager($this);

        $this->_indexerMock = $this->createPartialMock(Indexer::class, ['load', 'invalidate']);
        $this->indexerRegistryMock = $this->createPartialMock(
            IndexerRegistry::class,
            ['get']
        );

        $contextMock = $this->createMock(Context::class);
        $registryMock = $this->createMock(Registry::class);
        $storeManagerMock = $this->createMock(StoreManagerInterface::class);
        $configMock = $this->createMock(ScopeConfigInterface::class);

        $this->_model = $this->_objectManager->getObject(
            PriceScope::class,
            [
                'context' => $contextMock,
                'registry' => $registryMock,
                'storeManager' => $storeManagerMock,
                'config' => $configMock,
                'indexerRegistry' => $this->indexerRegistryMock
            ]
        );
    }

    public function testProcessValue()
    {
        $this->_indexerMock->expects($this->once())->method('invalidate');
        $this->prepareIndexer(1);
        $this->_model->setValue('1');
        $this->_model->processValue();
    }

    public function testProcessValueNotChanged()
    {
        $this->_indexerMock->expects($this->never())->method('invalidate');
        $this->prepareIndexer(0);
        $this->_model->processValue();
    }

    /**
     * @param int $countCall
     */
    protected function prepareIndexer($countCall)
    {
        $this->indexerRegistryMock->expects($this->exactly($countCall))
            ->method('get')
<<<<<<< HEAD
            ->with(\Magento\Catalog\Model\Indexer\Product\Price\Processor::INDEXER_ID)
            ->willReturn($this->_indexerMock);
=======
            ->with(Processor::INDEXER_ID)
            ->will($this->returnValue($this->_indexerMock));
>>>>>>> 7d02f1ee
    }
}<|MERGE_RESOLUTION|>--- conflicted
+++ resolved
@@ -32,20 +32,12 @@
     protected $_model;
 
     /**
-<<<<<<< HEAD
-     * @var \Magento\Indexer\Model\Indexer|\PHPUnit\Framework\MockObject\MockObject
-=======
      * @var Indexer|MockObject
->>>>>>> 7d02f1ee
      */
     protected $_indexerMock;
 
     /**
-<<<<<<< HEAD
-     * @var \Magento\Framework\Indexer\IndexerRegistry|\PHPUnit\Framework\MockObject\MockObject
-=======
      * @var IndexerRegistry|MockObject
->>>>>>> 7d02f1ee
      */
     protected $indexerRegistryMock;
 
@@ -98,12 +90,7 @@
     {
         $this->indexerRegistryMock->expects($this->exactly($countCall))
             ->method('get')
-<<<<<<< HEAD
-            ->with(\Magento\Catalog\Model\Indexer\Product\Price\Processor::INDEXER_ID)
-            ->willReturn($this->_indexerMock);
-=======
             ->with(Processor::INDEXER_ID)
             ->will($this->returnValue($this->_indexerMock));
->>>>>>> 7d02f1ee
     }
 }