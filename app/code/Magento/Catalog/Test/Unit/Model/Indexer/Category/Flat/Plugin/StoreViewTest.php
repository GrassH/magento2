--- conflicted
+++ resolved
@@ -18,20 +18,12 @@
 class StoreViewTest extends TestCase
 {
     /**
-<<<<<<< HEAD
-     * @var \PHPUnit\Framework\MockObject\MockObject|\Magento\Framework\Indexer\IndexerInterface
-=======
      * @var MockObject|IndexerInterface
->>>>>>> 7d02f1ee
      */
     protected $indexerMock;
 
     /**
-<<<<<<< HEAD
-     * @var \PHPUnit\Framework\MockObject\MockObject|\Magento\Catalog\Model\Indexer\Category\Flat\State
-=======
      * @var MockObject|State
->>>>>>> 7d02f1ee
      */
     protected $stateMock;
 
@@ -41,20 +33,12 @@
     protected $model;
 
     /**
-<<<<<<< HEAD
-     * @var \Magento\Framework\Indexer\IndexerRegistry|\PHPUnit\Framework\MockObject\MockObject
-=======
      * @var IndexerRegistry|MockObject
->>>>>>> 7d02f1ee
      */
     protected $indexerRegistryMock;
 
     /**
-<<<<<<< HEAD
-     * @var \PHPUnit\Framework\MockObject\MockObject
-=======
      * @var MockObject
->>>>>>> 7d02f1ee
      */
     protected $subjectMock;
 
@@ -89,7 +73,7 @@
             \Magento\Store\Model\Store::class,
             ['isObjectNew', 'dataHasChangedFor', '__wakeup']
         );
-        $storeMock->expects($this->once())->method('isObjectNew')->willReturn(true);
+        $storeMock->expects($this->once())->method('isObjectNew')->will($this->returnValue(true));
         $this->model->beforeSave($this->subjectMock, $storeMock);
         $this->assertSame(
             $this->subjectMock,
@@ -129,18 +113,13 @@
         $this->indexerMock->expects($this->once())->method('invalidate');
         $this->indexerRegistryMock->expects($this->once())
             ->method('get')
-<<<<<<< HEAD
-            ->with(\Magento\Catalog\Model\Indexer\Category\Flat\State::INDEXER_ID)
-            ->willReturn($this->indexerMock);
-=======
             ->with(State::INDEXER_ID)
             ->will($this->returnValue($this->indexerMock));
->>>>>>> 7d02f1ee
     }
 
     protected function mockConfigFlatEnabled()
     {
-        $this->stateMock->expects($this->once())->method('isFlatEnabled')->willReturn(true);
+        $this->stateMock->expects($this->once())->method('isFlatEnabled')->will($this->returnValue(true));
     }
 
     protected function mockConfigFlatEnabledNever()
