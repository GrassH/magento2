--- conflicted
+++ resolved
@@ -17,11 +17,7 @@
 class BuilderTest extends TestCase
 {
     /**
-<<<<<<< HEAD
-     * @var \Magento\Framework\DB\Adapter\AdapterInterface|\PHPUnit\Framework\MockObject\MockObject
-=======
      * @var AdapterInterface|MockObject
->>>>>>> 7d02f1ee
      */
     private $connectionMock;
 
