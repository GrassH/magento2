<?php
/**
 * Copyright © Magento, Inc. All rights reserved.
 * See COPYING.txt for license details.
 */
declare(strict_types=1);

namespace Magento\Catalog\Test\Unit\Model\Indexer\Product;

use Magento\Catalog\Model\Category;
use Magento\Catalog\Model\Indexer\Product\Eav;
use Magento\Catalog\Model\Indexer\Product\Eav\Action\Full;
use Magento\Catalog\Model\Indexer\Product\Eav\Action\Row;
use Magento\Catalog\Model\Indexer\Product\Eav\Action\Rows;
use Magento\Catalog\Model\Product;
use Magento\Framework\Indexer\CacheContext;
use PHPUnit\Framework\MockObject\MockObject;
use PHPUnit\Framework\TestCase;

class EavTest extends TestCase
{
    /**
<<<<<<< HEAD
     * @var \Magento\Catalog\Model\Indexer\Product\Eav
     */
    protected $_model;

    /**
     * @var \Magento\Catalog\Model\Indexer\Product\Eav\Action\Row|\PHPUnit\Framework\MockObject\MockObject
=======
     * @var Row|MockObject
>>>>>>> 7d02f1ee
     */
    protected $_productEavIndexerRow;

    /**
<<<<<<< HEAD
     * @var \Magento\Catalog\Model\Indexer\Product\Eav\Action\Rows|\PHPUnit\Framework\MockObject\MockObject
=======
     * @var Rows|MockObject
>>>>>>> 7d02f1ee
     */
    protected $_productEavIndexerRows;

    /**
<<<<<<< HEAD
     * @var \Magento\Catalog\Model\Indexer\Product\Eav\Action\Full|\PHPUnit\Framework\MockObject\MockObject
=======
     * @var Full|MockObject
>>>>>>> 7d02f1ee
     */
    protected $_productEavIndexerFull;

    /**
<<<<<<< HEAD
     * @var \Magento\Framework\Indexer\CacheContext|\PHPUnit\Framework\MockObject\MockObject
=======
     * @var CacheContext|MockObject
>>>>>>> 7d02f1ee
     */
    protected $cacheContextMock;
    /**
     * @var Eav
     */
    private $model;

    protected function setUp(): void
    {
        $this->_productEavIndexerRow = $this->getMockBuilder(
            Row::class
        )
            ->disableOriginalConstructor()
            ->getMock();

        $this->_productEavIndexerRows = $this->getMockBuilder(
            Rows::class
        )
            ->disableOriginalConstructor()
            ->getMock();

        $this->_productEavIndexerFull = $this->getMockBuilder(
            Full::class
        )
            ->disableOriginalConstructor()
            ->getMock();

        $this->model = new Eav(
            $this->_productEavIndexerRow,
            $this->_productEavIndexerRows,
            $this->_productEavIndexerFull
        );

        $this->cacheContextMock = $this->createMock(CacheContext::class);

        $cacheContextProperty = new \ReflectionProperty(
            Eav::class,
            'cacheContext'
        );
        $cacheContextProperty->setAccessible(true);
        $cacheContextProperty->setValue($this->model, $this->cacheContextMock);
    }

    public function testExecute()
    {
        $ids = [1, 2, 3];
        $this->_productEavIndexerRow->expects($this->any())
            ->method('execute')
            ->with($ids);

        $this->cacheContextMock->expects($this->once())
            ->method('registerEntities')
            ->with(Product::CACHE_TAG, $ids);

        $this->model->execute($ids);
    }

    public function testExecuteList()
    {
        $ids = [1, 2, 3];
        $this->_productEavIndexerRow->expects($this->any())
            ->method('execute')
            ->with($ids);

        $result = $this->model->executeList($ids);
        $this->assertNull($result);
    }

    public function testExecuteFull()
    {
        $this->_productEavIndexerFull->expects($this->once())
            ->method('execute');

        $this->cacheContextMock->expects($this->once())
            ->method('registerTags')
            ->with(
                [
                    Category::CACHE_TAG,
                    Product::CACHE_TAG
                ]
            );

        $this->model->executeFull();
    }

    public function testExecuteRow()
    {
        $id = 11;
        $this->_productEavIndexerRow->expects($this->once())
            ->method('execute')
            ->with($id);

        $this->model->executeRow($id);
    }
}<|MERGE_RESOLUTION|>--- conflicted
+++ resolved
@@ -20,43 +20,22 @@
 class EavTest extends TestCase
 {
     /**
-<<<<<<< HEAD
-     * @var \Magento\Catalog\Model\Indexer\Product\Eav
-     */
-    protected $_model;
-
-    /**
-     * @var \Magento\Catalog\Model\Indexer\Product\Eav\Action\Row|\PHPUnit\Framework\MockObject\MockObject
-=======
      * @var Row|MockObject
->>>>>>> 7d02f1ee
      */
     protected $_productEavIndexerRow;
 
     /**
-<<<<<<< HEAD
-     * @var \Magento\Catalog\Model\Indexer\Product\Eav\Action\Rows|\PHPUnit\Framework\MockObject\MockObject
-=======
      * @var Rows|MockObject
->>>>>>> 7d02f1ee
      */
     protected $_productEavIndexerRows;
 
     /**
-<<<<<<< HEAD
-     * @var \Magento\Catalog\Model\Indexer\Product\Eav\Action\Full|\PHPUnit\Framework\MockObject\MockObject
-=======
      * @var Full|MockObject
->>>>>>> 7d02f1ee
      */
     protected $_productEavIndexerFull;
 
     /**
-<<<<<<< HEAD
-     * @var \Magento\Framework\Indexer\CacheContext|\PHPUnit\Framework\MockObject\MockObject
-=======
      * @var CacheContext|MockObject
->>>>>>> 7d02f1ee
      */
     protected $cacheContextMock;
     /**
