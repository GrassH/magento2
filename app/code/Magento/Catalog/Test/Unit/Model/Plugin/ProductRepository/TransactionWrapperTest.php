--- conflicted
+++ resolved
@@ -22,20 +22,12 @@
     protected $model;
 
     /**
-<<<<<<< HEAD
-     * @var \PHPUnit\Framework\MockObject\MockObject|\Magento\Catalog\Model\ResourceModel\Product
-=======
      * @var MockObject|Product
->>>>>>> 7d02f1ee
      */
     protected $resourceMock;
 
     /**
-<<<<<<< HEAD
-     * @var \PHPUnit\Framework\MockObject\MockObject|\Magento\Catalog\Api\ProductRepositoryInterface
-=======
      * @var MockObject|ProductRepositoryInterface
->>>>>>> 7d02f1ee
      */
     protected $subjectMock;
 
@@ -50,11 +42,7 @@
     protected $rollbackClosureMock;
 
     /**
-<<<<<<< HEAD
-     * @var \PHPUnit\Framework\MockObject\MockObject
-=======
      * @var MockObject
->>>>>>> 7d02f1ee
      */
     protected $productMock;
 
@@ -92,20 +80,10 @@
         );
     }
 
-<<<<<<< HEAD
-    /**
-     */
-    public function testAroundSaveRollBack()
-    {
-        $this->expectException(\Exception::class);
-        $this->expectExceptionMessage('error occurred');
-
-=======
     public function testAroundSaveRollBack()
     {
         $this->expectException('Exception');
         $this->expectExceptionMessage('error occurred');
->>>>>>> 7d02f1ee
         $this->resourceMock->expects($this->once())->method('beginTransaction');
         $this->resourceMock->expects($this->once())->method('rollBack');
 
@@ -123,20 +101,10 @@
         );
     }
 
-<<<<<<< HEAD
-    /**
-     */
-    public function testAroundDeleteRollBack()
-    {
-        $this->expectException(\Exception::class);
-        $this->expectExceptionMessage('error occurred');
-
-=======
     public function testAroundDeleteRollBack()
     {
         $this->expectException('Exception');
         $this->expectExceptionMessage('error occurred');
->>>>>>> 7d02f1ee
         $this->resourceMock->expects($this->once())->method('beginTransaction');
         $this->resourceMock->expects($this->once())->method('rollBack');
 
@@ -159,20 +127,10 @@
         );
     }
 
-<<<<<<< HEAD
-    /**
-     */
-    public function testAroundDeleteByIdRollBack()
-    {
-        $this->expectException(\Exception::class);
-        $this->expectExceptionMessage('error occurred');
-
-=======
     public function testAroundDeleteByIdRollBack()
     {
         $this->expectException('Exception');
         $this->expectExceptionMessage('error occurred');
->>>>>>> 7d02f1ee
         $this->resourceMock->expects($this->once())->method('beginTransaction');
         $this->resourceMock->expects($this->once())->method('rollBack');
 
