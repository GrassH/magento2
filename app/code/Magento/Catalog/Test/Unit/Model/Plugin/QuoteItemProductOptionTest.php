--- conflicted
+++ resolved
@@ -34,38 +34,22 @@
     private $objectManagerHelper;
 
     /**
-<<<<<<< HEAD
-     * @var QuoteToOrderItem|\PHPUnit\Framework\MockObject\MockObject
-=======
      * @var QuoteToOrderItem|MockObject
->>>>>>> 7d02f1ee
      */
     private $subjectMock;
 
     /**
-<<<<<<< HEAD
-     * @var AbstractQuoteItem|\PHPUnit\Framework\MockObject\MockObject
-=======
      * @var AbstractQuoteItem|MockObject
->>>>>>> 7d02f1ee
      */
     private $quoteItemMock;
 
     /**
-<<<<<<< HEAD
-     * @var QuoteItemOption|\PHPUnit\Framework\MockObject\MockObject
-=======
      * @var QuoteItemOption|MockObject
->>>>>>> 7d02f1ee
      */
     private $quoteItemOptionMock;
 
     /**
-<<<<<<< HEAD
-     * @var Product|\PHPUnit\Framework\MockObject\MockObject
-=======
      * @var Product|MockObject
->>>>>>> 7d02f1ee
      */
     private $productMock;
 
