<?php
/**
 * Copyright © Magento, Inc. All rights reserved.
 * See COPYING.txt for license details.
 */
declare(strict_types=1);

namespace Magento\Catalog\Test\Unit\Model\ProductTypes\Config;

use Magento\Catalog\Model\ProductTypes\Config\SchemaLocator;
use Magento\Framework\Module\Dir\Reader;
use PHPUnit\Framework\MockObject\MockObject;
use PHPUnit\Framework\TestCase;

class SchemaLocatorTest extends TestCase
{
    /**
     * @var SchemaLocator
     */
    protected $_model;

    /**
<<<<<<< HEAD
     * @var \PHPUnit\Framework\MockObject\MockObject
=======
     * @var MockObject
>>>>>>> 7d02f1ee
     */
    protected $_moduleReaderMock;

    protected function setUp(): void
    {
        $this->_moduleReaderMock = $this->createMock(Reader::class);
        $this->_moduleReaderMock->expects(
            $this->once()
        )->method(
            'getModuleDir'
        )->with(
            'etc',
            'Magento_Catalog'
        )->willReturn(
            'schema_dir'
        );
        $this->_model = new SchemaLocator($this->_moduleReaderMock);
    }

    public function testGetSchema()
    {
        $this->assertEquals('schema_dir/product_types_merged.xsd', $this->_model->getSchema());
    }

    public function testGetPerFileSchema()
    {
        $this->assertEquals('schema_dir/product_types.xsd', $this->_model->getPerFileSchema());
    }
}<|MERGE_RESOLUTION|>--- conflicted
+++ resolved
@@ -20,11 +20,7 @@
     protected $_model;
 
     /**
-<<<<<<< HEAD
-     * @var \PHPUnit\Framework\MockObject\MockObject
-=======
      * @var MockObject
->>>>>>> 7d02f1ee
      */
     protected $_moduleReaderMock;
 
@@ -38,8 +34,8 @@
         )->with(
             'etc',
             'Magento_Catalog'
-        )->willReturn(
-            'schema_dir'
+        )->will(
+            $this->returnValue('schema_dir')
         );
         $this->_model = new SchemaLocator($this->_moduleReaderMock);
     }
