<?php
/**
 * Copyright © 2016 Magento. All rights reserved.
 * See COPYING.txt for license details.
 */
namespace Magento\Catalog\Test\Unit\Model\ProductTypes;

class ConfigTest extends \PHPUnit_Framework_TestCase
{
    /**
     * @var \Magento\Framework\TestFramework\Unit\Helper\ObjectManager
     */
    private $objectManager;

    /**
     * @var \Magento\Catalog\Model\ProductTypes\Config\Reader|\PHPUnit_Framework_MockObject_MockObject
     */
    private $readerMock;

    /**
     * @var \Magento\Framework\Config\CacheInterface|\PHPUnit_Framework_MockObject_MockObject
     */
    private $cacheMock;

    /**
<<<<<<< HEAD
     * @var \Magento\Framework\Json\JsonInterface|\PHPUnit_Framework_MockObject_MockObject
     */
    private $jsonMock;
=======
     * @var \Magento\Framework\Serialize\SerializerInterface|\PHPUnit_Framework_MockObject_MockObject
     */
    private $serializerMock;
>>>>>>> 8578eeca

    /**
     * @var \Magento\Catalog\Model\ProductTypes\Config|\PHPUnit_Framework_MockObject_MockObject
     */
    private $config;

    protected function setUp()
    {
        $this->objectManager = new \Magento\Framework\TestFramework\Unit\Helper\ObjectManager($this);
        $this->readerMock = $this->getMock(
            \Magento\Catalog\Model\ProductTypes\Config\Reader::class,
            [],
            [],
            '',
            false
        );
        $this->cacheMock = $this->getMock(\Magento\Framework\Config\CacheInterface::class);
<<<<<<< HEAD
        $this->jsonMock = $this->getMock(\Magento\Framework\Json\JsonInterface::class);
        $this->objectManager->mockObjectManager([\Magento\Framework\Json\JsonInterface::class => $this->jsonMock]);
=======
        $this->serializerMock = $this->getMock(\Magento\Framework\Serialize\SerializerInterface::class);
        $this->objectManager->mockObjectManager(
            [\Magento\Framework\Serialize\SerializerInterface::class => $this->serializerMock]
        );
>>>>>>> 8578eeca
    }

    protected function tearDown()
    {
        $this->objectManager->restoreObjectManager();
    }

    /**
     * @param array $value
     * @param mixed $expected
     * @dataProvider getTypeDataProvider
     */
    public function testGetType($value, $expected)
    {
        $this->cacheMock->expects($this->any())
            ->method('load')
            ->willReturn(json_encode($value));

<<<<<<< HEAD
        $this->jsonMock->method('decode')
=======
        $this->serializerMock->method('unserialize')
>>>>>>> 8578eeca
            ->willReturn($value);
        $this->config = new \Magento\Catalog\Model\ProductTypes\Config($this->readerMock, $this->cacheMock, 'cache_id');
        $this->assertEquals($expected, $this->config->getType('global'));
    }

    public function getTypeDataProvider()
    {
        return [
            'global_key_exist' => [['types' => ['global' => 'value']], 'value'],
            'return_default_value' => [['types' => ['some_key' => 'value']], []]
        ];
    }

    public function testGetAll()
    {
        $expected = ['Expected Data'];
        $this->cacheMock->expects($this->once())
            ->method('load')
            ->willReturn(json_encode('"types":["Expected Data"]]'));
<<<<<<< HEAD
        $this->jsonMock->method('decode')
=======
        $this->serializerMock->method('unserialize')
>>>>>>> 8578eeca
            ->willReturn(['types' => $expected]);
        $this->config = new \Magento\Catalog\Model\ProductTypes\Config($this->readerMock, $this->cacheMock, 'cache_id');
        $this->assertEquals($expected, $this->config->getAll());
    }

    public function testIsProductSet()
    {
        $this->cacheMock->expects($this->once())
            ->method('load')
            ->willReturn('');
<<<<<<< HEAD
        $this->jsonMock->method('decode')
=======
        $this->serializerMock->method('unserialize')
>>>>>>> 8578eeca
            ->willReturn([]);
        $this->config = new \Magento\Catalog\Model\ProductTypes\Config($this->readerMock, $this->cacheMock, 'cache_id');

        $this->assertEquals(false, $this->config->isProductSet('typeId'));
    }
}<|MERGE_RESOLUTION|>--- conflicted
+++ resolved
@@ -23,15 +23,9 @@
     private $cacheMock;
 
     /**
-<<<<<<< HEAD
-     * @var \Magento\Framework\Json\JsonInterface|\PHPUnit_Framework_MockObject_MockObject
-     */
-    private $jsonMock;
-=======
      * @var \Magento\Framework\Serialize\SerializerInterface|\PHPUnit_Framework_MockObject_MockObject
      */
     private $serializerMock;
->>>>>>> 8578eeca
 
     /**
      * @var \Magento\Catalog\Model\ProductTypes\Config|\PHPUnit_Framework_MockObject_MockObject
@@ -49,15 +43,10 @@
             false
         );
         $this->cacheMock = $this->getMock(\Magento\Framework\Config\CacheInterface::class);
-<<<<<<< HEAD
-        $this->jsonMock = $this->getMock(\Magento\Framework\Json\JsonInterface::class);
-        $this->objectManager->mockObjectManager([\Magento\Framework\Json\JsonInterface::class => $this->jsonMock]);
-=======
         $this->serializerMock = $this->getMock(\Magento\Framework\Serialize\SerializerInterface::class);
         $this->objectManager->mockObjectManager(
             [\Magento\Framework\Serialize\SerializerInterface::class => $this->serializerMock]
         );
->>>>>>> 8578eeca
     }
 
     protected function tearDown()
@@ -76,11 +65,7 @@
             ->method('load')
             ->willReturn(json_encode($value));
 
-<<<<<<< HEAD
-        $this->jsonMock->method('decode')
-=======
         $this->serializerMock->method('unserialize')
->>>>>>> 8578eeca
             ->willReturn($value);
         $this->config = new \Magento\Catalog\Model\ProductTypes\Config($this->readerMock, $this->cacheMock, 'cache_id');
         $this->assertEquals($expected, $this->config->getType('global'));
@@ -100,11 +85,7 @@
         $this->cacheMock->expects($this->once())
             ->method('load')
             ->willReturn(json_encode('"types":["Expected Data"]]'));
-<<<<<<< HEAD
-        $this->jsonMock->method('decode')
-=======
         $this->serializerMock->method('unserialize')
->>>>>>> 8578eeca
             ->willReturn(['types' => $expected]);
         $this->config = new \Magento\Catalog\Model\ProductTypes\Config($this->readerMock, $this->cacheMock, 'cache_id');
         $this->assertEquals($expected, $this->config->getAll());
@@ -115,11 +96,7 @@
         $this->cacheMock->expects($this->once())
             ->method('load')
             ->willReturn('');
-<<<<<<< HEAD
-        $this->jsonMock->method('decode')
-=======
         $this->serializerMock->method('unserialize')
->>>>>>> 8578eeca
             ->willReturn([]);
         $this->config = new \Magento\Catalog\Model\ProductTypes\Config($this->readerMock, $this->cacheMock, 'cache_id');
 
