<?php
/**
 * Copyright © Magento, Inc. All rights reserved.
 * See COPYING.txt for license details.
 */
declare(strict_types=1);

namespace Magento\Catalog\Test\Unit\Model\ProductTypes;

use Magento\Catalog\Model\ProductTypes\Config;
use Magento\Catalog\Model\ProductTypes\Config\Reader;
use Magento\Framework\Config\CacheInterface;
use Magento\Framework\Serialize\SerializerInterface;
use Magento\Framework\TestFramework\Unit\Helper\ObjectManager;
use PHPUnit\Framework\MockObject\MockObject;
use PHPUnit\Framework\TestCase;

class ConfigTest extends TestCase
{
    /**
     * @var ObjectManager
     */
    private $objectManager;

    /**
<<<<<<< HEAD
     * @var \Magento\Catalog\Model\ProductTypes\Config\Reader|\PHPUnit\Framework\MockObject\MockObject
=======
     * @var Reader|MockObject
>>>>>>> 7d02f1ee
     */
    private $readerMock;

    /**
<<<<<<< HEAD
     * @var \Magento\Framework\Config\CacheInterface|\PHPUnit\Framework\MockObject\MockObject
=======
     * @var CacheInterface|MockObject
>>>>>>> 7d02f1ee
     */
    private $cacheMock;

    /**
<<<<<<< HEAD
     * @var \Magento\Framework\Serialize\SerializerInterface|\PHPUnit\Framework\MockObject\MockObject
=======
     * @var SerializerInterface|MockObject
>>>>>>> 7d02f1ee
     */
    private $serializerMock;

    /**
     * @var Config
     */
    private $config;

    protected function setUp(): void
    {
        $this->objectManager = new ObjectManager($this);
        $this->readerMock = $this->createMock(Reader::class);
        $this->cacheMock = $this->createMock(CacheInterface::class);
        $this->serializerMock = $this->createMock(SerializerInterface::class);
    }

    /**
     * @param array $value
     * @param mixed $expected
     * @dataProvider getTypeDataProvider
     */
    public function testGetType($value, $expected)
    {
        $this->cacheMock->expects($this->any())
            ->method('load')
            ->willReturn('serializedData');

        $this->serializerMock->expects($this->once())
            ->method('unserialize')
            ->with('serializedData')
            ->willReturn($value);

        $this->config = $this->objectManager->getObject(
            Config::class,
            [
                'reader' => $this->readerMock,
                'cache' => $this->cacheMock,
                'cacheId' => 'cache_id',
                'serializer' => $this->serializerMock,
            ]
        );
        $this->assertEquals($expected, $this->config->getType('global'));
    }

    /**
     * @return array
     */
    public function getTypeDataProvider()
    {
        return [
            'global_key_exist' => [['types' => ['global' => 'value']], 'value'],
            'return_default_value' => [['types' => ['some_key' => 'value']], []]
        ];
    }

    public function testGetAll()
    {
        $expected = ['Expected Data'];
        $this->cacheMock->expects($this->once())
            ->method('load')
            ->willReturn(json_encode('"types":["Expected Data"]]'));
        $this->serializerMock->expects($this->once())
            ->method('unserialize')
            ->willReturn(['types' => $expected]);

        $this->config = $this->objectManager->getObject(
            Config::class,
            [
                'reader' => $this->readerMock,
                'cache' => $this->cacheMock,
                'cacheId' => 'cache_id',
                'serializer' => $this->serializerMock,
            ]
        );
        $this->assertEquals($expected, $this->config->getAll());
    }

    public function testIsProductSet()
    {
        $this->cacheMock->expects($this->once())
            ->method('load')
            ->willReturn('');
        $this->serializerMock->expects($this->once())
            ->method('unserialize')
            ->willReturn([]);

        $this->config = $this->objectManager->getObject(
            Config::class,
            [
                'reader' => $this->readerMock,
                'cache' => $this->cacheMock,
                'cacheId' => 'cache_id',
                'serializer' => $this->serializerMock,
            ]
        );
        $this->assertFalse($this->config->isProductSet('typeId'));
    }
}<|MERGE_RESOLUTION|>--- conflicted
+++ resolved
@@ -23,29 +23,17 @@
     private $objectManager;
 
     /**
-<<<<<<< HEAD
-     * @var \Magento\Catalog\Model\ProductTypes\Config\Reader|\PHPUnit\Framework\MockObject\MockObject
-=======
      * @var Reader|MockObject
->>>>>>> 7d02f1ee
      */
     private $readerMock;
 
     /**
-<<<<<<< HEAD
-     * @var \Magento\Framework\Config\CacheInterface|\PHPUnit\Framework\MockObject\MockObject
-=======
      * @var CacheInterface|MockObject
->>>>>>> 7d02f1ee
      */
     private $cacheMock;
 
     /**
-<<<<<<< HEAD
-     * @var \Magento\Framework\Serialize\SerializerInterface|\PHPUnit\Framework\MockObject\MockObject
-=======
      * @var SerializerInterface|MockObject
->>>>>>> 7d02f1ee
      */
     private $serializerMock;
 
@@ -141,6 +129,6 @@
                 'serializer' => $this->serializerMock,
             ]
         );
-        $this->assertFalse($this->config->isProductSet('typeId'));
+        $this->assertEquals(false, $this->config->isProductSet('typeId'));
     }
 }