<?php
/**
 * Copyright © Magento, Inc. All rights reserved.
 * See COPYING.txt for license details.
 */
declare(strict_types=1);

namespace Magento\Catalog\Test\Unit\Model\Category;

use Magento\Catalog\Api\Data\CategoryTreeInterface;
use Magento\Catalog\Api\Data\CategoryTreeInterfaceFactory;
use Magento\Catalog\Model\Category;
use Magento\Catalog\Model\ResourceModel\Category\Collection;
use Magento\Catalog\Model\ResourceModel\Category\Tree;
use Magento\Catalog\Model\ResourceModel\Category\TreeFactory;
use Magento\Framework\Data\Tree\Node;
use Magento\Framework\TestFramework\Unit\Helper\ObjectManager;
use Magento\Store\Model\Store;
use Magento\Store\Model\StoreManagerInterface;
use PHPUnit\Framework\MockObject\MockObject;
use PHPUnit\Framework\TestCase;

/**
 * @SuppressWarnings(PHPMD.CouplingBetweenObjects)
 */
class TreeTest extends TestCase
{
    /**
<<<<<<< HEAD
     * @var \PHPUnit\Framework\MockObject\MockObject | \Magento\Catalog\Model\ResourceModel\Category\Tree
=======
     * @var MockObject|Tree
>>>>>>> 7d02f1ee
     */
    protected $categoryTreeMock;

    /**
<<<<<<< HEAD
     * @var \PHPUnit\Framework\MockObject\MockObject | \Magento\Store\Model\StoreManagerInterface
=======
     * @var MockObject|StoreManagerInterface
>>>>>>> 7d02f1ee
     */
    protected $storeManagerMock;

    /**
<<<<<<< HEAD
     * @var \PHPUnit\Framework\MockObject\MockObject | \Magento\Catalog\Model\ResourceModel\Category\Collection
=======
     * @var MockObject|Collection
>>>>>>> 7d02f1ee
     */
    protected $categoryCollection;

    /**
<<<<<<< HEAD
     * @var \PHPUnit\Framework\MockObject\MockObject | \Magento\Catalog\Api\Data\CategoryTreeInterfaceFactory
=======
     * @var MockObject|CategoryTreeInterfaceFactory
>>>>>>> 7d02f1ee
     */
    protected $treeFactoryMock;

    /**
     * @var ObjectManager
     */
    protected $objectManager;

    /**
     * @var \Magento\Catalog\Model\Category\Tree
     */
    protected $tree;

    /**
     * @var \Magento\Catalog\Model\Category\Tree
     */
    protected $node;

    /**
     * @var TreeFactory
     */
    private $treeResourceFactoryMock;

    protected function setUp(): void
    {
        $this->objectManager = new ObjectManager($this);

        $this->categoryTreeMock = $this->getMockBuilder(
            Tree::class
        )->disableOriginalConstructor()->getMock();

        $this->categoryCollection = $this->getMockBuilder(
            Collection::class
        )->disableOriginalConstructor()->getMock();

        $this->storeManagerMock = $this->getMockBuilder(
            StoreManagerInterface::class
        )->disableOriginalConstructor()->getMock();

        $this->treeResourceFactoryMock = $this->createMock(
            TreeFactory::class
        );
        $this->treeResourceFactoryMock->method('create')
            ->willReturn($this->categoryTreeMock);

        $methods = ['create'];
        $this->treeFactoryMock =
            $this->createPartialMock(CategoryTreeInterfaceFactory::class, $methods);

        $this->tree = $this->objectManager
            ->getObject(
                \Magento\Catalog\Model\Category\Tree::class,
                [
                    'categoryCollection' => $this->categoryCollection,
                    'categoryTree' => $this->categoryTreeMock,
                    'storeManager' => $this->storeManagerMock,
                    'treeFactory' => $this->treeFactoryMock,
                    'treeResourceFactory' => $this->treeResourceFactoryMock,
                ]
            );
    }

    public function testGetNode()
    {
        $category = $this->getMockBuilder(
            Category::class
        )->disableOriginalConstructor()->getMock();
        $category->expects($this->exactly(2))->method('getId')->willReturn(1);

        $node = $this->getMockBuilder(
            Node::class
        )->disableOriginalConstructor()->getMock();

        $node->expects($this->once())->method('loadChildren');
        $this->categoryTreeMock->expects($this->once())->method('loadNode')
            ->with($this->equalTo(1))
            ->willReturn($node);

<<<<<<< HEAD
        $store = $this->getMockBuilder(\Magento\Store\Model\Store::class)->disableOriginalConstructor()->getMock();
        $store->expects($this->once())->method('getId')->willReturn(1);
        $this->storeManagerMock->expects($this->once())->method('getStore')->willReturn($store);
=======
        $store = $this->getMockBuilder(Store::class)->disableOriginalConstructor()->getMock();
        $store->expects($this->once())->method('getId')->will($this->returnValue(1));
        $this->storeManagerMock->expects($this->once())->method('getStore')->will($this->returnValue($store));
>>>>>>> 7d02f1ee

        $this->categoryCollection->expects($this->any())->method('addAttributeToSelect')->willReturnSelf();
        $this->categoryCollection->expects($this->once())->method('setProductStoreId')->willReturnSelf();
        $this->categoryCollection->expects($this->once())->method('setLoadProductCount')->willReturnSelf();
        $this->categoryCollection->expects($this->once())->method('setStoreId')->willReturnSelf();

        $this->categoryTreeMock->expects($this->once())->method('addCollectionData')
            ->with($this->equalTo($this->categoryCollection));
        $this->tree->getRootNode($category);
    }

    public function testGetRootNode()
    {
<<<<<<< HEAD
        $store = $this->getMockBuilder(\Magento\Store\Model\Store::class)->disableOriginalConstructor()->getMock();
        $store->expects($this->once())->method('getRootCategoryId')->willReturn(2);
        $store->expects($this->once())->method('getId')->willReturn(1);
        $this->storeManagerMock->expects($this->any())->method('getStore')->willReturn($store);
=======
        $store = $this->getMockBuilder(Store::class)->disableOriginalConstructor()->getMock();
        $store->expects($this->once())->method('getRootCategoryId')->will($this->returnValue(2));
        $store->expects($this->once())->method('getId')->will($this->returnValue(1));
        $this->storeManagerMock->expects($this->any())->method('getStore')->will($this->returnValue($store));
>>>>>>> 7d02f1ee

        $this->categoryCollection->expects($this->any())->method('addAttributeToSelect')->willReturnSelf();
        $this->categoryCollection->expects($this->once())->method('setProductStoreId')->willReturnSelf();
        $this->categoryCollection->expects($this->once())->method('setLoadProductCount')->willReturnSelf();
        $this->categoryCollection->expects($this->once())->method('setStoreId')->willReturnSelf();

        $node = $this->getMockBuilder(
            Tree::class
        )->disableOriginalConstructor()
        ->getMock();
        $node->expects($this->once())->method('addCollectionData')
            ->with($this->equalTo($this->categoryCollection));
        $node->expects($this->once())->method('getNodeById')->with($this->equalTo(2));
        $this->categoryTreeMock->expects($this->once())->method('load')
            ->with($this->equalTo(null))
            ->willReturn($node);
        $this->tree->getRootNode();
    }

    public function testGetTree()
    {
        $depth = 2;
        $currentLevel = 1;

        $treeNodeMock1 = $this->createMock(CategoryTreeInterface::class);
        $treeNodeMock1->expects($this->once())->method('setId')->with($this->equalTo($currentLevel))
            ->willReturnSelf();
        $treeNodeMock1->expects($this->once())->method('setParentId')->with($this->equalTo($currentLevel - 1))
            ->willReturnSelf();
        $treeNodeMock1->expects($this->once())->method('setName')->with($this->equalTo('Name' . $currentLevel))
            ->willReturnSelf();
        $treeNodeMock1->expects($this->once())->method('setPosition')->with($this->equalTo($currentLevel))
            ->willReturnSelf();
        $treeNodeMock1->expects($this->once())->method('setLevel')->with($this->equalTo($currentLevel))
            ->willReturnSelf();
        $treeNodeMock1->expects($this->once())->method('setIsActive')->with($this->equalTo(true))
            ->willReturnSelf();
        $treeNodeMock1->expects($this->once())->method('setProductCount')->with(4)
            ->willReturnSelf();
        $treeNodeMock1->expects($this->once())->method('setChildrenData')->willReturnSelf();

        $treeNodeMock2 = $this->createMock(CategoryTreeInterface::class);
        $treeNodeMock2->expects($this->once())->method('setId')->with($this->equalTo($currentLevel))
            ->willReturnSelf();
        $treeNodeMock2->expects($this->once())->method('setParentId')->with($this->equalTo($currentLevel - 1))
            ->willReturnSelf();
        $treeNodeMock2->expects($this->once())->method('setName')->with($this->equalTo('Name' . $currentLevel))
            ->willReturnSelf();
        $treeNodeMock2->expects($this->once())->method('setPosition')->with($this->equalTo($currentLevel))
            ->willReturnSelf();
        $treeNodeMock2->expects($this->once())->method('setLevel')->with($this->equalTo($currentLevel))
            ->willReturnSelf();
        $treeNodeMock2->expects($this->once())->method('setIsActive')->with($this->equalTo(true))
            ->willReturnSelf();
        $treeNodeMock2->expects($this->once())->method('setProductCount')->with(4)
            ->willReturnSelf();
        $treeNodeMock2->expects($this->once())->method('setChildrenData')->willReturnSelf();

        $this->treeFactoryMock->expects($this->exactly(2))
            ->method('create')
            ->will($this->onConsecutiveCalls($treeNodeMock1, $treeNodeMock2));
        $node = $this->getMockBuilder(Node::class)->disableOriginalConstructor()
            ->setMethods(
                [
                    'hasChildren',
                    'getChildren',
                    'getId',
                    'getParentId',
                    'getName',
                    'getPosition',
                    'getLevel',
                    'getIsActive',
                    'getProductCount',
                ]
            )
            ->getMock();
        $node->expects($this->any())->method('hasChildren')->willReturn(true);
        $node->expects($this->any())->method('getChildren')->willReturn([$node]);

        $node->expects($this->any())->method('getId')->willReturn($currentLevel);
        $node->expects($this->any())->method('getParentId')->willReturn($currentLevel - 1);
        $node->expects($this->any())->method('getName')->willReturn('Name' . $currentLevel);
        $node->expects($this->any())->method('getPosition')->willReturn($currentLevel);
        $node->expects($this->any())->method('getLevel')->willReturn($currentLevel);
        $node->expects($this->any())->method('getIsActive')->willReturn(true);
        $node->expects($this->any())->method('getProductCount')->willReturn(4);
        $this->tree->getTree($node, $depth, $currentLevel);
    }

    public function testGetTreeWhenChildrenAreNotExist()
    {
        $currentLevel = 1;
<<<<<<< HEAD
        $treeNodeMock = $this->createMock(\Magento\Catalog\Api\Data\CategoryTreeInterface::class);
        $this->treeFactoryMock->expects($this->any())->method('create')->willReturn($treeNodeMock);
=======
        $treeNodeMock = $this->createMock(CategoryTreeInterface::class);
        $this->treeFactoryMock->expects($this->any())->method('create')->will($this->returnValue($treeNodeMock));
>>>>>>> 7d02f1ee
        $treeNodeMock->expects($this->once())->method('setId')->with($this->equalTo($currentLevel))
            ->willReturnSelf();
        $treeNodeMock->expects($this->once())->method('setParentId')->with($this->equalTo($currentLevel - 1))
            ->willReturnSelf();
        $treeNodeMock->expects($this->once())->method('setName')->with($this->equalTo('Name' . $currentLevel))
            ->willReturnSelf();
        $treeNodeMock->expects($this->once())->method('setPosition')->with($this->equalTo($currentLevel))
            ->willReturnSelf();
        $treeNodeMock->expects($this->once())->method('setLevel')->with($this->equalTo($currentLevel))
            ->willReturnSelf();
        $treeNodeMock->expects($this->once())->method('setIsActive')->with($this->equalTo(true))
            ->willReturnSelf();
        $treeNodeMock->expects($this->once())->method('setProductCount')->with(4)
            ->willReturnSelf();
        $treeNodeMock->expects($this->once())->method('setChildrenData')->willReturnSelf();

        $node = $this->getMockBuilder(Node::class)->disableOriginalConstructor()
            ->setMethods(
                [
                    'hasChildren',
                    'getChildren',
                    'getId',
                    'getParentId',
                    'getName',
                    'getPosition',
                    'getLevel',
                    'getIsActive',
                    'getProductCount',
                ]
            )
            ->getMock();
        $node->expects($this->any())->method('hasChildren')->willReturn(false);
        $node->expects($this->never())->method('getChildren');

        $node->expects($this->once())->method('getId')->willReturn($currentLevel);
        $node->expects($this->once())->method('getParentId')->willReturn($currentLevel - 1);
        $node->expects($this->once())->method('getName')->willReturn('Name' . $currentLevel);
        $node->expects($this->once())->method('getPosition')->willReturn($currentLevel);
        $node->expects($this->once())->method('getLevel')->willReturn($currentLevel);
        $node->expects($this->once())->method('getIsActive')->willReturn(true);
        $node->expects($this->once())->method('getProductCount')->willReturn(4);
        $this->tree->getTree($node);
    }
}<|MERGE_RESOLUTION|>--- conflicted
+++ resolved
@@ -26,38 +26,22 @@
 class TreeTest extends TestCase
 {
     /**
-<<<<<<< HEAD
-     * @var \PHPUnit\Framework\MockObject\MockObject | \Magento\Catalog\Model\ResourceModel\Category\Tree
-=======
      * @var MockObject|Tree
->>>>>>> 7d02f1ee
      */
     protected $categoryTreeMock;
 
     /**
-<<<<<<< HEAD
-     * @var \PHPUnit\Framework\MockObject\MockObject | \Magento\Store\Model\StoreManagerInterface
-=======
      * @var MockObject|StoreManagerInterface
->>>>>>> 7d02f1ee
      */
     protected $storeManagerMock;
 
     /**
-<<<<<<< HEAD
-     * @var \PHPUnit\Framework\MockObject\MockObject | \Magento\Catalog\Model\ResourceModel\Category\Collection
-=======
      * @var MockObject|Collection
->>>>>>> 7d02f1ee
      */
     protected $categoryCollection;
 
     /**
-<<<<<<< HEAD
-     * @var \PHPUnit\Framework\MockObject\MockObject | \Magento\Catalog\Api\Data\CategoryTreeInterfaceFactory
-=======
      * @var MockObject|CategoryTreeInterfaceFactory
->>>>>>> 7d02f1ee
      */
     protected $treeFactoryMock;
 
@@ -125,7 +109,7 @@
         $category = $this->getMockBuilder(
             Category::class
         )->disableOriginalConstructor()->getMock();
-        $category->expects($this->exactly(2))->method('getId')->willReturn(1);
+        $category->expects($this->exactly(2))->method('getId')->will($this->returnValue(1));
 
         $node = $this->getMockBuilder(
             Node::class
@@ -134,22 +118,16 @@
         $node->expects($this->once())->method('loadChildren');
         $this->categoryTreeMock->expects($this->once())->method('loadNode')
             ->with($this->equalTo(1))
-            ->willReturn($node);
-
-<<<<<<< HEAD
-        $store = $this->getMockBuilder(\Magento\Store\Model\Store::class)->disableOriginalConstructor()->getMock();
-        $store->expects($this->once())->method('getId')->willReturn(1);
-        $this->storeManagerMock->expects($this->once())->method('getStore')->willReturn($store);
-=======
+            ->will($this->returnValue($node));
+
         $store = $this->getMockBuilder(Store::class)->disableOriginalConstructor()->getMock();
         $store->expects($this->once())->method('getId')->will($this->returnValue(1));
         $this->storeManagerMock->expects($this->once())->method('getStore')->will($this->returnValue($store));
->>>>>>> 7d02f1ee
-
-        $this->categoryCollection->expects($this->any())->method('addAttributeToSelect')->willReturnSelf();
-        $this->categoryCollection->expects($this->once())->method('setProductStoreId')->willReturnSelf();
-        $this->categoryCollection->expects($this->once())->method('setLoadProductCount')->willReturnSelf();
-        $this->categoryCollection->expects($this->once())->method('setStoreId')->willReturnSelf();
+
+        $this->categoryCollection->expects($this->any())->method('addAttributeToSelect')->will($this->returnSelf());
+        $this->categoryCollection->expects($this->once())->method('setProductStoreId')->will($this->returnSelf());
+        $this->categoryCollection->expects($this->once())->method('setLoadProductCount')->will($this->returnSelf());
+        $this->categoryCollection->expects($this->once())->method('setStoreId')->will($this->returnSelf());
 
         $this->categoryTreeMock->expects($this->once())->method('addCollectionData')
             ->with($this->equalTo($this->categoryCollection));
@@ -158,22 +136,15 @@
 
     public function testGetRootNode()
     {
-<<<<<<< HEAD
-        $store = $this->getMockBuilder(\Magento\Store\Model\Store::class)->disableOriginalConstructor()->getMock();
-        $store->expects($this->once())->method('getRootCategoryId')->willReturn(2);
-        $store->expects($this->once())->method('getId')->willReturn(1);
-        $this->storeManagerMock->expects($this->any())->method('getStore')->willReturn($store);
-=======
         $store = $this->getMockBuilder(Store::class)->disableOriginalConstructor()->getMock();
         $store->expects($this->once())->method('getRootCategoryId')->will($this->returnValue(2));
         $store->expects($this->once())->method('getId')->will($this->returnValue(1));
         $this->storeManagerMock->expects($this->any())->method('getStore')->will($this->returnValue($store));
->>>>>>> 7d02f1ee
-
-        $this->categoryCollection->expects($this->any())->method('addAttributeToSelect')->willReturnSelf();
-        $this->categoryCollection->expects($this->once())->method('setProductStoreId')->willReturnSelf();
-        $this->categoryCollection->expects($this->once())->method('setLoadProductCount')->willReturnSelf();
-        $this->categoryCollection->expects($this->once())->method('setStoreId')->willReturnSelf();
+
+        $this->categoryCollection->expects($this->any())->method('addAttributeToSelect')->will($this->returnSelf());
+        $this->categoryCollection->expects($this->once())->method('setProductStoreId')->will($this->returnSelf());
+        $this->categoryCollection->expects($this->once())->method('setLoadProductCount')->will($this->returnSelf());
+        $this->categoryCollection->expects($this->once())->method('setStoreId')->will($this->returnSelf());
 
         $node = $this->getMockBuilder(
             Tree::class
@@ -184,7 +155,7 @@
         $node->expects($this->once())->method('getNodeById')->with($this->equalTo(2));
         $this->categoryTreeMock->expects($this->once())->method('load')
             ->with($this->equalTo(null))
-            ->willReturn($node);
+            ->will($this->returnValue($node));
         $this->tree->getRootNode();
     }
 
@@ -195,37 +166,37 @@
 
         $treeNodeMock1 = $this->createMock(CategoryTreeInterface::class);
         $treeNodeMock1->expects($this->once())->method('setId')->with($this->equalTo($currentLevel))
-            ->willReturnSelf();
+            ->will($this->returnSelf());
         $treeNodeMock1->expects($this->once())->method('setParentId')->with($this->equalTo($currentLevel - 1))
-            ->willReturnSelf();
+            ->will($this->returnSelf());
         $treeNodeMock1->expects($this->once())->method('setName')->with($this->equalTo('Name' . $currentLevel))
-            ->willReturnSelf();
+            ->will($this->returnSelf());
         $treeNodeMock1->expects($this->once())->method('setPosition')->with($this->equalTo($currentLevel))
-            ->willReturnSelf();
+            ->will($this->returnSelf());
         $treeNodeMock1->expects($this->once())->method('setLevel')->with($this->equalTo($currentLevel))
-            ->willReturnSelf();
+            ->will($this->returnSelf());
         $treeNodeMock1->expects($this->once())->method('setIsActive')->with($this->equalTo(true))
-            ->willReturnSelf();
+            ->will($this->returnSelf());
         $treeNodeMock1->expects($this->once())->method('setProductCount')->with(4)
-            ->willReturnSelf();
-        $treeNodeMock1->expects($this->once())->method('setChildrenData')->willReturnSelf();
+            ->will($this->returnSelf());
+        $treeNodeMock1->expects($this->once())->method('setChildrenData')->will($this->returnSelf());
 
         $treeNodeMock2 = $this->createMock(CategoryTreeInterface::class);
         $treeNodeMock2->expects($this->once())->method('setId')->with($this->equalTo($currentLevel))
-            ->willReturnSelf();
+            ->will($this->returnSelf());
         $treeNodeMock2->expects($this->once())->method('setParentId')->with($this->equalTo($currentLevel - 1))
-            ->willReturnSelf();
+            ->will($this->returnSelf());
         $treeNodeMock2->expects($this->once())->method('setName')->with($this->equalTo('Name' . $currentLevel))
-            ->willReturnSelf();
+            ->will($this->returnSelf());
         $treeNodeMock2->expects($this->once())->method('setPosition')->with($this->equalTo($currentLevel))
-            ->willReturnSelf();
+            ->will($this->returnSelf());
         $treeNodeMock2->expects($this->once())->method('setLevel')->with($this->equalTo($currentLevel))
-            ->willReturnSelf();
+            ->will($this->returnSelf());
         $treeNodeMock2->expects($this->once())->method('setIsActive')->with($this->equalTo(true))
-            ->willReturnSelf();
+            ->will($this->returnSelf());
         $treeNodeMock2->expects($this->once())->method('setProductCount')->with(4)
-            ->willReturnSelf();
-        $treeNodeMock2->expects($this->once())->method('setChildrenData')->willReturnSelf();
+            ->will($this->returnSelf());
+        $treeNodeMock2->expects($this->once())->method('setChildrenData')->will($this->returnSelf());
 
         $this->treeFactoryMock->expects($this->exactly(2))
             ->method('create')
@@ -245,44 +216,39 @@
                 ]
             )
             ->getMock();
-        $node->expects($this->any())->method('hasChildren')->willReturn(true);
-        $node->expects($this->any())->method('getChildren')->willReturn([$node]);
-
-        $node->expects($this->any())->method('getId')->willReturn($currentLevel);
-        $node->expects($this->any())->method('getParentId')->willReturn($currentLevel - 1);
-        $node->expects($this->any())->method('getName')->willReturn('Name' . $currentLevel);
-        $node->expects($this->any())->method('getPosition')->willReturn($currentLevel);
-        $node->expects($this->any())->method('getLevel')->willReturn($currentLevel);
-        $node->expects($this->any())->method('getIsActive')->willReturn(true);
-        $node->expects($this->any())->method('getProductCount')->willReturn(4);
+        $node->expects($this->any())->method('hasChildren')->will($this->returnValue(true));
+        $node->expects($this->any())->method('getChildren')->will($this->returnValue([$node]));
+
+        $node->expects($this->any())->method('getId')->will($this->returnValue($currentLevel));
+        $node->expects($this->any())->method('getParentId')->will($this->returnValue($currentLevel - 1));
+        $node->expects($this->any())->method('getName')->will($this->returnValue('Name' . $currentLevel));
+        $node->expects($this->any())->method('getPosition')->will($this->returnValue($currentLevel));
+        $node->expects($this->any())->method('getLevel')->will($this->returnValue($currentLevel));
+        $node->expects($this->any())->method('getIsActive')->will($this->returnValue(true));
+        $node->expects($this->any())->method('getProductCount')->will($this->returnValue(4));
         $this->tree->getTree($node, $depth, $currentLevel);
     }
 
     public function testGetTreeWhenChildrenAreNotExist()
     {
         $currentLevel = 1;
-<<<<<<< HEAD
-        $treeNodeMock = $this->createMock(\Magento\Catalog\Api\Data\CategoryTreeInterface::class);
-        $this->treeFactoryMock->expects($this->any())->method('create')->willReturn($treeNodeMock);
-=======
         $treeNodeMock = $this->createMock(CategoryTreeInterface::class);
         $this->treeFactoryMock->expects($this->any())->method('create')->will($this->returnValue($treeNodeMock));
->>>>>>> 7d02f1ee
         $treeNodeMock->expects($this->once())->method('setId')->with($this->equalTo($currentLevel))
-            ->willReturnSelf();
+            ->will($this->returnSelf());
         $treeNodeMock->expects($this->once())->method('setParentId')->with($this->equalTo($currentLevel - 1))
-            ->willReturnSelf();
+            ->will($this->returnSelf());
         $treeNodeMock->expects($this->once())->method('setName')->with($this->equalTo('Name' . $currentLevel))
-            ->willReturnSelf();
+            ->will($this->returnSelf());
         $treeNodeMock->expects($this->once())->method('setPosition')->with($this->equalTo($currentLevel))
-            ->willReturnSelf();
+            ->will($this->returnSelf());
         $treeNodeMock->expects($this->once())->method('setLevel')->with($this->equalTo($currentLevel))
-            ->willReturnSelf();
+            ->will($this->returnSelf());
         $treeNodeMock->expects($this->once())->method('setIsActive')->with($this->equalTo(true))
-            ->willReturnSelf();
+            ->will($this->returnSelf());
         $treeNodeMock->expects($this->once())->method('setProductCount')->with(4)
-            ->willReturnSelf();
-        $treeNodeMock->expects($this->once())->method('setChildrenData')->willReturnSelf();
+            ->will($this->returnSelf());
+        $treeNodeMock->expects($this->once())->method('setChildrenData')->will($this->returnSelf());
 
         $node = $this->getMockBuilder(Node::class)->disableOriginalConstructor()
             ->setMethods(
@@ -299,16 +265,16 @@
                 ]
             )
             ->getMock();
-        $node->expects($this->any())->method('hasChildren')->willReturn(false);
+        $node->expects($this->any())->method('hasChildren')->will($this->returnValue(false));
         $node->expects($this->never())->method('getChildren');
 
-        $node->expects($this->once())->method('getId')->willReturn($currentLevel);
-        $node->expects($this->once())->method('getParentId')->willReturn($currentLevel - 1);
-        $node->expects($this->once())->method('getName')->willReturn('Name' . $currentLevel);
-        $node->expects($this->once())->method('getPosition')->willReturn($currentLevel);
-        $node->expects($this->once())->method('getLevel')->willReturn($currentLevel);
-        $node->expects($this->once())->method('getIsActive')->willReturn(true);
-        $node->expects($this->once())->method('getProductCount')->willReturn(4);
+        $node->expects($this->once())->method('getId')->will($this->returnValue($currentLevel));
+        $node->expects($this->once())->method('getParentId')->will($this->returnValue($currentLevel - 1));
+        $node->expects($this->once())->method('getName')->will($this->returnValue('Name' . $currentLevel));
+        $node->expects($this->once())->method('getPosition')->will($this->returnValue($currentLevel));
+        $node->expects($this->once())->method('getLevel')->will($this->returnValue($currentLevel));
+        $node->expects($this->once())->method('getIsActive')->will($this->returnValue(true));
+        $node->expects($this->once())->method('getProductCount')->will($this->returnValue(4));
         $this->tree->getTree($node);
     }
 }