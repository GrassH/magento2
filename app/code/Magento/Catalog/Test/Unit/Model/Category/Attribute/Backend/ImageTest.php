--- conflicted
+++ resolved
@@ -49,29 +49,17 @@
     private $logger;
 
     /**
-<<<<<<< HEAD
-     * @var \Magento\Framework\Filesystem|\PHPUnit\Framework\MockObject\MockObject
-=======
      * @var Filesystem|MockObject
->>>>>>> 7d02f1ee
      */
     private $filesystem;
 
     /**
-<<<<<<< HEAD
-     * @var StoreManagerInterface|\PHPUnit\Framework\MockObject\MockObject;
-=======
      * @var StoreManagerInterface|MockObject ;
->>>>>>> 7d02f1ee
      */
     private $storeManagerInterfaceMock;
 
     /**
-<<<<<<< HEAD
-     * @var Store|\PHPUnit\Framework\MockObject\MockObject
-=======
      * @var Store|MockObject
->>>>>>> 7d02f1ee
      */
     private $storeMock;
 
@@ -139,7 +127,7 @@
     {
         $this->attribute->expects($this->once())
             ->method('getName')
-            ->willReturn('test_attribute');
+            ->will($this->returnValue('test_attribute'));
 
         $model = $this->objectManager->getObject(Image::class);
         $model->setAttribute($this->attribute);
@@ -148,7 +136,7 @@
 
         $model->beforeSave($object);
 
-        $this->assertNull($object->getTestAttribute());
+        $this->assertEquals(null, $object->getTestAttribute());
     }
 
     /**
@@ -178,7 +166,7 @@
     {
         $this->attribute->expects($this->once())
             ->method('getName')
-            ->willReturn('test_attribute');
+            ->will($this->returnValue('test_attribute'));
 
         $model = $this->objectManager->getObject(Image::class);
         $model->setAttribute($this->attribute);
@@ -197,10 +185,10 @@
     {
         $this->attribute->expects($this->once())
             ->method('getName')
-            ->willReturn('test_attribute');
-
-        $model = $this->setUpModelForTests();
-        $mediaDirectoryMock = $this->getMockForAbstractClass(WriteInterface::class);
+            ->will($this->returnValue('test_attribute'));
+
+        $model = $this->setUpModelForTests();
+        $mediaDirectoryMock = $this->createMock(WriteInterface::class);
         $this->filesystem->expects($this->once())
             ->method('getDirectoryWrite')
             ->with(DirectoryList::MEDIA)
@@ -231,7 +219,7 @@
     {
         $this->attribute->expects($this->once())
             ->method('getName')
-            ->willReturn('test_attribute');
+            ->will($this->returnValue('test_attribute'));
 
         $model = $this->setUpModelForTests();
         $model->setAttribute($this->attribute);
@@ -269,7 +257,7 @@
     {
         $this->attribute->expects($this->once())
             ->method('getName')
-            ->willReturn('test_attribute');
+            ->will($this->returnValue('test_attribute'));
 
         $this->storeManagerInterfaceMock->expects($this->once())
             ->method('getStore')
@@ -282,7 +270,7 @@
         $model = $this->setUpModelForTests();
         $model->setAttribute($this->attribute);
 
-        $mediaDirectoryMock = $this->getMockForAbstractClass(WriteInterface::class);
+        $mediaDirectoryMock = $this->createMock(WriteInterface::class);
         $this->filesystem->expects($this->once())
             ->method('getDirectoryWrite')
             ->with(DirectoryList::MEDIA)
@@ -339,8 +327,8 @@
 
         $objectManagerMock->expects($this->any())
             ->method('get')
-            ->willReturnCallback(
-                
+            ->will(
+                $this->returnCallback(
                     function ($class, $params = []) use ($imageUploaderMock) {
                         if ($class == "\Magento\Catalog\CategoryImageUpload") {
                             return $imageUploaderMock;
@@ -348,7 +336,7 @@
 
                         return $this->objectManager->get($class, $params);
                     }
-                
+                )
             );
 
         $model = $this->objectManager->getObject(
@@ -441,9 +429,9 @@
 
         $this->attribute->expects($this->once())
             ->method('getName')
-            ->willReturn('_additional_data_test_attribute');
-
-        $mediaDirectoryMock = $this->getMockForAbstractClass(WriteInterface::class);
+            ->will($this->returnValue('_additional_data_test_attribute'));
+
+        $mediaDirectoryMock = $this->createMock(WriteInterface::class);
         $this->filesystem->expects($this->any())
             ->method('getDirectoryWrite')
             ->with(DirectoryList::MEDIA)
