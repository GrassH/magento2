<?php
/**
 * Copyright © Magento, Inc. All rights reserved.
 * See COPYING.txt for license details.
 */
declare(strict_types=1);

namespace Magento\Catalog\Test\Unit\Model\Category\Attribute\Backend;

use Magento\Catalog\Model\Category\Attribute\Backend\Sortby;
use Magento\Eav\Model\Entity\AbstractEntity;
use Magento\Eav\Model\Entity\Attribute\AbstractAttribute;
use Magento\Eav\Model\Entity\Attribute\Frontend\AbstractFrontend;
use Magento\Framework\App\Config\ScopeConfigInterface;
use Magento\Framework\DataObject;
use Magento\Framework\TestFramework\Unit\Helper\ObjectManager;
use PHPUnit\Framework\TestCase;

class SortbyTest extends TestCase
{
    const DEFAULT_ATTRIBUTE_CODE = 'attribute_name';

    /**
     * @var Sortby
     */
    protected $_model;

    /**
     * @var ObjectManager
     */
    protected $_objectHelper;

    /**
     * @var AbstractAttribute
     */
    protected $_attribute;

    /**
     * @var ScopeConfigInterface
     */
    protected $_scopeConfig;

    protected function setUp(): void
    {
        $this->markTestSkipped('Due to MAGETWO-48956');
        $this->_objectHelper = new ObjectManager($this);
        $this->_scopeConfig = $this->createMock(ScopeConfigInterface::class);
        $this->_model = $this->_objectHelper->getObject(
            Sortby::class,
            ['scopeConfig' => $this->_scopeConfig]
        );
        $this->_attribute = $this->createPartialMock(
            AbstractAttribute::class,
            [
                'getName',
                '__call',
                'isValueEmpty',
                'getEntity',
                'getFrontend',
                '__wakeup',
                'getIsRequired',
                'getIsUnique'
            ]
        );

        $this->_model->setAttribute($this->_attribute);
    }

    /**
     * @param $attributeCode
     * @param $data
     * @param $expected
     * @dataProvider beforeSaveDataProvider
     */
    public function testBeforeSave($attributeCode, $data, $expected)
    {
<<<<<<< HEAD
        $this->_attribute->expects($this->any())->method('getName')->willReturn($attributeCode);
        $object = new \Magento\Framework\DataObject($data);
=======
        $this->_attribute->expects($this->any())->method('getName')->will($this->returnValue($attributeCode));
        $object = new DataObject($data);
>>>>>>> 7d02f1ee
        $this->_model->beforeSave($object);
        $this->assertTrue($object->hasData($attributeCode));
        $this->assertSame($expected, $object->getData($attributeCode));
    }

    /**
     * @return array
     */
    public function beforeSaveDataProvider()
    {
        return [
            'attribute with specified value' => [
                self::DEFAULT_ATTRIBUTE_CODE,
                [self::DEFAULT_ATTRIBUTE_CODE => 'test_value'],
                'test_value',
            ],
            'attribute with default value' => [
                self::DEFAULT_ATTRIBUTE_CODE,
                [self::DEFAULT_ATTRIBUTE_CODE => null],
                null,
            ],
            'attribute does not exist' => [
                self::DEFAULT_ATTRIBUTE_CODE,
                [],
                null,
            ],
            'attribute sort by empty' => [
                'available_sort_by',
                ['available_sort_by' => null],
                null,
            ],
            'attribute sort by' => [
                'available_sort_by',
                ['available_sort_by' => ['test', 'value']],
                'test,value',
            ]
        ];
    }

    /**
     * @param $attributeCode
     * @param $data
     * @param $expected
     * @dataProvider afterLoadDataProvider
     */
    public function testAfterLoad($attributeCode, $data, $expected)
    {
<<<<<<< HEAD
        $this->_attribute->expects($this->any())->method('getName')->willReturn($attributeCode);
        $object = new \Magento\Framework\DataObject($data);
=======
        $this->_attribute->expects($this->any())->method('getName')->will($this->returnValue($attributeCode));
        $object = new DataObject($data);
>>>>>>> 7d02f1ee
        $this->_model->afterLoad($object);
        $this->assertTrue($object->hasData($attributeCode));
        $this->assertSame($expected, $object->getData($attributeCode));
    }

    /**
     * @return array
     */
    public function afterLoadDataProvider()
    {
        return [
            'attribute with specified value' => [
                self::DEFAULT_ATTRIBUTE_CODE,
                [self::DEFAULT_ATTRIBUTE_CODE => 'test_value'],
                'test_value',
            ],
            'attribute sort by empty' => [
                'available_sort_by',
                ['available_sort_by' => null],
                null,
            ],
            'attribute sort by' => [
                'available_sort_by',
                ['available_sort_by' => 'test,value'],
                ['test', 'value'],
            ]
        ];
    }

    /**
     * @param $attributeData
     * @param $data
     * @param $expected
     * @dataProvider validateDataProvider
     */
    public function testValidate($attributeData, $data, $expected)
    {
        $this->_attribute->expects($this->any())->method('getName')->willReturn($attributeData['code']);
        $this->_attribute
            ->expects($this->at(1))
            ->method('getIsRequired')
            ->willReturn($attributeData['isRequired']);
        $this->_attribute
            ->expects($this->any())
            ->method('isValueEmpty')
<<<<<<< HEAD
            ->willReturn($attributeData['isValueEmpty']);
        $object = new \Magento\Framework\DataObject($data);
=======
            ->will($this->returnValue($attributeData['isValueEmpty']));
        $object = new DataObject($data);
>>>>>>> 7d02f1ee
        $this->assertSame($expected, $this->_model->validate($object));
    }

    /**
     * @return array
     */
    public function validateDataProvider()
    {
        return [
            'is not required' => [
                ['code' => self::DEFAULT_ATTRIBUTE_CODE, 'isRequired' => false, 'isValueEmpty' => false],
                [],
                true,
            ],
            'required, empty, not use config case 1' => [
                ['code' => self::DEFAULT_ATTRIBUTE_CODE, 'isRequired' => true, 'isValueEmpty' => true],
                [self::DEFAULT_ATTRIBUTE_CODE => [], 'use_post_data_config' => []],
                false,
            ],
            'required, empty, not use config case 2' => [
                ['code' => self::DEFAULT_ATTRIBUTE_CODE, 'isRequired' => true, 'isValueEmpty' => true],
                [self::DEFAULT_ATTRIBUTE_CODE => [], 'use_post_data_config' => ['config']],
                false,
            ],
            'required, empty, use config' => [
                ['code' => self::DEFAULT_ATTRIBUTE_CODE, 'isRequired' => true, 'isValueEmpty' => true],
                [self::DEFAULT_ATTRIBUTE_CODE => [], 'use_post_data_config' => [self::DEFAULT_ATTRIBUTE_CODE]],
                true,
            ],
        ];
    }

    public function testValidateUnique()
    {
        $this->_attribute->expects($this->any())->method('getName')->willReturn('attribute_name');
        $this->_attribute->expects($this->at(1))->method('getIsRequired');
        $this->_attribute->expects($this->at(2))->method('getIsUnique')->willReturn(true);

        $entityMock = $this->getMockForAbstractClass(
            AbstractEntity::class,
            [],
            '',
            false,
            true,
            true,
            ['checkAttributeUniqueValue']
        );
<<<<<<< HEAD
        $this->_attribute->expects($this->any())->method('getEntity')->willReturn($entityMock);
        $entityMock->expects($this->at(0))->method('checkAttributeUniqueValue')->willReturn(true);
        $this->assertTrue($this->_model->validate(new \Magento\Framework\DataObject()));
    }

    /**
     */
    public function testValidateUniqueException()
    {
        $this->expectException(\Magento\Framework\Exception\LocalizedException::class);

        $this->_attribute->expects($this->any())->method('getName')->willReturn('attribute_name');
=======
        $this->_attribute->expects($this->any())->method('getEntity')->will($this->returnValue($entityMock));
        $entityMock->expects($this->at(0))->method('checkAttributeUniqueValue')->will($this->returnValue(true));
        $this->assertTrue($this->_model->validate(new DataObject()));
    }

    public function testValidateUniqueException()
    {
        $this->expectException('Magento\Framework\Exception\LocalizedException');
        $this->_attribute->expects($this->any())->method('getName')->will($this->returnValue('attribute_name'));
>>>>>>> 7d02f1ee
        $this->_attribute->expects($this->at(1))->method('getIsRequired');
        $this->_attribute->expects($this->at(2))->method('getIsUnique')->willReturn(true);

        $entityMock = $this->getMockForAbstractClass(
            AbstractEntity::class,
            [],
            '',
            false,
            true,
            true,
            ['checkAttributeUniqueValue']
        );
        $frontMock = $this->getMockForAbstractClass(
            AbstractFrontend::class,
            [],
            '',
            false,
            true,
            true,
            ['getLabel']
        );
<<<<<<< HEAD
        $this->_attribute->expects($this->any())->method('getEntity')->willReturn($entityMock);
        $this->_attribute->expects($this->any())->method('getFrontend')->willReturn($frontMock);
        $entityMock->expects($this->at(0))->method('checkAttributeUniqueValue')->willReturn(false);
        $this->assertTrue($this->_model->validate(new \Magento\Framework\DataObject()));
=======
        $this->_attribute->expects($this->any())->method('getEntity')->will($this->returnValue($entityMock));
        $this->_attribute->expects($this->any())->method('getFrontend')->will($this->returnValue($frontMock));
        $entityMock->expects($this->at(0))->method('checkAttributeUniqueValue')->will($this->returnValue(false));
        $this->assertTrue($this->_model->validate(new DataObject()));
>>>>>>> 7d02f1ee
    }

    /**
     * @param $attributeCode
     * @param $data
     * @dataProvider validateDefaultSortDataProvider
     */
    public function testValidateDefaultSort($attributeCode, $data)
    {
<<<<<<< HEAD
        $this->_attribute->expects($this->any())->method('getName')->willReturn($attributeCode);
        $this->_scopeConfig->expects($this->any())->method('getValue')->willReturn('value2');
        $object = new \Magento\Framework\DataObject($data);
=======
        $this->_attribute->expects($this->any())->method('getName')->will($this->returnValue($attributeCode));
        $this->_scopeConfig->expects($this->any())->method('getValue')->will($this->returnValue('value2'));
        $object = new DataObject($data);
>>>>>>> 7d02f1ee
        $this->assertTrue($this->_model->validate($object));
    }

    /**
     * @return array
     */
    public function validateDefaultSortDataProvider()
    {
        return [
            [
                'default_sort_by',
                [
                    'available_sort_by' => ['value1', 'value2'],
                    'default_sort_by' => 'value2',
                    'use_post_data_config' => []
                ],
            ],
            [
                'default_sort_by',
                [
                    'available_sort_by' => 'value1,value2',
                    'use_post_data_config' => ['default_sort_by']
                ]
            ],
            [
                'default_sort_by',
                [
                    'available_sort_by' => null,
                    'default_sort_by' => null,
                    'use_post_data_config' => ['available_sort_by', 'default_sort_by', 'filter_price_range']
                ]
            ],
        ];
    }

    /**
     * @param $attributeCode
     * @param $data
     * @dataProvider validateDefaultSortException
     */
    public function testValidateDefaultSortException($attributeCode, $data)
    {
<<<<<<< HEAD
        $this->expectException(\Magento\Framework\Exception\LocalizedException::class);

        $this->_attribute->expects($this->any())->method('getName')->willReturn($attributeCode);
        $this->_scopeConfig->expects($this->any())->method('getValue')->willReturn('another value');
        $object = new \Magento\Framework\DataObject($data);
=======
        $this->expectException('Magento\Framework\Exception\LocalizedException');
        $this->_attribute->expects($this->any())->method('getName')->will($this->returnValue($attributeCode));
        $this->_scopeConfig->expects($this->any())->method('getValue')->will($this->returnValue('another value'));
        $object = new DataObject($data);
>>>>>>> 7d02f1ee
        $this->_model->validate($object);
    }

    /**
     * @return array
     */
    public function validateDefaultSortException()
    {
        return [
            [
                'default_sort_by',
                [
                    'available_sort_by' => null,
                    'use_post_data_config' => ['default_sort_by']
                ],
            ],
            [
                'default_sort_by',
                [
                    'available_sort_by' => null,
                    'use_post_data_config' => []
                ]
            ],
            [
                'default_sort_by',
                [
                    'available_sort_by' => ['value1', 'value2'],
                    'default_sort_by' => 'another value',
                    'use_post_data_config' => []
                ]
            ],
            [
                'default_sort_by',
                [
                    'available_sort_by' => 'value1',
                    'use_post_data_config' => []
                ]
            ],
        ];
    }
}<|MERGE_RESOLUTION|>--- conflicted
+++ resolved
@@ -74,13 +74,8 @@
      */
     public function testBeforeSave($attributeCode, $data, $expected)
     {
-<<<<<<< HEAD
-        $this->_attribute->expects($this->any())->method('getName')->willReturn($attributeCode);
-        $object = new \Magento\Framework\DataObject($data);
-=======
         $this->_attribute->expects($this->any())->method('getName')->will($this->returnValue($attributeCode));
         $object = new DataObject($data);
->>>>>>> 7d02f1ee
         $this->_model->beforeSave($object);
         $this->assertTrue($object->hasData($attributeCode));
         $this->assertSame($expected, $object->getData($attributeCode));
@@ -128,13 +123,8 @@
      */
     public function testAfterLoad($attributeCode, $data, $expected)
     {
-<<<<<<< HEAD
-        $this->_attribute->expects($this->any())->method('getName')->willReturn($attributeCode);
-        $object = new \Magento\Framework\DataObject($data);
-=======
         $this->_attribute->expects($this->any())->method('getName')->will($this->returnValue($attributeCode));
         $object = new DataObject($data);
->>>>>>> 7d02f1ee
         $this->_model->afterLoad($object);
         $this->assertTrue($object->hasData($attributeCode));
         $this->assertSame($expected, $object->getData($attributeCode));
@@ -172,21 +162,16 @@
      */
     public function testValidate($attributeData, $data, $expected)
     {
-        $this->_attribute->expects($this->any())->method('getName')->willReturn($attributeData['code']);
+        $this->_attribute->expects($this->any())->method('getName')->will($this->returnValue($attributeData['code']));
         $this->_attribute
             ->expects($this->at(1))
             ->method('getIsRequired')
-            ->willReturn($attributeData['isRequired']);
+            ->will($this->returnValue($attributeData['isRequired']));
         $this->_attribute
             ->expects($this->any())
             ->method('isValueEmpty')
-<<<<<<< HEAD
-            ->willReturn($attributeData['isValueEmpty']);
-        $object = new \Magento\Framework\DataObject($data);
-=======
             ->will($this->returnValue($attributeData['isValueEmpty']));
         $object = new DataObject($data);
->>>>>>> 7d02f1ee
         $this->assertSame($expected, $this->_model->validate($object));
     }
 
@@ -221,9 +206,9 @@
 
     public function testValidateUnique()
     {
-        $this->_attribute->expects($this->any())->method('getName')->willReturn('attribute_name');
+        $this->_attribute->expects($this->any())->method('getName')->will($this->returnValue('attribute_name'));
         $this->_attribute->expects($this->at(1))->method('getIsRequired');
-        $this->_attribute->expects($this->at(2))->method('getIsUnique')->willReturn(true);
+        $this->_attribute->expects($this->at(2))->method('getIsUnique')->will($this->returnValue(true));
 
         $entityMock = $this->getMockForAbstractClass(
             AbstractEntity::class,
@@ -234,20 +219,6 @@
             true,
             ['checkAttributeUniqueValue']
         );
-<<<<<<< HEAD
-        $this->_attribute->expects($this->any())->method('getEntity')->willReturn($entityMock);
-        $entityMock->expects($this->at(0))->method('checkAttributeUniqueValue')->willReturn(true);
-        $this->assertTrue($this->_model->validate(new \Magento\Framework\DataObject()));
-    }
-
-    /**
-     */
-    public function testValidateUniqueException()
-    {
-        $this->expectException(\Magento\Framework\Exception\LocalizedException::class);
-
-        $this->_attribute->expects($this->any())->method('getName')->willReturn('attribute_name');
-=======
         $this->_attribute->expects($this->any())->method('getEntity')->will($this->returnValue($entityMock));
         $entityMock->expects($this->at(0))->method('checkAttributeUniqueValue')->will($this->returnValue(true));
         $this->assertTrue($this->_model->validate(new DataObject()));
@@ -257,9 +228,8 @@
     {
         $this->expectException('Magento\Framework\Exception\LocalizedException');
         $this->_attribute->expects($this->any())->method('getName')->will($this->returnValue('attribute_name'));
->>>>>>> 7d02f1ee
         $this->_attribute->expects($this->at(1))->method('getIsRequired');
-        $this->_attribute->expects($this->at(2))->method('getIsUnique')->willReturn(true);
+        $this->_attribute->expects($this->at(2))->method('getIsUnique')->will($this->returnValue(true));
 
         $entityMock = $this->getMockForAbstractClass(
             AbstractEntity::class,
@@ -279,17 +249,10 @@
             true,
             ['getLabel']
         );
-<<<<<<< HEAD
-        $this->_attribute->expects($this->any())->method('getEntity')->willReturn($entityMock);
-        $this->_attribute->expects($this->any())->method('getFrontend')->willReturn($frontMock);
-        $entityMock->expects($this->at(0))->method('checkAttributeUniqueValue')->willReturn(false);
-        $this->assertTrue($this->_model->validate(new \Magento\Framework\DataObject()));
-=======
         $this->_attribute->expects($this->any())->method('getEntity')->will($this->returnValue($entityMock));
         $this->_attribute->expects($this->any())->method('getFrontend')->will($this->returnValue($frontMock));
         $entityMock->expects($this->at(0))->method('checkAttributeUniqueValue')->will($this->returnValue(false));
         $this->assertTrue($this->_model->validate(new DataObject()));
->>>>>>> 7d02f1ee
     }
 
     /**
@@ -299,15 +262,9 @@
      */
     public function testValidateDefaultSort($attributeCode, $data)
     {
-<<<<<<< HEAD
-        $this->_attribute->expects($this->any())->method('getName')->willReturn($attributeCode);
-        $this->_scopeConfig->expects($this->any())->method('getValue')->willReturn('value2');
-        $object = new \Magento\Framework\DataObject($data);
-=======
         $this->_attribute->expects($this->any())->method('getName')->will($this->returnValue($attributeCode));
         $this->_scopeConfig->expects($this->any())->method('getValue')->will($this->returnValue('value2'));
         $object = new DataObject($data);
->>>>>>> 7d02f1ee
         $this->assertTrue($this->_model->validate($object));
     }
 
@@ -350,18 +307,10 @@
      */
     public function testValidateDefaultSortException($attributeCode, $data)
     {
-<<<<<<< HEAD
-        $this->expectException(\Magento\Framework\Exception\LocalizedException::class);
-
-        $this->_attribute->expects($this->any())->method('getName')->willReturn($attributeCode);
-        $this->_scopeConfig->expects($this->any())->method('getValue')->willReturn('another value');
-        $object = new \Magento\Framework\DataObject($data);
-=======
         $this->expectException('Magento\Framework\Exception\LocalizedException');
         $this->_attribute->expects($this->any())->method('getName')->will($this->returnValue($attributeCode));
         $this->_scopeConfig->expects($this->any())->method('getValue')->will($this->returnValue('another value'));
         $object = new DataObject($data);
->>>>>>> 7d02f1ee
         $this->_model->validate($object);
     }
 
