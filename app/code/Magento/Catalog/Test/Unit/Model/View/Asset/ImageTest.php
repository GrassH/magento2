<?php
/**
 * Copyright © Magento, Inc. All rights reserved.
 * See COPYING.txt for license details.
 */
declare(strict_types=1);

namespace Magento\Catalog\Test\Unit\Model\View\Asset;

use Magento\Catalog\Model\Product\Media\ConfigInterface;
use Magento\Catalog\Model\View\Asset\Image;
use Magento\Framework\Encryption\EncryptorInterface;
use Magento\Framework\TestFramework\Unit\Helper\ObjectManager;
use Magento\Framework\View\Asset\ContextInterface;
use Magento\Framework\View\Asset\Repository;
use PHPUnit\Framework\MockObject\MockObject;
use PHPUnit\Framework\TestCase;

class ImageTest extends TestCase
{
    /**
     * @var Image
     */
    protected $model;

    /**
<<<<<<< HEAD
     * @var ContextInterface|\PHPUnit\Framework\MockObject\MockObject
=======
     * @var ContextInterface|MockObject
>>>>>>> 7d02f1ee
     */
    protected $mediaConfig;

    /**
<<<<<<< HEAD
     * @var EncryptorInterface|\PHPUnit\Framework\MockObject\MockObject
=======
     * @var EncryptorInterface|MockObject
>>>>>>> 7d02f1ee
     */
    protected $encryptor;

    /**
<<<<<<< HEAD
     * @var ContextInterface|\PHPUnit\Framework\MockObject\MockObject
=======
     * @var ContextInterface|MockObject
>>>>>>> 7d02f1ee
     */
    protected $context;

    /**
<<<<<<< HEAD
     * @var Repository|\PHPUnit\Framework\MockObject\MockObject
=======
     * @var Repository|MockObject
>>>>>>> 7d02f1ee
     */
    private $assetRepo;

    private $objectManager;

    protected function setUp(): void
    {
        $this->mediaConfig = $this->getMockForAbstractClass(ConfigInterface::class);
        $this->encryptor = $this->getMockForAbstractClass(EncryptorInterface::class);
        $this->context = $this->getMockForAbstractClass(ContextInterface::class);
        $this->assetRepo = $this->createMock(Repository::class);
        $this->objectManager = new ObjectManager($this);
        $this->model = $this->objectManager->getObject(
            Image::class,
            [
                'mediaConfig' => $this->mediaConfig,
                'imageContext' => $this->context,
                'encryptor' => $this->encryptor,
                'filePath' => '/somefile.png',
                'assetRepo' => $this->assetRepo,
                'miscParams' => [
                    'image_width' => 100,
                    'image_height' => 50,
                    'constrain_only' => false,
                    'keep_aspect_ratio' => false,
                    'keep_frame' => true,
                    'keep_transparency' => false,
                    'background' => '255,255,255',
                    'image_type' => 'image', //thumbnail,small_image,image,swatch_image,swatch_thumb
                    'quality' => 80,
                    'angle' => null
                ]
            ]
        );
    }

    public function testModuleAndContentAndContentType()
    {
        $contentType = 'image';
        $this->assertEquals($contentType, $this->model->getContentType());
        $this->assertEquals($contentType, $this->model->getSourceContentType());
        $this->assertNull($this->model->getContent());
        $this->assertEquals('cache', $this->model->getModule());
    }

    public function testGetFilePath()
    {
        $this->assertEquals('/somefile.png', $this->model->getFilePath());
    }

    public function testGetSoureFile()
    {
        $this->mediaConfig->expects($this->once())->method('getBaseMediaPath')->willReturn('catalog/product');
        $this->assertEquals('catalog/product/somefile.png', $this->model->getSourceFile());
    }

    public function testGetContext()
    {
        $this->assertInstanceOf(ContextInterface::class, $this->model->getContext());
    }

    /**
     * @param string $filePath
     * @param array $miscParams
     * @param string $readableParams
     * @dataProvider getPathDataProvider
     */
    public function testGetPath($filePath, $miscParams, $readableParams)
    {
        $imageModel = $this->objectManager->getObject(
            Image::class,
            [
                'mediaConfig' => $this->mediaConfig,
                'context' => $this->context,
                'encryptor' => $this->encryptor,
                'filePath' => $filePath,
                'assetRepo' => $this->assetRepo,
                'miscParams' => $miscParams
            ]
        );
        $absolutePath = '/var/www/html/magento2ce/pub/media/catalog/product';
        $hashPath = 'somehash';
        $this->context->method('getPath')->willReturn($absolutePath);
        $this->encryptor->expects(static::once())
            ->method('hash')
            ->with($readableParams, $this->anything())
            ->willReturn($hashPath);
        static::assertEquals(
            $absolutePath . '/cache/' . $hashPath . $filePath,
            $imageModel->getPath()
        );
    }

    /**
     * @param string $filePath
     * @param array $miscParams
     * @param string $readableParams
     * @dataProvider getPathDataProvider
     */
    public function testGetUrl($filePath, $miscParams, $readableParams)
    {
        $imageModel = $this->objectManager->getObject(
            Image::class,
            [
                'mediaConfig' => $this->mediaConfig,
                'context' => $this->context,
                'encryptor' => $this->encryptor,
                'filePath' => $filePath,
                'assetRepo' => $this->assetRepo,
                'miscParams' => $miscParams
            ]
        );
        $absolutePath = 'http://localhost/pub/media/catalog/product';
        $hashPath = 'somehash';
        $this->context->expects(static::once())->method('getBaseUrl')->willReturn($absolutePath);
        $this->encryptor->expects(static::once())
            ->method('hash')
            ->with($readableParams, $this->anything())
            ->willReturn($hashPath);
        static::assertEquals(
            $absolutePath . '/cache/' . $hashPath . $filePath,
            $imageModel->getUrl()
        );
    }

    /**
     * @return array
     */
    public function getPathDataProvider()
    {
        return [
            [
                '/some_file.png',
                [], //default value for miscParams,
                'h:empty_w:empty_q:empty_r:empty_nonproportional_noframe_notransparency_notconstrainonly_nobackground',
            ],
            [
                '/some_file_2.png',
                [
                    'image_type' => 'thumbnail',
                    'image_height' => 75,
                    'image_width' => 75,
                    'keep_aspect_ratio' => true,
                    'keep_frame' => true,
                    'keep_transparency' => true,
                    'constrain_only' => true,
                    'background' => [233,1,0],
                    'angle' => null,
                    'quality' => 80,
                ],
                'h:75_w:75_proportional_frame_transparency_doconstrainonly_rgb233,1,0_r:empty_q:80',
            ],
            [
                '/some_file_3.png',
                [
                    'image_type' => 'thumbnail',
                    'image_height' => 75,
                    'image_width' => 75,
                    'keep_aspect_ratio' => false,
                    'keep_frame' => false,
                    'keep_transparency' => false,
                    'constrain_only' => false,
                    'background' => [233,1,0],
                    'angle' => 90,
                    'quality' => 80,
                ],
                'h:75_w:75_nonproportional_noframe_notransparency_notconstrainonly_rgb233,1,0_r:90_q:80',
            ],
        ];
    }
}<|MERGE_RESOLUTION|>--- conflicted
+++ resolved
@@ -24,38 +24,22 @@
     protected $model;
 
     /**
-<<<<<<< HEAD
-     * @var ContextInterface|\PHPUnit\Framework\MockObject\MockObject
-=======
      * @var ContextInterface|MockObject
->>>>>>> 7d02f1ee
      */
     protected $mediaConfig;
 
     /**
-<<<<<<< HEAD
-     * @var EncryptorInterface|\PHPUnit\Framework\MockObject\MockObject
-=======
      * @var EncryptorInterface|MockObject
->>>>>>> 7d02f1ee
      */
     protected $encryptor;
 
     /**
-<<<<<<< HEAD
-     * @var ContextInterface|\PHPUnit\Framework\MockObject\MockObject
-=======
      * @var ContextInterface|MockObject
->>>>>>> 7d02f1ee
      */
     protected $context;
 
     /**
-<<<<<<< HEAD
-     * @var Repository|\PHPUnit\Framework\MockObject\MockObject
-=======
      * @var Repository|MockObject
->>>>>>> 7d02f1ee
      */
     private $assetRepo;
 
@@ -63,9 +47,9 @@
 
     protected function setUp(): void
     {
-        $this->mediaConfig = $this->getMockForAbstractClass(ConfigInterface::class);
-        $this->encryptor = $this->getMockForAbstractClass(EncryptorInterface::class);
-        $this->context = $this->getMockForAbstractClass(ContextInterface::class);
+        $this->mediaConfig = $this->createMock(ConfigInterface::class);
+        $this->encryptor = $this->createMock(EncryptorInterface::class);
+        $this->context = $this->createMock(ContextInterface::class);
         $this->assetRepo = $this->createMock(Repository::class);
         $this->objectManager = new ObjectManager($this);
         $this->model = $this->objectManager->getObject(
