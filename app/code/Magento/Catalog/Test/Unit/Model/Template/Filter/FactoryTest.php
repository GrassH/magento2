--- conflicted
+++ resolved
@@ -17,11 +17,7 @@
 class FactoryTest extends TestCase
 {
     /**
-<<<<<<< HEAD
-     * @var \Magento\Framework\ObjectManagerInterface|\PHPUnit\Framework\MockObject\MockObject
-=======
      * @var ObjectManagerInterface|MockObject
->>>>>>> 7d02f1ee
      */
     protected $_objectManagerMock;
 
@@ -63,8 +59,8 @@
         )->with(
             $className,
             []
-        )->willReturn(
-            $filterMock
+        )->will(
+            $this->returnValue($filterMock)
         );
 
         $this->assertEquals($filterMock, $this->_factory->create($className));
@@ -88,8 +84,8 @@
         )->with(
             $className,
             $arguments
-        )->willReturn(
-            $filterMock
+        )->will(
+            $this->returnValue($filterMock)
         );
 
         $this->assertEquals($filterMock, $this->_factory->create($className, $arguments));
@@ -102,18 +98,12 @@
      */
     public function testWrongTypeException()
     {
-<<<<<<< HEAD
-        $this->expectException(\Magento\Framework\Exception\LocalizedException::class);
-        $this->expectExceptionMessage('WrongClass doesn\'t extend \\Magento\\Framework\\Filter\\Template');
-
-=======
         $this->expectException('Magento\Framework\Exception\LocalizedException');
         $this->expectExceptionMessage('WrongClass doesn\'t extend \Magento\Framework\Filter\Template');
->>>>>>> 7d02f1ee
         $className = 'WrongClass';
 
         $filterMock = $this->getMockBuilder($className)->disableOriginalConstructor()->getMock();
-        $this->_objectManagerMock->expects($this->once())->method('create')->willReturn($filterMock);
+        $this->_objectManagerMock->expects($this->once())->method('create')->will($this->returnValue($filterMock));
 
         $this->_factory->create($className);
     }
