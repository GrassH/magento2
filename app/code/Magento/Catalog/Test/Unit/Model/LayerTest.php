--- conflicted
+++ resolved
@@ -39,137 +39,77 @@
     private $model;
 
     /**
-<<<<<<< HEAD
-     * @var \Magento\Catalog\Model\Category|\PHPUnit\Framework\MockObject\MockObject
-=======
      * @var Category|MockObject
->>>>>>> 7d02f1ee
      */
     private $category;
 
     /**
-<<<<<<< HEAD
-     * @var \Magento\Framework\Registry|\PHPUnit\Framework\MockObject\MockObject
-=======
      * @var Registry|MockObject
->>>>>>> 7d02f1ee
      */
     private $registry;
 
     /**
-<<<<<<< HEAD
-     * @var \Magento\Store\Model\StoreManagerInterface|\PHPUnit\Framework\MockObject\MockObject
-=======
      * @var StoreManagerInterface|MockObject
->>>>>>> 7d02f1ee
      */
     private $storeManager;
 
     /**
-<<<<<<< HEAD
-     * @var \Magento\Store\Model\Store|\PHPUnit\Framework\MockObject\MockObject
-=======
      * @var Store|MockObject
->>>>>>> 7d02f1ee
      */
     private $store;
 
     /**
-<<<<<<< HEAD
-     * @var \Magento\Catalog\Model\Layer\ContextInterface|\PHPUnit\Framework\MockObject\MockObject
-=======
      * @var ContextInterface|MockObject
->>>>>>> 7d02f1ee
      */
     private $context;
 
     /**
-<<<<<<< HEAD
-     * @var \Magento\Catalog\Model\Layer\Category\StateKey|\PHPUnit\Framework\MockObject\MockObject
-=======
      * @var StateKey|MockObject
->>>>>>> 7d02f1ee
      */
     private $stateKeyGenerator;
 
     /**
-<<<<<<< HEAD
-     * @var \Magento\Catalog\Model\Layer\StateFactory|\PHPUnit\Framework\MockObject\MockObject
-=======
      * @var StateFactory|MockObject
->>>>>>> 7d02f1ee
      */
     private $stateFactory;
 
     /**
-<<<<<<< HEAD
-     * @var \Magento\Catalog\Model\Layer\State|\PHPUnit\Framework\MockObject\MockObject
-=======
      * @var State|MockObject
->>>>>>> 7d02f1ee
      */
     private $state;
 
     /**
-<<<<<<< HEAD
-     * @var \Magento\Catalog\Model\Layer\Category\CollectionFilter|\PHPUnit\Framework\MockObject\MockObject
-=======
      * @var CollectionFilter|MockObject
->>>>>>> 7d02f1ee
      */
     private $collectionFilter;
 
     /**
-<<<<<<< HEAD
-     * @var \Magento\Catalog\Model\ResourceModel\Product\Collection|\PHPUnit\Framework\MockObject\MockObject
-=======
      * @var Collection|MockObject
->>>>>>> 7d02f1ee
      */
     private $collection;
 
     /**
-<<<<<<< HEAD
-     * @var \Magento\Catalog\Model\Layer\ItemCollectionProviderInterface|\PHPUnit\Framework\MockObject\MockObject
-=======
      * @var ItemCollectionProviderInterface|MockObject
->>>>>>> 7d02f1ee
      */
     private $collectionProvider;
 
     /**
-<<<<<<< HEAD
-     * @var \Magento\Catalog\Model\Layer\Filter\Item|\PHPUnit\Framework\MockObject\MockObject
-=======
      * @var Item|MockObject
->>>>>>> 7d02f1ee
      */
     private $filter;
 
     /**
-<<<<<<< HEAD
-     * @var \Magento\Catalog\Model\Layer\Filter\AbstractFilter|\PHPUnit\Framework\MockObject\MockObject
-=======
      * @var AbstractFilter|MockObject
->>>>>>> 7d02f1ee
      */
     private $abstractFilter;
 
     /**
-<<<<<<< HEAD
-     * @var \Magento\Catalog\Api\CategoryRepositoryInterface|\PHPUnit\Framework\MockObject\MockObject
-=======
      * @var CategoryRepositoryInterface|MockObject
->>>>>>> 7d02f1ee
      */
     private $categoryRepository;
 
     /**
-<<<<<<< HEAD
-     * @var \Magento\Catalog\Model\Category|\PHPUnit\Framework\MockObject\MockObject
-=======
      * @var Category|MockObject
->>>>>>> 7d02f1ee
      */
     private $currentCategory;
 
@@ -197,7 +137,7 @@
             ->disableOriginalConstructor()
             ->getMockForAbstractClass();
         $this->storeManager->expects($this->any())->method('getStore')
-            ->willReturn($this->store);
+            ->will($this->returnValue($this->store));
 
         $this->stateKeyGenerator = $this->getMockBuilder(StateKey::class)
             ->setMethods(['toString'])
@@ -228,11 +168,11 @@
             ->disableOriginalConstructor()
             ->getMockForAbstractClass();
         $this->context->expects($this->any())->method('getStateKey')
-            ->willReturn($this->stateKeyGenerator);
+            ->will($this->returnValue($this->stateKeyGenerator));
         $this->context->expects($this->any())->method('getCollectionFilter')
-            ->willReturn($this->collectionFilter);
+            ->will($this->returnValue($this->collectionFilter));
         $this->context->expects($this->any())->method('getCollectionProvider')
-            ->willReturn($this->collectionProvider);
+            ->will($this->returnValue($this->collectionProvider));
 
         $this->state = $this->getMockBuilder(State::class)
             ->disableOriginalConstructor()
@@ -242,7 +182,7 @@
             ->setMethods(['create'])
             ->disableOriginalConstructor()
             ->getMock();
-        $this->stateFactory->expects($this->any())->method('create')->willReturn($this->state);
+        $this->stateFactory->expects($this->any())->method('create')->will($this->returnValue($this->state));
 
         $this->collection = $this->getMockBuilder(Collection::class)
             ->disableOriginalConstructor()
@@ -275,11 +215,11 @@
     {
         $stateKey = 'sk';
         $this->registry->expects($this->once())->method('registry')->with($this->equalTo('current_category'))
-            ->willReturn($this->category);
+            ->will($this->returnValue($this->category));
 
         $this->stateKeyGenerator->expects($this->once())->method('toString')
             ->with($this->equalTo($this->category))
-            ->willReturn($stateKey);
+            ->will($this->returnValue($stateKey));
 
         $this->assertEquals($stateKey, $this->model->getStateKey());
     }
@@ -287,16 +227,16 @@
     public function testGetProductCollection()
     {
         $this->registry->expects($this->once())->method('registry')->with($this->equalTo('current_category'))
-            ->willReturn($this->category);
-
-        $this->category->expects($this->any())->method('getId')->willReturn(333);
+            ->will($this->returnValue($this->category));
+
+        $this->category->expects($this->any())->method('getId')->will($this->returnValue(333));
 
         $this->collectionFilter->expects($this->once())->method('filter')
             ->with($this->equalTo($this->collection), $this->equalTo($this->category));
 
         $this->collectionProvider->expects($this->once())->method('getCollection')
             ->with($this->equalTo($this->category))
-            ->willReturn($this->collection);
+            ->will($this->returnValue($this->collection));
 
         $result = $this->model->getProductCollection();
         $this->assertInstanceOf(Collection::class, $result);
@@ -308,18 +248,18 @@
     {
         $stateKey = 'sk';
         $this->registry->expects($this->once())->method('registry')->with($this->equalTo('current_category'))
-            ->willReturn($this->category);
+            ->will($this->returnValue($this->category));
 
         $this->stateKeyGenerator->expects($this->once())->method('toString')
             ->with($this->equalTo($this->category))
-            ->willReturn($stateKey);
-
-        $this->state->expects($this->any())->method('getFilters')->willReturn([$this->filter]);
-
-        $this->filter->expects($this->once())->method('getFilter')->willReturn($this->abstractFilter);
-        $this->filter->expects($this->once())->method('getValueString')->willReturn('t');
-
-        $this->abstractFilter->expects($this->once())->method('getRequestVar')->willReturn('t');
+            ->will($this->returnValue($stateKey));
+
+        $this->state->expects($this->any())->method('getFilters')->will($this->returnValue([$this->filter]));
+
+        $this->filter->expects($this->once())->method('getFilter')->will($this->returnValue($this->abstractFilter));
+        $this->filter->expects($this->once())->method('getValueString')->will($this->returnValue('t'));
+
+        $this->abstractFilter->expects($this->once())->method('getRequestVar')->will($this->returnValue('t'));
 
         $result = $this->model->apply();
         $this->assertInstanceOf(Layer::class, $result);
@@ -328,7 +268,7 @@
     public function testPrepareProductCollection()
     {
         $this->registry->expects($this->once())->method('registry')->with($this->equalTo('current_category'))
-            ->willReturn($this->category);
+            ->will($this->returnValue($this->category));
 
         $this->collectionFilter->expects($this->once())->method('filter')
             ->with($this->equalTo($this->collection), $this->equalTo($this->category));
@@ -347,7 +287,7 @@
         $categoryId = 333;
         $currentCategoryId = 334;
 
-        $this->category->expects($this->any())->method('getId')->willReturn($categoryId);
+        $this->category->expects($this->any())->method('getId')->will($this->returnValue($categoryId));
         $this->categoryRepository->expects($this->once())->method('get')->with($categoryId)
             ->willReturn($this->currentCategory);
 
@@ -363,7 +303,7 @@
     {
         $categoryId = 333;
 
-        $this->category->expects($this->any())->method('getId')->willReturn($categoryId);
+        $this->category->expects($this->any())->method('getId')->will($this->returnValue($categoryId));
 
         $this->categoryRepository->expects($this->once())->method('get')->with($categoryId)
             ->willReturn($this->category);
@@ -374,46 +314,16 @@
         $this->assertEquals($this->category, $this->model->getData('current_category'));
     }
 
-<<<<<<< HEAD
-    /**
-     */
-    public function testSetNewCurrentCategoryIfCategoryIsNotFound()
-    {
-        $this->expectException(\Magento\Framework\Exception\LocalizedException::class);
-        $this->expectExceptionMessage('Please correct the category.');
-
-=======
     public function testSetNewCurrentCategoryIfCategoryIsNotFound()
     {
         $this->expectException('Magento\Framework\Exception\LocalizedException');
         $this->expectExceptionMessage('Please correct the category.');
->>>>>>> 7d02f1ee
         $this->categoryRepository->expects($this->once())->method('get')
             ->will($this->throwException(new NoSuchEntityException()));
 
         $this->model->setCurrentCategory(1);
     }
 
-<<<<<<< HEAD
-    /**
-     */
-    public function testSetCurrentCategoryInstanceOfException()
-    {
-        $this->expectException(\Magento\Framework\Exception\LocalizedException::class);
-        $this->expectExceptionMessage('Must be category model instance or its id.');
-
-        $this->model->setCurrentCategory(null);
-    }
-
-    /**
-     */
-    public function testSetCurrentCategoryNotFoundException()
-    {
-        $this->expectException(\Magento\Framework\Exception\LocalizedException::class);
-        $this->expectExceptionMessage('Please correct the category.');
-
-        $this->category->expects($this->once())->method('getId')->willReturn(null);
-=======
     public function testSetCurrentCategoryInstanceOfException()
     {
         $this->expectException('Magento\Framework\Exception\LocalizedException');
@@ -426,7 +336,6 @@
         $this->expectException('Magento\Framework\Exception\LocalizedException');
         $this->expectExceptionMessage('Please correct the category.');
         $this->category->expects($this->once())->method('getId')->will($this->returnValue(null));
->>>>>>> 7d02f1ee
 
         $this->model->setCurrentCategory($this->category);
     }
@@ -452,7 +361,7 @@
         $this->categoryRepository->expects($this->once())->method('get')->with($rootCategoryId)
             ->willReturn($this->currentCategory);
         $this->store->expects($this->any())->method('getRootCategoryId')
-            ->willReturn($rootCategoryId);
+            ->will($this->returnValue($rootCategoryId));
 
         $this->assertEquals($this->currentCategory, $this->model->getCurrentCategory());
         $this->assertEquals($this->currentCategory, $this->model->getData('current_category'));
