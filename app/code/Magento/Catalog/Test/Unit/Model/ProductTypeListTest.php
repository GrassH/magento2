--- conflicted
+++ resolved
@@ -22,20 +22,12 @@
     private $model;
 
     /**
-<<<<<<< HEAD
-     * @var \PHPUnit\Framework\MockObject\MockObject
-=======
      * @var MockObject
->>>>>>> 7d02f1ee
      */
     private $typeConfigMock;
 
     /**
-<<<<<<< HEAD
-     * @var \PHPUnit\Framework\MockObject\MockObject
-=======
      * @var MockObject
->>>>>>> 7d02f1ee
      */
     private $factoryMock;
 
@@ -61,13 +53,8 @@
         $productTypeData = [
             'simple' => $simpleProductType,
         ];
-<<<<<<< HEAD
-        $productTypeMock = $this->createMock(\Magento\Catalog\Api\Data\ProductTypeInterface::class);
-        $this->typeConfigMock->expects($this->any())->method('getAll')->willReturn($productTypeData);
-=======
         $productTypeMock = $this->createMock(ProductTypeInterface::class);
         $this->typeConfigMock->expects($this->any())->method('getAll')->will($this->returnValue($productTypeData));
->>>>>>> 7d02f1ee
 
         $this->factoryMock->expects($this->once())->method('create')->willReturn($productTypeMock);
         $productTypeMock->expects($this->once())
