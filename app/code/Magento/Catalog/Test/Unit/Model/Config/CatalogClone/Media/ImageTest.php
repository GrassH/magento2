<?php
/**
 * Copyright © Magento, Inc. All rights reserved.
 * See COPYING.txt for license details.
 */
declare(strict_types=1);

namespace Magento\Catalog\Test\Unit\Model\Config\CatalogClone\Media;

use Magento\Catalog\Model\Config\CatalogClone\Media\Image;
use Magento\Catalog\Model\Product;
use Magento\Catalog\Model\ResourceModel\Product\Attribute\Collection;
use Magento\Catalog\Model\ResourceModel\Product\Attribute\CollectionFactory;
use Magento\Eav\Model\Config;
use Magento\Eav\Model\Entity\Attribute;
use Magento\Eav\Model\Entity\Attribute\Frontend\AbstractFrontend;
use Magento\Eav\Model\Entity\Type;
use Magento\Framework\Escaper;
use Magento\Framework\TestFramework\Unit\Helper\ObjectManager;
use PHPUnit\Framework\MockObject\MockObject;
use PHPUnit\Framework\TestCase;

/**
 * Tests \Magento\Catalog\Model\Config\CatalogClone\Media\Image.
 *
 * @SuppressWarnings(PHPMD.CouplingBetweenObjects)
 */
class ImageTest extends TestCase
{
    /**
     * @var Image
     */
    private $model;

    /**
<<<<<<< HEAD
     * @var \Magento\Eav\Model\Config|\PHPUnit\Framework\MockObject\MockObject
=======
     * @var Config|MockObject
>>>>>>> 7d02f1ee
     */
    private $eavConfig;

    /**
<<<<<<< HEAD
     * @var \PHPUnit\Framework\MockObject\MockObject
=======
     * @var MockObject
>>>>>>> 7d02f1ee
     */
    private $attributeCollectionFactory;

    /**
<<<<<<< HEAD
     * @var \Magento\Catalog\Model\ResourceModel\Product\Attribute\Collection|\PHPUnit\Framework\MockObject\MockObject
=======
     * @var Collection|MockObject
>>>>>>> 7d02f1ee
     */
    private $attributeCollection;

    /**
<<<<<<< HEAD
     * @var \Magento\Eav\Model\Entity\Attribute|\PHPUnit\Framework\MockObject\MockObject
=======
     * @var Attribute|MockObject
>>>>>>> 7d02f1ee
     */
    private $attribute;

    /**
<<<<<<< HEAD
     * @var \Magento\Framework\Escaper|\PHPUnit\Framework\MockObject\MockObject
=======
     * @var Escaper|MockObject
>>>>>>> 7d02f1ee
     */
    private $escaperMock;

    /**
     * @inheritdoc
     */
    protected function setUp(): void
    {
        $this->eavConfig = $this->getMockBuilder(Config::class)
            ->disableOriginalConstructor()
            ->getMock();

        $this->attributeCollection = $this->getMockBuilder(
            Collection::class
        )
            ->disableOriginalConstructor()
            ->getMock();

        $this->attributeCollectionFactory = $this->getMockBuilder(
            CollectionFactory::class
        )
            ->setMethods(['create'])
            ->disableOriginalConstructor()
            ->getMock();
        $this->attributeCollectionFactory->expects($this->any())->method('create')->willReturn(
            $this->attributeCollection
        );

        $this->attribute = $this->getMockBuilder(Attribute::class)
            ->disableOriginalConstructor()
            ->getMock();

        $this->escaperMock = $this->getMockBuilder(
            Escaper::class
        )
            ->disableOriginalConstructor()
            ->setMethods(['escapeHtml'])
            ->getMock();

        $helper = new ObjectManager($this);
        $this->model = $helper->getObject(
            Image::class,
            [
                'eavConfig' => $this->eavConfig,
                'attributeCollectionFactory' => $this->attributeCollectionFactory,
                'escaper' => $this->escaperMock,
            ]
        );
    }

    /**
     * @param string $actualLabel
     * @param string $expectedLabel
     * @return void
     *
     * @dataProvider getPrefixesDataProvider
     */
    public function testGetPrefixes(string $actualLabel, string $expectedLabel): void
    {
        $entityTypeId = 3;
<<<<<<< HEAD
        /** @var \Magento\Eav\Model\Entity\Type|\PHPUnit\Framework\MockObject\MockObject $entityType */
        $entityType = $this->getMockBuilder(\Magento\Eav\Model\Entity\Type::class)
=======
        /** @var Type|MockObject $entityType */
        $entityType = $this->getMockBuilder(Type::class)
>>>>>>> 7d02f1ee
            ->disableOriginalConstructor()
            ->getMock();
        $entityType->expects($this->once())->method('getId')->willReturn($entityTypeId);

<<<<<<< HEAD
        /** @var AbstractFrontend|\PHPUnit\Framework\MockObject\MockObject $frontend */
        $frontend = $this->getMockBuilder(\Magento\Eav\Model\Entity\Attribute\Frontend\AbstractFrontend::class)
=======
        /** @var AbstractFrontend|MockObject $frontend */
        $frontend = $this->getMockBuilder(AbstractFrontend::class)
>>>>>>> 7d02f1ee
            ->setMethods(['getLabel'])
            ->disableOriginalConstructor()
            ->getMockForAbstractClass();
        $frontend->expects($this->once())->method('getLabel')->willReturn($actualLabel);

        $this->attributeCollection->expects($this->once())->method('setEntityTypeFilter')->with($entityTypeId);
        $this->attributeCollection->expects($this->once())->method('setFrontendInputTypeFilter')->with('media_image');

        $this->attribute->expects($this->once())->method('getAttributeCode')->willReturn('attributeCode');
        $this->attribute->expects($this->once())->method('getFrontend')->willReturn($frontend);

        $this->attributeCollection->expects($this->any())->method('getIterator')
            ->willReturn(new \ArrayIterator([$this->attribute]));

        $this->eavConfig->expects($this->any())->method('getEntityType')->with(Product::ENTITY)
            ->willReturn($entityType);

        $this->escaperMock->expects($this->once())->method('escapeHtml')->with($actualLabel)
            ->willReturn($expectedLabel);

        $this->assertEquals([['field' => 'attributeCode_', 'label' => $expectedLabel]], $this->model->getPrefixes());
    }

    /**
     * @return array
     */
    public function getPrefixesDataProvider(): array
    {
        return [
            [
                'actual_label' => 'testLabel',
                'expected_label' => 'testLabel',
            ],
            [
                'actual_label' => '<media-image-attributelabel',
                'expected_label' => '&lt;media-image-attributelabel',
            ],
        ];
    }
}<|MERGE_RESOLUTION|>--- conflicted
+++ resolved
@@ -33,47 +33,27 @@
     private $model;
 
     /**
-<<<<<<< HEAD
-     * @var \Magento\Eav\Model\Config|\PHPUnit\Framework\MockObject\MockObject
-=======
      * @var Config|MockObject
->>>>>>> 7d02f1ee
      */
     private $eavConfig;
 
     /**
-<<<<<<< HEAD
-     * @var \PHPUnit\Framework\MockObject\MockObject
-=======
      * @var MockObject
->>>>>>> 7d02f1ee
      */
     private $attributeCollectionFactory;
 
     /**
-<<<<<<< HEAD
-     * @var \Magento\Catalog\Model\ResourceModel\Product\Attribute\Collection|\PHPUnit\Framework\MockObject\MockObject
-=======
      * @var Collection|MockObject
->>>>>>> 7d02f1ee
      */
     private $attributeCollection;
 
     /**
-<<<<<<< HEAD
-     * @var \Magento\Eav\Model\Entity\Attribute|\PHPUnit\Framework\MockObject\MockObject
-=======
      * @var Attribute|MockObject
->>>>>>> 7d02f1ee
      */
     private $attribute;
 
     /**
-<<<<<<< HEAD
-     * @var \Magento\Framework\Escaper|\PHPUnit\Framework\MockObject\MockObject
-=======
      * @var Escaper|MockObject
->>>>>>> 7d02f1ee
      */
     private $escaperMock;
 
@@ -98,8 +78,8 @@
             ->setMethods(['create'])
             ->disableOriginalConstructor()
             ->getMock();
-        $this->attributeCollectionFactory->expects($this->any())->method('create')->willReturn(
-            $this->attributeCollection
+        $this->attributeCollectionFactory->expects($this->any())->method('create')->will(
+            $this->returnValue($this->attributeCollection)
         );
 
         $this->attribute = $this->getMockBuilder(Attribute::class)
@@ -134,24 +114,14 @@
     public function testGetPrefixes(string $actualLabel, string $expectedLabel): void
     {
         $entityTypeId = 3;
-<<<<<<< HEAD
-        /** @var \Magento\Eav\Model\Entity\Type|\PHPUnit\Framework\MockObject\MockObject $entityType */
-        $entityType = $this->getMockBuilder(\Magento\Eav\Model\Entity\Type::class)
-=======
         /** @var Type|MockObject $entityType */
         $entityType = $this->getMockBuilder(Type::class)
->>>>>>> 7d02f1ee
             ->disableOriginalConstructor()
             ->getMock();
         $entityType->expects($this->once())->method('getId')->willReturn($entityTypeId);
 
-<<<<<<< HEAD
-        /** @var AbstractFrontend|\PHPUnit\Framework\MockObject\MockObject $frontend */
-        $frontend = $this->getMockBuilder(\Magento\Eav\Model\Entity\Attribute\Frontend\AbstractFrontend::class)
-=======
         /** @var AbstractFrontend|MockObject $frontend */
         $frontend = $this->getMockBuilder(AbstractFrontend::class)
->>>>>>> 7d02f1ee
             ->setMethods(['getLabel'])
             ->disableOriginalConstructor()
             ->getMockForAbstractClass();
