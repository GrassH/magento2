<?php
/**
 *
 * Copyright © Magento, Inc. All rights reserved.
 * See COPYING.txt for license details.
 */
declare(strict_types=1);

namespace Magento\Catalog\Test\Unit\Model\Product\Attribute;

use Magento\Catalog\Api\Data\ProductAttributeInterface;
use Magento\Catalog\Model\Product;
use Magento\Catalog\Model\Product\Attribute\SetManagement;
use Magento\Eav\Api\AttributeSetManagementInterface;
use Magento\Eav\Api\AttributeSetRepositoryInterface;
use Magento\Eav\Api\Data\AttributeSetInterface;
use Magento\Eav\Model\Config;
use Magento\Eav\Model\Entity\Type;
use PHPUnit\Framework\MockObject\MockObject;
use PHPUnit\Framework\TestCase;

class SetManagementTest extends TestCase
{
    /**
     * @var SetManagement
     */
    protected $model;

    /**
<<<<<<< HEAD
     * @var \PHPUnit\Framework\MockObject\MockObject
=======
     * @var MockObject
>>>>>>> 7d02f1ee
     */
    protected $attrSetManagementMock;

    /**
<<<<<<< HEAD
     * @var \PHPUnit\Framework\MockObject\MockObject
=======
     * @var MockObject
>>>>>>> 7d02f1ee
     */
    protected $attributeSetRepository;

    /**
<<<<<<< HEAD
     * @var \PHPUnit\Framework\MockObject\MockObject
=======
     * @var MockObject
>>>>>>> 7d02f1ee
     */
    protected $eavConfig;

    protected function setUp(): void
    {
        $this->attrSetManagementMock = $this->createMock(AttributeSetManagementInterface::class);
        $this->attributeSetRepository = $this->createMock(AttributeSetRepositoryInterface::class);
        $this->eavConfig = $this->createMock(Config::class);
        $this->model = new SetManagement(
            $this->attrSetManagementMock,
            $this->attributeSetRepository,
            $this->eavConfig
        );
    }

    public function testCreate()
    {
        $skeletonId = 1;
        $attributeSetMock = $this->createMock(AttributeSetInterface::class);
        $skeletonSetMock = $this->createMock(AttributeSetInterface::class);

        $this->attributeSetRepository->expects($this->once())
            ->method('get')
            ->with($skeletonId)
            ->willReturn($skeletonSetMock);

        $typeMock = $this->createMock(Type::class);
        $typeMock->expects($this->once())->method('getId')->willReturn(4);
        $this->eavConfig->expects($this->once())
            ->method('getEntityType')
            ->with(Product::ENTITY)
            ->willReturn($typeMock);
        $skeletonSetMock->expects($this->once())->method('getEntityTypeId')->willReturn(4);

        $this->attrSetManagementMock->expects($this->once())
            ->method('create')
            ->with(
                ProductAttributeInterface::ENTITY_TYPE_CODE,
                $attributeSetMock,
                $skeletonId
            )->willReturn($attributeSetMock);
        $this->assertEquals($attributeSetMock, $this->model->create($attributeSetMock, $skeletonId));
    }

<<<<<<< HEAD
    /**
     */
    public function testCreateNonProductAttributeSet()
    {
        $this->expectException(\Magento\Framework\Exception\StateException::class);

=======
    public function testCreateNonProductAttributeSet()
    {
        $this->expectException('Magento\Framework\Exception\StateException');
>>>>>>> 7d02f1ee
        $skeletonId = 1;
        $attributeSetMock = $this->createMock(AttributeSetInterface::class);
        $skeletonSetMock = $this->createMock(AttributeSetInterface::class);
        $this->attributeSetRepository->expects($this->once())
            ->method('get')
            ->with($skeletonId)
            ->willReturn($skeletonSetMock);

        $typeMock = $this->createMock(Type::class);
        $typeMock->expects($this->once())->method('getId')->willReturn(4);
        $this->eavConfig->expects($this->once())
            ->method('getEntityType')
            ->with(Product::ENTITY)
            ->willReturn($typeMock);
        $skeletonSetMock->expects($this->once())->method('getEntityTypeId')->willReturn(3);
        $this->model->create($attributeSetMock, $skeletonId);

        $this->expectExceptionMessage(
            "The attribute set couldn't be created because it's based on a non-product attribute set."
        );
    }
}<|MERGE_RESOLUTION|>--- conflicted
+++ resolved
@@ -27,29 +27,17 @@
     protected $model;
 
     /**
-<<<<<<< HEAD
-     * @var \PHPUnit\Framework\MockObject\MockObject
-=======
      * @var MockObject
->>>>>>> 7d02f1ee
      */
     protected $attrSetManagementMock;
 
     /**
-<<<<<<< HEAD
-     * @var \PHPUnit\Framework\MockObject\MockObject
-=======
      * @var MockObject
->>>>>>> 7d02f1ee
      */
     protected $attributeSetRepository;
 
     /**
-<<<<<<< HEAD
-     * @var \PHPUnit\Framework\MockObject\MockObject
-=======
      * @var MockObject
->>>>>>> 7d02f1ee
      */
     protected $eavConfig;
 
@@ -94,18 +82,9 @@
         $this->assertEquals($attributeSetMock, $this->model->create($attributeSetMock, $skeletonId));
     }
 
-<<<<<<< HEAD
-    /**
-     */
-    public function testCreateNonProductAttributeSet()
-    {
-        $this->expectException(\Magento\Framework\Exception\StateException::class);
-
-=======
     public function testCreateNonProductAttributeSet()
     {
         $this->expectException('Magento\Framework\Exception\StateException');
->>>>>>> 7d02f1ee
         $skeletonId = 1;
         $attributeSetMock = $this->createMock(AttributeSetInterface::class);
         $skeletonSetMock = $this->createMock(AttributeSetInterface::class);
