<?php
/**
 * Copyright © Magento, Inc. All rights reserved.
 * See COPYING.txt for license details.
 */
declare(strict_types=1);

namespace Magento\Catalog\Test\Unit\Model\Product;

use Magento\Catalog\Helper\Category;
use Magento\Catalog\Model\Product;
use Magento\Catalog\Model\Product\Url;
use Magento\Catalog\Model\Product\Url as ProductUrl;
use Magento\Framework\Filter\FilterManager;
use Magento\Framework\Session\SidResolverInterface;
use Magento\Framework\TestFramework\Unit\Helper\ObjectManager;
use Magento\Framework\UrlFactory;
use Magento\Store\Model\Store;
use Magento\Store\Model\StoreManagerInterface;
use Magento\UrlRewrite\Model\UrlFinderInterface;
use PHPUnit\Framework\MockObject\MockObject;
use PHPUnit\Framework\TestCase;

class UrlTest extends TestCase
{
    /**
     * @var Url
     */
    protected $model;

    /**
<<<<<<< HEAD
     * @var \Magento\Framework\Filter\FilterManager|\PHPUnit\Framework\MockObject\MockObject
=======
     * @var FilterManager|MockObject
>>>>>>> 7d02f1ee
     */
    protected $filter;

    /**
<<<<<<< HEAD
     * @var \Magento\UrlRewrite\Model\UrlFinderInterface|\PHPUnit\Framework\MockObject\MockObject
=======
     * @var UrlFinderInterface|MockObject
>>>>>>> 7d02f1ee
     */
    protected $urlFinder;

    /**
<<<<<<< HEAD
     * @var \Magento\Catalog\Helper\Category|\PHPUnit\Framework\MockObject\MockObject
=======
     * @var Category|MockObject
>>>>>>> 7d02f1ee
     */
    protected $catalogCategory;

    /**
<<<<<<< HEAD
     * @var \Magento\Framework\Url|\PHPUnit\Framework\MockObject\MockObject
=======
     * @var \Magento\Framework\Url|MockObject
>>>>>>> 7d02f1ee
     */
    protected $url;

    /**
<<<<<<< HEAD
     * @var \Magento\Framework\Session\SidResolverInterface|\PHPUnit\Framework\MockObject\MockObject
=======
     * @var SidResolverInterface|MockObject
>>>>>>> 7d02f1ee
     */
    protected $sidResolver;

    protected function setUp(): void
    {
        $this->filter = $this->getMockBuilder(
            FilterManager::class
        )->disableOriginalConstructor()->setMethods(
            ['translitUrl']
        )->getMock();

        $this->urlFinder = $this->getMockBuilder(
            UrlFinderInterface::class
        )->disableOriginalConstructor()->getMock();

        $this->url = $this->getMockBuilder(
            \Magento\Framework\Url::class
        )->disableOriginalConstructor()->setMethods(
            ['setScope', 'getUrl']
        )->getMock();

        $this->sidResolver = $this->createMock(SidResolverInterface::class);

<<<<<<< HEAD
        $store = $this->createPartialMock(\Magento\Store\Model\Store::class, ['getId', '__wakeup']);
        $store->expects($this->any())->method('getId')->willReturn(1);
        $storeManager = $this->getMockForAbstractClass(\Magento\Store\Model\StoreManagerInterface::class);
        $storeManager->expects($this->any())->method('getStore')->willReturn($store);
=======
        $store = $this->createPartialMock(Store::class, ['getId', '__wakeup']);
        $store->expects($this->any())->method('getId')->will($this->returnValue(1));
        $storeManager = $this->getMockForAbstractClass(StoreManagerInterface::class);
        $storeManager->expects($this->any())->method('getStore')->will($this->returnValue($store));
>>>>>>> 7d02f1ee

        $urlFactory = $this->getMockBuilder(UrlFactory::class)
            ->disableOriginalConstructor()
            ->getMock();
        $urlFactory->method('create')
            ->willReturn($this->url);

        $objectManager = new ObjectManager($this);
        $this->model = $objectManager->getObject(
            ProductUrl::class,
            [
                'filter' => $this->filter,
                'catalogCategory' => $this->catalogCategory,
                'storeManager' => $storeManager,
                'urlFactory' => $urlFactory,
                'sidResolver' => $this->sidResolver,
            ]
        );
    }

    public function testFormatUrlKey()
    {
        $strIn = 'Some string';
        $resultString = 'some';

        $this->filter->expects(
            $this->once()
        )->method(
            'translitUrl'
        )->with(
            $strIn
        )->willReturn(
            $resultString
        );

        $this->assertEquals($resultString, $this->model->formatUrlKey($strIn));
    }

    /**
     * @dataProvider getUrlDataProvider
     * @covers \Magento\Catalog\Model\Product\Url::getUrl
     * @covers \Magento\Catalog\Model\Product\Url::getUrlInStore
     * @covers \Magento\Catalog\Model\Product\Url::getProductUrl
     *
     * @param $getUrlMethod
     * @param $routePath
     * @param $requestPathProduct
     * @param $storeId
     * @param $categoryId
     * @param $routeParams
     * @param $routeParamsUrl
     * @param $productId
     * @param $productUrlKey
     * @SuppressWarnings(PHPMD.ExcessiveParameterList)
     */
    public function testGetUrl(
        $getUrlMethod,
        $routePath,
        $requestPathProduct,
        $storeId,
        $categoryId,
        $routeParams,
        $routeParamsUrl,
        $productId,
        $productUrlKey
    ) {
        $product = $this->getMockBuilder(
            Product::class
        )->disableOriginalConstructor()->setMethods(
            ['getStoreId', 'getEntityId', 'getId', 'getUrlKey', 'setRequestPath', 'hasUrlDataObject', 'getRequestPath',
                'getCategoryId', 'getDoNotUseCategoryId', '__wakeup', ]
        )->getMock();
        $product->expects($this->any())->method('getStoreId')->willReturn($storeId);
        $product->expects($this->any())->method('getCategoryId')->willReturn($categoryId);
        $product->expects($this->any())->method('getRequestPath')->willReturn($requestPathProduct);
        $product->expects($this->any())
            ->method('setRequestPath')
            ->with(false)
            ->willReturnSelf();
        $product->expects($this->any())->method('getId')->willReturn($productId);
        $product->expects($this->any())->method('getUrlKey')->willReturn($productUrlKey);
        $this->url->expects($this->any())->method('setScope')->with($storeId)->willReturnSelf();
        $this->url->expects($this->any())
            ->method('getUrl')
            ->with($routePath, $routeParamsUrl)
            ->willReturn($requestPathProduct);
        $this->urlFinder->expects($this->any())->method('findOneByData')->willReturn(false);

        switch ($getUrlMethod) {
            case 'getUrl':
                $this->assertEquals($requestPathProduct, $this->model->getUrl($product, $routeParams));
                break;
            case 'getUrlInStore':
                $this->assertEquals($requestPathProduct, $this->model->getUrlInStore($product, $routeParams));
                break;
            case 'getProductUrl':
                $this->assertEquals($requestPathProduct, $this->model->getProductUrl($product, null));
                $this->sidResolver
                    ->expects($this->never())
                    ->method('getUseSessionInUrl')
                    ->willReturn(true);
                break;
        }
    }

    /**
     * @return array
     */
    public function getUrlDataProvider()
    {
        return [
            [
                'getUrl',
                '',
                '/product/url/path',
                1,
                1,
                ['_scope' => 1],
                ['_scope' => 1, '_direct' => '/product/url/path', '_query' => []],
                null,
                null,
            ], [
                'getUrl',
                'catalog/product/view',
                false,
                1,
                1,
                ['_scope' => 1],
                ['_scope' => 1, '_query' => [], 'id' => 1, 's' => 'urlKey', 'category' => 1],
                1,
                'urlKey',
            ], [
                'getUrlInStore',
                '',
                '/product/url/path',
                1,
                1,
                ['_scope' => 1],
                ['_scope' => 1, '_direct' => '/product/url/path', '_query' => [], '_scope_to_url' => true],
                null,
                null,
            ], [
                'getProductUrl',
                '',
                '/product/url/path',
                1,
                1,
                [],
                ['_direct' => '/product/url/path', '_query' => [], '_nosid' => true],
                null,
                null,
            ]
        ];
    }
}<|MERGE_RESOLUTION|>--- conflicted
+++ resolved
@@ -29,47 +29,27 @@
     protected $model;
 
     /**
-<<<<<<< HEAD
-     * @var \Magento\Framework\Filter\FilterManager|\PHPUnit\Framework\MockObject\MockObject
-=======
      * @var FilterManager|MockObject
->>>>>>> 7d02f1ee
      */
     protected $filter;
 
     /**
-<<<<<<< HEAD
-     * @var \Magento\UrlRewrite\Model\UrlFinderInterface|\PHPUnit\Framework\MockObject\MockObject
-=======
      * @var UrlFinderInterface|MockObject
->>>>>>> 7d02f1ee
      */
     protected $urlFinder;
 
     /**
-<<<<<<< HEAD
-     * @var \Magento\Catalog\Helper\Category|\PHPUnit\Framework\MockObject\MockObject
-=======
      * @var Category|MockObject
->>>>>>> 7d02f1ee
      */
     protected $catalogCategory;
 
     /**
-<<<<<<< HEAD
-     * @var \Magento\Framework\Url|\PHPUnit\Framework\MockObject\MockObject
-=======
      * @var \Magento\Framework\Url|MockObject
->>>>>>> 7d02f1ee
      */
     protected $url;
 
     /**
-<<<<<<< HEAD
-     * @var \Magento\Framework\Session\SidResolverInterface|\PHPUnit\Framework\MockObject\MockObject
-=======
      * @var SidResolverInterface|MockObject
->>>>>>> 7d02f1ee
      */
     protected $sidResolver;
 
@@ -93,17 +73,10 @@
 
         $this->sidResolver = $this->createMock(SidResolverInterface::class);
 
-<<<<<<< HEAD
-        $store = $this->createPartialMock(\Magento\Store\Model\Store::class, ['getId', '__wakeup']);
-        $store->expects($this->any())->method('getId')->willReturn(1);
-        $storeManager = $this->getMockForAbstractClass(\Magento\Store\Model\StoreManagerInterface::class);
-        $storeManager->expects($this->any())->method('getStore')->willReturn($store);
-=======
         $store = $this->createPartialMock(Store::class, ['getId', '__wakeup']);
         $store->expects($this->any())->method('getId')->will($this->returnValue(1));
         $storeManager = $this->getMockForAbstractClass(StoreManagerInterface::class);
         $storeManager->expects($this->any())->method('getStore')->will($this->returnValue($store));
->>>>>>> 7d02f1ee
 
         $urlFactory = $this->getMockBuilder(UrlFactory::class)
             ->disableOriginalConstructor()
@@ -135,8 +108,8 @@
             'translitUrl'
         )->with(
             $strIn
-        )->willReturn(
-            $resultString
+        )->will(
+            $this->returnValue($resultString)
         );
 
         $this->assertEquals($resultString, $this->model->formatUrlKey($strIn));
@@ -176,21 +149,21 @@
             ['getStoreId', 'getEntityId', 'getId', 'getUrlKey', 'setRequestPath', 'hasUrlDataObject', 'getRequestPath',
                 'getCategoryId', 'getDoNotUseCategoryId', '__wakeup', ]
         )->getMock();
-        $product->expects($this->any())->method('getStoreId')->willReturn($storeId);
-        $product->expects($this->any())->method('getCategoryId')->willReturn($categoryId);
-        $product->expects($this->any())->method('getRequestPath')->willReturn($requestPathProduct);
+        $product->expects($this->any())->method('getStoreId')->will($this->returnValue($storeId));
+        $product->expects($this->any())->method('getCategoryId')->will($this->returnValue($categoryId));
+        $product->expects($this->any())->method('getRequestPath')->will($this->returnValue($requestPathProduct));
         $product->expects($this->any())
             ->method('setRequestPath')
             ->with(false)
-            ->willReturnSelf();
-        $product->expects($this->any())->method('getId')->willReturn($productId);
-        $product->expects($this->any())->method('getUrlKey')->willReturn($productUrlKey);
-        $this->url->expects($this->any())->method('setScope')->with($storeId)->willReturnSelf();
+            ->will($this->returnSelf());
+        $product->expects($this->any())->method('getId')->will($this->returnValue($productId));
+        $product->expects($this->any())->method('getUrlKey')->will($this->returnValue($productUrlKey));
+        $this->url->expects($this->any())->method('setScope')->with($storeId)->will($this->returnSelf());
         $this->url->expects($this->any())
             ->method('getUrl')
             ->with($routePath, $routeParamsUrl)
-            ->willReturn($requestPathProduct);
-        $this->urlFinder->expects($this->any())->method('findOneByData')->willReturn(false);
+            ->will($this->returnValue($requestPathProduct));
+        $this->urlFinder->expects($this->any())->method('findOneByData')->will($this->returnValue(false));
 
         switch ($getUrlMethod) {
             case 'getUrl':
@@ -204,7 +177,7 @@
                 $this->sidResolver
                     ->expects($this->never())
                     ->method('getUseSessionInUrl')
-                    ->willReturn(true);
+                    ->will($this->returnValue(true));
                 break;
         }
     }
