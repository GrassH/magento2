<?php
/**
 * Copyright © Magento, Inc. All rights reserved.
 * See COPYING.txt for license details.
 */
declare(strict_types=1);

namespace Magento\Catalog\Test\Unit\Model\Product\Option;

use Magento\Catalog\Model\Product;
use Magento\Catalog\Model\Product\Option;
use Magento\Catalog\Model\Product\Option\Repository;
use Magento\Catalog\Model\Product\Option\SaveHandler;
use PHPUnit\Framework\MockObject\MockObject;
use PHPUnit\Framework\TestCase;

class SaveHandlerTest extends TestCase
{
    /**
<<<<<<< HEAD
     * @var SaveHandler|\PHPUnit\Framework\MockObject\MockObject
=======
     * @var SaveHandler|MockObject
>>>>>>> 7d02f1ee
     */
    protected $model;

    /**
<<<<<<< HEAD
     * @var Product|\PHPUnit\Framework\MockObject\MockObject
=======
     * @var Product|MockObject
>>>>>>> 7d02f1ee
     */
    protected $entity;

    /**
<<<<<<< HEAD
     * @var Option|\PHPUnit\Framework\MockObject\MockObject
=======
     * @var Option|MockObject
>>>>>>> 7d02f1ee
     */
    protected $optionMock;

    /**
<<<<<<< HEAD
     * @var Repository|\PHPUnit\Framework\MockObject\MockObject
     */
    protected $optionRepository;

    protected function setUp(): void
=======
     * @var Repository|MockObject
     */
    protected $optionRepository;

    public function setUp(): void
>>>>>>> 7d02f1ee
    {
        $this->entity = $this->getMockBuilder(Product::class)
            ->disableOriginalConstructor()
            ->getMock();
        $this->optionMock = $this->getMockBuilder(Option::class)
            ->disableOriginalConstructor()
            ->getMock();
        $this->optionRepository = $this->getMockBuilder(Repository::class)
            ->disableOriginalConstructor()
            ->getMock();

        $this->model = new SaveHandler($this->optionRepository);
    }

    public function testExecute()
    {
        $this->optionMock->expects($this->any())->method('getOptionId')->willReturn(5);
        $this->entity->expects($this->once())->method('getOptions')->willReturn([$this->optionMock]);

        $secondOptionMock = $this->getMockBuilder(Option::class)
            ->disableOriginalConstructor()
            ->getMock();
        $secondOptionMock->expects($this->once())->method('getOptionId')->willReturn(6);

        $this->optionRepository
            ->expects($this->once())
            ->method('getProductOptions')
            ->with($this->entity)
            ->willReturn([$this->optionMock, $secondOptionMock]);

        $this->optionRepository->expects($this->once())->method('delete');
        $this->optionRepository->expects($this->once())->method('save')->with($this->optionMock);

        $this->assertEquals($this->entity, $this->model->execute($this->entity));
    }
}<|MERGE_RESOLUTION|>--- conflicted
+++ resolved
@@ -17,46 +17,26 @@
 class SaveHandlerTest extends TestCase
 {
     /**
-<<<<<<< HEAD
-     * @var SaveHandler|\PHPUnit\Framework\MockObject\MockObject
-=======
      * @var SaveHandler|MockObject
->>>>>>> 7d02f1ee
      */
     protected $model;
 
     /**
-<<<<<<< HEAD
-     * @var Product|\PHPUnit\Framework\MockObject\MockObject
-=======
      * @var Product|MockObject
->>>>>>> 7d02f1ee
      */
     protected $entity;
 
     /**
-<<<<<<< HEAD
-     * @var Option|\PHPUnit\Framework\MockObject\MockObject
-=======
      * @var Option|MockObject
->>>>>>> 7d02f1ee
      */
     protected $optionMock;
 
     /**
-<<<<<<< HEAD
-     * @var Repository|\PHPUnit\Framework\MockObject\MockObject
-     */
-    protected $optionRepository;
-
-    protected function setUp(): void
-=======
      * @var Repository|MockObject
      */
     protected $optionRepository;
 
     public function setUp(): void
->>>>>>> 7d02f1ee
     {
         $this->entity = $this->getMockBuilder(Product::class)
             ->disableOriginalConstructor()
