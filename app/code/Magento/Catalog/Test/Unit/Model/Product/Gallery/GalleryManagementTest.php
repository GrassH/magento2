<?php
/**
 *
 * Copyright © Magento, Inc. All rights reserved.
 * See COPYING.txt for license details.
 */
declare(strict_types=1);

namespace Magento\Catalog\Test\Unit\Model\Product\Gallery;

use Magento\Catalog\Api\Data\ProductAttributeMediaGalleryEntryInterface;
use Magento\Catalog\Api\ProductRepositoryInterface;
use Magento\Catalog\Model\Product;
use Magento\Catalog\Model\Product\Gallery\GalleryManagement;
use Magento\Eav\Model\Entity\Attribute\AbstractAttribute;
use Magento\Framework\Api\AttributeValue;
use Magento\Framework\Api\Data\ImageContentInterface;
use Magento\Framework\Api\ImageContentValidatorInterface;
use PHPUnit\Framework\MockObject\MockObject;
use PHPUnit\Framework\TestCase;

/**
 * Tests for \Magento\Catalog\Model\Product\Gallery\GalleryManagement.
 */
class GalleryManagementTest extends TestCase
{
    /**
     * @var GalleryManagement
     */
    protected $model;

    /**
<<<<<<< HEAD
     * @var \PHPUnit\Framework\MockObject\MockObject
=======
     * @var MockObject
>>>>>>> 7d02f1ee
     */
    protected $productRepositoryMock;

    /**
<<<<<<< HEAD
     * @var \PHPUnit\Framework\MockObject\MockObject
=======
     * @var MockObject
>>>>>>> 7d02f1ee
     */
    protected $contentValidatorMock;

    /**
<<<<<<< HEAD
     * @var \PHPUnit\Framework\MockObject\MockObject
=======
     * @var MockObject
>>>>>>> 7d02f1ee
     */
    protected $productMock;

    /**
<<<<<<< HEAD
     * @var \PHPUnit\Framework\MockObject\MockObject
=======
     * @var MockObject
>>>>>>> 7d02f1ee
     */
    protected $mediaGalleryEntryMock;

    /**
<<<<<<< HEAD
     * @var \PHPUnit\Framework\MockObject\MockObject|\Magento\Framework\Api\AttributeValue
=======
     * @var MockObject|AttributeValue
>>>>>>> 7d02f1ee
     */
    protected $attributeValueMock;

    /**
     * @inheritdoc
     */
    protected function setUp(): void
    {
        $this->productRepositoryMock = $this->createMock(ProductRepositoryInterface::class);
        $this->contentValidatorMock = $this->createMock(ImageContentValidatorInterface::class);
        $this->productMock = $this->createPartialMock(
            Product::class,
            [
                'setStoreId',
                'getData',
                'getStoreId',
                'getSku',
                'getCustomAttribute',
                'getMediaGalleryEntries',
                'setMediaGalleryEntries',
                'getMediaAttributes',
            ]
        );
        $this->mediaGalleryEntryMock =
            $this->createMock(ProductAttributeMediaGalleryEntryInterface::class);
        $this->model = new GalleryManagement(
            $this->productRepositoryMock,
            $this->contentValidatorMock
        );
        $this->attributeValueMock = $this->getMockBuilder(AttributeValue::class)
            ->disableOriginalConstructor()
            ->getMock();
    }

<<<<<<< HEAD
    /**
     */
    public function testCreateWithInvalidImageException()
    {
        $this->expectException(\Magento\Framework\Exception\InputException::class);
        $this->expectExceptionMessage('The image content is invalid. Verify the content and try again.');

        $entryContentMock = $this->getMockBuilder(\Magento\Framework\Api\Data\ImageContentInterface::class)
=======
    public function testCreateWithInvalidImageException()
    {
        $this->expectException('Magento\Framework\Exception\InputException');
        $this->expectExceptionMessage('The image content is invalid. Verify the content and try again.');
        $entryContentMock = $this->getMockBuilder(ImageContentInterface::class)
>>>>>>> 7d02f1ee
            ->disableOriginalConstructor()
            ->getMock();
        $this->mediaGalleryEntryMock->expects($this->any())->method('getContent')->willReturn($entryContentMock);

        $this->contentValidatorMock->expects($this->once())->method('isValid')->with($entryContentMock)
            ->willReturn(false);

        $this->model->create("sku", $this->mediaGalleryEntryMock);
    }

<<<<<<< HEAD
    /**
     */
    public function testCreateWithCannotSaveException()
    {
        $this->expectException(\Magento\Framework\Exception\StateException::class);
        $this->expectExceptionMessage('The product can\'t be saved.');

=======
    public function testCreateWithCannotSaveException()
    {
        $this->expectException('Magento\Framework\Exception\StateException');
        $this->expectExceptionMessage('The product can\'t be saved.');
>>>>>>> 7d02f1ee
        $productSku = 'mediaProduct';
        $entryContentMock = $this->getMockBuilder(ImageContentInterface::class)
            ->disableOriginalConstructor()
            ->getMock();
        $attributeMock = $this->getMockBuilder(AbstractAttribute::class)
            ->disableOriginalConstructor()
            ->getMock();
        $this->mediaGalleryEntryMock->expects($this->any())->method('getContent')->willReturn($entryContentMock);
        $this->productRepositoryMock->expects($this->once())
            ->method('get')
            ->with($productSku)
            ->willReturn($this->productMock);

        $this->contentValidatorMock->expects($this->once())->method('isValid')->with($entryContentMock)
            ->willReturn(true);

        $this->productMock->expects($this->any())
            ->method('getMediaAttributes')
            ->willReturn(['small_image' => $attributeMock]);

        $this->productRepositoryMock->expects($this->once())->method('save')->with($this->productMock)
            ->willThrowException(new \Exception());
        $this->model->create($productSku, $this->mediaGalleryEntryMock);
    }

    public function testCreate()
    {
        $productSku = 'mediaProduct';
        $entryContentMock = $this->createMock(
            ImageContentInterface::class
        );
        $this->mediaGalleryEntryMock->expects($this->any())->method('getContent')->willReturn($entryContentMock);

        $this->productRepositoryMock->expects($this->once())
            ->method('get')
            ->with($productSku)
            ->willReturn($this->productMock);
        $this->productRepositoryMock->expects($this->once())
            ->method('save')
            ->with($this->productMock)
            ->willReturn($this->productMock);

        $this->contentValidatorMock->expects($this->once())->method('isValid')->with($entryContentMock)
            ->willReturn(true);

        $this->mediaGalleryEntryMock->expects($this->any())->method('getTypes')->willReturn(['small_image']);

        $newEntryMock = $this->createMock(ProductAttributeMediaGalleryEntryInterface::class);
        $newEntryMock->expects($this->exactly(2))->method('getId')->willReturn(42);
        $this->productMock->expects($this->at(2))->method('getMediaGalleryEntries')
            ->willReturn([$newEntryMock]);
        $this->productMock->expects($this->once())->method('setMediaGalleryEntries')
            ->with([$this->mediaGalleryEntryMock]);

        $this->assertEquals(42, $this->model->create($productSku, $this->mediaGalleryEntryMock));
    }

<<<<<<< HEAD
    /**
     */
    public function testUpdateWithNonExistingImage()
    {
        $this->expectException(\Magento\Framework\Exception\NoSuchEntityException::class);
        $this->expectExceptionMessage('No image with the provided ID was found. Verify the ID and try again.');

=======
    public function testUpdateWithNonExistingImage()
    {
        $this->expectException('Magento\Framework\Exception\NoSuchEntityException');
        $this->expectExceptionMessage('No image with the provided ID was found. Verify the ID and try again.');
>>>>>>> 7d02f1ee
        $productSku = 'testProduct';
        $entryMock = $this->createMock(ProductAttributeMediaGalleryEntryInterface::class);
        $entryId = 42;
        $this->productRepositoryMock->expects($this->once())->method('get')->with($productSku)
            ->willReturn($this->productMock);
        $existingEntryMock = $this->createMock(
            ProductAttributeMediaGalleryEntryInterface::class
        );
        $existingEntryMock->expects($this->once())->method('getId')->willReturn(43);
        $this->productMock->expects($this->once())->method('getMediaGalleryEntries')
            ->willReturn([$existingEntryMock]);
        $existingEntryMock->expects($this->once())->method('getTypes')->willReturn([]);
        $entryMock->expects($this->once())->method('getTypes')->willReturn([]);
        $entryMock->expects($this->once())->method('getId')->willReturn($entryId);
        $this->model->update($productSku, $entryMock);
    }

<<<<<<< HEAD
    /**
     */
    public function testUpdateWithCannotSaveException()
    {
        $this->expectException(\Magento\Framework\Exception\StateException::class);
        $this->expectExceptionMessage('The product can\'t be saved.');

=======
    public function testUpdateWithCannotSaveException()
    {
        $this->expectException('Magento\Framework\Exception\StateException');
        $this->expectExceptionMessage('The product can\'t be saved.');
>>>>>>> 7d02f1ee
        $productSku = 'testProduct';
        $entryMock = $this->createMock(ProductAttributeMediaGalleryEntryInterface::class);
        $entryId = 42;
        $this->productRepositoryMock->expects($this->once())->method('get')->with($productSku)
            ->willReturn($this->productMock);
        $existingEntryMock = $this->createMock(
            ProductAttributeMediaGalleryEntryInterface::class
        );
        $existingEntryMock->expects($this->once())->method('getId')->willReturn($entryId);
        $this->productMock->expects($this->once())->method('getMediaGalleryEntries')
            ->willReturn([$existingEntryMock]);
        $existingEntryMock->expects($this->once())->method('getTypes')->willReturn([]);
        $entryMock->expects($this->once())->method('getTypes')->willReturn([]);
        $entryMock->expects($this->once())->method('getId')->willReturn($entryId);
        $this->productRepositoryMock->expects($this->once())->method('save')->with($this->productMock)
            ->willThrowException(new \Exception());
        $this->model->update($productSku, $entryMock);
    }

    /**
     * Check update gallery entry behavior.
     *
     * @return void
     */
    public function testUpdate()
    {
        $productSku = 'testProduct';
        $entryMock = $this->createMock(ProductAttributeMediaGalleryEntryInterface::class);
        $entryId = 42;
        $entrySecondId = 43;
        $this->productRepositoryMock->expects($this->once())->method('get')->with($productSku)
            ->willReturn($this->productMock);
        $existingEntryMock = $this->createMock(
            ProductAttributeMediaGalleryEntryInterface::class
        );
        $existingSecondEntryMock = $this->createMock(
            ProductAttributeMediaGalleryEntryInterface::class
        );

        $existingEntryMock->expects($this->once())->method('getId')->willReturn($entryId);
        $existingEntryMock->expects($this->once())->method('getTypes')->willReturn(['small_image']);
        $existingEntryMock->expects($this->once())->method('setTypes')->with(['small_image']);
        $existingSecondEntryMock->expects($this->once())->method('getId')->willReturn($entrySecondId);
        $existingSecondEntryMock->expects($this->once())->method('getTypes')->willReturn(['image']);
        $existingSecondEntryMock->expects($this->once())->method('setTypes')->with([]);
        $this->productMock->expects($this->once())->method('getMediaGalleryEntries')
            ->willReturn([$existingEntryMock, $existingSecondEntryMock]);

        $entryMock->expects($this->exactly(2))->method('getId')->willReturn($entryId);
        $entryMock->expects($this->once())->method('getTypes')->willReturn(['image']);

        $this->productMock->expects($this->once())->method('setMediaGalleryEntries')
            ->with([$entryMock, $existingSecondEntryMock])
            ->willReturnSelf();
        $this->productRepositoryMock->expects($this->once())->method('save')->with($this->productMock);

        $this->assertTrue($this->model->update($productSku, $entryMock));
    }

<<<<<<< HEAD
    /**
     */
    public function testRemoveWithNonExistingImage()
    {
        $this->expectException(\Magento\Framework\Exception\NoSuchEntityException::class);
        $this->expectExceptionMessage('No image with the provided ID was found. Verify the ID and try again.');

=======
    public function testRemoveWithNonExistingImage()
    {
        $this->expectException('Magento\Framework\Exception\NoSuchEntityException');
        $this->expectExceptionMessage('No image with the provided ID was found. Verify the ID and try again.');
>>>>>>> 7d02f1ee
        $productSku = 'testProduct';
        $entryId = 42;
        $this->productRepositoryMock->expects($this->once())->method('get')->with($productSku)
            ->willReturn($this->productMock);
        $existingEntryMock = $this->createMock(
            ProductAttributeMediaGalleryEntryInterface::class
        );
        $existingEntryMock->expects($this->once())->method('getId')->willReturn(43);
        $this->productMock->expects($this->once())->method('getMediaGalleryEntries')
            ->willReturn([$existingEntryMock]);
        $this->model->remove($productSku, $entryId);
    }

    public function testRemove()
    {
        $productSku = 'testProduct';
        $entryId = 42;
        $this->productRepositoryMock->expects($this->once())->method('get')->with($productSku)
            ->willReturn($this->productMock);
        $existingEntryMock = $this->createMock(
            ProductAttributeMediaGalleryEntryInterface::class
        );
        $existingEntryMock->expects($this->once())->method('getId')->willReturn(42);
        $this->productMock->expects($this->once())->method('getMediaGalleryEntries')
            ->willReturn([$existingEntryMock]);
        $this->productMock->expects($this->once())->method('setMediaGalleryEntries')
            ->with([]);
        $this->productRepositoryMock->expects($this->once())->method('save')->with($this->productMock);
        $this->assertTrue($this->model->remove($productSku, $entryId));
    }

<<<<<<< HEAD
    /**
     */
    public function testGetWithNonExistingProduct()
    {
        $this->expectException(\Magento\Framework\Exception\NoSuchEntityException::class);
        $this->expectExceptionMessage('The product doesn\'t exist. Verify and try again.');

=======
    public function testGetWithNonExistingProduct()
    {
        $this->expectException('Magento\Framework\Exception\NoSuchEntityException');
        $this->expectExceptionMessage('The product doesn\'t exist. Verify and try again.');
>>>>>>> 7d02f1ee
        $productSku = 'testProduct';
        $imageId = 42;
        $this->productRepositoryMock->expects($this->once())->method('get')->with($productSku)
            ->willThrowException(new \Exception());
        $this->model->get($productSku, $imageId);
    }

<<<<<<< HEAD
    /**
     */
    public function testGetWithNonExistingImage()
    {
        $this->expectException(\Magento\Framework\Exception\NoSuchEntityException::class);
        $this->expectExceptionMessage('The image doesn\'t exist. Verify and try again.');

=======
    public function testGetWithNonExistingImage()
    {
        $this->expectException('Magento\Framework\Exception\NoSuchEntityException');
        $this->expectExceptionMessage('The image doesn\'t exist. Verify and try again.');
>>>>>>> 7d02f1ee
        $productSku = 'testProduct';
        $imageId = 43;
        $this->productRepositoryMock->expects($this->once())->method('get')->with($productSku)
            ->willReturn($this->productMock);
        $existingEntryMock = $this->createMock(
            ProductAttributeMediaGalleryEntryInterface::class
        );
        $existingEntryMock->expects($this->once())->method('getId')->willReturn(44);
        $this->productMock->expects($this->once())->method('getMediaGalleryEntries')
            ->willReturn([$existingEntryMock]);
        $this->model->get($productSku, $imageId);
    }

    public function testGet()
    {
        $productSku = 'testProduct';
        $imageId = 42;
        $this->productRepositoryMock->expects($this->once())->method('get')->with($productSku)
            ->willReturn($this->productMock);
        $existingEntryMock = $this->createMock(
            ProductAttributeMediaGalleryEntryInterface::class
        );
        $existingEntryMock->expects($this->once())->method('getId')->willReturn(42);
        $this->productMock->expects($this->once())->method('getMediaGalleryEntries')
            ->willReturn([$existingEntryMock]);
        $this->assertEquals($existingEntryMock, $this->model->get($productSku, $imageId));
    }

    public function testGetList()
    {
        $productSku = 'testProductSku';
        $this->productRepositoryMock->expects($this->once())->method('get')->with($productSku)
            ->willReturn($this->productMock);
        $entryMock = $this->createMock(ProductAttributeMediaGalleryEntryInterface::class);
        $this->productMock->expects($this->once())->method('getMediaGalleryEntries')
            ->willReturn([$entryMock]);
        $this->assertEquals([$entryMock], $this->model->getList($productSku));
    }
}<|MERGE_RESOLUTION|>--- conflicted
+++ resolved
@@ -30,47 +30,27 @@
     protected $model;
 
     /**
-<<<<<<< HEAD
-     * @var \PHPUnit\Framework\MockObject\MockObject
-=======
      * @var MockObject
->>>>>>> 7d02f1ee
      */
     protected $productRepositoryMock;
 
     /**
-<<<<<<< HEAD
-     * @var \PHPUnit\Framework\MockObject\MockObject
-=======
      * @var MockObject
->>>>>>> 7d02f1ee
      */
     protected $contentValidatorMock;
 
     /**
-<<<<<<< HEAD
-     * @var \PHPUnit\Framework\MockObject\MockObject
-=======
      * @var MockObject
->>>>>>> 7d02f1ee
      */
     protected $productMock;
 
     /**
-<<<<<<< HEAD
-     * @var \PHPUnit\Framework\MockObject\MockObject
-=======
      * @var MockObject
->>>>>>> 7d02f1ee
      */
     protected $mediaGalleryEntryMock;
 
     /**
-<<<<<<< HEAD
-     * @var \PHPUnit\Framework\MockObject\MockObject|\Magento\Framework\Api\AttributeValue
-=======
      * @var MockObject|AttributeValue
->>>>>>> 7d02f1ee
      */
     protected $attributeValueMock;
 
@@ -105,22 +85,11 @@
             ->getMock();
     }
 
-<<<<<<< HEAD
-    /**
-     */
-    public function testCreateWithInvalidImageException()
-    {
-        $this->expectException(\Magento\Framework\Exception\InputException::class);
-        $this->expectExceptionMessage('The image content is invalid. Verify the content and try again.');
-
-        $entryContentMock = $this->getMockBuilder(\Magento\Framework\Api\Data\ImageContentInterface::class)
-=======
     public function testCreateWithInvalidImageException()
     {
         $this->expectException('Magento\Framework\Exception\InputException');
         $this->expectExceptionMessage('The image content is invalid. Verify the content and try again.');
         $entryContentMock = $this->getMockBuilder(ImageContentInterface::class)
->>>>>>> 7d02f1ee
             ->disableOriginalConstructor()
             ->getMock();
         $this->mediaGalleryEntryMock->expects($this->any())->method('getContent')->willReturn($entryContentMock);
@@ -131,20 +100,10 @@
         $this->model->create("sku", $this->mediaGalleryEntryMock);
     }
 
-<<<<<<< HEAD
-    /**
-     */
-    public function testCreateWithCannotSaveException()
-    {
-        $this->expectException(\Magento\Framework\Exception\StateException::class);
-        $this->expectExceptionMessage('The product can\'t be saved.');
-
-=======
     public function testCreateWithCannotSaveException()
     {
         $this->expectException('Magento\Framework\Exception\StateException');
         $this->expectExceptionMessage('The product can\'t be saved.');
->>>>>>> 7d02f1ee
         $productSku = 'mediaProduct';
         $entryContentMock = $this->getMockBuilder(ImageContentInterface::class)
             ->disableOriginalConstructor()
@@ -202,20 +161,10 @@
         $this->assertEquals(42, $this->model->create($productSku, $this->mediaGalleryEntryMock));
     }
 
-<<<<<<< HEAD
-    /**
-     */
-    public function testUpdateWithNonExistingImage()
-    {
-        $this->expectException(\Magento\Framework\Exception\NoSuchEntityException::class);
-        $this->expectExceptionMessage('No image with the provided ID was found. Verify the ID and try again.');
-
-=======
     public function testUpdateWithNonExistingImage()
     {
         $this->expectException('Magento\Framework\Exception\NoSuchEntityException');
         $this->expectExceptionMessage('No image with the provided ID was found. Verify the ID and try again.');
->>>>>>> 7d02f1ee
         $productSku = 'testProduct';
         $entryMock = $this->createMock(ProductAttributeMediaGalleryEntryInterface::class);
         $entryId = 42;
@@ -233,20 +182,10 @@
         $this->model->update($productSku, $entryMock);
     }
 
-<<<<<<< HEAD
-    /**
-     */
-    public function testUpdateWithCannotSaveException()
-    {
-        $this->expectException(\Magento\Framework\Exception\StateException::class);
-        $this->expectExceptionMessage('The product can\'t be saved.');
-
-=======
     public function testUpdateWithCannotSaveException()
     {
         $this->expectException('Magento\Framework\Exception\StateException');
         $this->expectExceptionMessage('The product can\'t be saved.');
->>>>>>> 7d02f1ee
         $productSku = 'testProduct';
         $entryMock = $this->createMock(ProductAttributeMediaGalleryEntryInterface::class);
         $entryId = 42;
@@ -306,20 +245,10 @@
         $this->assertTrue($this->model->update($productSku, $entryMock));
     }
 
-<<<<<<< HEAD
-    /**
-     */
-    public function testRemoveWithNonExistingImage()
-    {
-        $this->expectException(\Magento\Framework\Exception\NoSuchEntityException::class);
-        $this->expectExceptionMessage('No image with the provided ID was found. Verify the ID and try again.');
-
-=======
     public function testRemoveWithNonExistingImage()
     {
         $this->expectException('Magento\Framework\Exception\NoSuchEntityException');
         $this->expectExceptionMessage('No image with the provided ID was found. Verify the ID and try again.');
->>>>>>> 7d02f1ee
         $productSku = 'testProduct';
         $entryId = 42;
         $this->productRepositoryMock->expects($this->once())->method('get')->with($productSku)
@@ -351,20 +280,10 @@
         $this->assertTrue($this->model->remove($productSku, $entryId));
     }
 
-<<<<<<< HEAD
-    /**
-     */
-    public function testGetWithNonExistingProduct()
-    {
-        $this->expectException(\Magento\Framework\Exception\NoSuchEntityException::class);
-        $this->expectExceptionMessage('The product doesn\'t exist. Verify and try again.');
-
-=======
     public function testGetWithNonExistingProduct()
     {
         $this->expectException('Magento\Framework\Exception\NoSuchEntityException');
         $this->expectExceptionMessage('The product doesn\'t exist. Verify and try again.');
->>>>>>> 7d02f1ee
         $productSku = 'testProduct';
         $imageId = 42;
         $this->productRepositoryMock->expects($this->once())->method('get')->with($productSku)
@@ -372,20 +291,10 @@
         $this->model->get($productSku, $imageId);
     }
 
-<<<<<<< HEAD
-    /**
-     */
-    public function testGetWithNonExistingImage()
-    {
-        $this->expectException(\Magento\Framework\Exception\NoSuchEntityException::class);
-        $this->expectExceptionMessage('The image doesn\'t exist. Verify and try again.');
-
-=======
     public function testGetWithNonExistingImage()
     {
         $this->expectException('Magento\Framework\Exception\NoSuchEntityException');
         $this->expectExceptionMessage('The image doesn\'t exist. Verify and try again.');
->>>>>>> 7d02f1ee
         $productSku = 'testProduct';
         $imageId = 43;
         $this->productRepositoryMock->expects($this->once())->method('get')->with($productSku)
