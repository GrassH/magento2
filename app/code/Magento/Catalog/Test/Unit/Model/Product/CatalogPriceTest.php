<?php
/**
 * Copyright © Magento, Inc. All rights reserved.
 * See COPYING.txt for license details.
 */
declare(strict_types=1);

namespace Magento\Catalog\Test\Unit\Model\Product;

use Magento\Catalog\Model\Product;
use Magento\Catalog\Model\Product\CatalogPrice;
use Magento\Catalog\Model\Product\CatalogPriceFactory;
use Magento\Catalog\Model\Product\CatalogPriceInterface;
use PHPUnit\Framework\MockObject\MockObject;
use PHPUnit\Framework\TestCase;

class CatalogPriceTest extends TestCase
{
    /**
     * @var CatalogPrice
     */
    protected $model;

    /**
<<<<<<< HEAD
     * @var \PHPUnit\Framework\MockObject\MockObject
=======
     * @var MockObject
>>>>>>> 7d02f1ee
     */
    protected $priceFactoryMock;

    /**
<<<<<<< HEAD
     * @var \PHPUnit\Framework\MockObject\MockObject
=======
     * @var MockObject
>>>>>>> 7d02f1ee
     */
    protected $productMock;

    /**
<<<<<<< HEAD
     * @var \PHPUnit\Framework\MockObject\MockObject
=======
     * @var MockObject
>>>>>>> 7d02f1ee
     */
    protected $catalogPriceInterfaceMock;

    protected function setUp(): void
    {
        $this->priceFactoryMock = $this->createMock(CatalogPriceFactory::class);
        $this->productMock = $this->createMock(Product::class);
        $this->catalogPriceInterfaceMock = $this->createMock(
            CatalogPriceInterface::class
        );
        $this->model = new CatalogPrice(
            $this->priceFactoryMock,
            ['custom_product_type' => 'CustomProduct/Model/CatalogPrice']
        );
    }

    public function testGetCatalogPriceWhenPoolContainsPriceModelForGivenProductType()
    {
        $this->productMock->expects(
            $this->any()
        )->method(
            'getTypeId'
        )->willReturn(
            'custom_product_type'
        );
        $this->priceFactoryMock->expects(
            $this->once()
        )->method(
            'create'
        )->with(
            'CustomProduct/Model/CatalogPrice'
        )->willReturn(
            $this->catalogPriceInterfaceMock
        );
        $this->catalogPriceInterfaceMock->expects($this->once())->method('getCatalogPrice');
        $this->productMock->expects($this->never())->method('getFinalPrice');
        $this->model->getCatalogPrice($this->productMock);
    }

    public function testGetCatalogPriceWhenPoolDoesNotContainPriceModelForGivenProductType()
    {
        $this->productMock->expects($this->any())->method('getTypeId')->willReturn('test');
        $this->priceFactoryMock->expects($this->never())->method('create');
        $this->productMock->expects($this->once())->method('getFinalPrice');
        $this->catalogPriceInterfaceMock->expects($this->never())->method('getCatalogPrice');
        $this->model->getCatalogPrice($this->productMock);
    }

    public function testGetCatalogRegularPriceWhenPoolDoesNotContainPriceModelForGivenProductType()
    {
        $this->productMock->expects($this->any())->method('getTypeId')->willReturn('test');
        $this->priceFactoryMock->expects($this->never())->method('create');
        $this->catalogPriceInterfaceMock->expects($this->never())->method('getCatalogRegularPrice');
        $this->productMock->expects($this->once())->method('getPrice');
        $this->model->getCatalogRegularPrice($this->productMock);
    }

    public function testGetCatalogRegularPriceWhenPoolContainsPriceModelForGivenProductType()
    {
        $this->productMock->expects(
            $this->any()
        )->method(
            'getTypeId'
        )->willReturn(
            'custom_product_type'
        );
        $this->priceFactoryMock->expects(
            $this->once()
        )->method(
            'create'
        )->with(
            'CustomProduct/Model/CatalogPrice'
        )->willReturn(
            $this->catalogPriceInterfaceMock
        );
        $this->catalogPriceInterfaceMock->expects($this->once())->method('getCatalogRegularPrice');
        $this->productMock->expects($this->never())->method('getPrice');
        $this->model->getCatalogRegularPrice($this->productMock);
    }
}<|MERGE_RESOLUTION|>--- conflicted
+++ resolved
@@ -22,29 +22,17 @@
     protected $model;
 
     /**
-<<<<<<< HEAD
-     * @var \PHPUnit\Framework\MockObject\MockObject
-=======
      * @var MockObject
->>>>>>> 7d02f1ee
      */
     protected $priceFactoryMock;
 
     /**
-<<<<<<< HEAD
-     * @var \PHPUnit\Framework\MockObject\MockObject
-=======
      * @var MockObject
->>>>>>> 7d02f1ee
      */
     protected $productMock;
 
     /**
-<<<<<<< HEAD
-     * @var \PHPUnit\Framework\MockObject\MockObject
-=======
      * @var MockObject
->>>>>>> 7d02f1ee
      */
     protected $catalogPriceInterfaceMock;
 
@@ -67,8 +55,8 @@
             $this->any()
         )->method(
             'getTypeId'
-        )->willReturn(
-            'custom_product_type'
+        )->will(
+            $this->returnValue('custom_product_type')
         );
         $this->priceFactoryMock->expects(
             $this->once()
@@ -76,8 +64,8 @@
             'create'
         )->with(
             'CustomProduct/Model/CatalogPrice'
-        )->willReturn(
-            $this->catalogPriceInterfaceMock
+        )->will(
+            $this->returnValue($this->catalogPriceInterfaceMock)
         );
         $this->catalogPriceInterfaceMock->expects($this->once())->method('getCatalogPrice');
         $this->productMock->expects($this->never())->method('getFinalPrice');
@@ -86,7 +74,7 @@
 
     public function testGetCatalogPriceWhenPoolDoesNotContainPriceModelForGivenProductType()
     {
-        $this->productMock->expects($this->any())->method('getTypeId')->willReturn('test');
+        $this->productMock->expects($this->any())->method('getTypeId')->will($this->returnValue('test'));
         $this->priceFactoryMock->expects($this->never())->method('create');
         $this->productMock->expects($this->once())->method('getFinalPrice');
         $this->catalogPriceInterfaceMock->expects($this->never())->method('getCatalogPrice');
@@ -95,7 +83,7 @@
 
     public function testGetCatalogRegularPriceWhenPoolDoesNotContainPriceModelForGivenProductType()
     {
-        $this->productMock->expects($this->any())->method('getTypeId')->willReturn('test');
+        $this->productMock->expects($this->any())->method('getTypeId')->will($this->returnValue('test'));
         $this->priceFactoryMock->expects($this->never())->method('create');
         $this->catalogPriceInterfaceMock->expects($this->never())->method('getCatalogRegularPrice');
         $this->productMock->expects($this->once())->method('getPrice');
@@ -108,8 +96,8 @@
             $this->any()
         )->method(
             'getTypeId'
-        )->willReturn(
-            'custom_product_type'
+        )->will(
+            $this->returnValue('custom_product_type')
         );
         $this->priceFactoryMock->expects(
             $this->once()
@@ -117,8 +105,8 @@
             'create'
         )->with(
             'CustomProduct/Model/CatalogPrice'
-        )->willReturn(
-            $this->catalogPriceInterfaceMock
+        )->will(
+            $this->returnValue($this->catalogPriceInterfaceMock)
         );
         $this->catalogPriceInterfaceMock->expects($this->once())->method('getCatalogRegularPrice');
         $this->productMock->expects($this->never())->method('getPrice');
