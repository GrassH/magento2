--- conflicted
+++ resolved
@@ -22,11 +22,7 @@
     protected $toolbarModel;
 
     /**
-<<<<<<< HEAD
-     * @var \Magento\Framework\App\Request\Http |\PHPUnit\Framework\MockObject\MockObject
-=======
      * @var Http|MockObject
->>>>>>> 7d02f1ee
      */
     protected $requestMock;
 
@@ -55,7 +51,7 @@
         $this->requestMock->expects($this->once())
             ->method('getParam')
             ->with(Toolbar::ORDER_PARAM_NAME)
-            ->willReturn($param);
+            ->will($this->returnValue($param));
         $this->assertEquals($param, $this->toolbarModel->getOrder());
     }
 
@@ -68,7 +64,7 @@
         $this->requestMock->expects($this->once())
             ->method('getParam')
             ->with(Toolbar::DIRECTION_PARAM_NAME)
-            ->willReturn($param);
+            ->will($this->returnValue($param));
         $this->assertEquals($param, $this->toolbarModel->getDirection());
     }
 
@@ -81,7 +77,7 @@
         $this->requestMock->expects($this->once())
             ->method('getParam')
             ->with(Toolbar::MODE_PARAM_NAME)
-            ->willReturn($param);
+            ->will($this->returnValue($param));
         $this->assertEquals($param, $this->toolbarModel->getMode());
     }
 
@@ -94,7 +90,7 @@
         $this->requestMock->expects($this->once())
             ->method('getParam')
             ->with(Toolbar::LIMIT_PARAM_NAME)
-            ->willReturn($param);
+            ->will($this->returnValue($param));
         $this->assertEquals($param, $this->toolbarModel->getLimit());
     }
 
@@ -107,7 +103,7 @@
         $this->requestMock->expects($this->once())
             ->method('getParam')
             ->with(Toolbar::PAGE_PARM_NAME)
-            ->willReturn($param);
+            ->will($this->returnValue($param));
         $this->assertEquals($param, $this->toolbarModel->getCurrentPage());
     }
 
@@ -116,7 +112,7 @@
         $this->requestMock->expects($this->once())
             ->method('getParam')
             ->with(Toolbar::PAGE_PARM_NAME)
-            ->willReturn(false);
+            ->will($this->returnValue(false));
         $this->assertEquals(1, $this->toolbarModel->getCurrentPage());
     }
 
