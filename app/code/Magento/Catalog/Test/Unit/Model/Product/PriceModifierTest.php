<?php
/**
 * Copyright © Magento, Inc. All rights reserved.
 * See COPYING.txt for license details.
 */
declare(strict_types=1);

namespace Magento\Catalog\Test\Unit\Model\Product;

use Magento\Catalog\Model\Product;
use Magento\Catalog\Model\Product\PriceModifier;
use Magento\Catalog\Model\ProductRepository;
use PHPUnit\Framework\MockObject\MockObject;
use PHPUnit\Framework\TestCase;

class PriceModifierTest extends TestCase
{
    /**
     * @var PriceModifier
     */
    protected $priceModifier;

    /**
<<<<<<< HEAD
     * @var \PHPUnit\Framework\MockObject\MockObject
=======
     * @var MockObject
>>>>>>> 7d02f1ee
     */
    protected $productMock;

    /**
<<<<<<< HEAD
     * @var \PHPUnit\Framework\MockObject\MockObject
=======
     * @var MockObject
>>>>>>> 7d02f1ee
     */
    protected $productRepositoryMock;

    /**
     * @var array
     */
    protected $prices = [];

    protected function setUp(): void
    {
        $this->productMock =
            $this->createPartialMock(Product::class, ['getData', 'setData', '__wakeup']);
        $this->productRepositoryMock = $this->createMock(ProductRepository::class);
        $this->priceModifier = new PriceModifier(
            $this->productRepositoryMock
        );
        $this->prices = [
            0 => [
                'all_groups' => 0,
                'cust_group' => 1,
                'price_qty' => 15,
                'website_id' => 1,
            ],
            1 => [
                'all_groups' => 1,
                'cust_group' => 0,
                'price_qty' => 10,
                'website_id' => 1,
            ],
        ];
    }

<<<<<<< HEAD
    /**
     */
    public function testRemoveWhenTierPricesNotExists()
    {
        $this->expectException(\Magento\Framework\Exception\NoSuchEntityException::class);
        $this->expectExceptionMessage('Product hasn\'t group price with such data: customerGroupId = \'1\', website = 1, qty = 3');

=======
    public function testRemoveWhenTierPricesNotExists()
    {
        $this->expectException('Magento\Framework\Exception\NoSuchEntityException');
        $this->expectExceptionMessage(
            'Product hasn\'t group price with such data: customerGroupId = \'1\', website = 1, qty = 3'
        );
>>>>>>> 7d02f1ee
        $this->productMock
            ->expects($this->once())
            ->method('getData')
            ->with('tier_price')
            ->willReturn([]);
        $this->productMock->expects($this->never())->method('setData');
        $this->productRepositoryMock->expects($this->never())->method('save');
        $this->priceModifier->removeTierPrice($this->productMock, 1, 3, 1);
    }

<<<<<<< HEAD
    /**
     */
    public function testRemoveTierPriceForNonExistingCustomerGroup()
    {
        $this->expectException(\Magento\Framework\Exception\NoSuchEntityException::class);
        $this->expectExceptionMessage('Product hasn\'t group price with such data: customerGroupId = \'10\', website = 1, qty = 5');

=======
    public function testRemoveTierPriceForNonExistingCustomerGroup()
    {
        $this->expectException('Magento\Framework\Exception\NoSuchEntityException');
        $this->expectExceptionMessage(
            'Product hasn\'t group price with such data: customerGroupId = \'10\', website = 1, qty = 5'
        );
>>>>>>> 7d02f1ee
        $this->productMock
            ->expects($this->once())
            ->method('getData')
            ->with('tier_price')
            ->willReturn($this->prices);
        $this->productMock->expects($this->never())->method('setData');
        $this->productRepositoryMock->expects($this->never())->method('save');
        $this->priceModifier->removeTierPrice($this->productMock, 10, 5, 1);
    }

    public function testSuccessfullyRemoveTierPriceSpecifiedForAllGroups()
    {
        $this->productMock
            ->expects($this->once())
            ->method('getData')
            ->with('tier_price')
            ->willReturn($this->prices);
        $expectedPrices = [$this->prices[0]];
        $this->productMock->expects($this->once())->method('setData')->with('tier_price', $expectedPrices);
        $this->productRepositoryMock->expects($this->once())->method('save')->with($this->productMock);
        $this->priceModifier->removeTierPrice($this->productMock, 'all', 10, 1);
    }

    public function testSuccessfullyRemoveTierPriceSpecifiedForSpecificGroups()
    {
        $this->productMock
            ->expects($this->once())
            ->method('getData')
            ->with('tier_price')
            ->willReturn($this->prices);
        $expectedPrices = [1 => $this->prices[1]];
        $this->productMock->expects($this->once())->method('setData')->with('tier_price', $expectedPrices);
        $this->productRepositoryMock->expects($this->once())->method('save')->with($this->productMock);
        $this->priceModifier->removeTierPrice($this->productMock, 1, 15, 1);
    }
}<|MERGE_RESOLUTION|>--- conflicted
+++ resolved
@@ -21,20 +21,12 @@
     protected $priceModifier;
 
     /**
-<<<<<<< HEAD
-     * @var \PHPUnit\Framework\MockObject\MockObject
-=======
      * @var MockObject
->>>>>>> 7d02f1ee
      */
     protected $productMock;
 
     /**
-<<<<<<< HEAD
-     * @var \PHPUnit\Framework\MockObject\MockObject
-=======
      * @var MockObject
->>>>>>> 7d02f1ee
      */
     protected $productRepositoryMock;
 
@@ -67,53 +59,33 @@
         ];
     }
 
-<<<<<<< HEAD
-    /**
-     */
-    public function testRemoveWhenTierPricesNotExists()
-    {
-        $this->expectException(\Magento\Framework\Exception\NoSuchEntityException::class);
-        $this->expectExceptionMessage('Product hasn\'t group price with such data: customerGroupId = \'1\', website = 1, qty = 3');
-
-=======
     public function testRemoveWhenTierPricesNotExists()
     {
         $this->expectException('Magento\Framework\Exception\NoSuchEntityException');
         $this->expectExceptionMessage(
             'Product hasn\'t group price with such data: customerGroupId = \'1\', website = 1, qty = 3'
         );
->>>>>>> 7d02f1ee
         $this->productMock
             ->expects($this->once())
             ->method('getData')
             ->with('tier_price')
-            ->willReturn([]);
+            ->will($this->returnValue([]));
         $this->productMock->expects($this->never())->method('setData');
         $this->productRepositoryMock->expects($this->never())->method('save');
         $this->priceModifier->removeTierPrice($this->productMock, 1, 3, 1);
     }
 
-<<<<<<< HEAD
-    /**
-     */
-    public function testRemoveTierPriceForNonExistingCustomerGroup()
-    {
-        $this->expectException(\Magento\Framework\Exception\NoSuchEntityException::class);
-        $this->expectExceptionMessage('Product hasn\'t group price with such data: customerGroupId = \'10\', website = 1, qty = 5');
-
-=======
     public function testRemoveTierPriceForNonExistingCustomerGroup()
     {
         $this->expectException('Magento\Framework\Exception\NoSuchEntityException');
         $this->expectExceptionMessage(
             'Product hasn\'t group price with such data: customerGroupId = \'10\', website = 1, qty = 5'
         );
->>>>>>> 7d02f1ee
         $this->productMock
             ->expects($this->once())
             ->method('getData')
             ->with('tier_price')
-            ->willReturn($this->prices);
+            ->will($this->returnValue($this->prices));
         $this->productMock->expects($this->never())->method('setData');
         $this->productRepositoryMock->expects($this->never())->method('save');
         $this->priceModifier->removeTierPrice($this->productMock, 10, 5, 1);
@@ -125,7 +97,7 @@
             ->expects($this->once())
             ->method('getData')
             ->with('tier_price')
-            ->willReturn($this->prices);
+            ->will($this->returnValue($this->prices));
         $expectedPrices = [$this->prices[0]];
         $this->productMock->expects($this->once())->method('setData')->with('tier_price', $expectedPrices);
         $this->productRepositoryMock->expects($this->once())->method('save')->with($this->productMock);
@@ -138,7 +110,7 @@
             ->expects($this->once())
             ->method('getData')
             ->with('tier_price')
-            ->willReturn($this->prices);
+            ->will($this->returnValue($this->prices));
         $expectedPrices = [1 => $this->prices[1]];
         $this->productMock->expects($this->once())->method('setData')->with('tier_price', $expectedPrices);
         $this->productRepositoryMock->expects($this->once())->method('save')->with($this->productMock);
