--- conflicted
+++ resolved
@@ -34,23 +34,14 @@
     /**
      * Catalog helper
      *
-<<<<<<< HEAD
-     * @var \Magento\Catalog\Helper\Data|\PHPUnit\Framework\MockObject\MockObject
-=======
      * @var Data|MockObject
->>>>>>> 7d02f1ee
      */
     protected $_helper;
 
     protected function setUp(): void
     {
-<<<<<<< HEAD
-        $this->_helper = $this->createPartialMock(\Magento\Catalog\Helper\Data::class, ['isPriceGlobal']);
-        $this->_helper->expects($this->any())->method('isPriceGlobal')->willReturn(true);
-=======
         $this->_helper = $this->createPartialMock(Data::class, ['isPriceGlobal']);
         $this->_helper->expects($this->any())->method('isPriceGlobal')->will($this->returnValue(true));
->>>>>>> 7d02f1ee
 
         $currencyFactoryMock = $this->createPartialMock(CurrencyFactory::class, ['create']);
         $storeManagerMock = $this->createMock(StoreManagerInterface::class);
@@ -73,9 +64,9 @@
             ]
         );
         $resource = $this->createPartialMock(\stdClass::class, ['getMainTable']);
-        $resource->expects($this->any())->method('getMainTable')->willReturn('table');
+        $resource->expects($this->any())->method('getMainTable')->will($this->returnValue('table'));
 
-        $this->_model->expects($this->any())->method('_getResource')->willReturn($resource);
+        $this->_model->expects($this->any())->method('_getResource')->will($this->returnValue($resource));
     }
 
     public function testGetAffectedFields()
@@ -87,10 +78,10 @@
             AbstractAttribute::class,
             ['getBackendTable', 'isStatic', 'getAttributeId', 'getName', '__wakeup']
         );
-        $attribute->expects($this->any())->method('getAttributeId')->willReturn($attributeId);
-        $attribute->expects($this->any())->method('isStatic')->willReturn(false);
-        $attribute->expects($this->any())->method('getBackendTable')->willReturn('table');
-        $attribute->expects($this->any())->method('getName')->willReturn('tier_price');
+        $attribute->expects($this->any())->method('getAttributeId')->will($this->returnValue($attributeId));
+        $attribute->expects($this->any())->method('isStatic')->will($this->returnValue(false));
+        $attribute->expects($this->any())->method('getBackendTable')->will($this->returnValue('table'));
+        $attribute->expects($this->any())->method('getName')->will($this->returnValue('tier_price'));
         $this->_model->setAttribute($attribute);
 
         $object = new DataObject();
