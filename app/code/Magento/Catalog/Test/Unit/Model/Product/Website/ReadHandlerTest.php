--- conflicted
+++ resolved
@@ -14,24 +14,16 @@
 
 class ReadHandlerTest extends \PHPUnit\Framework\TestCase
 {
-<<<<<<< HEAD
-    /** @var ResourceModel\Website\Link | \PHPUnit\Framework\MockObject\MockObject */
-    private $websiteLink;
-
-    /** @var \PHPUnit\Framework\MockObject\MockObject  */
-    private $extensionAttributes;
-=======
     /** @var ResourceModel\Website\Link|MockObject */
     private $websiteLinkMock;
 
     /** @var MockObject  */
     private $extensionAttributesMock;
->>>>>>> b2f063af
 
     /** @var  ReadHandler  */
     private $readHandler;
 
-    protected function setUp(): void
+    public function setUp()
     {
         $this->websiteLinkMock = $this->getMockBuilder(ResourceModel\Website\Link::class)
             ->disableOriginalConstructor()
