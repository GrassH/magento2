<?php
/**
 * Copyright © Magento, Inc. All rights reserved.
 * See COPYING.txt for license details.
 */
declare(strict_types=1);

namespace Magento\Catalog\Test\Unit\Model\Product;

use Magento\Catalog\Model\Product\Image;
use Magento\Catalog\Model\Product\Image\ParamsBuilder;
use Magento\Catalog\Model\Product\Media\Config;
use Magento\Catalog\Model\View\Asset\ImageFactory;
use Magento\Catalog\Model\View\Asset\PlaceholderFactory;
use Magento\Framework\App\CacheInterface;
use Magento\Framework\App\Filesystem\DirectoryList;
use Magento\Framework\Filesystem;
use Magento\Framework\Filesystem\Directory\Write;
use Magento\Framework\Filesystem\Directory\WriteInterface;
use Magento\Framework\Filesystem\DriverInterface;
use Magento\Framework\Image\Factory;
use Magento\Framework\Model\Context;
use Magento\Framework\Serialize\SerializerInterface;
use Magento\Framework\TestFramework\Unit\Helper\ObjectManager;
use Magento\Framework\View\Asset\LocalInterface;
use Magento\MediaStorage\Helper\File\Storage\Database;
use Magento\Store\Model\Store;
use Magento\Store\Model\StoreManager;
use Magento\Store\Model\StoreManagerInterface;
use Magento\Store\Model\Website;
use PHPUnit\Framework\MockObject\MockObject;
use PHPUnit\Framework\TestCase;

/**
 * @SuppressWarnings(PHPMD.CouplingBetweenObjects)
 * @SuppressWarnings(PHPMD.TooManyFields)
 */
class ImageTest extends TestCase
{
    /**
     * @var Image
     */
    private $image;

    /**
     * @var Context|MockObject
     */
    private $context;

    /**
     * @var StoreManagerInterface|MockObject
     */
    private $storeManager;

    /**
     * @var Config|MockObject
     */
    private $config;

    /**
     * @var Database|MockObject
     */
    private $coreFileHelper;

    /**
     * @var Filesystem|MockObject
     */
    private $filesystem;

    /**
     * @var Factory|MockObject
     */
    private $factory;

    /**
     * @var WriteInterface|MockObject
     */
    private $mediaDirectory;

    /**
     * @var LocalInterface|MockObject
     */
    private $imageAsset;

    /**
     * @var ImageFactory|MockObject
     */
    private $viewAssetImageFactory;

    /**
     * @var PlaceholderFactory|MockObject
     */
    private $viewAssetPlaceholderFactory;

    /**
     * @var SerializerInterface|MockObject
     */
    private $serializer;

    /**
     * @var CacheInterface|MockObject
     */
    private $cacheManager;

    /**
     * @var ParamsBuilder|MockObject
     */
    private $paramsBuilder;

    /**
     * @inheritDoc
     */
    protected function setUp(): void
    {
        $objectManager = new ObjectManager($this);
        $this->context = $this->createMock(Context::class);
        $this->cacheManager = $this->getMockBuilder(CacheInterface::class)
            ->disableOriginalConstructor()
            ->getMockForAbstractClass();
        $this->context->expects($this->any())->method('getCacheManager')->willReturn($this->cacheManager);

        $this->storeManager = $this->getMockBuilder(StoreManager::class)
            ->disableOriginalConstructor()
            ->onlyMethods(['getStore', 'getWebsite'])->getMock();
        $store = $this->getMockBuilder(Store::class)
            ->disableOriginalConstructor()
            ->onlyMethods(['getId', '__sleep', 'getBaseUrl'])->getMock();
        $store->expects($this->any())->method('getId')->willReturn(1);
        $store->expects($this->any())->method('getBaseUrl')->willReturn('http://magento.com/media/');
        $this->storeManager->expects($this->any())->method('getStore')->willReturn($store);

        $this->config = $this->getMockBuilder(Config::class)
            ->onlyMethods(['getBaseMediaPath'])
            ->disableOriginalConstructor()
            ->getMock();
        $this->config->expects($this->any())->method('getBaseMediaPath')->willReturn('catalog/product');
        $this->coreFileHelper = $this->getMockBuilder(Database::class)
            ->onlyMethods(['saveFile', 'deleteFolder'])
            ->disableOriginalConstructor()
            ->getMock();

        $this->mediaDirectory = $this->getMockBuilder(Write::class)
            ->disableOriginalConstructor()
            ->onlyMethods(['create', 'isFile', 'isExist', 'getAbsolutePath', 'isDirectory', 'getDriver', 'delete'])
            ->getMock();

        $this->filesystem = $this->createMock(Filesystem::class);
        $this->filesystem->expects($this->once())->method('getDirectoryWrite')
            ->with(DirectoryList::MEDIA)
            ->willReturn($this->mediaDirectory);
        $this->factory = $this->createMock(Factory::class);

        $this->viewAssetImageFactory = $this->getMockBuilder(ImageFactory::class)
            ->disableOriginalConstructor()
            ->onlyMethods(['create'])
            ->getMock();
        $this->viewAssetPlaceholderFactory = $this->getMockBuilder(PlaceholderFactory::class)
            ->disableOriginalConstructor()
            ->onlyMethods(['create'])
            ->getMock();
        $this->serializer = $this->getMockBuilder(
            SerializerInterface::class
        )->getMockForAbstractClass();
        $this->serializer->expects($this->any())
            ->method('serialize')
            ->willReturnCallback(
                function ($value) {
                    return json_encode($value);
                }
            );
        $this->serializer->expects($this->any())
            ->method('unserialize')
            ->willReturnCallback(
                function ($value) {
                    return json_decode($value, true);
                }
            );
        $this->paramsBuilder = $this->getMockBuilder(ParamsBuilder::class)
            ->disableOriginalConstructor()
            ->getMock();

        $this->image = $objectManager->getObject(
            Image::class,
            [
                'context' => $this->context,
                'storeManager' => $this->storeManager,
                'catalogProductMediaConfig' => $this->config,
                'coreFileStorageDatabase' => $this->coreFileHelper,
                'filesystem' => $this->filesystem,
                'imageFactory' => $this->factory,
                'viewAssetImageFactory' => $this->viewAssetImageFactory,
                'viewAssetPlaceholderFactory' => $this->viewAssetPlaceholderFactory,
                'serializer' => $this->serializer,
                'paramsBuilder' => $this->paramsBuilder
            ]
        );

        $this->imageAsset = $this->getMockBuilder(LocalInterface::class)
            ->getMockForAbstractClass();
        $objectManager->setBackwardCompatibleProperty(
            $this->image,
            'imageAsset',
            $this->imageAsset
        );
    }

    /**
     * @return void
     */
    public function testSetGetQuality(): void
    {
        $this->image->setQuality(100);
        $this->assertEquals(100, $this->image->getQuality());
    }

    /**
     * @return void
     */
    public function testSetGetKeepAspectRatio(): void
    {
        $result = $this->image->setKeepAspectRatio(true);
        $this->assertSame($this->image, $result);
    }

    /**
     * @return void
     */
    public function testSetKeepFrame(): void
    {
        $result = $this->image->setKeepFrame(true);
        $this->assertSame($this->image, $result);
    }

    /**
     * @return void
     */
    public function testSetKeepTransparency(): void
    {
        $result = $this->image->setKeepTransparency(true);
        $this->assertSame($this->image, $result);
    }

    /**
     * @return void
     */
    public function testSetConstrainOnly(): void
    {
        $result = $this->image->setConstrainOnly(true);
        $this->assertSame($this->image, $result);
    }

    /**
     * @return void
     */
    public function testSetBackgroundColor(): void
    {
        $result = $this->image->setBackgroundColor([0, 0, 0]);
        $this->assertSame($this->image, $result);
    }

    /**
     * @return void
     */
    public function testSetSize(): void
    {
        $this->image->setSize('99xsadf');
        $this->assertEquals(99, $this->image->getWidth());
        $this->assertNull($this->image->getHeight());
    }

    /**
     * @return void
     */
    public function testSetGetBaseFile(): void
    {
        $miscParams = [
            'image_type' => null,
            'image_height' => null,
            'image_width' => null,
            'keep_aspect_ratio' => 'proportional',
            'keep_frame' => 'frame',
            'keep_transparency' => 'transparency',
            'constrain_only' => 'doconstrainonly',
            'background' => 'ffffff',
            'angle' => null,
            'quality' => 80
        ];
        $this->paramsBuilder->expects(self::once())
            ->method('build')
            ->willReturn($miscParams);
        $this->mediaDirectory->expects($this->any())->method('isFile')->willReturn(true);
        $this->mediaDirectory->expects($this->any())->method('isExist')->willReturn(true);
        $absolutePath = dirname(dirname(__DIR__)) . '/_files/catalog/product/somefile.png';
        $this->mediaDirectory->expects($this->any())->method('getAbsolutePath')
            ->willReturn($absolutePath);
        $this->viewAssetImageFactory->expects($this->any())
            ->method('create')
            ->with(
                [
                    'miscParams' => $miscParams,
                    'filePath' => '/somefile.png'
                ]
            )
            ->willReturn($this->imageAsset);
        $this->viewAssetPlaceholderFactory->expects($this->never())->method('create');

        $this->imageAsset->expects($this->any())->method('getSourceFile')->willReturn('catalog/product/somefile.png');
        $this->image->setBaseFile('/somefile.png');
        $this->assertEquals('catalog/product/somefile.png', $this->image->getBaseFile());
        $this->assertNull(
            $this->image->getNewFile()
        );
    }

    /**
     * @return void
     */
    public function testSetBaseNoSelectionFile(): void
    {
        $this->viewAssetPlaceholderFactory->expects($this->once())->method('create')->willReturn($this->imageAsset);
        $this->imageAsset->expects($this->any())->method('getSourceFile')->willReturn('Default Placeholder Path');
        $this->image->setBaseFile('no_selection');
        $this->assertEquals('Default Placeholder Path', $this->image->getBaseFile());
    }

    /**
     * @return void
     */
    public function testSetGetImageProcessor(): void
    {
        $imageProcessor = $this->getMockBuilder(\Magento\Framework\Image::class)->disableOriginalConstructor()
            ->getMock();
        $result = $this->image->setImageProcessor($imageProcessor);
        $this->assertSame($this->image, $result);
        $this->assertSame($imageProcessor, $this->image->getImageProcessor());
    }

    /**
     * @return void
     */
    public function testResize(): void
    {
        $this->image->setWidth(100);
        $this->image->setHeight(100);
        $imageProcessor = $this->getMockBuilder(\Magento\Framework\Image::class)->disableOriginalConstructor()
            ->getMock();
        $imageProcessor->expects($this->once())->method('resize')
            ->with($this->image->getWidth(), $this->image->getHeight())->willReturn(true);
        $this->image->setImageProcessor($imageProcessor);
        $result = $this->image->resize();
        $this->assertSame($this->image, $result);
    }

    /**
     * @return void
     */
    public function testRotate(): void
    {
        $imageProcessor = $this->getMockBuilder(\Magento\Framework\Image::class)
            ->disableOriginalConstructor()
            ->getMock();
        $imageProcessor->expects($this->once())->method('rotate')->with(90)->willReturn(true);
        $this->image->setImageProcessor($imageProcessor);
        $result = $this->image->rotate(90);
        $this->assertSame($this->image, $result);
    }

    /**
     * @return void
     */
    public function testSetAngle(): void
    {
        $result = $this->image->setAngle(90);
        $this->assertSame($this->image, $result);
    }

    /**
     * @return void
     */
    public function testSetWatermark(): void
    {
        $website = $this->getMockBuilder(Website::class)
            ->disableOriginalConstructor()
            ->onlyMethods(['getId', '__sleep'])->getMock();
        $website->expects($this->any())->method('getId')->willReturn(1);
        $this->storeManager->expects($this->any())->method('getWebsite')->willReturn($website);
        $this->mediaDirectory
            ->method('isExist')
<<<<<<< HEAD
            ->withConsecutive([], [], [], ['catalog/product/watermark//somefile.png'])
            ->willReturnOnConsecutiveCalls(null, null, null, true);
=======
            ->willReturnCallback(
                function ($arg) {
                    if (empty($arg)) {
                        return null;
                    } elseif ($arg == 'catalog/product/watermark//somefile.png') {
                        return true;
                    }
                }
            );
>>>>>>> 822cfc50
        $absolutePath = dirname(dirname(__DIR__)) . '/_files/catalog/product/watermark/somefile.png';
        $this->mediaDirectory->expects($this->any())->method('getAbsolutePath')
            ->with('catalog/product/watermark//somefile.png')
            ->willReturn($absolutePath);

        $imageProcessor = $this->getMockBuilder(\Magento\Framework\Image::class)
            ->disableOriginalConstructor()
            ->onlyMethods(
                [
                    'keepAspectRatio',
                    'keepFrame',
                    'keepTransparency',
                    'constrainOnly',
                    'backgroundColor',
                    'quality',
                    'setWatermarkPosition',
                    'setWatermarkImageOpacity',
                    'setWatermarkWidth',
                    'setWatermarkHeight',
                    'watermark'
                ]
            )->getMock();
        $imageProcessor->expects($this->once())->method('setWatermarkPosition')->with('center')
            ->willReturn(true);
        $imageProcessor->expects($this->once())->method('setWatermarkImageOpacity')->with(50)
            ->willReturn(true);
        $imageProcessor->expects($this->once())->method('setWatermarkWidth')->with(100)
            ->willReturn(true);
        $imageProcessor->expects($this->once())->method('setWatermarkHeight')->with(100)
            ->willReturn(true);
        $this->image->setImageProcessor($imageProcessor);

        $result = $this->image->setWatermark(
            '/somefile.png',
            'center',
            ['width' => 100, 'height' => 100],
            100,
            100,
            50
        );
        $this->assertSame($this->image, $result);
    }

    /**
     * @return void
     */
    public function testSaveFile(): void
    {
        $imageProcessor = $this->getMockBuilder(
            \Magento\Framework\Image::class
        )->disableOriginalConstructor()
            ->getMock();
        $this->image->setImageProcessor($imageProcessor);
        $this->coreFileHelper->expects($this->once())->method('saveFile')->willReturn(true);

        $this->image->saveFile();
    }

    /**
     * @return void
     */
    public function testSaveFileNoSelection(): void
    {
        $imageProcessor = $this->getMockBuilder(
            \Magento\Framework\Image::class
        )->disableOriginalConstructor()
            ->getMock();
        $this->image->setImageProcessor($imageProcessor);
        $this->assertSame($this->image, $this->image->saveFile());
    }

    /**
     * @return void
     */
    public function testGetUrl(): void
    {
        $this->testSetGetBaseFile();
        $this->imageAsset->expects($this->any())->method('getUrl')->willReturn('url of exist image');
        $this->assertEquals('url of exist image', $this->image->getUrl());
    }

    /**
     * @return void
     */
    public function testGetUrlNoSelection(): void
    {
        $this->viewAssetPlaceholderFactory->expects($this->once())->method('create')->willReturn($this->imageAsset);
        $this->imageAsset->expects($this->any())->method('getUrl')->willReturn('Default Placeholder URL');
        $this->image->setBaseFile('no_selection');
        $this->assertEquals('Default Placeholder URL', $this->image->getUrl());
    }

    /**
     * @return void
     */
    public function testSetGetDestinationSubdir(): void
    {
        $this->image->setDestinationSubdir('image_type');
        $this->assertEquals('image_type', $this->image->getDestinationSubdir());
    }

    /**
     * @return void
     */
    public function testIsCached(): void
    {
        $this->testSetGetBaseFile();
        $absolutePath = dirname(dirname(__DIR__)) . '/_files/catalog/product/watermark/somefile.png';
        $this->imageAsset->expects($this->any())->method('getPath')->willReturn($absolutePath);
        $this->cacheManager->expects($this->once())->method('load')->willReturn(
            json_encode(['size' => ['image data']])
        );
        $this->assertTrue($this->image->isCached());
    }

    /**
     * @param bool $isRenameSuccessful
     * @param string $expectedDirectoryToDelete
     * @return void
     * @throws \Magento\Framework\Exception\FileSystemException
     * @dataProvider clearCacheDataProvider
     */
    public function testClearCache(
        bool $isRenameSuccessful,
        string $expectedDirectoryToDelete
    ): void {
        $driver = $this->createMock(DriverInterface::class);
        $this->mediaDirectory->method('getAbsolutePath')
            ->willReturnCallback(
                function (string $path) {
                    return 'path/to/media/' . $path;
                }
            );
        $this->mediaDirectory->expects($this->exactly(2))
            ->method('isDirectory')
            ->willReturnOnConsecutiveCalls(false, true);
        $this->mediaDirectory->expects($this->once())
            ->method('getDriver')
            ->willReturn($driver);
        $driver->expects($this->once())
            ->method('rename')
            ->with(
                'path/to/media/catalog/product/cache',
                $this->matchesRegularExpression('/^path\/to\/media\/catalog\/product\/\.[0-9A-ZA-z-_]{3}$/')
            )
            ->willReturn($isRenameSuccessful);
        $this->mediaDirectory->expects($this->once())
            ->method('delete')
            ->with($this->matchesRegularExpression($expectedDirectoryToDelete));

        $this->coreFileHelper->expects($this->once())->method('deleteFolder')->willReturn(true);
        $this->cacheManager->expects($this->once())->method('clean');
        $this->image->clearCache();
    }

    /**
     * @return array
     */
    public function clearCacheDataProvider(): array
    {
        return [
            [true, '/^catalog\/product\/\.[0-9A-ZA-z-_]{3}$/'],
            [false, '/^catalog\/product\/cache$/'],
        ];
    }

    /**
     * @return void
     */
    public function testResizeWithoutSize(): void
    {
        $this->image->setHeight(null);
        $this->image->setWidth(null);
        $this->assertSame($this->image, $this->image->resize());
    }

    /**
     * @return void
     */
    public function testGetImageProcessor(): void
    {
        $imageProcessor = $this->getMockBuilder(
            \Magento\Framework\Image::class
        )->disableOriginalConstructor()
            ->getMock();
        $this->factory->expects($this->once())->method('create')->willReturn($imageProcessor);
        $this->assertSame($imageProcessor, $this->image->getImageProcessor());
    }

    /**
     * @return void
     */
    public function testIsBaseFilePlaceholder(): void
    {
        $this->assertFalse($this->image->isBaseFilePlaceholder());
    }

    /**
     * @return void
     */
    public function testGetResizedImageInfoWithCache(): void
    {
        $absolutePath = dirname(dirname(__DIR__)) . '/_files/catalog/product/watermark/somefile.png';
        $this->imageAsset->expects($this->any())->method('getPath')->willReturn($absolutePath);
        $this->cacheManager->expects($this->once())->method('load')->willReturn(
            json_encode(['size' => ['image data']])
        );
        $this->cacheManager->expects($this->never())->method('save');
        $this->assertEquals(['image data'], $this->image->getResizedImageInfo());
    }

    /**
     * @return void
     */
    public function testGetResizedImageInfoEmptyCache(): void
    {
        $absolutePath = dirname(dirname(__DIR__)) . '/_files/catalog/product/watermark/somefile.png';
        $this->imageAsset->expects($this->any())->method('getPath')->willReturn($absolutePath);
        $this->cacheManager->expects($this->once())->method('load')->willReturn(false);
        $this->cacheManager->expects($this->once())->method('save');
        $this->assertIsArray($this->image->getResizedImageInfo());
    }
}<|MERGE_RESOLUTION|>--- conflicted
+++ resolved
@@ -14,10 +14,10 @@
 use Magento\Catalog\Model\View\Asset\PlaceholderFactory;
 use Magento\Framework\App\CacheInterface;
 use Magento\Framework\App\Filesystem\DirectoryList;
+use Magento\Framework\Exception\FileSystemException;
 use Magento\Framework\Filesystem;
 use Magento\Framework\Filesystem\Directory\Write;
 use Magento\Framework\Filesystem\Directory\WriteInterface;
-use Magento\Framework\Filesystem\DriverInterface;
 use Magento\Framework\Image\Factory;
 use Magento\Framework\Model\Context;
 use Magento\Framework\Serialize\SerializerInterface;
@@ -386,10 +386,6 @@
         $this->storeManager->expects($this->any())->method('getWebsite')->willReturn($website);
         $this->mediaDirectory
             ->method('isExist')
-<<<<<<< HEAD
-            ->withConsecutive([], [], [], ['catalog/product/watermark//somefile.png'])
-            ->willReturnOnConsecutiveCalls(null, null, null, true);
-=======
             ->willReturnCallback(
                 function ($arg) {
                     if (empty($arg)) {
@@ -399,7 +395,6 @@
                     }
                 }
             );
->>>>>>> 822cfc50
         $absolutePath = dirname(dirname(__DIR__)) . '/_files/catalog/product/watermark/somefile.png';
         $this->mediaDirectory->expects($this->any())->method('getAbsolutePath')
             ->with('catalog/product/watermark//somefile.png')
@@ -516,54 +511,35 @@
     }
 
     /**
-     * @param bool $isRenameSuccessful
-     * @param string $expectedDirectoryToDelete
-     * @return void
-     * @throws \Magento\Framework\Exception\FileSystemException
-     * @dataProvider clearCacheDataProvider
-     */
-    public function testClearCache(
-        bool $isRenameSuccessful,
-        string $expectedDirectoryToDelete
-    ): void {
-        $driver = $this->createMock(DriverInterface::class);
-        $this->mediaDirectory->method('getAbsolutePath')
-            ->willReturnCallback(
-                function (string $path) {
-                    return 'path/to/media/' . $path;
-                }
-            );
-        $this->mediaDirectory->expects($this->exactly(2))
-            ->method('isDirectory')
-            ->willReturnOnConsecutiveCalls(false, true);
-        $this->mediaDirectory->expects($this->once())
-            ->method('getDriver')
-            ->willReturn($driver);
-        $driver->expects($this->once())
-            ->method('rename')
-            ->with(
-                'path/to/media/catalog/product/cache',
-                $this->matchesRegularExpression('/^path\/to\/media\/catalog\/product\/\.[0-9A-ZA-z-_]{3}$/')
-            )
-            ->willReturn($isRenameSuccessful);
-        $this->mediaDirectory->expects($this->once())
-            ->method('delete')
-            ->with($this->matchesRegularExpression($expectedDirectoryToDelete));
-
+     * @return void
+     * @throws FileSystemException
+     */
+    public function testClearCache(): void
+    {
         $this->coreFileHelper->expects($this->once())->method('deleteFolder')->willReturn(true);
         $this->cacheManager->expects($this->once())->method('clean');
         $this->image->clearCache();
     }
 
     /**
-     * @return array
-     */
-    public function clearCacheDataProvider(): array
-    {
-        return [
-            [true, '/^catalog\/product\/\.[0-9A-ZA-z-_]{3}$/'],
-            [false, '/^catalog\/product\/cache$/'],
-        ];
+     * This test verifies that if the cache directory cannot be deleted because it is no longer empty (due to newly
+     * cached files being created after the old ones were deleted), the cache clean method should handle the exception
+     * and complete the clean successfully even if the directory cannot be deleted.
+     *
+     * @return void
+     * @throws FileSystemException
+     */
+    public function testClearCacheWithUnableToDeleteDirectory(): void
+    {
+        $this->mediaDirectory->expects($this->once())
+            ->method('delete')
+            ->willThrowException(new FileSystemException(__('Cannot delete non-empty dir.')));
+
+        // Image cache should complete successfully even if the directory cannot be deleted.
+        $this->coreFileHelper->expects($this->once())->method('deleteFolder')->willReturn(true);
+        $this->cacheManager->expects($this->once())->method('clean');
+
+        $this->image->clearCache();
     }
 
     /**
