--- conflicted
+++ resolved
@@ -42,119 +42,67 @@
     private $image;
 
     /**
-<<<<<<< HEAD
-     * @var \Magento\Framework\Model\Context|\PHPUnit\Framework\MockObject\MockObject
-=======
      * @var Context|MockObject
->>>>>>> 7d02f1ee
      */
     private $context;
 
     /**
-<<<<<<< HEAD
-     * @var \Magento\Store\Model\StoreManagerInterface|\PHPUnit\Framework\MockObject\MockObject
-=======
      * @var StoreManagerInterface|MockObject
->>>>>>> 7d02f1ee
      */
     private $storeManager;
 
     /**
-<<<<<<< HEAD
-     * @var \Magento\Catalog\Model\Product\Media\Config|\PHPUnit\Framework\MockObject\MockObject
-=======
      * @var Config|MockObject
->>>>>>> 7d02f1ee
      */
     private $config;
 
     /**
-<<<<<<< HEAD
-     * @var \Magento\MediaStorage\Helper\File\Storage\Database|\PHPUnit\Framework\MockObject\MockObject
-=======
      * @var Database|MockObject
->>>>>>> 7d02f1ee
      */
     private $coreFileHelper;
 
     /**
-<<<<<<< HEAD
-     * @var \Magento\Framework\Filesystem|\PHPUnit\Framework\MockObject\MockObject
-=======
      * @var Filesystem|MockObject
->>>>>>> 7d02f1ee
      */
     private $filesystem;
 
     /**
-<<<<<<< HEAD
-     * @var \Magento\Framework\Image\Factory|\PHPUnit\Framework\MockObject\MockObject
-=======
      * @var Factory|MockObject
->>>>>>> 7d02f1ee
      */
     private $factory;
 
     /**
-<<<<<<< HEAD
-     * @var \Magento\Framework\Filesystem\Directory\WriteInterface|\PHPUnit\Framework\MockObject\MockObject
-=======
      * @var WriteInterface|MockObject
->>>>>>> 7d02f1ee
      */
     private $mediaDirectory;
 
     /**
-<<<<<<< HEAD
-     * @var \Magento\Framework\View\Asset\LocalInterface|\PHPUnit\Framework\MockObject\MockObject
-=======
      * @var LocalInterface|MockObject
->>>>>>> 7d02f1ee
      */
     private $imageAsset;
 
     /**
-<<<<<<< HEAD
-     * @var ImageFactory|\PHPUnit\Framework\MockObject\MockObject
-=======
      * @var ImageFactory|MockObject
->>>>>>> 7d02f1ee
      */
     private $viewAssetImageFactory;
 
     /**
-<<<<<<< HEAD
-     * @var PlaceholderFactory|\PHPUnit\Framework\MockObject\MockObject
-=======
      * @var PlaceholderFactory|MockObject
->>>>>>> 7d02f1ee
      */
     private $viewAssetPlaceholderFactory;
 
     /**
-<<<<<<< HEAD
-     * @var \Magento\Framework\Serialize\SerializerInterface|\PHPUnit\Framework\MockObject\MockObject
-=======
      * @var SerializerInterface|MockObject
->>>>>>> 7d02f1ee
      */
     private $serializer;
 
     /**
-<<<<<<< HEAD
-     * @var \Magento\Framework\App\CacheInterface|\PHPUnit\Framework\MockObject\MockObject
-=======
      * @var CacheInterface|MockObject
->>>>>>> 7d02f1ee
      */
     private $cacheManager;
 
     /**
-<<<<<<< HEAD
-     * @var ParamsBuilder|\PHPUnit\Framework\MockObject\MockObject
-=======
      * @var ParamsBuilder|MockObject
->>>>>>> 7d02f1ee
      */
     private $paramsBuilder;
 
@@ -165,26 +113,21 @@
         $this->cacheManager = $this->getMockBuilder(CacheInterface::class)
             ->disableOriginalConstructor()
             ->getMockForAbstractClass();
-        $this->context->expects($this->any())->method('getCacheManager')->willReturn($this->cacheManager);
+        $this->context->expects($this->any())->method('getCacheManager')->will($this->returnValue($this->cacheManager));
 
         $this->storeManager = $this->getMockBuilder(StoreManager::class)
             ->disableOriginalConstructor()
             ->setMethods(['getStore', 'getWebsite'])->getMock();
         $store = $this->getMockBuilder(Store::class)->disableOriginalConstructor()
             ->setMethods(['getId', '__sleep', '__wakeup', 'getBaseUrl'])->getMock();
-        $store->expects($this->any())->method('getId')->willReturn(1);
-        $store->expects($this->any())->method('getBaseUrl')->willReturn('http://magento.com/media/');
-        $this->storeManager->expects($this->any())->method('getStore')->willReturn($store);
+        $store->expects($this->any())->method('getId')->will($this->returnValue(1));
+        $store->expects($this->any())->method('getBaseUrl')->will($this->returnValue('http://magento.com/media/'));
+        $this->storeManager->expects($this->any())->method('getStore')->will($this->returnValue($store));
 
         $this->config = $this->getMockBuilder(Config::class)
             ->setMethods(['getBaseMediaPath'])->disableOriginalConstructor()->getMock();
-<<<<<<< HEAD
-        $this->config->expects($this->any())->method('getBaseMediaPath')->willReturn('catalog/product');
-        $this->coreFileHelper = $this->getMockBuilder(\Magento\MediaStorage\Helper\File\Storage\Database::class)
-=======
         $this->config->expects($this->any())->method('getBaseMediaPath')->will($this->returnValue('catalog/product'));
         $this->coreFileHelper = $this->getMockBuilder(Database::class)
->>>>>>> 7d02f1ee
             ->setMethods(['saveFile', 'deleteFolder'])->disableOriginalConstructor()->getMock();
 
         $this->mediaDirectory = $this->getMockBuilder(Write::class)
@@ -195,13 +138,8 @@
         $this->filesystem = $this->createMock(Filesystem::class);
         $this->filesystem->expects($this->once())->method('getDirectoryWrite')
             ->with(DirectoryList::MEDIA)
-<<<<<<< HEAD
-            ->willReturn($this->mediaDirectory);
-        $this->factory = $this->createMock(\Magento\Framework\Image\Factory::class);
-=======
             ->will($this->returnValue($this->mediaDirectory));
         $this->factory = $this->createMock(Factory::class);
->>>>>>> 7d02f1ee
 
         $this->viewAssetImageFactory = $this->getMockBuilder(ImageFactory::class)
             ->disableOriginalConstructor()
@@ -317,11 +255,11 @@
         $this->paramsBuilder->expects(self::once())
             ->method('build')
             ->willReturn($miscParams);
-        $this->mediaDirectory->expects($this->any())->method('isFile')->willReturn(true);
-        $this->mediaDirectory->expects($this->any())->method('isExist')->willReturn(true);
+        $this->mediaDirectory->expects($this->any())->method('isFile')->will($this->returnValue(true));
+        $this->mediaDirectory->expects($this->any())->method('isExist')->will($this->returnValue(true));
         $absolutePath = dirname(dirname(__DIR__)) . '/_files/catalog/product/somefile.png';
         $this->mediaDirectory->expects($this->any())->method('getAbsolutePath')
-            ->willReturn($absolutePath);
+            ->will($this->returnValue($absolutePath));
         $this->viewAssetImageFactory->expects($this->any())
             ->method('create')
             ->with(
@@ -336,7 +274,8 @@
         $this->imageAsset->expects($this->any())->method('getSourceFile')->willReturn('catalog/product/somefile.png');
         $this->image->setBaseFile('/somefile.png');
         $this->assertEquals('catalog/product/somefile.png', $this->image->getBaseFile());
-        $this->assertNull(
+        $this->assertEquals(
+            null,
             $this->image->getNewFile()
         );
     }
@@ -365,7 +304,7 @@
         $imageProcessor = $this->getMockBuilder(\Magento\Framework\Image::class)->disableOriginalConstructor()
             ->getMock();
         $imageProcessor->expects($this->once())->method('resize')
-            ->with($this->image->getWidth(), $this->image->getHeight())->willReturn(true);
+            ->with($this->image->getWidth(), $this->image->getHeight())->will($this->returnValue(true));
         $this->image->setImageProcessor($imageProcessor);
         $result = $this->image->resize();
         $this->assertSame($this->image, $result);
@@ -375,7 +314,7 @@
     {
         $imageProcessor = $this->getMockBuilder(\Magento\Framework\Image::class)->disableOriginalConstructor()
             ->getMock();
-        $imageProcessor->expects($this->once())->method('rotate')->with(90)->willReturn(true);
+        $imageProcessor->expects($this->once())->method('rotate')->with(90)->will($this->returnValue(true));
         $this->image->setImageProcessor($imageProcessor);
         $result = $this->image->rotate(90);
         $this->assertSame($this->image, $result);
@@ -391,14 +330,14 @@
     {
         $website = $this->getMockBuilder(Website::class)->disableOriginalConstructor()
             ->setMethods(['getId', '__sleep', '__wakeup'])->getMock();
-        $website->expects($this->any())->method('getId')->willReturn(1);
-        $this->storeManager->expects($this->any())->method('getWebsite')->willReturn($website);
+        $website->expects($this->any())->method('getId')->will($this->returnValue(1));
+        $this->storeManager->expects($this->any())->method('getWebsite')->will($this->returnValue($website));
         $this->mediaDirectory->expects($this->at(3))->method('isExist')->with('catalog/product/watermark//somefile.png')
-            ->willReturn(true);
+            ->will($this->returnValue(true));
         $absolutePath = dirname(dirname(__DIR__)) . '/_files/catalog/product/watermark/somefile.png';
         $this->mediaDirectory->expects($this->any())->method('getAbsolutePath')
             ->with('catalog/product/watermark//somefile.png')
-            ->willReturn($absolutePath);
+            ->will($this->returnValue($absolutePath));
 
         $imageProcessor = $this->getMockBuilder(\Magento\Framework\Image::class)->disableOriginalConstructor()
             ->setMethods([
@@ -415,13 +354,13 @@
                 'watermark',
             ])->getMock();
         $imageProcessor->expects($this->once())->method('setWatermarkPosition')->with('center')
-            ->willReturn(true);
+            ->will($this->returnValue(true));
         $imageProcessor->expects($this->once())->method('setWatermarkImageOpacity')->with(50)
-            ->willReturn(true);
+            ->will($this->returnValue(true));
         $imageProcessor->expects($this->once())->method('setWatermarkWidth')->with(100)
-            ->willReturn(true);
+            ->will($this->returnValue(true));
         $imageProcessor->expects($this->once())->method('setWatermarkHeight')->with(100)
-            ->willReturn(true);
+            ->will($this->returnValue(true));
         $this->image->setImageProcessor($imageProcessor);
 
         $result = $this->image->setWatermark(
@@ -441,7 +380,7 @@
             \Magento\Framework\Image::class
         )->disableOriginalConstructor()->getMock();
         $this->image->setImageProcessor($imageProcessor);
-        $this->coreFileHelper->expects($this->once())->method('saveFile')->willReturn(true);
+        $this->coreFileHelper->expects($this->once())->method('saveFile')->will($this->returnValue(true));
 
         $this->image->saveFile();
     }
@@ -458,14 +397,14 @@
     public function testGetUrl()
     {
         $this->testSetGetBaseFile();
-        $this->imageAsset->expects($this->any())->method('getUrl')->willReturn('url of exist image');
+        $this->imageAsset->expects($this->any())->method('getUrl')->will($this->returnValue('url of exist image'));
         $this->assertEquals('url of exist image', $this->image->getUrl());
     }
 
     public function testGetUrlNoSelection()
     {
         $this->viewAssetPlaceholderFactory->expects($this->once())->method('create')->willReturn($this->imageAsset);
-        $this->imageAsset->expects($this->any())->method('getUrl')->willReturn('Default Placeholder URL');
+        $this->imageAsset->expects($this->any())->method('getUrl')->will($this->returnValue('Default Placeholder URL'));
         $this->image->setBaseFile('no_selection');
         $this->assertEquals('Default Placeholder URL', $this->image->getUrl());
     }
@@ -489,7 +428,7 @@
 
     public function testClearCache()
     {
-        $this->coreFileHelper->expects($this->once())->method('deleteFolder')->willReturn(true);
+        $this->coreFileHelper->expects($this->once())->method('deleteFolder')->will($this->returnValue(true));
         $this->cacheManager->expects($this->once())->method('clean');
         $this->image->clearCache();
     }
@@ -506,7 +445,7 @@
         $imageProcessor = $this->getMockBuilder(
             \Magento\Framework\Image::class
         )->disableOriginalConstructor()->getMock();
-        $this->factory->expects($this->once())->method('create')->willReturn($imageProcessor);
+        $this->factory->expects($this->once())->method('create')->will($this->returnValue($imageProcessor));
         $this->assertSame($imageProcessor, $this->image->getImageProcessor());
     }
 
@@ -532,6 +471,6 @@
         $this->imageAsset->expects($this->any())->method('getPath')->willReturn($absolutePath);
         $this->cacheManager->expects($this->once())->method('load')->willReturn(false);
         $this->cacheManager->expects($this->once())->method('save');
-        $this->assertIsArray($this->image->getResizedImageInfo());
+        $this->assertTrue(is_array($this->image->getResizedImageInfo()));
     }
 }