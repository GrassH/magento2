--- conflicted
+++ resolved
@@ -34,65 +34,37 @@
     protected $objectManager;
 
     /**
-<<<<<<< HEAD
-     * @var WriteInterface|\PHPUnit\Framework\MockObject\MockObject
-=======
      * @var WriteInterface|MockObject
->>>>>>> 7d02f1ee
      */
     protected $mediaDirectory;
 
     /**
-<<<<<<< HEAD
-     * @var \Magento\MediaStorage\Helper\File\Storage\Database|\PHPUnit\Framework\MockObject\MockObject
-=======
      * @var Database|MockObject
->>>>>>> 7d02f1ee
      */
     protected $coreFileStorageDatabase;
 
     /**
-<<<<<<< HEAD
-     * @var Filesystem|\PHPUnit\Framework\MockObject\MockObject
-=======
      * @var Filesystem|MockObject
->>>>>>> 7d02f1ee
      */
     private $filesystemMock;
 
     /**
-<<<<<<< HEAD
-     * @var \Magento\Framework\Serialize\Serializer\Json|\PHPUnit\Framework\MockObject\MockObject
-=======
      * @var Json|MockObject
->>>>>>> 7d02f1ee
      */
     private $serializer;
 
     /**
-<<<<<<< HEAD
-     * @var \Magento\Catalog\Model\Product\Option\UrlBuilder|\PHPUnit\Framework\MockObject\MockObject
-=======
      * @var UrlBuilder|MockObject
->>>>>>> 7d02f1ee
      */
     private $urlBuilder;
 
     /**
-<<<<<<< HEAD
-     * @var \Magento\Framework\Escaper|\PHPUnit\Framework\MockObject\MockObject
-=======
      * @var Escaper|MockObject
->>>>>>> 7d02f1ee
      */
     private $escaper;
 
     /**
-<<<<<<< HEAD
-     * @var \Magento\Quote\Model\Quote\Item\OptionFactory|\PHPUnit\Framework\MockObject\MockObject
-=======
      * @var OptionFactory|MockObject
->>>>>>> 7d02f1ee
      */
     private $itemOptionFactoryMock;
 
@@ -137,22 +109,22 @@
 
         $this->serializer->expects($this->any())
             ->method('unserialize')
-            ->willReturnCallback(
-                
+            ->will(
+                $this->returnCallback(
                     function ($value) {
                         return json_decode($value, true);
                     }
-                
+                )
             );
 
         $this->serializer->expects($this->any())
             ->method('serialize')
-            ->willReturnCallback(
-                
+            ->will(
+                $this->returnCallback(
                     function ($value) {
                         return json_encode($value);
                     }
-                
+                )
             );
     }
 
@@ -223,21 +195,21 @@
 
         $optionMock->expects($this->once())
             ->method('getValue')
-            ->willReturn($quoteValue);
+            ->will($this->returnValue($quoteValue));
 
         $this->mediaDirectory->expects($this->once())
             ->method('isFile')
             ->with($this->equalTo($quotePath))
-            ->willReturn(true);
+            ->will($this->returnValue(true));
 
         $this->mediaDirectory->expects($this->once())
             ->method('isReadable')
             ->with($this->equalTo($quotePath))
-            ->willReturn(true);
+            ->will($this->returnValue(true));
 
         $this->mediaDirectory->expects($this->exactly(2))
             ->method('getAbsolutePath')
-            ->willReturn('/file.path');
+            ->will($this->returnValue('/file.path'));
 
         $this->coreFileStorageDatabase->expects($this->once())
             ->method('checkDbUsage')
@@ -245,7 +217,7 @@
 
         $this->coreFileStorageDatabase->expects($this->once())
             ->method('copyFile')
-            ->willReturn('true');
+            ->will($this->returnValue('true'));
 
         $fileObject = $this->getFileObject();
         $fileObject->setData('configuration_item_option', $optionMock);
@@ -279,21 +251,21 @@
 
         $optionMock->expects($this->once())
             ->method('getValue')
-            ->willReturn($quoteValue);
+            ->will($this->returnValue($quoteValue));
 
         $this->mediaDirectory->expects($this->once())
             ->method('isFile')
             ->with($this->equalTo($quotePath))
-            ->willReturn(true);
+            ->will($this->returnValue(true));
 
         $this->mediaDirectory->expects($this->once())
             ->method('isReadable')
             ->with($this->equalTo($quotePath))
-            ->willReturn(true);
+            ->will($this->returnValue(true));
 
         $this->mediaDirectory->expects($this->never())
             ->method('getAbsolutePath')
-            ->willReturn('/file.path');
+            ->will($this->returnValue('/file.path'));
 
         $this->coreFileStorageDatabase->expects($this->once())
             ->method('checkDbUsage')
@@ -364,7 +336,7 @@
             ->getMock();
         $configurationItemOption->expects($this->once())
             ->method('getId')
-            ->willReturn(2);
+            ->will($this->returnValue(2));
         $fileObject = $this->getFileObject()->setData('configuration_item_option', $configurationItemOption);
         $optionTitle = 'Option Title';
         $optionValue = json_encode(['title' => $optionTitle]);
@@ -375,7 +347,7 @@
         $this->escaper->expects($this->once())
             ->method('escapeHtml')
             ->with($optionTitle)
-            ->willReturn($optionTitle);
+            ->will($this->returnValue($optionTitle));
 
         $this->assertEquals('Option Title [2]', $fileObject->getEditableOptionValue($optionValue));
     }
@@ -405,15 +377,15 @@
 
         $itemMock->expects($this->any())
             ->method('load')
-            ->willReturnSelf();
+            ->will($this->returnSelf());
 
         $itemMock->expects($this->any())
             ->method('getValue')
-            ->willReturn($optionValue);
+            ->will($this->returnValue($optionValue));
 
         $this->itemOptionFactoryMock->expects($this->any())
             ->method('create')
-            ->willReturn($itemMock);
+            ->will($this->returnValue($itemMock));
 
         $this->assertEquals($optionValue, $fileObject->parseOptionValue($userInput, []));
     }
@@ -432,17 +404,17 @@
 
         $itemMock->expects($this->any())
             ->method('load')
-            ->willReturnSelf();
+            ->will($this->returnSelf());
 
         $itemMock->expects($this->any())
             ->method('getValue')
-            ->willReturn($optionValue);
+            ->will($this->returnValue($optionValue));
 
         $this->itemOptionFactoryMock->expects($this->any())
             ->method('create')
-            ->willReturn($itemMock);
-
-        $this->assertNull($fileObject->parseOptionValue($userInput, []));
+            ->will($this->returnValue($itemMock));
+
+        $this->assertEquals(null, $fileObject->parseOptionValue($userInput, []));
     }
 
     public function testParseOptionValueInvalid()
@@ -459,17 +431,17 @@
 
         $itemMock->expects($this->any())
             ->method('load')
-            ->willReturnSelf();
+            ->will($this->returnSelf());
 
         $itemMock->expects($this->any())
             ->method('getValue')
-            ->willReturn($optionValue);
+            ->will($this->returnValue($optionValue));
 
         $this->itemOptionFactoryMock->expects($this->any())
             ->method('create')
-            ->willReturn($itemMock);
-
-        $this->assertNull($fileObject->parseOptionValue($userInput, []));
+            ->will($this->returnValue($itemMock));
+
+        $this->assertEquals(null, $fileObject->parseOptionValue($userInput, []));
     }
 
     public function testPrepareOptionValueForRequest()
