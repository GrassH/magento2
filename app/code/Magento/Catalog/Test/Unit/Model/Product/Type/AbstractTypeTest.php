<?php
/**
 * Copyright © Magento, Inc. All rights reserved.
 * See COPYING.txt for license details.
 */
declare(strict_types=1);

namespace Magento\Catalog\Test\Unit\Model\Product\Type;

use Magento\Catalog\Model\Entity\Attribute;
use Magento\Catalog\Model\Product;
use Magento\Catalog\Model\Product\Attribute\Source\Status;
use Magento\Catalog\Model\Product\Type\Simple;
use Magento\Framework\TestFramework\Unit\Helper\ObjectManager;
use PHPUnit\Framework\MockObject\MockObject;
use PHPUnit\Framework\TestCase;

class AbstractTypeTest extends TestCase
{
    /**
     * @var ObjectManager
     */
    private $objectManagerHelper;

    /**
<<<<<<< HEAD
     * @var \Magento\Catalog\Model\Product\Type\Simple|\PHPUnit\Framework\MockObject\MockObject
=======
     * @var Simple|MockObject
>>>>>>> 7d02f1ee
     */
    private $model;

    /**
<<<<<<< HEAD
     * @var \Magento\Catalog\Model\Product|\PHPUnit\Framework\MockObject\MockObject
=======
     * @var Product|MockObject
>>>>>>> 7d02f1ee
     */
    private $product;

    /**
<<<<<<< HEAD
     * @var \Magento\Catalog\Model\ResourceModel\Product|\PHPUnit\Framework\MockObject\MockObject
=======
     * @var \Magento\Catalog\Model\ResourceModel\Product|MockObject
>>>>>>> 7d02f1ee
     */
    private $productResource;

    /**
<<<<<<< HEAD
     * @var \Magento\Catalog\Model\Entity\Attribute|\PHPUnit\Framework\MockObject\MockObject
=======
     * @var Attribute|MockObject
>>>>>>> 7d02f1ee
     */
    private $attribute;

    protected function setUp(): void
    {
        $this->objectManagerHelper = new ObjectManager($this);
        $this->model = $this->objectManagerHelper->getObject(Simple::class);

        $this->product = $this->getMockBuilder(Product::class)
            ->setMethods(['getHasOptions', '__wakeup', '__sleep', 'getResource', 'getStatus'])
            ->disableOriginalConstructor()
            ->getMock();
        $this->productResource = $this->getMockBuilder(\Magento\Catalog\Model\ResourceModel\Product::class)
            ->setMethods(['getSortedAttributes', 'loadAllAttributes'])
            ->disableOriginalConstructor()
            ->getMockForAbstractClass();

        $this->product->expects($this->any())->method('getResource')->willReturn($this->productResource);

        $this->attribute = $this->getMockBuilder(Attribute::class)
            ->setMethods(['getGroupSortPath', 'getSortPath', '__wakeup'])
            ->disableOriginalConstructor()
            ->getMock();
    }

    public function testIsSalable()
    {
        $this->product->expects($this->any())->method('getStatus')->willReturn(
            Status::STATUS_ENABLED
        );
        $this->product->setData('is_salable', 3);
        $this->assertTrue($this->model->isSalable($this->product));
    }

    public function testGetAttributeById()
    {
        $this->productResource->expects($this->any())->method('loadAllAttributes')->willReturn(
            $this->productResource
        );
        $this->productResource->expects($this->any())->method('getSortedAttributes')->willReturn(
            [$this->attribute]
        );
        $this->attribute->setId(1);

        $this->assertEquals($this->attribute, $this->model->getAttributeById(1, $this->product));
        $this->assertNull($this->model->getAttributeById(0, $this->product));
    }

    /**
     * @dataProvider attributeCompareProvider
     */
    public function testAttributesCompare($attr1, $attr2, $expectedResult)
    {
        $attribute = $this->attribute;
        $attribute->expects($this->any())->method('getSortPath')->willReturn(1);

        $attribute2 = clone $attribute;

        $attribute->expects($this->any())->method('getGroupSortPath')->willReturn($attr1);
        $attribute2->expects($this->any())->method('getGroupSortPath')->willReturn($attr2);

        $this->assertEquals($expectedResult, $this->model->attributesCompare($attribute, $attribute2));
    }

    /**
     * @return array
     */
    public function attributeCompareProvider()
    {
        return [
            [2, 2, 0],
            [2, 1, 1],
            [1, 2, -1]
        ];
    }

    public function testGetSetAttributes()
    {
        $this->productResource->expects($this->once())->method('loadAllAttributes')->willReturn(
            $this->productResource
        );
        $this->productResource->expects($this->once())->method('getSortedAttributes')->willReturn(5);
        $this->assertEquals(5, $this->model->getSetAttributes($this->product));
        //Call the method for a second time, the cached copy should be used
        $this->assertEquals(5, $this->model->getSetAttributes($this->product));
    }

    public function testHasOptions()
    {
        $this->product->expects($this->once())->method('getHasOptions')->willReturn(true);
        $this->assertTrue($this->model->hasOptions($this->product));
    }
}<|MERGE_RESOLUTION|>--- conflicted
+++ resolved
@@ -23,38 +23,22 @@
     private $objectManagerHelper;
 
     /**
-<<<<<<< HEAD
-     * @var \Magento\Catalog\Model\Product\Type\Simple|\PHPUnit\Framework\MockObject\MockObject
-=======
      * @var Simple|MockObject
->>>>>>> 7d02f1ee
      */
     private $model;
 
     /**
-<<<<<<< HEAD
-     * @var \Magento\Catalog\Model\Product|\PHPUnit\Framework\MockObject\MockObject
-=======
      * @var Product|MockObject
->>>>>>> 7d02f1ee
      */
     private $product;
 
     /**
-<<<<<<< HEAD
-     * @var \Magento\Catalog\Model\ResourceModel\Product|\PHPUnit\Framework\MockObject\MockObject
-=======
      * @var \Magento\Catalog\Model\ResourceModel\Product|MockObject
->>>>>>> 7d02f1ee
      */
     private $productResource;
 
     /**
-<<<<<<< HEAD
-     * @var \Magento\Catalog\Model\Entity\Attribute|\PHPUnit\Framework\MockObject\MockObject
-=======
      * @var Attribute|MockObject
->>>>>>> 7d02f1ee
      */
     private $attribute;
 
@@ -72,7 +56,7 @@
             ->disableOriginalConstructor()
             ->getMockForAbstractClass();
 
-        $this->product->expects($this->any())->method('getResource')->willReturn($this->productResource);
+        $this->product->expects($this->any())->method('getResource')->will($this->returnValue($this->productResource));
 
         $this->attribute = $this->getMockBuilder(Attribute::class)
             ->setMethods(['getGroupSortPath', 'getSortPath', '__wakeup'])
@@ -82,20 +66,20 @@
 
     public function testIsSalable()
     {
-        $this->product->expects($this->any())->method('getStatus')->willReturn(
-            Status::STATUS_ENABLED
+        $this->product->expects($this->any())->method('getStatus')->will(
+            $this->returnValue(Status::STATUS_ENABLED)
         );
         $this->product->setData('is_salable', 3);
-        $this->assertTrue($this->model->isSalable($this->product));
+        $this->assertEquals(true, $this->model->isSalable($this->product));
     }
 
     public function testGetAttributeById()
     {
-        $this->productResource->expects($this->any())->method('loadAllAttributes')->willReturn(
-            $this->productResource
+        $this->productResource->expects($this->any())->method('loadAllAttributes')->will(
+            $this->returnValue($this->productResource)
         );
-        $this->productResource->expects($this->any())->method('getSortedAttributes')->willReturn(
-            [$this->attribute]
+        $this->productResource->expects($this->any())->method('getSortedAttributes')->will(
+            $this->returnValue([$this->attribute])
         );
         $this->attribute->setId(1);
 
@@ -109,12 +93,12 @@
     public function testAttributesCompare($attr1, $attr2, $expectedResult)
     {
         $attribute = $this->attribute;
-        $attribute->expects($this->any())->method('getSortPath')->willReturn(1);
+        $attribute->expects($this->any())->method('getSortPath')->will($this->returnValue(1));
 
         $attribute2 = clone $attribute;
 
-        $attribute->expects($this->any())->method('getGroupSortPath')->willReturn($attr1);
-        $attribute2->expects($this->any())->method('getGroupSortPath')->willReturn($attr2);
+        $attribute->expects($this->any())->method('getGroupSortPath')->will($this->returnValue($attr1));
+        $attribute2->expects($this->any())->method('getGroupSortPath')->will($this->returnValue($attr2));
 
         $this->assertEquals($expectedResult, $this->model->attributesCompare($attribute, $attribute2));
     }
@@ -133,10 +117,10 @@
 
     public function testGetSetAttributes()
     {
-        $this->productResource->expects($this->once())->method('loadAllAttributes')->willReturn(
-            $this->productResource
+        $this->productResource->expects($this->once())->method('loadAllAttributes')->will(
+            $this->returnValue($this->productResource)
         );
-        $this->productResource->expects($this->once())->method('getSortedAttributes')->willReturn(5);
+        $this->productResource->expects($this->once())->method('getSortedAttributes')->will($this->returnValue(5));
         $this->assertEquals(5, $this->model->getSetAttributes($this->product));
         //Call the method for a second time, the cached copy should be used
         $this->assertEquals(5, $this->model->getSetAttributes($this->product));
@@ -144,7 +128,7 @@
 
     public function testHasOptions()
     {
-        $this->product->expects($this->once())->method('getHasOptions')->willReturn(true);
-        $this->assertTrue($this->model->hasOptions($this->product));
+        $this->product->expects($this->once())->method('getHasOptions')->will($this->returnValue(true));
+        $this->assertEquals(true, $this->model->hasOptions($this->product));
     }
 }