<?php
/**
 * Copyright © Magento, Inc. All rights reserved.
 * See COPYING.txt for license details.
 */
declare(strict_types=1);

namespace Magento\Catalog\Test\Unit\Model\Product\Price;

use Magento\Catalog\Api\Data\SpecialPriceInterfaceFactory;
use Magento\Catalog\Api\SpecialPriceInterface;
use Magento\Catalog\Model\Product\Price\SpecialPriceStorage;
use Magento\Catalog\Model\Product\Price\Validation\InvalidSkuProcessor;
use Magento\Catalog\Model\Product\Price\Validation\Result;
use Magento\Catalog\Model\ProductIdLocatorInterface;
use Magento\Framework\Exception\NoSuchEntityException;
use Magento\Framework\TestFramework\Unit\Helper\ObjectManager;
use Magento\Store\Api\StoreRepositoryInterface;
use PHPUnit\Framework\MockObject\MockObject;
use PHPUnit\Framework\TestCase;

/**
 * Test for SpecialPriceStorage model.
 */
class SpecialPriceStorageTest extends TestCase
{
    /**
<<<<<<< HEAD
     * @var \Magento\Catalog\Api\SpecialPriceInterface|\PHPUnit\Framework\MockObject\MockObject
=======
     * @var SpecialPriceInterface|MockObject
>>>>>>> 7d02f1ee
     */
    private $specialPriceResource;

    /**
<<<<<<< HEAD
     * @var \Magento\Catalog\Api\Data\SpecialPriceInterfaceFactory|\PHPUnit\Framework\MockObject\MockObject
=======
     * @var SpecialPriceInterfaceFactory|MockObject
>>>>>>> 7d02f1ee
     */
    private $specialPriceFactory;

    /**
<<<<<<< HEAD
     * @var \Magento\Catalog\Model\ProductIdLocatorInterface|\PHPUnit\Framework\MockObject\MockObject
=======
     * @var ProductIdLocatorInterface|MockObject
>>>>>>> 7d02f1ee
     */
    private $productIdLocator;

    /**
<<<<<<< HEAD
     * @var \Magento\Store\Api\StoreRepositoryInterface|\PHPUnit\Framework\MockObject\MockObject
=======
     * @var StoreRepositoryInterface|MockObject
>>>>>>> 7d02f1ee
     */
    private $storeRepository;

    /**
<<<<<<< HEAD
     * @var \Magento\Catalog\Model\Product\Price\Validation\InvalidSkuProcessor
     *      |\PHPUnit\Framework\MockObject\MockObject
=======
     * @var InvalidSkuProcessor|MockObject
>>>>>>> 7d02f1ee
     */
    private $invalidSkuProcessor;

    /**
<<<<<<< HEAD
     * @var \Magento\Catalog\Model\Product\Price\Validation\Result|\PHPUnit\Framework\MockObject\MockObject
=======
     * @var Result|MockObject
>>>>>>> 7d02f1ee
     */
    private $validationResult;

    /**
     * @var SpecialPriceStorage
     */
    private $model;

    /**
     * Set up.
     *
     * @return void
     */
    protected function setUp(): void
    {
        $this->specialPriceResource = $this->getMockBuilder(SpecialPriceInterface::class)
            ->disableOriginalConstructor()->setMethods(['get', 'update', 'delete', 'getEntityLinkField'])->getMock();
        $this->productIdLocator = $this->getMockBuilder(ProductIdLocatorInterface::class)
            ->disableOriginalConstructor()->getMock();
        $this->storeRepository = $this->getMockBuilder(StoreRepositoryInterface::class)
            ->disableOriginalConstructor()->getMock();
        $this->invalidSkuProcessor = $this
            ->getMockBuilder(InvalidSkuProcessor::class)
            ->disableOriginalConstructor()->getMock();
        $this->validationResult = $this->getMockBuilder(Result::class)
            ->disableOriginalConstructor()->getMock();
        $this->specialPriceFactory = $this->getMockBuilder(
            SpecialPriceInterfaceFactory::class
        )->disableOriginalConstructor()->setMethods(['create'])->getMock();

        $objectManager = new ObjectManager($this);
        $this->model = $objectManager->getObject(
            SpecialPriceStorage::class,
            [
                'specialPriceResource' => $this->specialPriceResource,
                'specialPriceFactory' => $this->specialPriceFactory,
                'productIdLocator' => $this->productIdLocator,
                'storeRepository' => $this->storeRepository,
                'invalidSkuProcessor' => $this->invalidSkuProcessor,
                'validationResult' => $this->validationResult,
            ]
        );
    }

    /**
     * Test get method.
     *
     * @return void
     */
    public function testGet()
    {
        $skus = ['sku_1', 'sku_2'];
        $rawPrices = [
            [
                'entity_id' => 1,
                'value' => 15,
                'store_id' => 1,
                'sku' => 'sku_1',
                'price_from' => '2016-12-20 01:02:03',
                'price_to' => '2016-12-21 01:02:03',
            ],
            [
                'entity_id' => 2,
                'value' => 15,
                'store_id' => 1,
                'price_from' => '2016-12-20 01:02:03',
                'price_to' => '2016-12-21 01:02:03',
            ],
            [
                'entity_id' => 3,
                'value' => 15,
                'store_id' => 1,
                'price_from' => '2016-12-20 01:02:03',
                'price_to' => '2016-12-21 01:02:03',
            ],
        ];
        $this->invalidSkuProcessor->expects($this->once())->method('filterSkuList')->with($skus, [])->willReturn($skus);
        $this->specialPriceResource->expects($this->once())->method('get')->willReturn($rawPrices);
        $this->specialPriceResource->expects($this->atLeastOnce())
            ->method('getEntityLinkField')->willReturn('entity_id');
        $price = $this->getMockBuilder(\Magento\Catalog\Api\Data\SpecialPriceInterface::class)
            ->disableOriginalConstructor()->getMock();
        $price->expects($this->exactly(3))->method('setPrice');
        $this->specialPriceFactory->expects($this->atLeastOnce())->method('create')->willReturn($price);
        $this->productIdLocator->expects($this->atLeastOnce())->method('retrieveProductIdsBySkus')->willReturn(
            [
                'sku_2' => [2 => 'prod']
            ]
        );
        $this->model->get($skus);
    }

    /**
     * Test update method.
     *
     * @return void
     */
    public function testUpdate()
    {
        $price = $this->getMockBuilder(\Magento\Catalog\Api\Data\SpecialPriceInterface::class)
            ->disableOriginalConstructor()->getMock();
        $prices = [1 => $price];
        $price->expects($this->atLeastOnce())->method('getSku')->willReturn('sku_1');
        $price->expects($this->atLeastOnce())->method('getPrice')->willReturn(15);
        $price->expects($this->atLeastOnce())->method('getStoreId')->willReturn(1);
        $price->expects($this->atLeastOnce())->method('getPriceFrom')->willReturn('2016-12-20 01:02:03');
        $price->expects($this->atLeastOnce())->method('getPriceTo')->willReturn('2016-12-21 01:02:03');
        $this->invalidSkuProcessor->expects($this->once())->method('retrieveInvalidSkuList')->willReturn([]);
        $this->storeRepository->expects($this->once())->method('getById');
        $this->validationResult->expects($this->never())->method('addFailedItem');
        $this->validationResult->expects($this->atLeastOnce())->method('getFailedRowIds')->willReturn([]);
        $this->specialPriceResource->expects($this->once())->method('update')->with($prices);

        $this->model->update($prices);
    }

    /**
     * Test update method with invalid sku.
     *
     * @return void
     */
    public function testUpdateWithInvalidSku()
    {
        $price = $this->getMockBuilder(\Magento\Catalog\Api\Data\SpecialPriceInterface::class)
            ->disableOriginalConstructor()->getMock();
        $prices = [1 => $price];
        $price->expects($this->atLeastOnce())->method('getSku')->willReturn('sku_1');
        $price->expects($this->atLeastOnce())->method('getPrice')->willReturn(15);
        $price->expects($this->atLeastOnce())->method('getStoreId')->willReturn(1);
        $price->expects($this->atLeastOnce())->method('getPriceFrom')->willReturn('2016-12-20 01:02:03');
        $price->expects($this->atLeastOnce())->method('getPriceTo')->willReturn('2016-12-21 01:02:03');
        $this->invalidSkuProcessor->expects($this->once())->method('retrieveInvalidSkuList')->willReturn(['sku_1']);
        $this->storeRepository->expects($this->once())->method('getById');
        $this->validationResult
            ->expects($this->once())
            ->method('addFailedItem')
            ->with(
                1,
                __(
                    'The product that was requested doesn\'t exist. Verify the product and try again. '
                    . 'Row ID: SKU = %SKU, Store ID: %storeId, Price From: %priceFrom, Price To: %priceTo.',
                    [
                        'SKU' => 'sku_1',
                        'storeId' => 1,
                        'priceFrom' => '2016-12-20 01:02:03',
                        'priceTo' => '2016-12-21 01:02:03'
                    ]
                ),
                [
                    'SKU' => 'sku_1',
                    'storeId' => 1,
                    'priceFrom' => '2016-12-20 01:02:03',
                    'priceTo' => '2016-12-21 01:02:03'
                ]
            );
        $this->validationResult->expects($this->atLeastOnce())->method('getFailedRowIds')->willReturn([1]);
        $this->specialPriceResource->expects($this->once())->method('update')->with([]);

        $this->model->update($prices);
    }

    /**
     * Test update method with price = null.
     *
     * @return void
     */
    public function testUpdateWithoutPrice()
    {
        $price = $this->getMockBuilder(\Magento\Catalog\Api\Data\SpecialPriceInterface::class)
            ->disableOriginalConstructor()->getMock();
        $prices = [1 => $price];
        $price->expects($this->atLeastOnce())->method('getSku')->willReturn('sku_1');
        $price->expects($this->atLeastOnce())->method('getPrice')->willReturn(null);
        $price->expects($this->atLeastOnce())->method('getStoreId')->willReturn(1);
        $price->expects($this->atLeastOnce())->method('getPriceFrom')->willReturn('2016-12-20 01:02:03');
        $price->expects($this->atLeastOnce())->method('getPriceTo')->willReturn('2016-12-21 01:02:03');
        $this->invalidSkuProcessor->expects($this->once())->method('retrieveInvalidSkuList')->willReturn([]);
        $this->storeRepository->expects($this->once())->method('getById');
        $this->validationResult->expects($this->once())
            ->method('addFailedItem')
            ->with(
                1,
                __(
                    'Invalid attribute Price = %price. '
                    . 'Row ID: SKU = %SKU, Store ID: %storeId, Price From: %priceFrom, Price To: %priceTo.',
                    [
                        'price' => null,
                        'SKU' => 'sku_1',
                        'storeId' => 1,
                        'priceFrom' => '2016-12-20 01:02:03',
                        'priceTo' => '2016-12-21 01:02:03'
                    ]
                ),
                [
                    'price' => null,
                    'SKU' => 'sku_1',
                    'storeId' => 1,
                    'priceFrom' => '2016-12-20 01:02:03',
                    'priceTo' => '2016-12-21 01:02:03'
                ]
            );
        $this->validationResult->expects($this->atLeastOnce())->method('getFailedRowIds')->willReturn([1]);
        $this->specialPriceResource->expects($this->once())->method('update')->with([]);

        $this->model->update($prices);
    }

    /**
     * Test update method with price = null.
     *
     * @return void
     */
    public function testUpdateWithException()
    {
        $price = $this->getMockBuilder(\Magento\Catalog\Api\Data\SpecialPriceInterface::class)
            ->disableOriginalConstructor()->getMock();
        $prices = [1 => $price];
        $price->expects($this->atLeastOnce())->method('getSku')->willReturn('sku_1');
        $price->expects($this->atLeastOnce())->method('getPrice')->willReturn(15);
        $price->expects($this->atLeastOnce())->method('getStoreId')->willReturn(1);
        $price->expects($this->atLeastOnce())->method('getPriceFrom')->willReturn('2016-12-20 01:02:03');
        $price->expects($this->atLeastOnce())->method('getPriceTo')->willReturn('2016-12-21 01:02:03');
        $this->invalidSkuProcessor->expects($this->once())->method('retrieveInvalidSkuList')->willReturn([]);
        $this->storeRepository->expects($this->once())->method('getById')
            ->willThrowException(new NoSuchEntityException());
        $this->validationResult->expects($this->once())
            ->method('addFailedItem')
            ->with(
                1,
                __(
                    'Requested store is not found. '
                    . 'Row ID: SKU = %SKU, Store ID: %storeId, Price From: %priceFrom, Price To: %priceTo.',
                    [
                        'SKU' => 'sku_1',
                        'storeId' => 1,
                        'priceFrom' => '2016-12-20 01:02:03',
                        'priceTo' => '2016-12-21 01:02:03'
                    ]
                ),
                [
                    'SKU' => 'sku_1',
                    'storeId' => 1,
                    'priceFrom' => '2016-12-20 01:02:03',
                    'priceTo' => '2016-12-21 01:02:03'
                ]
            );
        $this->validationResult->expects($this->atLeastOnce())->method('getFailedRowIds')->willReturn([1]);
        $this->specialPriceResource->expects($this->once())->method('update')->with([]);

        $this->model->update($prices);
    }

    /**
     * Test update method with incorrect price_from field.
     *
     * @return void
     */
    public function testUpdateWithIncorrectPriceFrom()
    {
        $price = $this->getMockBuilder(\Magento\Catalog\Api\Data\SpecialPriceInterface::class)
            ->disableOriginalConstructor()->getMock();
        $prices = [1 => $price];
        $price->expects($this->atLeastOnce())->method('getSku')->willReturn('sku_1');
        $price->expects($this->atLeastOnce())->method('getPrice')->willReturn(15);
        $price->expects($this->atLeastOnce())->method('getStoreId')->willReturn(1);
        $price->expects($this->atLeastOnce())->method('getPriceFrom')->willReturn('incorrect');
        $price->expects($this->atLeastOnce())->method('getPriceTo')->willReturn('2016-12-21 01:02:03');
        $this->invalidSkuProcessor->expects($this->once())->method('retrieveInvalidSkuList')->willReturn([]);
        $this->storeRepository->expects($this->once())->method('getById');
        $this->validationResult->expects($this->once())
            ->method('addFailedItem')
            ->with(
                1,
                __(
                    'Invalid attribute %label = %priceTo. '
                    . 'Row ID: SKU = %SKU, Store ID: %storeId, Price From: %priceFrom, Price To: %priceTo.',
                    [
                        'label' => 'Price From',
                        'SKU' => 'sku_1',
                        'storeId' => 1,
                        'priceFrom' => 'incorrect',
                        'priceTo' => '2016-12-21 01:02:03'
                    ]
                ),
                [
                    'label' => 'Price From',
                    'SKU' => 'sku_1',
                    'storeId' => 1,
                    'priceFrom' => 'incorrect',
                    'priceTo' => '2016-12-21 01:02:03'
                ]
            );
        $this->validationResult->expects($this->atLeastOnce())->method('getFailedRowIds')->willReturn([1]);
        $this->specialPriceResource->expects($this->once())->method('update')->with([]);

        $this->model->update($prices);
    }

    /**
     * Test update method with incorrect price_to field.
     *
     * @return void
     */
    public function testUpdateWithIncorrectPriceTo()
    {
        $price = $this->getMockBuilder(\Magento\Catalog\Api\Data\SpecialPriceInterface::class)
            ->disableOriginalConstructor()->getMock();
        $prices = [1 => $price];
        $price->expects($this->atLeastOnce())->method('getSku')->willReturn('sku_1');
        $price->expects($this->atLeastOnce())->method('getPrice')->willReturn(15);
        $price->expects($this->atLeastOnce())->method('getStoreId')->willReturn(1);
        $price->expects($this->atLeastOnce())->method('getPriceFrom')->willReturn('2016-12-21 01:02:03');
        $price->expects($this->atLeastOnce())->method('getPriceTo')->willReturn('incorrect');
        $this->invalidSkuProcessor->expects($this->once())->method('retrieveInvalidSkuList')->willReturn([]);
        $this->storeRepository->expects($this->once())->method('getById');
        $this->validationResult->expects($this->once())
            ->method('addFailedItem')
            ->with(
                1,
                __(
                    'Invalid attribute %label = %priceTo. '
                    . 'Row ID: SKU = %SKU, Store ID: %storeId, Price From: %priceFrom, Price To: %priceTo.',
                    [
                        'label' => 'Price To',
                        'SKU' => 'sku_1',
                        'storeId' => 1,
                        'priceFrom' => '2016-12-21 01:02:03',
                        'priceTo' => 'incorrect'
                    ]
                ),
                [
                    'label' => 'Price To',
                    'SKU' => 'sku_1',
                    'storeId' => 1,
                    'priceFrom' => '2016-12-21 01:02:03',
                    'priceTo' => 'incorrect'
                ]
            );
        $this->validationResult->expects($this->atLeastOnce())->method('getFailedRowIds')->willReturn([1]);
        $this->specialPriceResource->expects($this->once())->method('update')->with([]);

        $this->model->update($prices);
    }
}<|MERGE_RESOLUTION|>--- conflicted
+++ resolved
@@ -25,57 +25,32 @@
 class SpecialPriceStorageTest extends TestCase
 {
     /**
-<<<<<<< HEAD
-     * @var \Magento\Catalog\Api\SpecialPriceInterface|\PHPUnit\Framework\MockObject\MockObject
-=======
      * @var SpecialPriceInterface|MockObject
->>>>>>> 7d02f1ee
      */
     private $specialPriceResource;
 
     /**
-<<<<<<< HEAD
-     * @var \Magento\Catalog\Api\Data\SpecialPriceInterfaceFactory|\PHPUnit\Framework\MockObject\MockObject
-=======
      * @var SpecialPriceInterfaceFactory|MockObject
->>>>>>> 7d02f1ee
      */
     private $specialPriceFactory;
 
     /**
-<<<<<<< HEAD
-     * @var \Magento\Catalog\Model\ProductIdLocatorInterface|\PHPUnit\Framework\MockObject\MockObject
-=======
      * @var ProductIdLocatorInterface|MockObject
->>>>>>> 7d02f1ee
      */
     private $productIdLocator;
 
     /**
-<<<<<<< HEAD
-     * @var \Magento\Store\Api\StoreRepositoryInterface|\PHPUnit\Framework\MockObject\MockObject
-=======
      * @var StoreRepositoryInterface|MockObject
->>>>>>> 7d02f1ee
      */
     private $storeRepository;
 
     /**
-<<<<<<< HEAD
-     * @var \Magento\Catalog\Model\Product\Price\Validation\InvalidSkuProcessor
-     *      |\PHPUnit\Framework\MockObject\MockObject
-=======
      * @var InvalidSkuProcessor|MockObject
->>>>>>> 7d02f1ee
      */
     private $invalidSkuProcessor;
 
     /**
-<<<<<<< HEAD
-     * @var \Magento\Catalog\Model\Product\Price\Validation\Result|\PHPUnit\Framework\MockObject\MockObject
-=======
      * @var Result|MockObject
->>>>>>> 7d02f1ee
      */
     private $validationResult;
 
