--- conflicted
+++ resolved
@@ -102,14 +102,8 @@
      */
     public function testValidateForFailure($value)
     {
-<<<<<<< HEAD
-        $this->expectException(\Magento\Framework\Exception\LocalizedException::class);
-
-        $object = $this->createMock(\Magento\Catalog\Model\Product::class);
-=======
         $this->expectException('Magento\Framework\Exception\LocalizedException');
         $object = $this->createMock(Product::class);
->>>>>>> 7d02f1ee
         $object->expects($this->once())->method('getData')->willReturn($value);
 
         $this->model->validate($object);
