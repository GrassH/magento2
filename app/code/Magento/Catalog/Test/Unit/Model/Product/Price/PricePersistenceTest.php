<?php
/**
 * Copyright © Magento, Inc. All rights reserved.
 * See COPYING.txt for license details.
 */
declare(strict_types=1);

namespace Magento\Catalog\Test\Unit\Model\Product\Price;

use Magento\Catalog\Api\Data\ProductAttributeInterface;
use Magento\Catalog\Api\ProductAttributeRepositoryInterface;
use Magento\Catalog\Model\Product\Price\PricePersistence;
use Magento\Catalog\Model\Product\Type;
use Magento\Catalog\Model\ProductIdLocatorInterface;
use Magento\Catalog\Model\ResourceModel\Attribute;
use Magento\Framework\DB\Adapter\AdapterInterface;
use Magento\Framework\DB\Select;
use Magento\Framework\EntityManager\MetadataPool;
use Magento\Framework\TestFramework\Unit\Helper\ObjectManager;
use PHPUnit\Framework\MockObject\MockObject;
use PHPUnit\Framework\TestCase;

class PricePersistenceTest extends TestCase
{
    /**
<<<<<<< HEAD
     * @var \Magento\Catalog\Model\ResourceModel\Attribute|\PHPUnit\Framework\MockObject\MockObject
=======
     * @var Attribute|MockObject
>>>>>>> 7d02f1ee
     */
    private $attributeResource;

    /**
<<<<<<< HEAD
     * @var \Magento\Catalog\Api\ProductAttributeRepositoryInterface|\PHPUnit\Framework\MockObject\MockObject
=======
     * @var ProductAttributeRepositoryInterface|MockObject
>>>>>>> 7d02f1ee
     */
    private $attributeRepository;

    /**
<<<<<<< HEAD
     * @var \Magento\Catalog\Api\Data\ProductAttributeInterface|\PHPUnit\Framework\MockObject\MockObject
=======
     * @var ProductAttributeInterface|MockObject
>>>>>>> 7d02f1ee
     */
    private $productAttribute;

    /**
<<<<<<< HEAD
     * @var \Magento\Catalog\Model\ProductIdLocatorInterface|\PHPUnit\Framework\MockObject\MockObject
=======
     * @var ProductIdLocatorInterface|MockObject
>>>>>>> 7d02f1ee
     */
    private $productIdLocator;

    /**
<<<<<<< HEAD
     * @var \Magento\Framework\DB\Adapter\AdapterInterface|\PHPUnit\Framework\MockObject\MockObject
=======
     * @var AdapterInterface|MockObject
>>>>>>> 7d02f1ee
     */
    private $connection;

    /**
<<<<<<< HEAD
     * @var \Magento\Framework\EntityManager\MetadataPool|\PHPUnit\Framework\MockObject\MockObject
=======
     * @var MetadataPool|MockObject
>>>>>>> 7d02f1ee
     */
    private $metadataPool;

    /**
     * @var PricePersistence
     */
    private $model;

    /**
     * Set up.
     *
     * @return void
     */
    protected function setUp(): void
    {
        $this->attributeResource = $this->getMockBuilder(Attribute::class)
            ->disableOriginalConstructor()->getMock();
        $this->attributeRepository = $this->getMockBuilder(
            ProductAttributeRepositoryInterface::class
        )
            ->disableOriginalConstructor()
            ->getMockForAbstractClass();
        $this->productIdLocator = $this->getMockBuilder(ProductIdLocatorInterface::class)
            ->disableOriginalConstructor()->getMockForAbstractClass();
        $this->metadataPool = $this->getMockBuilder(MetadataPool::class)
            ->disableOriginalConstructor()
            ->setMethods(['getLinkField', 'getMetadata'])
            ->getMock();
        $this->connection = $this->getMockBuilder(AdapterInterface::class)
            ->disableOriginalConstructor()->getMockForAbstractClass();
        $this->productAttribute = $this->getMockBuilder(ProductAttributeInterface::class)
            ->disableOriginalConstructor()->getMockForAbstractClass();

        $objectManager = new ObjectManager($this);
        $this->model = $objectManager->getObject(
            PricePersistence::class,
            [
                'attributeResource' => $this->attributeResource,
                'attributeRepository' => $this->attributeRepository,
                'productIdLocator' => $this->productIdLocator,
                'metadataPool' => $this->metadataPool,
            ]
        );
    }

    /**
     * Test get method.
     *
     * @return void
     */
    public function testGet()
    {
        $attributeId = 5;
        $skus = ['sku_1', 'sku_2'];
        $idsBySku = [
            'sku_1' => [
                1 => Type::TYPE_SIMPLE
            ],
            'sku_2' => [
                2 => Type::TYPE_VIRTUAL
            ]
        ];
        $select = $this->getMockBuilder(Select::class)
            ->disableOriginalConstructor()->getMock();
        $this->productIdLocator
            ->expects($this->once())
            ->method('retrieveProductIdsBySkus')->with($skus)
            ->willReturn($idsBySku);
        $this->attributeResource->expects($this->atLeastOnce())->method('getConnection')->willReturn($this->connection);
        $this->connection->expects($this->once())->method('select')->willReturn($select);
        $this->attributeResource
            ->expects($this->once())
            ->method('getTable')
            ->with('catalog_product_entity_decimal')
            ->willReturn('catalog_product_entity_decimal');
        $select->expects($this->once())->method('from')->with('catalog_product_entity_decimal')->willReturnSelf();
        $this->attributeRepository->expects($this->once())->method('get')->willReturn($this->productAttribute);
        $this->productAttribute->expects($this->once())->method('getAttributeId')->willReturn($attributeId);
        $select
            ->expects($this->atLeastOnce())
            ->method('where')
            ->withConsecutive(['row_id IN (?)', [1, 2]], ['attribute_id = ?', $attributeId])
            ->willReturnSelf();
        $this->metadataPool->expects($this->atLeastOnce())->method('getMetadata')->willReturnSelf();
        $this->metadataPool->expects($this->atLeastOnce())->method('getLinkField')->willReturn('row_id');
        $this->model->get($skus);
    }

    /**
     * Test update method.
     *
     * @return void
     */
    public function testUpdate()
    {
        $attributeId = 5;
        $prices = [
            [
                'store_id' => 1,
                'row_id' => 1,
                'value' => 15
            ]
        ];
        $this->attributeRepository->expects($this->once())->method('get')->willReturn($this->productAttribute);
        $this->productAttribute->expects($this->once())->method('getAttributeId')->willReturn($attributeId);
        $this->attributeResource->expects($this->atLeastOnce())->method('getConnection')->willReturn($this->connection);
        $this->connection->expects($this->once())->method('beginTransaction')->willReturnSelf();
        $this->attributeResource
            ->expects($this->once())
            ->method('getTable')
            ->with('catalog_product_entity_decimal')
            ->willReturn('catalog_product_entity_decimal');
        $this->connection
            ->expects($this->once())
            ->method('insertOnDuplicate')
            ->with(
                'catalog_product_entity_decimal',
                [
                    [
                        'store_id' => 1,
                        'row_id' => 1,
                        'value' => 15,
                        'attribute_id' => 5,
                    ]
                ],
                ['value']
            )
            ->willReturnSelf();
        $this->connection->expects($this->once())->method('commit')->willReturnSelf();
        $this->model->update($prices);
    }

    /**
     * Test update method throws exception.
<<<<<<< HEAD
     *
     */
    public function testUpdateWithException()
    {
        $this->expectException(\Magento\Framework\Exception\CouldNotSaveException::class);
        $this->expectExceptionMessage('Could not save Prices.');

=======
     */
    public function testUpdateWithException()
    {
        $this->expectException('Magento\Framework\Exception\CouldNotSaveException');
        $this->expectExceptionMessage('Could not save Prices.');
>>>>>>> 7d02f1ee
        $attributeId = 5;
        $prices = [
            [
                'store_id' => 1,
                'row_id' => 1,
                'value' => 15
            ]
        ];
        $this->attributeRepository->expects($this->once())->method('get')->willReturn($this->productAttribute);
        $this->productAttribute->expects($this->once())->method('getAttributeId')->willReturn($attributeId);
        $this->attributeResource->expects($this->atLeastOnce())->method('getConnection')->willReturn($this->connection);
        $this->connection->expects($this->once())->method('beginTransaction')->willReturnSelf();
        $this->attributeResource
            ->expects($this->once())
            ->method('getTable')
            ->with('catalog_product_entity_decimal')
            ->willReturn('catalog_product_entity_decimal');
        $this->connection
            ->expects($this->once())
            ->method('insertOnDuplicate')
            ->with(
                'catalog_product_entity_decimal',
                [
                    [
                        'store_id' => 1,
                        'row_id' => 1,
                        'value' => 15,
                        'attribute_id' => 5,
                    ]
                ],
                ['value']
            )
            ->willReturnSelf();
        $this->connection->expects($this->once())->method('commit')->willThrowException(new \Exception());
        $this->connection->expects($this->once())->method('rollback')->willReturnSelf();
        $this->model->update($prices);
    }

    /**
     * Test delete method.
     *
     * @return void
     */
    public function testDelete()
    {
        $attributeId = 5;
        $skus = ['sku_1', 'sku_2'];
        $idsBySku = [
            'sku_1' => [
                1 => Type::TYPE_SIMPLE
            ],
            'sku_2' => [
                2 => Type::TYPE_VIRTUAL
            ]
        ];
        $this->productIdLocator
            ->expects($this->once())
            ->method('retrieveProductIdsBySkus')->with($skus)
            ->willReturn($idsBySku);
        $this->attributeRepository->expects($this->once())->method('get')->willReturn($this->productAttribute);
        $this->productAttribute->expects($this->once())->method('getAttributeId')->willReturn($attributeId);
        $this->attributeResource->expects($this->atLeastOnce())->method('getConnection')->willReturn($this->connection);
        $this->connection->expects($this->once())->method('beginTransaction')->willReturnSelf();
        $this->attributeResource
            ->expects($this->once())
            ->method('getTable')
            ->with('catalog_product_entity_decimal')
            ->willReturn('catalog_product_entity_decimal');
        $this->connection
            ->expects($this->once())
            ->method('delete')
            ->with(
                'catalog_product_entity_decimal',
                [
                    'attribute_id = ?' => $attributeId,
                    'row_id IN (?)' => [1, 2]
                ]
            )
            ->willReturnSelf();
        $this->connection->expects($this->once())->method('commit')->willReturnSelf();
        $this->metadataPool->expects($this->atLeastOnce())->method('getMetadata')->willReturnSelf();
        $this->metadataPool->expects($this->atLeastOnce())->method('getLinkField')->willReturn('row_id');
        $this->model->delete($skus);
    }

    /**
     * Test delete method throws exception.
<<<<<<< HEAD
     *
     */
    public function testDeleteWithException()
    {
        $this->expectException(\Magento\Framework\Exception\CouldNotDeleteException::class);
        $this->expectExceptionMessage('Could not delete Prices');

=======
     */
    public function testDeleteWithException()
    {
        $this->expectException('Magento\Framework\Exception\CouldNotDeleteException');
        $this->expectExceptionMessage('Could not delete Prices');
>>>>>>> 7d02f1ee
        $attributeId = 5;
        $skus = ['sku_1', 'sku_2'];
        $idsBySku = [
            'sku_1' => [
                1 => Type::TYPE_SIMPLE
            ],
            'sku_2' => [
                2 => Type::TYPE_VIRTUAL
            ]
        ];
        $this->productIdLocator
            ->expects($this->once())
            ->method('retrieveProductIdsBySkus')->with($skus)
            ->willReturn($idsBySku);
        $this->attributeRepository->expects($this->once())->method('get')->willReturn($this->productAttribute);
        $this->productAttribute->expects($this->once())->method('getAttributeId')->willReturn($attributeId);
        $this->attributeResource->expects($this->atLeastOnce(2))->method('getConnection')
            ->willReturn($this->connection);
        $this->connection->expects($this->once())->method('beginTransaction')->willReturnSelf();
        $this->attributeResource
            ->expects($this->once())
            ->method('getTable')
            ->with('catalog_product_entity_decimal')
            ->willReturn('catalog_product_entity_decimal');
        $this->connection
            ->expects($this->once())
            ->method('delete')
            ->with(
                'catalog_product_entity_decimal',
                [
                    'attribute_id = ?' => $attributeId,
                    'row_id IN (?)' => [1, 2]
                ]
            )
            ->willReturnSelf();
        $this->connection->expects($this->once())->method('commit')->willThrowException(new \Exception());
        $this->connection->expects($this->once())->method('rollBack')->willReturnSelf();
        $this->metadataPool->expects($this->atLeastOnce())->method('getMetadata')->willReturnSelf();
        $this->metadataPool->expects($this->atLeastOnce())->method('getLinkField')->willReturn('row_id');
        $this->model->delete($skus);
    }

    /**
     * Test retrieveSkuById method.
     *
     * @param int|null $expectedResult
     * @param int $id
     * @param array $skus
     * @dataProvider dataProviderRetrieveSkuById
     */
    public function testRetrieveSkuById($expectedResult, $id, array $skus)
    {
        $this->productIdLocator
            ->expects($this->once())
            ->method('retrieveProductIdsBySkus')
            ->willReturn($skus);

        $this->assertEquals($expectedResult, $this->model->retrieveSkuById($id, $skus));
    }

    /**
     * Data provider for retrieveSkuById  method.
     *
     * @return array
     */
    public function dataProviderRetrieveSkuById()
    {
        return [
            [
                null,
                2,
                ['sku_1' => [1 => 1]]
            ],
            [
                'sku_1',
                1,
                ['sku_1' => [1 => 1]]
            ],
            [
                null,
                1,
                ['sku_1' => [2 => 1]]
            ],
        ];
    }
}<|MERGE_RESOLUTION|>--- conflicted
+++ resolved
@@ -23,56 +23,32 @@
 class PricePersistenceTest extends TestCase
 {
     /**
-<<<<<<< HEAD
-     * @var \Magento\Catalog\Model\ResourceModel\Attribute|\PHPUnit\Framework\MockObject\MockObject
-=======
      * @var Attribute|MockObject
->>>>>>> 7d02f1ee
      */
     private $attributeResource;
 
     /**
-<<<<<<< HEAD
-     * @var \Magento\Catalog\Api\ProductAttributeRepositoryInterface|\PHPUnit\Framework\MockObject\MockObject
-=======
      * @var ProductAttributeRepositoryInterface|MockObject
->>>>>>> 7d02f1ee
      */
     private $attributeRepository;
 
     /**
-<<<<<<< HEAD
-     * @var \Magento\Catalog\Api\Data\ProductAttributeInterface|\PHPUnit\Framework\MockObject\MockObject
-=======
      * @var ProductAttributeInterface|MockObject
->>>>>>> 7d02f1ee
      */
     private $productAttribute;
 
     /**
-<<<<<<< HEAD
-     * @var \Magento\Catalog\Model\ProductIdLocatorInterface|\PHPUnit\Framework\MockObject\MockObject
-=======
      * @var ProductIdLocatorInterface|MockObject
->>>>>>> 7d02f1ee
      */
     private $productIdLocator;
 
     /**
-<<<<<<< HEAD
-     * @var \Magento\Framework\DB\Adapter\AdapterInterface|\PHPUnit\Framework\MockObject\MockObject
-=======
      * @var AdapterInterface|MockObject
->>>>>>> 7d02f1ee
      */
     private $connection;
 
     /**
-<<<<<<< HEAD
-     * @var \Magento\Framework\EntityManager\MetadataPool|\PHPUnit\Framework\MockObject\MockObject
-=======
      * @var MetadataPool|MockObject
->>>>>>> 7d02f1ee
      */
     private $metadataPool;
 
@@ -207,21 +183,11 @@
 
     /**
      * Test update method throws exception.
-<<<<<<< HEAD
-     *
-     */
-    public function testUpdateWithException()
-    {
-        $this->expectException(\Magento\Framework\Exception\CouldNotSaveException::class);
-        $this->expectExceptionMessage('Could not save Prices.');
-
-=======
      */
     public function testUpdateWithException()
     {
         $this->expectException('Magento\Framework\Exception\CouldNotSaveException');
         $this->expectExceptionMessage('Could not save Prices.');
->>>>>>> 7d02f1ee
         $attributeId = 5;
         $prices = [
             [
@@ -309,21 +275,11 @@
 
     /**
      * Test delete method throws exception.
-<<<<<<< HEAD
-     *
-     */
-    public function testDeleteWithException()
-    {
-        $this->expectException(\Magento\Framework\Exception\CouldNotDeleteException::class);
-        $this->expectExceptionMessage('Could not delete Prices');
-
-=======
      */
     public function testDeleteWithException()
     {
         $this->expectException('Magento\Framework\Exception\CouldNotDeleteException');
         $this->expectExceptionMessage('Could not delete Prices');
->>>>>>> 7d02f1ee
         $attributeId = 5;
         $skus = ['sku_1', 'sku_2'];
         $idsBySku = [
