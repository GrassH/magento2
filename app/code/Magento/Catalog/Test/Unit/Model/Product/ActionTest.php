--- conflicted
+++ resolved
@@ -32,65 +32,37 @@
     protected $model;
 
     /**
-<<<<<<< HEAD
-     * @var \PHPUnit\Framework\MockObject\MockObject
-=======
-     * @var MockObject
->>>>>>> 7d02f1ee
+     * @var MockObject
      */
     protected $productWebsiteFactory;
 
     /**
-<<<<<<< HEAD
-     * @var \PHPUnit\Framework\MockObject\MockObject
-=======
-     * @var MockObject
->>>>>>> 7d02f1ee
+     * @var MockObject
      */
     protected $resource;
 
     /**
-<<<<<<< HEAD
-     * @var \PHPUnit\Framework\MockObject\MockObject
-=======
-     * @var MockObject
->>>>>>> 7d02f1ee
+     * @var MockObject
      */
     protected $productWebsite;
 
     /**
-<<<<<<< HEAD
-     * @var \PHPUnit\Framework\MockObject\MockObject
-=======
-     * @var MockObject
->>>>>>> 7d02f1ee
+     * @var MockObject
      */
     protected $categoryIndexer;
 
     /**
-<<<<<<< HEAD
-     * @var \Magento\Eav\Model\Config|\PHPUnit\Framework\MockObject\MockObject
-=======
      * @var Config|MockObject
->>>>>>> 7d02f1ee
      */
     protected $eavConfig;
 
     /**
-<<<<<<< HEAD
-     * @var \Magento\Catalog\Model\ResourceModel\Eav\Attribute|\PHPUnit\Framework\MockObject\MockObject
-=======
      * @var Attribute|MockObject
->>>>>>> 7d02f1ee
      */
     protected $eavAttribute;
 
     /**
-<<<<<<< HEAD
-     * @var \Magento\Framework\Indexer\IndexerRegistry|\PHPUnit\Framework\MockObject\MockObject
-=======
      * @var IndexerRegistry|MockObject
->>>>>>> 7d02f1ee
      */
     protected $indexerRegistryMock;
 
@@ -117,7 +89,7 @@
         $this->productWebsiteFactory
             ->expects($this->any())
             ->method('create')
-            ->willReturn($this->productWebsite);
+            ->will($this->returnValue($this->productWebsite));
         $this->categoryIndexer = $this->createPartialMock(
             Indexer::class,
             ['getId', 'load', 'isScheduled', 'reindexList']
@@ -155,25 +127,25 @@
             ->expects($this->any())
             ->method('updateAttributes')
             ->with($productIds, $attrData, $storeId)
-            ->willReturnSelf();
+            ->will($this->returnSelf());
 
         $this->categoryIndexer
             ->expects($this->any())
             ->method('isScheduled')
-            ->willReturn(false);
+            ->will($this->returnValue(false));
         $this->categoryIndexer
             ->expects($this->any())
             ->method('reindexList')
-            ->willReturn($productIds);
+            ->will($this->returnValue($productIds));
         $this->prepareIndexer();
         $this->eavConfig
             ->expects($this->any())
             ->method('getAttribute')
-            ->willReturn($this->eavAttribute);
+            ->will($this->returnValue($this->eavAttribute));
         $this->eavAttribute
             ->expects($this->any())
             ->method('isIndexable')
-            ->willReturn(false);
+            ->will($this->returnValue(false));
         $this->assertEquals($this->model, $this->model->updateAttributes($productIds, $attrData, $storeId));
         $this->assertEquals($this->model->getDataByKey('product_ids'), $productIdsUnique);
         $this->assertEquals($this->model->getDataByKey('attributes_data'), $attrData);
@@ -194,16 +166,16 @@
             ->expects($this->any())
             ->method($methodName)
             ->with($websiteIds, $productIds)
-            ->willReturnSelf();
+            ->will($this->returnSelf());
 
         $this->categoryIndexer
             ->expects($this->any())
             ->method('isScheduled')
-            ->willReturn(false);
+            ->will($this->returnValue(false));
         $this->categoryIndexer
             ->expects($this->any())
             ->method('reindexList')
-            ->willReturn($productIds);
+            ->will($this->returnValue($productIds));
         $this->prepareIndexer();
         $this->model->updateWebsites($productIds, $websiteIds, $type);
         $this->assertEquals($this->model->getDataByKey('product_ids'), $productIdsUnique);
@@ -226,12 +198,7 @@
     {
         $this->indexerRegistryMock->expects($this->once())
             ->method('get')
-<<<<<<< HEAD
-            ->with(\Magento\Catalog\Model\Indexer\Product\Category::INDEXER_ID)
-            ->willReturn($this->categoryIndexer);
-=======
             ->with(Category::INDEXER_ID)
             ->will($this->returnValue($this->categoryIndexer));
->>>>>>> 7d02f1ee
     }
 }