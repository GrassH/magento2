--- conflicted
+++ resolved
@@ -15,11 +15,7 @@
 class BooleanTest extends TestCase
 {
     /**
-<<<<<<< HEAD
-     * @var \PHPUnit\Framework\MockObject\MockObject
-=======
      * @var MockObject
->>>>>>> 7d02f1ee
      */
     private $attributeFactoryMock;
 
