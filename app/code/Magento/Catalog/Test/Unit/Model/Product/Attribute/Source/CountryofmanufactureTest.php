<?php
/**
 * Copyright © 2016 Magento. All rights reserved.
 * See COPYING.txt for license details.
 */
namespace Magento\Catalog\Test\Unit\Model\Product\Attribute\Source;

use Magento\Framework\Serialize\SerializerInterface;

class CountryofmanufactureTest extends \PHPUnit_Framework_TestCase
{
    /**
     * @var \Magento\Store\Model\StoreManagerInterface
     */
    protected $storeManagerMock;

    /**
     * @var \Magento\Store\Model\Store
     */
    protected $storeMock;

    /**
     * @var \Magento\Framework\App\Cache\Type\Config
     */
    protected $cacheConfig;

    /**
     * @var \Magento\Framework\TestFramework\Unit\Helper\ObjectManager
     */
    protected $objectManagerHelper;

    /** @var \Magento\Catalog\Model\Product\Attribute\Source\Countryofmanufacture */
    private $countryOfManufacture;

<<<<<<< HEAD
=======
    /**
     * @var \Magento\Framework\Serialize\SerializerInterface|\PHPUnit_Framework_MockObject_MockObject
     */
    private $serializerMock;

>>>>>>> 592e5919
    protected function setUp()
    {
        $this->storeManagerMock = $this->getMock(\Magento\Store\Model\StoreManagerInterface::class);
        $this->storeMock = $this->getMock(\Magento\Store\Model\Store::class, [], [], '', false);
        $this->cacheConfig = $this->getMock(\Magento\Framework\App\Cache\Type\Config::class, [], [], '', false);
        $this->objectManagerHelper = new \Magento\Framework\TestFramework\Unit\Helper\ObjectManager($this);
        $this->countryOfManufacture = $this->objectManagerHelper->getObject(
            \Magento\Catalog\Model\Product\Attribute\Source\Countryofmanufacture::class,
            [
                'storeManager' => $this->storeManagerMock,
                'configCacheType' => $this->cacheConfig,
            ]
        );

<<<<<<< HEAD
        $serializerMock = $this->getMock(SerializerInterface::class, [], [], '', false);
        $serializerMock->method('serialize')
            ->willReturnCallback(function ($string) {
                return json_encode($string);
            });
        $serializerMock->method('unserialize')
            ->willReturnCallback(function ($string) {
                return json_decode($string, true);
            });
        $this->objectManagerHelper->setBackwardCompatibleProperty(
            $this->countryOfManufacture,
            'serializer',
            $serializerMock
=======
        $this->serializerMock = $this->getMock(SerializerInterface::class, [], [], '', false);
        $this->objectManagerHelper->setBackwardCompatibleProperty(
            $this->countryOfManufacture,
            'serializer',
            $this->serializerMock
>>>>>>> 592e5919
        );
    }

    /**
     * Test for getAllOptions method
     *
     * @param $cachedDataSrl
     * @param $cachedDataUnsrl
     *
     * @dataProvider testGetAllOptionsDataProvider
     */
    public function testGetAllOptions($cachedDataSrl, $cachedDataUnsrl)
    {
        $this->storeMock->expects($this->once())->method('getCode')->will($this->returnValue('store_code'));
        $this->storeManagerMock->expects($this->once())->method('getStore')->will($this->returnValue($this->storeMock));
        $this->cacheConfig->expects($this->once())
            ->method('load')
            ->with($this->equalTo('COUNTRYOFMANUFACTURE_SELECT_STORE_store_code'))
            ->will($this->returnValue($cachedDataSrl));
<<<<<<< HEAD

=======
        $this->serializerMock->expects($this->once())
            ->method('unserialize')
            ->willReturn($cachedDataUnsrl);
>>>>>>> 592e5919
        $this->assertEquals($cachedDataUnsrl, $this->countryOfManufacture->getAllOptions());
    }

    /**
     * Data provider for testGetAllOptions
     *
     * @return array
     */
    public function testGetAllOptionsDataProvider()
    {
        return
            [
                ['cachedDataSrl' => json_encode(['key' => 'data']), 'cachedDataUnsrl' => ['key' => 'data']]
            ];
    }
}<|MERGE_RESOLUTION|>--- conflicted
+++ resolved
@@ -32,14 +32,11 @@
     /** @var \Magento\Catalog\Model\Product\Attribute\Source\Countryofmanufacture */
     private $countryOfManufacture;
 
-<<<<<<< HEAD
-=======
     /**
      * @var \Magento\Framework\Serialize\SerializerInterface|\PHPUnit_Framework_MockObject_MockObject
      */
     private $serializerMock;
 
->>>>>>> 592e5919
     protected function setUp()
     {
         $this->storeManagerMock = $this->getMock(\Magento\Store\Model\StoreManagerInterface::class);
@@ -54,27 +51,11 @@
             ]
         );
 
-<<<<<<< HEAD
-        $serializerMock = $this->getMock(SerializerInterface::class, [], [], '', false);
-        $serializerMock->method('serialize')
-            ->willReturnCallback(function ($string) {
-                return json_encode($string);
-            });
-        $serializerMock->method('unserialize')
-            ->willReturnCallback(function ($string) {
-                return json_decode($string, true);
-            });
-        $this->objectManagerHelper->setBackwardCompatibleProperty(
-            $this->countryOfManufacture,
-            'serializer',
-            $serializerMock
-=======
         $this->serializerMock = $this->getMock(SerializerInterface::class, [], [], '', false);
         $this->objectManagerHelper->setBackwardCompatibleProperty(
             $this->countryOfManufacture,
             'serializer',
             $this->serializerMock
->>>>>>> 592e5919
         );
     }
 
@@ -94,13 +75,9 @@
             ->method('load')
             ->with($this->equalTo('COUNTRYOFMANUFACTURE_SELECT_STORE_store_code'))
             ->will($this->returnValue($cachedDataSrl));
-<<<<<<< HEAD
-
-=======
         $this->serializerMock->expects($this->once())
             ->method('unserialize')
             ->willReturn($cachedDataUnsrl);
->>>>>>> 592e5919
         $this->assertEquals($cachedDataUnsrl, $this->countryOfManufacture->getAllOptions());
     }
 
