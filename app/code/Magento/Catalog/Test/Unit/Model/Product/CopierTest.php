<?php
/**
 * Copyright © 2016 Magento. All rights reserved.
 * See COPYING.txt for license details.
 */
namespace Magento\Catalog\Test\Unit\Model\Product;

use \Magento\Catalog\Model\Product\Copier;

class CopierTest extends \PHPUnit_Framework_TestCase
{
    /**
     * @var \PHPUnit_Framework_MockObject_MockObject
     */
    protected $optionRepositoryMock;

    /**
     * @var Copier
     */
    protected $_model;

    /**
     * @var \PHPUnit_Framework_MockObject_MockObject
     */
    protected $copyConstructorMock;

    /**
     * @var \PHPUnit_Framework_MockObject_MockObject
     */
    protected $productFactoryMock;

    /**
     * @var \PHPUnit_Framework_MockObject_MockObject
     */
    protected $productMock;

    /**
     * @var \PHPUnit_Framework_MockObject_MockObject
     */
    protected $metadata;

    protected function setUp()
    {
        $this->copyConstructorMock = $this->getMock('\Magento\Catalog\Model\Product\CopyConstructorInterface');
        $this->productFactoryMock = $this->getMock(
            '\Magento\Catalog\Model\ProductFactory',
            ['create'],
            [],
            '',
            false
        );
        $this->optionRepositoryMock = $this->getMock(
            'Magento\Catalog\Model\Product\Option\Repository',
            [],
            [],
            '',
            false
        );
        $this->optionRepositoryMock;
        $this->productMock = $this->getMock('\Magento\Catalog\Model\Product', [], [], '', false);
        $this->productMock->expects($this->any())->method('getEntityId')->willReturn(1);

        $this->metadata = $this->getMockBuilder('Magento\Framework\EntityManager\EntityMetadata')
            ->disableOriginalConstructor()
            ->getMock();
        $metadataPool = $this->getMockBuilder('Magento\Framework\EntityManager\MetadataPool')
            ->disableOriginalConstructor()
            ->getMock();
        $metadataPool->expects($this->any())->method('getMetadata')->willReturn($this->metadata);
        $this->_model = new Copier(
            $this->copyConstructorMock,
            $this->productFactoryMock
        );

        $this->setProperties($this->_model, [
            'optionRepository' => $this->optionRepositoryMock,
            'metadataPool' => $metadataPool,
        ]);
    }

    public function testCopy()
    {
        $this->productMock->expects($this->atLeastOnce())->method('getWebsiteIds');
        $this->productMock->expects($this->atLeastOnce())->method('getCategoryIds');
        $this->productMock->expects($this->any())->method('getData')->willReturnMap([
            ['', null, 'product data'],
            ['linkField', null, '1'],
        ]);

        $resourceMock = $this->getMock('\Magento\Catalog\Model\ResourceModel\Product', [], [], '', false);
        $this->productMock->expects($this->once())->method('getResource')->will($this->returnValue($resourceMock));

        $duplicateMock = $this->getMock(
            '\Magento\Catalog\Model\Product',
            [
                '__wakeup',
                'setData',
<<<<<<< HEAD
                'setOptions',
=======
                'getData',
>>>>>>> 5c1b8d42
                'setIsDuplicate',
                'setOriginalId',
                'setStatus',
                'setCreatedAt',
                'setUpdatedAt',
                'setId',
                'setStoreId',
                'getEntityId',
                'save',
                'setUrlKey',
                'getUrlKey',
            ],
            [],
            '',
            false
        );
        $this->productFactoryMock->expects($this->once())->method('create')->will($this->returnValue($duplicateMock));

        $duplicateMock->expects($this->once())->method('setOptions')->with([]);
        $duplicateMock->expects($this->once())->method('setIsDuplicate')->with(true);
        $duplicateMock->expects($this->once())->method('setOriginalId')->with(1);
        $duplicateMock->expects(
            $this->once()
        )->method(
            'setStatus'
        )->with(
            \Magento\Catalog\Model\Product\Attribute\Source\Status::STATUS_DISABLED
        );
        $duplicateMock->expects($this->once())->method('setCreatedAt')->with(null);
        $duplicateMock->expects($this->once())->method('setUpdatedAt')->with(null);
        $duplicateMock->expects($this->once())->method('setId')->with(null);
        $duplicateMock->expects(
            $this->once()
        )->method(
            'setStoreId'
        )->with(
            \Magento\Store\Model\Store::DEFAULT_STORE_ID
        );
        $duplicateMock->expects($this->once())->method('setData')->with('product data');
        $this->copyConstructorMock->expects($this->once())->method('build')->with($this->productMock, $duplicateMock);
        $duplicateMock->expects($this->once())->method('getUrlKey')->willReturn('urk-key-1');
        $duplicateMock->expects($this->once())->method('setUrlKey')->with('urk-key-2');
        $duplicateMock->expects($this->once())->method('save');

        $this->metadata->expects($this->any())->method('getLinkField')->willReturn('linkField');

        $duplicateMock->expects($this->any())->method('getData')->willReturnMap([
            ['linkField', null, '2'],
        ]);        $this->optionRepositoryMock->expects($this->once())
            ->method('duplicate')
            ->with($this->productMock, $duplicateMock);
        $resourceMock->expects($this->once())->method('duplicate')->with(1, 2);

        $this->assertEquals($duplicateMock, $this->_model->copy($this->productMock));
    }

    /**
     * @param $object
     * @param array $properties
     */
    private function setProperties($object, $properties = [])
    {
        $reflectionClass = new \ReflectionClass(get_class($object));
        foreach ($properties as $key => $value) {
            if ($reflectionClass->hasProperty($key)) {
                $reflectionProperty = $reflectionClass->getProperty($key);
                $reflectionProperty->setAccessible(true);
                $reflectionProperty->setValue($object, $value);
            }
        }
    }
}<|MERGE_RESOLUTION|>--- conflicted
+++ resolved
@@ -95,11 +95,8 @@
             [
                 '__wakeup',
                 'setData',
-<<<<<<< HEAD
                 'setOptions',
-=======
                 'getData',
->>>>>>> 5c1b8d42
                 'setIsDuplicate',
                 'setOriginalId',
                 'setStatus',
