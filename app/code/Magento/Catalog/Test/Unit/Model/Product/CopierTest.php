<?php
/**
 * Copyright © Magento, Inc. All rights reserved.
 * See COPYING.txt for license details.
 */
namespace Magento\Catalog\Test\Unit\Model\Product;

use Magento\Catalog\Api\Data\ProductInterface;
use Magento\Catalog\Model\Product;
use Magento\Catalog\Model\Product\Copier;

/**
 * Test for Magento\Catalog\Model\Product\Copier class.
 *
 * @SuppressWarnings(PHPMD.CouplingBetweenObjects)
 */
class CopierTest extends \PHPUnit\Framework\TestCase
{
    /**
     * @var \PHPUnit_Framework_MockObject_MockObject
     */
    protected $optionRepositoryMock;

    /**
     * @var Copier
     */
    protected $_model;

    /**
     * @var \PHPUnit_Framework_MockObject_MockObject
     */
    protected $copyConstructorMock;

    /**
     * @var \PHPUnit_Framework_MockObject_MockObject
     */
    protected $productFactoryMock;

    /**
     * @var \PHPUnit_Framework_MockObject_MockObject
     */
    protected $productMock;

    /**
     * @var \PHPUnit_Framework_MockObject_MockObject
     */
    protected $metadata;

    protected function setUp()
    {
        $this->copyConstructorMock = $this->createMock(\Magento\Catalog\Model\Product\CopyConstructorInterface::class);
        $this->productFactoryMock = $this->createPartialMock(
            \Magento\Catalog\Model\ProductFactory::class,
            ['create']
        );
        $this->optionRepositoryMock = $this->createMock(
            \Magento\Catalog\Model\Product\Option\Repository::class
        );
        $this->optionRepositoryMock;
        $this->productMock = $this->createMock(Product::class);
        $this->productMock->expects($this->any())->method('getEntityId')->willReturn(1);

        $this->metadata = $this->getMockBuilder(\Magento\Framework\EntityManager\EntityMetadata::class)
            ->disableOriginalConstructor()
            ->getMock();
        $metadataPool = $this->getMockBuilder(\Magento\Framework\EntityManager\MetadataPool::class)
            ->disableOriginalConstructor()
            ->getMock();
        $metadataPool->expects($this->any())->method('getMetadata')->willReturn($this->metadata);
        $this->_model = new Copier(
            $this->copyConstructorMock,
            $this->productFactoryMock
        );

        $this->setProperties($this->_model, [
            'optionRepository' => $this->optionRepositoryMock,
            'metadataPool' => $metadataPool,
        ]);
    }

    /**
     * @SuppressWarnings(PHPMD.ExcessiveMethodLength)
     */
    public function testCopy()
    {
        $stockItem = $this->getMockBuilder(\Magento\CatalogInventory\Api\Data\StockItemInterface::class)
            ->getMock();
        $extensionAttributes = $this->getMockBuilder(\Magento\Catalog\Api\Data\ProductExtension::class)
            ->setMethods(['getStockItem', 'setData'])
            ->getMock();
        $extensionAttributes
            ->expects($this->once())
            ->method('getStockItem')
            ->willReturn($stockItem);
        $extensionAttributes
            ->expects($this->once())
            ->method('setData')
            ->with('stock_item', null);

        $productData = [
            'product data' => ['product data'],
            ProductInterface::EXTENSION_ATTRIBUTES_KEY => $extensionAttributes,
        ];
        $this->productMock->expects($this->atLeastOnce())->method('getWebsiteIds');
        $this->productMock->expects($this->atLeastOnce())->method('getCategoryIds');
        $this->productMock->expects($this->any())->method('getData')->willReturnMap([
            ['', null, $productData],
            ['linkField', null, '1'],
        ]);

        $entityMock = $this->getMockForAbstractClass(
<<<<<<< HEAD
                \Magento\Eav\Model\Entity\AbstractEntity::class,
                [],
                '',
                false,
                true,
                true,
                ['checkAttributeUniqueValue']
            );
=======
            \Magento\Eav\Model\Entity\AbstractEntity::class,
            [],
            '',
            false,
            true,
            true,
            ['checkAttributeUniqueValue']
        );
>>>>>>> a45d5196
        $entityMock->expects($this->any())
            ->method('checkAttributeUniqueValue')
            ->willReturn(true);

        $attributeMock = $this->getMockForAbstractClass(
<<<<<<< HEAD
                \Magento\Eav\Model\Entity\Attribute\AbstractAttribute::class,
                [],
                '',
                false,
                true,
                true,
                ['getEntity']
            );
=======
            \Magento\Eav\Model\Entity\Attribute\AbstractAttribute::class,
            [],
            '',
            false,
            true,
            true,
            ['getEntity']
        );
>>>>>>> a45d5196
        $attributeMock->expects($this->any())
            ->method('getEntity')
            ->willReturn($entityMock);

        $resourceMock = $this->getMockBuilder(\Magento\Catalog\Model\ResourceModel\Product::class)
            ->disableOriginalConstructor()
            ->setMethods(['getAttributeRawValue', 'duplicate', 'getAttribute'])
            ->getMock();
        $resourceMock->expects($this->any())
            ->method('getAttributeRawValue')
            ->willReturn('urk-key-1');
        $resourceMock->expects($this->any())
            ->method('getAttribute')
            ->willReturn($attributeMock);

        $this->productMock->expects($this->any())->method('getResource')->will($this->returnValue($resourceMock));

        $duplicateMock = $this->createPartialMock(
            Product::class,
            [
                '__wakeup',
                'setData',
                'setOptions',
                'getData',
                'setIsDuplicate',
                'setOriginalLinkId',
                'setStatus',
                'setCreatedAt',
                'setUpdatedAt',
                'setId',
                'getEntityId',
                'save',
                'setUrlKey',
                'setStoreId',
                'getStoreIds',
            ]
        );
        $this->productFactoryMock->expects($this->once())->method('create')->will($this->returnValue($duplicateMock));

        $duplicateMock->expects($this->once())->method('setOptions')->with([]);
        $duplicateMock->expects($this->once())->method('setIsDuplicate')->with(true);
        $duplicateMock->expects($this->once())->method('setOriginalLinkId')->with(1);
        $duplicateMock->expects(
            $this->once()
        )->method(
            'setStatus'
        )->with(
            \Magento\Catalog\Model\Product\Attribute\Source\Status::STATUS_DISABLED
        );
        $duplicateMock->expects($this->atLeastOnce())->method('setStoreId');
        $duplicateMock->expects($this->once())->method('setCreatedAt')->with(null);
        $duplicateMock->expects($this->once())->method('setUpdatedAt')->with(null);
        $duplicateMock->expects($this->once())->method('setId')->with(null);
        $duplicateMock->expects($this->atLeastOnce())->method('getStoreIds')->willReturn([]);
        $duplicateMock->expects($this->atLeastOnce())->method('setData')->willReturn($duplicateMock);
        $this->copyConstructorMock->expects($this->once())->method('build')->with($this->productMock, $duplicateMock);
        $duplicateMock->expects($this->once())->method('setUrlKey')->with('urk-key-2')->willReturn($duplicateMock);
        $duplicateMock->expects($this->once())->method('save');

        $this->metadata->expects($this->any())->method('getLinkField')->willReturn('linkField');

        $duplicateMock->expects($this->any())->method('getData')->willReturnMap([
            ['linkField', null, '2'],
        ]);
        $this->optionRepositoryMock->expects($this->once())
            ->method('duplicate')
            ->with($this->productMock, $duplicateMock);
        $resourceMock->expects($this->once())->method('duplicate')->with(1, 2);

        $this->assertEquals($duplicateMock, $this->_model->copy($this->productMock));
    }

    /**
     * @param $object
     * @param array $properties
     */
    private function setProperties($object, $properties = [])
    {
        $reflectionClass = new \ReflectionClass(get_class($object));
        foreach ($properties as $key => $value) {
            if ($reflectionClass->hasProperty($key)) {
                $reflectionProperty = $reflectionClass->getProperty($key);
                $reflectionProperty->setAccessible(true);
                $reflectionProperty->setValue($object, $value);
            }
        }
    }
}<|MERGE_RESOLUTION|>--- conflicted
+++ resolved
@@ -109,16 +109,6 @@
         ]);
 
         $entityMock = $this->getMockForAbstractClass(
-<<<<<<< HEAD
-                \Magento\Eav\Model\Entity\AbstractEntity::class,
-                [],
-                '',
-                false,
-                true,
-                true,
-                ['checkAttributeUniqueValue']
-            );
-=======
             \Magento\Eav\Model\Entity\AbstractEntity::class,
             [],
             '',
@@ -127,22 +117,11 @@
             true,
             ['checkAttributeUniqueValue']
         );
->>>>>>> a45d5196
         $entityMock->expects($this->any())
             ->method('checkAttributeUniqueValue')
             ->willReturn(true);
 
         $attributeMock = $this->getMockForAbstractClass(
-<<<<<<< HEAD
-                \Magento\Eav\Model\Entity\Attribute\AbstractAttribute::class,
-                [],
-                '',
-                false,
-                true,
-                true,
-                ['getEntity']
-            );
-=======
             \Magento\Eav\Model\Entity\Attribute\AbstractAttribute::class,
             [],
             '',
@@ -151,7 +130,6 @@
             true,
             ['getEntity']
         );
->>>>>>> a45d5196
         $attributeMock->expects($this->any())
             ->method('getEntity')
             ->willReturn($entityMock);
