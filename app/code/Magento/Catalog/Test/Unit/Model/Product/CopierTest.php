--- conflicted
+++ resolved
@@ -69,9 +69,9 @@
     /**
      * @ingeritdoc
      */
-    protected function setUp(): void
+    protected function setUp()
     {
-        $this->copyConstructorMock = $this->getMockForAbstractClass(CopyConstructorInterface::class);
+        $this->copyConstructorMock = $this->createMock(CopyConstructorInterface::class);
         $this->productFactoryMock = $this->createPartialMock(ProductFactory::class, ['create']);
         $this->scopeOverriddenValueMock = $this->createMock(ScopeOverriddenValue::class);
         $this->optionRepositoryMock = $this->createMock(Repository::class);
@@ -105,13 +105,8 @@
      */
     public function testCopy(): void
     {
-<<<<<<< HEAD
-        $stockItem = $this->getMockForAbstractClass(StockItemInterface::class);
-        $extensionAttributes = $this->getMockBuilder(ProductExtension::class)
-=======
         $stockItem = $this->createMock(StockItemInterface::class);
         $extensionAttributes = $this->getMockBuilder(ProductExtensionInterface::class)
->>>>>>> b2f063af
             ->setMethods(['getStockItem', 'setData'])
             ->getMockForAbstractClass();
         $extensionAttributes
@@ -327,7 +322,7 @@
             ->method('getAttribute')
             ->willReturn($attributeMock);
 
-        $this->productMock->expects($this->any())->method('getResource')->willReturn($resourceMock);
+        $this->productMock->expects($this->any())->method('getResource')->will($this->returnValue($resourceMock));
 
         $duplicateMock = $this->createPartialMock(
             Product::class,
@@ -349,7 +344,7 @@
                 'getStoreIds',
             ]
         );
-        $this->productFactoryMock->expects($this->once())->method('create')->willReturn($duplicateMock);
+        $this->productFactoryMock->expects($this->once())->method('create')->will($this->returnValue($duplicateMock));
 
         $duplicateMock->expects($this->once())->method('setOptions')->with([]);
         $duplicateMock->expects($this->once())->method('setIsDuplicate')->with(true);
