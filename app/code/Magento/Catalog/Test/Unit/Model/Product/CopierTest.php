<?php
/**
 * Copyright © Magento, Inc. All rights reserved.
 * See COPYING.txt for license details.
 */
namespace Magento\Catalog\Test\Unit\Model\Product;

use Magento\Catalog\Api\Data\ProductExtension;
use Magento\Catalog\Api\Data\ProductInterface;
use Magento\Catalog\Model\Product;
use Magento\Catalog\Model\Product\Copier;
use Magento\Catalog\Model\Product\CopyConstructorInterface;
use Magento\Catalog\Model\Product\Option\Repository;
use Magento\Catalog\Model\ProductFactory;
use Magento\CatalogInventory\Api\Data\StockItemInterface;
use Magento\Framework\EntityManager\EntityMetadata;
use Magento\Framework\EntityManager\MetadataPool;
use PHPUnit\Framework\MockObject\MockObject;

/**
 * Test for Magento\Catalog\Model\Product\Copier class.
 *
 * @SuppressWarnings(PHPMD.CouplingBetweenObjects)
 */
class CopierTest extends \PHPUnit\Framework\TestCase
{
    /**
     * @var MockObject
     */
    private $optionRepositoryMock;

    /**
     * @var Copier
     */
    private $_model;

    /**
     * @var MockObject
     */
    private $copyConstructorMock;

    /**
     * @var MockObject
     */
    private $productFactoryMock;

    /**
     * @var MockObject
     */
<<<<<<< HEAD
    private $productMock;
=======
    private $scopeOverriddenValueMock;
>>>>>>> 90ea3f14

    /**
     * @var MockObject
     */
<<<<<<< HEAD
    private $metadata;

    /**
     * @var ScopeOverriddenValue|MockObject
=======
    private $productMock;

    /**
     * @var \PHPUnit_Framework_MockObject_MockObject
>>>>>>> 90ea3f14
     */
    private $metadata;

    /**
     * @ingeritdoc
     */
    protected function setUp()
    {
<<<<<<< HEAD
        $this->metadata = $this->createMock(EntityMetadata::class);
        $metadataPool = $this->createMock(MetadataPool::class);

        $this->copyConstructorMock = $this->createMock(CopyConstructorInterface::class);
        $this->productFactoryMock = $this->createPartialMock(ProductFactory::class, ['create']);
        $this->optionRepositoryMock = $this->createMock(Repository::class);
        $this->productMock = $this->createMock(Product::class);
        $this->scopeOverriddenValue = $this->createMock(ScopeOverriddenValue::class);

        $this->productMock->expects($this->any())
            ->method('getEntityId')
            ->willReturn(1);
        $metadataPool->expects($this->any())
            ->method('getMetadata')
            ->willReturn($this->metadata);

=======
        $this->copyConstructorMock = $this->createMock(\Magento\Catalog\Model\Product\CopyConstructorInterface::class);
        $this->productFactoryMock = $this->createPartialMock(
            \Magento\Catalog\Model\ProductFactory::class,
            ['create']
        );
        $this->scopeOverriddenValueMock = $this->createMock(
            \Magento\Catalog\Model\Attribute\ScopeOverriddenValue::class
        );
        $this->optionRepositoryMock = $this->createMock(
            \Magento\Catalog\Model\Product\Option\Repository::class
        );
        $this->productMock = $this->createMock(Product::class);
        $this->productMock->expects($this->any())->method('getEntityId')->willReturn(1);

        $this->metadata = $this->getMockBuilder(\Magento\Framework\EntityManager\EntityMetadata::class)
            ->disableOriginalConstructor()
            ->getMock();
        $metadataPool = $this->getMockBuilder(\Magento\Framework\EntityManager\MetadataPool::class)
            ->disableOriginalConstructor()
            ->getMock();
        $metadataPool->expects($this->any())->method('getMetadata')->willReturn($this->metadata);
>>>>>>> 90ea3f14
        $this->_model = new Copier(
            $this->copyConstructorMock,
            $this->productFactoryMock,
            $this->scopeOverriddenValueMock,
            $this->optionRepositoryMock,
            $metadataPool
        );
    }

    /**
     * @SuppressWarnings(PHPMD.ExcessiveMethodLength)
     */
    public function testCopy()
    {
        $stockItem = $this->createMock(StockItemInterface::class);
        $extensionAttributes = $this->getMockBuilder(ProductExtension::class)
            ->setMethods(['getStockItem', 'setData'])
            ->getMock();
        $extensionAttributes
            ->expects($this->once())
            ->method('getStockItem')
            ->willReturn($stockItem);
        $extensionAttributes
            ->expects($this->once())
            ->method('setData')
            ->with('stock_item', null);

        $productData = [
            'product data' => ['product data'],
            ProductInterface::EXTENSION_ATTRIBUTES_KEY => $extensionAttributes,
        ];
        $this->productMock->expects($this->atLeastOnce())->method('getWebsiteIds');
        $this->productMock->expects($this->atLeastOnce())->method('getCategoryIds');
        $this->productMock->expects($this->any())->method('getData')->willReturnMap([
            ['', null, $productData],
            ['linkField', null, '1'],
        ]);

        $entityMock = $this->getMockForAbstractClass(
            \Magento\Eav\Model\Entity\AbstractEntity::class,
            [],
            '',
            false,
            true,
            true,
            ['checkAttributeUniqueValue']
        );
        $entityMock->expects($this->any())
            ->method('checkAttributeUniqueValue')
            ->willReturn(true);

        $attributeMock = $this->getMockForAbstractClass(
            \Magento\Eav\Model\Entity\Attribute\AbstractAttribute::class,
            [],
            '',
            false,
            true,
            true,
            ['getEntity']
        );
        $attributeMock->expects($this->any())
            ->method('getEntity')
            ->willReturn($entityMock);

        $resourceMock = $this->getMockBuilder(\Magento\Catalog\Model\ResourceModel\Product::class)
            ->disableOriginalConstructor()
            ->setMethods(['getAttributeRawValue', 'duplicate', 'getAttribute'])
            ->getMock();
        $resourceMock->expects($this->any())
            ->method('getAttributeRawValue')
            ->willReturn('urk-key-1');
        $resourceMock->expects($this->any())
            ->method('getAttribute')
            ->willReturn($attributeMock);

        $this->productMock->expects($this->any())->method('getResource')->will($this->returnValue($resourceMock));

        $duplicateMock = $this->createPartialMock(
            Product::class,
            [
                '__wakeup',
                'setData',
                'setOptions',
                'getData',
                'setIsDuplicate',
                'setOriginalLinkId',
                'setStatus',
                'setCreatedAt',
                'setUpdatedAt',
                'setId',
                'getEntityId',
                'save',
                'setUrlKey',
                'setStoreId',
                'getStoreIds',
                'setMetaTitle',
                'setMetaKeyword',
                'setMetaDescription'
            ]
        );
        $this->productFactoryMock->expects($this->once())->method('create')->will($this->returnValue($duplicateMock));

        $duplicateMock->expects($this->once())->method('setOptions')->with([]);
        $duplicateMock->expects($this->once())->method('setIsDuplicate')->with(true);
        $duplicateMock->expects($this->once())->method('setOriginalLinkId')->with(1);
        $duplicateMock->expects(
            $this->once()
        )->method(
            'setStatus'
        )->with(
            \Magento\Catalog\Model\Product\Attribute\Source\Status::STATUS_DISABLED
        );
        $duplicateMock->expects($this->atLeastOnce())->method('setStoreId');
        $duplicateMock->expects($this->once())->method('setCreatedAt')->with(null);
        $duplicateMock->expects($this->once())->method('setUpdatedAt')->with(null);
        $duplicateMock->expects($this->once())->method('setId')->with(null);
        $duplicateMock->expects($this->once())->method('setMetaTitle')->with(null);
        $duplicateMock->expects($this->once())->method('setMetaKeyword')->with(null);
        $duplicateMock->expects($this->once())->method('setMetaDescription')->with(null);
        $duplicateMock->expects($this->atLeastOnce())->method('getStoreIds')->willReturn([]);
        $duplicateMock->expects($this->atLeastOnce())->method('setData')->willReturn($duplicateMock);
        $this->copyConstructorMock->expects($this->once())->method('build')->with($this->productMock, $duplicateMock);
        $duplicateMock->expects($this->once())->method('setUrlKey')->with('urk-key-2')->willReturn($duplicateMock);
        $duplicateMock->expects($this->once())->method('save');

        $this->metadata->expects($this->any())->method('getLinkField')->willReturn('linkField');

        $duplicateMock->expects($this->any())->method('getData')->willReturnMap([
            ['linkField', null, '2'],
        ]);
        $this->optionRepositoryMock->expects($this->once())
            ->method('duplicate')
            ->with($this->productMock, $duplicateMock);

        $this->assertEquals($duplicateMock, $this->_model->copy($this->productMock));
    }

    /**
     * @SuppressWarnings(PHPMD.ExcessiveMethodLength)
     */
    public function testUrlAlreadyExistsExceptionWhileCopyStoresUrl()
    {
        $stockItem = $this->getMockBuilder(\Magento\CatalogInventory\Api\Data\StockItemInterface::class)
            ->getMock();
        $extensionAttributes = $this->getMockBuilder(\Magento\Catalog\Api\Data\ProductExtension::class)
            ->setMethods(['getStockItem', 'setData'])
            ->getMock();
        $extensionAttributes
            ->expects($this->once())
            ->method('getStockItem')
            ->willReturn($stockItem);
        $extensionAttributes
            ->expects($this->once())
            ->method('setData')
            ->with('stock_item', null);

        $productData = [
            'product data' => ['product data'],
            ProductInterface::EXTENSION_ATTRIBUTES_KEY => $extensionAttributes,
        ];
        $this->productMock->expects($this->atLeastOnce())->method('getWebsiteIds');
        $this->productMock->expects($this->atLeastOnce())->method('getCategoryIds');
        $this->productMock->expects($this->any())->method('getData')->willReturnMap([
            ['', null, $productData],
            ['linkField', null, '1'],
        ]);

        $entityMock = $this->getMockForAbstractClass(
            \Magento\Eav\Model\Entity\AbstractEntity::class,
            [],
            '',
            false,
            true,
            true,
            ['checkAttributeUniqueValue']
        );
        $entityMock->expects($this->exactly(11))
            ->method('checkAttributeUniqueValue')
            ->willReturn(true, false);

        $attributeMock = $this->getMockForAbstractClass(
            \Magento\Eav\Model\Entity\Attribute\AbstractAttribute::class,
            [],
            '',
            false,
            true,
            true,
            ['getEntity']
        );
        $attributeMock->expects($this->any())
            ->method('getEntity')
            ->willReturn($entityMock);

        $resourceMock = $this->getMockBuilder(\Magento\Catalog\Model\ResourceModel\Product::class)
            ->disableOriginalConstructor()
            ->setMethods(['getAttributeRawValue', 'duplicate', 'getAttribute'])
            ->getMock();
        $resourceMock->expects($this->any())
            ->method('getAttributeRawValue')
            ->willReturn('urk-key-1');
        $resourceMock->expects($this->any())
            ->method('getAttribute')
            ->willReturn($attributeMock);

        $this->productMock->expects($this->any())->method('getResource')->will($this->returnValue($resourceMock));

        $duplicateMock = $this->createPartialMock(
            Product::class,
            [
                '__wakeup',
                'setData',
                'setOptions',
                'getData',
                'setIsDuplicate',
                'setOriginalLinkId',
                'setStatus',
                'setCreatedAt',
                'setUpdatedAt',
                'setId',
                'getEntityId',
                'save',
                'setUrlKey',
                'setStoreId',
                'getStoreIds',
            ]
        );
        $this->productFactoryMock->expects($this->once())->method('create')->will($this->returnValue($duplicateMock));

        $duplicateMock->expects($this->once())->method('setOptions')->with([]);
        $duplicateMock->expects($this->once())->method('setIsDuplicate')->with(true);
        $duplicateMock->expects($this->once())->method('setOriginalLinkId')->with(1);
        $duplicateMock->expects(
            $this->once()
        )->method(
            'setStatus'
        )->with(
            \Magento\Catalog\Model\Product\Attribute\Source\Status::STATUS_DISABLED
        );
        $duplicateMock->expects($this->atLeastOnce())->method('setStoreId');
        $duplicateMock->expects($this->once())->method('setCreatedAt')->with(null);
        $duplicateMock->expects($this->once())->method('setUpdatedAt')->with(null);
        $duplicateMock->expects($this->once())->method('setId')->with(null);
        $duplicateMock->expects($this->atLeastOnce())->method('getStoreIds')->willReturn([1]);
        $duplicateMock->expects($this->atLeastOnce())->method('setData')->willReturn($duplicateMock);
        $this->copyConstructorMock->expects($this->once())->method('build')->with($this->productMock, $duplicateMock);
        $duplicateMock->expects(
            $this->exactly(11)
        )->method(
            'setUrlKey'
        )->with(
            $this->stringContains('urk-key-')
        )->willReturn(
            $duplicateMock
        );
        $duplicateMock->expects($this->once())->method('save');

        $this->scopeOverriddenValueMock->expects($this->once())->method('containsValue')->willReturn(true);

        $this->metadata->expects($this->any())->method('getLinkField')->willReturn('linkField');

        $duplicateMock->expects($this->any())->method('getData')->willReturnMap([
            ['linkField', null, '2'],
        ]);

        $this->expectException(\Magento\UrlRewrite\Model\Exception\UrlAlreadyExistsException::class);
        $this->_model->copy($this->productMock);
    }
}<|MERGE_RESOLUTION|>--- conflicted
+++ resolved
@@ -9,13 +9,7 @@
 use Magento\Catalog\Api\Data\ProductInterface;
 use Magento\Catalog\Model\Product;
 use Magento\Catalog\Model\Product\Copier;
-use Magento\Catalog\Model\Product\CopyConstructorInterface;
-use Magento\Catalog\Model\Product\Option\Repository;
-use Magento\Catalog\Model\ProductFactory;
 use Magento\CatalogInventory\Api\Data\StockItemInterface;
-use Magento\Framework\EntityManager\EntityMetadata;
-use Magento\Framework\EntityManager\MetadataPool;
-use PHPUnit\Framework\MockObject\MockObject;
 
 /**
  * Test for Magento\Catalog\Model\Product\Copier class.
@@ -25,7 +19,7 @@
 class CopierTest extends \PHPUnit\Framework\TestCase
 {
     /**
-     * @var MockObject
+     * @var \PHPUnit_Framework_MockObject_MockObject
      */
     private $optionRepositoryMock;
 
@@ -35,38 +29,27 @@
     private $_model;
 
     /**
-     * @var MockObject
+     * @var \PHPUnit_Framework_MockObject_MockObject
      */
     private $copyConstructorMock;
 
     /**
-     * @var MockObject
+     * @var \PHPUnit_Framework_MockObject_MockObject
      */
     private $productFactoryMock;
 
     /**
-     * @var MockObject
-     */
-<<<<<<< HEAD
+     * @var \PHPUnit_Framework_MockObject_MockObject
+     */
+    private $scopeOverriddenValueMock;
+
+    /**
+     * @var \PHPUnit_Framework_MockObject_MockObject
+     */
     private $productMock;
-=======
-    private $scopeOverriddenValueMock;
->>>>>>> 90ea3f14
-
-    /**
-     * @var MockObject
-     */
-<<<<<<< HEAD
-    private $metadata;
-
-    /**
-     * @var ScopeOverriddenValue|MockObject
-=======
-    private $productMock;
-
-    /**
-     * @var \PHPUnit_Framework_MockObject_MockObject
->>>>>>> 90ea3f14
+
+    /**
+     * @var \PHPUnit_Framework_MockObject_MockObject
      */
     private $metadata;
 
@@ -75,24 +58,6 @@
      */
     protected function setUp()
     {
-<<<<<<< HEAD
-        $this->metadata = $this->createMock(EntityMetadata::class);
-        $metadataPool = $this->createMock(MetadataPool::class);
-
-        $this->copyConstructorMock = $this->createMock(CopyConstructorInterface::class);
-        $this->productFactoryMock = $this->createPartialMock(ProductFactory::class, ['create']);
-        $this->optionRepositoryMock = $this->createMock(Repository::class);
-        $this->productMock = $this->createMock(Product::class);
-        $this->scopeOverriddenValue = $this->createMock(ScopeOverriddenValue::class);
-
-        $this->productMock->expects($this->any())
-            ->method('getEntityId')
-            ->willReturn(1);
-        $metadataPool->expects($this->any())
-            ->method('getMetadata')
-            ->willReturn($this->metadata);
-
-=======
         $this->copyConstructorMock = $this->createMock(\Magento\Catalog\Model\Product\CopyConstructorInterface::class);
         $this->productFactoryMock = $this->createPartialMock(
             \Magento\Catalog\Model\ProductFactory::class,
@@ -114,7 +79,6 @@
             ->disableOriginalConstructor()
             ->getMock();
         $metadataPool->expects($this->any())->method('getMetadata')->willReturn($this->metadata);
->>>>>>> 90ea3f14
         $this->_model = new Copier(
             $this->copyConstructorMock,
             $this->productFactoryMock,
@@ -248,6 +212,7 @@
         $this->optionRepositoryMock->expects($this->once())
             ->method('duplicate')
             ->with($this->productMock, $duplicateMock);
+        $resourceMock->expects($this->once())->method('duplicate')->with(1, 2);
 
         $this->assertEquals($duplicateMock, $this->_model->copy($this->productMock));
     }
@@ -257,9 +222,9 @@
      */
     public function testUrlAlreadyExistsExceptionWhileCopyStoresUrl()
     {
-        $stockItem = $this->getMockBuilder(\Magento\CatalogInventory\Api\Data\StockItemInterface::class)
-            ->getMock();
-        $extensionAttributes = $this->getMockBuilder(\Magento\Catalog\Api\Data\ProductExtension::class)
+        $stockItem = $this->getMockBuilder(StockItemInterface::class)
+            ->getMock();
+        $extensionAttributes = $this->getMockBuilder(ProductExtension::class)
             ->setMethods(['getStockItem', 'setData'])
             ->getMock();
         $extensionAttributes
