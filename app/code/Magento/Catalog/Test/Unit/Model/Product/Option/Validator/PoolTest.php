--- conflicted
+++ resolved
@@ -21,20 +21,12 @@
     protected $pool;
 
     /**
-<<<<<<< HEAD
-     * @var \PHPUnit\Framework\MockObject\MockObject
-=======
      * @var MockObject
->>>>>>> 7d02f1ee
      */
     protected $defaultValidatorMock;
 
     /**
-<<<<<<< HEAD
-     * @var \PHPUnit\Framework\MockObject\MockObject
-=======
      * @var MockObject
->>>>>>> 7d02f1ee
      */
     protected $selectValidatorMock;
 
