--- conflicted
+++ resolved
@@ -17,20 +17,11 @@
 {
     public function testValidator()
     {
-<<<<<<< HEAD
-        $validator = new \Magento\Catalog\Model\Product\Validator();
-        $productMock = $this->createMock(\Magento\Catalog\Model\Product::class);
-        $requestMock = $this->createMock(\Magento\Framework\App\RequestInterface::class);
-        $responseMock = $this->createMock(\Magento\Framework\DataObject::class);
-        $productMock->expects($this->once())->method('validate')->willReturn(true);
-        $this->assertTrue($validator->validate($productMock, $requestMock, $responseMock));
-=======
         $validator = new Validator();
         $productMock = $this->createMock(Product::class);
         $requestMock = $this->createMock(RequestInterface::class);
         $responseMock = $this->createMock(DataObject::class);
         $productMock->expects($this->once())->method('validate')->will($this->returnValue(true));
         $this->assertEquals(true, $validator->validate($productMock, $requestMock, $responseMock));
->>>>>>> 7d02f1ee
     }
 }