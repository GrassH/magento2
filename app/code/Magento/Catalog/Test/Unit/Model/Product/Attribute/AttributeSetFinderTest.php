<?php
/**
 *
 * Copyright © Magento, Inc. All rights reserved.
 * See COPYING.txt for license details.
 */
declare(strict_types=1);

namespace Magento\Catalog\Test\Unit\Model\Product\Attribute;

use Magento\Catalog\Api\Data\ProductInterface;
use Magento\Catalog\Model\Product\Attribute\AttributeSetFinder;
use Magento\Catalog\Model\ResourceModel\Product\Collection;
use Magento\Catalog\Model\ResourceModel\Product\CollectionFactory;
use Magento\Framework\DB\Adapter\AdapterInterface;
use Magento\Framework\DB\Select;
use Magento\Framework\TestFramework\Unit\Helper\ObjectManager;
use PHPUnit\Framework\MockObject\MockObject;
use PHPUnit\Framework\TestCase;

class AttributeSetFinderTest extends TestCase
{
    /**
<<<<<<< HEAD
     * @var Collection|\PHPUnit\Framework\MockObject\MockObject
=======
     * @var Collection|MockObject
>>>>>>> 7d02f1ee
     */
    protected $productCollection;

    /**
<<<<<<< HEAD
     * @var CollectionFactory|\PHPUnit\Framework\MockObject\MockObject
=======
     * @var CollectionFactory|MockObject
>>>>>>> 7d02f1ee
     */
    protected $productCollectionFactory;

    /**
     * @var AttributeSetFinder
     */
    protected $attributeSetFinder;

    protected function setUp(): void
    {
        $this->productCollection = $this->getMockBuilder(Collection::class)
            ->disableOriginalConstructor()
            ->getMock();
        $this->productCollectionFactory = $this->getMockBuilder(CollectionFactory::class)
            ->setMethods(['create'])
            ->disableOriginalConstructor()
            ->getMock();
        $this->productCollectionFactory->expects($this->once())->method('create')->willReturn($this->productCollection);

        $this->attributeSetFinder = (new ObjectManager($this))->getObject(
            AttributeSetFinder::class,
            [
                'productCollectionFactory' => $this->productCollectionFactory,
            ]
        );
    }

    public function testFindAttributeIdsByProductIds()
    {
        $productIds = [1, 2, 3];
        $attributeSetIds = [3, 4, 6];

        $select = $this->getMockBuilder(Select::class)
            ->disableOriginalConstructor()
            ->getMock();
        $select->expects($this->once())->method('reset')->with(Select::COLUMNS)->willReturnSelf();
        $select->expects($this->once())->method('columns')->with(ProductInterface::ATTRIBUTE_SET_ID)->willReturnSelf();
        $select->expects($this->once())->method('where')->with('entity_id IN (?)', $productIds)->willReturnSelf();
        $select->expects($this->once())->method('group')->with(ProductInterface::ATTRIBUTE_SET_ID)->willReturnSelf();

        $connection = $this->getMockForAbstractClass(AdapterInterface::class);
        $connection->expects($this->once())->method('fetchCol')->with($select)->willReturn($attributeSetIds);

        $this->productCollection->expects($this->once())->method('getSelect')->willReturn($select);
        $this->productCollection->expects($this->once())->method('getConnection')->willReturn($connection);

        $this->assertEquals($attributeSetIds, $this->attributeSetFinder->findAttributeSetIdsByProductIds($productIds));
    }
}<|MERGE_RESOLUTION|>--- conflicted
+++ resolved
@@ -21,20 +21,12 @@
 class AttributeSetFinderTest extends TestCase
 {
     /**
-<<<<<<< HEAD
-     * @var Collection|\PHPUnit\Framework\MockObject\MockObject
-=======
      * @var Collection|MockObject
->>>>>>> 7d02f1ee
      */
     protected $productCollection;
 
     /**
-<<<<<<< HEAD
-     * @var CollectionFactory|\PHPUnit\Framework\MockObject\MockObject
-=======
      * @var CollectionFactory|MockObject
->>>>>>> 7d02f1ee
      */
     protected $productCollectionFactory;
 
@@ -75,7 +67,7 @@
         $select->expects($this->once())->method('where')->with('entity_id IN (?)', $productIds)->willReturnSelf();
         $select->expects($this->once())->method('group')->with(ProductInterface::ATTRIBUTE_SET_ID)->willReturnSelf();
 
-        $connection = $this->getMockForAbstractClass(AdapterInterface::class);
+        $connection = $this->createMock(AdapterInterface::class);
         $connection->expects($this->once())->method('fetchCol')->with($select)->willReturn($attributeSetIds);
 
         $this->productCollection->expects($this->once())->method('getSelect')->willReturn($select);
