<?php
/**
 * Copyright © Magento, Inc. All rights reserved.
 * See COPYING.txt for license details.
 */
declare(strict_types=1);

namespace Magento\Catalog\Test\Unit\Model\Product;

use Magento\Catalog\Model\Product;
use Magento\Catalog\Model\Product\CartConfiguration;
use PHPUnit\Framework\TestCase;

class CartConfigurationTest extends TestCase
{
    /**
     * @param string $productType
     * @param array $config
     * @param boolean $expected
     * @dataProvider isProductConfiguredDataProvider
     */
    public function testIsProductConfigured($productType, $config, $expected)
    {
<<<<<<< HEAD
        $cartConfiguration = new \Magento\Catalog\Model\Product\CartConfiguration();
        $productMock = $this->createMock(\Magento\Catalog\Model\Product::class);
        $productMock->expects($this->once())->method('getTypeId')->willReturn($productType);
=======
        $cartConfiguration = new CartConfiguration();
        $productMock = $this->createMock(Product::class);
        $productMock->expects($this->once())->method('getTypeId')->will($this->returnValue($productType));
>>>>>>> 7d02f1ee
        $this->assertEquals($expected, $cartConfiguration->isProductConfigured($productMock, $config));
    }

    /**
     * @return array
     */
    public function isProductConfiguredDataProvider()
    {
        return [
            'simple' => ['simple', [], false],
            'virtual' => ['virtual', ['options' => true], true],
            'bundle' => ['bundle', ['bundle_option' => 'option1'], true],
            'some_option_type' => ['some_option_type', [], false]
        ];
    }
}<|MERGE_RESOLUTION|>--- conflicted
+++ resolved
@@ -21,15 +21,9 @@
      */
     public function testIsProductConfigured($productType, $config, $expected)
     {
-<<<<<<< HEAD
-        $cartConfiguration = new \Magento\Catalog\Model\Product\CartConfiguration();
-        $productMock = $this->createMock(\Magento\Catalog\Model\Product::class);
-        $productMock->expects($this->once())->method('getTypeId')->willReturn($productType);
-=======
         $cartConfiguration = new CartConfiguration();
         $productMock = $this->createMock(Product::class);
         $productMock->expects($this->once())->method('getTypeId')->will($this->returnValue($productType));
->>>>>>> 7d02f1ee
         $this->assertEquals($expected, $cartConfiguration->isProductConfigured($productMock, $config));
     }
 
