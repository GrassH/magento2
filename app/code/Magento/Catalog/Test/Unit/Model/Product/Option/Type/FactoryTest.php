--- conflicted
+++ resolved
@@ -17,11 +17,7 @@
 class FactoryTest extends TestCase
 {
     /**
-<<<<<<< HEAD
-     * @var \Magento\Framework\ObjectManagerInterface|\PHPUnit\Framework\MockObject\MockObject
-=======
      * @var ObjectManagerInterface|MockObject
->>>>>>> 7d02f1ee
      */
     protected $_objectManagerMock;
 
@@ -53,8 +49,8 @@
         )->with(
             $className,
             []
-        )->willReturn(
-            $filterMock
+        )->will(
+            $this->returnValue($filterMock)
         );
 
         $this->assertEquals($filterMock, $this->_factory->create($className));
@@ -73,33 +69,23 @@
         )->with(
             $className,
             $arguments
-        )->willReturn(
-            $filterMock
+        )->will(
+            $this->returnValue($filterMock)
         );
 
         $this->assertEquals($filterMock, $this->_factory->create($className, $arguments));
     }
 
-<<<<<<< HEAD
-    /**
-     */
-    public function testWrongTypeException()
-    {
-        $this->expectException(\Magento\Framework\Exception\LocalizedException::class);
-        $this->expectExceptionMessage('WrongClass doesn\'t extends \\Magento\\Catalog\\Model\\Product\\Option\\Type\\DefaultType');
-
-=======
     public function testWrongTypeException()
     {
         $this->expectException('Magento\Framework\Exception\LocalizedException');
         $this->expectExceptionMessage(
             'WrongClass doesn\'t extends \Magento\Catalog\Model\Product\Option\Type\DefaultType'
         );
->>>>>>> 7d02f1ee
         $className = 'WrongClass';
 
         $filterMock = $this->getMockBuilder($className)->disableOriginalConstructor()->getMock();
-        $this->_objectManagerMock->expects($this->once())->method('create')->willReturn($filterMock);
+        $this->_objectManagerMock->expects($this->once())->method('create')->will($this->returnValue($filterMock));
 
         $this->_factory->create($className);
     }
