--- conflicted
+++ resolved
@@ -22,11 +22,7 @@
     protected $model;
 
     /**
-<<<<<<< HEAD
-     * @var \PHPUnit\Framework\MockObject\MockObject
-=======
      * @var MockObject
->>>>>>> 7d02f1ee
      */
     protected $attrManagementMock;
 
