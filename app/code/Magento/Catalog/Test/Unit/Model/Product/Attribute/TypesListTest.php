--- conflicted
+++ resolved
@@ -25,29 +25,17 @@
     protected $model;
 
     /**
-<<<<<<< HEAD
-     * @var \PHPUnit\Framework\MockObject\MockObject
-=======
      * @var MockObject
->>>>>>> 7d02f1ee
      */
     protected $inputTypeFactoryMock;
 
     /**
-<<<<<<< HEAD
-     * @var \PHPUnit\Framework\MockObject\MockObject
-=======
      * @var MockObject
->>>>>>> 7d02f1ee
      */
     protected $attributeTypeFactoryMock;
 
     /**
-<<<<<<< HEAD
-     * @var \PHPUnit\Framework\MockObject\MockObject|\Magento\Framework\Api\DataObjectHelper
-=======
      * @var MockObject|DataObjectHelper
->>>>>>> 7d02f1ee
      */
     protected $dataObjectHelperMock;
 
