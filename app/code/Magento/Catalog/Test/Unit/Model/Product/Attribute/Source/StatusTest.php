--- conflicted
+++ resolved
@@ -27,19 +27,6 @@
     /** @var ObjectManagerHelper */
     protected $objectManagerHelper;
 
-<<<<<<< HEAD
-    /** @var \Magento\Eav\Model\Entity\Collection\AbstractCollection|\PHPUnit\Framework\MockObject\MockObject */
-    protected $collection;
-
-    /** @var \Magento\Eav\Model\Entity\Attribute\AbstractAttribute|\PHPUnit\Framework\MockObject\MockObject */
-    protected $attributeModel;
-
-    /** @var \Magento\Eav\Model\Entity\Attribute\Backend\AbstractBackend|\PHPUnit\Framework\MockObject\MockObject */
-    protected $backendAttributeModel;
-
-    /**
-     * @var AbstractEntity|\PHPUnit\Framework\MockObject\MockObject
-=======
     /** @var AbstractCollection|MockObject */
     protected $collection;
 
@@ -51,7 +38,6 @@
 
     /**
      * @var AbstractEntity|MockObject
->>>>>>> 7d02f1ee
      */
     protected $entity;
 
@@ -91,19 +77,19 @@
         );
 
         $this->attributeModel->expects($this->any())->method('getAttribute')
-            ->willReturnSelf();
+            ->will($this->returnSelf());
         $this->attributeModel->expects($this->any())->method('getAttributeCode')
-            ->willReturn('attribute_code');
+            ->will($this->returnValue('attribute_code'));
         $this->attributeModel->expects($this->any())->method('getId')
-            ->willReturn('1');
+            ->will($this->returnValue('1'));
         $this->attributeModel->expects($this->any())->method('getBackend')
-            ->willReturn($this->backendAttributeModel);
+            ->will($this->returnValue($this->backendAttributeModel));
         $this->collection->expects($this->any())->method('getSelect')
-            ->willReturnSelf();
+            ->will($this->returnSelf());
         $this->collection->expects($this->any())->method('joinLeft')
-            ->willReturnSelf();
+            ->will($this->returnSelf());
         $this->backendAttributeModel->expects($this->any())->method('getTable')
-            ->willReturn('table_name');
+            ->will($this->returnValue('table_name'));
 
         $this->entity = $this->getMockBuilder(AbstractEntity::class)
             ->disableOriginalConstructor()
@@ -114,9 +100,9 @@
     public function testAddValueSortToCollectionGlobal()
     {
         $this->attributeModel->expects($this->any())->method('isScopeGlobal')
-            ->willReturn(true);
+            ->will($this->returnValue(true));
         $this->collection->expects($this->once())->method('order')->with('attribute_code_t.value asc')
-            ->willReturnSelf();
+            ->will($this->returnSelf());
 
         $this->attributeModel->expects($this->once())->method('getEntity')->willReturn($this->entity);
         $this->entity->expects($this->once())->method('getLinkField')->willReturn('entity_id');
@@ -128,16 +114,16 @@
     public function testAddValueSortToCollectionNotGlobal()
     {
         $this->attributeModel->expects($this->any())->method('isScopeGlobal')
-            ->willReturn(false);
+            ->will($this->returnValue(false));
 
         $this->collection->expects($this->once())->method('order')->with('check_sql asc')
-            ->willReturnSelf();
+            ->will($this->returnSelf());
         $this->collection->expects($this->once())->method('getStoreId')
-            ->willReturn(1);
+            ->will($this->returnValue(1));
         $this->collection->expects($this->any())->method('getConnection')
-            ->willReturnSelf();
+            ->will($this->returnSelf());
         $this->collection->expects($this->any())->method('getCheckSql')
-            ->willReturn('check_sql');
+            ->will($this->returnValue('check_sql'));
 
         $this->attributeModel->expects($this->any())->method('getEntity')->willReturn($this->entity);
         $this->entity->expects($this->once())->method('getLinkField')->willReturn('entity_id');
