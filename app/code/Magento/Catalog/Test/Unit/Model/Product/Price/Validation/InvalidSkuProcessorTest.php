<?php
/**
 * Copyright © Magento, Inc. All rights reserved.
 * See COPYING.txt for license details.
 */
declare(strict_types=1);

namespace Magento\Catalog\Test\Unit\Model\Product\Price\Validation;

use Magento\Catalog\Api\Data\ProductInterface;
use Magento\Catalog\Api\ProductRepositoryInterface;
use Magento\Catalog\Model\Product\Price\Validation\InvalidSkuProcessor;
use Magento\Catalog\Model\Product\Type;
use Magento\Catalog\Model\ProductIdLocatorInterface;
use Magento\Framework\TestFramework\Unit\Helper\ObjectManager;
use PHPUnit\Framework\MockObject\MockObject;
use PHPUnit\Framework\TestCase;

/**
 * Test for model Magento\Catalog\Product\Price\Validation\InvalidSkuProcessor.
 */
class InvalidSkuProcessorTest extends TestCase
{
    /**
     * @var InvalidSkuProcessor
     */
    private $invalidSkuProcessor;

    /**
<<<<<<< HEAD
     * @var \Magento\Catalog\Model\ProductIdLocatorInterface|\PHPUnit\Framework\MockObject\MockObject
=======
     * @var ProductIdLocatorInterface|MockObject
>>>>>>> 7d02f1ee
     */
    private $productIdLocator;

    /**
<<<<<<< HEAD
     * @var \Magento\Catalog\Api\ProductRepositoryInterface|\PHPUnit\Framework\MockObject\MockObject
=======
     * @var ProductRepositoryInterface|MockObject
>>>>>>> 7d02f1ee
     */
    private $productRepository;

    /**
     * {@inheritdoc}
     */
    protected function setUp(): void
    {
        $this->productIdLocator = $this->getMockBuilder(ProductIdLocatorInterface::class)
            ->disableOriginalConstructor()->getMockForAbstractClass();
        $this->productRepository = $this->getMockBuilder(ProductRepositoryInterface::class)
            ->disableOriginalConstructor()->getMockForAbstractClass();

        $objectManager = new ObjectManager($this);
        $this->invalidSkuProcessor = $objectManager->getObject(
            InvalidSkuProcessor::class,
            [
                'productIdLocator' => $this->productIdLocator,
                'productRepository' => $this->productRepository
            ]
        );
    }

    /**
     * Prepare retrieveInvalidSkuList().
     *
     * @param string $productType
     * @param string $productSku
     * @return void
     */
    private function prepareRetrieveInvalidSkuListMethod($productType, $productSku)
    {
        $idsBySku = [$productSku => [235235235 => $productType]];
        $this->productIdLocator->expects($this->atLeastOnce())->method('retrieveProductIdsBySkus')
            ->willReturn($idsBySku);
        $product = $this->getMockBuilder(ProductInterface::class)
            ->setMethods(['getPriceType'])
            ->disableOriginalConstructor()->getMockForAbstractClass();
        $productPriceType = 0;
        $product->expects($this->atLeastOnce())->method('getPriceType')->willReturn($productPriceType);
        $this->productRepository->expects($this->atLeastOnce())->method('get')->willReturn($product);
    }

    /**
     * Test for retrieveInvalidSkuList().
     *
     * @return void
     */
    public function testRetrieveInvalidSkuList()
    {
        $productSku = 'LKJKJ2233636';
        $productType = Type::TYPE_BUNDLE;
        $methodParamSku = 'SDFSDF3242355';
        $skus = [$methodParamSku];
        $allowedProductTypes = [$productType];
        $allowedPriceTypeValue = true;
        $this->prepareRetrieveInvalidSkuListMethod($productType, $productSku);

        $this->assertEquals(
            [$methodParamSku, $productSku],
            $this->invalidSkuProcessor->retrieveInvalidSkuList($skus, $allowedProductTypes, $allowedPriceTypeValue)
        );
    }
}<|MERGE_RESOLUTION|>--- conflicted
+++ resolved
@@ -27,20 +27,12 @@
     private $invalidSkuProcessor;
 
     /**
-<<<<<<< HEAD
-     * @var \Magento\Catalog\Model\ProductIdLocatorInterface|\PHPUnit\Framework\MockObject\MockObject
-=======
      * @var ProductIdLocatorInterface|MockObject
->>>>>>> 7d02f1ee
      */
     private $productIdLocator;
 
     /**
-<<<<<<< HEAD
-     * @var \Magento\Catalog\Api\ProductRepositoryInterface|\PHPUnit\Framework\MockObject\MockObject
-=======
      * @var ProductRepositoryInterface|MockObject
->>>>>>> 7d02f1ee
      */
     private $productRepository;
 
