<?php
/**
 * Copyright © Magento, Inc. All rights reserved.
 * See COPYING.txt for license details.
 */
declare(strict_types=1);

namespace Magento\Catalog\Test\Unit\Model\Product\Option\Validator;

use Magento\Catalog\Model\Config\Source\Product\Options\Price;
use Magento\Catalog\Model\Product\Option;
use Magento\Catalog\Model\Product\Option\Validator\Text;
use Magento\Catalog\Model\ProductOptions\ConfigInterface;
use Magento\Framework\Locale\FormatInterface;
use Magento\Store\Model\StoreManagerInterface;
use PHPUnit\Framework\MockObject\MockObject;
use PHPUnit\Framework\TestCase;

class TextTest extends TestCase
{
    /**
     * @var Text
     */
    protected $validator;

    /**
<<<<<<< HEAD
     * @var \PHPUnit\Framework\MockObject\MockObject
=======
     * @var MockObject
>>>>>>> 7d02f1ee
     */
    protected $valueMock;

    /**
<<<<<<< HEAD
     * @var \PHPUnit\Framework\MockObject\MockObject
=======
     * @var MockObject
>>>>>>> 7d02f1ee
     */
    protected $localeFormatMock;

    /**
     * @inheritdoc
     */
    protected function setUp(): void
    {
        $configMock = $this->createMock(ConfigInterface::class);
        $storeManagerMock = $this->createMock(StoreManagerInterface::class);
        $priceConfigMock = new Price($storeManagerMock);
        $this->localeFormatMock = $this->createMock(FormatInterface::class);
        $config = [
            [
                'label' => 'group label 1',
                'types' => [
                    [
                        'label' => 'label 1.1',
                        'name' => 'name 1.1',
                        'disabled' => false,
                    ],
                ],
            ],
            [
                'label' => 'group label 2',
                'types' => [
                    [
                        'label' => 'label 2.2',
                        'name' => 'name 2.2',
                        'disabled' => true,
                    ],
                ]
            ],
        ];
        $configMock->expects($this->once())->method('getAll')->willReturn($config);
        $methods = ['getTitle', 'getType', 'getPriceType', 'getPrice', '__wakeup', 'getMaxCharacters'];
        $this->valueMock = $this->createPartialMock(Option::class, $methods);
        $this->validator = new Text(
            $configMock,
            $priceConfigMock,
            $this->localeFormatMock
        );
    }

    /**
     * @return void
     */
    public function testIsValidSuccess()
    {
        $this->valueMock->expects($this->once())->method('getTitle')->willReturn('option_title');
        $this->valueMock->expects($this->exactly(2))->method('getType')->willReturn('name 1.1');
        $this->valueMock->method('getPriceType')
            ->willReturn('fixed');
        $this->valueMock->method('getPrice')
            ->willReturn(10);
        $this->valueMock->expects($this->once())->method('getMaxCharacters')->willReturn(10);
        $this->localeFormatMock->expects($this->exactly(2))
            ->method('getNumber')
            ->with($this->equalTo(10))
            ->willReturn(10);
        $this->assertTrue($this->validator->isValid($this->valueMock));
        $this->assertEmpty($this->validator->getMessages());
    }

    /**
     * @return void
     */
    public function testIsValidWithNegativeMaxCharacters()
    {
        $this->valueMock->expects($this->once())->method('getTitle')->willReturn('option_title');
        $this->valueMock->expects($this->exactly(2))->method('getType')->willReturn('name 1.1');
        $this->valueMock->method('getPriceType')
            ->willReturn('fixed');
        $this->valueMock->method('getPrice')
            ->willReturn(10);
        $this->valueMock->expects($this->once())->method('getMaxCharacters')->willReturn(-10);
        $this->localeFormatMock->expects($this->at(0))
            ->method('getNumber')
            ->with($this->equalTo(10))
            ->willReturn(10);
        $this->localeFormatMock
            ->expects($this->at(1))
            ->method('getNumber')
            ->with($this->equalTo(-10))
            ->willReturn(-10);
        $messages = [
            'option values' => 'Invalid option value',
        ];
        $this->assertFalse($this->validator->isValid($this->valueMock));
        $this->assertEquals($messages, $this->validator->getMessages());
    }
}<|MERGE_RESOLUTION|>--- conflicted
+++ resolved
@@ -24,20 +24,12 @@
     protected $validator;
 
     /**
-<<<<<<< HEAD
-     * @var \PHPUnit\Framework\MockObject\MockObject
-=======
      * @var MockObject
->>>>>>> 7d02f1ee
      */
     protected $valueMock;
 
     /**
-<<<<<<< HEAD
-     * @var \PHPUnit\Framework\MockObject\MockObject
-=======
      * @var MockObject
->>>>>>> 7d02f1ee
      */
     protected $localeFormatMock;
 
@@ -72,7 +64,7 @@
                 ]
             ],
         ];
-        $configMock->expects($this->once())->method('getAll')->willReturn($config);
+        $configMock->expects($this->once())->method('getAll')->will($this->returnValue($config));
         $methods = ['getTitle', 'getType', 'getPriceType', 'getPrice', '__wakeup', 'getMaxCharacters'];
         $this->valueMock = $this->createPartialMock(Option::class, $methods);
         $this->validator = new Text(
@@ -87,17 +79,17 @@
      */
     public function testIsValidSuccess()
     {
-        $this->valueMock->expects($this->once())->method('getTitle')->willReturn('option_title');
-        $this->valueMock->expects($this->exactly(2))->method('getType')->willReturn('name 1.1');
+        $this->valueMock->expects($this->once())->method('getTitle')->will($this->returnValue('option_title'));
+        $this->valueMock->expects($this->exactly(2))->method('getType')->will($this->returnValue('name 1.1'));
         $this->valueMock->method('getPriceType')
             ->willReturn('fixed');
         $this->valueMock->method('getPrice')
             ->willReturn(10);
-        $this->valueMock->expects($this->once())->method('getMaxCharacters')->willReturn(10);
+        $this->valueMock->expects($this->once())->method('getMaxCharacters')->will($this->returnValue(10));
         $this->localeFormatMock->expects($this->exactly(2))
             ->method('getNumber')
             ->with($this->equalTo(10))
-            ->willReturn(10);
+            ->will($this->returnValue(10));
         $this->assertTrue($this->validator->isValid($this->valueMock));
         $this->assertEmpty($this->validator->getMessages());
     }
@@ -107,22 +99,22 @@
      */
     public function testIsValidWithNegativeMaxCharacters()
     {
-        $this->valueMock->expects($this->once())->method('getTitle')->willReturn('option_title');
-        $this->valueMock->expects($this->exactly(2))->method('getType')->willReturn('name 1.1');
+        $this->valueMock->expects($this->once())->method('getTitle')->will($this->returnValue('option_title'));
+        $this->valueMock->expects($this->exactly(2))->method('getType')->will($this->returnValue('name 1.1'));
         $this->valueMock->method('getPriceType')
             ->willReturn('fixed');
         $this->valueMock->method('getPrice')
             ->willReturn(10);
-        $this->valueMock->expects($this->once())->method('getMaxCharacters')->willReturn(-10);
+        $this->valueMock->expects($this->once())->method('getMaxCharacters')->will($this->returnValue(-10));
         $this->localeFormatMock->expects($this->at(0))
             ->method('getNumber')
             ->with($this->equalTo(10))
-            ->willReturn(10);
+            ->will($this->returnValue(10));
         $this->localeFormatMock
             ->expects($this->at(1))
             ->method('getNumber')
             ->with($this->equalTo(-10))
-            ->willReturn(-10);
+            ->will($this->returnValue(-10));
         $messages = [
             'option values' => 'Invalid option value',
         ];
