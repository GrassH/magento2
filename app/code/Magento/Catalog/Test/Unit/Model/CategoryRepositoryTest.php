<?php
/**
 * Copyright © Magento, Inc. All rights reserved.
 * See COPYING.txt for license details.
 */
declare(strict_types=1);

namespace Magento\Catalog\Test\Unit\Model;

use Magento\Catalog\Api\Data\CategoryInterface;
use Magento\Catalog\Model\Category as CategoryModel;
use Magento\Catalog\Model\CategoryFactory;
use Magento\Catalog\Model\CategoryRepository;
use Magento\Framework\Api\ExtensibleDataObjectConverter;
use Magento\Framework\DataObject;
use Magento\Framework\EntityManager\EntityMetadata;
use Magento\Framework\EntityManager\MetadataPool;
use Magento\Framework\Exception\CouldNotSaveException;
use Magento\Framework\Exception\StateException;
use Magento\Framework\TestFramework\Unit\Helper\ObjectManager;
use Magento\Store\Api\Data\StoreInterface;
use Magento\Store\Model\StoreManagerInterface;
use PHPUnit\Framework\MockObject\MockObject;
use PHPUnit\Framework\TestCase;

/**
 * @SuppressWarnings(PHPMD.CouplingBetweenObjects)
 */
class CategoryRepositoryTest extends TestCase
{
    /**
     * @var CategoryRepository
     */
    protected $model;

    /**
<<<<<<< HEAD
     * @var \PHPUnit\Framework\MockObject\MockObject
=======
     * @var MockObject
>>>>>>> 7d02f1ee
     */
    protected $categoryFactoryMock;

    /**
<<<<<<< HEAD
     * @var  \PHPUnit\Framework\MockObject\MockObject
=======
     * @var  MockObject
>>>>>>> 7d02f1ee
     */
    protected $categoryResourceMock;

    /**
<<<<<<< HEAD
     * @var \PHPUnit\Framework\MockObject\MockObject
=======
     * @var MockObject
>>>>>>> 7d02f1ee
     */
    protected $extensibleDataObjectConverterMock;

    /**
<<<<<<< HEAD
     * @var \PHPUnit\Framework\MockObject\MockObject
=======
     * @var MockObject
>>>>>>> 7d02f1ee
     */
    protected $storeMock;

    /**
<<<<<<< HEAD
     * @var \PHPUnit\Framework\MockObject\MockObject
=======
     * @var MockObject
>>>>>>> 7d02f1ee
     */
    protected $storeManagerMock;

    /**
<<<<<<< HEAD
     * @var \Magento\Framework\EntityManager\MetadataPool|\PHPUnit\Framework\MockObject\MockObject
=======
     * @var MetadataPool|MockObject
>>>>>>> 7d02f1ee
     */
    protected $metadataPoolMock;

    protected function setUp(): void
    {
        $this->categoryFactoryMock = $this->createPartialMock(
            CategoryFactory::class,
            ['create']
        );
        $this->categoryResourceMock =
            $this->createMock(\Magento\Catalog\Model\ResourceModel\Category::class);
        $this->storeManagerMock = $this->createMock(StoreManagerInterface::class);
        $this->storeMock = $this->getMockBuilder(StoreInterface::class)
            ->disableOriginalConstructor()
            ->setMethods(['getId'])
            ->getMockForAbstractClass();
        $this->storeManagerMock->expects($this->any())->method('getStore')->willReturn($this->storeMock);
        $this->extensibleDataObjectConverterMock = $this
            ->getMockBuilder(ExtensibleDataObjectConverter::class)
            ->setMethods(['toNestedArray'])
            ->disableOriginalConstructor()
            ->getMock();

        $metadataMock = $this->createMock(EntityMetadata::class);
        $metadataMock->expects($this->any())
            ->method('getLinkField')
            ->willReturn('entity_id');

        $this->metadataPoolMock = $this->createMock(MetadataPool::class);
        $this->metadataPoolMock->expects($this->any())
            ->method('getMetadata')
            ->with(CategoryInterface::class)
            ->willReturn($metadataMock);

        $this->model = (new ObjectManager($this))->getObject(
            CategoryRepository::class,
            [
                'categoryFactory' => $this->categoryFactoryMock,
                'categoryResource' => $this->categoryResourceMock,
                'storeManager' => $this->storeManagerMock,
                'metadataPool' => $this->metadataPoolMock,
                'extensibleDataObjectConverter' => $this->extensibleDataObjectConverterMock,
            ]
        );
    }

    public function testGet()
    {
        $categoryId = 5;
        $categoryMock = $this->createMock(CategoryModel::class);
        $categoryMock->expects(
            $this->once()
        )->method('getId')->willReturn(
            $categoryId
        );
        $this->categoryFactoryMock->expects(
            $this->once()
        )->method('create')->willReturn(
            $categoryMock
        );
        $categoryMock->expects(
            $this->once()
        )->method('load')->with(
            $categoryId
        );

        $this->assertEquals($categoryMock, $this->model->get($categoryId));
    }

<<<<<<< HEAD
    /**
     */
    public function testGetWhenCategoryDoesNotExist()
    {
        $this->expectException(\Magento\Framework\Exception\NoSuchEntityException::class);
        $this->expectExceptionMessage('No such entity with id = 5');

=======
    public function testGetWhenCategoryDoesNotExist()
    {
        $this->expectException('Magento\Framework\Exception\NoSuchEntityException');
        $this->expectExceptionMessage('No such entity with id = 5');
>>>>>>> 7d02f1ee
        $categoryId = 5;
        $categoryMock = $this->createMock(CategoryModel::class);
        $categoryMock->expects(
            $this->once()
        )->method('getId')->willReturn(null);
        $this->categoryFactoryMock->expects(
            $this->once()
        )->method('create')->willReturn(
            $categoryMock
        );
        $categoryMock->expects(
            $this->once()
        )->method('load')->with(
            $categoryId
        );

        $this->assertEquals($categoryMock, $this->model->get($categoryId));
    }

    /**
     * @return array
     */
    public function filterExtraFieldsOnUpdateCategoryDataProvider()
    {
        return [
            [
                3,
                ['level' => '1', 'path' => '1/2', 'parent_id' => 1, 'name' => 'category'],
                [
                    'store_id' => 1,
                    'name' => 'category',
                    'entity_id' => null
                ]
            ],
            [
                4,
                ['level' => '1', 'path' => '1/2', 'image' => ['categoryImage'], 'name' => 'category'],
                [
                    'store_id' => 1,
                    'name' => 'category',
                    'entity_id' => null
                ]
            ]
        ];
    }

    /**
     * @param $categoryId
     * @param $categoryData
     * @param $dataForSave
     * @dataProvider filterExtraFieldsOnUpdateCategoryDataProvider
     */
    public function testFilterExtraFieldsOnUpdateCategory($categoryId, $categoryData, $dataForSave)
    {
        $this->storeMock->expects($this->any())->method('getId')->willReturn(1);
        $categoryMock = $this->createMock(CategoryModel::class);
        $categoryMock->expects(
            $this->atLeastOnce()
        )->method('getId')->willReturn($categoryId);
        $this->categoryFactoryMock->expects(
            $this->exactly(2)
        )->method('create')->willReturn(
            $categoryMock
        );
        $this->extensibleDataObjectConverterMock
            ->expects($this->once())
            ->method('toNestedArray')
            ->willReturn($categoryData);
        $categoryMock->expects($this->once())->method('validate')->willReturn(true);
        $categoryMock->expects($this->once())->method('addData')->with($dataForSave);
        $this->categoryResourceMock->expects($this->once())
            ->method('save')
            ->willReturn(DataObject::class);
        $this->assertEquals($categoryMock, $this->model->save($categoryMock));
    }

    public function testCreateNewCategory()
    {
        $this->storeMock->expects($this->any())->method('getId')->willReturn(1);
        $categoryId = null;
        $parentCategoryId = 15;
        $newCategoryId = 25;
        $categoryData = ['level' => '1', 'path' => '1/2', 'parent_id' => 1, 'name' => 'category'];
        $dataForSave = ['store_id' => 1, 'name' => 'category', 'path' => 'path', 'parent_id' => 15, 'level' => null];
        $this->extensibleDataObjectConverterMock
            ->expects($this->once())
            ->method('toNestedArray')
<<<<<<< HEAD
            ->willReturn($categoryData);
        $categoryMock = $this->createMock(\Magento\Catalog\Model\Category::class);
        $parentCategoryMock = $this->createMock(\Magento\Catalog\Model\Category::class);
=======
            ->will($this->returnValue($categoryData));
        $categoryMock = $this->createMock(CategoryModel::class);
        $parentCategoryMock = $this->createMock(CategoryModel::class);
>>>>>>> 7d02f1ee
        $categoryMock->expects($this->any())->method('getId')
            ->will($this->onConsecutiveCalls($categoryId, $newCategoryId));
        $this->categoryFactoryMock->expects($this->exactly(2))->method('create')->willReturn($parentCategoryMock);
        $parentCategoryMock->expects($this->atLeastOnce())->method('getId')->willReturn($parentCategoryId);

        $categoryMock->expects($this->once())->method('getParentId')->willReturn($parentCategoryId);
        $parentCategoryMock->expects($this->once())->method('getPath')->willReturn('path');
        $categoryMock->expects($this->once())->method('addData')->with($dataForSave);
        $categoryMock->expects($this->once())->method('validate')->willReturn(true);
        $this->categoryResourceMock->expects($this->once())
            ->method('save')
            ->willReturn(DataObject::class);
        $this->assertEquals($categoryMock, $this->model->save($categoryMock));
    }

<<<<<<< HEAD
    /**
     */
    public function testSaveWithException()
    {
        $this->expectException(\Magento\Framework\Exception\CouldNotSaveException::class);
        $this->expectExceptionMessage('Could not save category');

=======
    public function testSaveWithException()
    {
        $this->expectException('Magento\Framework\Exception\CouldNotSaveException');
        $this->expectExceptionMessage('Could not save category');
>>>>>>> 7d02f1ee
        $categoryId = 5;
        $categoryMock = $this->createMock(CategoryModel::class);
        $this->extensibleDataObjectConverterMock
            ->expects($this->once())
            ->method('toNestedArray')
            ->willReturn([]);
        $categoryMock->expects(
            $this->atLeastOnce()
        )->method('getId')->willReturn($categoryId);
        $this->categoryFactoryMock->expects(
            $this->once()
        )->method('create')->willReturn(
            $categoryMock
        );
        $categoryMock->expects($this->once())->method('validate')->willReturn([42 => 'Testing an exception.']);
        $this->model->save($categoryMock);
    }

    /**
     * @dataProvider saveWithValidateCategoryExceptionDataProvider
     */
    public function testSaveWithValidateCategoryException($error, $expectedException, $expectedExceptionMessage)
    {
        $this->expectException($expectedException);
        $this->expectExceptionMessage($expectedExceptionMessage);
        $categoryId = 5;
        $categoryMock = $this->createMock(CategoryModel::class);
        $this->extensibleDataObjectConverterMock
            ->expects($this->once())
            ->method('toNestedArray')
<<<<<<< HEAD
            ->willReturn([]);
        $objectMock = $this->createPartialMock(\Magento\Framework\DataObject::class, ['getFrontend', 'getLabel']);
=======
            ->will($this->returnValue([]));
        $objectMock = $this->createPartialMock(DataObject::class, ['getFrontend', 'getLabel']);
>>>>>>> 7d02f1ee
        $categoryMock->expects(
            $this->atLeastOnce()
        )->method('getId')->willReturn($categoryId);
        $this->categoryFactoryMock->expects(
            $this->once()
        )->method('create')->willReturn(
            $categoryMock
        );
        $objectMock->expects($this->any())->method('getFrontend')->willReturn($objectMock);
        $objectMock->expects($this->any())->method('getLabel')->willReturn('ValidateCategoryTest');
        $categoryMock->expects($this->once())->method('validate')->willReturn([42 => $error]);
        $this->categoryResourceMock->expects($this->any())->method('getAttribute')->with(42)->willReturn($objectMock);
        $categoryMock->expects($this->never())->method('unsetData');
        $this->model->save($categoryMock);
    }

    /**
     * @return array
     */
    public function saveWithValidateCategoryExceptionDataProvider()
    {
        return [
            [
                true, CouldNotSaveException::class,
                'Could not save category: The "ValidateCategoryTest" attribute is required. Enter and try again.'
            ], [
                'Something went wrong', CouldNotSaveException::class,
                'Could not save category: Something went wrong'
            ]
        ];
    }

    public function testDelete()
    {
        $categoryMock = $this->createMock(CategoryModel::class);
        $this->assertTrue($this->model->delete($categoryMock));
    }

    /**
<<<<<<< HEAD
     * @throws \Magento\Framework\Exception\StateException
     */
    public function testDeleteWithException()
    {
        $this->expectException(\Magento\Framework\Exception\StateException::class);
        $this->expectExceptionMessage('Cannot delete category with id');

        $categoryMock = $this->createMock(\Magento\Catalog\Model\Category::class);
=======
     * @throws StateException
     */
    public function testDeleteWithException()
    {
        $this->expectException('Magento\Framework\Exception\StateException');
        $this->expectExceptionMessage('Cannot delete category with id');
        $categoryMock = $this->createMock(CategoryModel::class);
>>>>>>> 7d02f1ee
        $this->categoryResourceMock->expects($this->once())->method('delete')->willThrowException(new \Exception());
        $this->model->delete($categoryMock);
    }

    public function testDeleteByIdentifier()
    {
        $categoryId = 5;
        $categoryMock = $this->createMock(CategoryModel::class);
        $categoryMock->expects(
            $this->any()
        )->method('getId')->willReturn(
            $categoryId
        );
        $this->categoryFactoryMock->expects(
            $this->once()
        )->method('create')->willReturn(
            $categoryMock
        );
        $categoryMock->expects(
            $this->once()
        )->method('load')->with(
            $categoryId
        );
        $this->assertTrue($this->model->deleteByIdentifier($categoryId));
    }

<<<<<<< HEAD
    /**
     */
    public function testDeleteByIdentifierWithException()
    {
        $this->expectException(\Magento\Framework\Exception\NoSuchEntityException::class);
        $this->expectExceptionMessage('No such entity with id = 5');

=======
    public function testDeleteByIdentifierWithException()
    {
        $this->expectException('Magento\Framework\Exception\NoSuchEntityException');
        $this->expectExceptionMessage('No such entity with id = 5');
>>>>>>> 7d02f1ee
        $categoryId = 5;
        $categoryMock = $this->createMock(CategoryModel::class);
        $categoryMock->expects(
            $this->once()
        )->method('getId')->willReturn(null);
        $this->categoryFactoryMock->expects(
            $this->once()
        )->method('create')->willReturn(
            $categoryMock
        );
        $categoryMock->expects(
            $this->once()
        )->method('load')->with(
            $categoryId
        );
        $this->model->deleteByIdentifier($categoryId);
    }
}<|MERGE_RESOLUTION|>--- conflicted
+++ resolved
@@ -34,56 +34,32 @@
     protected $model;
 
     /**
-<<<<<<< HEAD
-     * @var \PHPUnit\Framework\MockObject\MockObject
-=======
      * @var MockObject
->>>>>>> 7d02f1ee
      */
     protected $categoryFactoryMock;
 
     /**
-<<<<<<< HEAD
-     * @var  \PHPUnit\Framework\MockObject\MockObject
-=======
      * @var  MockObject
->>>>>>> 7d02f1ee
      */
     protected $categoryResourceMock;
 
     /**
-<<<<<<< HEAD
-     * @var \PHPUnit\Framework\MockObject\MockObject
-=======
      * @var MockObject
->>>>>>> 7d02f1ee
      */
     protected $extensibleDataObjectConverterMock;
 
     /**
-<<<<<<< HEAD
-     * @var \PHPUnit\Framework\MockObject\MockObject
-=======
      * @var MockObject
->>>>>>> 7d02f1ee
      */
     protected $storeMock;
 
     /**
-<<<<<<< HEAD
-     * @var \PHPUnit\Framework\MockObject\MockObject
-=======
      * @var MockObject
->>>>>>> 7d02f1ee
      */
     protected $storeManagerMock;
 
     /**
-<<<<<<< HEAD
-     * @var \Magento\Framework\EntityManager\MetadataPool|\PHPUnit\Framework\MockObject\MockObject
-=======
      * @var MetadataPool|MockObject
->>>>>>> 7d02f1ee
      */
     protected $metadataPoolMock;
 
@@ -153,20 +129,10 @@
         $this->assertEquals($categoryMock, $this->model->get($categoryId));
     }
 
-<<<<<<< HEAD
-    /**
-     */
-    public function testGetWhenCategoryDoesNotExist()
-    {
-        $this->expectException(\Magento\Framework\Exception\NoSuchEntityException::class);
-        $this->expectExceptionMessage('No such entity with id = 5');
-
-=======
     public function testGetWhenCategoryDoesNotExist()
     {
         $this->expectException('Magento\Framework\Exception\NoSuchEntityException');
         $this->expectExceptionMessage('No such entity with id = 5');
->>>>>>> 7d02f1ee
         $categoryId = 5;
         $categoryMock = $this->createMock(CategoryModel::class);
         $categoryMock->expects(
@@ -234,7 +200,7 @@
         $this->extensibleDataObjectConverterMock
             ->expects($this->once())
             ->method('toNestedArray')
-            ->willReturn($categoryData);
+            ->will($this->returnValue($categoryData));
         $categoryMock->expects($this->once())->method('validate')->willReturn(true);
         $categoryMock->expects($this->once())->method('addData')->with($dataForSave);
         $this->categoryResourceMock->expects($this->once())
@@ -254,15 +220,9 @@
         $this->extensibleDataObjectConverterMock
             ->expects($this->once())
             ->method('toNestedArray')
-<<<<<<< HEAD
-            ->willReturn($categoryData);
-        $categoryMock = $this->createMock(\Magento\Catalog\Model\Category::class);
-        $parentCategoryMock = $this->createMock(\Magento\Catalog\Model\Category::class);
-=======
             ->will($this->returnValue($categoryData));
         $categoryMock = $this->createMock(CategoryModel::class);
         $parentCategoryMock = $this->createMock(CategoryModel::class);
->>>>>>> 7d02f1ee
         $categoryMock->expects($this->any())->method('getId')
             ->will($this->onConsecutiveCalls($categoryId, $newCategoryId));
         $this->categoryFactoryMock->expects($this->exactly(2))->method('create')->willReturn($parentCategoryMock);
@@ -278,26 +238,16 @@
         $this->assertEquals($categoryMock, $this->model->save($categoryMock));
     }
 
-<<<<<<< HEAD
-    /**
-     */
-    public function testSaveWithException()
-    {
-        $this->expectException(\Magento\Framework\Exception\CouldNotSaveException::class);
-        $this->expectExceptionMessage('Could not save category');
-
-=======
     public function testSaveWithException()
     {
         $this->expectException('Magento\Framework\Exception\CouldNotSaveException');
         $this->expectExceptionMessage('Could not save category');
->>>>>>> 7d02f1ee
         $categoryId = 5;
         $categoryMock = $this->createMock(CategoryModel::class);
         $this->extensibleDataObjectConverterMock
             ->expects($this->once())
             ->method('toNestedArray')
-            ->willReturn([]);
+            ->will($this->returnValue([]));
         $categoryMock->expects(
             $this->atLeastOnce()
         )->method('getId')->willReturn($categoryId);
@@ -322,13 +272,8 @@
         $this->extensibleDataObjectConverterMock
             ->expects($this->once())
             ->method('toNestedArray')
-<<<<<<< HEAD
-            ->willReturn([]);
-        $objectMock = $this->createPartialMock(\Magento\Framework\DataObject::class, ['getFrontend', 'getLabel']);
-=======
             ->will($this->returnValue([]));
         $objectMock = $this->createPartialMock(DataObject::class, ['getFrontend', 'getLabel']);
->>>>>>> 7d02f1ee
         $categoryMock->expects(
             $this->atLeastOnce()
         )->method('getId')->willReturn($categoryId);
@@ -368,16 +313,6 @@
     }
 
     /**
-<<<<<<< HEAD
-     * @throws \Magento\Framework\Exception\StateException
-     */
-    public function testDeleteWithException()
-    {
-        $this->expectException(\Magento\Framework\Exception\StateException::class);
-        $this->expectExceptionMessage('Cannot delete category with id');
-
-        $categoryMock = $this->createMock(\Magento\Catalog\Model\Category::class);
-=======
      * @throws StateException
      */
     public function testDeleteWithException()
@@ -385,7 +320,6 @@
         $this->expectException('Magento\Framework\Exception\StateException');
         $this->expectExceptionMessage('Cannot delete category with id');
         $categoryMock = $this->createMock(CategoryModel::class);
->>>>>>> 7d02f1ee
         $this->categoryResourceMock->expects($this->once())->method('delete')->willThrowException(new \Exception());
         $this->model->delete($categoryMock);
     }
@@ -412,20 +346,10 @@
         $this->assertTrue($this->model->deleteByIdentifier($categoryId));
     }
 
-<<<<<<< HEAD
-    /**
-     */
-    public function testDeleteByIdentifierWithException()
-    {
-        $this->expectException(\Magento\Framework\Exception\NoSuchEntityException::class);
-        $this->expectExceptionMessage('No such entity with id = 5');
-
-=======
     public function testDeleteByIdentifierWithException()
     {
         $this->expectException('Magento\Framework\Exception\NoSuchEntityException');
         $this->expectExceptionMessage('No such entity with id = 5');
->>>>>>> 7d02f1ee
         $categoryId = 5;
         $categoryMock = $this->createMock(CategoryModel::class);
         $categoryMock->expects(
