--- conflicted
+++ resolved
@@ -25,29 +25,17 @@
     protected $model;
 
     /**
-<<<<<<< HEAD
-     * @var \PHPUnit\Framework\MockObject\MockObject
-=======
      * @var MockObject
->>>>>>> 7d02f1ee
      */
     protected $groupRepositoryMock;
 
     /**
-<<<<<<< HEAD
-     * @var \PHPUnit\Framework\MockObject\MockObject
-=======
      * @var MockObject
->>>>>>> 7d02f1ee
      */
     protected $groupFactoryMock;
 
     /**
-<<<<<<< HEAD
-     * @var \PHPUnit\Framework\MockObject\MockObject
-=======
      * @var MockObject
->>>>>>> 7d02f1ee
      */
     protected $groupResourceMock;
 
@@ -102,18 +90,9 @@
         $this->assertEquals($groupMock, $this->model->get($groupId));
     }
 
-<<<<<<< HEAD
-    /**
-     */
-    public function testGetThrowsExceptionIfGroupDoesNotExist()
-    {
-        $this->expectException(\Magento\Framework\Exception\NoSuchEntityException::class);
-
-=======
     public function testGetThrowsExceptionIfGroupDoesNotExist()
     {
         $this->expectException('Magento\Framework\Exception\NoSuchEntityException');
->>>>>>> 7d02f1ee
         $groupId = 42;
         $groupMock = $this->createMock(\Magento\Catalog\Model\Product\Attribute\Group::class);
         $this->groupFactoryMock->expects($this->once())->method('create')->willReturn($groupMock);
@@ -150,20 +129,10 @@
         $this->assertTrue($this->model->delete($groupMock));
     }
 
-<<<<<<< HEAD
-    /**
-     */
-    public function testDeleteThrowsExceptionIfGroupHasSystemAttributes()
-    {
-        $this->expectException(\Magento\Framework\Exception\StateException::class);
-        $this->expectExceptionMessage('The attribute group can\'t be deleted because it contains system attributes.');
-
-=======
     public function testDeleteThrowsExceptionIfGroupHasSystemAttributes()
     {
         $this->expectException('Magento\Framework\Exception\StateException');
         $this->expectExceptionMessage('The attribute group can\'t be deleted because it contains system attributes.');
->>>>>>> 7d02f1ee
         $groupMock = $this->createPartialMock(
             \Magento\Catalog\Model\Product\Attribute\Group::class,
             ['hasSystemAttributes']
