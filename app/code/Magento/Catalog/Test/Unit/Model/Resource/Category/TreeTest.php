<?php
/**
 * Copyright © 2015 Magento. All rights reserved.
 * See COPYING.txt for license details.
 */

// @codingStandardsIgnoreFile

namespace Magento\Catalog\Test\Unit\Model\Resource\Category;

class TreeTest extends \PHPUnit_Framework_TestCase
{
    /**
     * @var \Magento\Catalog\Model\Resource\Category\Tree
     */
    protected $_model;

    /**
     * @var \PHPUnit_Framework_MockObject_MockObject
     */
    protected $_resource;

    /**
     * @var \PHPUnit_Framework_MockObject_MockObject
     */
    protected $_attributeConfig;

    /**
     * @var \PHPUnit_Framework_MockObject_MockObject
     */
    protected $_collectionFactory;

    /**
     * @var \Magento\Framework\TestFramework\Unit\Helper\ObjectManager|\PHPUnit_Framework_MockObject_MockObject
     */
    protected $_objectHelper;

    protected function setUp()
    {
        $this->_objectHelper = new \Magento\Framework\TestFramework\Unit\Helper\ObjectManager($this);
        $select = $this->getMock('Zend_Db_Select', [], [], '', false);
        $select->expects($this->once())->method('from')->with('catalog_category_entity');
        $connection = $this->getMock('Magento\Framework\DB\Adapter\AdapterInterface');
        $connection->expects($this->once())->method('select')->will($this->returnValue($select));
        $this->_resource = $this->getMock('Magento\Framework\App\Resource', [], [], '', false);
        $this->_resource->expects(
            $this->once()
        )->method(
            'getConnection'
        )->with(
            'catalog_write'
        )->will(
            $this->returnValue($connection)
        );
        $this->_resource->expects(
            $this->once()
        )->method(
            'getTableName'
        )->with(
            'catalog_category_entity'
        )->will(
            $this->returnArgument(0)
        );
        $eventManager = $this->getMock('Magento\Framework\Event\ManagerInterface', [], [], '', false);
        $this->_attributeConfig = $this->getMock(
            'Magento\Catalog\Model\Attribute\Config',
            [],
            [],
            '',
            false
        );
        $this->_collectionFactory = $this->getMock(
            'Magento\Catalog\Model\Resource\Category\Collection\Factory',
            [],
            [],
            '',
            false
        );
        $this->_model = $this->_objectHelper->getObject(
            'Magento\Catalog\Model\Resource\Category\Tree',
            [
                'resource' => $this->_resource,
                'eventManager' => $eventManager,
                'attributeConfig' => $this->_attributeConfig,
                'collectionFactory' => $this->_collectionFactory
            ]
        );
    }

    public function testGetCollection()
    {
        $attributes = ['attribute_one', 'attribute_two'];
        $this->_attributeConfig->expects(
            $this->once()
        )->method(
            'getAttributeNames'
        )->with(
            'catalog_category'
        )->will(
            $this->returnValue($attributes)
        );
        $collection = $this->getCollectionMock();
        $collection->expects($this->once())->method('addAttributeToSelect')->with($attributes);
        $this->_collectionFactory->expects($this->once())->method('create')->will($this->returnValue($collection));
        $this->assertSame($collection, $this->_model->getCollection());
        // Makes sure the value is calculated only once
        $this->assertSame($collection, $this->_model->getCollection());
    }

    /**
     * @return \PHPUnit_Framework_MockObject_MockObject
     */
    protected function getCollectionMock()
    {
        return $this->getMock('Magento\Catalog\Model\Resource\Category\Collection', [], [], '', false);
    }

    public function testSetCollection()
    {
        $collection = $this->getCollectionMock();
        $this->_model->setCollection($collection);

        $this->assertSame($collection, $this->_model->getCollection());
    }

    public function testCallCleaningDuringSetCollection()
    {
        /** @var \Magento\Catalog\Model\Resource\Category\Tree $model */
        $model = $this->getMock('Magento\Catalog\Model\Resource\Category\Tree', ['_clean'], [], '', false);
        $model->expects($this->once())->method('_clean')->will($this->returnSelf());

        $this->assertEquals($model, $model->setCollection($this->getCollectionMock()));
        $this->assertEquals($model, $model->setCollection($this->getCollectionMock()));
    }

    protected function getConfiguredResource()
    {
        $select = $this->getMock('Zend_Db_Select', [], [], '', false);
        $select->expects($this->any())->method('from')->will($this->returnSelf());
        $select->expects($this->any())->method('join')->will($this->returnSelf());
        $select->expects($this->any())->method('joinLeft')->will($this->returnSelf());
        $select->expects($this->any())->method('where')->will($this->returnSelf());

        $connection = $this->getMock('Magento\Framework\DB\Adapter\AdapterInterface');
        $connection->expects($this->any())->method('select')->will($this->returnValue($select));
        $connection->expects($this->any())->method('fetchCol')->will($this->returnValue([]));

        $resource = $this->getMock('Magento\Framework\App\Resource', [], [], '', false);
        $resource->expects($this->any())->method('getConnection')->will($this->returnValue($connection));
        $resource->expects($this->any())->method('getTableName')->will($this->returnArgument(0));

<<<<<<< HEAD
        $eventManager = $this->getMock('Magento\Framework\Event\ManagerInterface', [], [], '', false);
        $attributeConfig = $this->getMock(
            'Magento\Catalog\Model\Attribute\Config',
            [],
            [],
            '',
            false
        );

        $attributes = ['attribute_one', 'attribute_two'];
        $attributeConfig->expects(
            $this->once()
        )->method(
            'getAttributeNames'
        )->with(
            'catalog_category'
        )->will(
            $this->returnValue($attributes)
        );
=======
        return $resource;
    }
>>>>>>> 0e7d3995

    protected function getConfiguredCollectionFactory()
    {
        $collection = $this->getMock('Magento\Catalog\Model\Resource\Category\Collection', [], [], '', false);
        $collection->expects($this->never())->method('getAllIds')->will($this->returnValue([]));
        $collectionFactory = $this->getMock(
            'Magento\Catalog\Model\Resource\Category\Collection\Factory',
            [],
            [],
            '',
            false
        );
        $collectionFactory->expects($this->once())->method('create')->will($this->returnValue($collection));

        return $collectionFactory;
    }

    protected function getConfiguredStoreManager()
    {
        $store = $this->getMock('Magento\Store\Model\Store', [], [], '', false);
        $store->expects($this->any())->method('getId')->will($this->returnValue(1));

        $storeManager = $this->getMockForAbstractClass('Magento\Store\Model\StoreManagerInterface');
        $storeManager->expects($this->any())->method('getStore')->will($this->returnValue($store));

<<<<<<< HEAD
        $category = $this->getMock('Magento\Catalog\Model\Category', [], [], '', false);
        $category
            ->expects($this->exactly(2))
            ->method('getId')
            ->willReturn(12);
        $category
            ->expects($this->once())
            ->method('__call')
            ->with('setIsCurrentCategory', [true]);
        $registry = $this->getMock('Magento\Framework\Registry', [], [], '', false);
        $registry
            ->expects($this->once())
            ->method('registry')
            ->with('current_category')
            ->willReturn($category);

        $model = $objectHelper->getObject(
=======
        return $storeManager;
    }

    protected function getConfiguredAttributeConfig()
    {
        $attributeConfig = $this->getMock(
            'Magento\Catalog\Model\Attribute\Config',
            [],
            [],
            '',
            false
        );

        $attributes = ['attribute_one', 'attribute_two'];
        $attributeConfig
            ->expects($this->once())
            ->method('getAttributeNames')
            ->with('catalog_category')
            ->willReturn($attributes);

        return $attributeConfig;
    }

    public function testAddCollectionData()
    {
        $eventManager = $this->getMock('Magento\Framework\Event\ManagerInterface', [], [], '', false);

        $model = $this->_objectHelper->getObject(
>>>>>>> 0e7d3995
            'Magento\Catalog\Model\Resource\Category\Tree',
            [
                'storeManager' => $this->getConfiguredStoreManager(),
                'resource' => $this->getConfiguredResource(),
                'eventManager' => $eventManager,
<<<<<<< HEAD
                'attributeConfig' => $attributeConfig,
                'collectionFactory' => $collectionFactory,
                'registry' => $registry
=======
                'attributeConfig' => $this->getConfiguredAttributeConfig(),
                'collectionFactory' => $this->getConfiguredCollectionFactory()
>>>>>>> 0e7d3995
            ]
        );

        $nodeMock = $this->getMock('\Magento\Framework\Data\Tree\Node', ['getId', 'getPath'], [], '', false);
        $nodeMock->expects($this->any())->method('getId')->will($this->returnValue(1));
        $nodeMock->expects($this->once())->method('getPath')->will($this->returnValue([]));
        $nodeMock->setData('id', 12);

        $model->addNode($nodeMock);

        $this->assertSame($model, $model->addCollectionData(null, false, [], false, true));
    }

    public function testAddCollectionDataWhenThereIsCurrentCategoryInRegistry()
    {
        $eventManager = $this->getMock('Magento\Framework\Event\ManagerInterface', [], [], '', false);

        $category = $this->getMock('Magento\Catalog\Model\Category', [], [], '', false);
        $category
            ->expects($this->atLeastOnce())
            ->method('getId')
            ->willReturn(12);

        $registry = $this->getMock('Magento\Framework\Registry', [], [], '', false);
        $registry
            ->expects($this->once())
            ->method('registry')
            ->with('current_category')
            ->willReturn($category);

        $model = $this->_objectHelper->getObject(
            'Magento\Catalog\Model\Resource\Category\Tree',
            [
                'storeManager' => $this->getConfiguredStoreManager(),
                'resource' => $this->getConfiguredResource(),
                'eventManager' => $eventManager,
                'attributeConfig' => $this->getConfiguredAttributeConfig(),
                'collectionFactory' => $this->getConfiguredCollectionFactory(),
                'registry' => $registry
            ]
        );

        $nodeMock = $this->getMock('\Magento\Framework\Data\Tree\Node', ['getId', 'getPath', '__call'], [], '', false);
        $nodeMock->expects($this->any())->method('getId')->will($this->returnValue(12));
        $nodeMock->expects($this->once())->method('getPath')->will($this->returnValue([]));
        $nodeMock
            ->expects($this->once())
            ->method('__call')
            ->with('setIsCurrentItem', [true])
            ->willReturn(true);

        $model->addNode($nodeMock);

        $this->assertSame($model, $model->addCollectionData(null, false, [], false, true));
    }
}<|MERGE_RESOLUTION|>--- conflicted
+++ resolved
@@ -149,30 +149,8 @@
         $resource->expects($this->any())->method('getConnection')->will($this->returnValue($connection));
         $resource->expects($this->any())->method('getTableName')->will($this->returnArgument(0));
 
-<<<<<<< HEAD
-        $eventManager = $this->getMock('Magento\Framework\Event\ManagerInterface', [], [], '', false);
-        $attributeConfig = $this->getMock(
-            'Magento\Catalog\Model\Attribute\Config',
-            [],
-            [],
-            '',
-            false
-        );
-
-        $attributes = ['attribute_one', 'attribute_two'];
-        $attributeConfig->expects(
-            $this->once()
-        )->method(
-            'getAttributeNames'
-        )->with(
-            'catalog_category'
-        )->will(
-            $this->returnValue($attributes)
-        );
-=======
         return $resource;
     }
->>>>>>> 0e7d3995
 
     protected function getConfiguredCollectionFactory()
     {
@@ -198,25 +176,6 @@
         $storeManager = $this->getMockForAbstractClass('Magento\Store\Model\StoreManagerInterface');
         $storeManager->expects($this->any())->method('getStore')->will($this->returnValue($store));
 
-<<<<<<< HEAD
-        $category = $this->getMock('Magento\Catalog\Model\Category', [], [], '', false);
-        $category
-            ->expects($this->exactly(2))
-            ->method('getId')
-            ->willReturn(12);
-        $category
-            ->expects($this->once())
-            ->method('__call')
-            ->with('setIsCurrentCategory', [true]);
-        $registry = $this->getMock('Magento\Framework\Registry', [], [], '', false);
-        $registry
-            ->expects($this->once())
-            ->method('registry')
-            ->with('current_category')
-            ->willReturn($category);
-
-        $model = $objectHelper->getObject(
-=======
         return $storeManager;
     }
 
@@ -245,27 +204,19 @@
         $eventManager = $this->getMock('Magento\Framework\Event\ManagerInterface', [], [], '', false);
 
         $model = $this->_objectHelper->getObject(
->>>>>>> 0e7d3995
             'Magento\Catalog\Model\Resource\Category\Tree',
             [
                 'storeManager' => $this->getConfiguredStoreManager(),
                 'resource' => $this->getConfiguredResource(),
                 'eventManager' => $eventManager,
-<<<<<<< HEAD
-                'attributeConfig' => $attributeConfig,
-                'collectionFactory' => $collectionFactory,
-                'registry' => $registry
-=======
                 'attributeConfig' => $this->getConfiguredAttributeConfig(),
                 'collectionFactory' => $this->getConfiguredCollectionFactory()
->>>>>>> 0e7d3995
             ]
         );
 
         $nodeMock = $this->getMock('\Magento\Framework\Data\Tree\Node', ['getId', 'getPath'], [], '', false);
         $nodeMock->expects($this->any())->method('getId')->will($this->returnValue(1));
         $nodeMock->expects($this->once())->method('getPath')->will($this->returnValue([]));
-        $nodeMock->setData('id', 12);
 
         $model->addNode($nodeMock);
 
