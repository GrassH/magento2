--- conflicted
+++ resolved
@@ -88,13 +88,8 @@
             '',
             false
         );
-<<<<<<< HEAD
-        $this->selectMock = $this->getMock('Zend_Db_Select', ['from', 'reset'], [], '', false);
+        $this->selectMock = $this->getMock('Magento\Framework\DB\Select', ['from', 'reset'], [], '', false);
         $this->connection =
-=======
-        $this->selectMock = $this->getMock('Magento\Framework\DB\Select', ['from', 'reset'], [], '', false);
-        $this->adapterMock =
->>>>>>> 3219ce16
             $this->getMock('Magento\Framework\DB\Adapter\Pdo\Mysql', ['select'], [], '', false);
         $this->connection->expects($this->once())
             ->method('select')
