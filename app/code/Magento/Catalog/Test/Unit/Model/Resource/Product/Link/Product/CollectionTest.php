--- conflicted
+++ resolved
@@ -85,13 +85,8 @@
         $this->entityFactoryMock2 = $this->getMock('Magento\Eav\Model\EntityFactory', [], [], '', false);
         $this->helperMock = $this->getMock('Magento\Catalog\Model\Resource\Helper', [], [], '', false);
         $entity = $this->getMock('Magento\Eav\Model\Entity\AbstractEntity', [], [], '', false);
-<<<<<<< HEAD
-        $connection = $this->getMockForAbstractClass('Zend_Db_Adapter_Abstract', [], '', false);
+        $connection = $this->getMockForAbstractClass('Magento\Framework\DB\Adapter\Pdo\Mysql', [], '', false);
         $entity->expects($this->any())->method('getConnection')->will($this->returnValue($connection));
-=======
-        $adapter = $this->getMockForAbstractClass('Magento\Framework\DB\Adapter\Pdo\Mysql', [], '', false);
-        $entity->expects($this->any())->method('getConnection')->will($this->returnValue($adapter));
->>>>>>> 3219ce16
         $entity->expects($this->any())->method('getDefaultAttributes')->will($this->returnValue([]));
         $this->universalFactoryMock = $this->getMock('Magento\Framework\Validator\UniversalFactory', [], [], '', false);
         $this->universalFactoryMock->expects($this->any())->method('create')->will($this->returnValue($entity));
