<?php
/**
 * Copyright © 2016 Magento. All rights reserved.
 * See COPYING.txt for license details.
 */

// @codingStandardsIgnoreFile

namespace Magento\Catalog\Test\Unit\Model;

use Magento\Catalog\Model\Product;
use Magento\Framework\Api\Data\ImageContentInterface;
use Magento\Framework\Api\ExtensibleDataInterface;
use Magento\Framework\TestFramework\Unit\Helper\ObjectManager as ObjectManagerHelper;
use Magento\Catalog\Model\Product\Attribute\Source\Status as Status;

/**
 * Product Test
 *
 * @SuppressWarnings(PHPMD.CouplingBetweenObjects)
 * @SuppressWarnings(PHPMD.TooManyFields)
 * @SuppressWarnings(PHPMD.ExcessivePublicCount)
 *
 */
class ProductTest extends \PHPUnit_Framework_TestCase
{
    /**
     * @var \PHPUnit_Framework_MockObject_MockObject
     */
    protected $productLinkRepositoryMock;

    /**
     * @var ObjectManagerHelper
     */
    protected $objectManagerHelper;

    /**
     * @var \Magento\Catalog\Model\Product
     */
    protected $model;

    /**
     * @var \Magento\Framework\Module\Manager|\PHPUnit_Framework_MockObject_MockObject
     */
    protected $moduleManager;

    /**
     * @var \PHPUnit_Framework_MockObject_MockObject
     */
    protected $stockItemFactoryMock;

    /**
     * @var \Magento\Framework\Indexer\IndexerInterface|\PHPUnit_Framework_MockObject_MockObject
     */
    protected $categoryIndexerMock;

    /**
     * @var \Magento\Catalog\Model\Indexer\Product\Flat\Processor|\PHPUnit_Framework_MockObject_MockObject
     */
    protected $productFlatProcessor;

    /**
     * @var \Magento\Catalog\Model\Indexer\Product\Price\Processor|\PHPUnit_Framework_MockObject_MockObject
     */
    protected $productPriceProcessor;

    /**
     * @var Product\Type|\PHPUnit_Framework_MockObject_MockObject
     */
    protected $productTypeInstanceMock;

    /**
     * @var Product\Option|\PHPUnit_Framework_MockObject_MockObject
     */
    protected $optionInstanceMock;

    /**
     * @var \Magento\Framework\Pricing\PriceInfo\Base|\PHPUnit_Framework_MockObject_MockObject
     */
    protected $_priceInfoMock;

    /**
     * @var \Magento\Store\Model\Store|\PHPUnit_Framework_MockObject_MockObject
     */
    private $store;

    /**
     * @var \Magento\Catalog\Model\ResourceModel\Product|\PHPUnit_Framework_MockObject_MockObject
     */
    private $resource;

    /**
     * @var \Magento\Framework\Registry|\PHPUnit_Framework_MockObject_MockObject
     */
    private $registry;

    /**
     * @var \Magento\Catalog\Model\Category|\PHPUnit_Framework_MockObject_MockObject
     */
    private $category;

    /**
     * @var \Magento\Store\Model\Website|\PHPUnit_Framework_MockObject_MockObject
     */
    private $website;

    /**
     * @var \Magento\Framework\Indexer\IndexerRegistry|\PHPUnit_Framework_MockObject_MockObject
     */
    protected $indexerRegistryMock;

    /**
     * @var \Magento\Catalog\Api\CategoryRepositoryInterface|\PHPUnit_Framework_MockObject_MockObject
     */
    private $categoryRepository;

    /**
     * @var \Magento\Catalog\Helper\Product|\PHPUnit_Framework_MockObject_MockObject
     */
    private $_catalogProduct;

    /**
     * @var \Magento\Catalog\Model\Product\Image\Cache|\PHPUnit_Framework_MockObject_MockObject
     */
    protected $imageCache;

    /**
     * @var \Magento\Catalog\Model\Product\Image\CacheFactory|\PHPUnit_Framework_MockObject_MockObject
     */
    protected $imageCacheFactory;

    /**
     * @var \PHPUnit_Framework_MockObject_MockObject
     */
    protected $mediaGalleryEntryFactoryMock;

    /**
     * @var \PHPUnit_Framework_MockObject_MockObject
     */
    protected $dataObjectHelperMock;

    /**
     * @var \PHPUnit_Framework_MockObject_MockObject
     */
    protected $metadataServiceMock;

    /**
     * @var \PHPUnit_Framework_MockObject_MockObject
     */
    protected $attributeValueFactory;

    /**
     * @var \PHPUnit_Framework_MockObject_MockObject
     */
    protected $mediaGalleryEntryConverterPoolMock;

    /**
     * @var \PHPUnit_Framework_MockObject_MockObject
     */
    protected $converterMock;

    /**
     * @var \Magento\Framework\Event\ManagerInterface|\PHPUnit_Framework_MockObject_MockObject
     */
    protected $eventManagerMock;

    /** @var \PHPUnit_Framework_MockObject_MockObject */
    protected $mediaConfig;

    /**
     * @var \Magento\Framework\App\State|\PHPUnit_Framework_MockObject_MockObject
     */
    private $appStateMock;

    /**
     * @SuppressWarnings(PHPMD.ExcessiveMethodLength)
     */
    protected function setUp()
    {
        $this->categoryIndexerMock = $this->getMockForAbstractClass(\Magento\Framework\Indexer\IndexerInterface::class);

        $this->moduleManager = $this->getMock(
            \Magento\Framework\Module\Manager::class,
            ['isEnabled'],
            [],
            '',
            false
        );
        $this->stockItemFactoryMock = $this->getMock(
            \Magento\CatalogInventory\Api\Data\StockItemInterfaceFactory::class,
            ['create'],
            [],
            '',
            false
        );
        $this->dataObjectHelperMock = $this->getMockBuilder(\Magento\Framework\Api\DataObjectHelper::class)
            ->disableOriginalConstructor()
            ->getMock();
        $this->productFlatProcessor = $this->getMock(
            \Magento\Catalog\Model\Indexer\Product\Flat\Processor::class,
            [],
            [],
            '',
            false
        );

        $this->_priceInfoMock = $this->getMock(\Magento\Framework\Pricing\PriceInfo\Base::class, [], [], '', false);
        $this->productTypeInstanceMock = $this->getMock(\Magento\Catalog\Model\Product\Type::class, [], [], '', false);
        $this->productPriceProcessor = $this->getMock(
            \Magento\Catalog\Model\Indexer\Product\Price\Processor::class,
            [],
            [],
            '',
            false
        );

<<<<<<< HEAD
        $stateMock = $this->getMock(\Magento\Framework\App\State::class, ['getAreaCode'], [], '', false);
        $stateMock->expects($this->any())
=======
        $this->appStateMock = $this->getMock(
            'Magento\Framework\App\State',
            ['getAreaCode', 'isAreaCodeEmulated'],
            [],
            '',
            false
        );
        $this->appStateMock->expects($this->any())
>>>>>>> f5539378
            ->method('getAreaCode')
            ->will($this->returnValue(\Magento\Backend\App\Area\FrontNameResolver::AREA_CODE));

        $this->eventManagerMock = $this->getMock(\Magento\Framework\Event\ManagerInterface::class);
        $actionValidatorMock = $this->getMock(
            \Magento\Framework\Model\ActionValidator\RemoveAction::class,
            [],
            [],
            '',
            false
        );
        $actionValidatorMock->expects($this->any())->method('isAllowed')->will($this->returnValue(true));
        $cacheInterfaceMock = $this->getMock(\Magento\Framework\App\CacheInterface::class);

        $contextMock = $this->getMock(
            \Magento\Framework\Model\Context::class,
            ['getEventDispatcher', 'getCacheManager', 'getAppState', 'getActionValidator'], [], '', false
        );
        $contextMock->expects($this->any())->method('getAppState')->will($this->returnValue($this->appStateMock));
        $contextMock->expects($this->any())
            ->method('getEventDispatcher')
            ->will($this->returnValue($this->eventManagerMock));
        $contextMock->expects($this->any())
            ->method('getCacheManager')
            ->will($this->returnValue($cacheInterfaceMock));
        $contextMock->expects($this->any())
            ->method('getActionValidator')
            ->will($this->returnValue($actionValidatorMock));

        $this->optionInstanceMock = $this->getMockBuilder(\Magento\Catalog\Model\Product\Option::class)
            ->setMethods(['setProduct', 'saveOptions', '__wakeup', '__sleep'])
            ->disableOriginalConstructor()->getMock();

        $optionFactory = $this->getMock(
            \Magento\Catalog\Model\Product\OptionFactory::class,
            ['create'],
            [],
            '',
            false
        );
        $optionFactory->expects($this->any())->method('create')->willReturn($this->optionInstanceMock);

        $this->resource = $this->getMockBuilder(\Magento\Catalog\Model\ResourceModel\Product::class)
            ->disableOriginalConstructor()
            ->getMock();

        $this->registry = $this->getMockBuilder(\Magento\Framework\Registry::class)
            ->disableOriginalConstructor()
            ->getMock();

        $this->category = $this->getMockBuilder(\Magento\Catalog\Model\Category::class)
            ->disableOriginalConstructor()
            ->getMock();

        $this->store = $this->getMockBuilder(\Magento\Store\Model\Store::class)
            ->disableOriginalConstructor()
            ->getMock();

        $this->website = $this->getMockBuilder(\Magento\Store\Model\Website::class)
            ->disableOriginalConstructor()
            ->getMock();

        $storeManager = $this->getMockBuilder(\Magento\Store\Model\StoreManagerInterface::class)
            ->disableOriginalConstructor()
            ->getMockForAbstractClass();
        $storeManager->expects($this->any())
            ->method('getStore')
            ->will($this->returnValue($this->store));
        $storeManager->expects($this->any())
            ->method('getWebsite')
            ->will($this->returnValue($this->website));
        $this->indexerRegistryMock = $this->getMock(
            \Magento\Framework\Indexer\IndexerRegistry::class,
            ['get'],
            [],
            '',
            false
        );
        $this->categoryRepository = $this->getMock(\Magento\Catalog\Api\CategoryRepositoryInterface::class);

        $this->_catalogProduct = $this->getMock(
            \Magento\Catalog\Helper\Product::class,
            ['isDataForProductCategoryIndexerWasChanged'],
            [],
            '',
            false
        );

        $this->imageCache = $this->getMockBuilder(\Magento\Catalog\Model\Product\Image\Cache::class)
            ->disableOriginalConstructor()
            ->getMock();
        $this->imageCacheFactory = $this->getMockBuilder(\Magento\Catalog\Model\Product\Image\CacheFactory::class)
            ->disableOriginalConstructor()
            ->setMethods(['create'])
            ->getMock();

        $this->mediaGalleryEntryFactoryMock =
            $this->getMockBuilder(\Magento\Catalog\Api\Data\ProductAttributeMediaGalleryEntryInterfaceFactory::class)
            ->setMethods(['create'])
            ->disableOriginalConstructor()
            ->getMock();

        $this->metadataServiceMock = $this->getMock(\Magento\Catalog\Api\ProductAttributeRepositoryInterface::class);
        $this->attributeValueFactory = $this->getMockBuilder(\Magento\Framework\Api\AttributeValueFactory::class)
            ->disableOriginalConstructor()->getMock();

        $this->mediaGalleryEntryConverterPoolMock =
            $this->getMock(
                \Magento\Catalog\Model\Product\Attribute\Backend\Media\EntryConverterPool::class,
                ['getConverterByMediaType'],
                [],
                '',
                false
            );

        $this->converterMock =
            $this->getMock(
                \Magento\Catalog\Model\Product\Attribute\Backend\Media\ImageEntryConverter::class,
                [],
                [],
                '',
                false
            );

        $this->mediaGalleryEntryConverterPoolMock->expects($this->any())->method('getConverterByMediaType')->willReturn(
            $this->converterMock
        );
        $this->productLinkRepositoryMock = $this->getMockBuilder(
            \Magento\Catalog\Api\ProductLinkRepositoryInterface::class)
            ->disableOriginalConstructor()
            ->getMockForAbstractClass();

        $this->mediaConfig = $this->getMock(\Magento\Catalog\Model\Product\Media\Config::class, [], [], '', false);
        $this->objectManagerHelper = new ObjectManagerHelper($this);

        $this->model = $this->objectManagerHelper->getObject(
            \Magento\Catalog\Model\Product::class,
            [
                'context' => $contextMock,
                'catalogProductType' => $this->productTypeInstanceMock,
                'productFlatIndexerProcessor' => $this->productFlatProcessor,
                'productPriceIndexerProcessor' => $this->productPriceProcessor,
                'catalogProductOptionFactory' => $optionFactory,
                'storeManager' => $storeManager,
                'resource' => $this->resource,
                'registry' => $this->registry,
                'moduleManager' => $this->moduleManager,
                'stockItemFactory' => $this->stockItemFactoryMock,
                'dataObjectHelper' => $this->dataObjectHelperMock,
                'indexerRegistry' => $this->indexerRegistryMock,
                'categoryRepository' => $this->categoryRepository,
                'catalogProduct' => $this->_catalogProduct,
                'imageCacheFactory' => $this->imageCacheFactory,
                'mediaGalleryEntryFactory' => $this->mediaGalleryEntryFactoryMock,
                'metadataService' => $this->metadataServiceMock,
                'customAttributeFactory' => $this->attributeValueFactory,
                'mediaGalleryEntryConverterPool' => $this->mediaGalleryEntryConverterPoolMock,
                'linkRepository' => $this->productLinkRepositoryMock,
                'catalogProductMediaConfig' => $this->mediaConfig,
                'data' => ['id' => 1]
            ]
        );
    }

    public function testGetAttributes()
    {
        $productType = $this->getMockBuilder(\Magento\Catalog\Model\Product\Type\AbstractType::class)
            ->setMethods(['getSetAttributes'])
            ->disableOriginalConstructor()
            ->getMockForAbstractClass();
        $this->productTypeInstanceMock->expects($this->any())->method('factory')->will(
            $this->returnValue($productType)
        );
        $attribute = $this->getMockBuilder(\Magento\Eav\Model\Entity\Attribute\AbstractAttribute::class)
            ->setMethods(['__wakeup', 'isInGroup'])
            ->disableOriginalConstructor()
            ->getMockForAbstractClass();
        $attribute->expects($this->any())->method('isInGroup')->will($this->returnValue(true));
        $productType->expects($this->any())->method('getSetAttributes')->will(
            $this->returnValue([$attribute])
        );
        $expect = [$attribute];
        $this->assertEquals($expect, $this->model->getAttributes(5));
        $this->assertEquals($expect, $this->model->getAttributes());
    }

    public function testGetStoreIds()
    {
        $expectedStoreIds = [1, 2, 3];
        $websiteIds = ['test'];
        $this->resource->expects($this->once())->method('getWebsiteIds')->will($this->returnValue($websiteIds));
        $this->website->expects($this->once())->method('getStoreIds')->will($this->returnValue($expectedStoreIds));
        $this->assertEquals($expectedStoreIds, $this->model->getStoreIds());
    }

    public function testGetStoreId()
    {
        $this->model->setStoreId(3);
        $this->assertEquals(3, $this->model->getStoreId());
        $this->model->unsStoreId();
        $this->store->expects($this->once())->method('getId')->will($this->returnValue(5));
        $this->assertEquals(5, $this->model->getStoreId());
    }

    public function testGetWebsiteIds()
    {
        $expected = ['test'];
        $this->resource->expects($this->once())->method('getWebsiteIds')->will($this->returnValue($expected));
        $this->assertEquals($expected, $this->model->getWebsiteIds());
    }

    public function testGetCategoryCollection()
    {
        $collection = $this->getMockBuilder(\Magento\Framework\Data\Collection::class)
            ->disableOriginalConstructor()
            ->getMock();
        $this->resource->expects($this->once())->method('getCategoryCollection')->will($this->returnValue($collection));
        $this->assertInstanceOf(\Magento\Framework\Data\Collection::class, $this->model->getCategoryCollection());
    }

    /**
     * @dataProvider getCategoryCollectionCollectionNullDataProvider
     */
    public function testGetCategoryCollectionCollectionNull($initCategoryCollection, $getIdResult, $productIdCached)
    {
        $product = $this->getMock(
            \Magento\Catalog\Model\Product::class,
            [
                '_getResource',
                'setCategoryCollection',
                'getId',
            ],
            [],
            '',
            false
        );

        $abstractDbMock = $this->getMockBuilder(\Magento\Framework\Model\ResourceModel\Db\AbstractDb::class)
            ->disableOriginalConstructor()
            ->setMethods([
                'getCategoryCollection',
            ])
            ->getMockForAbstractClass();
        $getCategoryCollectionMock = $this->getMock(
            \Magento\Framework\Data\Collection::class,
            [],
            [],
            '',
            false
        );
        $product
            ->expects($this->once())
            ->method('setCategoryCollection')
            ->with($getCategoryCollectionMock);
        $product
            ->expects($this->atLeastOnce())
            ->method('getId')
            ->willReturn($getIdResult);
        $abstractDbMock
            ->expects($this->once())
            ->method('getCategoryCollection')
            ->with($product)
            ->willReturn($getCategoryCollectionMock);
        $product
            ->expects($this->once())
            ->method('_getResource')
            ->willReturn($abstractDbMock);

        $this->setPropertyValue($product, 'categoryCollection', $initCategoryCollection);
        $this->setPropertyValue($product, '_productIdCached', $productIdCached);

        $result = $product->getCategoryCollection();

        $productIdCachedActual = $this->getPropertyValue($product, '_productIdCached', $productIdCached);
        $this->assertEquals($getIdResult, $productIdCachedActual);
        $this->assertEquals($initCategoryCollection, $result);
    }

    public function getCategoryCollectionCollectionNullDataProvider()
    {
        return [
            [
                '$initCategoryCollection' => null,
                '$getIdResult' => 'getIdResult value',
                '$productIdCached' => 'productIdCached value',
            ],
            [
                '$initCategoryCollection' => 'value',
                '$getIdResult' => 'getIdResult value',
                '$productIdCached' => 'not getIdResult value',
            ],
        ];
    }

    public function testSetCategoryCollection()
    {
        $collection = $this->getMockBuilder(\Magento\Framework\Data\Collection::class)
            ->disableOriginalConstructor()
            ->getMock();
        $this->resource->expects($this->once())->method('getCategoryCollection')->will($this->returnValue($collection));
        $this->assertSame($this->model->getCategoryCollection(), $this->model->getCategoryCollection());
    }

    public function testGetCategory()
    {
        $this->category->expects($this->any())->method('getId')->will($this->returnValue(10));
        $this->registry->expects($this->any())->method('registry')->will($this->returnValue($this->category));
        $this->categoryRepository->expects($this->any())->method('get')->will($this->returnValue($this->category));
        $this->assertInstanceOf(\Magento\Catalog\Model\Category::class, $this->model->getCategory());
    }

    public function testGetCategoryId()
    {
        $this->category->expects($this->once())->method('getId')->will($this->returnValue(10));

        $this->registry->expects($this->at(0))->method('registry');
        $this->registry->expects($this->at(1))->method('registry')->will($this->returnValue($this->category));
        $this->assertFalse($this->model->getCategoryId());
        $this->assertEquals(10, $this->model->getCategoryId());
    }

    public function testGetIdBySku()
    {
        $this->resource->expects($this->once())->method('getIdBySku')->will($this->returnValue(5));
        $this->assertEquals(5, $this->model->getIdBySku('someSku'));
    }

    public function testGetCategoryIds()
    {
        $this->model->lockAttribute('category_ids');
        $this->assertEquals([], $this->model->getCategoryIds());
    }

    public function testGetStatusInitial()
    {
        $this->assertEquals(Status::STATUS_ENABLED, $this->model->getStatus());
    }

    public function testGetStatus()
    {
        $this->model->setStatus(null);
        $this->assertEquals(Status::STATUS_ENABLED, $this->model->getStatus());
    }

    public function testIsInStock()
    {
        $this->model->setStatus(Status::STATUS_ENABLED);
        $this->assertTrue($this->model->isInStock());
    }

    public function testIndexerAfterDeleteCommitProduct()
    {
        $this->model->isDeleted(true);
        $this->categoryIndexerMock->expects($this->once())->method('reindexRow');
        $this->productFlatProcessor->expects($this->once())->method('reindexRow');
        $this->productPriceProcessor->expects($this->once())->method('reindexRow');
        $this->prepareCategoryIndexer();
        $this->model->afterDeleteCommit();
    }

    /**
     * @param $productChanged
     * @param $isScheduled
     * @param $productFlatCount
     * @param $categoryIndexerCount
     *
     * @dataProvider getProductReindexProvider
     */
    public function testReindex($productChanged, $isScheduled, $productFlatCount, $categoryIndexerCount)
    {
        $this->model->setData('entity_id', 1);
        $this->_catalogProduct->expects($this->once())
            ->method('isDataForProductCategoryIndexerWasChanged')
            ->willReturn($productChanged);
        if ($productChanged) {
            $this->indexerRegistryMock->expects($this->exactly($productFlatCount))
                ->method('get')
                ->with(\Magento\Catalog\Model\Indexer\Product\Category::INDEXER_ID)
                ->will($this->returnValue($this->categoryIndexerMock));
            $this->categoryIndexerMock->expects($this->any())
                ->method('isScheduled')
                ->will($this->returnValue($isScheduled));
            $this->categoryIndexerMock->expects($this->exactly($categoryIndexerCount))->method('reindexRow');
        }
        $this->productFlatProcessor->expects($this->exactly($productFlatCount))->method('reindexRow');
        $this->model->reindex();
    }

    public function getProductReindexProvider()
    {
        return array(
            'set 1' => [true, false, 1, 1],
            'set 2' => [true, true, 1, 0],
            'set 3' => [false, false, 1, 0]
        );
    }

    public function testPriceReindexCallback()
    {
        $this->model = $this->objectManagerHelper->getObject(
            \Magento\Catalog\Model\Product::class,
            [
                'catalogProductType' => $this->productTypeInstanceMock,
                'categoryIndexer' => $this->categoryIndexerMock,
                'productFlatIndexerProcessor' => $this->productFlatProcessor,
                'productPriceIndexerProcessor' => $this->productPriceProcessor,
                'catalogProductOption' => $this->optionInstanceMock,
                'resource' => $this->resource,
                'registry' => $this->registry,
                'categoryRepository' => $this->categoryRepository,
                'data' => []
            ]
        );
        $this->productPriceProcessor->expects($this->once())->method('reindexRow');
        $this->assertNull($this->model->priceReindexCallback());
    }

    /**
     * @dataProvider getIdentitiesProvider
     * @param array $expected
     * @param array $origData
     * @param array $data
     * @param bool $isDeleted
     */
    public function testGetIdentities($expected, $origData, $data, $isDeleted = false)
    {
        $this->model->setIdFieldName('id');
        if (is_array($origData)) {
            foreach ($origData as $key => $value) {
                $this->model->setOrigData($key, $value);
            }
        }
        foreach ($data as $key => $value) {
            $this->model->setData($key, $value);
        }
        $this->model->isDeleted($isDeleted);
        $this->assertEquals($expected, $this->model->getIdentities());
    }

    /**
     * @return array
     */
    public function getIdentitiesProvider()
    {
        $extensionAttributesMock = $this->getMockBuilder(\Magento\Framework\Api\ExtensionAttributesInterface::class)
            ->disableOriginalConstructor()
            ->setMethods(['getStockItem'])
            ->getMock();
        $stockItemMock = $this->getMockBuilder(\Magento\CatalogInventory\Api\Data\StockItemInterface::class)
            ->disableOriginalConstructor()
            ->getMock();
        $extensionAttributesMock->expects($this->any())
            ->method('getStockItem')
            ->willReturn($stockItemMock);
        $stockItemMock->expects($this->any())
            ->method('getIsInStock')
            ->willReturn(true);

        return [
            'no changes' => [
                ['catalog_product_1'],
                ['id' => 1, 'name' => 'value', 'category_ids' => [1]],
                ['id' => 1, 'name' => 'value', 'category_ids' => [1]],
            ],
            'new product' => [
                ['catalog_product_1', 'catalog_category_product_1'],
                null,
                [
                    'id' => 1,
                    'name' => 'value',
                    'category_ids' => [1],
                    'affected_category_ids' => [1],
                    'is_changed_categories' => true
                ]
            ],
            'status and category change' => [
                [0 => 'catalog_product_1', 1 => 'catalog_category_product_1', 2 => 'catalog_category_product_2'],
                ['id' => 1, 'name' => 'value', 'category_ids' => [1], 'status' => 2],
                [
                    'id' => 1,
                    'name' => 'value',
                    'category_ids' => [2],
                    'status' => 1,
                    'affected_category_ids' => [1, 2],
                    'is_changed_categories' => true
                ],
            ],
            'status change only' => [
                [0 => 'catalog_product_1', 1 => 'catalog_category_product_7'],
                ['id' => 1, 'name' => 'value', 'category_ids' => [7], 'status' => 1],
                ['id' => 1, 'name' => 'value', 'category_ids' => [7], 'status' => 2],
            ],
            'status changed, category unassigned' => [
                [0 => 'catalog_product_1', 1 => 'catalog_category_product_5'],
                ['id' => 1, 'name' => 'value', 'category_ids' => [5], 'status' => 2],
                [
                    'id' => 1,
                    'name' => 'value',
                    'category_ids' => [],
                    'status' => 1,
                    'is_changed_categories' => true,
                    'affected_category_ids' => [5]
                ],
            ],
            'no status changes' => [
                [0 => 'catalog_product_1'],
                ['id' => 1, 'name' => 'value', 'category_ids' => [1], 'status' => 1],
                ['id' => 1, 'name' => 'value', 'category_ids' => [1], 'status' => 1],
            ],
            'no stock status changes' => [
                [0 => 'catalog_product_1'],
                ['id' => 1, 'name' => 'value', 'category_ids' => [1], 'status' => 1],
                [
                    'id' => 1,
                    'name' => 'value',
                    'category_ids' => [1],
                    'status' => 1,
                    'stock_data' => ['is_in_stock' => true],
                    ExtensibleDataInterface::EXTENSION_ATTRIBUTES_KEY => $extensionAttributesMock,
                ],
            ],
            'no stock status data 1' => [
                [0 => 'catalog_product_1'],
                ['id' => 1, 'name' => 'value', 'category_ids' => [1], 'status' => 1],
                [
                    'id' => 1,
                    'name' => 'value',
                    'category_ids' => [1],
                    'status' => 1,
                    ExtensibleDataInterface::EXTENSION_ATTRIBUTES_KEY => $extensionAttributesMock,
                ],
            ],
            'no stock status data 2' => [
                [0 => 'catalog_product_1'],
                ['id' => 1, 'name' => 'value', 'category_ids' => [1], 'status' => 1],
                [
                    'id' => 1,
                    'name' => 'value',
                    'category_ids' => [1],
                    'status' => 1,
                    'stock_data' => ['is_in_stock' => true],
                ],
            ],
            'stock status changes' => [
                [0 => 'catalog_product_1', 1 => 'catalog_category_product_1'],
                ['id' => 1, 'name' => 'value', 'category_ids' => [1], 'status' => 1],
                [
                    'id' => 1,
                    'name' => 'value',
                    'category_ids' => [1],
                    'status' => 1,
                    'stock_data' => ['is_in_stock' => false],
                    ExtensibleDataInterface::EXTENSION_ATTRIBUTES_KEY => $extensionAttributesMock,
                ],
            ],
        ];
    }

    public function testStatusAfterLoad()
    {
        $this->resource->expects($this->once())->method('load')->with($this->model, 1, null);
        $this->eventManagerMock->expects($this->exactly(4))->method('dispatch');
        $this->model->load(1);
        $this->assertEquals(
            Status::STATUS_ENABLED,
            $this->model->getData(\Magento\Catalog\Model\Product::STATUS)
        );
        $this->assertFalse($this->model->hasDataChanges());
        $this->model->setStatus(Status::STATUS_DISABLED);
        $this->assertTrue($this->model->hasDataChanges());
    }

    /**
     * Test retrieving price Info
     */
    public function testGetPriceInfo()
    {
        $this->productTypeInstanceMock->expects($this->once())
            ->method('getPriceInfo')
            ->with($this->equalTo($this->model))
            ->will($this->returnValue($this->_priceInfoMock));
        $this->assertEquals($this->model->getPriceInfo(), $this->_priceInfoMock);
    }

    /**
     * Test for set qty
     */
    public function testSetQty()
    {
        $this->productTypeInstanceMock->expects($this->exactly(2))
            ->method('getPriceInfo')
            ->with($this->equalTo($this->model))
            ->will($this->returnValue($this->_priceInfoMock));

        //initialize the priceInfo field
        $this->model->getPriceInfo();
        //Calling setQty will reset the priceInfo field
        $this->assertEquals($this->model, $this->model->setQty(1));
        //Call the setQty method with the same qty, getPriceInfo should not be called this time
        $this->assertEquals($this->model, $this->model->setQty(1));
        $this->assertEquals($this->model->getPriceInfo(), $this->_priceInfoMock);
    }

    /**
     * Test reload PriceInfo
     */
    public function testReloadPriceInfo()
    {
        $this->productTypeInstanceMock->expects($this->exactly(2))
            ->method('getPriceInfo')
            ->with($this->equalTo($this->model))
            ->will($this->returnValue($this->_priceInfoMock));
        $this->assertEquals($this->_priceInfoMock, $this->model->getPriceInfo());
        $this->assertEquals($this->_priceInfoMock, $this->model->reloadPriceInfo());
    }

    /**
     * Test for get qty
     */
    public function testGetQty()
    {
        $this->model->setQty(1);
        $this->assertEquals(1, $this->model->getQty());
    }

    /**
     *  Test for `save` method
     */
    public function testSave()
    {
        $this->imageCache->expects($this->once())
            ->method('generate')
            ->with($this->model);
        $this->imageCacheFactory->expects($this->once())
            ->method('create')
            ->willReturn($this->imageCache);

        $this->model->setIsDuplicate(false);
        $this->configureSaveTest();
        $this->model->beforeSave();
        $this->model->afterSave();
    }

    /**
     * Image cache generation would not be performed if area was emulated
     */
    public function testSaveIfAreaEmulated()
    {
        $this->appStateMock->expects($this->any())->method('isAreaCodeEmulated')->willReturn(true);
        $this->imageCache->expects($this->never())
            ->method('generate')
            ->with($this->model);
        $this->configureSaveTest();
        $this->model->beforeSave();
        $this->model->afterSave();
    }
    
    /**
     *  Test for `save` method for duplicated product
     */
    public function testSaveAndDuplicate()
    {
        $this->imageCache->expects($this->once())
            ->method('generate')
            ->with($this->model);
        $this->imageCacheFactory->expects($this->once())
            ->method('create')
            ->willReturn($this->imageCache);

        $this->model->setIsDuplicate(true);
        $this->configureSaveTest();
        $this->model->beforeSave();
        $this->model->afterSave();
    }

    public function testGetIsSalableSimple()
    {
        $typeInstanceMock =
            $this->getMock(\Magento\Catalog\Model\Product\Type\Simple::class, ['isSalable'], [], '', false);
        $typeInstanceMock
            ->expects($this->atLeastOnce())
            ->method('isSalable')
            ->willReturn(true);

        $this->model->setTypeInstance($typeInstanceMock);

        self::assertTrue($this->model->getIsSalable());
    }

    public function testGetIsSalableHasDataIsSaleable()
    {
        $typeInstanceMock = $this->getMock(\Magento\Catalog\Model\Product\Type\Simple::class, [], [], '', false);

        $this->model->setTypeInstance($typeInstanceMock);
        $this->model->setData('is_saleable', true);
        $this->model->setData('is_salable', false);

        self::assertTrue($this->model->getIsSalable());
    }

    /**
     * Configure environment for `testSave` and `testSaveAndDuplicate` methods
     *
     * @return array
     */
    protected function configureSaveTest()
    {
        $productTypeMock = $this->getMockBuilder(\Magento\Catalog\Model\Product\Type\Simple::class)
            ->disableOriginalConstructor()->setMethods(['beforeSave', 'save'])->getMock();
        $productTypeMock->expects($this->once())->method('beforeSave')->will($this->returnSelf());
        $productTypeMock->expects($this->once())->method('save')->will($this->returnSelf());

        $this->productTypeInstanceMock->expects($this->once())->method('factory')->with($this->model)
            ->will($this->returnValue($productTypeMock));

        $this->model->getResource()->expects($this->any())->method('addCommitCallback')->will($this->returnSelf());
        $this->model->getResource()->expects($this->any())->method('commit')->will($this->returnSelf());
    }

    /**
     * Run test fromArray method
     *
     * @return void
     */
    public function testFromArray()
    {
        $data = [
            'stock_item' => ['stock-item-data'],
        ];

        $stockItemMock = $this->getMockForAbstractClass(
            \Magento\Framework\Api\AbstractSimpleObject::class,
            [],
            '',
            false,
            true,
            true,
            ['setProduct']
        );

        $this->moduleManager->expects($this->once())
            ->method('isEnabled')
            ->with('Magento_CatalogInventory')
            ->will($this->returnValue(true));
        $this->dataObjectHelperMock->expects($this->once())
            ->method('populateWithArray')
            ->with($stockItemMock, $data['stock_item'], \Magento\CatalogInventory\Api\Data\StockItemInterface::class)
            ->will($this->returnSelf());
        $this->stockItemFactoryMock->expects($this->once())
            ->method('create')
            ->will($this->returnValue($stockItemMock));
        $stockItemMock->expects($this->once())->method('setProduct')->with($this->model);

        $this->assertEquals($this->model, $this->model->fromArray($data));
    }

    protected function prepareCategoryIndexer()
    {
        $this->indexerRegistryMock->expects($this->once())
            ->method('get')
            ->with(\Magento\Catalog\Model\Indexer\Product\Category::INDEXER_ID)
            ->will($this->returnValue($this->categoryIndexerMock));
    }

    /**
     *  Test for getProductLinks()
     */
    public function testGetProductLinks()
    {
        $outputRelatedLink = $this->objectManagerHelper->getObject(\Magento\Catalog\Model\ProductLink\Link::class);
        $outputRelatedLink->setSku("Simple Product 1");
        $outputRelatedLink->setLinkType("related");
        $outputRelatedLink->setLinkedProductSku("Simple Product 2");
        $outputRelatedLink->setLinkedProductType("simple");
        $outputRelatedLink->setPosition(0);
        $expectedOutput = [$outputRelatedLink];
        $this->productLinkRepositoryMock->expects($this->once())->method('getList')->willReturn($expectedOutput);
        $links = $this->model->getProductLinks();
        $this->assertEquals($links, $expectedOutput);
    }

    /**
     *  Test for setProductLinks()
     */
    public function testSetProductLinks()
    {
        $link = $this->objectManagerHelper->getObject(\Magento\Catalog\Model\ProductLink\Link::class);
        $link->setSku("Simple Product 1");
        $link->setLinkType("upsell");
        $link->setLinkedProductSku("Simple Product 2");
        $link->setLinkedProductType("simple");
        $link->setPosition(0);
        $productLinks = [$link];
        $this->model->setProductLinks($productLinks);
        $this->assertEquals($productLinks, $this->model->getProductLinks());
    }

    /**
     * Set up two media attributes: image and small_image
     */
    protected function setupMediaAttributes()
    {
        $productType = $this->getMockBuilder(\Magento\Catalog\Model\Product\Type\AbstractType::class)
            ->setMethods(['getSetAttributes'])
            ->disableOriginalConstructor()
            ->getMockForAbstractClass();
        $this->productTypeInstanceMock->expects($this->any())->method('factory')->will(
            $this->returnValue($productType)
        );

        $frontendMock = $this->getMockBuilder(\Magento\Eav\Model\Entity\Attribute\Frontend\AbstractFrontend::class)
            ->disableOriginalConstructor()
            ->setMethods(['getInputType'])
            ->getMockForAbstractClass();
        $frontendMock->expects($this->any())->method('getInputType')->willReturn('media_image');
        $attributeImage = $this->getMockBuilder(\Magento\Eav\Model\Entity\Attribute\AbstractAttribute::class)
            ->setMethods(['__wakeup', 'getFrontend', 'getAttributeCode'])
            ->disableOriginalConstructor()
            ->getMockForAbstractClass();
        $attributeImage->expects($this->any())
            ->method('getFrontend')
            ->willReturn($frontendMock);
        $attributeImage->expects($this->any())->method('getAttributeCode')->willReturn('image');
        $attributeSmallImage = $this->getMockBuilder(\Magento\Eav\Model\Entity\Attribute\AbstractAttribute::class)
            ->setMethods(['__wakeup', 'getFrontend', 'getAttributeCode'])
            ->disableOriginalConstructor()
            ->getMockForAbstractClass();
        $attributeSmallImage->expects($this->any())
            ->method('getFrontend')
            ->willReturn($frontendMock);
        $attributeSmallImage->expects($this->any())->method('getAttributeCode')->willReturn('small_image');

        $productType->expects($this->any())->method('getSetAttributes')->will(
            $this->returnValue(['image' => $attributeImage, 'small_image' => $attributeSmallImage])
        );

        return [$attributeImage, $attributeSmallImage];
    }

    public function getMediaAttributes()
    {
        $expected = [];
        $mediaAttributes = $this->setupMediaAttributes();
        foreach ($mediaAttributes as $mediaAttribute) {
            $expected[$mediaAttribute->getAttributeCode()] = $mediaAttribute;
        }
        $this->assertEquals($expected, $this->model->getMediaAttributes());
    }

    public function testGetMediaAttributeValues()
    {
        $this->mediaConfig->expects($this->once())->method('getMediaAttributeCodes')
            ->willReturn(['image', 'small_image']);
        $this->model->setData('image', 'imageValue');
        $this->model->setData('small_image', 'smallImageValue');

        $expectedMediaAttributeValues = [
            'image' => 'imageValue',
            'small_image' => 'smallImageValue',
        ];
        $this->assertEquals($expectedMediaAttributeValues, $this->model->getMediaAttributeValues());
    }

    public function testGetMediaGalleryEntriesNone()
    {
        $this->assertNull($this->model->getMediaGalleryEntries());
    }

    public function testGetMediaGalleryEntries()
    {
        $this->setupMediaAttributes();
        $this->model->setData('image', 'imageFile.jpg');
        $this->model->setData('small_image', 'smallImageFile.jpg');

        $mediaEntries = [
            'images' => [
                [
                    'value_id' => 1,
                    'file' => 'imageFile.jpg',
                    'media_type' => 'image',
                ],
                [
                    'value_id' => 2,
                    'file' => 'smallImageFile.jpg',
                    'media_type' => 'image',
                ],
            ]
        ];
        $this->model->setData('media_gallery', $mediaEntries);

        $entry1 =
            $this->getMock(
                \Magento\Catalog\Api\Data\ProductAttributeMediaGalleryEntryInterface::class,
                [],
                [],
                '',
                false
            );
        $entry2 =
            $this->getMock(
                \Magento\Catalog\Api\Data\ProductAttributeMediaGalleryEntryInterface::class,
                [],
                [],
                '',
                false
            );

        $this->converterMock->expects($this->exactly(2))->method('convertTo')->willReturnOnConsecutiveCalls(
            $entry1,
            $entry2
        );

        $this->assertEquals([$entry1, $entry2], $this->model->getMediaGalleryEntries());
    }

    public function testSetMediaGalleryEntries()
    {
        $expectedResult = [
            'images' => [
                [
                    'value_id' => 1,
                    'file' => 'file1.jpg',
                    'label' => 'label_text',
                    'position' => 4,
                    'disabled' => false,
                    'types' => ['image'],
                    'content' => [
                        'data' => [
                            ImageContentInterface::NAME => 'product_image',
                            ImageContentInterface::TYPE => 'image/jpg',
                            ImageContentInterface::BASE64_ENCODED_DATA => 'content_data'
                        ]
                    ],
                    'media_type' => 'image'
                ]
            ],
        ];

        $entryMock = $this->getMockBuilder(\Magento\Catalog\Api\Data\ProductAttributeMediaGalleryEntryInterface::class)
                          ->setMethods(
                              [
                                  'getId',
                                  'getFile',
                                  'getLabel',
                                  'getPosition',
                                  'isDisabled',
                                  'types',
                                  'getContent',
                                  'getMediaType'
                              ]
                          )
                          ->getMockForAbstractClass();

        $result = [
            'value_id' => 1,
            'file' => 'file1.jpg',
            'label' => 'label_text',
            'position' => 4,
            'disabled' => false,
            'types' => ['image'],
            'content' => [
                'data' => [
                    ImageContentInterface::NAME => 'product_image',
                    ImageContentInterface::TYPE => 'image/jpg',
                    ImageContentInterface::BASE64_ENCODED_DATA => 'content_data'
                ]
            ],
            'media_type' => 'image'
        ];

        $this->converterMock->expects($this->once())->method('convertFrom')->with($entryMock)->willReturn($result);

        $this->model->setMediaGalleryEntries([$entryMock]);
        $this->assertEquals($expectedResult, $this->model->getMediaGallery());
    }

    public function testGetCustomAttributes()
    {
        $priceCode = 'price';
        $colorAttributeCode = 'color';
        $interfaceAttribute = $this->getMock(\Magento\Framework\Api\MetadataObjectInterface::class);
        $interfaceAttribute->expects($this->once())
            ->method('getAttributeCode')
            ->willReturn($priceCode);
        $colorAttribute = $this->getMock(\Magento\Framework\Api\MetadataObjectInterface::class);
        $colorAttribute->expects($this->once())
            ->method('getAttributeCode')
            ->willReturn($colorAttributeCode);
        $customAttributesMetadata = [$interfaceAttribute, $colorAttribute];

        $this->metadataServiceMock->expects($this->once())
            ->method('getCustomAttributesMetadata')
            ->willReturn($customAttributesMetadata);
        $this->model->setData($priceCode, 10);

        //The color attribute is not set, expect empty custom attribute array
        $this->assertEquals([], $this->model->getCustomAttributes());

        //Set the color attribute;
        $this->model->setData($colorAttributeCode, "red");
        $attributeValue = new \Magento\Framework\Api\AttributeValue();
        $attributeValue2 = new \Magento\Framework\Api\AttributeValue();
        $this->attributeValueFactory->expects($this->exactly(2))->method('create')
            ->willReturnOnConsecutiveCalls($attributeValue, $attributeValue2);
        $this->assertEquals(1, count($this->model->getCustomAttributes()));
        $this->assertNotNull($this->model->getCustomAttribute($colorAttributeCode));
        $this->assertEquals("red", $this->model->getCustomAttribute($colorAttributeCode)->getValue());

        //Change the attribute value, should reflect in getCustomAttribute
        $this->model->setData($colorAttributeCode, "blue");
        $this->assertEquals(1, count($this->model->getCustomAttributes()));
        $this->assertNotNull($this->model->getCustomAttribute($colorAttributeCode));
        $this->assertEquals("blue", $this->model->getCustomAttribute($colorAttributeCode)->getValue());
    }

    /**
     * @return array
     */
    public function priceDataProvider()
    {
        return [
            'receive empty array' => [[]],
            'receive null' => [null],
            'receive non-empty array' => [['non-empty', 'array', 'of', 'values']]
        ];
    }

    public function testGetOptions()
    {
        $option1Id = 2;
        $optionMock1 = $this->getMockBuilder(\Magento\Catalog\Model\Product\Option::class)
            ->disableOriginalConstructor()
            ->setMethods(['getId', 'setProduct'])
            ->getMock();
        $option2Id = 3;
        $optionMock2 = $this->getMockBuilder(\Magento\Catalog\Model\Product\Option::class)
            ->disableOriginalConstructor()
            ->setMethods(['getId', 'setProduct'])
            ->getMock();
        $expectedOptions = [
            $option1Id => $optionMock1,
            $option2Id => $optionMock2
        ];
        $this->model->setOptions($expectedOptions);
        $this->assertEquals($expectedOptions, $this->model->getOptions());

        //Calling the method again, empty options array will be returned
        $this->model->setOptions([]);
        $this->assertEquals([], $this->model->getOptions());
    }

    /**
     * @param $object
     * @param $property
     * @param $value
     */
    protected function setPropertyValue(&$object, $property, $value)
    {
        $reflection = new \ReflectionClass(get_class($object));
        $reflectionProperty = $reflection->getProperty($property);
        $reflectionProperty->setAccessible(true);
        $reflectionProperty->setValue($object, $value);
        return $object;
    }

    /**
     * @param $object
     * @param $property
     */
    protected function getPropertyValue(&$object, $property)
    {
        $reflection = new \ReflectionClass(get_class($object));
        $reflectionProperty = $reflection->getProperty($property);
        $reflectionProperty->setAccessible(true);

        return $reflectionProperty->getValue($object);
    }

    public function testGetFinalPrice()
    {
        $finalPrice = 11;
        $qty = 1;
        $this->model->setQty($qty);
        $productTypePriceMock = $this->getMock(
            \Magento\Catalog\Model\Product\Type\Price::class,
            ['getFinalPrice'],
            [],
            '',
            false
        );

        $productTypePriceMock->expects($this->any())
            ->method('getFinalPrice')
            ->with($qty, $this->model)
            ->will($this->returnValue($finalPrice));

        $this->productTypeInstanceMock->expects($this->any())
            ->method('priceFactory')
            ->with($this->model->getTypeId())
            ->will($this->returnValue($productTypePriceMock));

        $this->assertEquals($finalPrice, $this->model->getFinalPrice($qty));
        $this->model->setFinalPrice(9.99);
    }

    public function testGetFinalPricePreset()
    {
        $finalPrice = 9.99;
        $qty = 1;
        $this->model->setQty($qty);
        $this->model->setFinalPrice($finalPrice);
        $this->productTypeInstanceMock->expects($this->never())->method('priceFactory');
        $this->assertEquals($finalPrice, $this->model->getFinalPrice($qty));
    }

    public function testGetTypeId()
    {
        $productType = $this->getMockBuilder(\Magento\Catalog\Model\Product\Type\Virtual::class)
            ->disableOriginalConstructor()
            ->getMockForAbstractClass();

        $this->productTypeInstanceMock->expects($this->exactly(2))->method('factory')->will(
            $this->returnValue($productType)
        );

        $this->model->getTypeInstance();
        $this->model->setTypeId('typeId');
        $this->model->getTypeInstance();
    }
}<|MERGE_RESOLUTION|>--- conflicted
+++ resolved
@@ -214,19 +214,14 @@
             false
         );
 
-<<<<<<< HEAD
-        $stateMock = $this->getMock(\Magento\Framework\App\State::class, ['getAreaCode'], [], '', false);
-        $stateMock->expects($this->any())
-=======
         $this->appStateMock = $this->getMock(
-            'Magento\Framework\App\State',
+            \Magento\Framework\App\State::class,
             ['getAreaCode', 'isAreaCodeEmulated'],
             [],
             '',
             false
         );
         $this->appStateMock->expects($this->any())
->>>>>>> f5539378
             ->method('getAreaCode')
             ->will($this->returnValue(\Magento\Backend\App\Area\FrontNameResolver::AREA_CODE));
 
@@ -883,7 +878,7 @@
         $this->model->beforeSave();
         $this->model->afterSave();
     }
-    
+
     /**
      *  Test for `save` method for duplicated product
      */
