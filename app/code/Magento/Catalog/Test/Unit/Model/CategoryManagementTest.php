<?php
/**
 * Copyright © Magento, Inc. All rights reserved.
 * See COPYING.txt for license details.
 */
declare(strict_types=1);

namespace Magento\Catalog\Test\Unit\Model;

use Magento\Catalog\Api\CategoryRepositoryInterface;
use Magento\Catalog\Model\Category;
use Magento\Catalog\Model\Category\Tree;
use Magento\Catalog\Model\CategoryManagement;
use Magento\Catalog\Model\ResourceModel\Category\Collection;
use Magento\Catalog\Model\ResourceModel\Category\CollectionFactory;
use Magento\Framework\App\ScopeInterface;
use Magento\Framework\App\ScopeResolverInterface;
use Magento\Framework\Data\Tree\Node;
use Magento\Framework\Exception\LocalizedException;
use Magento\Framework\TestFramework\Unit\Helper\ObjectManager;
use Magento\Store\Model\Store;
use PHPUnit\Framework\MockObject\MockObject;
use PHPUnit\Framework\TestCase;

/**
 * @SuppressWarnings(PHPMD.CouplingBetweenObjects)
 */
class CategoryManagementTest extends TestCase
{
    /**
     * @var CategoryManagement
     */
    protected $model;

    /**
<<<<<<< HEAD
     * @var \Magento\Catalog\Api\CategoryRepositoryInterface|\PHPUnit\Framework\MockObject\MockObject
=======
     * @var CategoryRepositoryInterface|MockObject
>>>>>>> 7d02f1ee
     */
    protected $categoryRepositoryMock;

    /**
<<<<<<< HEAD
     * @var \Magento\Catalog\Model\Category\Tree|\PHPUnit\Framework\MockObject\MockObject
=======
     * @var Tree|MockObject
>>>>>>> 7d02f1ee
     */
    protected $categoryTreeMock;

    /**
<<<<<<< HEAD
     * @var \Magento\Catalog\Model\ResourceModel\Category\CollectionFactory|\PHPUnit\Framework\MockObject\MockObject
=======
     * @var CollectionFactory|MockObject
>>>>>>> 7d02f1ee
     */
    protected $categoriesFactoryMock;

    /**
     * @var ObjectManager
     */
    protected $objectManagerHelper;

    /**
<<<<<<< HEAD
     * @var \Magento\Framework\App\ScopeResolverInterface|\PHPUnit\Framework\MockObject\MockObject
=======
     * @var ScopeResolverInterface|MockObject
>>>>>>> 7d02f1ee
     */
    protected $scopeResolverMock;

    /**
<<<<<<< HEAD
     * @var \Magento\Framework\App\ScopeInterface|\PHPUnit\Framework\MockObject\MockObject
=======
     * @var ScopeInterface|MockObject
>>>>>>> 7d02f1ee
     */
    protected $scopeMock;

    protected function setUp(): void
    {
        $this->objectManagerHelper = new ObjectManager($this);
        $this->categoryRepositoryMock = $this->createMock(CategoryRepositoryInterface::class);
        $this->categoryTreeMock = $this->createMock(Tree::class);
        $this->categoriesFactoryMock = $this->createPartialMock(
            CollectionFactory::class,
            ['create', 'addFilter', 'getFirstItem']
        );

        $this->model = $this->objectManagerHelper->getObject(
            CategoryManagement::class,
            [
                'categoryRepository' => $this->categoryRepositoryMock,
                'categoryTree' => $this->categoryTreeMock,
                'categoriesFactory' => $this->categoriesFactoryMock
            ]
        );

        $this->scopeResolverMock = $this->createMock(ScopeResolverInterface::class);

        $this->scopeMock = $this->createMock(ScopeInterface::class);

        $this->objectManagerHelper->setBackwardCompatibleProperty(
            $this->model,
            'scopeResolver',
            $this->scopeResolverMock
        );
    }

    public function testGetTree()
    {
        $rootCategoryId = 1;
        $depth = 2;
        $categoryMock = $this->createMock(Category::class);
        $nodeMock = $this->createMock(Node::class);

        $this->categoryRepositoryMock
            ->expects($this->once())
            ->method('get')
            ->with($rootCategoryId)
            ->willReturn($categoryMock);
        $this->categoryTreeMock
            ->expects($this->once())
            ->method('getRootNode')
            ->with($categoryMock)
            ->willReturn($nodeMock);
        $this->categoryTreeMock
            ->expects($this->once())
            ->method('getTree')
            ->with($nodeMock, $depth)
            ->willReturn('expected');
        $this->assertEquals(
            'expected',
            $this->model->getTree($rootCategoryId, $depth)
        );
    }

    public function testGetTreeWithNullArguments()
    {
        $rootCategoryId = null;
        $depth = null;
        $category = null;

        $this->categoryRepositoryMock->expects($this->never())->method('get');
        $this->categoryTreeMock->expects($this->once())->method('getRootNode')->with($category)->willReturn(null);
        $this->categoryTreeMock->expects($this->exactly(2))->method('getTree')->with($category, $depth);

        $this->scopeResolverMock
            ->expects($this->once())
            ->method('getScope')
            ->willReturn($this->scopeMock);

        $this->scopeMock
            ->expects($this->once())
            ->method('getCode')
            ->willReturn(1);

        $this->assertEquals(
            $this->model->getTree($rootCategoryId, $depth),
            $this->categoryTreeMock->getTree(null, null)
        );
    }

    /**
     * Check is possible to get all categories for all store starting from top level root category
     */
    public function testGetTreeForAllScope()
    {
        $depth = null;
        $categoriesMock = $this->createMock(Collection::class);
        $categoryMock = $this->getMockBuilder(Category::class)
            ->setMockClassName('categoryMock')
            ->disableOriginalConstructor()
            ->getMock();
        $categoriesMock
            ->expects($this->once())
            ->method('getFirstItem')
            ->willReturn($categoryMock);
        $categoriesMock
            ->expects($this->once())
            ->method('addFilter')
            ->with('level', ['eq' => 0])
            ->willReturnSelf();
        $this->categoriesFactoryMock
            ->expects($this->once())
            ->method('create')
            ->willReturn($categoriesMock);
        $nodeMock = $this->createMock(Node::class);

        $this->categoryTreeMock
            ->expects($this->once())
            ->method('getTree')
            ->with($nodeMock, $depth);
        $this->categoryRepositoryMock
            ->expects($this->never())
            ->method('get');
        $this->categoryTreeMock
            ->expects($this->once())
            ->method('getRootNode')
            ->with($categoryMock)
            ->willReturn($nodeMock);

        $this->scopeResolverMock
            ->expects($this->once())
            ->method('getScope')
            ->willReturn($this->scopeMock);

        $this->scopeMock
            ->expects($this->once())
            ->method('getCode')
            ->willReturn(Store::ADMIN_CODE);

        $this->model->getTree();
    }

    public function testMove()
    {
        $categoryId = 2;
        $parentId = 1;
        $afterId = null;
        $categoryMock = $this->getMockBuilder(Category::class)
            ->setMockClassName('categoryMock')
            ->disableOriginalConstructor()
            ->getMock();
        $parentCategoryMock = $this->getMockBuilder(Category::class)
            ->setMockClassName('parentCategoryMock')
            ->disableOriginalConstructor()
            ->getMock();

        $this->categoryRepositoryMock
            ->expects($this->exactly(2))
            ->method('get')
            ->willReturnMap(
                [
                    [$categoryId, null, $categoryMock],
                    [$parentId, null, $parentCategoryMock],
                ]
            );
        $parentCategoryMock->expects($this->once())->method('hasChildren')->willReturn(true);
        $parentCategoryMock->expects($this->once())->method('getChildren')->willReturn('5,6,7');
        $categoryMock->expects($this->once())->method('getPath');
        $parentCategoryMock->expects($this->once())->method('getPath');
        $categoryMock->expects($this->once())->method('move')->with($parentId, '7');
        $this->assertTrue($this->model->move($categoryId, $parentId, $afterId));
    }

<<<<<<< HEAD
    /**
     */
    public function testMoveWithException()
    {
        $this->expectException(\Magento\Framework\Exception\LocalizedException::class);
        $this->expectExceptionMessage('Operation do not allow to move a parent category to any of children category');

=======
    public function testMoveWithException()
    {
        $this->expectException('Magento\Framework\Exception\LocalizedException');
        $this->expectExceptionMessage('Operation do not allow to move a parent category to any of children category');
>>>>>>> 7d02f1ee
        $categoryId = 2;
        $parentId = 1;
        $afterId = null;
        $categoryMock = $this->getMockBuilder(Category::class)
            ->setMockClassName('categoryMock')
            ->disableOriginalConstructor()
            ->getMock();
        $parentCategoryMock = $this->getMockBuilder(Category::class)
            ->setMockClassName('parentCategoryMock')
            ->disableOriginalConstructor()
            ->getMock();

        $this->categoryRepositoryMock
            ->expects($this->exactly(2))
            ->method('get')
            ->willReturnMap(
                [
                    [$categoryId, null, $categoryMock],
                    [$parentId, null, $parentCategoryMock],
                ]
            );
        $categoryMock->expects($this->once())->method('getPath')->willReturn('test');
        $parentCategoryMock->expects($this->once())->method('getPath')->willReturn('test');
        $this->model->move($categoryId, $parentId, $afterId);
    }

<<<<<<< HEAD
    /**
     */
    public function testMoveWithCouldNotMoveException()
    {
        $this->expectException(\Magento\Framework\Exception\LocalizedException::class);
        $this->expectExceptionMessage('Could not move category');

=======
    public function testMoveWithCouldNotMoveException()
    {
        $this->expectException('Magento\Framework\Exception\LocalizedException');
        $this->expectExceptionMessage('Could not move category');
>>>>>>> 7d02f1ee
        $categoryId = 2;
        $parentId = 1;
        $afterId = null;
        $categoryMock = $this->getMockBuilder(Category::class)
            ->disableOriginalConstructor()
            ->setMockClassName('categoryMock')
            ->getMock();
        $parentCategoryMock = $this->getMockBuilder(Category::class)
            ->disableOriginalConstructor()
            ->setMockClassName('parentCategoryMock')
            ->getMock();

        $this->categoryRepositoryMock
            ->expects($this->exactly(2))
            ->method('get')
            ->willReturnMap(
                [
                    [$categoryId, null, $categoryMock],
                    [$parentId, null, $parentCategoryMock],
                ]
            );
        $categoryMock->expects($this->once())
            ->method('move')
            ->with($parentId, $afterId)
            ->willThrowException(new LocalizedException(__('message')));
        $this->model->move($categoryId, $parentId, $afterId);
    }

    public function testGetCount()
    {
        $categoriesMock = $this->createMock(Collection::class);

        $this->categoriesFactoryMock
            ->expects($this->once())
            ->method('create')
            ->willReturn($categoriesMock);
        $categoriesMock
            ->expects($this->once())
            ->method('addAttributeToFilter')
            ->with('parent_id', ['gt' => 0])
            ->willReturnSelf();
        $categoriesMock
            ->expects($this->once())
            ->method('getSize')
            ->willReturn('expected');

        $this->assertEquals(
            'expected',
            $this->model->getCount()
        );
    }
}<|MERGE_RESOLUTION|>--- conflicted
+++ resolved
@@ -33,29 +33,17 @@
     protected $model;
 
     /**
-<<<<<<< HEAD
-     * @var \Magento\Catalog\Api\CategoryRepositoryInterface|\PHPUnit\Framework\MockObject\MockObject
-=======
      * @var CategoryRepositoryInterface|MockObject
->>>>>>> 7d02f1ee
      */
     protected $categoryRepositoryMock;
 
     /**
-<<<<<<< HEAD
-     * @var \Magento\Catalog\Model\Category\Tree|\PHPUnit\Framework\MockObject\MockObject
-=======
      * @var Tree|MockObject
->>>>>>> 7d02f1ee
      */
     protected $categoryTreeMock;
 
     /**
-<<<<<<< HEAD
-     * @var \Magento\Catalog\Model\ResourceModel\Category\CollectionFactory|\PHPUnit\Framework\MockObject\MockObject
-=======
      * @var CollectionFactory|MockObject
->>>>>>> 7d02f1ee
      */
     protected $categoriesFactoryMock;
 
@@ -65,20 +53,12 @@
     protected $objectManagerHelper;
 
     /**
-<<<<<<< HEAD
-     * @var \Magento\Framework\App\ScopeResolverInterface|\PHPUnit\Framework\MockObject\MockObject
-=======
      * @var ScopeResolverInterface|MockObject
->>>>>>> 7d02f1ee
      */
     protected $scopeResolverMock;
 
     /**
-<<<<<<< HEAD
-     * @var \Magento\Framework\App\ScopeInterface|\PHPUnit\Framework\MockObject\MockObject
-=======
      * @var ScopeInterface|MockObject
->>>>>>> 7d02f1ee
      */
     protected $scopeMock;
 
@@ -235,12 +215,12 @@
         $this->categoryRepositoryMock
             ->expects($this->exactly(2))
             ->method('get')
-            ->willReturnMap(
+            ->will($this->returnValueMap(
                 [
                     [$categoryId, null, $categoryMock],
                     [$parentId, null, $parentCategoryMock],
                 ]
-            );
+            ));
         $parentCategoryMock->expects($this->once())->method('hasChildren')->willReturn(true);
         $parentCategoryMock->expects($this->once())->method('getChildren')->willReturn('5,6,7');
         $categoryMock->expects($this->once())->method('getPath');
@@ -249,20 +229,10 @@
         $this->assertTrue($this->model->move($categoryId, $parentId, $afterId));
     }
 
-<<<<<<< HEAD
-    /**
-     */
-    public function testMoveWithException()
-    {
-        $this->expectException(\Magento\Framework\Exception\LocalizedException::class);
-        $this->expectExceptionMessage('Operation do not allow to move a parent category to any of children category');
-
-=======
     public function testMoveWithException()
     {
         $this->expectException('Magento\Framework\Exception\LocalizedException');
         $this->expectExceptionMessage('Operation do not allow to move a parent category to any of children category');
->>>>>>> 7d02f1ee
         $categoryId = 2;
         $parentId = 1;
         $afterId = null;
@@ -278,31 +248,21 @@
         $this->categoryRepositoryMock
             ->expects($this->exactly(2))
             ->method('get')
-            ->willReturnMap(
+            ->will($this->returnValueMap(
                 [
                     [$categoryId, null, $categoryMock],
                     [$parentId, null, $parentCategoryMock],
                 ]
-            );
+            ));
         $categoryMock->expects($this->once())->method('getPath')->willReturn('test');
         $parentCategoryMock->expects($this->once())->method('getPath')->willReturn('test');
         $this->model->move($categoryId, $parentId, $afterId);
     }
 
-<<<<<<< HEAD
-    /**
-     */
-    public function testMoveWithCouldNotMoveException()
-    {
-        $this->expectException(\Magento\Framework\Exception\LocalizedException::class);
-        $this->expectExceptionMessage('Could not move category');
-
-=======
     public function testMoveWithCouldNotMoveException()
     {
         $this->expectException('Magento\Framework\Exception\LocalizedException');
         $this->expectExceptionMessage('Could not move category');
->>>>>>> 7d02f1ee
         $categoryId = 2;
         $parentId = 1;
         $afterId = null;
@@ -318,12 +278,12 @@
         $this->categoryRepositoryMock
             ->expects($this->exactly(2))
             ->method('get')
-            ->willReturnMap(
+            ->will($this->returnValueMap(
                 [
                     [$categoryId, null, $categoryMock],
                     [$parentId, null, $parentCategoryMock],
                 ]
-            );
+            ));
         $categoryMock->expects($this->once())
             ->method('move')
             ->with($parentId, $afterId)
