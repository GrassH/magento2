<?php
/**
 * Copyright © Magento, Inc. All rights reserved.
 * See COPYING.txt for license details.
 */
declare(strict_types=1);

namespace Magento\Catalog\Test\Unit\Model\Layer\Search;

use Magento\Catalog\Model\Category;
use Magento\CatalogSearch\Model\Layer\Search\StateKey;
use Magento\Customer\Model\Session;
use Magento\Search\Model\Query;
use Magento\Search\Model\QueryFactory;
use Magento\Store\Model\Store;
use Magento\Store\Model\StoreManagerInterface;
use PHPUnit\Framework\MockObject\MockObject;
use PHPUnit\Framework\TestCase;

class StateKeyTest extends TestCase
{
    /**
<<<<<<< HEAD
     * @var \PHPUnit\Framework\MockObject\MockObject
=======
     * @var MockObject
>>>>>>> 7d02f1ee
     */
    protected $storeManagerMock;

    /**
<<<<<<< HEAD
     * @var \PHPUnit\Framework\MockObject\MockObject
=======
     * @var MockObject
>>>>>>> 7d02f1ee
     */
    protected $customerSessionMock;

    /**
<<<<<<< HEAD
     * @var \PHPUnit\Framework\MockObject\MockObject
=======
     * @var MockObject
>>>>>>> 7d02f1ee
     */
    protected $queryFactoryMock;

    /**
     * @var StateKey
     */
    protected $model;

    protected function setUp(): void
    {
        $this->storeManagerMock = $this->createMock(StoreManagerInterface::class);
        $this->customerSessionMock = $this->createMock(Session::class);
        $this->queryFactoryMock = $this->createMock(QueryFactory::class);

        $this->model = new StateKey($this->storeManagerMock, $this->customerSessionMock, $this->queryFactoryMock);
    }

    /**
     * @covers \Magento\CatalogSearch\Model\Layer\Search\StateKey::toString
     * @covers \Magento\CatalogSearch\Model\Layer\Search\StateKey::__construct
     */
    public function testToString()
    {
<<<<<<< HEAD
        $categoryMock = $this->createMock(\Magento\Catalog\Model\Category::class);
        $categoryMock->expects($this->once())->method('getId')->willReturn('1');

        $storeMock = $this->createMock(\Magento\Store\Model\Store::class);
        $this->storeManagerMock->expects($this->once())->method('getStore')->willReturn($storeMock);
        $storeMock->expects($this->once())->method('getId')->willReturn('2');
=======
        $categoryMock = $this->createMock(Category::class);
        $categoryMock->expects($this->once())->method('getId')->will($this->returnValue('1'));

        $storeMock = $this->createMock(Store::class);
        $this->storeManagerMock->expects($this->once())->method('getStore')->will($this->returnValue($storeMock));
        $storeMock->expects($this->once())->method('getId')->will($this->returnValue('2'));
>>>>>>> 7d02f1ee

        $this->customerSessionMock->expects($this->once())->method('getCustomerGroupId')->willReturn('3');

<<<<<<< HEAD
        $queryMock = $this->createPartialMock(\Magento\Search\Model\Query::class, ['getId']);
        $queryMock->expects($this->once())->method('getId')->willReturn('4');
        $this->queryFactoryMock->expects($this->once())->method('get')->willReturn($queryMock);
=======
        $queryMock = $this->createPartialMock(Query::class, ['getId']);
        $queryMock->expects($this->once())->method('getId')->will($this->returnValue('4'));
        $this->queryFactoryMock->expects($this->once())->method('get')->will($this->returnValue($queryMock));
>>>>>>> 7d02f1ee

        $this->assertEquals('Q_4_STORE_2_CAT_1_CUSTGROUP_3', $this->model->toString($categoryMock));
    }
}<|MERGE_RESOLUTION|>--- conflicted
+++ resolved
@@ -20,29 +20,17 @@
 class StateKeyTest extends TestCase
 {
     /**
-<<<<<<< HEAD
-     * @var \PHPUnit\Framework\MockObject\MockObject
-=======
      * @var MockObject
->>>>>>> 7d02f1ee
      */
     protected $storeManagerMock;
 
     /**
-<<<<<<< HEAD
-     * @var \PHPUnit\Framework\MockObject\MockObject
-=======
      * @var MockObject
->>>>>>> 7d02f1ee
      */
     protected $customerSessionMock;
 
     /**
-<<<<<<< HEAD
-     * @var \PHPUnit\Framework\MockObject\MockObject
-=======
      * @var MockObject
->>>>>>> 7d02f1ee
      */
     protected $queryFactoryMock;
 
@@ -66,33 +54,18 @@
      */
     public function testToString()
     {
-<<<<<<< HEAD
-        $categoryMock = $this->createMock(\Magento\Catalog\Model\Category::class);
-        $categoryMock->expects($this->once())->method('getId')->willReturn('1');
-
-        $storeMock = $this->createMock(\Magento\Store\Model\Store::class);
-        $this->storeManagerMock->expects($this->once())->method('getStore')->willReturn($storeMock);
-        $storeMock->expects($this->once())->method('getId')->willReturn('2');
-=======
         $categoryMock = $this->createMock(Category::class);
         $categoryMock->expects($this->once())->method('getId')->will($this->returnValue('1'));
 
         $storeMock = $this->createMock(Store::class);
         $this->storeManagerMock->expects($this->once())->method('getStore')->will($this->returnValue($storeMock));
         $storeMock->expects($this->once())->method('getId')->will($this->returnValue('2'));
->>>>>>> 7d02f1ee
 
-        $this->customerSessionMock->expects($this->once())->method('getCustomerGroupId')->willReturn('3');
+        $this->customerSessionMock->expects($this->once())->method('getCustomerGroupId')->will($this->returnValue('3'));
 
-<<<<<<< HEAD
-        $queryMock = $this->createPartialMock(\Magento\Search\Model\Query::class, ['getId']);
-        $queryMock->expects($this->once())->method('getId')->willReturn('4');
-        $this->queryFactoryMock->expects($this->once())->method('get')->willReturn($queryMock);
-=======
         $queryMock = $this->createPartialMock(Query::class, ['getId']);
         $queryMock->expects($this->once())->method('getId')->will($this->returnValue('4'));
         $this->queryFactoryMock->expects($this->once())->method('get')->will($this->returnValue($queryMock));
->>>>>>> 7d02f1ee
 
         $this->assertEquals('Q_4_STORE_2_CAT_1_CUSTGROUP_3', $this->model->toString($categoryMock));
     }
