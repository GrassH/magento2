--- conflicted
+++ resolved
@@ -18,20 +18,12 @@
 class StateKeyTest extends TestCase
 {
     /**
-<<<<<<< HEAD
-     * @var \PHPUnit\Framework\MockObject\MockObject
-=======
      * @var MockObject
->>>>>>> 7d02f1ee
      */
     protected $storeManagerMock;
 
     /**
-<<<<<<< HEAD
-     * @var \PHPUnit\Framework\MockObject\MockObject
-=======
      * @var MockObject
->>>>>>> 7d02f1ee
      */
     protected $customerSessionMock;
 
@@ -53,23 +45,14 @@
      */
     public function testToString()
     {
-<<<<<<< HEAD
-        $categoryMock = $this->createMock(\Magento\Catalog\Model\Category::class);
-        $categoryMock->expects($this->once())->method('getId')->willReturn('1');
-
-        $storeMock = $this->createMock(\Magento\Store\Model\Store::class);
-        $this->storeManagerMock->expects($this->once())->method('getStore')->willReturn($storeMock);
-        $storeMock->expects($this->once())->method('getId')->willReturn('2');
-=======
         $categoryMock = $this->createMock(Category::class);
         $categoryMock->expects($this->once())->method('getId')->will($this->returnValue('1'));
 
         $storeMock = $this->createMock(Store::class);
         $this->storeManagerMock->expects($this->once())->method('getStore')->will($this->returnValue($storeMock));
         $storeMock->expects($this->once())->method('getId')->will($this->returnValue('2'));
->>>>>>> 7d02f1ee
 
-        $this->customerSessionMock->expects($this->once())->method('getCustomerGroupId')->willReturn('3');
+        $this->customerSessionMock->expects($this->once())->method('getCustomerGroupId')->will($this->returnValue('3'));
 
         $this->assertEquals('STORE_2_CAT_1_CUSTGROUP_3', $this->model->toString($categoryMock));
     }
