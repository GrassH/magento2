--- conflicted
+++ resolved
@@ -22,38 +22,22 @@
 class FilterListTest extends TestCase
 {
     /**
-<<<<<<< HEAD
-     * @var \PHPUnit\Framework\MockObject\MockObject
-=======
-     * @var MockObject
->>>>>>> 7d02f1ee
+     * @var MockObject
      */
     protected $objectManagerMock;
 
     /**
-<<<<<<< HEAD
-     * @var \PHPUnit\Framework\MockObject\MockObject
-=======
-     * @var MockObject
->>>>>>> 7d02f1ee
+     * @var MockObject
      */
     protected $attributeListMock;
 
     /**
-<<<<<<< HEAD
-     * @var \PHPUnit\Framework\MockObject\MockObject
-=======
-     * @var MockObject
->>>>>>> 7d02f1ee
+     * @var MockObject
      */
     protected $attributeMock;
 
     /**
-<<<<<<< HEAD
-     * @var \PHPUnit\Framework\MockObject\MockObject
-=======
-     * @var MockObject
->>>>>>> 7d02f1ee
+     * @var MockObject
      */
     protected $layerMock;
 
@@ -109,26 +93,22 @@
     {
         $this->objectManagerMock->expects($this->at(0))
             ->method('create')
-            ->willReturn('filter');
+            ->will($this->returnValue('filter'));
 
         $this->objectManagerMock->expects($this->at(1))
             ->method('create')
-            ->with(
-                $expectedClass,
-                [
-                    'data' => ['attribute_model' => $this->attributeMock],
-                    'layer' => $this->layerMock
-                ]
-            )
-            ->willReturn('filter');
+            ->with($expectedClass, [
+                'data' => ['attribute_model' => $this->attributeMock],
+                'layer' => $this->layerMock])
+            ->will($this->returnValue('filter'));
 
         $this->attributeMock->expects($this->once())
             ->method($method)
-            ->willReturn($value);
+            ->will($this->returnValue($value));
 
         $this->attributeListMock->expects($this->once())
             ->method('getList')
-            ->willReturn([$this->attributeMock]);
+            ->will($this->returnValue([$this->attributeMock]));
 
         $this->layerCategoryConfigMock->expects($this->once())
             ->method('isCategoryFilterVisibleInLayerNavigation')
@@ -164,15 +144,15 @@
                     'layer' => $this->layerMock
                 ]
             )
-            ->willReturn('filter');
+            ->will($this->returnValue('filter'));
 
         $this->attributeMock->expects($this->once())
             ->method($method)
-            ->willReturn($value);
+            ->will($this->returnValue($value));
 
         $this->attributeListMock->expects($this->once())
             ->method('getList')
-            ->willReturn([$this->attributeMock]);
+            ->will($this->returnValue([$this->attributeMock]));
 
         $this->layerCategoryConfigMock->expects($this->once())
             ->method('isCategoryFilterVisibleInLayerNavigation')
