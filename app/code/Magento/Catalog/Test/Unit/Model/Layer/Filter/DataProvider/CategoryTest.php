<?php
/**
 * Copyright © Magento, Inc. All rights reserved.
 * See COPYING.txt for license details.
 */
declare(strict_types=1);

namespace Magento\Catalog\Test\Unit\Model\Layer\Filter\DataProvider;

use Magento\Catalog\Model\Category;
use Magento\Catalog\Model\CategoryFactory;
use Magento\Catalog\Model\Layer;
use Magento\Framework\Registry;
use Magento\Framework\TestFramework\Unit\Helper\ObjectManager as ObjectManagerHelper;
<<<<<<< HEAD
use PHPUnit\Framework\MockObject\MockObject as MockObject;
=======
use Magento\Store\Model\Store;
use PHPUnit\Framework\MockObject\MockObject;
use PHPUnit\Framework\TestCase;
>>>>>>> 7d02f1ee

/**
 * Test for \Magento\Catalog\Model\Layer\Filter\DataProvider\Category
 */
class CategoryTest extends TestCase
{
    /** @var  Category|MockObject */
    private $category;

    /** @var  Store|MockObject */
    private $store;

    /** @var  Layer|MockObject */
    private $layer;

    /** @var  CategoryFactory|MockObject */
    private $categoryFactory;

    /** @var  Registry|MockObject */
    private $coreRegistry;

    /**
     * @var \Magento\Catalog\Model\Layer\Filter\DataProvider\Category
     */
    private $target;

    /**
     * @SuppressWarnings(PHPMD.UnusedLocalVariable)
     */
    protected function setUp(): void
    {
        /** @var Registry $var */
        $this->coreRegistry = $var = $this->getMockBuilder(Registry::class)
            ->disableOriginalConstructor()
            ->setMethods(['register'])
            ->getMock();
        $this->category = $this->getMockBuilder(Category::class)
            ->disableOriginalConstructor()
            ->setMethods(['getId', 'setStoreId', 'load', 'getPathIds'])
            ->getMock();
        $this->categoryFactory = $this->getMockBuilder(CategoryFactory::class)
            ->disableOriginalConstructor()
            ->setMethods(['create'])
            ->getMock();
        $this->categoryFactory->expects($this->any())
            ->method('create')
<<<<<<< HEAD
            ->willReturn($this->category);
        $this->store = $this->getMockBuilder(\Magento\Store\Model\Store::class)
=======
            ->will($this->returnValue($this->category));
        $this->store = $this->getMockBuilder(Store::class)
>>>>>>> 7d02f1ee
            ->disableOriginalConstructor()
            ->setMethods(['getId'])
            ->getMock();
        $this->layer = $this->getMockBuilder(Layer::class)
            ->disableOriginalConstructor()
            ->setMethods(['getCurrentStore', 'getCurrentCategory'])
            ->getMock();
        $this->layer->expects($this->any())
            ->method('getCurrentStore')
            ->willReturn($this->store);
        $objectManagerHelper = new ObjectManagerHelper($this);
        $this->target = $objectManagerHelper->getObject(
            \Magento\Catalog\Model\Layer\Filter\DataProvider\Category::class,
            [
                'coreRegistry' => $this->coreRegistry,
                'categoryFactory' => $this->categoryFactory,
                'layer' => $this->layer,
            ]
        );
    }

    /**
     * @return \Magento\Catalog\Model\Layer\Filter\DataProvider\Category
     */
    public function testGetCategoryWithAppliedId()
    {
        $storeId = 1234;
        $categoryId = 4321;
        $this->store->expects($this->once())
            ->method('getId')
            ->willReturn($storeId);
        $this->layer->expects($this->any())
            ->method('getCurrentCategory')
            ->willReturn($this->category);
        $this->category->expects($this->once())
            ->method('setStoreId')
            ->with($this->equalTo($storeId))
            ->willReturnSelf();
        $this->category->expects($this->once())
            ->method('load')
            ->with($this->equalTo($categoryId))
            ->willReturnSelf();
        $this->category->expects($this->any())
            ->method('getId')
            ->willReturn($categoryId);
        $this->category->expects($this->any())
            ->method('getPathIds')
            ->willReturn([20, 10]);
        $this->coreRegistry->expects($this->once())
            ->method('register')
            ->with(
                $this->equalTo('current_category_filter'),
                $this->equalTo($this->category),
                $this->equalTo(true)
            )
            ->willReturnSelf();
        $this->target->setCategoryId($categoryId);
        $this->assertSame($this->category, $this->target->getCategory());
        $this->assertSame(20, $this->target->getResetValue());

        return $this->target;
    }
}<|MERGE_RESOLUTION|>--- conflicted
+++ resolved
@@ -12,13 +12,9 @@
 use Magento\Catalog\Model\Layer;
 use Magento\Framework\Registry;
 use Magento\Framework\TestFramework\Unit\Helper\ObjectManager as ObjectManagerHelper;
-<<<<<<< HEAD
-use PHPUnit\Framework\MockObject\MockObject as MockObject;
-=======
 use Magento\Store\Model\Store;
 use PHPUnit\Framework\MockObject\MockObject;
 use PHPUnit\Framework\TestCase;
->>>>>>> 7d02f1ee
 
 /**
  * Test for \Magento\Catalog\Model\Layer\Filter\DataProvider\Category
@@ -65,13 +61,8 @@
             ->getMock();
         $this->categoryFactory->expects($this->any())
             ->method('create')
-<<<<<<< HEAD
-            ->willReturn($this->category);
-        $this->store = $this->getMockBuilder(\Magento\Store\Model\Store::class)
-=======
             ->will($this->returnValue($this->category));
         $this->store = $this->getMockBuilder(Store::class)
->>>>>>> 7d02f1ee
             ->disableOriginalConstructor()
             ->setMethods(['getId'])
             ->getMock();
@@ -81,7 +72,7 @@
             ->getMock();
         $this->layer->expects($this->any())
             ->method('getCurrentStore')
-            ->willReturn($this->store);
+            ->will($this->returnValue($this->store));
         $objectManagerHelper = new ObjectManagerHelper($this);
         $this->target = $objectManagerHelper->getObject(
             \Magento\Catalog\Model\Layer\Filter\DataProvider\Category::class,
@@ -102,24 +93,24 @@
         $categoryId = 4321;
         $this->store->expects($this->once())
             ->method('getId')
-            ->willReturn($storeId);
+            ->will($this->returnValue($storeId));
         $this->layer->expects($this->any())
             ->method('getCurrentCategory')
-            ->willReturn($this->category);
+            ->will($this->returnValue($this->category));
         $this->category->expects($this->once())
             ->method('setStoreId')
             ->with($this->equalTo($storeId))
-            ->willReturnSelf();
+            ->will($this->returnSelf());
         $this->category->expects($this->once())
             ->method('load')
             ->with($this->equalTo($categoryId))
-            ->willReturnSelf();
+            ->will($this->returnSelf());
         $this->category->expects($this->any())
             ->method('getId')
-            ->willReturn($categoryId);
+            ->will($this->returnValue($categoryId));
         $this->category->expects($this->any())
             ->method('getPathIds')
-            ->willReturn([20, 10]);
+            ->will($this->returnValue([20, 10]));
         $this->coreRegistry->expects($this->once())
             ->method('register')
             ->with(
@@ -127,7 +118,7 @@
                 $this->equalTo($this->category),
                 $this->equalTo(true)
             )
-            ->willReturnSelf();
+            ->will($this->returnSelf());
         $this->target->setCategoryId($categoryId);
         $this->assertSame($this->category, $this->target->getCategory());
         $this->assertSame(20, $this->target->getResetValue());
