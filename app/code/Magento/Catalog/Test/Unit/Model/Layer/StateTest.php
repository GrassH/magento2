--- conflicted
+++ resolved
@@ -21,11 +21,7 @@
     private $model;
 
     /**
-<<<<<<< HEAD
-     * @var \Magento\Catalog\Model\Layer\Filter\Item|\PHPUnit\Framework\MockObject\MockObject
-=======
      * @var Item|MockObject
->>>>>>> 7d02f1ee
      */
     private $item;
 
@@ -39,18 +35,9 @@
         $this->model = $helper->getObject(State::class);
     }
 
-<<<<<<< HEAD
-    /**
-     */
-    public function testSetFiltersException()
-    {
-        $this->expectException(\Magento\Framework\Exception\LocalizedException::class);
-
-=======
     public function testSetFiltersException()
     {
         $this->expectException('Magento\Framework\Exception\LocalizedException');
->>>>>>> 7d02f1ee
         $this->model->setFilters($this->item);
     }
 
