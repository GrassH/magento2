--- conflicted
+++ resolved
@@ -19,13 +19,9 @@
 use Magento\Framework\Filter\StripTags;
 use Magento\Framework\Stdlib\StringUtils;
 use Magento\Framework\TestFramework\Unit\Helper\ObjectManager as ObjectManagerHelper;
-<<<<<<< HEAD
-use PHPUnit\Framework\MockObject\MockObject as MockObject;
-=======
 use Magento\Store\Model\StoreManagerInterface;
 use PHPUnit\Framework\MockObject\MockObject;
 use PHPUnit\Framework\TestCase;
->>>>>>> 7d02f1ee
 
 /**
  * @SuppressWarnings(PHPMD.CouplingBetweenObjects)
@@ -102,7 +98,7 @@
 
         $this->filterAttribute->expects($this->any())
             ->method('applyFilterToCollection')
-            ->willReturnSelf();
+            ->will($this->returnSelf());
 
         $this->filterAttributeFactory = $this->getMockBuilder(
             AttributeFactory::class
@@ -113,7 +109,7 @@
 
         $this->filterAttributeFactory->expects($this->once())
             ->method('create')
-            ->willReturn($this->filterAttribute);
+            ->will($this->returnValue($this->filterAttribute));
 
         $this->state = $this->getMockBuilder(State::class)
             ->disableOriginalConstructor()
@@ -121,7 +117,7 @@
             ->getMock();
         $this->layer->expects($this->any())
             ->method('getState')
-            ->willReturn($this->state);
+            ->will($this->returnValue($this->state));
 
         $this->frontend = $this->getMockBuilder(AbstractFrontend::class)
             ->disableOriginalConstructor()
@@ -133,7 +129,7 @@
             ->getMock();
         $this->attribute->expects($this->atLeastOnce())
             ->method('getFrontend')
-            ->willReturn($this->frontend);
+            ->will($this->returnValue($this->frontend));
 
         $this->request = $this->getMockBuilder(RequestInterface::class)
             ->disableOriginalConstructor()
@@ -146,7 +142,7 @@
             ->getMock();
         $stripTagsFilter->expects($this->any())
             ->method('filter')
-            ->willReturnArgument(0);
+            ->will($this->returnArgument(0));
 
         $string = $this->getMockBuilder(StringUtils::class)
             ->disableOriginalConstructor()
@@ -154,12 +150,12 @@
             ->getMock();
         $string->expects($this->any())
             ->method('strlen')
-            ->willReturnCallback(
-                
+            ->will(
+                $this->returnCallback(
                     function ($value) {
                         return strlen($value);
                     }
-                
+                )
             );
 
         $objectManagerHelper = new ObjectManagerHelper($this);
@@ -185,46 +181,46 @@
 
         $this->attribute->expects($this->any())
             ->method('getAttributeCode')
-            ->willReturn($attributeCode);
+            ->will($this->returnValue($attributeCode));
 
         $this->target->setAttributeModel($this->attribute);
 
         $this->request->expects($this->once())
             ->method('getParam')
             ->with($attributeCode)
-            ->willReturn($attributeValue);
+            ->will($this->returnValue($attributeValue));
 
         $this->frontend->expects($this->once())
             ->method('getOption')
             ->with($attributeValue)
-            ->willReturn($attributeLabel);
+            ->will($this->returnValue($attributeLabel));
 
         $filterItem = $this->createFilterItem(0, $attributeLabel, $attributeValue, 0);
 
         $filterItem->expects($this->once())
             ->method('setFilter')
             ->with($this->target)
-            ->willReturnSelf();
+            ->will($this->returnSelf());
 
         $filterItem->expects($this->once())
             ->method('setLabel')
             ->with($attributeLabel)
-            ->willReturnSelf();
+            ->will($this->returnSelf());
 
         $filterItem->expects($this->once())
             ->method('setValue')
             ->with($attributeValue)
-            ->willReturnSelf();
+            ->will($this->returnSelf());
 
         $filterItem->expects($this->once())
             ->method('setCount')
             ->with(0)
-            ->willReturnSelf();
+            ->will($this->returnSelf());
 
         $this->state->expects($this->once())
             ->method('addFilter')
             ->with($filterItem)
-            ->willReturnSelf();
+            ->will($this->returnSelf());
 
         $result = $this->target->apply($this->request);
 
@@ -239,26 +235,26 @@
 
         $this->attribute->expects($this->once())
             ->method('getAttributeCode')
-            ->willReturn($attributeCode);
+            ->will($this->returnValue($attributeCode));
 
         $this->target->setAttributeModel($this->attribute);
 
         $this->request->expects($this->once())
             ->method('getParam')
             ->with($attributeCode)
-            ->willReturn($attributeValue);
+            ->will($this->returnValue($attributeValue));
 
         $this->frontend->expects($this->once())
             ->method('getOption')
             ->with($attributeValue)
-            ->willReturn($attributeLabel);
+            ->will($this->returnValue($attributeLabel));
 
         $filterItem = $this->createFilterItem(0, $attributeLabel, $attributeValue, 0);
 
         $this->state->expects($this->once())
             ->method('addFilter')
             ->with($filterItem)
-            ->willReturnSelf();
+            ->will($this->returnSelf());
 
         $expectedFilterItems = [];
 
@@ -284,26 +280,26 @@
         $filterItem->expects($this->once())
             ->method('setFilter')
             ->with($this->target)
-            ->willReturnSelf();
+            ->will($this->returnSelf());
 
         $filterItem->expects($this->once())
             ->method('setLabel')
             ->with($label)
-            ->willReturnSelf();
+            ->will($this->returnSelf());
 
         $filterItem->expects($this->once())
             ->method('setValue')
             ->with($value)
-            ->willReturnSelf();
+            ->will($this->returnSelf());
 
         $filterItem->expects($this->once())
             ->method('setCount')
             ->with($count)
-            ->willReturnSelf();
+            ->will($this->returnSelf());
 
         $this->filterItemFactory->expects($this->at($index))
             ->method('create')
-            ->willReturn($filterItem);
+            ->will($this->returnValue($filterItem));
 
         return $filterItem;
     }
