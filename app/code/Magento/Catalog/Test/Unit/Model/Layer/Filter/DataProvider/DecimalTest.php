<?php
/**
 * Copyright © Magento, Inc. All rights reserved.
 * See COPYING.txt for license details.
 */
declare(strict_types=1);

namespace Magento\Catalog\Test\Unit\Model\Layer\Filter\DataProvider;

use Magento\Catalog\Model\Layer\Filter\FilterInterface;
use Magento\Catalog\Model\ResourceModel\Layer\Filter\Decimal;
use Magento\Framework\TestFramework\Unit\Helper\ObjectManager as ObjectManagerHelper;
<<<<<<< HEAD
use PHPUnit\Framework\MockObject\MockObject as MockObject;
=======
use PHPUnit\Framework\MockObject\MockObject;
use PHPUnit\Framework\TestCase;
>>>>>>> 7d02f1ee

/**
 * Test for \Magento\Catalog\Model\Layer\Filter\DataProvider\Decimal
 */
class DecimalTest extends TestCase
{
    /** @var  FilterInterface|MockObject */
    private $filter;

    /** @var  Decimal|MockObject */
    private $resource;

    /**
     * @var \Magento\Catalog\Model\Layer\Filter\DataProvider\Decimal
     */
    private $target;

    protected function setUp(): void
    {
        $this->filter = $this->getMockBuilder(FilterInterface::class)
            ->disableOriginalConstructor()
            ->setMethods([])
            ->getMockForAbstractClass();
        $this->resource = $this->getMockBuilder(Decimal::class)
            ->disableOriginalConstructor()
            ->setMethods(['getMinMax', 'getCount'])
            ->getMock();
        $objectManagerHelper = new ObjectManagerHelper($this);
        $this->target = $objectManagerHelper->getObject(
            \Magento\Catalog\Model\Layer\Filter\DataProvider\Decimal::class,
            [
                'resource' => $this->resource,
            ]
        );
    }

    public function testGetMaxValue()
    {
        $this->resource->expects($this->once())
            ->method('getMinMax')
            ->with($this->filter)
            ->willReturn([10, 20]);
        $max = $this->target->getMaxValue($this->filter);
        $this->assertSame(20, $max);
    }

    public function testGetMinValue()
    {
        $this->resource->expects($this->once())
            ->method('getMinMax')
            ->with($this->filter)
            ->willReturn([50, 220]);
        $min = $this->target->getMinValue($this->filter);
        $this->assertSame(50, $min);
    }

    public function testGetRangeItemCounts()
    {
        $range = 100500;
        $this->resource->expects($this->once())
            ->method('getCount')
            ->with($this->filter, $range)
            ->willReturn(350);
        $this->assertSame(350, $this->target->getRangeItemCounts($range, $this->filter));
    }

    public function testGetRange()
    {
        $this->resource->expects($this->once())
            ->method('getMinMax')
            ->with($this->filter)
            ->willReturn([74, 147]);
        $range = $this->target->getRange($this->filter);
        $this->assertSame(10, $range);
    }
}<|MERGE_RESOLUTION|>--- conflicted
+++ resolved
@@ -10,12 +10,8 @@
 use Magento\Catalog\Model\Layer\Filter\FilterInterface;
 use Magento\Catalog\Model\ResourceModel\Layer\Filter\Decimal;
 use Magento\Framework\TestFramework\Unit\Helper\ObjectManager as ObjectManagerHelper;
-<<<<<<< HEAD
-use PHPUnit\Framework\MockObject\MockObject as MockObject;
-=======
 use PHPUnit\Framework\MockObject\MockObject;
 use PHPUnit\Framework\TestCase;
->>>>>>> 7d02f1ee
 
 /**
  * Test for \Magento\Catalog\Model\Layer\Filter\DataProvider\Decimal
@@ -57,7 +53,7 @@
         $this->resource->expects($this->once())
             ->method('getMinMax')
             ->with($this->filter)
-            ->willReturn([10, 20]);
+            ->will($this->returnValue([10, 20]));
         $max = $this->target->getMaxValue($this->filter);
         $this->assertSame(20, $max);
     }
@@ -67,7 +63,7 @@
         $this->resource->expects($this->once())
             ->method('getMinMax')
             ->with($this->filter)
-            ->willReturn([50, 220]);
+            ->will($this->returnValue([50, 220]));
         $min = $this->target->getMinValue($this->filter);
         $this->assertSame(50, $min);
     }
@@ -78,7 +74,7 @@
         $this->resource->expects($this->once())
             ->method('getCount')
             ->with($this->filter, $range)
-            ->willReturn(350);
+            ->will($this->returnValue(350));
         $this->assertSame(350, $this->target->getRangeItemCounts($range, $this->filter));
     }
 
@@ -87,7 +83,7 @@
         $this->resource->expects($this->once())
             ->method('getMinMax')
             ->with($this->filter)
-            ->willReturn([74, 147]);
+            ->will($this->returnValue([74, 147]));
         $range = $this->target->getRange($this->filter);
         $this->assertSame(10, $range);
     }
