<?php
/**
 * Copyright © Magento, Inc. All rights reserved.
 * See COPYING.txt for license details.
 */
declare(strict_types=1);

namespace Magento\Catalog\Test\Unit\Model\Locator;

use Magento\Catalog\Api\Data\ProductInterface;
use Magento\Catalog\Model\Locator\RegistryLocator;
use Magento\Framework\Registry;
use Magento\Framework\TestFramework\Unit\Helper\ObjectManager;
use Magento\Store\Api\Data\StoreInterface;
use PHPUnit\Framework\MockObject\MockObject;
use PHPUnit\Framework\TestCase;

class RegistryLocatorTest extends TestCase
{
    /**
     * @var ObjectManager
     */
    protected $objectManager;

    /**
     * @var RegistryLocator
     */
    protected $model;

    /**
<<<<<<< HEAD
     * @var Registry|\PHPUnit\Framework\MockObject\MockObject
=======
     * @var Registry|MockObject
>>>>>>> 7d02f1ee
     */
    protected $registryMock;

    /**
<<<<<<< HEAD
     * @var ProductInterface|\PHPUnit\Framework\MockObject\MockObject
=======
     * @var ProductInterface|MockObject
>>>>>>> 7d02f1ee
     */
    protected $productMock;

    /**
<<<<<<< HEAD
     * @var StoreInterface|\PHPUnit\Framework\MockObject\MockObject
=======
     * @var StoreInterface|MockObject
>>>>>>> 7d02f1ee
     */
    protected $storeMock;

    protected function setUp(): void
    {
        $this->objectManager = new ObjectManager($this);
        $this->registryMock = $this->getMockBuilder(Registry::class)
            ->setMethods(['registry'])
            ->getMock();
        $this->productMock = $this->getMockBuilder(ProductInterface::class)
            ->getMockForAbstractClass();
        $this->storeMock = $this->getMockBuilder(StoreInterface::class)
            ->getMockForAbstractClass();

        $this->model = $this->objectManager->getObject(RegistryLocator::class, [
            'registry' => $this->registryMock,
        ]);
    }

    public function testGetProduct()
    {
        $this->registryMock->expects($this->once())
            ->method('registry')
            ->with('current_product')
            ->willReturn($this->productMock);

        $this->assertInstanceOf(ProductInterface::class, $this->model->getProduct());
        // Lazy loading
        $this->assertInstanceOf(ProductInterface::class, $this->model->getProduct());
    }

    public function testGetStore()
    {
        $this->registryMock->expects($this->once())
            ->method('registry')
            ->with('current_store')
            ->willReturn($this->storeMock);

        $this->assertInstanceOf(StoreInterface::class, $this->model->getStore());
        // Lazy loading
        $this->assertInstanceOf(StoreInterface::class, $this->model->getStore());
    }

<<<<<<< HEAD
    /**
     */
    public function testGetProductWithException()
    {
        $this->expectException(\Magento\Framework\Exception\NotFoundException::class);
        $this->expectExceptionMessage('The product wasn\'t registered.');

        $this->assertInstanceOf(ProductInterface::class, $this->model->getProduct());
    }

    /**
     */
    public function testGetStoreWithException()
    {
        $this->expectException(\Magento\Framework\Exception\NotFoundException::class);
        $this->expectExceptionMessage('The store wasn\'t registered. Verify the store and try again.');

=======
    public function testGetProductWithException()
    {
        $this->expectException('Magento\Framework\Exception\NotFoundException');
        $this->expectExceptionMessage('The product wasn\'t registered.');
        $this->assertInstanceOf(ProductInterface::class, $this->model->getProduct());
    }

    public function testGetStoreWithException()
    {
        $this->expectException('Magento\Framework\Exception\NotFoundException');
        $this->expectExceptionMessage('The store wasn\'t registered. Verify the store and try again.');
>>>>>>> 7d02f1ee
        $this->assertInstanceOf(StoreInterface::class, $this->model->getStore());
    }
}<|MERGE_RESOLUTION|>--- conflicted
+++ resolved
@@ -28,29 +28,17 @@
     protected $model;
 
     /**
-<<<<<<< HEAD
-     * @var Registry|\PHPUnit\Framework\MockObject\MockObject
-=======
      * @var Registry|MockObject
->>>>>>> 7d02f1ee
      */
     protected $registryMock;
 
     /**
-<<<<<<< HEAD
-     * @var ProductInterface|\PHPUnit\Framework\MockObject\MockObject
-=======
      * @var ProductInterface|MockObject
->>>>>>> 7d02f1ee
      */
     protected $productMock;
 
     /**
-<<<<<<< HEAD
-     * @var StoreInterface|\PHPUnit\Framework\MockObject\MockObject
-=======
      * @var StoreInterface|MockObject
->>>>>>> 7d02f1ee
      */
     protected $storeMock;
 
@@ -94,25 +82,6 @@
         $this->assertInstanceOf(StoreInterface::class, $this->model->getStore());
     }
 
-<<<<<<< HEAD
-    /**
-     */
-    public function testGetProductWithException()
-    {
-        $this->expectException(\Magento\Framework\Exception\NotFoundException::class);
-        $this->expectExceptionMessage('The product wasn\'t registered.');
-
-        $this->assertInstanceOf(ProductInterface::class, $this->model->getProduct());
-    }
-
-    /**
-     */
-    public function testGetStoreWithException()
-    {
-        $this->expectException(\Magento\Framework\Exception\NotFoundException::class);
-        $this->expectExceptionMessage('The store wasn\'t registered. Verify the store and try again.');
-
-=======
     public function testGetProductWithException()
     {
         $this->expectException('Magento\Framework\Exception\NotFoundException');
@@ -124,7 +93,6 @@
     {
         $this->expectException('Magento\Framework\Exception\NotFoundException');
         $this->expectExceptionMessage('The store wasn\'t registered. Verify the store and try again.');
->>>>>>> 7d02f1ee
         $this->assertInstanceOf(StoreInterface::class, $this->model->getStore());
     }
 }