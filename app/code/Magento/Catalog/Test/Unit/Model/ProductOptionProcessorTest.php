<?php
/**
 * Copyright © Magento, Inc. All rights reserved.
 * See COPYING.txt for license details.
 */
declare(strict_types=1);

namespace Magento\Catalog\Test\Unit\Model;

use Magento\Catalog\Api\Data\CustomOptionInterface;
use Magento\Catalog\Api\Data\ProductOptionExtensionInterface;
use Magento\Catalog\Api\Data\ProductOptionInterface;
use Magento\Catalog\Model\CustomOptions\CustomOption;
use Magento\Catalog\Model\CustomOptions\CustomOptionFactory;
use Magento\Catalog\Model\Product\Option\UrlBuilder;
use Magento\Catalog\Model\ProductOptionProcessor;
use Magento\Framework\DataObject;
use Magento\Framework\DataObject\Factory as DataObjectFactory;
use Magento\Framework\TestFramework\Unit\Helper\ObjectManager;
use PHPUnit\Framework\MockObject\MockObject;
use PHPUnit\Framework\TestCase;

/**
 * @SuppressWarnings(PHPMD.CouplingBetweenObjects)
 */
class ProductOptionProcessorTest extends TestCase
{
    /**
     * @var ProductOptionProcessor
     */
    protected $processor;

    /**
<<<<<<< HEAD
     * @var DataObject | \PHPUnit\Framework\MockObject\MockObject
=======
     * @var DataObject|MockObject
>>>>>>> 7d02f1ee
     */
    protected $dataObject;

    /**
<<<<<<< HEAD
     * @var DataObjectFactory | \PHPUnit\Framework\MockObject\MockObject
=======
     * @var DataObjectFactory|MockObject
>>>>>>> 7d02f1ee
     */
    protected $dataObjectFactory;

    /**
<<<<<<< HEAD
     * @var CustomOptionFactory | \PHPUnit\Framework\MockObject\MockObject
=======
     * @var CustomOptionFactory|MockObject
>>>>>>> 7d02f1ee
     */
    protected $customOptionFactory;

    /**
<<<<<<< HEAD
     * @var CustomOptionInterface | \PHPUnit\Framework\MockObject\MockObject
=======
     * @var CustomOptionInterface|MockObject
>>>>>>> 7d02f1ee
     */
    protected $customOption;

    protected function setUp(): void
    {
        $this->dataObject = $this->getMockBuilder(DataObject::class)
            ->setMethods([
                'getOptions', 'addData',
            ])
            ->disableOriginalConstructor()
            ->getMock();

        $this->dataObjectFactory = $this->getMockBuilder(\Magento\Framework\DataObject\Factory::class)
            ->setMethods(['create'])
            ->disableOriginalConstructor()
            ->getMock();
        $this->dataObjectFactory->expects($this->any())
            ->method('create')
            ->willReturn($this->dataObject);

        $this->customOption = $this->getMockBuilder(
            CustomOptionInterface::class
        )
            ->setMethods([
                'getDownloadableLinks',
            ])
            ->getMockForAbstractClass();

        $this->customOptionFactory = $this->getMockBuilder(
            CustomOptionFactory::class
        )
            ->setMethods(['create'])
            ->disableOriginalConstructor()
            ->getMock();
        $this->customOptionFactory->expects($this->any())
            ->method('create')
            ->willReturn($this->customOption);

        $this->processor = new ProductOptionProcessor(
            $this->dataObjectFactory,
            $this->customOptionFactory
        );

        $urlBuilder = $this->getMockBuilder(UrlBuilder::class)
            ->disableOriginalConstructor()
            ->setMethods(['getUrl'])
            ->getMock();
        $urlBuilder->expects($this->any())->method('getUrl')->willReturn('http://built.url/string/');

        $reflection = new \ReflectionClass(get_class($this->processor));
        $reflectionProperty = $reflection->getProperty('urlBuilder');
        $reflectionProperty->setAccessible(true);
        $reflectionProperty->setValue($this->processor, $urlBuilder);
    }

    /**
     * @param array|string $options
     * @param array $requestData
     * @dataProvider dataProviderConvertToBuyRequest
     */
    public function testConvertToBuyRequest(
        $options,
        $requestData
    ) {
        $productOptionMock = $this->getMockBuilder(ProductOptionInterface::class)
            ->getMockForAbstractClass();

        $productOptionExtensionMock = $this->getMockBuilder(
            ProductOptionExtensionInterface::class
        )
            ->setMethods([
                'getCustomOptions',
            ])
            ->getMockForAbstractClass();

        $productOptionMock->expects($this->any())
            ->method('getExtensionAttributes')
            ->willReturn($productOptionExtensionMock);

        $productOptionExtensionMock->expects($this->any())
            ->method('getCustomOptions')
            ->willReturn($options);

        $this->dataObject->expects($this->any())
            ->method('addData')
            ->with($requestData)
            ->willReturnSelf();

        $this->assertEquals($this->dataObject, $this->processor->convertToBuyRequest($productOptionMock));
    }

    /**
     * @return array
     */
    public function dataProviderConvertToBuyRequest()
    {
        $objectManager = new ObjectManager($this);

        /** @var CustomOption $option */
        $option = $objectManager->getObject(CustomOption::class);
        $option->setOptionId(1);
        $option->setOptionValue(1);

        return [
            [
                [$option],
                [
                    'options' => [
                        1 => 1,
                    ],
                ],
            ],
            [[], []],
            ['', []],
        ];
    }

    /**
     * @param array|string $options
     * @param string|null $expected
     * @dataProvider dataProviderConvertToProductOption
     */
    public function testConvertToProductOption(
        $options,
        $expected
    ) {
        $this->dataObject->expects($this->any())
            ->method('getOptions')
            ->willReturn($options);

        if (!empty($options) && is_array($options)) {
            $this->customOption->expects($this->any())
                ->method('setOptionId')
                ->willReturnMap([
                    [1, $this->customOption],
                    [2, $this->customOption],
                ]);
            $this->customOption->expects($this->any())
                ->method('setOptionValue')
                ->willReturnMap([
                    [1, $this->customOption],
                    [2, $this->customOption],
                ]);
        }

        $result = $this->processor->convertToProductOption($this->dataObject);

        if (!empty($expected)) {
            $this->assertArrayHasKey($expected, $result);
            $this->assertIsArray($result);
            $this->assertSame($this->customOption, $result['custom_options'][0]);
        } else {
            $this->assertEmpty($result);
        }
    }

    /**
     * @return array
     */
    public function dataProviderConvertToProductOption()
    {
        return [
            [
                'options' => [
                    1 => 'value',
                    2 => [
                        1,
                        2,
                        'url' => [
                            'route' => 'route',
                            'params' => ['id' => 20, 'key' => '8175c7c36ef69432347e']
                        ]
                    ],
                ],
                'expected' => 'custom_options',
            ],
            [
                'options' => [],
                'expected' => null,
            ],
            [
                'options' => 'is not array',
                'expected' => null,
            ],
        ];
    }
}<|MERGE_RESOLUTION|>--- conflicted
+++ resolved
@@ -31,38 +31,22 @@
     protected $processor;
 
     /**
-<<<<<<< HEAD
-     * @var DataObject | \PHPUnit\Framework\MockObject\MockObject
-=======
      * @var DataObject|MockObject
->>>>>>> 7d02f1ee
      */
     protected $dataObject;
 
     /**
-<<<<<<< HEAD
-     * @var DataObjectFactory | \PHPUnit\Framework\MockObject\MockObject
-=======
      * @var DataObjectFactory|MockObject
->>>>>>> 7d02f1ee
      */
     protected $dataObjectFactory;
 
     /**
-<<<<<<< HEAD
-     * @var CustomOptionFactory | \PHPUnit\Framework\MockObject\MockObject
-=======
      * @var CustomOptionFactory|MockObject
->>>>>>> 7d02f1ee
      */
     protected $customOptionFactory;
 
     /**
-<<<<<<< HEAD
-     * @var CustomOptionInterface | \PHPUnit\Framework\MockObject\MockObject
-=======
      * @var CustomOptionInterface|MockObject
->>>>>>> 7d02f1ee
      */
     protected $customOption;
 
@@ -212,7 +196,7 @@
 
         if (!empty($expected)) {
             $this->assertArrayHasKey($expected, $result);
-            $this->assertIsArray($result);
+            $this->assertTrue(is_array($result));
             $this->assertSame($this->customOption, $result['custom_options'][0]);
         } else {
             $this->assertEmpty($result);
