<?php
/**
 * Copyright © 2016 Magento. All rights reserved.
 * See COPYING.txt for license details.
 */
namespace Magento\Catalog\Test\Unit\Model\CustomOptions;

use Magento\Catalog\Model\CustomOptions\CustomOptionProcessor;

/**
 * @SuppressWarnings(PHPMD.CouplingBetweenObjects)
 */
class CustomOptionProcessorTest extends \PHPUnit_Framework_TestCase
{
    /**
     * @var \Magento\Framework\DataObject\Factory|\PHPUnit_Framework_MockObject_MockObject
     */
    protected $objectFactory;

    /**
     * @var \Magento\Quote\Model\Quote\ProductOptionFactory|\PHPUnit_Framework_MockObject_MockObject
     */
    protected $productOptionFactory;

    /**
     * @var \Magento\Quote\Api\Data\ProductOptionExtensionFactory|\PHPUnit_Framework_MockObject_MockObject
     */
    protected $extensionFactory;

    /**
     * @var \Magento\Catalog\Model\CustomOptions\CustomOptionFactory
     * |\PHPUnit_Framework_MockObject_MockObject
     */
    protected $customOptionFactory;

    /** @var \Magento\Quote\Api\Data\CartItemInterface|\PHPUnit_Framework_MockObject_MockObject */
    protected $cartItem;

    /** @var \Magento\Quote\Api\Data\ProductOptionExtensionInterface|\PHPUnit_Framework_MockObject_MockObject */
    protected $extensibleAttribute;

    /** @var \Magento\Quote\Model\Quote\ProductOption|\PHPUnit_Framework_MockObject_MockObject */
    protected $productOption;
    
    /** @var \Magento\Catalog\Model\CustomOptions\CustomOption|\PHPUnit_Framework_MockObject_MockObject */
    protected $customOption;

    /** @var \Magento\Framework\DataObject|\PHPUnit_Framework_MockObject_MockObject */
    protected $buyRequest;

    /** @var CustomOptionProcessor */
    protected $processor;

<<<<<<< HEAD
    /** @var \Magento\Framework\Serialize\SerializerInterface */
=======
    /** @var \Magento\Framework\Serialize\Serializer\Json */
>>>>>>> 9b0ad97f
    private $serializer;

    protected function setUp()
    {
        $this->objectFactory = $this->getMockBuilder(\Magento\Framework\DataObject\Factory::class)
            ->setMethods(['create'])
            ->disableOriginalConstructor()
            ->getMock();
        $this->productOptionFactory = $this->getMockBuilder(\Magento\Quote\Model\Quote\ProductOptionFactory::class)
            ->setMethods(['create'])
            ->disableOriginalConstructor()
            ->getMock();
        $this->extensionFactory = $this->getMockBuilder(\Magento\Quote\Api\Data\ProductOptionExtensionFactory::class)
            ->setMethods(['create'])
            ->disableOriginalConstructor()
            ->getMock();
        $this->customOptionFactory = $this->getMockBuilder(
            \Magento\Catalog\Model\CustomOptions\CustomOptionFactory::class
        )
            ->setMethods(['create'])
            ->disableOriginalConstructor()
            ->getMock();
        $this->cartItem = $this->getMockBuilder(\Magento\Quote\Api\Data\CartItemInterface::class)
            ->disableOriginalConstructor()
            ->setMethods(['getOptionByCode', 'getProductOption', 'setProductOption'])
            ->getMockForAbstractClass();
        $this->extensibleAttribute = $this->getMockBuilder(
            \Magento\Quote\Api\Data\ProductOptionExtensionInterface::class
        )
            ->disableOriginalConstructor()
            ->setMethods(['setCustomOptions', 'getCustomOptions'])
            ->getMockForAbstractClass();
        $this->productOption = $this->getMockBuilder(\Magento\Quote\Model\Quote\ProductOption::class)
            ->disableOriginalConstructor()
            ->getMock();
        $this->customOption = $this->getMockBuilder(\Magento\Catalog\Api\Data\CustomOptionInterface::class)
            ->disableOriginalConstructor()
            ->getMockForAbstractClass();
        $this->buyRequest = $this->getMockBuilder(\Magento\Framework\DataObject::class)
            ->disableOriginalConstructor()
            ->getMock();
<<<<<<< HEAD
        $this->serializer = $this->getMockBuilder(\Magento\Framework\Serialize\SerializerInterface::class)
=======
        $this->serializer = $this->getMockBuilder(\Magento\Framework\Serialize\Serializer\Json::class)
>>>>>>> 9b0ad97f
            ->setMethods(['unserialize'])
            ->getMockForAbstractClass();

        $this->processor = new CustomOptionProcessor(
            $this->objectFactory,
            $this->productOptionFactory,
            $this->extensionFactory,
            $this->customOptionFactory,
            $this->serializer
        );

    }

    public function testConvertToBuyRequest()
    {
        $optionId = 23;
        $optionValue = 'Option value';
        $this->objectFactory->expects($this->once())
            ->method('create')
            ->willReturn($this->buyRequest);
        $this->cartItem->expects($this->any())
            ->method('getProductOption')
            ->willReturn($this->productOption);
        $this->productOption->expects($this->any())
            ->method('getExtensionAttributes')
            ->willReturn($this->extensibleAttribute);
        $this->extensibleAttribute->expects($this->atLeastOnce())
            ->method('getCustomOptions')
            ->willReturn([$this->customOption]);
        $this->customOption->expects($this->once())
            ->method('getOptionId')
            ->willReturn($optionId);
        $this->customOption->expects($this->once())
            ->method('getOptionValue')
            ->willReturn($optionValue);

        $this->assertSame($this->buyRequest, $this->processor->convertToBuyRequest($this->cartItem));
    }

    /**
     * @covers \Magento\Catalog\Model\CustomOptions\CustomOptionProcessor::getOptions()
     */
    public function testProcessCustomOptions()
    {
        $optionId = 23;
        $quoteItemOption = $this->getMockBuilder(\Magento\Quote\Model\Quote\Item\Option::class)
            ->disableOriginalConstructor()
            ->getMock();
        $this->cartItem->expects($this->atLeastOnce())
            ->method('getOptionByCode')
            ->with('info_buyRequest')
            ->willReturn($quoteItemOption);
        $quoteItemOption->expects($this->any())
            ->method('getValue')
            ->willReturn('{"options":{"' . $optionId . '":["5","6"]}}');
        $this->serializer->expects($this->any())
            ->method('unserialize')
            ->willReturn(json_decode($quoteItemOption->getValue(), true));
        $this->customOptionFactory->expects($this->once())
            ->method('create')
            ->willReturn($this->customOption);
        $this->customOption->expects($this->once())
            ->method('setOptionId')
            ->with($optionId);
        $this->customOption->expects($this->once())
            ->method('setOptionValue')
            ->with('5,6');
        $this->cartItem->expects($this->atLeastOnce())
            ->method('getProductOption')
            ->willReturn(false);
        $this->productOptionFactory->expects($this->once())
            ->method('create')
            ->willReturn($this->productOption);
        $this->productOption->expects($this->once())
            ->method('getExtensionAttributes')
            ->willReturn(false);
        $this->extensionFactory->expects($this->once())
            ->method('create')
            ->willReturn($this->extensibleAttribute);
        $this->extensibleAttribute->expects($this->once())
            ->method('setCustomOptions')
            ->with([$optionId => $this->customOption]);
        $this->productOption->expects($this->once())
            ->method('setExtensionAttributes')
            ->with($this->extensibleAttribute);
        $this->cartItem->expects($this->once())
            ->method('setProductOption')
            ->with($this->productOption);

        $this->assertSame($this->cartItem, $this->processor->processOptions($this->cartItem));
    }
}<|MERGE_RESOLUTION|>--- conflicted
+++ resolved
@@ -51,11 +51,7 @@
     /** @var CustomOptionProcessor */
     protected $processor;
 
-<<<<<<< HEAD
-    /** @var \Magento\Framework\Serialize\SerializerInterface */
-=======
     /** @var \Magento\Framework\Serialize\Serializer\Json */
->>>>>>> 9b0ad97f
     private $serializer;
 
     protected function setUp()
@@ -97,11 +93,7 @@
         $this->buyRequest = $this->getMockBuilder(\Magento\Framework\DataObject::class)
             ->disableOriginalConstructor()
             ->getMock();
-<<<<<<< HEAD
-        $this->serializer = $this->getMockBuilder(\Magento\Framework\Serialize\SerializerInterface::class)
-=======
         $this->serializer = $this->getMockBuilder(\Magento\Framework\Serialize\Serializer\Json::class)
->>>>>>> 9b0ad97f
             ->setMethods(['unserialize'])
             ->getMockForAbstractClass();
 
