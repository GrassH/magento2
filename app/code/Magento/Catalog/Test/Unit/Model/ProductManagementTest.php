<?php
/**
 * Copyright © Magento, Inc. All rights reserved.
 * See COPYING.txt for license details.
 */
declare(strict_types=1);

namespace Magento\Catalog\Test\Unit\Model;

use Magento\Catalog\Model\ProductManagement;
use Magento\Catalog\Model\ResourceModel\Product\Collection;
use Magento\Catalog\Model\ResourceModel\Product\CollectionFactory;
use PHPUnit\Framework\MockObject\MockObject;
use PHPUnit\Framework\TestCase;

class ProductManagementTest extends TestCase
{
    /**
     * @var ProductManagement
     */
    protected $model;

    /**
<<<<<<< HEAD
     * @var \Magento\Catalog\Model\ResourceModel\Product\CollectionFactory|\PHPUnit\Framework\MockObject\MockObject
=======
     * @var CollectionFactory|MockObject
>>>>>>> 7d02f1ee
     */
    protected $productsFactoryMock;

    protected function setUp(): void
    {
        $this->productsFactoryMock = $this->createPartialMock(
            CollectionFactory::class,
            ['create']
        );
        $this->model = new ProductManagement(
            $this->productsFactoryMock
        );
    }

    public function testGetEnabledCount()
    {
        $statusEnabled = 1;
        $productsMock = $this->createMock(Collection::class);

        $this->productsFactoryMock
            ->expects($this->once())
            ->method('create')
            ->willReturn($productsMock);
        $productsMock
            ->expects($this->once())
            ->method('addAttributeToFilter')
            ->with('status', $statusEnabled)
            ->willReturnSelf();
        $productsMock
            ->expects($this->once())
            ->method('getSize')
            ->willReturn('expected');

        $this->assertEquals(
            'expected',
            $this->model->getCount($statusEnabled)
        );
    }

    public function testGetDisabledCount()
    {
        $statusDisabled = 2;
        $productsMock = $this->createMock(Collection::class);

        $this->productsFactoryMock
            ->expects($this->once())
            ->method('create')
            ->willReturn($productsMock);
        $productsMock
            ->expects($this->once())
            ->method('addAttributeToFilter')
            ->with('status', $statusDisabled)
            ->willReturnSelf();
        $productsMock
            ->expects($this->once())
            ->method('getSize')
            ->willReturn('expected');

        $this->assertEquals(
            'expected',
            $this->model->getCount($statusDisabled)
        );
    }
}<|MERGE_RESOLUTION|>--- conflicted
+++ resolved
@@ -21,11 +21,7 @@
     protected $model;
 
     /**
-<<<<<<< HEAD
-     * @var \Magento\Catalog\Model\ResourceModel\Product\CollectionFactory|\PHPUnit\Framework\MockObject\MockObject
-=======
      * @var CollectionFactory|MockObject
->>>>>>> 7d02f1ee
      */
     protected $productsFactoryMock;
 
