<?php
/**
 * Copyright © Magento, Inc. All rights reserved.
 * See COPYING.txt for license details.
 */
declare(strict_types=1);

namespace Magento\Catalog\Test\Unit\Model\Attribute;

use Magento\Catalog\Model\Attribute\Config;
use Magento\Catalog\Model\Attribute\Config\Data;
use PHPUnit\Framework\MockObject\MockObject;
use PHPUnit\Framework\TestCase;

class ConfigTest extends TestCase
{
    /**
     * @var Config
     */
    protected $_model;

    /**
<<<<<<< HEAD
     * @var \Magento\Catalog\Model\Attribute\Config\Data|\PHPUnit\Framework\MockObject\MockObject
=======
     * @var Data|MockObject
>>>>>>> 7d02f1ee
     */
    protected $_dataStorage;

    protected function setUp(): void
    {
        $this->_dataStorage = $this->createPartialMock(Data::class, ['get']);
        $this->_model = new Config($this->_dataStorage);
    }

    public function testGetAttributeNames()
    {
        $expectedResult = ['fixture_attribute_one', 'fixture_attribute_two'];
        $this->_dataStorage->expects(
            $this->once()
        )->method(
            'get'
        )->with(
            'some_group'
        )->willReturn(
            $expectedResult
        );
        $this->assertSame($expectedResult, $this->_model->getAttributeNames('some_group'));
    }
}<|MERGE_RESOLUTION|>--- conflicted
+++ resolved
@@ -20,11 +20,7 @@
     protected $_model;
 
     /**
-<<<<<<< HEAD
-     * @var \Magento\Catalog\Model\Attribute\Config\Data|\PHPUnit\Framework\MockObject\MockObject
-=======
      * @var Data|MockObject
->>>>>>> 7d02f1ee
      */
     protected $_dataStorage;
 
@@ -43,8 +39,8 @@
             'get'
         )->with(
             'some_group'
-        )->willReturn(
-            $expectedResult
+        )->will(
+            $this->returnValue($expectedResult)
         );
         $this->assertSame($expectedResult, $this->_model->getAttributeNames('some_group'));
     }
