<?php
/**
 *
 * Copyright © Magento, Inc. All rights reserved.
 * See COPYING.txt for license details.
 */
declare(strict_types=1);

namespace Magento\Catalog\Test\Unit\Model\Attribute;

use Magento\Catalog\Model\Attribute\Backend\Startdate;
use Magento\Catalog\Model\Attribute\LockValidatorComposite;
use Magento\Catalog\Model\Attribute\LockValidatorInterface;
use Magento\Catalog\Model\Product;
use Magento\Framework\ObjectManagerInterface;
use PHPUnit\Framework\MockObject\MockObject;
use PHPUnit\Framework\TestCase;

class LockValidatorCompositeTest extends TestCase
{
    /**
     * @var LockValidatorComposite
     */
    protected $model;

    /**
<<<<<<< HEAD
     * @var \PHPUnit\Framework\MockObject\MockObject
=======
     * @var MockObject
>>>>>>> 7d02f1ee
     */
    protected $objectManagerMock;

    protected function setUp(): void
    {
        $this->objectManagerMock = $this->createMock(ObjectManagerInterface::class);
    }

<<<<<<< HEAD
    /**
     */
    public function testCompositionsWithInvalidValidatorInstance()
    {
        $this->expectException(\InvalidArgumentException::class);

        $validators = [\Magento\Catalog\Model\Attribute\Backend\Startdate::class];
        $this->model = new \Magento\Catalog\Model\Attribute\LockValidatorComposite(
=======
    public function testCompositionsWithInvalidValidatorInstance()
    {
        $this->expectException('InvalidArgumentException');
        $validators = [Startdate::class];
        $this->model = new LockValidatorComposite(
>>>>>>> 7d02f1ee
            $this->objectManagerMock,
            $validators
        );
    }

    public function testValidateWithValidValidatorInstance()
    {
        $validators = [LockValidatorComposite::class];
        $lockValidatorMock = $this->createMock(LockValidatorInterface::class);
        $this->objectManagerMock->expects(
            $this->any()
        )->method(
            'get'
        )->with(
<<<<<<< HEAD
            \Magento\Catalog\Model\Attribute\LockValidatorComposite::class
        )->willReturn(
            $lockValidatorMock
=======
            LockValidatorComposite::class
        )->will(
            $this->returnValue($lockValidatorMock)
>>>>>>> 7d02f1ee
        );

        $this->model = new LockValidatorComposite(
            $this->objectManagerMock,
            $validators
        );
        $abstractModelHelper = $this->createMock(Product::class);
        $lockValidatorMock->expects($this->once())->method('validate')->with($abstractModelHelper);
        $this->model->validate($abstractModelHelper);
    }
}<|MERGE_RESOLUTION|>--- conflicted
+++ resolved
@@ -24,11 +24,7 @@
     protected $model;
 
     /**
-<<<<<<< HEAD
-     * @var \PHPUnit\Framework\MockObject\MockObject
-=======
      * @var MockObject
->>>>>>> 7d02f1ee
      */
     protected $objectManagerMock;
 
@@ -37,22 +33,11 @@
         $this->objectManagerMock = $this->createMock(ObjectManagerInterface::class);
     }
 
-<<<<<<< HEAD
-    /**
-     */
-    public function testCompositionsWithInvalidValidatorInstance()
-    {
-        $this->expectException(\InvalidArgumentException::class);
-
-        $validators = [\Magento\Catalog\Model\Attribute\Backend\Startdate::class];
-        $this->model = new \Magento\Catalog\Model\Attribute\LockValidatorComposite(
-=======
     public function testCompositionsWithInvalidValidatorInstance()
     {
         $this->expectException('InvalidArgumentException');
         $validators = [Startdate::class];
         $this->model = new LockValidatorComposite(
->>>>>>> 7d02f1ee
             $this->objectManagerMock,
             $validators
         );
@@ -67,15 +52,9 @@
         )->method(
             'get'
         )->with(
-<<<<<<< HEAD
-            \Magento\Catalog\Model\Attribute\LockValidatorComposite::class
-        )->willReturn(
-            $lockValidatorMock
-=======
             LockValidatorComposite::class
         )->will(
             $this->returnValue($lockValidatorMock)
->>>>>>> 7d02f1ee
         );
 
         $this->model = new LockValidatorComposite(
