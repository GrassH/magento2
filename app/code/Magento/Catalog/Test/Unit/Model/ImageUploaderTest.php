<?php
/**
 * Copyright © Magento, Inc. All rights reserved.
 * See COPYING.txt for license details.
 */
declare(strict_types=1);

namespace Magento\Catalog\Test\Unit\Model;

use Magento\Catalog\Model\ImageUploader;
use Magento\Framework\Filesystem;
use Magento\Framework\Filesystem\Directory\WriteInterface;
use Magento\MediaStorage\Helper\File\Storage\Database;
use Magento\MediaStorage\Model\File\Uploader;
use Magento\MediaStorage\Model\File\UploaderFactory;
use Magento\Store\Model\Store;
use Magento\Store\Model\StoreManagerInterface;
use PHPUnit\Framework\MockObject\MockObject;
use PHPUnit\Framework\TestCase;
use Psr\Log\LoggerInterface;

class ImageUploaderTest extends TestCase
{
    /**
     * @var ImageUploader
     */
    private $imageUploader;

    /**
     * Core file storage database
     *
<<<<<<< HEAD
     * @var \Magento\MediaStorage\Helper\File\Storage\Database|\PHPUnit\Framework\MockObject\MockObject
=======
     * @var Database|MockObject
>>>>>>> 7d02f1ee
     */
    private $coreFileStorageDatabaseMock;

    /**
     * Media directory object (writable).
     *
<<<<<<< HEAD
     * @var \Magento\Framework\Filesystem|\PHPUnit\Framework\MockObject\MockObject
=======
     * @var Filesystem|MockObject
>>>>>>> 7d02f1ee
     */
    private $mediaDirectoryMock;

    /**
     * Media directory object (writable).
     *
<<<<<<< HEAD
     * @var \Magento\Framework\Filesystem\Directory\WriteInterface|\PHPUnit\Framework\MockObject\MockObject
=======
     * @var WriteInterface|MockObject
>>>>>>> 7d02f1ee
     */
    private $mediaWriteDirectoryMock;

    /**
     * Uploader factory
     *
<<<<<<< HEAD
     * @var \Magento\MediaStorage\Model\File\UploaderFactory|\PHPUnit\Framework\MockObject\MockObject
=======
     * @var UploaderFactory|MockObject
>>>>>>> 7d02f1ee
     */
    private $uploaderFactoryMock;

    /**
     * Store manager
     *
<<<<<<< HEAD
     * @var \Magento\Store\Model\StoreManagerInterface|\PHPUnit\Framework\MockObject\MockObject
=======
     * @var StoreManagerInterface|MockObject
>>>>>>> 7d02f1ee
     */
    private $storeManagerMock;

    /**
<<<<<<< HEAD
     * @var \Psr\Log\LoggerInterface|\PHPUnit\Framework\MockObject\MockObject
=======
     * @var LoggerInterface|MockObject
>>>>>>> 7d02f1ee
     */
    private $loggerMock;

    /**
     * Base tmp path
     *
     * @var string
     */
    private $baseTmpPath;

    /**
     * Base path
     *
     * @var string
     */
    private $basePath;

    /**
     * Allowed extensions
     *
     * @var array
     */
    private $allowedExtensions;

    /**
     * Allowed mime types
     *
     * @var array
     */
    private $allowedMimeTypes;

    protected function setUp(): void
    {
        $this->coreFileStorageDatabaseMock = $this->createMock(
            Database::class
        );
        $this->mediaDirectoryMock = $this->createMock(
            Filesystem::class
        );
        $this->mediaWriteDirectoryMock = $this->createMock(
            WriteInterface::class
        );
        $this->mediaDirectoryMock->expects($this->any())->method('getDirectoryWrite')->willReturn(
            $this->mediaWriteDirectoryMock
        );
        $this->uploaderFactoryMock = $this->createMock(
            UploaderFactory::class
        );
        $this->storeManagerMock = $this->createMock(
            StoreManagerInterface::class
        );
        $this->loggerMock = $this->createMock(LoggerInterface::class);
        $this->baseTmpPath = 'base/tmp/';
        $this->basePath =  'base/real/';
        $this->allowedExtensions = ['.jpg'];
        $this->allowedMimeTypes = ['image/jpg', 'image/jpeg', 'image/gif', 'image/png'];

        $this->imageUploader =
            new ImageUploader(
                $this->coreFileStorageDatabaseMock,
                $this->mediaDirectoryMock,
                $this->uploaderFactoryMock,
                $this->storeManagerMock,
                $this->loggerMock,
                $this->baseTmpPath,
                $this->basePath,
                $this->allowedExtensions,
                $this->allowedMimeTypes
            );
    }

    public function testSaveFileToTmpDir()
    {
        $fileId = 'file.jpg';
        $allowedMimeTypes = [
            'image/jpg',
            'image/jpeg',
            'image/gif',
            'image/png',
        ];
<<<<<<< HEAD
        /** @var \Magento\MediaStorage\Model\File\Uploader|\PHPUnit\Framework\MockObject\MockObject $uploader */
        $uploader = $this->createMock(\Magento\MediaStorage\Model\File\Uploader::class);
=======
        /** @var \Magento\MediaStorage\Model\File\Uploader|MockObject $uploader */
        $uploader = $this->createMock(Uploader::class);
>>>>>>> 7d02f1ee
        $this->uploaderFactoryMock->expects($this->once())->method('create')->willReturn($uploader);
        $uploader->expects($this->once())->method('setAllowedExtensions')->with($this->allowedExtensions);
        $uploader->expects($this->once())->method('setAllowRenameFiles')->with(true);
        $this->mediaWriteDirectoryMock->expects($this->once())->method('getAbsolutePath')->with($this->baseTmpPath)
            ->willReturn($this->basePath);
        $uploader->expects($this->once())->method('save')->with($this->basePath)
            ->willReturn(['tmp_name' => $this->baseTmpPath, 'file' => $fileId, 'path' => $this->basePath]);
        $uploader->expects($this->atLeastOnce())->method('checkMimeType')->with($allowedMimeTypes)->willReturn(true);
        $storeMock = $this->createPartialMock(
            Store::class,
            ['getBaseUrl']
        );
        $this->storeManagerMock->expects($this->once())->method('getStore')->willReturn($storeMock);
        $storeMock->expects($this->once())->method('getBaseUrl');
        $this->coreFileStorageDatabaseMock->expects($this->once())->method('saveFile');

        $result = $this->imageUploader->saveFileToTmpDir($fileId);

        $this->assertArrayNotHasKey('path', $result);
    }
}<|MERGE_RESOLUTION|>--- conflicted
+++ resolved
@@ -29,64 +29,40 @@
     /**
      * Core file storage database
      *
-<<<<<<< HEAD
-     * @var \Magento\MediaStorage\Helper\File\Storage\Database|\PHPUnit\Framework\MockObject\MockObject
-=======
      * @var Database|MockObject
->>>>>>> 7d02f1ee
      */
     private $coreFileStorageDatabaseMock;
 
     /**
      * Media directory object (writable).
      *
-<<<<<<< HEAD
-     * @var \Magento\Framework\Filesystem|\PHPUnit\Framework\MockObject\MockObject
-=======
      * @var Filesystem|MockObject
->>>>>>> 7d02f1ee
      */
     private $mediaDirectoryMock;
 
     /**
      * Media directory object (writable).
      *
-<<<<<<< HEAD
-     * @var \Magento\Framework\Filesystem\Directory\WriteInterface|\PHPUnit\Framework\MockObject\MockObject
-=======
      * @var WriteInterface|MockObject
->>>>>>> 7d02f1ee
      */
     private $mediaWriteDirectoryMock;
 
     /**
      * Uploader factory
      *
-<<<<<<< HEAD
-     * @var \Magento\MediaStorage\Model\File\UploaderFactory|\PHPUnit\Framework\MockObject\MockObject
-=======
      * @var UploaderFactory|MockObject
->>>>>>> 7d02f1ee
      */
     private $uploaderFactoryMock;
 
     /**
      * Store manager
      *
-<<<<<<< HEAD
-     * @var \Magento\Store\Model\StoreManagerInterface|\PHPUnit\Framework\MockObject\MockObject
-=======
      * @var StoreManagerInterface|MockObject
->>>>>>> 7d02f1ee
      */
     private $storeManagerMock;
 
     /**
-<<<<<<< HEAD
-     * @var \Psr\Log\LoggerInterface|\PHPUnit\Framework\MockObject\MockObject
-=======
      * @var LoggerInterface|MockObject
->>>>>>> 7d02f1ee
      */
     private $loggerMock;
 
@@ -167,13 +143,8 @@
             'image/gif',
             'image/png',
         ];
-<<<<<<< HEAD
-        /** @var \Magento\MediaStorage\Model\File\Uploader|\PHPUnit\Framework\MockObject\MockObject $uploader */
-        $uploader = $this->createMock(\Magento\MediaStorage\Model\File\Uploader::class);
-=======
         /** @var \Magento\MediaStorage\Model\File\Uploader|MockObject $uploader */
         $uploader = $this->createMock(Uploader::class);
->>>>>>> 7d02f1ee
         $this->uploaderFactoryMock->expects($this->once())->method('create')->willReturn($uploader);
         $uploader->expects($this->once())->method('setAllowedExtensions')->with($this->allowedExtensions);
         $uploader->expects($this->once())->method('setAllowRenameFiles')->with(true);
