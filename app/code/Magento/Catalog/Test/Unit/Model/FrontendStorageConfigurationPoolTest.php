--- conflicted
+++ resolved
@@ -28,8 +28,8 @@
 
     protected function setUp(): void
     {
-        $this->defaultStorageConfiguration = $this->getMockForAbstractClass(FrontendStorageConfigurationInterface::class);
-        $productStorageConfiguration = $this->getMockForAbstractClass(ProductInterface::class);
+        $this->defaultStorageConfiguration = $this->createMock(FrontendStorageConfigurationInterface::class);
+        $productStorageConfiguration = $this->createMock(ProductInterface::class);
         $this->objectManagerHelper = new ObjectManagerHelper($this);
         $this->model = $this->objectManagerHelper->getObject(
             FrontendStorageConfigurationPool::class,
@@ -47,20 +47,10 @@
         $this->assertEquals($this->defaultStorageConfiguration, $this->model->get('default'));
     }
 
-<<<<<<< HEAD
-    /**
-     */
-    public function testGetWithException()
-    {
-        $this->expectException(\Magento\Framework\Exception\LocalizedException::class);
-        $this->expectExceptionMessage('Invalid pool type with namespace: product');
-
-=======
     public function testGetWithException()
     {
         $this->expectException('Magento\Framework\Exception\LocalizedException');
         $this->expectExceptionMessage('Invalid pool type with namespace: product');
->>>>>>> 7d02f1ee
         $this->assertEquals($this->defaultStorageConfiguration, $this->model->get('product'));
     }
 }