--- conflicted
+++ resolved
@@ -31,29 +31,17 @@
     protected $objectManagerHelper;
 
     /**
-<<<<<<< HEAD
-     * @var \Magento\Catalog\Model\Layer\Category|\PHPUnit\Framework\MockObject\MockObject
-=======
      * @var \Magento\Catalog\Model\Layer\Category|MockObject
->>>>>>> 7d02f1ee
      */
     protected $categoryLayer;
 
     /**
-<<<<<<< HEAD
-     * @var \PHPUnit\Framework\MockObject\MockObject
-=======
      * @var MockObject
->>>>>>> 7d02f1ee
      */
     protected $collectionFactory;
 
     /**
-<<<<<<< HEAD
-     * @var \Magento\Catalog\Model\Product\Visibility|\PHPUnit\Framework\MockObject\MockObject
-=======
      * @var Visibility|MockObject
->>>>>>> 7d02f1ee
      */
     protected $visibility;
 
@@ -72,19 +60,14 @@
                 '__wakeup'
             ]);
 
-<<<<<<< HEAD
-        /** @var \PHPUnit\Framework\MockObject\MockObject|\Magento\Catalog\Model\Layer\Resolver $layerResolver */
-        $layerResolver = $this->getMockBuilder(\Magento\Catalog\Model\Layer\Resolver::class)
-=======
         /** @var MockObject|Resolver $layerResolver */
         $layerResolver = $this->getMockBuilder(Resolver::class)
->>>>>>> 7d02f1ee
             ->disableOriginalConstructor()
             ->setMethods(['get', 'create'])
             ->getMock();
         $layerResolver->expects($this->any())
             ->method($this->anything())
-            ->willReturn($this->categoryLayer);
+            ->will($this->returnValue($this->categoryLayer));
 
         $this->objectManagerHelper = new ObjectManagerHelper($this);
         /** @var Category model */
@@ -110,13 +93,8 @@
         $this->visibility
             ->expects($this->once())
             ->method('getVisibleInCatalogIds')
-<<<<<<< HEAD
-            ->willReturn($visibleInCatalogIds);
-        $products = $this->createPartialMock(\Magento\Catalog\Model\ResourceModel\Product\Collection::class, [
-=======
             ->will($this->returnValue($visibleInCatalogIds));
         $products = $this->createPartialMock(Collection::class, [
->>>>>>> 7d02f1ee
                 'setStoreId',
                 'addAttributeToSort',
                 'setVisibility',
@@ -135,42 +113,42 @@
         );
         $resourceCollection->expects($this->exactly(3))
             ->method('addAttributeToSelect')
-            ->willReturnSelf();
+            ->will($this->returnSelf());
         $resourceCollection->expects($this->once())
             ->method('addAttributeToFilter')
-            ->willReturnSelf();
+            ->will($this->returnSelf());
         $resourceCollection->expects($this->once())
             ->method('addIdFilter')
             ->with($categoryChildren)
-            ->willReturnSelf();
+            ->will($this->returnSelf());
         $resourceCollection->expects($this->once())
             ->method('load')
-            ->willReturnSelf();
+            ->will($this->returnSelf());
         $products->expects($this->once())
             ->method('addCountToCategories')
             ->with($resourceCollection);
         $products->expects($this->once())
             ->method('addAttributeToSort')
             ->with('updated_at', 'desc')
-            ->willReturnSelf();
+            ->will($this->returnSelf());
         $products->expects($this->once())
             ->method('setVisibility')
             ->with($visibleInCatalogIds)
-            ->willReturnSelf();
+            ->will($this->returnSelf());
         $products->expects($this->once())
             ->method('setCurPage')
             ->with(1)
-            ->willReturnSelf();
+            ->will($this->returnSelf());
         $products->expects($this->once())
             ->method('setPageSize')
             ->with(50)
-            ->willReturnSelf();
+            ->will($this->returnSelf());
         $products->expects($this->once())
             ->method('setStoreId')
             ->with($storeId);
         $this->collectionFactory->expects($this->once())
             ->method('create')
-            ->willReturn($products);
+            ->will($this->returnValue($products));
         $category = $this->createPartialMock(\Magento\Catalog\Model\Category::class, [
                 'getResourceCollection',
                 'getChildren',
@@ -179,19 +157,14 @@
             ]);
         $category->expects($this->once())
             ->method('getResourceCollection')
-            ->willReturn($resourceCollection);
+            ->will($this->returnValue($resourceCollection));
         $category->expects($this->once())
             ->method('getChildren')
-            ->willReturn($categoryChildren);
+            ->will($this->returnValue($categoryChildren));
         $category->expects($this->once())
             ->method('getProductCollection')
-<<<<<<< HEAD
-            ->willReturn($products);
-        $layer = $this->createPartialMock(\Magento\Catalog\Model\Layer::class, [
-=======
             ->will($this->returnValue($products));
         $layer = $this->createPartialMock(Layer::class, [
->>>>>>> 7d02f1ee
                 'setCurrentCategory',
                 'prepareProductCollection',
                 'getProductCollection',
@@ -200,29 +173,24 @@
         $layer->expects($this->once())
             ->method('setCurrentCategory')
             ->with($category)
-            ->willReturnSelf();
+            ->will($this->returnSelf());
         $layer->expects($this->once())
             ->method('getProductCollection')
-            ->willReturn($products);
+            ->will($this->returnValue($products));
 
-<<<<<<< HEAD
-        /** @var \PHPUnit\Framework\MockObject\MockObject|\Magento\Catalog\Model\Layer\Resolver $layerResolver */
-        $layerResolver = $this->getMockBuilder(\Magento\Catalog\Model\Layer\Resolver::class)
-=======
         /** @var MockObject|Resolver $layerResolver */
         $layerResolver = $this->getMockBuilder(Resolver::class)
->>>>>>> 7d02f1ee
             ->disableOriginalConstructor()
             ->setMethods(['get', 'create'])
             ->getMock();
         $layerResolver->expects($this->any())
             ->method($this->anything())
-            ->willReturn($layer);
+            ->will($this->returnValue($layer));
 
         $this->categoryLayer->expects($this->once())
             ->method('setStore')
             ->with($storeId)
-            ->willReturn($layer);
+            ->will($this->returnValue($layer));
         $this->assertEquals($products, $this->model->getProductCollection($category, $storeId));
     }
 }