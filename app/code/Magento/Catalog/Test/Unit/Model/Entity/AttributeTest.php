<?php
/**
 * Copyright © Magento, Inc. All rights reserved.
 * See COPYING.txt for license details.
 */
declare(strict_types=1);

namespace Magento\Catalog\Test\Unit\Model\Entity;

use Magento\Catalog\Model\Attribute\LockValidatorInterface;
use Magento\Catalog\Model\Entity\Attribute;
use Magento\Catalog\Model\Product\ReservedAttributeList;
use Magento\Eav\Api\Data\AttributeOptionInterfaceFactory;
use Magento\Eav\Model\Config;
use Magento\Eav\Model\Entity\TypeFactory;
use Magento\Eav\Model\ResourceModel\Helper;
use Magento\Framework\Api\AttributeValueFactory;
use Magento\Framework\Api\DataObjectHelper;
use Magento\Framework\Api\ExtensionAttributesFactory;
use Magento\Framework\Api\MetadataServiceInterface;
use Magento\Framework\App\CacheInterface;
use Magento\Framework\Event\ManagerInterface;
use Magento\Framework\Locale\ResolverInterface;
use Magento\Framework\Model\Context;
use Magento\Framework\Model\ResourceModel\AbstractResource;
use Magento\Framework\Reflection\DataObjectProcessor;
use Magento\Framework\Registry;
use Magento\Framework\Stdlib\DateTime\DateTimeFormatterInterface;
use Magento\Framework\Stdlib\DateTime\TimezoneInterface;
use Magento\Framework\TestFramework\Unit\Helper\ObjectManager as ObjectManagerHelper;
use Magento\Framework\Validator\UniversalFactory;
use Magento\Store\Model\StoreManagerInterface;
use PHPUnit\Framework\MockObject\MockObject;
use PHPUnit\Framework\TestCase;

/**
 * @SuppressWarnings(PHPMD.TooManyFields)
 * @SuppressWarnings(PHPMD.CouplingBetweenObjects)
 */
class AttributeTest extends TestCase
{
    /**
     * @var Attribute
     */
    private $attribute;

    /**
<<<<<<< HEAD
     * @var \Magento\Framework\Model\Context|\PHPUnit\Framework\MockObject\MockObject
=======
     * @var Context|MockObject
>>>>>>> 7d02f1ee
     */
    private $contextMock;

    /**
<<<<<<< HEAD
     * @var \Magento\Framework\Registry|\PHPUnit\Framework\MockObject\MockObject
=======
     * @var Registry|MockObject
>>>>>>> 7d02f1ee
     */
    private $registryMock;

    /**
<<<<<<< HEAD
     * @var \Magento\Framework\Api\MetadataServiceInterface|\PHPUnit\Framework\MockObject\MockObject
=======
     * @var MetadataServiceInterface|MockObject
>>>>>>> 7d02f1ee
     */
    private $metadataServiceMock;

    /**
<<<<<<< HEAD
     * @var \Magento\Framework\Api\AttributeValueFactory|\PHPUnit\Framework\MockObject\MockObject
=======
     * @var AttributeValueFactory|MockObject
>>>>>>> 7d02f1ee
     */
    private $attributeValueFactoryMock;

    /**
<<<<<<< HEAD
     * @var \Magento\Eav\Model\Config|\PHPUnit\Framework\MockObject\MockObject
=======
     * @var Config|MockObject
>>>>>>> 7d02f1ee
     */
    private $configMock;

    /**
<<<<<<< HEAD
     * @var \Magento\Eav\Model\Entity\TypeFactory|\PHPUnit\Framework\MockObject\MockObject
=======
     * @var TypeFactory|MockObject
>>>>>>> 7d02f1ee
     */
    private $typeFactoryMock;

    /**
<<<<<<< HEAD
     * @var \Magento\Store\Model\StoreManagerInterface|\PHPUnit\Framework\MockObject\MockObject
=======
     * @var StoreManagerInterface|MockObject
>>>>>>> 7d02f1ee
     */
    private $storeManagerMock;

    /**
<<<<<<< HEAD
     * @var \Magento\Eav\Model\ResourceModel\Helper|\PHPUnit\Framework\MockObject\MockObject
=======
     * @var Helper|MockObject
>>>>>>> 7d02f1ee
     */
    private $helperMock;

    /**
<<<<<<< HEAD
     * @var \Magento\Framework\Validator\UniversalFactory|\PHPUnit\Framework\MockObject\MockObject
=======
     * @var UniversalFactory|MockObject
>>>>>>> 7d02f1ee
     */
    private $universalFactoryMock;

    /**
<<<<<<< HEAD
     * @var \Magento\Framework\Stdlib\DateTime\TimezoneInterface|\PHPUnit\Framework\MockObject\MockObject
=======
     * @var TimezoneInterface|MockObject
>>>>>>> 7d02f1ee
     */
    private $timezoneMock;

    /**
<<<<<<< HEAD
     * @var \Magento\Catalog\Model\Product\ReservedAttributeList|\PHPUnit\Framework\MockObject\MockObject
=======
     * @var ReservedAttributeList|MockObject
>>>>>>> 7d02f1ee
     */
    private $reservedAttributeListMock;

    /**
<<<<<<< HEAD
     * @var \Magento\Framework\Locale\ResolverInterface|\PHPUnit\Framework\MockObject\MockObject
=======
     * @var ResolverInterface|MockObject
>>>>>>> 7d02f1ee
     */
    private $resolverMock;

    /**
<<<<<<< HEAD
     * @var \Magento\Catalog\Model\Attribute\LockValidatorInterface|\PHPUnit\Framework\MockObject\MockObject
=======
     * @var LockValidatorInterface|MockObject
>>>>>>> 7d02f1ee
     */
    private $lockValidatorMock;

    /**
<<<<<<< HEAD
     * @var \Magento\Framework\Model\ResourceModel\AbstractResource|\PHPUnit\Framework\MockObject\MockObject
=======
     * @var AbstractResource|MockObject
>>>>>>> 7d02f1ee
     */
    private $resourceMock;

    /**
<<<<<<< HEAD
     * @var \Magento\Framework\App\CacheInterface|\PHPUnit\Framework\MockObject\MockObject
=======
     * @var CacheInterface|MockObject
>>>>>>> 7d02f1ee
     */
    private $cacheManager;

    /**
<<<<<<< HEAD
     * @var \Magento\Framework\Event\ManagerInterface|\PHPUnit\Framework\MockObject\MockObject
=======
     * @var ManagerInterface|MockObject
>>>>>>> 7d02f1ee
     */
    private $eventDispatcher;

    /**
<<<<<<< HEAD
     * @var \Magento\Eav\Api\Data\AttributeOptionInterfaceFactory|\PHPUnit\Framework\MockObject\MockObject
=======
     * @var AttributeOptionInterfaceFactory|MockObject
>>>>>>> 7d02f1ee
     */
    private $attributeOptionFactoryMock;

    /**
<<<<<<< HEAD
     * @var \Magento\Framework\Reflection\DataObjectProcessor|\PHPUnit\Framework\MockObject\MockObject
=======
     * @var DataObjectProcessor|MockObject
>>>>>>> 7d02f1ee
     */
    private $dataObjectProcessorMock;

    /**
<<<<<<< HEAD
     * @var \Magento\Framework\Api\DataObjectHelper|\PHPUnit\Framework\MockObject\MockObject
=======
     * @var DataObjectHelper|MockObject
>>>>>>> 7d02f1ee
     */
    private $dataObjectHelperMock;

    /**
<<<<<<< HEAD
     * @var \Magento\Framework\Api\ExtensionAttributesFactory|\PHPUnit\Framework\MockObject\MockObject
=======
     * @var ExtensionAttributesFactory|MockObject
>>>>>>> 7d02f1ee
     */
    private $extensionAttributesFactory;

    /**
<<<<<<< HEAD
     * @var \Magento\Framework\Stdlib\DateTime\DateTimeFormatterInterface|\PHPUnit\Framework\MockObject\MockObject
=======
     * @var DateTimeFormatterInterface|MockObject
>>>>>>> 7d02f1ee
     */
    private $dateTimeFormatter;

    /**
     * @SuppressWarnings(PHPMD.ExcessiveMethodLength)
     * @return void
     */
    protected function setUp(): void
    {
        $this->contextMock = $this->getMockBuilder(Context::class)
            ->setMethods(['getCacheManager', 'getEventDispatcher'])
            ->disableOriginalConstructor()
            ->getMock();
        $this->registryMock = $this->getMockBuilder(Registry::class)
            ->getMock();
        $this->metadataServiceMock = $this->getMockBuilder(MetadataServiceInterface::class)
            ->getMock();
        $this->extensionAttributesFactory = $this->getMockBuilder(
            ExtensionAttributesFactory::class
        )->disableOriginalConstructor()->getMock();
        $this->attributeValueFactoryMock = $this->getMockBuilder(AttributeValueFactory::class)
            ->disableOriginalConstructor()
            ->getMock();
        $this->configMock = $this->getMockBuilder(Config::class)
            ->disableOriginalConstructor()
            ->getMock();
        $this->typeFactoryMock = $this->getMockBuilder(TypeFactory::class)
            ->setMethods(['create'])
            ->disableOriginalConstructor()
            ->getMock();
        $this->storeManagerMock = $this->getMockBuilder(StoreManagerInterface::class)
            ->getMock();
        $this->helperMock = $this->getMockBuilder(Helper::class)
            ->disableOriginalConstructor()
            ->getMock();
        $this->universalFactoryMock = $this->getMockBuilder(UniversalFactory::class)
            ->disableOriginalConstructor()
            ->getMock();
        $this->attributeOptionFactoryMock =
            $this->getMockBuilder(AttributeOptionInterfaceFactory::class)
            ->setMethods(['create'])
            ->disableOriginalConstructor()
            ->getMock();
        $this->dataObjectProcessorMock = $this->getMockBuilder(DataObjectProcessor::class)
            ->disableOriginalConstructor()
            ->getMock();
        $this->dataObjectHelperMock = $this->getMockBuilder(DataObjectHelper::class)
            ->disableOriginalConstructor()
            ->getMock();
        $this->timezoneMock = $this->getMockBuilder(TimezoneInterface::class)
            ->getMock();
        $this->reservedAttributeListMock = $this->getMockBuilder(
            ReservedAttributeList::class
        )->disableOriginalConstructor()->getMock();
        $this->resolverMock = $this->getMockBuilder(ResolverInterface::class)
            ->getMock();
        $this->lockValidatorMock = $this->getMockBuilder(LockValidatorInterface::class)
            ->getMock();
        $this->dateTimeFormatter = $this->createMock(
            DateTimeFormatterInterface::class
        );

        $this->resourceMock = $this->getMockBuilder(AbstractResource::class)
            ->setMethods(['_construct', 'getConnection', 'getIdFieldName', 'saveInSetIncluding'])
            ->getMockForAbstractClass();
        $this->cacheManager = $this->getMockBuilder(CacheInterface::class)
            ->getMock();
        $this->eventDispatcher = $this->getMockBuilder(ManagerInterface::class)
            ->getMock();
        $this->contextMock
            ->expects($this->any())
            ->method('getCacheManager')
            ->willReturn($this->cacheManager);
        $this->contextMock
            ->expects($this->any())
            ->method('getEventDispatcher')
            ->willReturn($this->eventDispatcher);
        $objectManagerHelper = new ObjectManagerHelper($this);
        $this->attribute = $objectManagerHelper->getObject(
            Attribute::class,
            [
                'context' => $this->contextMock,
                'registry' => $this->registryMock,
                'extensionFactory' => $this->extensionAttributesFactory,
                'attributeValueFactory' => $this->attributeValueFactoryMock,
                'eavConfig' => $this->configMock,
                'typeFactory' => $this->typeFactoryMock,
                'storeManager' => $this->storeManagerMock,
                'helper' => $this->helperMock,
                'universalFactory' => $this->universalFactoryMock,
                'attributeOptionFactory' => $this->attributeOptionFactoryMock,
                'dataObjectProcessor' => $this->dataObjectProcessorMock,
                'dataObjectHelper' => $this->dataObjectHelperMock,
                'timezone' => $this->timezoneMock,
                'reservedAttributeList' => $this->reservedAttributeListMock,
                'resolver' => $this->resolverMock,
                'dateTimeFormatter' => $this->dateTimeFormatter,
                'resource' => $this->resourceMock
            ]
        );
    }

    public function testAfterSaveEavCache()
    {
        $this->configMock
            ->expects($this->once())
            ->method('clear');

        $this->attribute->afterSave();
    }
}<|MERGE_RESOLUTION|>--- conflicted
+++ resolved
@@ -45,191 +45,107 @@
     private $attribute;
 
     /**
-<<<<<<< HEAD
-     * @var \Magento\Framework\Model\Context|\PHPUnit\Framework\MockObject\MockObject
-=======
      * @var Context|MockObject
->>>>>>> 7d02f1ee
      */
     private $contextMock;
 
     /**
-<<<<<<< HEAD
-     * @var \Magento\Framework\Registry|\PHPUnit\Framework\MockObject\MockObject
-=======
      * @var Registry|MockObject
->>>>>>> 7d02f1ee
      */
     private $registryMock;
 
     /**
-<<<<<<< HEAD
-     * @var \Magento\Framework\Api\MetadataServiceInterface|\PHPUnit\Framework\MockObject\MockObject
-=======
      * @var MetadataServiceInterface|MockObject
->>>>>>> 7d02f1ee
      */
     private $metadataServiceMock;
 
     /**
-<<<<<<< HEAD
-     * @var \Magento\Framework\Api\AttributeValueFactory|\PHPUnit\Framework\MockObject\MockObject
-=======
      * @var AttributeValueFactory|MockObject
->>>>>>> 7d02f1ee
      */
     private $attributeValueFactoryMock;
 
     /**
-<<<<<<< HEAD
-     * @var \Magento\Eav\Model\Config|\PHPUnit\Framework\MockObject\MockObject
-=======
      * @var Config|MockObject
->>>>>>> 7d02f1ee
      */
     private $configMock;
 
     /**
-<<<<<<< HEAD
-     * @var \Magento\Eav\Model\Entity\TypeFactory|\PHPUnit\Framework\MockObject\MockObject
-=======
      * @var TypeFactory|MockObject
->>>>>>> 7d02f1ee
      */
     private $typeFactoryMock;
 
     /**
-<<<<<<< HEAD
-     * @var \Magento\Store\Model\StoreManagerInterface|\PHPUnit\Framework\MockObject\MockObject
-=======
      * @var StoreManagerInterface|MockObject
->>>>>>> 7d02f1ee
      */
     private $storeManagerMock;
 
     /**
-<<<<<<< HEAD
-     * @var \Magento\Eav\Model\ResourceModel\Helper|\PHPUnit\Framework\MockObject\MockObject
-=======
      * @var Helper|MockObject
->>>>>>> 7d02f1ee
      */
     private $helperMock;
 
     /**
-<<<<<<< HEAD
-     * @var \Magento\Framework\Validator\UniversalFactory|\PHPUnit\Framework\MockObject\MockObject
-=======
      * @var UniversalFactory|MockObject
->>>>>>> 7d02f1ee
      */
     private $universalFactoryMock;
 
     /**
-<<<<<<< HEAD
-     * @var \Magento\Framework\Stdlib\DateTime\TimezoneInterface|\PHPUnit\Framework\MockObject\MockObject
-=======
      * @var TimezoneInterface|MockObject
->>>>>>> 7d02f1ee
      */
     private $timezoneMock;
 
     /**
-<<<<<<< HEAD
-     * @var \Magento\Catalog\Model\Product\ReservedAttributeList|\PHPUnit\Framework\MockObject\MockObject
-=======
      * @var ReservedAttributeList|MockObject
->>>>>>> 7d02f1ee
      */
     private $reservedAttributeListMock;
 
     /**
-<<<<<<< HEAD
-     * @var \Magento\Framework\Locale\ResolverInterface|\PHPUnit\Framework\MockObject\MockObject
-=======
      * @var ResolverInterface|MockObject
->>>>>>> 7d02f1ee
      */
     private $resolverMock;
 
     /**
-<<<<<<< HEAD
-     * @var \Magento\Catalog\Model\Attribute\LockValidatorInterface|\PHPUnit\Framework\MockObject\MockObject
-=======
      * @var LockValidatorInterface|MockObject
->>>>>>> 7d02f1ee
      */
     private $lockValidatorMock;
 
     /**
-<<<<<<< HEAD
-     * @var \Magento\Framework\Model\ResourceModel\AbstractResource|\PHPUnit\Framework\MockObject\MockObject
-=======
      * @var AbstractResource|MockObject
->>>>>>> 7d02f1ee
      */
     private $resourceMock;
 
     /**
-<<<<<<< HEAD
-     * @var \Magento\Framework\App\CacheInterface|\PHPUnit\Framework\MockObject\MockObject
-=======
      * @var CacheInterface|MockObject
->>>>>>> 7d02f1ee
      */
     private $cacheManager;
 
     /**
-<<<<<<< HEAD
-     * @var \Magento\Framework\Event\ManagerInterface|\PHPUnit\Framework\MockObject\MockObject
-=======
      * @var ManagerInterface|MockObject
->>>>>>> 7d02f1ee
      */
     private $eventDispatcher;
 
     /**
-<<<<<<< HEAD
-     * @var \Magento\Eav\Api\Data\AttributeOptionInterfaceFactory|\PHPUnit\Framework\MockObject\MockObject
-=======
      * @var AttributeOptionInterfaceFactory|MockObject
->>>>>>> 7d02f1ee
      */
     private $attributeOptionFactoryMock;
 
     /**
-<<<<<<< HEAD
-     * @var \Magento\Framework\Reflection\DataObjectProcessor|\PHPUnit\Framework\MockObject\MockObject
-=======
      * @var DataObjectProcessor|MockObject
->>>>>>> 7d02f1ee
      */
     private $dataObjectProcessorMock;
 
     /**
-<<<<<<< HEAD
-     * @var \Magento\Framework\Api\DataObjectHelper|\PHPUnit\Framework\MockObject\MockObject
-=======
      * @var DataObjectHelper|MockObject
->>>>>>> 7d02f1ee
      */
     private $dataObjectHelperMock;
 
     /**
-<<<<<<< HEAD
-     * @var \Magento\Framework\Api\ExtensionAttributesFactory|\PHPUnit\Framework\MockObject\MockObject
-=======
      * @var ExtensionAttributesFactory|MockObject
->>>>>>> 7d02f1ee
      */
     private $extensionAttributesFactory;
 
     /**
-<<<<<<< HEAD
-     * @var \Magento\Framework\Stdlib\DateTime\DateTimeFormatterInterface|\PHPUnit\Framework\MockObject\MockObject
-=======
      * @var DateTimeFormatterInterface|MockObject
->>>>>>> 7d02f1ee
      */
     private $dateTimeFormatter;
 
