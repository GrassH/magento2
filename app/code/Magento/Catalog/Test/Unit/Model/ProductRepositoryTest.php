<?php
/**
 * Copyright © Magento, Inc. All rights reserved.
 * See COPYING.txt for license details.
 */
declare(strict_types=1);

namespace Magento\Catalog\Test\Unit\Model;

use Magento\Catalog\Api\Data\ProductExtensionInterface;
use Magento\Catalog\Api\Data\ProductSearchResultsInterface;
use Magento\Catalog\Api\Data\ProductSearchResultsInterfaceFactory;
use Magento\Catalog\Api\ProductAttributeRepositoryInterface;
use Magento\Catalog\Controller\Adminhtml\Product\Initialization\Helper;
use Magento\Catalog\Model\Product;
use Magento\Catalog\Model\Product\Gallery\MimeTypeExtensionMap;
use Magento\Catalog\Model\Product\Gallery\Processor;
use Magento\Catalog\Model\Product\LinkTypeProvider;
use Magento\Catalog\Model\Product\Media\Config;
use Magento\Catalog\Model\Product\Option;
use Magento\Catalog\Model\Product\Option\Value;
use Magento\Catalog\Model\ProductFactory;
use Magento\Catalog\Model\ProductLink\Link;
use Magento\Catalog\Model\ProductRepository;
use Magento\Catalog\Model\ResourceModel\Product\Collection;
use Magento\Catalog\Model\ResourceModel\Product\CollectionFactory;
use Magento\Framework\Api\Data\ImageContentInterface;
use Magento\Framework\Api\Data\ImageContentInterfaceFactory;
use Magento\Framework\Api\ExtensibleDataObjectConverter;
use Magento\Framework\Api\FilterBuilder;
use Magento\Framework\Api\ImageContent;
use Magento\Framework\Api\ImageContentValidator;
use Magento\Framework\Api\ImageContentValidatorInterface;
use Magento\Framework\Api\ImageProcessorInterface;
use Magento\Framework\Api\SearchCriteria\CollectionProcessorInterface;
use Magento\Framework\Api\SearchCriteriaBuilder;
use Magento\Framework\Api\SearchCriteriaInterface;
use Magento\Framework\DB\Adapter\ConnectionException;
use Magento\Framework\Filesystem;
use Magento\Framework\Serialize\Serializer\Json;
use Magento\Framework\TestFramework\Unit\Helper\ObjectManager;
use Magento\Store\Api\Data\StoreInterface;
use Magento\Store\Model\Store;
use Magento\Store\Model\StoreManagerInterface;
use PHPUnit\Framework\MockObject\MockObject;
use PHPUnit\Framework\TestCase;
<<<<<<< HEAD
use PHPUnit\Framework\MockObject\MockObject as MockObject;
=======
>>>>>>> b2f063af

/**
 * @SuppressWarnings(PHPMD.TooManyFields)
 * @SuppressWarnings(PHPMD.CouplingBetweenObjects)
 * @SuppressWarnings(PHPMD.ExcessiveMethodLength)
 */
class ProductRepositoryTest extends TestCase
{
    /**
     * @var Product|MockObject
     */
    private $product;

    /**
     * @var Product|MockObject
     */
    private $initializedProduct;

    /**
     * @var ProductRepository
     */
    private $model;

    /**
     * @var Helper|MockObject
     */
    private $initializationHelper;

    /**
     * @var Product|MockObject
     */
    private $resourceModel;

    /**
     * @var ProductFactory|MockObject
     */
    private $productFactory;

    /**
     * @var CollectionFactory|MockObject
     */
    private $collectionFactory;

    /**
     * @var SearchCriteriaBuilder|MockObject
     */
    private $searchCriteriaBuilder;

    /**
     * @var FilterBuilder|MockObject
     */
    private $filterBuilder;

    /**
     * @var ProductAttributeRepositoryInterface|MockObject
     */
    private $metadataService;

    /**
     * @var ProductSearchResultsInterfaceFactory|MockObject
     */
    private $searchResultsFactory;

    /**
     * @var ExtensibleDataObjectConverter|MockObject
     */
    private $extensibleDataObjectConverter;

    /**
     * @var array data to create product
     */
    private $productData = [
        'sku' => 'exisiting',
        'name' => 'existing product',
    ];

    /**
     * @var Filesystem|MockObject
     */
    private $fileSystem;

    /**
     * @var MimeTypeExtensionMap|MockObject
     */
    private $mimeTypeExtensionMap;

    /**
     * @var ImageContentInterfaceFactory|MockObject
     */
    private $contentFactory;

    /**
     * @var ImageContentValidator|MockObject
     */
    private $contentValidator;

    /**
     * @var LinkTypeProvider|MockObject
     */
    private $linkTypeProvider;

    /**
     * @var ImageProcessorInterface|MockObject
     */
    private $imageProcessor;

    /**
     * @var ObjectManager
     */
    private $objectManager;

    /**
     * @var StoreManagerInterface|MockObject
     */
    private $storeManager;

    /**
     * @var Processor|MockObject
     */
    private $processor;

    /**
     * @var CollectionProcessorInterface|MockObject
     */
    private $collectionProcessor;

    /**
     * @var ProductExtensionInterface|MockObject
     */
    private $productExtension;

    /**
     * @var Json|MockObject
     */
    private $serializerMock;

    /**
     * Product repository cache limit.
     *
     * @var int
     */
    private $cacheLimit = 2;

    /**
     * @SuppressWarnings(PHPMD.ExcessiveMethodLength)
     */
    protected function setUp(): void
    {
        $this->productFactory = $this->createPartialMock(
            ProductFactory::class,
            ['create', 'setData']
        );

        $this->product = $this->createPartialMock(
            Product::class,
            [
                'getId',
                'getSku',
                'setWebsiteIds',
                'getWebsiteIds',
                'load',
                'setData',
                'getStoreId',
                'getMediaGalleryEntries',
                'getExtensionAttributes',
                'getCategoryIds'
            ]
        );

        $this->initializedProduct = $this->createPartialMock(
            Product::class,
            [
                'getWebsiteIds',
                'setProductOptions',
                'load',
                'getOptions',
                'getSku',
                'hasGalleryAttribute',
                'getMediaConfig',
                'getMediaAttributes',
                'getProductLinks',
                'setProductLinks',
                'validate',
                'save',
                'getMediaGalleryEntries',
                'getExtensionAttributes',
                'getCategoryIds'
            ]
        );
        $this->initializedProduct->expects($this->any())
            ->method('hasGalleryAttribute')
            ->willReturn(true);
        $this->filterBuilder = $this->createMock(FilterBuilder::class);
        $this->initializationHelper = $this->createMock(Helper::class);
        $this->collectionFactory = $this->createPartialMock(CollectionFactory::class, ['create']);
        $this->searchCriteriaBuilder = $this->createMock(SearchCriteriaBuilder::class);
        $this->metadataService = $this->getMockForAbstractClass(ProductAttributeRepositoryInterface::class);
        $this->searchResultsFactory = $this->createPartialMock(
            ProductSearchResultsInterfaceFactory::class,
            ['create']
        );
        $this->resourceModel = $this->createMock(\Magento\Catalog\Model\ResourceModel\Product::class);
        $this->objectManager = new ObjectManager($this);
        $this->extensibleDataObjectConverter = $this
            ->getMockBuilder(ExtensibleDataObjectConverter::class)
            ->setMethods(['toNestedArray'])
            ->disableOriginalConstructor()
            ->getMock();
        $this->fileSystem = $this->getMockBuilder(Filesystem::class)
            ->disableOriginalConstructor()->getMock();
        $this->mimeTypeExtensionMap = $this->getMockBuilder(MimeTypeExtensionMap::class)->getMock();
        $this->contentFactory = $this->createPartialMock(ImageContentInterfaceFactory::class, ['create']);
        $this->contentValidator = $this->getMockBuilder(ImageContentValidatorInterface::class)
            ->disableOriginalConstructor()
            ->getMockForAbstractClass();
        $this->linkTypeProvider = $this->createPartialMock(LinkTypeProvider::class, ['getLinkTypes']);
        $this->imageProcessor = $this->getMockForAbstractClass(ImageProcessorInterface::class);

        $this->storeManager = $this->getMockBuilder(StoreManagerInterface::class)
            ->disableOriginalConstructor()
            ->setMethods([])
            ->getMockForAbstractClass();
        $this->productExtension = $this->getMockBuilder(ProductExtensionInterface::class)
            ->setMethods(['__toArray'])
            ->disableOriginalConstructor()
            ->getMockForAbstractClass();
        $this->productExtension
            ->method('__toArray')
            ->willReturn([]);
        $this->product
            ->method('getExtensionAttributes')
            ->willReturn($this->productExtension);
        $this->initializedProduct
            ->method('getExtensionAttributes')
            ->willReturn($this->productExtension);
        $this->product
            ->method('getCategoryIds')
            ->willReturn([1, 2, 3, 4]);
        $this->initializedProduct
            ->method('getCategoryIds')
            ->willReturn([1, 2, 3, 4]);
        $storeMock = $this->getMockBuilder(StoreInterface::class)
            ->disableOriginalConstructor()
            ->setMethods([])
            ->getMockForAbstractClass();
        $storeMock->expects($this->any())->method('getWebsiteId')->willReturn('1');
        $storeMock->expects($this->any())->method('getCode')->willReturn(Store::ADMIN_CODE);
        $this->storeManager->expects($this->any())->method('getStore')->willReturn($storeMock);

        $this->processor = $this->createMock(Processor::class);

        $this->collectionProcessor = $this->getMockBuilder(CollectionProcessorInterface::class)
            ->getMock();

        $this->serializerMock = $this->getMockBuilder(Json::class)->getMock();
        $this->serializerMock->expects($this->any())
            ->method('unserialize')
            ->willReturnCallback(
                
                    function ($value) {
                        return json_decode($value, true);
                    }
                
            );

        $mediaProcessor = $this->objectManager->getObject(
            ProductRepository\MediaGalleryProcessor::class,
            [
                'processor' => $this->processor,
                'contentFactory' => $this->contentFactory,
                'imageProcessor' => $this->imageProcessor,
            ]
        );
        $this->model = $this->objectManager->getObject(
            ProductRepository::class,
            [
                'productFactory' => $this->productFactory,
                'initializationHelper' => $this->initializationHelper,
                'resourceModel' => $this->resourceModel,
                'filterBuilder' => $this->filterBuilder,
                'collectionFactory' => $this->collectionFactory,
                'searchCriteriaBuilder' => $this->searchCriteriaBuilder,
                'metadataServiceInterface' => $this->metadataService,
                'searchResultsFactory' => $this->searchResultsFactory,
                'extensibleDataObjectConverter' => $this->extensibleDataObjectConverter,
                'contentValidator' => $this->contentValidator,
                'fileSystem' => $this->fileSystem,
                'mimeTypeExtensionMap' => $this->mimeTypeExtensionMap,
                'linkTypeProvider' => $this->linkTypeProvider,
                'storeManager' => $this->storeManager,
                'mediaGalleryProcessor' => $this->processor,
                'collectionProcessor' => $this->collectionProcessor,
                'serializer' => $this->serializerMock,
                'cacheLimit' => $this->cacheLimit
            ]
        );
        $this->objectManager->setBackwardCompatibleProperty($this->model, 'mediaProcessor', $mediaProcessor);
    }

    /**
     */
    public function testGetAbsentProduct()
    {
        $this->expectException(\Magento\Framework\Exception\NoSuchEntityException::class);
        $this->expectExceptionMessage('The product that was requested doesn\'t exist. Verify the product and try again.');

        $this->productFactory->expects($this->once())->method('create')
            ->willReturn($this->product);
        $this->resourceModel->expects($this->once())->method('getIdBySku')->with('test_sku')
            ->willReturn(null);
        $this->productFactory->expects($this->never())->method('setData');
        $this->model->get('test_sku');
    }

    public function testCreateCreatesProduct()
    {
        $sku = 'test_sku';
        $this->productFactory->expects($this->once())->method('create')
            ->willReturn($this->product);
        $this->resourceModel->expects($this->once())->method('getIdBySku')->with($sku)
            ->willReturn('test_id');
        $this->product->expects($this->once())->method('load')->with('test_id');
        $this->product->expects($this->once())->method('getSku')->willReturn($sku);
        $this->assertEquals($this->product, $this->model->get($sku));
    }

    public function testGetProductInEditMode()
    {
        $sku = 'test_sku';
        $this->productFactory->expects($this->once())->method('create')
            ->willReturn($this->product);
        $this->resourceModel->expects($this->once())->method('getIdBySku')->with($sku)
            ->willReturn('test_id');
        $this->product->expects($this->once())->method('setData')->with('_edit_mode', true);
        $this->product->expects($this->once())->method('load')->with('test_id');
        $this->product->expects($this->once())->method('getSku')->willReturn($sku);
        $this->assertEquals($this->product, $this->model->get($sku, true));
    }

    public function testGetBySkuWithSpace()
    {
        $trimmedSku = 'test_sku';
        $sku = 'test_sku ';
        $this->productFactory->expects($this->once())->method('create')
            ->willReturn($this->product);
        $this->resourceModel->expects($this->once())->method('getIdBySku')->with($sku)
            ->willReturn('test_id');
        $this->product->expects($this->once())->method('load')->with('test_id');
        $this->product->expects($this->once())->method('getSku')->willReturn($trimmedSku);
        $this->assertEquals($this->product, $this->model->get($sku));
    }

    public function testGetWithSetStoreId()
    {
        $productId = 123;
        $sku = 'test-sku';
        $storeId = 7;
        $this->productFactory->expects($this->once())->method('create')->willReturn($this->product);
        $this->resourceModel->expects($this->once())->method('getIdBySku')->with($sku)->willReturn($productId);
        $this->product->expects($this->once())->method('setData')->with('store_id', $storeId);
        $this->product->expects($this->once())->method('load')->with($productId);
        $this->product->expects($this->once())->method('getId')->willReturn($productId);
        $this->product->expects($this->once())->method('getSku')->willReturn($sku);
        $this->assertSame($this->product, $this->model->get($sku, false, $storeId));
    }

    /**
     */
    public function testGetByIdAbsentProduct()
    {
        $this->expectException(\Magento\Framework\Exception\NoSuchEntityException::class);
        $this->expectExceptionMessage('The product that was requested doesn\'t exist. Verify the product and try again.');

        $this->productFactory->expects($this->once())->method('create')
            ->willReturn($this->product);
        $this->product->expects($this->once())->method('load')->with('product_id');
        $this->product->expects($this->once())->method('getId')->willReturn(null);
        $this->model->getById('product_id');
    }

    public function testGetByIdProductInEditMode()
    {
        $productId = 123;
        $this->productFactory->method('create')->willReturn($this->product);
        $this->product->method('setData')->with('_edit_mode', true);
        $this->product->method('load')->with($productId);
        $this->product->expects($this->atLeastOnce())->method('getId')->willReturn($productId);
        $this->product->method('getSku')->willReturn('simple');
        $this->assertEquals($this->product, $this->model->getById($productId, true));
    }

    /**
     * @param mixed $identifier
     * @param bool $editMode
     * @param mixed $storeId
     * @return void
     *
     * @dataProvider cacheKeyDataProvider
     */
    public function testGetByIdForCacheKeyGenerate($identifier, $editMode, $storeId)
    {
        $callIndex = 0;
        $this->productFactory->expects($this->once())->method('create')
            ->willReturn($this->product);
        if ($editMode) {
            $this->product->expects($this->at($callIndex))->method('setData')->with('_edit_mode', $editMode);
            ++$callIndex;
        }
        if ($storeId !== null) {
            $this->product->expects($this->at($callIndex))->method('setData')->with('store_id', $storeId);
        }
        $this->product->expects($this->once())->method('load')->with($identifier);
        $this->product->expects($this->atLeastOnce())->method('getId')->willReturn($identifier);
        $this->product->method('getSku')->willReturn('simple');
        $this->assertEquals($this->product, $this->model->getById($identifier, $editMode, $storeId));
        //Second invocation should just return from cache
        $this->assertEquals($this->product, $this->model->getById($identifier, $editMode, $storeId));
    }

    /**
     * Test the forceReload parameter
     *
     * @throws \Magento\Framework\Exception\NoSuchEntityException
     */
    public function testGetByIdForcedReload()
    {
        $identifier = "23";
        $editMode = false;
        $storeId = 0;

        $this->productFactory->expects($this->exactly(2))->method('create')
            ->willReturn($this->product);
        $this->product->expects($this->exactly(2))->method('load');
        $this->serializerMock->expects($this->exactly(3))->method('serialize');

        $this->product->expects($this->exactly(4))->method('getId')->willReturn($identifier);
        $this->product->method('getSku')->willReturn('simple');
        $this->assertEquals($this->product, $this->model->getById($identifier, $editMode, $storeId));
        //second invocation should just return from cache
        $this->assertEquals($this->product, $this->model->getById($identifier, $editMode, $storeId));
        //force reload
        $this->assertEquals($this->product, $this->model->getById($identifier, $editMode, $storeId, true));
    }

    /**
     * Test for getById() method if we try to get products when cache is already filled and is reduced.
     *
     * @return void
     */
    public function testGetByIdWhenCacheReduced()
    {
        $result = [];
        $expectedResult = [];
        $productsCount = $this->cacheLimit * 2;

        $productMocks =  $this->getProductMocksForReducedCache($productsCount);
        $productFactoryInvMock = $this->productFactory->expects($this->exactly($productsCount))
            ->method('create');
        call_user_func_array([$productFactoryInvMock, 'willReturnOnConsecutiveCalls'], $productMocks);
        $this->serializerMock->expects($this->atLeastOnce())->method('serialize');

        for ($i = 1; $i <= $productsCount; $i++) {
            $product = $this->model->getById($i, false, 0);
            $result[] = $product->getId();
            $expectedResult[] = $i;
        }

        $this->assertEquals($expectedResult, $result);
    }

    /**
     * Get product mocks for testGetByIdWhenCacheReduced() method.
     *
     * @param int $productsCount
     * @return array
     */
    private function getProductMocksForReducedCache($productsCount)
    {
        $productMocks = [];

        for ($i = 1; $i <= $productsCount; $i++) {
            $productMock = $this->getMockBuilder(Product::class)
                ->disableOriginalConstructor()
                ->setMethods(
                    [
                    'getId',
                    'getSku',
                    'load',
                    'setData',
                    ]
                )
                ->getMock();
            $productMock->expects($this->once())->method('load');
            $productMock->expects($this->atLeastOnce())->method('getId')->willReturn($i);
            $productMock->expects($this->atLeastOnce())->method('getSku')->willReturn($i . uniqid());
            $productMocks[] = $productMock;
        }

        return $productMocks;
    }

    /**
     * Test forceReload parameter
     *
     * @throws \Magento\Framework\Exception\NoSuchEntityException
     */
    public function testGetForcedReload()
    {
        $sku = "sku";
        $id = "23";
        $editMode = false;
        $storeId = 0;

        $this->productFactory->expects($this->exactly(2))->method('create')
            ->willReturn($this->product);
        $this->product->expects($this->exactly(2))->method('load');
        $this->product->expects($this->exactly(2))->method('getId')->willReturn($sku);
        $this->resourceModel->expects($this->exactly(2))->method('getIdBySku')
            ->with($sku)->willReturn($id);
        $this->product->expects($this->exactly(2))->method('getSku')->willReturn($sku);
        $this->serializerMock->expects($this->exactly(3))->method('serialize');

        $this->assertEquals($this->product, $this->model->get($sku, $editMode, $storeId));
        //second invocation should just return from cache
        $this->assertEquals($this->product, $this->model->get($sku, $editMode, $storeId));
        //force reload
        $this->assertEquals($this->product, $this->model->get($sku, $editMode, $storeId, true));
    }

    public function testGetByIdWithSetStoreId()
    {
        $productId = 123;
        $storeId = 1;
        $this->productFactory->expects($this->atLeastOnce())->method('create')
            ->willReturn($this->product);
        $this->product->expects($this->once())->method('setData')->with('store_id', $storeId);
        $this->product->expects($this->once())->method('load')->with($productId);
        $this->product->expects($this->atLeastOnce())->method('getId')->willReturn($productId);
        $this->product->method('getSku')->willReturn('simple');
        $this->assertEquals($this->product, $this->model->getById($productId, false, $storeId));
    }

    public function testGetBySkuFromCacheInitializedInGetById()
    {
        $productId = 123;
        $productSku = 'product_123';
        $this->productFactory->expects($this->once())->method('create')
            ->willReturn($this->product);
        $this->product->expects($this->once())->method('load')->with($productId);
        $this->product->expects($this->atLeastOnce())->method('getId')->willReturn($productId);
        $this->product->expects($this->once())->method('getSku')->willReturn($productSku);
        $this->assertEquals($this->product, $this->model->getById($productId));
        $this->assertEquals($this->product, $this->model->get($productSku));
    }

    public function testSaveExisting()
    {
        $this->resourceModel->expects($this->any())->method('getIdBySku')->willReturn(100);
        $this->productFactory->expects($this->any())
            ->method('create')
            ->willReturn($this->product);
        $this->initializationHelper->expects($this->never())->method('initialize');
        $this->resourceModel->expects($this->once())->method('validate')->with($this->product)
            ->willReturn(true);
        $this->resourceModel->expects($this->once())->method('save')->with($this->product)->willReturn(true);
        $this->extensibleDataObjectConverter
            ->expects($this->once())
            ->method('toNestedArray')
            ->willReturn($this->productData);
        $this->product->expects($this->atLeastOnce())->method('getSku')->willReturn($this->productData['sku']);

        $this->assertEquals($this->product, $this->model->save($this->product));
    }

    public function testSaveNew()
    {
        $this->storeManager->expects($this->any())->method('getWebsites')->willReturn([1 => 'default']);
        $this->resourceModel->expects($this->at(0))->method('getIdBySku')->willReturn(null);
        $this->resourceModel->expects($this->at(3))->method('getIdBySku')->willReturn(100);
        $this->productFactory->expects($this->any())
            ->method('create')
            ->willReturn($this->product);
        $this->initializationHelper->expects($this->never())->method('initialize');
        $this->resourceModel->expects($this->once())->method('validate')->with($this->product)
            ->willReturn(true);
        $this->resourceModel->expects($this->once())->method('save')->with($this->product)->willReturn(true);
        $this->extensibleDataObjectConverter
            ->expects($this->once())
            ->method('toNestedArray')
            ->willReturn($this->productData);
        $this->product->method('getSku')->willReturn('simple');

        $this->assertEquals($this->product, $this->model->save($this->product));
    }

    /**
     */
    public function testSaveUnableToSaveException()
    {
        $this->expectException(\Magento\Framework\Exception\CouldNotSaveException::class);
        $this->expectExceptionMessage('The product was unable to be saved. Please try again.');

        $this->storeManager->expects($this->any())->method('getWebsites')->willReturn([1 => 'default']);
        $this->resourceModel->expects($this->exactly(1))
            ->method('getIdBySku')->willReturn(null);
        $this->productFactory->expects($this->exactly(2))
            ->method('create')
            ->willReturn($this->product);
        $this->initializationHelper->expects($this->never())->method('initialize');
        $this->resourceModel->expects($this->once())->method('validate')->with($this->product)
            ->willReturn(true);
        $this->resourceModel->expects($this->once())->method('save')->with($this->product)
            ->willThrowException(new \Exception());
        $this->extensibleDataObjectConverter
            ->expects($this->once())
            ->method('toNestedArray')
            ->willReturn($this->productData);
        $this->product->method('getSku')->willReturn('simple');

        $this->model->save($this->product);
    }

    /**
     */
    public function testSaveException()
    {
        $this->expectException(\Magento\Framework\Exception\InputException::class);
        $this->expectExceptionMessage('Invalid value of "" provided for the  field.');

        $this->storeManager->expects($this->any())->method('getWebsites')->willReturn([1 => 'default']);
        $this->resourceModel->expects($this->exactly(1))->method('getIdBySku')->willReturn(null);
        $this->productFactory->expects($this->exactly(2))
            ->method('create')
            ->willReturn($this->product);
        $this->initializationHelper->expects($this->never())->method('initialize');
        $this->resourceModel->expects($this->once())->method('validate')->with($this->product)
            ->willReturn(true);
        $this->resourceModel->expects($this->once())->method('save')->with($this->product)
            ->willThrowException(new \Magento\Eav\Model\Entity\Attribute\Exception(__('123')));
        $this->product->expects($this->exactly(2))->method('getId')->willReturn(null);
        $this->extensibleDataObjectConverter
            ->expects($this->once())
            ->method('toNestedArray')
            ->willReturn($this->productData);
        $this->product->method('getSku')->willReturn('simple');

        $this->model->save($this->product);
    }

    /**
     */
    public function testSaveInvalidProductException()
    {
        $this->expectException(\Magento\Framework\Exception\CouldNotSaveException::class);
        $this->expectExceptionMessage('Invalid product data: error1,error2');

        $this->storeManager->expects($this->any())->method('getWebsites')->willReturn([1 => 'default']);
        $this->resourceModel->expects($this->exactly(1))->method('getIdBySku')->willReturn(null);
        $this->productFactory->expects($this->exactly(2))
            ->method('create')
            ->willReturn($this->product);
        $this->initializationHelper->expects($this->never())->method('initialize');
        $this->resourceModel->expects($this->once())->method('validate')->with($this->product)
            ->willReturn(['error1', 'error2']);
        $this->product->expects($this->once())->method('getId')->willReturn(null);
        $this->extensibleDataObjectConverter
            ->expects($this->once())
            ->method('toNestedArray')
            ->willReturn($this->productData);
        $this->product->method('getSku')->willReturn('simple');

        $this->model->save($this->product);
    }

    /**
     */
    public function testSaveThrowsTemporaryStateExceptionIfDatabaseConnectionErrorOccurred()
    {
        $this->expectException(\Magento\Framework\Exception\TemporaryState\CouldNotSaveException::class);
        $this->expectExceptionMessage('Database connection error');

        $this->storeManager->expects($this->any())->method('getWebsites')->willReturn([1 => 'default']);
        $this->productFactory->expects($this->any())
            ->method('create')
            ->willReturn($this->product);
        $this->initializationHelper->expects($this->never())
            ->method('initialize');
        $this->resourceModel->expects($this->once())
            ->method('validate')
            ->with($this->product)
            ->willReturn(true);
        $this->resourceModel->expects($this->once())
            ->method('save')
            ->with($this->product)
            ->willThrowException(new ConnectionException('Connection lost'));
        $this->extensibleDataObjectConverter
            ->expects($this->once())
            ->method('toNestedArray')
            ->willReturn($this->productData);
        $this->product->method('getSku')->willReturn('simple');

        $this->model->save($this->product);
    }

    public function testDelete()
    {
        $this->product->expects($this->exactly(2))->method('getSku')->willReturn('product-42');
        $this->product->expects($this->exactly(2))->method('getId')->willReturn(42);
        $this->resourceModel->expects($this->once())->method('delete')->with($this->product)
            ->willReturn(true);
        $this->assertTrue($this->model->delete($this->product));
    }

    /**
     */
    public function testDeleteException()
    {
        $this->expectException(\Magento\Framework\Exception\StateException::class);
        $this->expectExceptionMessage('The "product-42" product couldn\'t be removed.');

        $this->product->expects($this->exactly(2))->method('getSku')->willReturn('product-42');
        $this->product->expects($this->exactly(2))->method('getId')->willReturn(42);
        $this->resourceModel->expects($this->once())->method('delete')->with($this->product)
            ->willThrowException(new \Exception());
        $this->model->delete($this->product);
    }

    public function testDeleteById()
    {
        $sku = 'product-42';
        $this->productFactory->expects($this->once())->method('create')
            ->willReturn($this->product);
        $this->resourceModel->expects($this->once())->method('getIdBySku')->with($sku)
            ->willReturn('42');
        $this->product->expects($this->once())->method('load')->with('42');
        $this->product->expects($this->atLeastOnce())->method('getSku')->willReturn($sku);
        $this->assertTrue($this->model->deleteById($sku));
    }

    public function testGetList()
    {
        $searchCriteriaMock = $this->getMockForAbstractClass(SearchCriteriaInterface::class);
        $collectionMock = $this->createMock(Collection::class);
        $this->collectionFactory->expects($this->once())->method('create')->willReturn($collectionMock);
        $this->product->method('getSku')->willReturn('simple');
        $collectionMock->expects($this->once())->method('addAttributeToSelect')->with('*');
        $collectionMock->expects($this->exactly(2))->method('joinAttribute')->withConsecutive(
            ['status', 'catalog_product/status', 'entity_id', null, 'inner'],
            ['visibility', 'catalog_product/visibility', 'entity_id', null, 'inner']
        );
        $this->collectionProcessor->expects($this->once())
            ->method('process')
            ->with($searchCriteriaMock, $collectionMock);
        $collectionMock->expects($this->once())->method('load');
        $collectionMock->expects($this->once())->method('addCategoryIds');
        $collectionMock->expects($this->atLeastOnce())->method('getItems')->willReturn([$this->product]);
        $collectionMock->expects($this->once())->method('getSize')->willReturn(128);
        $searchResultsMock = $this->getMockForAbstractClass(ProductSearchResultsInterface::class);
        $searchResultsMock->expects($this->once())->method('setSearchCriteria')->with($searchCriteriaMock);
        $searchResultsMock->expects($this->once())->method('setItems')->with([$this->product]);
        $this->searchResultsFactory->expects($this->once())->method('create')->willReturn($searchResultsMock);
        $this->assertEquals($searchResultsMock, $this->model->getList($searchCriteriaMock));
    }

    /**
     * Data provider for the key cache generator
     *
     * @return array
     */
    public function cacheKeyDataProvider()
    {
        $anyObject = $this->createPartialMock(\stdClass::class, ['getId']);
        $anyObject->expects($this->any())
            ->method('getId')
            ->willReturn(123);

        return [
            [
                'identifier' => 'test-sku',
                'editMode' => false,
                'storeId' => null,
            ],
            [
                'identifier' => 25,
                'editMode' => false,
                'storeId' => null,
            ],
            [
                'identifier' => 25,
                'editMode' => true,
                'storeId' => null,
            ],
            [
                'identifier' => 'test-sku',
                'editMode' => true,
                'storeId' => null,
            ],
            [
                'identifier' => 25,
                'editMode' => true,
                'storeId' => $anyObject,
            ],
            [
                'identifier' => 'test-sku',
                'editMode' => true,
                'storeId' => $anyObject,
            ],
            [
                'identifier' => 25,
                'editMode' => false,
                'storeId' => $anyObject,
            ],
            [

                'identifier' => 'test-sku',
                'editMode' => false,
                'storeId' => $anyObject,
            ],
        ];
    }

    /**
     * @param array $newOptions
     * @param array $existingOptions
     * @param array $expectedData
     * @dataProvider saveExistingWithOptionsDataProvider
     * @SuppressWarnings(PHPMD.UnusedFormalParameter)
     */
    public function testSaveExistingWithOptions(array $newOptions, array $existingOptions, array $expectedData)
    {
        $this->storeManager->expects($this->any())->method('getWebsites')->willReturn([1 => 'default']);
        $this->resourceModel->expects($this->any())->method('getIdBySku')->willReturn(100);
        $this->productFactory->expects($this->any())
            ->method('create')
            ->willReturn($this->initializedProduct);
        $this->initializationHelper->expects($this->never())->method('initialize');
        $this->resourceModel->expects($this->once())->method('validate')->with($this->initializedProduct)
            ->willReturn(true);
        $this->resourceModel->expects($this->once())->method('save')
            ->with($this->initializedProduct)->willReturn(true);
        //option data
        $this->productData['options'] = $newOptions;
        $this->extensibleDataObjectConverter
            ->expects($this->once())
            ->method('toNestedArray')
            ->willReturn($this->productData);

        $this->initializedProduct->expects($this->atLeastOnce())
            ->method('getSku')->willReturn($this->productData['sku']);
        $this->product->expects($this->atLeastOnce())->method('getSku')->willReturn($this->productData['sku']);

        $this->assertEquals($this->initializedProduct, $this->model->save($this->product));
    }

    /**
     * @return array
     * @SuppressWarnings(PHPMD.ExcessiveMethodLength)
     */
    public function saveExistingWithOptionsDataProvider()
    {
        $data = [];

        //Scenario 1: new options contains one existing option and one new option
        //there are two existing options, one will be updated and one will be deleted
        $newOptionsData = [
            [
                "option_id" => 10,
                "type" => "drop_down",
                "values" => [
                    [
                        "title" => "DropdownOptions_1",
                        "option_type_id" => 8, //existing
                        "price" => 3,
                    ],
                    [ //new option value
                        "title" => "DropdownOptions_3",
                        "price" => 4,
                    ],
                ],
            ],
            [//new option
                "type" => "checkbox",
                "values" => [
                    [
                        "title" => "CheckBoxValue2",
                        "price" => 5,
                    ],
                ],
            ],
        ];

        /** @var Option|MockObject $existingOption1 */
        $existingOption1 = $this->getMockBuilder(Option::class)
            ->disableOriginalConstructor()
            ->setMethods(null)
            ->getMock();
        $existingOption1->setData(
            [
                "option_id" => 10,
                "type" => "drop_down",
            ]
        );
        /** @var Value $existingOptionValue1 */
        $existingOptionValue1 = $this->getMockBuilder(Value::class)
            ->disableOriginalConstructor()
            ->setMethods(null)
            ->getMock();
        $existingOptionValue1->setData(
            [
                "option_type_id" => "8",
                "title" => "DropdownOptions_1",
                "price" => 5,
            ]
        );
        $existingOptionValue2 = $this->getMockBuilder(Value::class)
            ->disableOriginalConstructor()
            ->setMethods(null)
            ->getMock();
        $existingOptionValue2->setData(
            [
                "option_type_id" => "9",
                "title" => "DropdownOptions_2",
                "price" => 6,
            ]
        );
        $existingOption1->setValues(
            [
                "8" => $existingOptionValue1,
                "9" => $existingOptionValue2,
            ]
        );
        $existingOption2 = $this->getMockBuilder(Option::class)
            ->disableOriginalConstructor()
            ->setMethods(null)
            ->getMock();
        $existingOption2->setData(
            [
                "option_id" => 11,
                "type" => "drop_down",
            ]
        );
        $data['scenario_1'] = [
            'new_options' => $newOptionsData,
            'existing_options' => [
                "10" => $existingOption1,
                "11" => $existingOption2,
            ],
            'expected_data' => [
                [
                    "option_id" => 10,
                    "type" => "drop_down",
                    "values" => [
                        [
                            "title" => "DropdownOptions_1",
                            "option_type_id" => 8,
                            "price" => 3,
                        ],
                        [
                            "title" => "DropdownOptions_3",
                            "price" => 4,
                        ],
                        [
                            "option_type_id" => 9,
                            "title" => "DropdownOptions_2",
                            "price" => 6,
                            "is_delete" => 1,
                        ],
                    ],
                ],
                [
                    "type" => "checkbox",
                    "values" => [
                        [
                            "title" => "CheckBoxValue2",
                            "price" => 5,
                        ],
                    ],
                ],
                [
                    "option_id" => 11,
                    "type" => "drop_down",
                    "values" => [],
                    "is_delete" => 1,

                ],
            ],
        ];

        return $data;
    }

    /**
     * @param array $newLinks
     * @param array $existingLinks
     * @param array $expectedData
     * @dataProvider saveWithLinksDataProvider
     * @throws CouldNotSaveException
     * @throws InputException
     */
    public function testSaveWithLinks(array $newLinks, array $existingLinks, array $expectedData)
    {
        $this->storeManager->expects($this->any())->method('getWebsites')->willReturn([1 => 'default']);
        $this->resourceModel->expects($this->any())->method('getIdBySku')->willReturn(100);
        $this->productFactory->expects($this->any())
            ->method('create')
            ->willReturn($this->initializedProduct);
        $this->initializationHelper->expects($this->never())->method('initialize');
        $this->resourceModel->expects($this->once())->method('validate')->with($this->initializedProduct)
            ->willReturn(true);
        $this->resourceModel->expects($this->once())->method('save')
            ->with($this->initializedProduct)->willReturn(true);

        $this->initializedProduct->setData("product_links", $existingLinks);

        if (!empty($newLinks)) {
            $linkTypes = ['related' => 1, 'upsell' => 4, 'crosssell' => 5, 'associated' => 3];
            $this->linkTypeProvider->expects($this->once())
                ->method('getLinkTypes')
                ->willReturn($linkTypes);

            $this->initializedProduct->setData("ignore_links_flag", false);
            $this->resourceModel
                ->expects($this->any())->method('getProductsIdsBySkus')
                ->willReturn([$newLinks['linked_product_sku'] => $newLinks['linked_product_sku']]);

            $inputLink = $this->objectManager->getObject(Link::class);
            $inputLink->setProductSku($newLinks['product_sku']);
            $inputLink->setLinkType($newLinks['link_type']);
            $inputLink->setLinkedProductSku($newLinks['linked_product_sku']);
            $inputLink->setLinkedProductType($newLinks['linked_product_type']);
            $inputLink->setPosition($newLinks['position']);

            if (isset($newLinks['qty'])) {
                $inputLink->setQty($newLinks['qty']);
            }

            $this->productData['product_links'] = [$inputLink];

            $this->initializedProduct->expects($this->any())
                ->method('getProductLinks')
                ->willReturn([$inputLink]);
        } else {
            $this->resourceModel
                ->expects($this->any())->method('getProductsIdsBySkus')
                ->willReturn([]);

            $this->productData['product_links'] = [];

            $this->initializedProduct->setData('ignore_links_flag', true);
            $this->initializedProduct->expects($this->never())
                ->method('getProductLinks')
                ->willReturn([]);
        }

        $this->extensibleDataObjectConverter
            ->expects($this->at(0))
            ->method('toNestedArray')
            ->willReturn($this->productData);

        if (!empty($newLinks)) {
            $this->extensibleDataObjectConverter
                ->expects($this->at(1))
                ->method('toNestedArray')
                ->willReturn($newLinks);
        }

        $outputLinks = [];
        if (!empty($expectedData)) {
            foreach ($expectedData as $link) {
                $outputLink = $this->objectManager->getObject(Link::class);
                $outputLink->setProductSku($link['product_sku']);
                $outputLink->setLinkType($link['link_type']);
                $outputLink->setLinkedProductSku($link['linked_product_sku']);
                $outputLink->setLinkedProductType($link['linked_product_type']);
                $outputLink->setPosition($link['position']);
                if (isset($link['qty'])) {
                    $outputLink->setQty($link['qty']);
                }

                $outputLinks[] = $outputLink;
            }
        }

        if (!empty($outputLinks)) {
            $this->initializedProduct->expects($this->once())
                ->method('setProductLinks')
                ->with($outputLinks);
        } else {
            $this->initializedProduct->expects($this->never())
                ->method('setProductLinks');
        }
        $this->initializedProduct->expects($this->atLeastOnce())
            ->method('getSku')->willReturn($this->productData['sku']);

        $results = $this->model->save($this->initializedProduct);
        $this->assertEquals($this->initializedProduct, $results);
    }

    /**
     * @return mixed
     */
    public function saveWithLinksDataProvider()
    {
        // Scenario 1
        // No existing, new links
        $data['scenario_1'] = [
            'newLinks' => [
                "product_sku" => "Simple Product 1",
                "link_type" => "associated",
                "linked_product_sku" => "Simple Product 2",
                "linked_product_type" => "simple",
                "position" => 0,
                "qty" => 1,
            ],
            'existingLinks' => [],
            'expectedData' => [[
                "product_sku" => "Simple Product 1",
                "link_type" => "associated",
                "linked_product_sku" => "Simple Product 2",
                "linked_product_type" => "simple",
                "position" => 0,
                "qty" => 1,
            ]],
        ];

        // Scenario 2
        // Existing, no new links
        $data['scenario_2'] = [
            'newLinks' => [],
            'existingLinks' => [
                "product_sku" => "Simple Product 1",
                "link_type" => "related",
                "linked_product_sku" => "Simple Product 2",
                "linked_product_type" => "simple",
                "position" => 0,
            ],
            'expectedData' => [],
        ];

        // Scenario 3
        // Existing and new links
        $data['scenario_3'] = [
            'newLinks' => [
                "product_sku" => "Simple Product 1",
                "link_type" => "related",
                "linked_product_sku" => "Simple Product 2",
                "linked_product_type" => "simple",
                "position" => 0,
            ],
            'existingLinks' => [
                "product_sku" => "Simple Product 1",
                "link_type" => "related",
                "linked_product_sku" => "Simple Product 3",
                "linked_product_type" => "simple",
                "position" => 0,
            ],
            'expectedData' => [
                [
                    "product_sku" => "Simple Product 1",
                    "link_type" => "related",
                    "linked_product_sku" => "Simple Product 2",
                    "linked_product_type" => "simple",
                    "position" => 0,
                ],
            ],
        ];

        return $data;
    }

    protected function setupProductMocksForSave()
    {
        $this->resourceModel->expects($this->any())->method('getIdBySku')->willReturn(100);
        $this->productFactory->expects($this->any())
            ->method('create')
            ->willReturn($this->initializedProduct);
        $this->initializationHelper->expects($this->never())->method('initialize');
        $this->resourceModel->expects($this->once())->method('validate')->with($this->initializedProduct)
            ->willReturn(true);
        $this->resourceModel->expects($this->once())->method('save')
            ->with($this->initializedProduct)->willReturn(true);
    }

    public function testSaveExistingWithNewMediaGalleryEntries()
    {
        $this->storeManager->expects($this->any())->method('getWebsites')->willReturn([1 => 'default']);
        $newEntriesData = [
            'images' => [
                    [
                        'value_id' => null,
                        'label' => "label_text",
                        'position' => 10,
                        'disabled' => false,
                        'types' => ['image', 'small_image'],
                        'content' => [
                            'data' => [
                                ImageContentInterface::NAME => 'filename',
                                ImageContentInterface::TYPE => 'image/jpeg',
                                ImageContentInterface::BASE64_ENCODED_DATA => 'encoded_content',
                            ],
                        ],
                        'media_type' => 'media_type',
                    ]
                ]
        ];

        $this->setupProductMocksForSave();
        //media gallery data
        $this->productData['media_gallery'] = $newEntriesData;
        $this->extensibleDataObjectConverter
            ->expects($this->once())
            ->method('toNestedArray')
            ->willReturn($this->productData);

        $this->initializedProduct->setData('media_gallery', $newEntriesData);
        $this->initializedProduct->expects($this->any())
            ->method('getMediaAttributes')
            ->willReturn(["image" => "imageAttribute", "small_image" => "small_image_attribute"]);

        //setup media attribute backend
        $mediaTmpPath = '/tmp';
        $absolutePath = '/a/b/filename.jpg';

        $this->processor->expects($this->once())->method('clearMediaAttribute')
            ->with($this->initializedProduct, ['image', 'small_image']);

        $mediaConfigMock = $this->getMockBuilder(Config::class)
            ->disableOriginalConstructor()
            ->getMock();
        $mediaConfigMock->expects($this->once())
            ->method('getTmpMediaShortUrl')
            ->with($absolutePath)
            ->willReturn($mediaTmpPath . $absolutePath);
        $this->initializedProduct->expects($this->once())
            ->method('getMediaConfig')
            ->willReturn($mediaConfigMock);

        //verify new entries
        $contentDataObject = $this->getMockBuilder(ImageContent::class)
            ->disableOriginalConstructor()
            ->setMethods(null)
            ->getMock();
        $this->contentFactory->expects($this->once())
            ->method('create')
            ->willReturn($contentDataObject);

        $this->imageProcessor->expects($this->once())
            ->method('processImageContent')
            ->willReturn($absolutePath);

        $imageFileUri = "imageFileUri";
        $this->processor->expects($this->once())->method('addImage')
            ->with($this->initializedProduct, $mediaTmpPath . $absolutePath, ['image', 'small_image'], true, false)
            ->willReturn($imageFileUri);
        $this->processor->expects($this->once())->method('updateImage')
            ->with(
                $this->initializedProduct,
                $imageFileUri,
                [
                    'label' => 'label_text',
                    'position' => 10,
                    'disabled' => false,
                    'media_type' => 'media_type',
                ]
            );
        $this->initializedProduct->expects($this->atLeastOnce())
            ->method('getSku')->willReturn($this->productData['sku']);
        $this->product->expects($this->atLeastOnce())->method('getSku')->willReturn($this->productData['sku']);

        $this->model->save($this->product);
    }

    /**
     * @return array
     */
    public function websitesProvider()
    {
        return [
            [[1,2,3]]
        ];
    }

    public function testSaveWithDifferentWebsites()
    {
        $storeMock = $this->getMockForAbstractClass(StoreInterface::class);
        $this->resourceModel->expects($this->at(0))->method('getIdBySku')->willReturn(null);
        $this->resourceModel->expects($this->at(3))->method('getIdBySku')->willReturn(100);
        $this->productFactory->expects($this->any())
            ->method('create')
            ->willReturn($this->product);
        $this->initializationHelper->expects($this->never())->method('initialize');
        $this->resourceModel->expects($this->once())->method('validate')->with($this->product)
            ->willReturn(true);
        $this->resourceModel->expects($this->once())->method('save')->with($this->product)->willReturn(true);
        $this->extensibleDataObjectConverter
            ->expects($this->once())
            ->method('toNestedArray')
            ->willReturn($this->productData);
        $this->storeManager->expects($this->any())
            ->method('getStore')
            ->willReturn($storeMock);
        $this->storeManager->expects($this->once())
            ->method('getWebsites')
            ->willReturn(
                [
                1 => ['first'],
                2 => ['second'],
                3 => ['third']
                ]
            );
        $this->product->expects($this->once())->method('setWebsiteIds')->willReturn([2,3]);
        $this->product->method('getSku')->willReturn('simple');

        $this->assertEquals($this->product, $this->model->save($this->product));
    }

    public function testSaveExistingWithMediaGalleryEntries()
    {
        $this->storeManager->expects($this->any())->method('getWebsites')->willReturn([1 => 'default']);
        //update one entry, delete one entry
        $newEntries = [
            [
                'value_id' => 5,
                "label" => "new_label_text",
                'file' => 'filename1',
                'position' => 10,
                'disabled' => false,
                'types' => ['image', 'small_image'],
            ],
        ];

        $existingMediaGallery = [
            'images' => [
                [
                    'value_id' => 5,
                    "label" => "label_text",
                    'file' => 'filename1',
                    'position' => 10,
                    'disabled' => true,
                ],
                [
                    'value_id' => 6, //will be deleted
                    'file' => 'filename2',
                ],
            ],
        ];

        $expectedResult = [
            [
                'value_id' => 5,
                "label" => "new_label_text",
                'file' => 'filename1',
                'position' => 10,
                'disabled' => false,
                'types' => ['image', 'small_image'],
            ],
            [
                'value_id' => 6, //will be deleted
                'file' => 'filename2',
                'removed' => true,
            ],
        ];

        $this->setupProductMocksForSave();
        //media gallery data
        $this->productData['media_gallery']['images'] = $newEntries;
        $this->extensibleDataObjectConverter
            ->expects($this->once())
            ->method('toNestedArray')
            ->willReturn($this->productData);

        $this->initializedProduct->setData('media_gallery', $existingMediaGallery);
        $this->initializedProduct->expects($this->any())
            ->method('getMediaAttributes')
            ->willReturn(["image" => "filename1", "small_image" => "filename2"]);

        $this->processor->expects($this->once())->method('clearMediaAttribute')
            ->with($this->initializedProduct, ['image', 'small_image']);
        $this->processor->expects($this->once())
            ->method('setMediaAttribute')
            ->with($this->initializedProduct, ['image', 'small_image'], 'filename1');
        $this->initializedProduct->expects($this->atLeastOnce())
            ->method('getSku')->willReturn($this->productData['sku']);
        $this->product->expects($this->atLeastOnce())->method('getSku')->willReturn($this->productData['sku']);
        $this->product->expects($this->any())->method('getMediaGalleryEntries')->willReturn(null);
        $this->model->save($this->product);
        $this->assertEquals($expectedResult, $this->initializedProduct->getMediaGallery('images'));
    }
}<|MERGE_RESOLUTION|>--- conflicted
+++ resolved
@@ -44,10 +44,6 @@
 use Magento\Store\Model\StoreManagerInterface;
 use PHPUnit\Framework\MockObject\MockObject;
 use PHPUnit\Framework\TestCase;
-<<<<<<< HEAD
-use PHPUnit\Framework\MockObject\MockObject as MockObject;
-=======
->>>>>>> b2f063af
 
 /**
  * @SuppressWarnings(PHPMD.TooManyFields)
@@ -194,7 +190,7 @@
     /**
      * @SuppressWarnings(PHPMD.ExcessiveMethodLength)
      */
-    protected function setUp(): void
+    protected function setUp()
     {
         $this->productFactory = $this->createPartialMock(
             ProductFactory::class,
@@ -244,7 +240,7 @@
         $this->initializationHelper = $this->createMock(Helper::class);
         $this->collectionFactory = $this->createPartialMock(CollectionFactory::class, ['create']);
         $this->searchCriteriaBuilder = $this->createMock(SearchCriteriaBuilder::class);
-        $this->metadataService = $this->getMockForAbstractClass(ProductAttributeRepositoryInterface::class);
+        $this->metadataService = $this->createMock(ProductAttributeRepositoryInterface::class);
         $this->searchResultsFactory = $this->createPartialMock(
             ProductSearchResultsInterfaceFactory::class,
             ['create']
@@ -262,9 +258,9 @@
         $this->contentFactory = $this->createPartialMock(ImageContentInterfaceFactory::class, ['create']);
         $this->contentValidator = $this->getMockBuilder(ImageContentValidatorInterface::class)
             ->disableOriginalConstructor()
-            ->getMockForAbstractClass();
+            ->getMock();
         $this->linkTypeProvider = $this->createPartialMock(LinkTypeProvider::class, ['getLinkTypes']);
-        $this->imageProcessor = $this->getMockForAbstractClass(ImageProcessorInterface::class);
+        $this->imageProcessor = $this->createMock(ImageProcessorInterface::class);
 
         $this->storeManager = $this->getMockBuilder(StoreManagerInterface::class)
             ->disableOriginalConstructor()
@@ -305,12 +301,12 @@
         $this->serializerMock = $this->getMockBuilder(Json::class)->getMock();
         $this->serializerMock->expects($this->any())
             ->method('unserialize')
-            ->willReturnCallback(
-                
+            ->will(
+                $this->returnCallback(
                     function ($value) {
                         return json_decode($value, true);
                     }
-                
+                )
             );
 
         $mediaProcessor = $this->objectManager->getObject(
@@ -348,16 +344,15 @@
     }
 
     /**
+     * @expectedException \Magento\Framework\Exception\NoSuchEntityException
+     * @expectedExceptionMessage The product that was requested doesn't exist. Verify the product and try again.
      */
     public function testGetAbsentProduct()
     {
-        $this->expectException(\Magento\Framework\Exception\NoSuchEntityException::class);
-        $this->expectExceptionMessage('The product that was requested doesn\'t exist. Verify the product and try again.');
-
         $this->productFactory->expects($this->once())->method('create')
-            ->willReturn($this->product);
+            ->will($this->returnValue($this->product));
         $this->resourceModel->expects($this->once())->method('getIdBySku')->with('test_sku')
-            ->willReturn(null);
+            ->will($this->returnValue(null));
         $this->productFactory->expects($this->never())->method('setData');
         $this->model->get('test_sku');
     }
@@ -366,9 +361,9 @@
     {
         $sku = 'test_sku';
         $this->productFactory->expects($this->once())->method('create')
-            ->willReturn($this->product);
+            ->will($this->returnValue($this->product));
         $this->resourceModel->expects($this->once())->method('getIdBySku')->with($sku)
-            ->willReturn('test_id');
+            ->will($this->returnValue('test_id'));
         $this->product->expects($this->once())->method('load')->with('test_id');
         $this->product->expects($this->once())->method('getSku')->willReturn($sku);
         $this->assertEquals($this->product, $this->model->get($sku));
@@ -378,9 +373,9 @@
     {
         $sku = 'test_sku';
         $this->productFactory->expects($this->once())->method('create')
-            ->willReturn($this->product);
+            ->will($this->returnValue($this->product));
         $this->resourceModel->expects($this->once())->method('getIdBySku')->with($sku)
-            ->willReturn('test_id');
+            ->will($this->returnValue('test_id'));
         $this->product->expects($this->once())->method('setData')->with('_edit_mode', true);
         $this->product->expects($this->once())->method('load')->with('test_id');
         $this->product->expects($this->once())->method('getSku')->willReturn($sku);
@@ -392,9 +387,9 @@
         $trimmedSku = 'test_sku';
         $sku = 'test_sku ';
         $this->productFactory->expects($this->once())->method('create')
-            ->willReturn($this->product);
+            ->will($this->returnValue($this->product));
         $this->resourceModel->expects($this->once())->method('getIdBySku')->with($sku)
-            ->willReturn('test_id');
+            ->will($this->returnValue('test_id'));
         $this->product->expects($this->once())->method('load')->with('test_id');
         $this->product->expects($this->once())->method('getSku')->willReturn($trimmedSku);
         $this->assertEquals($this->product, $this->model->get($sku));
@@ -415,14 +410,13 @@
     }
 
     /**
+     * @expectedException \Magento\Framework\Exception\NoSuchEntityException
+     * @expectedExceptionMessage The product that was requested doesn't exist. Verify the product and try again.
      */
     public function testGetByIdAbsentProduct()
     {
-        $this->expectException(\Magento\Framework\Exception\NoSuchEntityException::class);
-        $this->expectExceptionMessage('The product that was requested doesn\'t exist. Verify the product and try again.');
-
         $this->productFactory->expects($this->once())->method('create')
-            ->willReturn($this->product);
+            ->will($this->returnValue($this->product));
         $this->product->expects($this->once())->method('load')->with('product_id');
         $this->product->expects($this->once())->method('getId')->willReturn(null);
         $this->model->getById('product_id');
@@ -451,7 +445,7 @@
     {
         $callIndex = 0;
         $this->productFactory->expects($this->once())->method('create')
-            ->willReturn($this->product);
+            ->will($this->returnValue($this->product));
         if ($editMode) {
             $this->product->expects($this->at($callIndex))->method('setData')->with('_edit_mode', $editMode);
             ++$callIndex;
@@ -479,7 +473,7 @@
         $storeId = 0;
 
         $this->productFactory->expects($this->exactly(2))->method('create')
-            ->willReturn($this->product);
+            ->will($this->returnValue($this->product));
         $this->product->expects($this->exactly(2))->method('load');
         $this->serializerMock->expects($this->exactly(3))->method('serialize');
 
@@ -562,7 +556,7 @@
         $storeId = 0;
 
         $this->productFactory->expects($this->exactly(2))->method('create')
-            ->willReturn($this->product);
+            ->will($this->returnValue($this->product));
         $this->product->expects($this->exactly(2))->method('load');
         $this->product->expects($this->exactly(2))->method('getId')->willReturn($sku);
         $this->resourceModel->expects($this->exactly(2))->method('getIdBySku')
@@ -582,7 +576,7 @@
         $productId = 123;
         $storeId = 1;
         $this->productFactory->expects($this->atLeastOnce())->method('create')
-            ->willReturn($this->product);
+            ->will($this->returnValue($this->product));
         $this->product->expects($this->once())->method('setData')->with('store_id', $storeId);
         $this->product->expects($this->once())->method('load')->with($productId);
         $this->product->expects($this->atLeastOnce())->method('getId')->willReturn($productId);
@@ -595,7 +589,7 @@
         $productId = 123;
         $productSku = 'product_123';
         $this->productFactory->expects($this->once())->method('create')
-            ->willReturn($this->product);
+            ->will($this->returnValue($this->product));
         $this->product->expects($this->once())->method('load')->with($productId);
         $this->product->expects($this->atLeastOnce())->method('getId')->willReturn($productId);
         $this->product->expects($this->once())->method('getSku')->willReturn($productSku);
@@ -605,10 +599,10 @@
 
     public function testSaveExisting()
     {
-        $this->resourceModel->expects($this->any())->method('getIdBySku')->willReturn(100);
+        $this->resourceModel->expects($this->any())->method('getIdBySku')->will($this->returnValue(100));
         $this->productFactory->expects($this->any())
             ->method('create')
-            ->willReturn($this->product);
+            ->will($this->returnValue($this->product));
         $this->initializationHelper->expects($this->never())->method('initialize');
         $this->resourceModel->expects($this->once())->method('validate')->with($this->product)
             ->willReturn(true);
@@ -616,7 +610,7 @@
         $this->extensibleDataObjectConverter
             ->expects($this->once())
             ->method('toNestedArray')
-            ->willReturn($this->productData);
+            ->will($this->returnValue($this->productData));
         $this->product->expects($this->atLeastOnce())->method('getSku')->willReturn($this->productData['sku']);
 
         $this->assertEquals($this->product, $this->model->save($this->product));
@@ -625,11 +619,11 @@
     public function testSaveNew()
     {
         $this->storeManager->expects($this->any())->method('getWebsites')->willReturn([1 => 'default']);
-        $this->resourceModel->expects($this->at(0))->method('getIdBySku')->willReturn(null);
-        $this->resourceModel->expects($this->at(3))->method('getIdBySku')->willReturn(100);
+        $this->resourceModel->expects($this->at(0))->method('getIdBySku')->will($this->returnValue(null));
+        $this->resourceModel->expects($this->at(3))->method('getIdBySku')->will($this->returnValue(100));
         $this->productFactory->expects($this->any())
             ->method('create')
-            ->willReturn($this->product);
+            ->will($this->returnValue($this->product));
         $this->initializationHelper->expects($this->never())->method('initialize');
         $this->resourceModel->expects($this->once())->method('validate')->with($this->product)
             ->willReturn(true);
@@ -637,25 +631,24 @@
         $this->extensibleDataObjectConverter
             ->expects($this->once())
             ->method('toNestedArray')
-            ->willReturn($this->productData);
+            ->will($this->returnValue($this->productData));
         $this->product->method('getSku')->willReturn('simple');
 
         $this->assertEquals($this->product, $this->model->save($this->product));
     }
 
     /**
+     * @expectedException \Magento\Framework\Exception\CouldNotSaveException
+     * @expectedExceptionMessage The product was unable to be saved. Please try again.
      */
     public function testSaveUnableToSaveException()
     {
-        $this->expectException(\Magento\Framework\Exception\CouldNotSaveException::class);
-        $this->expectExceptionMessage('The product was unable to be saved. Please try again.');
-
         $this->storeManager->expects($this->any())->method('getWebsites')->willReturn([1 => 'default']);
         $this->resourceModel->expects($this->exactly(1))
             ->method('getIdBySku')->willReturn(null);
         $this->productFactory->expects($this->exactly(2))
             ->method('create')
-            ->willReturn($this->product);
+            ->will($this->returnValue($this->product));
         $this->initializationHelper->expects($this->never())->method('initialize');
         $this->resourceModel->expects($this->once())->method('validate')->with($this->product)
             ->willReturn(true);
@@ -664,24 +657,23 @@
         $this->extensibleDataObjectConverter
             ->expects($this->once())
             ->method('toNestedArray')
-            ->willReturn($this->productData);
+            ->will($this->returnValue($this->productData));
         $this->product->method('getSku')->willReturn('simple');
 
         $this->model->save($this->product);
     }
 
     /**
+     * @expectedException \Magento\Framework\Exception\InputException
+     * @expectedExceptionMessage Invalid value of "" provided for the  field.
      */
     public function testSaveException()
     {
-        $this->expectException(\Magento\Framework\Exception\InputException::class);
-        $this->expectExceptionMessage('Invalid value of "" provided for the  field.');
-
         $this->storeManager->expects($this->any())->method('getWebsites')->willReturn([1 => 'default']);
-        $this->resourceModel->expects($this->exactly(1))->method('getIdBySku')->willReturn(null);
+        $this->resourceModel->expects($this->exactly(1))->method('getIdBySku')->will($this->returnValue(null));
         $this->productFactory->expects($this->exactly(2))
             ->method('create')
-            ->willReturn($this->product);
+            ->will($this->returnValue($this->product));
         $this->initializationHelper->expects($this->never())->method('initialize');
         $this->resourceModel->expects($this->once())->method('validate')->with($this->product)
             ->willReturn(true);
@@ -691,24 +683,23 @@
         $this->extensibleDataObjectConverter
             ->expects($this->once())
             ->method('toNestedArray')
-            ->willReturn($this->productData);
+            ->will($this->returnValue($this->productData));
         $this->product->method('getSku')->willReturn('simple');
 
         $this->model->save($this->product);
     }
 
     /**
+     * @expectedException \Magento\Framework\Exception\CouldNotSaveException
+     * @expectedExceptionMessage Invalid product data: error1,error2
      */
     public function testSaveInvalidProductException()
     {
-        $this->expectException(\Magento\Framework\Exception\CouldNotSaveException::class);
-        $this->expectExceptionMessage('Invalid product data: error1,error2');
-
         $this->storeManager->expects($this->any())->method('getWebsites')->willReturn([1 => 'default']);
-        $this->resourceModel->expects($this->exactly(1))->method('getIdBySku')->willReturn(null);
+        $this->resourceModel->expects($this->exactly(1))->method('getIdBySku')->will($this->returnValue(null));
         $this->productFactory->expects($this->exactly(2))
             ->method('create')
-            ->willReturn($this->product);
+            ->will($this->returnValue($this->product));
         $this->initializationHelper->expects($this->never())->method('initialize');
         $this->resourceModel->expects($this->once())->method('validate')->with($this->product)
             ->willReturn(['error1', 'error2']);
@@ -716,23 +707,22 @@
         $this->extensibleDataObjectConverter
             ->expects($this->once())
             ->method('toNestedArray')
-            ->willReturn($this->productData);
+            ->will($this->returnValue($this->productData));
         $this->product->method('getSku')->willReturn('simple');
 
         $this->model->save($this->product);
     }
 
     /**
+     * @expectedException \Magento\Framework\Exception\TemporaryState\CouldNotSaveException
+     * @expectedExceptionMessage Database connection error
      */
     public function testSaveThrowsTemporaryStateExceptionIfDatabaseConnectionErrorOccurred()
     {
-        $this->expectException(\Magento\Framework\Exception\TemporaryState\CouldNotSaveException::class);
-        $this->expectExceptionMessage('Database connection error');
-
         $this->storeManager->expects($this->any())->method('getWebsites')->willReturn([1 => 'default']);
         $this->productFactory->expects($this->any())
             ->method('create')
-            ->willReturn($this->product);
+            ->will($this->returnValue($this->product));
         $this->initializationHelper->expects($this->never())
             ->method('initialize');
         $this->resourceModel->expects($this->once())
@@ -746,7 +736,7 @@
         $this->extensibleDataObjectConverter
             ->expects($this->once())
             ->method('toNestedArray')
-            ->willReturn($this->productData);
+            ->will($this->returnValue($this->productData));
         $this->product->method('getSku')->willReturn('simple');
 
         $this->model->save($this->product);
@@ -762,12 +752,11 @@
     }
 
     /**
+     * @expectedException \Magento\Framework\Exception\StateException
+     * @expectedExceptionMessage The "product-42" product couldn't be removed.
      */
     public function testDeleteException()
     {
-        $this->expectException(\Magento\Framework\Exception\StateException::class);
-        $this->expectExceptionMessage('The "product-42" product couldn\'t be removed.');
-
         $this->product->expects($this->exactly(2))->method('getSku')->willReturn('product-42');
         $this->product->expects($this->exactly(2))->method('getId')->willReturn(42);
         $this->resourceModel->expects($this->once())->method('delete')->with($this->product)
@@ -779,9 +768,9 @@
     {
         $sku = 'product-42';
         $this->productFactory->expects($this->once())->method('create')
-            ->willReturn($this->product);
+            ->will($this->returnValue($this->product));
         $this->resourceModel->expects($this->once())->method('getIdBySku')->with($sku)
-            ->willReturn('42');
+            ->will($this->returnValue('42'));
         $this->product->expects($this->once())->method('load')->with('42');
         $this->product->expects($this->atLeastOnce())->method('getSku')->willReturn($sku);
         $this->assertTrue($this->model->deleteById($sku));
@@ -789,7 +778,7 @@
 
     public function testGetList()
     {
-        $searchCriteriaMock = $this->getMockForAbstractClass(SearchCriteriaInterface::class);
+        $searchCriteriaMock = $this->createMock(SearchCriteriaInterface::class);
         $collectionMock = $this->createMock(Collection::class);
         $this->collectionFactory->expects($this->once())->method('create')->willReturn($collectionMock);
         $this->product->method('getSku')->willReturn('simple');
@@ -805,7 +794,7 @@
         $collectionMock->expects($this->once())->method('addCategoryIds');
         $collectionMock->expects($this->atLeastOnce())->method('getItems')->willReturn([$this->product]);
         $collectionMock->expects($this->once())->method('getSize')->willReturn(128);
-        $searchResultsMock = $this->getMockForAbstractClass(ProductSearchResultsInterface::class);
+        $searchResultsMock = $this->createMock(ProductSearchResultsInterface::class);
         $searchResultsMock->expects($this->once())->method('setSearchCriteria')->with($searchCriteriaMock);
         $searchResultsMock->expects($this->once())->method('setItems')->with([$this->product]);
         $this->searchResultsFactory->expects($this->once())->method('create')->willReturn($searchResultsMock);
@@ -879,10 +868,10 @@
     public function testSaveExistingWithOptions(array $newOptions, array $existingOptions, array $expectedData)
     {
         $this->storeManager->expects($this->any())->method('getWebsites')->willReturn([1 => 'default']);
-        $this->resourceModel->expects($this->any())->method('getIdBySku')->willReturn(100);
+        $this->resourceModel->expects($this->any())->method('getIdBySku')->will($this->returnValue(100));
         $this->productFactory->expects($this->any())
             ->method('create')
-            ->willReturn($this->initializedProduct);
+            ->will($this->returnValue($this->initializedProduct));
         $this->initializationHelper->expects($this->never())->method('initialize');
         $this->resourceModel->expects($this->once())->method('validate')->with($this->initializedProduct)
             ->willReturn(true);
@@ -893,7 +882,7 @@
         $this->extensibleDataObjectConverter
             ->expects($this->once())
             ->method('toNestedArray')
-            ->willReturn($this->productData);
+            ->will($this->returnValue($this->productData));
 
         $this->initializedProduct->expects($this->atLeastOnce())
             ->method('getSku')->willReturn($this->productData['sku']);
@@ -1050,10 +1039,10 @@
     public function testSaveWithLinks(array $newLinks, array $existingLinks, array $expectedData)
     {
         $this->storeManager->expects($this->any())->method('getWebsites')->willReturn([1 => 'default']);
-        $this->resourceModel->expects($this->any())->method('getIdBySku')->willReturn(100);
+        $this->resourceModel->expects($this->any())->method('getIdBySku')->will($this->returnValue(100));
         $this->productFactory->expects($this->any())
             ->method('create')
-            ->willReturn($this->initializedProduct);
+            ->will($this->returnValue($this->initializedProduct));
         $this->initializationHelper->expects($this->never())->method('initialize');
         $this->resourceModel->expects($this->once())->method('validate')->with($this->initializedProduct)
             ->willReturn(true);
@@ -1105,13 +1094,13 @@
         $this->extensibleDataObjectConverter
             ->expects($this->at(0))
             ->method('toNestedArray')
-            ->willReturn($this->productData);
+            ->will($this->returnValue($this->productData));
 
         if (!empty($newLinks)) {
             $this->extensibleDataObjectConverter
                 ->expects($this->at(1))
                 ->method('toNestedArray')
-                ->willReturn($newLinks);
+                ->will($this->returnValue($newLinks));
         }
 
         $outputLinks = [];
@@ -1220,10 +1209,10 @@
 
     protected function setupProductMocksForSave()
     {
-        $this->resourceModel->expects($this->any())->method('getIdBySku')->willReturn(100);
+        $this->resourceModel->expects($this->any())->method('getIdBySku')->will($this->returnValue(100));
         $this->productFactory->expects($this->any())
             ->method('create')
-            ->willReturn($this->initializedProduct);
+            ->will($this->returnValue($this->initializedProduct));
         $this->initializationHelper->expects($this->never())->method('initialize');
         $this->resourceModel->expects($this->once())->method('validate')->with($this->initializedProduct)
             ->willReturn(true);
@@ -1260,7 +1249,7 @@
         $this->extensibleDataObjectConverter
             ->expects($this->once())
             ->method('toNestedArray')
-            ->willReturn($this->productData);
+            ->will($this->returnValue($this->productData));
 
         $this->initializedProduct->setData('media_gallery', $newEntriesData);
         $this->initializedProduct->expects($this->any())
@@ -1332,12 +1321,12 @@
 
     public function testSaveWithDifferentWebsites()
     {
-        $storeMock = $this->getMockForAbstractClass(StoreInterface::class);
-        $this->resourceModel->expects($this->at(0))->method('getIdBySku')->willReturn(null);
-        $this->resourceModel->expects($this->at(3))->method('getIdBySku')->willReturn(100);
+        $storeMock = $this->createMock(StoreInterface::class);
+        $this->resourceModel->expects($this->at(0))->method('getIdBySku')->will($this->returnValue(null));
+        $this->resourceModel->expects($this->at(3))->method('getIdBySku')->will($this->returnValue(100));
         $this->productFactory->expects($this->any())
             ->method('create')
-            ->willReturn($this->product);
+            ->will($this->returnValue($this->product));
         $this->initializationHelper->expects($this->never())->method('initialize');
         $this->resourceModel->expects($this->once())->method('validate')->with($this->product)
             ->willReturn(true);
@@ -1345,7 +1334,7 @@
         $this->extensibleDataObjectConverter
             ->expects($this->once())
             ->method('toNestedArray')
-            ->willReturn($this->productData);
+            ->will($this->returnValue($this->productData));
         $this->storeManager->expects($this->any())
             ->method('getStore')
             ->willReturn($storeMock);
@@ -1417,7 +1406,7 @@
         $this->extensibleDataObjectConverter
             ->expects($this->once())
             ->method('toNestedArray')
-            ->willReturn($this->productData);
+            ->will($this->returnValue($this->productData));
 
         $this->initializedProduct->setData('media_gallery', $existingMediaGallery);
         $this->initializedProduct->expects($this->any())
