<?php
/**
 *
 * Copyright © 2016 Magento. All rights reserved.
 * See COPYING.txt for license details.
 */

// @codingStandardsIgnoreFile

namespace Magento\Catalog\Test\Unit\Model;

use Magento\Catalog\Api\Data\ProductAttributeInterface;
use Magento\Framework\Api\Data\ImageContentInterface;
use Magento\Framework\TestFramework\Unit\Helper\ObjectManager;
use Magento\Framework\Api\SearchCriteria\CollectionProcessorInterface;

/**
 * Class ProductRepositoryTest
 * @package Magento\Catalog\Test\Unit\Model
 * @SuppressWarnings(PHPMD.TooManyFields)
 * @SuppressWarnings(PHPMD.CouplingBetweenObjects)
 */
class ProductRepositoryTest extends \PHPUnit_Framework_TestCase
{
    /**
     * @var \PHPUnit_Framework_MockObject_MockObject
     */
    protected $productMock;

    /**
     * @var \PHPUnit_Framework_MockObject_MockObject
     */
    protected $initializedProductMock;

    /**
     * @var \Magento\Catalog\Model\ProductRepository
     */
    protected $model;

    /**
     * @var \PHPUnit_Framework_MockObject_MockObject
     */
    protected $initializationHelperMock;

    /**
     * @var \PHPUnit_Framework_MockObject_MockObject
     */
    protected $resourceModelMock;

    /**
     * @var \PHPUnit_Framework_MockObject_MockObject
     */
    protected $productFactoryMock;

    /**
     * @var \PHPUnit_Framework_MockObject_MockObject
     */
    protected $collectionFactoryMock;

    /**
     * @var \PHPUnit_Framework_MockObject_MockObject
     */
    protected $searchCriteriaBuilderMock;

    /**
     * @var \PHPUnit_Framework_MockObject_MockObject
     */
    protected $filterBuilderMock;

    /**
     * @var \PHPUnit_Framework_MockObject_MockObject
     */
    protected $metadataServiceMock;

    /**
     * @var \PHPUnit_Framework_MockObject_MockObject
     */
    protected $searchResultsFactoryMock;

    /**
     * @var \Magento\Eav\Model\Config|\PHPUnit_Framework_MockObject_MockObject
     */
    protected $eavConfigMock;

    /**
     * @var \PHPUnit_Framework_MockObject_MockObject
     */
    protected $extensibleDataObjectConverterMock;

    /**
     * @var array data to create product
     */
    protected $productData = [
        'sku' => 'exisiting',
        'name' => 'existing product',
    ];

    /**
     * @var \PHPUnit_Framework_MockObject_MockObject|\Magento\Framework\Filesystem
     */
    protected $fileSystemMock;

    /**
     * @var \PHPUnit_Framework_MockObject_MockObject|\Magento\Catalog\Model\Product\Gallery\MimeTypeExtensionMap
     */
    protected $mimeTypeExtensionMapMock;

    /**
     * @var \PHPUnit_Framework_MockObject_MockObject
     */
    protected $contentFactoryMock;

    /**
     * @var \PHPUnit_Framework_MockObject_MockObject|\Magento\Framework\Api\ImageContentValidator
     */
    protected $contentValidatorMock;

    /**
     * @var \PHPUnit_Framework_MockObject_MockObject
     */
    protected $linkTypeProviderMock;

    /**
     * @var \PHPUnit_Framework_MockObject_MockObject|\Magento\Framework\Api\ImageProcessorInterface
     */
    protected $imageProcessorMock;

    /**
     * @var \Magento\Framework\TestFramework\Unit\Helper\ObjectManager
     */
    protected $objectManager;

    /**
     * @var \Magento\Store\Model\StoreManagerInterface|\PHPUnit_Framework_MockObject_MockObject
     */
    protected $storeManagerMock;

    /**
     * @var \Magento\Catalog\Model\Product\Gallery\Processor|\PHPUnit_Framework_MockObject_MockObject
     */
    protected $mediaGalleryProcessor;

    /**
     * @var CollectionProcessorInterface|\PHPUnit_Framework_MockObject_MockObject
     */
    private $collectionProcessorMock;

    /**
     * @SuppressWarnings(PHPMD.ExcessiveMethodLength)
     */
    protected function setUp()
    {
<<<<<<< HEAD
        $this->productFactoryMock = $this->getMock('Magento\Catalog\Model\ProductFactory', ['create'], [], '', false);
=======
        $this->markTestSkipped('11111111111111111111111');
        $this->productFactoryMock = $this->getMock(
            \Magento\Catalog\Model\ProductFactory::class,
            ['create'],
            [],
            '',
            false
        );
>>>>>>> f2d309a8

        $this->productMock = $this->getMock(
            \Magento\Catalog\Model\Product::class,
            [
                'getId',
                'getSku',
                'setWebsiteIds',
                'getWebsiteIds',
                'load',
                'setData'
            ],
            [],
            '',
            false
        );

        $this->initializedProductMock = $this->getMock(
            \Magento\Catalog\Model\Product::class,
            [
                'getWebsiteIds',
                'setProductOptions',
                'load',
                'getOptions',
                'getSku',
                'hasGalleryAttribute',
                'getMediaConfig',
                'getMediaAttributes',
                'getProductLinks',
                'setProductLinks',
                'validate',
                'save',
                'getMediaGalleryEntries'
            ],
            [],
            '',
            false
        );
        $this->initializedProductMock->expects($this->any())
            ->method('hasGalleryAttribute')
            ->willReturn(true);
        $this->filterBuilderMock = $this->getMock(\Magento\Framework\Api\FilterBuilder::class, [], [], '', false);
        $this->initializationHelperMock = $this->getMock(
            \Magento\Catalog\Controller\Adminhtml\Product\Initialization\Helper::class,
            [],
            [],
            '',
            false
        );
        $this->collectionFactoryMock = $this->getMock(
            \Magento\Catalog\Model\ResourceModel\Product\CollectionFactory::class,
            ['create'],
            [],
            '',
            false
        );
        $this->searchCriteriaBuilderMock = $this->getMock(
            \Magento\Framework\Api\SearchCriteriaBuilder::class,
            [],
            [],
            '',
            false
        );
        $this->metadataServiceMock = $this->getMock(
            \Magento\Catalog\Api\ProductAttributeRepositoryInterface::class,
            [],
            [],
            '',
            false
        );
        $this->searchResultsFactoryMock = $this->getMock(
            \Magento\Catalog\Api\Data\ProductSearchResultsInterfaceFactory::class,
            ['create'],
            [],
            '',
            false
        );
        $this->resourceModelMock = $this->getMock(
            \Magento\Catalog\Model\ResourceModel\Product::class,
            [],
            [],
            '',
            false
        );
        $this->objectManager = new ObjectManager($this);
        $this->extensibleDataObjectConverterMock = $this
            ->getMockBuilder(\Magento\Framework\Api\ExtensibleDataObjectConverter::class)
            ->setMethods(['toNestedArray'])
            ->disableOriginalConstructor()
            ->getMock();
        $this->fileSystemMock = $this->getMockBuilder(\Magento\Framework\Filesystem::class)
            ->disableOriginalConstructor()->getMock();
        $this->mimeTypeExtensionMapMock =
            $this->getMockBuilder(\Magento\Catalog\Model\Product\Gallery\MimeTypeExtensionMap::class)->getMock();
        $this->contentFactoryMock = $this->getMock(
            \Magento\Framework\Api\Data\ImageContentInterfaceFactory::class,
            ['create'],
            [],
            '',
            false
        );
        $this->contentValidatorMock = $this->getMockBuilder(
            \Magento\Framework\Api\ImageContentValidatorInterface::class)
            ->disableOriginalConstructor()
            ->getMock();
        $this->linkTypeProviderMock = $this->getMock(
            \Magento\Catalog\Model\Product\LinkTypeProvider::class,
            ['getLinkTypes'], [], '', false);
        $this->imageProcessorMock = $this->getMock(
            \Magento\Framework\Api\ImageProcessorInterface::class,
            [],
            [],
            '',
            false
        );

        $this->storeManagerMock = $this->getMockBuilder(\Magento\Store\Model\StoreManagerInterface::class)
            ->disableOriginalConstructor()
            ->setMethods([])
            ->getMockForAbstractClass();
        $storeMock = $this->getMockBuilder(\Magento\Store\Api\Data\StoreInterface::class)
            ->disableOriginalConstructor()
            ->setMethods([])
            ->getMockForAbstractClass();
        $storeMock->expects($this->any())->method('getWebsiteId')->willReturn('1');
        $storeMock->expects($this->any())->method('getCode')->willReturn(\Magento\Store\Model\Store::ADMIN_CODE);
        $this->storeManagerMock->expects($this->any())->method('getStore')->willReturn($storeMock);
        $this->storeManagerMock->expects($this->any())->method('getWebsites')->willReturn([1 => 'default']);

        $this->mediaGalleryProcessor = $this->getMock(
            \Magento\Catalog\Model\Product\Gallery\Processor::class,
            [],
            [],
            '',
            false
        );

        $this->collectionProcessorMock = $this->getMockBuilder(CollectionProcessorInterface::class)
            ->getMock();

        $this->model = $this->objectManager->getObject(
            \Magento\Catalog\Model\ProductRepository::class,
            [
                'productFactory' => $this->productFactoryMock,
                'initializationHelper' => $this->initializationHelperMock,
                'resourceModel' => $this->resourceModelMock,
                'filterBuilder' => $this->filterBuilderMock,
                'collectionFactory' => $this->collectionFactoryMock,
                'searchCriteriaBuilder' => $this->searchCriteriaBuilderMock,
                'metadataServiceInterface' => $this->metadataServiceMock,
                'searchResultsFactory' => $this->searchResultsFactoryMock,
                'extensibleDataObjectConverter' => $this->extensibleDataObjectConverterMock,
                'contentValidator' => $this->contentValidatorMock,
                'fileSystem' => $this->fileSystemMock,
                'contentFactory' => $this->contentFactoryMock,
                'mimeTypeExtensionMap' => $this->mimeTypeExtensionMapMock,
                'linkTypeProvider' => $this->linkTypeProviderMock,
                'imageProcessor' => $this->imageProcessorMock,
                'storeManager' => $this->storeManagerMock,
                'mediaGalleryProcessor' => $this->mediaGalleryProcessor,
                'collectionProcessor' => $this->collectionProcessorMock
            ]
        );
    }

    /**
     * @expectedException \Magento\Framework\Exception\NoSuchEntityException
     * @expectedExceptionMessage Requested product doesn't exist
     */
    public function testGetAbsentProduct()
    {
        $this->productFactoryMock->expects($this->once())->method('create')
            ->will($this->returnValue($this->productMock));
        $this->resourceModelMock->expects($this->once())->method('getIdBySku')->with('test_sku')
            ->will($this->returnValue(null));
        $this->productFactoryMock->expects($this->never())->method('setData');
        $this->model->get('test_sku');
    }

    public function testCreateCreatesProduct()
    {
        $this->productFactoryMock->expects($this->once())->method('create')
            ->will($this->returnValue($this->productMock));
        $this->resourceModelMock->expects($this->once())->method('getIdBySku')->with('test_sku')
            ->will($this->returnValue('test_id'));
        $this->productMock->expects($this->once())->method('load')->with('test_id');
        $this->assertEquals($this->productMock, $this->model->get('test_sku'));
    }

    public function testGetProductInEditMode()
    {
        $this->productFactoryMock->expects($this->once())->method('create')
            ->will($this->returnValue($this->productMock));
        $this->resourceModelMock->expects($this->once())->method('getIdBySku')->with('test_sku')
            ->will($this->returnValue('test_id'));
        $this->productMock->expects($this->once())->method('setData')->with('_edit_mode', true);
        $this->productMock->expects($this->once())->method('load')->with('test_id');
        $this->assertEquals($this->productMock, $this->model->get('test_sku', true));
    }

    public function testGetWithSetStoreId()
    {
        $productId = 123;
        $sku = 'test-sku';
        $storeId = 7;
        $this->productFactoryMock->expects($this->once())->method('create')->willReturn($this->productMock);
        $this->resourceModelMock->expects($this->once())->method('getIdBySku')->with($sku)->willReturn($productId);
        $this->productMock->expects($this->once())->method('setData')->with('store_id', $storeId);
        $this->productMock->expects($this->once())->method('load')->with($productId);
        $this->productMock->expects($this->once())->method('getId')->willReturn($productId);
        $this->assertSame($this->productMock, $this->model->get($sku, false, $storeId));
    }

    /**
     * @expectedException \Magento\Framework\Exception\NoSuchEntityException
     * @expectedExceptionMessage Requested product doesn't exist
     */
    public function testGetByIdAbsentProduct()
    {
        $this->productFactoryMock->expects($this->once())->method('create')
            ->will($this->returnValue($this->productMock));
        $this->productMock->expects($this->once())->method('load')->with('product_id');
        $this->productMock->expects($this->once())->method('getId')->willReturn(null);
        $this->model->getById('product_id');
    }

    public function testGetByIdProductInEditMode()
    {
        $productId = 123;
        $this->productFactoryMock->expects($this->once())->method('create')
            ->will($this->returnValue($this->productMock));
        $this->productMock->expects($this->once())->method('setData')->with('_edit_mode', true);
        $this->productMock->expects($this->once())->method('load')->with($productId);
        $this->productMock->expects($this->once())->method('getId')->willReturn($productId);
        $this->assertEquals($this->productMock, $this->model->getById($productId, true));
    }

    /**
     * @param mixed $identifier
     * @param bool $editMode
     * @param mixed $storeId
     * @return void
     *
     * @dataProvider cacheKeyDataProvider
     */
    public function testGetByIdForCacheKeyGenerate($identifier, $editMode, $storeId)
    {
        $callIndex = 0;
        $this->productFactoryMock->expects($this->once())->method('create')
            ->will($this->returnValue($this->productMock));
        if ($editMode) {
            $this->productMock->expects($this->at($callIndex))->method('setData')->with('_edit_mode', $editMode);
            ++$callIndex;
        }
        if ($storeId !== null) {
            $this->productMock->expects($this->at($callIndex))->method('setData')->with('store_id', $storeId);
        }
        $this->productMock->expects($this->once())->method('load')->with($identifier);
        $this->productMock->expects($this->once())->method('getId')->willReturn($identifier);
        $this->assertEquals($this->productMock, $this->model->getById($identifier, $editMode, $storeId));
        //Second invocation should just return from cache
        $this->assertEquals($this->productMock, $this->model->getById($identifier, $editMode, $storeId));
    }

    /**
     * Test the forceReload parameter
     *
     * @throws \Magento\Framework\Exception\NoSuchEntityException
     */
    public function testGetByIdForcedReload()
    {
        $identifier = "23";
        $editMode = false;
        $storeId = 0;

        $this->productFactoryMock->expects($this->exactly(2))->method('create')
            ->will($this->returnValue($this->productMock));
        $this->productMock->expects($this->exactly(2))->method('load');
        $this->productMock->expects($this->exactly(2))->method('getId')->willReturn($identifier);
        $this->assertEquals($this->productMock, $this->model->getById($identifier, $editMode, $storeId));
        //second invocation should just return from cache
        $this->assertEquals($this->productMock, $this->model->getById($identifier, $editMode, $storeId));
        //force reload
        $this->assertEquals($this->productMock, $this->model->getById($identifier, $editMode, $storeId, true));
    }

    /**
     * Test forceReload parameter
     *
     * @throws \Magento\Framework\Exception\NoSuchEntityException
     */
    public function testGetForcedReload()
    {
        $sku = "sku";
        $id = "23";
        $editMode = false;
        $storeId = 0;

        $this->productFactoryMock->expects($this->exactly(2))->method('create')
            ->will($this->returnValue($this->productMock));
        $this->productMock->expects($this->exactly(2))->method('load');
        $this->productMock->expects($this->exactly(2))->method('getId')->willReturn($sku);
        $this->resourceModelMock->expects($this->exactly(2))->method('getIdBySku')
            ->with($sku)->willReturn($id);
        $this->assertEquals($this->productMock, $this->model->get($sku, $editMode, $storeId));
        //second invocation should just return from cache
        $this->assertEquals($this->productMock, $this->model->get($sku, $editMode, $storeId));
        //force reload
        $this->assertEquals($this->productMock, $this->model->get($sku, $editMode, $storeId, true));
    }

    public function testGetByIdWithSetStoreId()
    {
        $productId = 123;
        $storeId = 1;
        $this->productFactoryMock->expects($this->atLeastOnce())->method('create')
            ->will($this->returnValue($this->productMock));
        $this->productMock->expects($this->once())->method('setData')->with('store_id', $storeId);
        $this->productMock->expects($this->once())->method('load')->with($productId);
        $this->productMock->expects($this->once())->method('getId')->willReturn($productId);
        $this->assertEquals($this->productMock, $this->model->getById($productId, false, $storeId));
    }

    public function testGetBySkuFromCacheInitializedInGetById()
    {
        $productId = 123;
        $productSku = 'product_123';
        $this->productFactoryMock->expects($this->once())->method('create')
            ->will($this->returnValue($this->productMock));
        $this->productMock->expects($this->once())->method('load')->with($productId);
        $this->productMock->expects($this->once())->method('getId')->willReturn($productId);
        $this->productMock->expects($this->once())->method('getSku')->willReturn($productSku);
        $this->assertEquals($this->productMock, $this->model->getById($productId));
        $this->assertEquals($this->productMock, $this->model->get($productSku));
    }

    public function testSaveExisting()
    {
        $this->resourceModelMock->expects($this->any())->method('getIdBySku')->will($this->returnValue(100));
        $this->productFactoryMock->expects($this->any())
            ->method('create')
            ->will($this->returnValue($this->productMock));
        $this->initializationHelperMock->expects($this->never())->method('initialize');
        $this->resourceModelMock->expects($this->once())->method('validate')->with($this->productMock)
            ->willReturn(true);
        $this->resourceModelMock->expects($this->once())->method('save')->with($this->productMock)->willReturn(true);
        $this->extensibleDataObjectConverterMock
            ->expects($this->once())
            ->method('toNestedArray')
            ->will($this->returnValue($this->productData));
        $this->productMock->expects($this->once())->method('getWebsiteIds')->willReturn([]);

        $this->assertEquals($this->productMock, $this->model->save($this->productMock));
    }

    public function testSaveNew()
    {
        $this->resourceModelMock->expects($this->at(0))->method('getIdBySku')->will($this->returnValue(null));
        $this->resourceModelMock->expects($this->at(3))->method('getIdBySku')->will($this->returnValue(100));
        $this->productFactoryMock->expects($this->any())
            ->method('create')
            ->will($this->returnValue($this->productMock));
        $this->initializationHelperMock->expects($this->never())->method('initialize');
        $this->resourceModelMock->expects($this->once())->method('validate')->with($this->productMock)
            ->willReturn(true);
        $this->resourceModelMock->expects($this->once())->method('save')->with($this->productMock)->willReturn(true);
        $this->extensibleDataObjectConverterMock
            ->expects($this->once())
            ->method('toNestedArray')
            ->will($this->returnValue($this->productData));
        $this->productMock->expects($this->once())->method('getWebsiteIds')->willReturn([]);

        $this->assertEquals($this->productMock, $this->model->save($this->productMock));
    }

    /**
     * @expectedException \Magento\Framework\Exception\CouldNotSaveException
     * @expectedExceptionMessage Unable to save product
     */
    public function testSaveUnableToSaveException()
    {
        $this->resourceModelMock->expects($this->exactly(1))->method('getIdBySku')->will($this->returnValue(null));
        $this->productFactoryMock->expects($this->exactly(2))
            ->method('create')
            ->will($this->returnValue($this->productMock));
        $this->initializationHelperMock->expects($this->never())->method('initialize');
        $this->resourceModelMock->expects($this->once())->method('validate')->with($this->productMock)
            ->willReturn(true);
        $this->resourceModelMock->expects($this->once())->method('save')->with($this->productMock)
            ->willThrowException(new \Exception());
        $this->extensibleDataObjectConverterMock
            ->expects($this->once())
            ->method('toNestedArray')
            ->will($this->returnValue($this->productData));
        $this->productMock->expects($this->once())->method('getWebsiteIds')->willReturn([]);

        $this->model->save($this->productMock);
    }

    /**
     * @expectedException \Magento\Framework\Exception\InputException
     * @expectedExceptionMessage Invalid value of "" provided for the  field.
     */
    public function testSaveException()
    {
        $this->resourceModelMock->expects($this->exactly(1))->method('getIdBySku')->will($this->returnValue(null));
        $this->productFactoryMock->expects($this->exactly(2))
            ->method('create')
            ->will($this->returnValue($this->productMock));
        $this->initializationHelperMock->expects($this->never())->method('initialize');
        $this->resourceModelMock->expects($this->once())->method('validate')->with($this->productMock)
            ->willReturn(true);
        $this->resourceModelMock->expects($this->once())->method('save')->with($this->productMock)
            ->willThrowException(new \Magento\Eav\Model\Entity\Attribute\Exception(__('123')));
        $this->productMock->expects($this->once())->method('getId')->willReturn(null);
        $this->extensibleDataObjectConverterMock
            ->expects($this->once())
            ->method('toNestedArray')
            ->will($this->returnValue($this->productData));
        $this->productMock->expects($this->once())->method('getWebsiteIds')->willReturn([]);

        $this->model->save($this->productMock);
    }

    /**
     * @expectedException \Magento\Framework\Exception\CouldNotSaveException
     * @expectedExceptionMessage Invalid product data: error1,error2
     */
    public function testSaveInvalidProductException()
    {
        $this->resourceModelMock->expects($this->exactly(1))->method('getIdBySku')->will($this->returnValue(null));
        $this->productFactoryMock->expects($this->exactly(2))
            ->method('create')
            ->will($this->returnValue($this->productMock));
        $this->initializationHelperMock->expects($this->never())->method('initialize');
        $this->resourceModelMock->expects($this->once())->method('validate')->with($this->productMock)
            ->willReturn(['error1', 'error2']);
        $this->productMock->expects($this->never())->method('getId');
        $this->extensibleDataObjectConverterMock
            ->expects($this->once())
            ->method('toNestedArray')
            ->will($this->returnValue($this->productData));
        $this->productMock->expects($this->once())->method('getWebsiteIds')->willReturn([]);

        $this->model->save($this->productMock);
    }

    public function testDelete()
    {
        $this->productMock->expects($this->exactly(2))->method('getSku')->willReturn('product-42');
        $this->productMock->expects($this->exactly(2))->method('getId')->willReturn(42);
        $this->resourceModelMock->expects($this->once())->method('delete')->with($this->productMock)
            ->willReturn(true);
        $this->assertTrue($this->model->delete($this->productMock));
    }

    /**
     * @expectedException \Magento\Framework\Exception\StateException
     * @expectedExceptionMessage Unable to remove product product-42
     */
    public function testDeleteException()
    {
        $this->productMock->expects($this->exactly(2))->method('getSku')->willReturn('product-42');
        $this->productMock->expects($this->exactly(2))->method('getId')->willReturn(42);
        $this->resourceModelMock->expects($this->once())->method('delete')->with($this->productMock)
            ->willThrowException(new \Exception());
        $this->model->delete($this->productMock);
    }

    public function testDeleteById()
    {
        $sku = 'product-42';
        $this->productFactoryMock->expects($this->once())->method('create')
            ->will($this->returnValue($this->productMock));
        $this->resourceModelMock->expects($this->once())->method('getIdBySku')->with($sku)
            ->will($this->returnValue('42'));
        $this->productMock->expects($this->once())->method('load')->with('42');
        $this->assertTrue($this->model->deleteById($sku));
    }

    public function testGetList()
    {
        $searchCriteriaMock = $this->getMock(\Magento\Framework\Api\SearchCriteriaInterface::class, [], [], '', false);
        $attributeCode = 'attribute_code';
<<<<<<< HEAD
        $collectionMock = $this->getMock('\Magento\Catalog\Model\ResourceModel\Product\Collection', [], [], '', false);
        $extendedSearchCriteriaMock = $this->getMock('\Magento\Framework\Api\SearchCriteria', [], [], '', false);
        $productAttributeSearchResultsMock = $this->getMockBuilder(ProductAttributeInterface::class)
            ->disableOriginalConstructor()
            ->setMethods(['getItems'])
            ->getMockForAbstractClass();
=======
        $collectionMock = $this->getMock(
            \Magento\Catalog\Model\ResourceModel\Product\Collection::class,
            [],
            [],
            '',
            false
        );
        $extendedSearchCriteriaMock = $this->getMock(\Magento\Framework\Api\SearchCriteria::class, [], [], '', false);
        $productAttributeSearchResultsMock = $this->getMockForAbstractClass(
            \Magento\Catalog\Api\Data\ProductAttributeInterface::class,
            [],
            '',
            false,
            false,
            false,
            ['getItems']
        );
>>>>>>> f2d309a8
        $productAttributeMock = $this->getMock(
            \Magento\Catalog\Api\Data\ProductAttributeInterface::class,
            [],
            [],
            '',
            false
        );
<<<<<<< HEAD
        $itemsMock = $this->getMock('\Magento\Framework\DataObject', [], [], '', false);
=======
        $filterGroupMock = $this->getMock(\Magento\Framework\Api\Search\FilterGroup::class, [], [], '', false);
        $filterGroupFilterMock = $this->getMock(\Magento\Framework\Api\Filter::class, [], [], '', false);
        $sortOrderMock = $this->getMock(\Magento\Framework\Api\SortOrder::class, [], [], '', false);
        $itemsMock = $this->getMock(\Magento\Framework\DataObject::class, [], [], '', false);
>>>>>>> f2d309a8

        $this->collectionFactoryMock->expects($this->once())->method('create')->willReturn($collectionMock);
        $this->searchCriteriaBuilderMock->expects($this->once())->method('create')
            ->willReturn($extendedSearchCriteriaMock);
        $this->metadataServiceMock->expects($this->once())->method('getList')->with($extendedSearchCriteriaMock)
            ->willReturn($productAttributeSearchResultsMock);
        $productAttributeSearchResultsMock->expects($this->once())->method('getItems')
            ->willReturn([$productAttributeMock]);
        $productAttributeMock->expects($this->once())->method('getAttributeCode')->willReturn($attributeCode);
        $collectionMock->expects($this->once())->method('addAttributeToSelect')->with($attributeCode);
        $collectionMock->expects($this->exactly(2))->method('joinAttribute')->withConsecutive(
            ['status', 'catalog_product/status', 'entity_id', null, 'inner'],
            ['visibility', 'catalog_product/visibility', 'entity_id', null, 'inner']
        );
        $this->collectionProcessorMock->expects($this->once())
            ->method('process')
            ->with($searchCriteriaMock, $collectionMock);
        $collectionMock->expects($this->once())->method('load');
        $collectionMock->expects($this->once())->method('getItems')->willReturn([$itemsMock]);
        $collectionMock->expects($this->once())->method('getSize')->willReturn(128);
        $searchResultsMock = $this->getMock(
            \Magento\Catalog\Api\Data\ProductSearchResultsInterface::class,
            [],
            [],
            '',
            false
        );
        $searchResultsMock->expects($this->once())->method('setSearchCriteria')->with($searchCriteriaMock);
        $searchResultsMock->expects($this->once())->method('setItems')->with([$itemsMock]);
        $this->searchResultsFactoryMock->expects($this->once())->method('create')->willReturn($searchResultsMock);
        $this->assertEquals($searchResultsMock, $this->model->getList($searchCriteriaMock));
    }

    /**
     * Data provider for the key cache generator
     *
     * @return array
     */
    public function cacheKeyDataProvider()
    {
        $anyObject = $this->getMock(
            \stdClass::class,
            ['getId'],
            [],
            '',
            false
        );
        $anyObject->expects($this->any())
            ->method('getId')
            ->willReturn(123);

        return [
            [
                'identifier' => 'test-sku',
                'editMode' => false,
                'storeId' => null,
            ],
            [
                'identifier' => 25,
                'editMode' => false,
                'storeId' => null,
            ],
            [
                'identifier' => 25,
                'editMode' => true,
                'storeId' => null,
            ],
            [
                'identifier' => 'test-sku',
                'editMode' => true,
                'storeId' => null,
            ],
            [
                'identifier' => 25,
                'editMode' => true,
                'storeId' => $anyObject,
            ],
            [
                'identifier' => 'test-sku',
                'editMode' => true,
                'storeId' => $anyObject,
            ],
            [
                'identifier' => 25,
                'editMode' => false,
                'storeId' => $anyObject,
            ],
            [

                'identifier' => 'test-sku',
                'editMode' => false,
                'storeId' => $anyObject,
            ],
        ];
    }

    /**
     * @param array $newOptions
     * @param array $existingOptions
     * @param array $expectedData
     * @dataProvider saveExistingWithOptionsDataProvider
     * @SuppressWarnings(PHPMD.UnusedFormalParameter)
     */
    public function testSaveExistingWithOptions(array $newOptions, array $existingOptions, array $expectedData)
    {
        $this->resourceModelMock->expects($this->any())->method('getIdBySku')->will($this->returnValue(100));
        $this->productFactoryMock->expects($this->any())
            ->method('create')
            ->will($this->returnValue($this->initializedProductMock));
        $this->initializationHelperMock->expects($this->never())->method('initialize');
        $this->resourceModelMock->expects($this->once())->method('validate')->with($this->initializedProductMock)
            ->willReturn(true);
        $this->resourceModelMock->expects($this->once())->method('save')
            ->with($this->initializedProductMock)->willReturn(true);
        //option data
        $this->productData['options'] = $newOptions;
        $this->extensibleDataObjectConverterMock
            ->expects($this->once())
            ->method('toNestedArray')
            ->will($this->returnValue($this->productData));

        $this->initializedProductMock->expects($this->once())->method('getWebsiteIds')->willReturn([]);

        $this->assertEquals($this->initializedProductMock, $this->model->save($this->productMock));
    }

    /**
     * @return array
     * @SuppressWarnings(PHPMD.ExcessiveMethodLength)
     */
    public function saveExistingWithOptionsDataProvider()
    {
        $data = [];

        //Scenario 1: new options contains one existing option and one new option
        //there are two existing options, one will be updated and one will be deleted
        $newOptionsData = [
            [
                "option_id" => 10,
                "type" => "drop_down",
                "values" => [
                    [
                        "title" => "DropdownOptions_1",
                        "option_type_id" => 8, //existing
                        "price" => 3,
                    ],
                    [ //new option value
                        "title" => "DropdownOptions_3",
                        "price" => 4,
                    ],
                ],
            ],
            [//new option
                "type" => "checkbox",
                "values" => [
                    [
                        "title" => "CheckBoxValue2",
                        "price" => 5,
                    ],
                ],
            ],
        ];

        /** @var \Magento\Catalog\Model\Product\Option|\PHPUnit_Framework_MockObject_MockObject $existingOption1 */
        $existingOption1 = $this->getMockBuilder(\Magento\Catalog\Model\Product\Option::class)
            ->disableOriginalConstructor()
            ->setMethods(null)
            ->getMock();
        $existingOption1->setData(
            [
                "option_id" => 10,
                "type" => "drop_down",
            ]
        );
        /** @var \Magento\Catalog\Model\Product\Option\Value $existingOptionValue1 */
        $existingOptionValue1 = $this->getMockBuilder(\Magento\Catalog\Model\Product\Option\Value::class)
            ->disableOriginalConstructor()
            ->setMethods(null)
            ->getMock();
        $existingOptionValue1->setData(
            [
                "option_type_id" => "8",
                "title" => "DropdownOptions_1",
                "price" => 5,
            ]
        );
        $existingOptionValue2 = $this->getMockBuilder(\Magento\Catalog\Model\Product\Option\Value::class)
            ->disableOriginalConstructor()
            ->setMethods(null)
            ->getMock();
        $existingOptionValue2->setData(
            [
                "option_type_id" => "9",
                "title" => "DropdownOptions_2",
                "price" => 6,
            ]
        );
        $existingOption1->setValues(
            [
                "8" => $existingOptionValue1,
                "9" => $existingOptionValue2,
            ]
        );
        $existingOption2 = $this->getMockBuilder(\Magento\Catalog\Model\Product\Option::class)
            ->disableOriginalConstructor()
            ->setMethods(null)
            ->getMock();
        $existingOption2->setData(
            [
                "option_id" => 11,
                "type" => "drop_down",
            ]
        );
        $data['scenario_1'] = [
            'new_options' => $newOptionsData,
            'existing_options' => [
                "10" => $existingOption1,
                "11" => $existingOption2,
            ],
            'expected_data' => [
                [
                    "option_id" => 10,
                    "type" => "drop_down",
                    "values" => [
                        [
                            "title" => "DropdownOptions_1",
                            "option_type_id" => 8,
                            "price" => 3,
                        ],
                        [
                            "title" => "DropdownOptions_3",
                            "price" => 4,
                        ],
                        [
                            "option_type_id" => 9,
                            "title" => "DropdownOptions_2",
                            "price" => 6,
                            "is_delete" => 1,
                        ],
                    ],
                ],
                [
                    "type" => "checkbox",
                    "values" => [
                        [
                            "title" => "CheckBoxValue2",
                            "price" => 5,
                        ],
                    ],
                ],
                [
                    "option_id" => 11,
                    "type" => "drop_down",
                    "values" => [],
                    "is_delete" => 1,

                ],
            ],
        ];

        return $data;
    }

    /**
     * @param array $newLinks
     * @param array $existingLinks
     * @param array $expectedData
     * @dataProvider saveWithLinksDataProvider
     * @throws \Magento\Framework\Exception\CouldNotSaveException
     * @throws \Magento\Framework\Exception\InputException
     */
    public function testSaveWithLinks(array $newLinks, array $existingLinks, array $expectedData)
    {
        $this->resourceModelMock->expects($this->any())->method('getIdBySku')->will($this->returnValue(100));
        $this->productFactoryMock->expects($this->any())
            ->method('create')
            ->will($this->returnValue($this->initializedProductMock));
        $this->initializationHelperMock->expects($this->never())->method('initialize');
        $this->resourceModelMock->expects($this->once())->method('validate')->with($this->initializedProductMock)
            ->willReturn(true);
        $this->resourceModelMock->expects($this->once())->method('save')
            ->with($this->initializedProductMock)->willReturn(true);

        $this->initializedProductMock->setData("product_links", $existingLinks);

        if (!empty($newLinks)) {
            $linkTypes = ['related' => 1, 'upsell' => 4, 'crosssell' => 5, 'associated' => 3];
            $this->linkTypeProviderMock->expects($this->once())
                ->method('getLinkTypes')
                ->willReturn($linkTypes);

            $this->initializedProductMock->setData("ignore_links_flag", false);
            $this->resourceModelMock
                ->expects($this->any())->method('getProductsIdsBySkus')
                ->willReturn([$newLinks['linked_product_sku'] => $newLinks['linked_product_sku']]);

            $inputLink = $this->objectManager->getObject(\Magento\Catalog\Model\ProductLink\Link::class);
            $inputLink->setProductSku($newLinks['product_sku']);
            $inputLink->setLinkType($newLinks['link_type']);
            $inputLink->setLinkedProductSku($newLinks['linked_product_sku']);
            $inputLink->setLinkedProductType($newLinks['linked_product_type']);
            $inputLink->setPosition($newLinks['position']);

            if (isset($newLinks['qty'])) {
                $inputLink->setQty($newLinks['qty']);
            }

            $this->productData['product_links'] = [$inputLink];

            $this->initializedProductMock->expects($this->any())
                ->method('getProductLinks')
                ->willReturn([$inputLink]);
        } else {
            $this->resourceModelMock
                ->expects($this->any())->method('getProductsIdsBySkus')
                ->willReturn([]);

            $this->productData['product_links'] = [];

            $this->initializedProductMock->setData("ignore_links_flag", true);
            $this->initializedProductMock->expects($this->never())
                ->method('getProductLinks')
                ->willReturn([]);
        }

        $this->extensibleDataObjectConverterMock
            ->expects($this->at(0))
            ->method('toNestedArray')
            ->will($this->returnValue($this->productData));

        if (!empty($newLinks)) {
            $this->extensibleDataObjectConverterMock
                ->expects($this->at(1))
                ->method('toNestedArray')
                ->will($this->returnValue($newLinks));
        }

        $outputLinks = [];
        if (!empty($expectedData)) {
            foreach ($expectedData as $link) {
                $outputLink = $this->objectManager->getObject(\Magento\Catalog\Model\ProductLink\Link::class);
                $outputLink->setProductSku($link['product_sku']);
                $outputLink->setLinkType($link['link_type']);
                $outputLink->setLinkedProductSku($link['linked_product_sku']);
                $outputLink->setLinkedProductType($link['linked_product_type']);
                $outputLink->setPosition($link['position']);
                if (isset($link['qty'])) {
                    $outputLink->setQty($link['qty']);
                }

                $outputLinks[] = $outputLink;
            }
        }
        $this->initializedProductMock->expects($this->once())->method('getWebsiteIds')->willReturn([]);

        if (!empty($outputLinks)) {
            $this->initializedProductMock->expects($this->once())
                ->method('setProductLinks')
                ->with($outputLinks);
        } else {
            $this->initializedProductMock->expects($this->never())
                ->method('setProductLinks');
        }

        $results = $this->model->save($this->initializedProductMock);
        $this->assertEquals($this->initializedProductMock, $results);
    }

    public function saveWithLinksDataProvider()
    {
        // Scenario 1
        // No existing, new links
        $data['scenario_1'] = [
            'newLinks' => [
                "product_sku" => "Simple Product 1",
                "link_type" => "associated",
                "linked_product_sku" => "Simple Product 2",
                "linked_product_type" => "simple",
                "position" => 0,
                "qty" => 1,
            ],
            'existingLinks' => [],
            'expectedData' => [[
                "product_sku" => "Simple Product 1",
                "link_type" => "associated",
                "linked_product_sku" => "Simple Product 2",
                "linked_product_type" => "simple",
                "position" => 0,
                "qty" => 1,
            ]],
        ];

        // Scenario 2
        // Existing, no new links
        $data['scenario_2'] = [
            'newLinks' => [],
            'existingLinks' => [
                "product_sku" => "Simple Product 1",
                "link_type" => "related",
                "linked_product_sku" => "Simple Product 2",
                "linked_product_type" => "simple",
                "position" => 0,
            ],
            'expectedData' => [],
        ];

        // Scenario 3
        // Existing and new links
        $data['scenario_3'] = [
            'newLinks' => [
                "product_sku" => "Simple Product 1",
                "link_type" => "related",
                "linked_product_sku" => "Simple Product 2",
                "linked_product_type" => "simple",
                "position" => 0,
            ],
            'existingLinks' => [
                "product_sku" => "Simple Product 1",
                "link_type" => "related",
                "linked_product_sku" => "Simple Product 3",
                "linked_product_type" => "simple",
                "position" => 0,
            ],
            'expectedData' => [
                [
                    "product_sku" => "Simple Product 1",
                    "link_type" => "related",
                    "linked_product_sku" => "Simple Product 2",
                    "linked_product_type" => "simple",
                    "position" => 0,
                ],
            ],
        ];

        return $data;
    }

    protected function setupProductMocksForSave()
    {
        $this->resourceModelMock->expects($this->any())->method('getIdBySku')->will($this->returnValue(100));
        $this->productFactoryMock->expects($this->any())
            ->method('create')
            ->will($this->returnValue($this->initializedProductMock));
        $this->initializationHelperMock->expects($this->never())->method('initialize');
        $this->resourceModelMock->expects($this->once())->method('validate')->with($this->initializedProductMock)
            ->willReturn(true);
        $this->resourceModelMock->expects($this->once())->method('save')
            ->with($this->initializedProductMock)->willReturn(true);
    }

    public function testSaveExistingWithNewMediaGalleryEntries()
    {
        $newEntriesData = [
            [
                "label" => "label_text",
                'position' => 10,
                'disabled' => false,
                'types' => ['image', 'small_image'],
                'content' => [
                    ImageContentInterface::NAME => 'filename',
                    ImageContentInterface::TYPE => 'image/jpeg',
                    ImageContentInterface::BASE64_ENCODED_DATA => 'encoded_content',
                ],
                'media_type' => 'media_type',
            ],
        ];

        $this->setupProductMocksForSave();
        //media gallery data
        $this->productData['media_gallery_entries'] = $newEntriesData;
        $this->extensibleDataObjectConverterMock
            ->expects($this->once())
            ->method('toNestedArray')
            ->will($this->returnValue($this->productData));

        $this->initializedProductMock->setData('media_gallery', []);
        $this->initializedProductMock->expects($this->any())
            ->method('getMediaAttributes')
            ->willReturn(["image" => "imageAttribute", "small_image" => "small_image_attribute"]);

        //setup media attribute backend
        $mediaTmpPath = '/tmp';
        $absolutePath = '/a/b/filename.jpg';

        $this->mediaGalleryProcessor->expects($this->once())->method('clearMediaAttribute')
            ->with($this->initializedProductMock, ['image', 'small_image']);

        $mediaConfigMock = $this->getMockBuilder(\Magento\Catalog\Model\Product\Media\Config::class)
            ->disableOriginalConstructor()
            ->getMock();
        $mediaConfigMock->expects($this->once())
            ->method('getTmpMediaShortUrl')
            ->with($absolutePath)
            ->willReturn($mediaTmpPath . $absolutePath);
        $this->initializedProductMock->expects($this->once())
            ->method('getMediaConfig')
            ->willReturn($mediaConfigMock);

        //verify new entries
        $contentDataObject = $this->getMockBuilder(\Magento\Framework\Api\ImageContent::class)
            ->disableOriginalConstructor()
            ->setMethods(null)
            ->getMock();
        $this->contentFactoryMock->expects($this->once())
            ->method('create')
            ->willReturn($contentDataObject);

        $this->imageProcessorMock->expects($this->once())
            ->method('processImageContent')
            ->willReturn($absolutePath);

        $imageFileUri = "imageFileUri";
        $this->mediaGalleryProcessor->expects($this->once())->method('addImage')
            ->with($this->initializedProductMock, $mediaTmpPath . $absolutePath, ['image', 'small_image'], true, false)
            ->willReturn($imageFileUri);
        $this->mediaGalleryProcessor->expects($this->once())->method('updateImage')
            ->with(
                $this->initializedProductMock,
                $imageFileUri,
                [
                    'label' => 'label_text',
                    'position' => 10,
                    'disabled' => false,
                    'media_type' => 'media_type',
                ]
            );
        $this->initializedProductMock->expects($this->once())->method('getWebsiteIds')->willReturn([]);

        $this->model->save($this->productMock);
    }

    public function testSaveExistingWithMediaGalleryEntries()
    {
        //update one entry, delete one entry
        $newEntries = [
            [
                'id' => 5,
                "label" => "new_label_text",
                'file' => 'filename1',
                'position' => 10,
                'disabled' => false,
                'types' => ['image', 'small_image'],
            ],
        ];

        $existingMediaGallery = [
            'images' => [
                [
                    'value_id' => 5,
                    "label" => "label_text",
                    'file' => 'filename1',
                    'position' => 10,
                    'disabled' => true,
                ],
                [
                    'value_id' => 6, //will be deleted
                    'file' => 'filename2',
                ],
            ],
        ];

        $expectedResult = [
            [
                'id' => 5,
                'value_id' => 5,
                "label" => "new_label_text",
                'file' => 'filename1',
                'position' => 10,
                'disabled' => false,
                'types' => ['image', 'small_image'],
            ],
            [
                'value_id' => 6, //will be deleted
                'file' => 'filename2',
                'removed' => true,
            ],
        ];

        $this->setupProductMocksForSave();
        //media gallery data
        $this->productData['media_gallery_entries'] = $newEntries;
        $this->extensibleDataObjectConverterMock
            ->expects($this->once())
            ->method('toNestedArray')
            ->will($this->returnValue($this->productData));

        $this->initializedProductMock->setData('media_gallery', $existingMediaGallery);
        $this->initializedProductMock->expects($this->any())
            ->method('getMediaAttributes')
            ->willReturn(["image" => "filename1", "small_image" => "filename2"]);

        $this->mediaGalleryProcessor->expects($this->once())->method('clearMediaAttribute')
            ->with($this->initializedProductMock, ['image', 'small_image']);
        $this->mediaGalleryProcessor->expects($this->once())
            ->method('setMediaAttribute')
            ->with($this->initializedProductMock, ['image', 'small_image'], 'filename1');
        $this->initializedProductMock->expects($this->once())->method('getWebsiteIds')->willReturn([]);
        $this->productMock->expects($this->any())->method('getMediaGalleryEntries')->willReturn(null);
        $this->model->save($this->productMock);
        $this->assertEquals($expectedResult, $this->initializedProductMock->getMediaGallery('images'));
    }
}<|MERGE_RESOLUTION|>--- conflicted
+++ resolved
@@ -150,10 +150,6 @@
      */
     protected function setUp()
     {
-<<<<<<< HEAD
-        $this->productFactoryMock = $this->getMock('Magento\Catalog\Model\ProductFactory', ['create'], [], '', false);
-=======
-        $this->markTestSkipped('11111111111111111111111');
         $this->productFactoryMock = $this->getMock(
             \Magento\Catalog\Model\ProductFactory::class,
             ['create'],
@@ -161,7 +157,6 @@
             '',
             false
         );
->>>>>>> f2d309a8
 
         $this->productMock = $this->getMock(
             \Magento\Catalog\Model\Product::class,
@@ -645,32 +640,18 @@
     {
         $searchCriteriaMock = $this->getMock(\Magento\Framework\Api\SearchCriteriaInterface::class, [], [], '', false);
         $attributeCode = 'attribute_code';
-<<<<<<< HEAD
-        $collectionMock = $this->getMock('\Magento\Catalog\Model\ResourceModel\Product\Collection', [], [], '', false);
-        $extendedSearchCriteriaMock = $this->getMock('\Magento\Framework\Api\SearchCriteria', [], [], '', false);
+        $collectionMock = $this->getMock(
+            \Magento\Catalog\Model\ResourceModel\Product\Collection::class,
+            [],
+            [],
+            '',
+            false
+        );
+        $extendedSearchCriteriaMock = $this->getMock(\Magento\Framework\Api\SearchCriteria::class, [], [], '', false);
         $productAttributeSearchResultsMock = $this->getMockBuilder(ProductAttributeInterface::class)
             ->disableOriginalConstructor()
             ->setMethods(['getItems'])
             ->getMockForAbstractClass();
-=======
-        $collectionMock = $this->getMock(
-            \Magento\Catalog\Model\ResourceModel\Product\Collection::class,
-            [],
-            [],
-            '',
-            false
-        );
-        $extendedSearchCriteriaMock = $this->getMock(\Magento\Framework\Api\SearchCriteria::class, [], [], '', false);
-        $productAttributeSearchResultsMock = $this->getMockForAbstractClass(
-            \Magento\Catalog\Api\Data\ProductAttributeInterface::class,
-            [],
-            '',
-            false,
-            false,
-            false,
-            ['getItems']
-        );
->>>>>>> f2d309a8
         $productAttributeMock = $this->getMock(
             \Magento\Catalog\Api\Data\ProductAttributeInterface::class,
             [],
@@ -678,14 +659,7 @@
             '',
             false
         );
-<<<<<<< HEAD
-        $itemsMock = $this->getMock('\Magento\Framework\DataObject', [], [], '', false);
-=======
-        $filterGroupMock = $this->getMock(\Magento\Framework\Api\Search\FilterGroup::class, [], [], '', false);
-        $filterGroupFilterMock = $this->getMock(\Magento\Framework\Api\Filter::class, [], [], '', false);
-        $sortOrderMock = $this->getMock(\Magento\Framework\Api\SortOrder::class, [], [], '', false);
         $itemsMock = $this->getMock(\Magento\Framework\DataObject::class, [], [], '', false);
->>>>>>> f2d309a8
 
         $this->collectionFactoryMock->expects($this->once())->method('create')->willReturn($collectionMock);
         $this->searchCriteriaBuilderMock->expects($this->once())->method('create')
