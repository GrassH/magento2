<?php
/**
 * Copyright © Magento, Inc. All rights reserved.
 * See COPYING.txt for license details.
 */
declare(strict_types=1);

namespace Magento\Catalog\Test\Unit\Model\ResourceModel\Category;

use Magento\Catalog\Model\ResourceModel\Category\Flat;
use Magento\Catalog\Model\ResourceModel\Category\Flat\Collection;
use Magento\Catalog\Model\ResourceModel\Category\Flat\CollectionFactory;
use Magento\Framework\App\ResourceConnection;
use Magento\Framework\DB\Adapter\AdapterInterface as Adapter;
use Magento\Framework\DB\Select;
use Magento\Framework\Model\ResourceModel\Db\Context;
use Magento\Framework\TestFramework\Unit\Helper\ObjectManager;
use Magento\Store\Model\Store;
use Magento\Store\Model\StoreManagerInterface;
use PHPUnit\Framework\MockObject\MockObject;
use PHPUnit\Framework\TestCase;

/**
 * @SuppressWarnings(PHPMD.CouplingBetweenObjects)
 */
class FlatTest extends TestCase
{
    const STORE_ID = 1;
    const TABLE_NAME = 'test_table';
    const PARENT_PATH = '1';
    const SORTED = false;
    const PARENT = 1;
    const RECURSION_LEVEL = 0;

    /**
<<<<<<< HEAD
     * @var CollectionFactory|\PHPUnit\Framework\MockObject\MockObject
=======
     * @var CollectionFactory|MockObject
>>>>>>> 7d02f1ee
     */
    private $categoryCollectionFactoryMock;

    /**
<<<<<<< HEAD
     * @var Collection|\PHPUnit\Framework\MockObject\MockObject
=======
     * @var Collection|MockObject
>>>>>>> 7d02f1ee
     */
    private $categoryCollectionMock;

    /**
     * @var Flat
     */
    private $model;

    /**
     * @var ObjectManager
     */
    private $objectManager;

    /**
<<<<<<< HEAD
     * @var Select|\PHPUnit\Framework\MockObject\MockObject
=======
     * @var Select|MockObject
>>>>>>> 7d02f1ee
     */
    private $selectMock;

    /**
<<<<<<< HEAD
     * @var Adapter|\PHPUnit\Framework\MockObject\MockObject
=======
     * @var Adapter|MockObject
>>>>>>> 7d02f1ee
     */
    private $connectionMock;

    /**
<<<<<<< HEAD
     * @var ResourceConnection|\PHPUnit\Framework\MockObject\MockObject
=======
     * @var ResourceConnection|MockObject
>>>>>>> 7d02f1ee
     */
    private $resourceMock;

    /**
<<<<<<< HEAD
     * @var Context|\PHPUnit\Framework\MockObject\MockObject
=======
     * @var Context|MockObject
>>>>>>> 7d02f1ee
     */
    private $contextMock;

    /**
<<<<<<< HEAD
     * @var Store|\PHPUnit\Framework\MockObject\MockObject
=======
     * @var Store|MockObject
>>>>>>> 7d02f1ee
     */
    private $storeMock;

    /**
<<<<<<< HEAD
     * @var StoreManagerInterface|\PHPUnit\Framework\MockObject\MockObject
=======
     * @var StoreManagerInterface|MockObject
>>>>>>> 7d02f1ee
     */
    private $storeManagerMock;

    /**
     * {@inheritdoc}
     */
    protected function setUp(): void
    {
        $this->objectManager = new ObjectManager($this);

        $this->selectMock = $this->getMockBuilder(Select::class)
            ->disableOriginalConstructor()
            ->setMethods(['where', 'from'])
            ->getMock();
        $this->selectMock->expects($this->once())
            ->method('where')
            ->willReturn($this->selectMock);
        $this->selectMock->expects($this->once())
            ->method('from')
            ->willReturn($this->selectMock);
        $this->connectionMock = $this->getMockBuilder(Adapter::class)
            ->getMockForAbstractClass();
        $this->connectionMock->expects($this->once())
            ->method('select')
            ->willReturn($this->selectMock);
        $this->connectionMock->expects($this->once())
            ->method('fetchOne')
            ->with($this->selectMock)
            ->willReturn(self::PARENT_PATH);
        $this->resourceMock = $this->getMockBuilder(ResourceConnection::class)
            ->disableOriginalConstructor()
            ->setMethods(['getConnection', 'getTableName'])
            ->getMock();
        $this->resourceMock->expects($this->any())
            ->method('getConnection')
            ->willReturn($this->connectionMock);
        $this->resourceMock->expects($this->any())
            ->method('getTableName')
            ->willReturn(self::TABLE_NAME);
        $this->contextMock = $this->getMockBuilder(Context::class)
            ->disableOriginalConstructor()
            ->setMethods(['getResources'])
            ->getMock();
        $this->contextMock->expects($this->any())
            ->method('getResources')
            ->willReturn($this->resourceMock);

        $this->storeMock = $this->getMockBuilder(Store::class)
            ->disableOriginalConstructor()
            ->setMethods(['getId'])
            ->getMock();
        $this->storeMock->expects($this->any())
            ->method('getId')
            ->willReturn(self::STORE_ID);
        $this->storeManagerMock = $this->getMockBuilder(StoreManagerInterface::class)
            ->getMockForAbstractClass();
        $this->storeManagerMock->expects($this->any())
            ->method('getStore')
            ->willReturn($this->storeMock);
    }

    public function testGetCategories()
    {
        $this->categoryCollectionFactoryMock = $this->getMockBuilder(CollectionFactory::class)
            ->disableOriginalConstructor()
            ->setMethods(['create'])
            ->getMock();
        $this->categoryCollectionMock = $this->getMockBuilder(Collection::class)
            ->disableOriginalConstructor()
            ->setMethods(
                [
                    'addNameToResult',
                    'addUrlRewriteToResult',
                    'addParentPathFilter',
                    'addStoreFilter',
                    'addIsActiveFilter',
                    'addAttributeToFilter',
                    'addSortedField',
                    'load'
                ]
            )
            ->getMock();
        $this->categoryCollectionMock->expects($this->once())
            ->method('addNameToResult')
            ->willReturn($this->categoryCollectionMock);
        $this->categoryCollectionMock->expects($this->once())
            ->method('addUrlRewriteToResult')
            ->willReturn($this->categoryCollectionMock);
        $this->categoryCollectionMock->expects($this->once())
            ->method('addParentPathFilter')
            ->with(self::PARENT_PATH)
            ->willReturn($this->categoryCollectionMock);
        $this->categoryCollectionMock->expects($this->once())
            ->method('addStoreFilter')
            ->willReturn($this->categoryCollectionMock);
        $this->categoryCollectionMock->expects($this->once())
            ->method('addIsActiveFilter')
            ->willReturn($this->categoryCollectionMock);
        $this->categoryCollectionMock->expects($this->once())
            ->method('addSortedField')
            ->with(self::SORTED)
            ->willReturn($this->categoryCollectionMock);
        $this->categoryCollectionMock->expects($this->once())
            ->method('addAttributeToFilter')
            ->with('include_in_menu', 1)
            ->willReturn($this->categoryCollectionMock);
        $this->categoryCollectionMock->expects($this->once())
            ->method('load')
            ->willReturn($this->categoryCollectionMock);
        $this->categoryCollectionFactoryMock->expects($this->once())
            ->method('create')
            ->willReturn($this->categoryCollectionMock);

        $this->model = $this->objectManager->getObject(
            Flat::class,
            [
                'context' => $this->contextMock,
                'storeManager' => $this->storeManagerMock,
            ]
        );

        $reflection = new \ReflectionClass(get_class($this->model));
        $reflectionProperty = $reflection->getProperty('categoryFlatCollectionFactory');
        $reflectionProperty->setAccessible(true);
        $reflectionProperty->setValue($this->model, $this->categoryCollectionFactoryMock);

        $this->assertEquals(
            $this->model->getCategories(self::PARENT, self::RECURSION_LEVEL, self::SORTED, true),
            $this->categoryCollectionMock
        );
    }
}<|MERGE_RESOLUTION|>--- conflicted
+++ resolved
@@ -33,20 +33,12 @@
     const RECURSION_LEVEL = 0;
 
     /**
-<<<<<<< HEAD
-     * @var CollectionFactory|\PHPUnit\Framework\MockObject\MockObject
-=======
      * @var CollectionFactory|MockObject
->>>>>>> 7d02f1ee
      */
     private $categoryCollectionFactoryMock;
 
     /**
-<<<<<<< HEAD
-     * @var Collection|\PHPUnit\Framework\MockObject\MockObject
-=======
      * @var Collection|MockObject
->>>>>>> 7d02f1ee
      */
     private $categoryCollectionMock;
 
@@ -61,56 +53,32 @@
     private $objectManager;
 
     /**
-<<<<<<< HEAD
-     * @var Select|\PHPUnit\Framework\MockObject\MockObject
-=======
      * @var Select|MockObject
->>>>>>> 7d02f1ee
      */
     private $selectMock;
 
     /**
-<<<<<<< HEAD
-     * @var Adapter|\PHPUnit\Framework\MockObject\MockObject
-=======
      * @var Adapter|MockObject
->>>>>>> 7d02f1ee
      */
     private $connectionMock;
 
     /**
-<<<<<<< HEAD
-     * @var ResourceConnection|\PHPUnit\Framework\MockObject\MockObject
-=======
      * @var ResourceConnection|MockObject
->>>>>>> 7d02f1ee
      */
     private $resourceMock;
 
     /**
-<<<<<<< HEAD
-     * @var Context|\PHPUnit\Framework\MockObject\MockObject
-=======
      * @var Context|MockObject
->>>>>>> 7d02f1ee
      */
     private $contextMock;
 
     /**
-<<<<<<< HEAD
-     * @var Store|\PHPUnit\Framework\MockObject\MockObject
-=======
      * @var Store|MockObject
->>>>>>> 7d02f1ee
      */
     private $storeMock;
 
     /**
-<<<<<<< HEAD
-     * @var StoreManagerInterface|\PHPUnit\Framework\MockObject\MockObject
-=======
      * @var StoreManagerInterface|MockObject
->>>>>>> 7d02f1ee
      */
     private $storeManagerMock;
 
