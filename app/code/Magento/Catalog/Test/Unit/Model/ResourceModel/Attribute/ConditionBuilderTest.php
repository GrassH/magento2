--- conflicted
+++ resolved
@@ -68,11 +68,8 @@
         array $scopes,
         string $linkFieldValue
     ) {
-<<<<<<< HEAD
-=======
         $attribute = $attribute($this);
         $metadata = $metadata($this);
->>>>>>> 306a9f26
         self::$storeManagerMock->expects($this->never())
             ->method('getStore');
         $result = self::$model->buildExistingAttributeWebsiteScope(
@@ -123,11 +120,8 @@
         array $scopes,
         string $linkFieldValue
     ) {
-<<<<<<< HEAD
-=======
         $attribute = $attribute($this);
         $metadata = $metadata($this);
->>>>>>> 306a9f26
         self::$storeManagerMock->expects($this->any())
             ->method('getStore');
         $result = self::$model->buildExistingAttributeWebsiteScope(
@@ -172,15 +166,6 @@
      * @throws NoSuchEntityException
      * @dataProvider buildExistingAttributeWebsiteScopeStoreWebsiteNotFoundDataProvider
      */
-<<<<<<< HEAD
-    public static function testBuildExistingAttributeWebsiteScopeStoreWebsiteNotFound(
-        AbstractAttribute $attribute,
-        EntityMetadataInterface $metadata,
-        StoreInterface $store,
-        array $scopes,
-        string $linkFieldValue
-    ) {
-=======
     public function testBuildExistingAttributeWebsiteScopeStoreWebsiteNotFound(
         \Closure $attribute,
         \Closure $metadata,
@@ -192,7 +177,6 @@
         $metadata = $metadata($this);
         $store = $store($this);
         $scopes = $scopes($this);
->>>>>>> 306a9f26
         self::$storeManagerMock->expects(self::any())
             ->method('getStore')
             ->willReturn(
@@ -254,13 +238,10 @@
         array $expectedConditions,
         string $linkFieldValue
     ) {
-<<<<<<< HEAD
-=======
         $attribute = $attribute($this);
         $metadata = $metadata($this);
         $store = $store($this);
         $scopes = $scopes($this);
->>>>>>> 306a9f26
         self::$storeManagerMock->expects($this->any())
             ->method('getStore')
             ->willReturn($store);
@@ -327,13 +308,10 @@
         array $expectedConditions,
         string $linkFieldValue
     ) {
-<<<<<<< HEAD
-=======
         $attribute = $attribute($this);
         $metadata = $metadata($this);
         $store = $store($this);
         $scopes[0] = $scopes[0]($this);
->>>>>>> 306a9f26
         self::$storeManagerMock->expects($this->any())
             ->method('getStore')
             ->willReturn(
@@ -410,11 +388,8 @@
         array $scopes,
         string $linkFieldValue
     ) {
-<<<<<<< HEAD
-=======
         $attribute = $attribute($this);
         $metadata = $metadata($this);
->>>>>>> 306a9f26
         self::$storeManagerMock->expects($this->never())
             ->method('getStore');
         $result = self::$model->buildNewAttributesWebsiteScope(
@@ -468,13 +443,10 @@
         array $expectedConditions,
         string $linkFieldValue
     ) {
-<<<<<<< HEAD
-=======
         $attribute = $attribute($this);
         $metadata = $metadata($this);
         $store = $store($this);
         $scopes[0] = $scopes[0]($this);
->>>>>>> 306a9f26
         self::$storeManagerMock->expects($this->any())
             ->method('getStore')
             ->willReturn($store);
@@ -555,13 +527,10 @@
         array $expectedConditions,
         string $linkFieldValue
     ) {
-<<<<<<< HEAD
-=======
         $attribute = $attribute($this);
         $metadata = $metadata($this);
         $store = $store($this);
         $scopes[0] = $scopes[0]($this);
->>>>>>> 306a9f26
         self::$storeManagerMock->expects($this->any())
             ->method('getStore')
             ->willReturn($store);
