--- conflicted
+++ resolved
@@ -21,11 +21,7 @@
     private $model;
 
     /**
-<<<<<<< HEAD
-     * @var \PHPUnit\Framework\MockObject\MockObject
-=======
      * @var MockObject
->>>>>>> 7d02f1ee
      */
     private $resourceMock;
 
