<?php
/**
 * Copyright © Magento, Inc. All rights reserved.
 * See COPYING.txt for license details.
 */
declare(strict_types=1);

namespace Magento\Catalog\Test\Unit\Model\ResourceModel\Product;

use Magento\Catalog\Api\Data\ProductInterface;
use Magento\Catalog\Model\Product;
use Magento\Catalog\Model\ResourceModel\Product\Gallery;
use Magento\Eav\Model\Entity\Attribute\AbstractAttribute;
use Magento\Framework\App\ResourceConnection;
use Magento\Framework\DB\Adapter\AdapterInterface;
use Magento\Framework\DB\Adapter\Pdo\Mysql;
use Magento\Framework\DB\Select;
use Magento\Framework\EntityManager\EntityMetadata;
use Magento\Framework\EntityManager\MetadataPool;
use Magento\Framework\TestFramework\Unit\Helper\ObjectManager;
use PHPUnit\Framework\MockObject\MockObject;
use PHPUnit\Framework\TestCase;

/**
 * Unit test for product media gallery resource.
 */
class GalleryTest extends TestCase
{
    /**
<<<<<<< HEAD
     * @var \Magento\Framework\DB\Adapter\AdapterInterface | \PHPUnit\Framework\MockObject\MockObject
=======
     * @var AdapterInterface|MockObject
>>>>>>> 7d02f1ee
     */
    protected $connection;

    /**
<<<<<<< HEAD
     * @var \Magento\Catalog\Model\ResourceModel\Product\Gallery | \PHPUnit\Framework\MockObject\MockObject
=======
     * @var Gallery|MockObject
>>>>>>> 7d02f1ee
     */
    protected $resource;

    /**
<<<<<<< HEAD
     * @var \Magento\Catalog\Model\Product | \PHPUnit\Framework\MockObject\MockObject
=======
     * @var Product|MockObject
>>>>>>> 7d02f1ee
     */
    protected $product;

    /**
<<<<<<< HEAD
     * @var \Magento\Framework\DB\Select | \PHPUnit\Framework\MockObject\MockObject
=======
     * @var Select|MockObject
>>>>>>> 7d02f1ee
     */
    protected $select;

    /**
<<<<<<< HEAD
     * @var \Magento\Eav\Model\Entity\Attribute\AbstractAttribute | \PHPUnit\Framework\MockObject\MockObject
=======
     * @var AbstractAttribute|MockObject
>>>>>>> 7d02f1ee
     */
    protected $attribute;

    /**
     * @var array
     */
    protected $fields = [
        'value_id' => ['DATA_TYPE' => 'int', 'NULLABLE' => false],
        'store_id' => ['DATA_TYPE' => 'int', 'NULLABLE' => false],
        'provider' => ['DATA_TYPE' => 'varchar', 'NULLABLE' => true],
        'url' => ['DATA_TYPE' => 'text', 'NULLABLE' => true],
        'title' => ['DATA_TYPE' => 'varchar', 'NULLABLE' => true],
        'description' => ['DATA_TYPE' => 'text', 'NULLABLE' => true],
        'metadata' => ['DATA_TYPE' => 'text', 'NULLABLE' => true],
    ];

    protected function setUp(): void
    {
        $objectManager = new ObjectManager($this);

        $this->connection = $this->createMock(Mysql::class);
        $this->connection->expects($this->any())
            ->method('setCacheAdapter');

        $metadata = $this->createMock(EntityMetadata::class);
        $metadata->expects($this->any())
            ->method('getLinkField')
            ->willReturn('entity_id');
        $metadata->expects($this->any())
            ->method('getEntityConnection')
            ->willReturn($this->connection);

        $metadataPool = $this->createMock(MetadataPool::class);
        $metadataPool->expects($this->once())
            ->method('getMetadata')
            ->with(ProductInterface::class)
            ->willReturn($metadata);

        $resource = $this->createMock(ResourceConnection::class);
        $resource->expects($this->any())->method('getTableName')->willReturn('table');
        $this->resource = $objectManager->getObject(
            Gallery::class,
            [
                'metadataPool' => $metadataPool,
                'resource' => $resource
            ]
        );
        $this->product = $this->createMock(Product::class);
        $this->select = $this->createMock(Select::class);
        $this->attribute = $this->createMock(AbstractAttribute::class);
    }

    public function testLoadDataFromTableByValueId()
    {
        $tableNameAlias = 'catalog_product_entity_media_gallery_value_video';
        $ids = [5, 8];
        $storeId = 0;
        $cols = [
            'value_id' => 'value_id',
            'video_provider_default' => 'provider',
            'video_url_default' => 'url',
            'video_title_default' => 'title',
            'video_description_default' => 'description',
            'video_metadata_default' => 'metadata',
        ];
        $leftJoinTables = [
            0 => [
                0 => [
                        'store_value' => 'catalog_product_entity_media_gallery_value_video',
                    ],
                1 => 'main.value_id = store_value.value_id AND store_value.store_id = 0',
                2 => [
                        'video_provider' => 'provider',
                        'video_url' => 'url',
                        'video_title' => 'title',
                        'video_description' => 'description',
                        'video_metadata' => 'metadata',
                    ],
            ],
        ];
        $whereCondition = null;
        $getTableReturnValue = 'table';
        $this->connection->expects($this->once())->method('select')->willReturn($this->select);
        $this->select->expects($this->at(0))->method('from')->with(
            [
                'main' => $getTableReturnValue,
            ],
            [
                'value_id' => 'value_id',
                'video_provider_default' => 'provider',
                'video_url_default' => 'url',
                'video_title_default' => 'title',
                'video_description_default' => 'description',
                'video_metadata_default' => 'metadata',
            ]
        )->willReturnSelf();
        $this->select->expects($this->at(1))->method('where')->with(
            'main.value_id IN(?)',
            $ids
        )->willReturnSelf();
        $this->select->expects($this->at(2))->method('where')->with(
            'main.store_id = ?',
            $storeId
        )->willReturnSelf();
        $resultRow = [
            [
                'value_id' => '4',
                'store_id' => 1,
                'video_provider_default' => 'youtube',
                'video_url_default' => 'https://www.youtube.com/watch?v=abcdefghij',
                'video_title_default' => 'Some first title',
                'video_description_default' => 'Description first',
                'video_metadata_default' => 'meta one',
                'video_provider' => 'youtube',
                'video_url' => 'https://www.youtube.com/watch?v=abcdefghij',
                'video_title' => 'Some first title',
                'video_description' => 'Description first',
                'video_metadata' => 'meta one',
            ],
            [
                'value_id' => '5',
                'store_id' => 0,
                'video_provider_default' => 'youtube',
                'video_url_default' => 'https://www.youtube.com/watch?v=ab123456',
                'video_title_default' => 'Some second title',
                'video_description_default' => 'Description second',
                'video_metadata_default' => 'meta two',
                'video_provider' => 'youtube',
                'video_url' => 'https://www.youtube.com/watch?v=ab123456',
                'video_title' => 'Some second title',
                'video_description' => 'Description second',
                'video_metadata' => '',
            ]
        ];
        $this->connection->expects($this->once())->method('fetchAll')
                         ->with($this->select)
                         ->willReturn($resultRow);

        $methodResult = $this->resource->loadDataFromTableByValueId(
            $tableNameAlias,
            $ids,
            $storeId,
            $cols,
            $leftJoinTables,
            $whereCondition
        );
        $this->assertEquals($resultRow, $methodResult);
    }

    public function testLoadDataFromTableByValueIdNoColsWithWhere()
    {
        $tableNameAlias = 'catalog_product_entity_media_gallery_value_video';
        $ids = [5, 8];
        $storeId = 0;
        $cols = null;
        $leftJoinTables = [
            0 => [
                    0 => [
                            'store_value' => 'catalog_product_entity_media_gallery_value_video',
                        ],
                    1 => 'main.value_id = store_value.value_id AND store_value.store_id = 0',
                    2 => [
                            'video_provider' => 'provider',
                            'video_url' => 'url',
                            'video_title' => 'title',
                            'video_description' => 'description',
                            'video_metadata' => 'metadata',
                        ],
                ],
        ];
        $whereCondition = 'main.store_id = ' . $storeId;
        $getTableReturnValue = 'table';

        $this->connection->expects($this->once())->method('select')->willReturn($this->select);
        $this->select->expects($this->at(0))->method('from')->with(
            [
                'main' => $getTableReturnValue,
            ],
            '*'
        )->willReturnSelf();

        $this->select->expects($this->at(1))->method('where')->with(
            'main.value_id IN(?)',
            $ids
        )->willReturnSelf();

        $this->select->expects($this->at(2))->method('where')->with(
            'main.store_id = ?',
            $storeId
        )->willReturnSelf();

        $this->select->expects($this->at(3))->method('where')->with(
            $whereCondition
        )->willReturnSelf();

        $resultRow = [
            [
                'value_id' => '4',
                'store_id' => 1,
                'video_provider_default' => 'youtube',
                'video_url_default' => 'https://www.youtube.com/watch?v=abcdefghij',
                'video_title_default' => 'Some first title',
                'video_description_default' => 'Description first',
                'video_metadata_default' => 'meta one',
                'video_provider' => 'youtube',
                'video_url' => 'https://www.youtube.com/watch?v=abcdefghij',
                'video_title' => 'Some first title',
                'video_description' => 'Description first',
                'video_metadata' => 'meta one',
            ],
            [
                'value_id' => '5',
                'store_id' => 0,
                'video_provider_default' => 'youtube',
                'video_url_default' => 'https://www.youtube.com/watch?v=ab123456',
                'video_title_default' => 'Some second title',
                'video_description_default' => 'Description second',
                'video_metadata_default' => 'meta two',
                'video_provider' => 'youtube',
                'video_url' => 'https://www.youtube.com/watch?v=ab123456',
                'video_title' => 'Some second title',
                'video_description' => 'Description second',
                'video_metadata' => '',
            ]
        ];

        $this->connection->expects($this->once())->method('fetchAll')
                         ->with($this->select)
                         ->willReturn($resultRow);

        $methodResult = $this->resource->loadDataFromTableByValueId(
            $tableNameAlias,
            $ids,
            $storeId,
            $cols,
            $leftJoinTables,
            $whereCondition
        );

        $this->assertEquals($resultRow, $methodResult);
    }

    public function testBindValueToEntityRecordExists()
    {
        $valueId = 14;
        $entityId = 1;
        $this->resource->bindValueToEntity($valueId, $entityId);
    }

    /**
     * @SuppressWarnings(PHPMD.ExcessiveMethodLength)
     */
    public function testLoadGallery()
    {
        $productId = 5;
        $storeId = 1;
        $attributeId = 6;
        $getTableReturnValue = 'table';
        $quoteInfoReturnValue =
            'main.value_id = value.value_id AND value.store_id = ' . $storeId
            . ' AND value.entity_id = entity.entity_id';
        $quoteDefaultInfoReturnValue =
            'main.value_id = default_value.value_id AND default_value.store_id = 0'
            . ' AND default_value.entity_id = entity.entity_id';

        $positionCheckSql = 'testchecksql';
        $resultRow = [
            [
                'value_id' => '1',
                'file' => '/d/o/download_7.jpg',
                'label' => null,
                'position' => '1',
                'disabled' => '0',
                'label_default' => null,
                'position_default' => '1',
                'disabled_default' => '0',
            ],
        ];

        $this->connection->expects($this->once())->method('getCheckSql')->with(
            'value.position IS NULL',
            'default_value.position',
            'value.position'
        )->willReturn($positionCheckSql);
        $this->connection->expects($this->once())->method('select')->willReturn($this->select);
        $this->select->expects($this->at(0))->method('from')->with(
            [
                'main' => $getTableReturnValue,
            ],
            [
                'value_id',
                'file' => 'value',
                'media_type'
            ]
        )->willReturnSelf();
        $this->select->expects($this->at(1))->method('joinInner')->with(
            ['entity' => $getTableReturnValue],
            'main.value_id = entity.value_id',
            ['entity_id']
        )->willReturnSelf();
        $this->product->expects($this->at(0))->method('getData')
            ->with('entity_id')->willReturn($productId);
        $this->product->expects($this->at(1))->method('getStoreId')->willReturn($storeId);
        $this->connection->expects($this->exactly(2))->method('quoteInto')->withConsecutive(
            ['value.store_id = ?'],
            ['default_value.store_id = ?']
        )->willReturnOnConsecutiveCalls(
            'value.store_id = ' . $storeId,
            'default_value.store_id = ' . 0
        );
        $this->connection->expects($this->any())->method('getIfNullSql')->willReturnMap(
            [
                [
                    '`value`.`label`',
                    '`default_value`.`label`',
                    'IFNULL(`value`.`label`, `default_value`.`label`)'
                ],
                [
                    '`value`.`position`',
                    '`default_value`.`position`',
                    'IFNULL(`value`.`position`, `default_value`.`position`)'
                ],
                [
                    '`value`.`disabled`',
                    '`default_value`.`disabled`',
                    'IFNULL(`value`.`disabled`, `default_value`.`disabled`)'
                ]
            ]
        );
        $this->select->expects($this->at(2))->method('joinLeft')->with(
            ['value' => $getTableReturnValue],
            $quoteInfoReturnValue,
            []
        )->willReturnSelf();
        $this->select->expects($this->at(3))->method('joinLeft')->with(
            ['default_value' => $getTableReturnValue],
            $quoteDefaultInfoReturnValue,
            []
        )->willReturnSelf();
        $this->select->expects($this->at(4))->method('columns')->with([
            'label' => 'IFNULL(`value`.`label`, `default_value`.`label`)',
            'position' => 'IFNULL(`value`.`position`, `default_value`.`position`)',
            'disabled' => 'IFNULL(`value`.`disabled`, `default_value`.`disabled`)',
            'label_default' => 'default_value.label',
            'position_default' => 'default_value.position',
            'disabled_default' => 'default_value.disabled'
        ])->willReturnSelf();
        $this->select->expects($this->at(5))->method('where')->with(
            'main.attribute_id = ?',
            $attributeId
        )->willReturnSelf();
        $this->select->expects($this->at(6))->method('where')
            ->with('main.disabled = 0')->willReturnSelf();
        $this->select->expects($this->at(8))->method('where')
                     ->with('entity.entity_id = ?', $productId)
                     ->willReturnSelf();
        $this->select->expects($this->once())->method('order')
                     ->with($positionCheckSql . ' ' . Select::SQL_ASC)
                     ->willReturnSelf();
        $this->connection->expects($this->once())->method('fetchAll')
                         ->with($this->select)
                         ->willReturn($resultRow);

        $this->assertEquals($resultRow, $this->resource->loadProductGalleryByAttributeId($this->product, $attributeId));
    }

    public function testInsertGalleryValueInStore()
    {
        $data = [
            'value_id' => '8',
            'store_id' => 0,
            'provider' => '',
            'url' => 'https://www.youtube.com/watch?v=abcdfghijk',
            'title' => 'New Title',
            'description' => 'New Description',
            'metadata' => 'New metadata',
        ];

        $this->connection->expects($this->once())->method('describeTable')->willReturn($this->fields);
        $this->connection->expects($this->any())->method('prepareColumnValue')->willReturnOnConsecutiveCalls(
            '8',
            0,
            '',
            'https://www.youtube.com/watch?v=abcdfghijk',
            'New Title',
            'New Description',
            'New metadata'
        );

        $this->resource->insertGalleryValueInStore($data);
    }

    public function testDeleteGalleryValueInStore()
    {
        $valueId = 4;
        $entityId = 6;
        $storeId = 1;

        $this->connection->expects($this->exactly(3))->method('quoteInto')->withConsecutive(
            ['value_id = ?', (int)$valueId],
            ['entity_id = ?', (int)$entityId],
            ['store_id = ?', (int)$storeId]
        )->willReturnOnConsecutiveCalls(
            'value_id = ' . $valueId,
            'entity_id = ' . $entityId,
            'store_id = ' . $storeId
        );

        $this->connection->expects($this->once())->method('delete')->with(
            'table',
            'value_id = 4 AND entity_id = 6 AND store_id = 1'
        )->willReturnSelf();

        $this->resource->deleteGalleryValueInStore($valueId, $entityId, $storeId);
    }

    public function testCountImageUses()
    {
        $results = [
            [
                'value_id' => '1',
                'attribute_id' => 90,
                'value' => '/d/o/download_7.jpg',
                'media_type' => 'image',
                'disabled' => '0',
            ],
        ];

        $this->connection->expects($this->once())->method('select')->willReturn($this->select);
        $this->select->expects($this->at(0))->method('from')->with(
            [
                'main' => 'table',
            ],
            '*'
        )->willReturnSelf();
        $this->select->expects($this->at(1))->method('where')->with(
            'value = ?',
            1
        )->willReturnSelf();
        $this->connection->expects($this->once())->method('fetchAll')
            ->with($this->select)
            ->willReturn($results);
        $this->assertEquals($this->resource->countImageUses(1), count($results));
    }
}<|MERGE_RESOLUTION|>--- conflicted
+++ resolved
@@ -27,47 +27,27 @@
 class GalleryTest extends TestCase
 {
     /**
-<<<<<<< HEAD
-     * @var \Magento\Framework\DB\Adapter\AdapterInterface | \PHPUnit\Framework\MockObject\MockObject
-=======
      * @var AdapterInterface|MockObject
->>>>>>> 7d02f1ee
      */
     protected $connection;
 
     /**
-<<<<<<< HEAD
-     * @var \Magento\Catalog\Model\ResourceModel\Product\Gallery | \PHPUnit\Framework\MockObject\MockObject
-=======
      * @var Gallery|MockObject
->>>>>>> 7d02f1ee
      */
     protected $resource;
 
     /**
-<<<<<<< HEAD
-     * @var \Magento\Catalog\Model\Product | \PHPUnit\Framework\MockObject\MockObject
-=======
      * @var Product|MockObject
->>>>>>> 7d02f1ee
      */
     protected $product;
 
     /**
-<<<<<<< HEAD
-     * @var \Magento\Framework\DB\Select | \PHPUnit\Framework\MockObject\MockObject
-=======
      * @var Select|MockObject
->>>>>>> 7d02f1ee
      */
     protected $select;
 
     /**
-<<<<<<< HEAD
-     * @var \Magento\Eav\Model\Entity\Attribute\AbstractAttribute | \PHPUnit\Framework\MockObject\MockObject
-=======
      * @var AbstractAttribute|MockObject
->>>>>>> 7d02f1ee
      */
     protected $attribute;
 
@@ -150,7 +130,7 @@
         ];
         $whereCondition = null;
         $getTableReturnValue = 'table';
-        $this->connection->expects($this->once())->method('select')->willReturn($this->select);
+        $this->connection->expects($this->once())->method('select')->will($this->returnValue($this->select));
         $this->select->expects($this->at(0))->method('from')->with(
             [
                 'main' => $getTableReturnValue,
@@ -241,7 +221,7 @@
         $whereCondition = 'main.store_id = ' . $storeId;
         $getTableReturnValue = 'table';
 
-        $this->connection->expects($this->once())->method('select')->willReturn($this->select);
+        $this->connection->expects($this->once())->method('select')->will($this->returnValue($this->select));
         $this->select->expects($this->at(0))->method('from')->with(
             [
                 'main' => $getTableReturnValue,
@@ -351,8 +331,8 @@
             'value.position IS NULL',
             'default_value.position',
             'value.position'
-        )->willReturn($positionCheckSql);
-        $this->connection->expects($this->once())->method('select')->willReturn($this->select);
+        )->will($this->returnValue($positionCheckSql));
+        $this->connection->expects($this->once())->method('select')->will($this->returnValue($this->select));
         $this->select->expects($this->at(0))->method('from')->with(
             [
                 'main' => $getTableReturnValue,
@@ -370,7 +350,7 @@
         )->willReturnSelf();
         $this->product->expects($this->at(0))->method('getData')
             ->with('entity_id')->willReturn($productId);
-        $this->product->expects($this->at(1))->method('getStoreId')->willReturn($storeId);
+        $this->product->expects($this->at(1))->method('getStoreId')->will($this->returnValue($storeId));
         $this->connection->expects($this->exactly(2))->method('quoteInto')->withConsecutive(
             ['value.store_id = ?'],
             ['default_value.store_id = ?']
@@ -378,8 +358,8 @@
             'value.store_id = ' . $storeId,
             'default_value.store_id = ' . 0
         );
-        $this->connection->expects($this->any())->method('getIfNullSql')->willReturnMap(
-            [
+        $this->connection->expects($this->any())->method('getIfNullSql')->will(
+            $this->returnValueMap([
                 [
                     '`value`.`label`',
                     '`default_value`.`label`',
@@ -395,7 +375,7 @@
                     '`default_value`.`disabled`',
                     'IFNULL(`value`.`disabled`, `default_value`.`disabled`)'
                 ]
-            ]
+            ])
         );
         $this->select->expects($this->at(2))->method('joinLeft')->with(
             ['value' => $getTableReturnValue],
@@ -496,7 +476,7 @@
             ],
         ];
 
-        $this->connection->expects($this->once())->method('select')->willReturn($this->select);
+        $this->connection->expects($this->once())->method('select')->will($this->returnValue($this->select));
         $this->select->expects($this->at(0))->method('from')->with(
             [
                 'main' => 'table',
