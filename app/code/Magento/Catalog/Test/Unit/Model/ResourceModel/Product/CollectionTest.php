--- conflicted
+++ resolved
@@ -221,12 +221,8 @@
     {
         $attributeId = 42;
         $itemId = 4242;
-<<<<<<< HEAD
-        $mediaGalleriesMock = [['entity_id' => $itemId]];
-=======
         $linkField = 'entity_id';
         $mediaGalleriesMock = [[$linkField => $itemId]];
->>>>>>> b13dd2c5
         $itemMock = $this->getMockBuilder(\Magento\Catalog\Model\Product::class)
             ->disableOriginalConstructor()
             ->getMock();
@@ -249,15 +245,9 @@
         $attributeMock->expects($this->once())->method('getAttributeId')->willReturn($attributeId);
         $this->entityMock->expects($this->once())->method('getAttribute')->willReturn($attributeMock);
         $itemMock->expects($this->atLeastOnce())->method('getId')->willReturn($itemId);
-<<<<<<< HEAD
-        $selectMock->expects($this->once())->method('where')->with('entity.entity_id IN (?)', [$itemId]);
-        $this->metadataPoolMock->expects($this->once())->method('getMetadata')->willReturn($metadataMock);
-        $metadataMock->expects($this->once())->method('getLinkField')->willReturn('entity_id');
-=======
         $selectMock->expects($this->once())->method('where')->with('entity.' . $linkField . ' IN (?)', [$itemId]);
         $this->metadataPoolMock->expects($this->once())->method('getMetadata')->willReturn($metadataMock);
         $metadataMock->expects($this->once())->method('getLinkField')->willReturn($linkField);
->>>>>>> b13dd2c5
 
         $this->connectionMock->expects($this->once())->method('fetchAll')->with($selectMock)->willReturn(
             [['entity_id' => $itemId]]
