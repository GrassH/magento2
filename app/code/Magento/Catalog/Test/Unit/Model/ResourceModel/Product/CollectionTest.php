--- conflicted
+++ resolved
@@ -54,20 +54,12 @@
     private $objectManager;
 
     /**
-<<<<<<< HEAD
-     * @var \PHPUnit\Framework\MockObject\MockObject
-=======
-     * @var MockObject
->>>>>>> 7d02f1ee
+     * @var MockObject
      */
     protected $selectMock;
 
     /**
-<<<<<<< HEAD
-     * @var \PHPUnit\Framework\MockObject\MockObject
-=======
-     * @var MockObject
->>>>>>> 7d02f1ee
+     * @var MockObject
      */
     protected $connectionMock;
 
@@ -77,56 +69,32 @@
     protected $collection;
 
     /**
-<<<<<<< HEAD
-     * @var \PHPUnit\Framework\MockObject\MockObject
-=======
-     * @var MockObject
->>>>>>> 7d02f1ee
+     * @var MockObject
      */
     private $galleryResourceMock;
 
     /**
-<<<<<<< HEAD
-     * @var \PHPUnit\Framework\MockObject\MockObject
-=======
-     * @var MockObject
->>>>>>> 7d02f1ee
+     * @var MockObject
      */
     private $entityMock;
 
     /**
-<<<<<<< HEAD
-     * @var \PHPUnit\Framework\MockObject\MockObject
-=======
-     * @var MockObject
->>>>>>> 7d02f1ee
+     * @var MockObject
      */
     private $metadataPoolMock;
 
     /**
-<<<<<<< HEAD
-     * @var \PHPUnit\Framework\MockObject\MockObject
-=======
-     * @var MockObject
->>>>>>> 7d02f1ee
+     * @var MockObject
      */
     private $galleryReadHandlerMock;
 
     /**
-<<<<<<< HEAD
-     * @var \PHPUnit\Framework\MockObject\MockObject
-=======
-     * @var MockObject
->>>>>>> 7d02f1ee
+     * @var MockObject
      */
     private $storeManager;
 
     /**
-<<<<<<< HEAD
-     * @var \Magento\Framework\Data\Collection\EntityFactory|\PHPUnit\Framework\MockObject\MockObject
-=======
      * @var EntityFactory|MockObject
->>>>>>> 7d02f1ee
      */
     private $entityFactory;
 
