<?php
/**
 * Copyright © Magento, Inc. All rights reserved.
 * See COPYING.txt for license details.
 */
declare(strict_types=1);

namespace Magento\Catalog\Test\Unit\Model\ResourceModel;

use Magento\Catalog\Model\ResourceModel\Product;
use Magento\Eav\Model\Entity\Attribute\Set;
use Magento\Eav\Model\Entity\Attribute\SetFactory;
use Magento\Eav\Model\Entity\Type;
use Magento\Eav\Model\Entity\TypeFactory;
use Magento\Framework\DataObject;
use Magento\Framework\TestFramework\Unit\Helper\ObjectManager;
use PHPUnit\Framework\MockObject\MockObject;
use PHPUnit\Framework\TestCase;

class ProductTest extends TestCase
{
    /**
     * @var Product
     */
    protected $model;

    /**
<<<<<<< HEAD
     * @var \PHPUnit\Framework\MockObject\MockObject
=======
     * @var MockObject
>>>>>>> 7d02f1ee
     */
    protected $setFactoryMock;

    /**
<<<<<<< HEAD
     * @var \PHPUnit\Framework\MockObject\MockObject
=======
     * @var MockObject
>>>>>>> 7d02f1ee
     */
    protected $typeFactoryMock;

    protected function setUp(): void
    {
        $objectManager = new ObjectManager($this);

        $this->setFactoryMock = $this->createPartialMock(
            SetFactory::class,
            ['create', '__wakeup']
        );
        $this->typeFactoryMock = $this->createPartialMock(
            TypeFactory::class,
            ['create', '__wakeup']
        );

        $this->model = $objectManager->getObject(
            Product::class,
            [
                'setFactory' => $this->setFactoryMock,
                'typeFactory' => $this->typeFactoryMock,
            ]
        );
    }

    public function testValidateWrongAttributeSet()
    {
        $productTypeId = 4;
        $expectedErrorMessage = ['attribute_set' => 'Invalid attribute set entity type'];

        $productMock = $this->createPartialMock(
            DataObject::class,
            ['getAttributeSetId', '__wakeup']
        );
        $attributeSetMock = $this->createPartialMock(
            Set::class,
            ['load', 'getEntityTypeId', '__wakeup']
        );
        $entityTypeMock = $this->createMock(Type::class);

        $this->typeFactoryMock->expects($this->once())->method('create')->willReturn($entityTypeMock);
        $entityTypeMock->expects($this->once())->method('loadByCode')->with('catalog_product')->willReturnSelf();

        $productAttributeSetId = 4;
        $productMock->expects($this->once())->method('getAttributeSetId')
            ->willReturn($productAttributeSetId);

        $this->setFactoryMock->expects($this->once())->method('create')->willReturn($attributeSetMock);
        $attributeSetMock->expects($this->once())->method('load')->with($productAttributeSetId)->willReturnSelf();

        //attribute set of wrong type
        $attributeSetMock->expects($this->once())->method('getEntityTypeId')->willReturn(3);
        $entityTypeMock->expects($this->once())->method('getId')->willReturn($productTypeId);

        $this->assertEquals($expectedErrorMessage, $this->model->validate($productMock));
    }
}<|MERGE_RESOLUTION|>--- conflicted
+++ resolved
@@ -25,20 +25,12 @@
     protected $model;
 
     /**
-<<<<<<< HEAD
-     * @var \PHPUnit\Framework\MockObject\MockObject
-=======
      * @var MockObject
->>>>>>> 7d02f1ee
      */
     protected $setFactoryMock;
 
     /**
-<<<<<<< HEAD
-     * @var \PHPUnit\Framework\MockObject\MockObject
-=======
      * @var MockObject
->>>>>>> 7d02f1ee
      */
     protected $typeFactoryMock;
 
@@ -79,19 +71,19 @@
         );
         $entityTypeMock = $this->createMock(Type::class);
 
-        $this->typeFactoryMock->expects($this->once())->method('create')->willReturn($entityTypeMock);
+        $this->typeFactoryMock->expects($this->once())->method('create')->will($this->returnValue($entityTypeMock));
         $entityTypeMock->expects($this->once())->method('loadByCode')->with('catalog_product')->willReturnSelf();
 
         $productAttributeSetId = 4;
         $productMock->expects($this->once())->method('getAttributeSetId')
-            ->willReturn($productAttributeSetId);
+            ->will($this->returnValue($productAttributeSetId));
 
-        $this->setFactoryMock->expects($this->once())->method('create')->willReturn($attributeSetMock);
+        $this->setFactoryMock->expects($this->once())->method('create')->will($this->returnValue($attributeSetMock));
         $attributeSetMock->expects($this->once())->method('load')->with($productAttributeSetId)->willReturnSelf();
 
         //attribute set of wrong type
-        $attributeSetMock->expects($this->once())->method('getEntityTypeId')->willReturn(3);
-        $entityTypeMock->expects($this->once())->method('getId')->willReturn($productTypeId);
+        $attributeSetMock->expects($this->once())->method('getEntityTypeId')->will($this->returnValue(3));
+        $entityTypeMock->expects($this->once())->method('getId')->will($this->returnValue($productTypeId));
 
         $this->assertEquals($expectedErrorMessage, $this->model->validate($productMock));
     }
