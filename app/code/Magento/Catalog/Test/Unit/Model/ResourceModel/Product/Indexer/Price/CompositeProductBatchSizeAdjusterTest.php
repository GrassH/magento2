<?php
/**
 * Copyright © Magento, Inc. All rights reserved.
 * See COPYING.txt for license details.
 */
declare(strict_types=1);

namespace Magento\Catalog\Test\Unit\Model\ResourceModel\Product\Indexer\Price;

use Magento\Catalog\Model\ResourceModel\Product\Indexer\Price\CompositeProductBatchSizeAdjuster;
use Magento\Catalog\Model\ResourceModel\Product\Indexer\Price\CompositeProductRelationsCalculator;
use PHPUnit\Framework\MockObject\MockObject;
use PHPUnit\Framework\TestCase;

class CompositeProductBatchSizeAdjusterTest extends TestCase
{
    /**
     * @var CompositeProductBatchSizeAdjuster
     */
    private $model;

    /**
<<<<<<< HEAD
     * @var \PHPUnit\Framework\MockObject\MockObject|CompositeProductRelationsCalculator
=======
     * @var MockObject|CompositeProductRelationsCalculator
>>>>>>> 7d02f1ee
     */
    private $relationsCalculatorMock;

    protected function setUp(): void
    {
        $this->relationsCalculatorMock = $this->getMockBuilder(CompositeProductRelationsCalculator::class)
            ->disableOriginalConstructor()
            ->getMock();
        $this->model = new CompositeProductBatchSizeAdjuster($this->relationsCalculatorMock);
    }

    public function testAdjust()
    {
        $this->relationsCalculatorMock->expects($this->once())
            ->method('getMaxRelationsCount')
            ->willReturn(200);
        $this->assertEquals(25, $this->model->adjust(5000));
    }
}<|MERGE_RESOLUTION|>--- conflicted
+++ resolved
@@ -20,11 +20,7 @@
     private $model;
 
     /**
-<<<<<<< HEAD
-     * @var \PHPUnit\Framework\MockObject\MockObject|CompositeProductRelationsCalculator
-=======
      * @var MockObject|CompositeProductRelationsCalculator
->>>>>>> 7d02f1ee
      */
     private $relationsCalculatorMock;
 
