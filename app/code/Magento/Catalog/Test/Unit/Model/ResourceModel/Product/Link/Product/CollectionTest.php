<?php
/**
 * Copyright © 2016 Magento. All rights reserved.
 * See COPYING.txt for license details.
 */
namespace Magento\Catalog\Test\Unit\Model\ResourceModel\Product\Link\Product;

use \Magento\Catalog\Model\ResourceModel\Product\Collection\ProductLimitationFactory;
use \Magento\Catalog\Model\ResourceModel\Product\Collection\ProductLimitation;

/**
 * @SuppressWarnings(PHPMD.CouplingBetweenObjects)
 * @SuppressWarnings(PHPMD.TooManyFields)
 */
class CollectionTest extends \PHPUnit_Framework_TestCase
{
    /** @var \Magento\Catalog\Model\ResourceModel\Product\Link\Product\Collection */
    protected $collection;

    /** @var \Magento\Framework\TestFramework\Unit\Helper\ObjectManager */
    private $objectManager;

    /** @var \Magento\Framework\Data\Collection\EntityFactory|\PHPUnit_Framework_MockObject_MockObject */
    protected $entityFactoryMock;

    /** @var \Psr\Log\LoggerInterface|\PHPUnit_Framework_MockObject_MockObject */
    protected $loggerMock;

    /** @var \Magento\Framework\Data\Collection\Db\FetchStrategyInterface|\PHPUnit_Framework_MockObject_MockObject */
    protected $fetchStrategyMock;

    /** @var \Magento\Framework\Event\ManagerInterface|\PHPUnit_Framework_MockObject_MockObject */
    protected $managerInterfaceMock;

    /** @var \Magento\Eav\Model\Config|\PHPUnit_Framework_MockObject_MockObject */
    protected $configMock;

    /** @var \Magento\Framework\App\ResourceConnection|\PHPUnit_Framework_MockObject_MockObject */
    protected $resourceMock;

    /** @var \PHPUnit_Framework_MockObject_MockObject */
    protected $entityFactoryMock2;

    /** @var \Magento\Catalog\Model\ResourceModel\Helper|\PHPUnit_Framework_MockObject_MockObject */
    protected $helperMock;

    /** @var \Magento\Framework\Validator\UniversalFactory|\PHPUnit_Framework_MockObject_MockObject */
    protected $universalFactoryMock;

    /** @var \Magento\Store\Model\StoreManagerInterface|\PHPUnit_Framework_MockObject_MockObject */
    protected $storeManagerMock;

    /** @var \Magento\Catalog\Helper\Data|\PHPUnit_Framework_MockObject_MockObject */
    protected $catalogHelperMock;

    /** @var \Magento\Catalog\Model\Indexer\Product\Flat\State|\PHPUnit_Framework_MockObject_MockObject */
    protected $stateMock;

    /** @var \Magento\Framework\App\Config\ScopeConfigInterface|\PHPUnit_Framework_MockObject_MockObject */
    protected $scopeConfigInterfaceMock;

    /** @var \PHPUnit_Framework_MockObject_MockObject */
    protected $optionFactoryMock;

    /** @var \Magento\Catalog\Model\ResourceModel\Url|\PHPUnit_Framework_MockObject_MockObject */
    protected $urlMock;

    /** @var \Magento\Framework\Stdlib\DateTime\TimezoneInterface|\PHPUnit_Framework_MockObject_MockObject */
    protected $timezoneInterfaceMock;

    /** @var \Magento\Customer\Model\Session|\PHPUnit_Framework_MockObject_MockObject */
    protected $sessionMock;

    /** @var \Magento\Framework\Stdlib\DateTime|\PHPUnit_Framework_MockObject_MockObject */
    protected $dateTimeMock;

    protected function setUp()
    {
        $this->objectManager = new \Magento\Framework\TestFramework\Unit\Helper\ObjectManager($this);
        $this->entityFactoryMock = $this->getMock(
            \Magento\Framework\Data\Collection\EntityFactory::class,
            [],
            [],
            '',
            false
        );
        $this->loggerMock = $this->getMock(\Psr\Log\LoggerInterface::class);
        $this->fetchStrategyMock = $this->getMock(\Magento\Framework\Data\Collection\Db\FetchStrategyInterface::class);
        $this->managerInterfaceMock = $this->getMock(\Magento\Framework\Event\ManagerInterface::class);
        $this->configMock = $this->getMock(\Magento\Eav\Model\Config::class, [], [], '', false);
        $this->resourceMock = $this->getMock(\Magento\Framework\App\ResourceConnection::class, [], [], '', false);
        $this->entityFactoryMock2 = $this->getMock(\Magento\Eav\Model\EntityFactory::class, [], [], '', false);
        $this->helperMock = $this->getMock(\Magento\Catalog\Model\ResourceModel\Helper::class, [], [], '', false);
        $entity = $this->getMock(\Magento\Eav\Model\Entity\AbstractEntity::class, [], [], '', false);
        $select = $this->getMockBuilder(\Magento\Framework\DB\Select::class)
            ->disableOriginalConstructor()
            ->getMock();
        $connection = $this->getMockBuilder(\Magento\Framework\DB\Adapter\Pdo\Mysql::class)
            ->disableOriginalConstructor()
            ->getMock();
        $connection->expects($this->any())
            ->method('select')
            ->willReturn($select);
        $entity->expects($this->any())->method('getConnection')->will($this->returnValue($connection));
        $entity->expects($this->any())->method('getDefaultAttributes')->will($this->returnValue([]));
        $this->universalFactoryMock = $this->getMock(
            \Magento\Framework\Validator\UniversalFactory::class,
            [],
            [],
            '',
            false
        );
        $this->universalFactoryMock->expects($this->any())->method('create')->will($this->returnValue($entity));
        $this->storeManagerMock = $this->getMockForAbstractClass(\Magento\Store\Model\StoreManagerInterface::class);
        $this->storeManagerMock
            ->expects($this->any())
            ->method('getStore')
            ->will($this->returnCallback(
                function ($store) {
                    return is_object($store) ? $store : new \Magento\Framework\DataObject(['id' => 42]);
                }
            ));
        $this->catalogHelperMock = $this->getMock(\Magento\Catalog\Helper\Data::class, [], [], '', false);
        $this->stateMock = $this->getMock(\Magento\Catalog\Model\Indexer\Product\Flat\State::class, [], [], '', false);
        $this->scopeConfigInterfaceMock = $this->getMock(\Magento\Framework\App\Config\ScopeConfigInterface::class);
        $this->optionFactoryMock = $this->getMock(
            \Magento\Catalog\Model\Product\OptionFactory::class,
            [],
            [],
            '',
            false
        );
        $this->urlMock = $this->getMock(\Magento\Catalog\Model\ResourceModel\Url::class, [], [], '', false);
        $this->timezoneInterfaceMock = $this->getMock(\Magento\Framework\Stdlib\DateTime\TimezoneInterface::class);
        $this->sessionMock = $this->getMock(\Magento\Customer\Model\Session::class, [], [], '', false);
        $this->dateTimeMock = $this->getMock(\Magento\Framework\Stdlib\DateTime::class);
<<<<<<< HEAD
        $productLimitationFactory = $this->getMock(ProductLimitationFactory::class, ['create']);
        $productLimitationFactory->method('create')
            ->willReturn($this->getMock(ProductLimitation::class));
        $this->mockObjectManager([ProductLimitationFactory::class => $productLimitationFactory]);
=======
        $productLimitationFactoryMock = $this->getMock(ProductLimitationFactory::class, ['create']);
        $productLimitationFactoryMock->method('create')
            ->willReturn($this->getMock(ProductLimitation::class));
>>>>>>> 592e5919

        $this->collection = $this->objectManager->getObject(
            \Magento\Catalog\Model\ResourceModel\Product\Link\Product\Collection::class,
            [
                'entityFactory' => $this->entityFactoryMock,
                'logger' => $this->loggerMock,
                'fetchStrategy' => $this->fetchStrategyMock,
                'eventManager' => $this->managerInterfaceMock,
                'eavConfig' => $this->configMock,
                'resource' => $this->resourceMock,
                'eavEntityFactory' => $this->entityFactoryMock2,
                'resourceHelper' => $this->helperMock,
                'universalFactory' => $this->universalFactoryMock,
                'storeManager' => $this->storeManagerMock,
                'catalogData' => $this->catalogHelperMock,
                'catalogProductFlatState' => $this->stateMock,
                'scopeConfig' => $this->scopeConfigInterfaceMock,
                'productOptionFactory' => $this->optionFactoryMock,
                'catalogUrl' => $this->urlMock,
                'localeDate' => $this->timezoneInterfaceMock,
                'customerSession' => $this->sessionMock,
                'dateTime' => $this->dateTimeMock,
                'productLimitationFactory' => $productLimitationFactoryMock,
            ]
        );
    }

    protected function tearDown()
    {
        $reflectionProperty = new \ReflectionProperty(\Magento\Framework\App\ObjectManager::class, '_instance');
        $reflectionProperty->setAccessible(true);
        $reflectionProperty->setValue(null);
    }

    public function testSetProduct()
    {
        /** @var \Magento\Catalog\Model\Product|\PHPUnit_Framework_MockObject_MockObject $product */
        $product = $this->getMock(\Magento\Catalog\Model\Product::class, [], [], '', false);
        $product->expects($this->any())->method('getId')->will($this->returnValue('5'));
        $productStore = new \Magento\Framework\DataObject(['id' => 33]);
        $product->expects($this->any())->method('getStore')->will($this->returnValue($productStore));
        $this->collection->setProduct($product);
        $this->assertEquals(33, $this->collection->getStoreId());
    }
<<<<<<< HEAD

    /**
     * Mock application object manager to return configured dependencies.
     *
     * @param array $dependencies
     * @return void
     */
    private function mockObjectManager($dependencies)
    {
        $dependencyMap = [];
        foreach ($dependencies as $type => $instance) {
            $dependencyMap[] = [$type, $instance];
        }
        $objectManagerMock = $this->getMock(\Magento\Framework\ObjectManagerInterface::class);
        $objectManagerMock->expects($this->any())
            ->method('get')
            ->will($this->returnValueMap($dependencyMap));
        \Magento\Framework\App\ObjectManager::setInstance($objectManagerMock);
    }
=======
>>>>>>> 592e5919
}<|MERGE_RESOLUTION|>--- conflicted
+++ resolved
@@ -134,16 +134,9 @@
         $this->timezoneInterfaceMock = $this->getMock(\Magento\Framework\Stdlib\DateTime\TimezoneInterface::class);
         $this->sessionMock = $this->getMock(\Magento\Customer\Model\Session::class, [], [], '', false);
         $this->dateTimeMock = $this->getMock(\Magento\Framework\Stdlib\DateTime::class);
-<<<<<<< HEAD
-        $productLimitationFactory = $this->getMock(ProductLimitationFactory::class, ['create']);
-        $productLimitationFactory->method('create')
-            ->willReturn($this->getMock(ProductLimitation::class));
-        $this->mockObjectManager([ProductLimitationFactory::class => $productLimitationFactory]);
-=======
         $productLimitationFactoryMock = $this->getMock(ProductLimitationFactory::class, ['create']);
         $productLimitationFactoryMock->method('create')
             ->willReturn($this->getMock(ProductLimitation::class));
->>>>>>> 592e5919
 
         $this->collection = $this->objectManager->getObject(
             \Magento\Catalog\Model\ResourceModel\Product\Link\Product\Collection::class,
@@ -171,13 +164,6 @@
         );
     }
 
-    protected function tearDown()
-    {
-        $reflectionProperty = new \ReflectionProperty(\Magento\Framework\App\ObjectManager::class, '_instance');
-        $reflectionProperty->setAccessible(true);
-        $reflectionProperty->setValue(null);
-    }
-
     public function testSetProduct()
     {
         /** @var \Magento\Catalog\Model\Product|\PHPUnit_Framework_MockObject_MockObject $product */
@@ -188,26 +174,4 @@
         $this->collection->setProduct($product);
         $this->assertEquals(33, $this->collection->getStoreId());
     }
-<<<<<<< HEAD
-
-    /**
-     * Mock application object manager to return configured dependencies.
-     *
-     * @param array $dependencies
-     * @return void
-     */
-    private function mockObjectManager($dependencies)
-    {
-        $dependencyMap = [];
-        foreach ($dependencies as $type => $instance) {
-            $dependencyMap[] = [$type, $instance];
-        }
-        $objectManagerMock = $this->getMock(\Magento\Framework\ObjectManagerInterface::class);
-        $objectManagerMock->expects($this->any())
-            ->method('get')
-            ->will($this->returnValueMap($dependencyMap));
-        \Magento\Framework\App\ObjectManager::setInstance($objectManagerMock);
-    }
-=======
->>>>>>> 592e5919
 }