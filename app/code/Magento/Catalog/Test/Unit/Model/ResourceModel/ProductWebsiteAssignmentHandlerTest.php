<?php
/**
 * Copyright © Magento, Inc. All rights reserved.
 * See COPYING.txt for license details.
 */
declare(strict_types=1);
namespace Magento\Catalog\Test\Unit\Model\ResourceModel;

use Magento\Catalog\Model\ResourceModel\Product\Website\Link;
use Magento\Catalog\Model\ResourceModel\ProductWebsiteAssignmentHandler;
use Magento\Framework\TestFramework\Unit\Helper\ObjectManager;
use PHPUnit\Framework\MockObject\MockObject;
use PHPUnit\Framework\TestCase;

class ProductWebsiteAssignmentHandlerTest extends TestCase
{
    /**
     * @var ProductWebsiteAssignmentHandler
     */
    protected $handler;

    /**
<<<<<<< HEAD
     * @var Link|\PHPUnit\Framework\MockObject\MockObject
=======
     * @var Link|MockObject
>>>>>>> 7d02f1ee
     */
    protected $productLinkMock;

    protected function setUp(): void
    {
        $objectManager = new ObjectManager($this);

        $this->productLinkMock = $this->createPartialMock(
            Link::class,
            ['updateProductWebsite']
        );
        $this->handler = $objectManager->getObject(
            ProductWebsiteAssignmentHandler::class,
            [
                'productLink' => $this->productLinkMock
            ]
        );
    }

    /**
     * @param $actualData
     * @param $expectedResult
     * @dataProvider productWebsitesDataProvider
     * @throws \Exception
     */
    public function testUpdateProductWebsiteReturnValidResult($actualData, $expectedResult)
    {
        $this->productLinkMock->expects($this->any())->method('updateProductWebsite')->willReturn($expectedResult);
        $this->assertEquals(
            $actualData['entityData'],
            $this->handler->execute($actualData['entityType'], $actualData['entityData'])
        );
    }

    /**
     * @return array
     */
    public function productWebsitesDataProvider(): array
    {
        return [
            [
                [
                    'entityType' => 'product',
                    'entityData' => [
                        'entity_id' => '12345',
                        'website_ids' => ['1', '2', '3'],
                        'name' => 'test-1',
                        'sku' => 'test-1'
                    ]
                ],
                true
            ],
            [
                [
                    'entityType' => 'product',
                    'entityData' => [
                        'entity_id' => null,
                        'website_ids' => ['1', '2', '3'],
                        'name' => 'test-1',
                        'sku' => 'test-1'
                    ]
                ],
                false
            ],
            [
                [
                    'entityType' => 'product',
                    'entityData' => [
                        'entity_id' => '12345',
                        'website_ids' => [null],
                        'name' => 'test-1',
                        'sku' => 'test-1'
                    ]
                ],
                false
            ]
        ];
    }
}<|MERGE_RESOLUTION|>--- conflicted
+++ resolved
@@ -20,11 +20,7 @@
     protected $handler;
 
     /**
-<<<<<<< HEAD
-     * @var Link|\PHPUnit\Framework\MockObject\MockObject
-=======
      * @var Link|MockObject
->>>>>>> 7d02f1ee
      */
     protected $productLinkMock;
 
