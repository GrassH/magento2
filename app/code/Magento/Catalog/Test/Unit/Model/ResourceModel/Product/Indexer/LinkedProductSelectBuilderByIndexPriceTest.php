--- conflicted
+++ resolved
@@ -29,47 +29,27 @@
 class LinkedProductSelectBuilderByIndexPriceTest extends TestCase
 {
     /**
-<<<<<<< HEAD
-     * @var \Magento\Store\Model\StoreManagerInterface|\PHPUnit\Framework\MockObject\MockObject
-=======
      * @var StoreManagerInterface|MockObject
->>>>>>> 7d02f1ee
      */
     private $storeManagerMock;
 
     /**
-<<<<<<< HEAD
-     * @var \Magento\Framework\App\ResourceConnection|\PHPUnit\Framework\MockObject\MockObject
-=======
      * @var ResourceConnection|MockObject
->>>>>>> 7d02f1ee
      */
     private $resourceMock;
 
     /**
-<<<<<<< HEAD
-     * @var \Magento\Customer\Model\Session|\PHPUnit\Framework\MockObject\MockObject
-=======
      * @var Session|MockObject
->>>>>>> 7d02f1ee
      */
     private $customerSessionMock;
 
     /**
-<<<<<<< HEAD
-     * @var \Magento\Framework\EntityManager\MetadataPool|\PHPUnit\Framework\MockObject\MockObject
-=======
      * @var MetadataPool|MockObject
->>>>>>> 7d02f1ee
      */
     private $metadataPoolMock;
 
     /**
-<<<<<<< HEAD
-     * @var BaseSelectProcessorInterface|\PHPUnit\Framework\MockObject\MockObject
-=======
      * @var BaseSelectProcessorInterface|MockObject
->>>>>>> 7d02f1ee
      */
     private $baseSelectProcessorMock;
 
