<?php
/**
 * Copyright © Magento, Inc. All rights reserved.
 * See COPYING.txt for license details.
 */
declare(strict_types=1);

namespace Magento\Catalog\Test\Unit\Model\ResourceModel\Product\Indexer;

use Magento\Catalog\Model\ResourceModel\Product\Indexer\TemporaryTableStrategy;
use Magento\Framework\App\ResourceConnection;
use Magento\Framework\DB\Adapter\AdapterInterface;
use Magento\Framework\Indexer\Table\Strategy;
use Magento\Framework\Indexer\Table\StrategyInterface;
use PHPUnit\Framework\MockObject\MockObject;
use PHPUnit\Framework\TestCase;

class TemporaryTableStrategyTest extends TestCase
{
    /**
     * @var TemporaryTableStrategy
     */
    private $model;

    /**
<<<<<<< HEAD
     * @var \PHPUnit\Framework\MockObject\MockObject|\Magento\Framework\Indexer\Table\Strategy
=======
     * @var MockObject|Strategy
>>>>>>> 7d02f1ee
     */
    private $tableStrategyMock;

    /**
<<<<<<< HEAD
     * @var \PHPUnit\Framework\MockObject\MockObject|\Magento\Framework\App\ResourceConnection
=======
     * @var MockObject|ResourceConnection
>>>>>>> 7d02f1ee
     */
    private $resourceMock;

    protected function setUp(): void
    {
        $this->tableStrategyMock = $this->createMock(Strategy::class);
        $this->resourceMock = $this->createMock(ResourceConnection::class);

        $this->model = new TemporaryTableStrategy(
            $this->tableStrategyMock,
            $this->resourceMock
        );
    }

    public function testGetUseIdxTable()
    {
        $this->tableStrategyMock->expects($this->once())->method('getUseIdxTable')->willReturn(true);
        $this->assertTrue($this->model->getUseIdxTable());
    }

    public function testSetUseIdxTable()
    {
        $this->tableStrategyMock->expects($this->once())->method('setUseIdxTable')->with(true)->willReturnSelf();
        $this->assertEquals($this->tableStrategyMock, $this->model->setUseIdxTable(true));
    }

    public function testGetTableName()
    {
        $tablePrefix = 'prefix';
        $expectedResult = $tablePrefix . StrategyInterface::IDX_SUFFIX;
        $this->tableStrategyMock->expects($this->once())->method('getUseIdxTable')->willReturn(true);
        $this->resourceMock->expects($this->once())
            ->method('getTableName')
            ->with($expectedResult)
            ->willReturn($expectedResult);
        $this->assertEquals($expectedResult, $this->model->getTableName($tablePrefix));
    }

    public function testPrepareTableName()
    {
        $tablePrefix = 'prefix';
        $expectedResult = $tablePrefix . TemporaryTableStrategy::TEMP_SUFFIX;
        $tempTableName = $tablePrefix . StrategyInterface::TMP_SUFFIX;

        $this->tableStrategyMock->expects($this->once())->method('getUseIdxTable')->willReturn(false);
        $connectionMock = $this->createMock(AdapterInterface::class);

        $this->resourceMock->expects($this->once())
            ->method('getConnection')
            ->with('indexer')
            ->willReturn($connectionMock);
        $this->resourceMock->expects($this->at(1))
            ->method('getTableName')
            ->with($expectedResult)
            ->willReturn($expectedResult);
        $this->resourceMock->expects($this->at(2))
            ->method('getTableName')
            ->with($tempTableName)
            ->willReturn($tempTableName);
        $connectionMock->expects($this->once())
            ->method('createTemporaryTableLike')
            ->with($expectedResult, $tempTableName, true);

        $this->assertEquals($expectedResult, $this->model->prepareTableName($tablePrefix));
    }
}<|MERGE_RESOLUTION|>--- conflicted
+++ resolved
@@ -23,20 +23,12 @@
     private $model;
 
     /**
-<<<<<<< HEAD
-     * @var \PHPUnit\Framework\MockObject\MockObject|\Magento\Framework\Indexer\Table\Strategy
-=======
      * @var MockObject|Strategy
->>>>>>> 7d02f1ee
      */
     private $tableStrategyMock;
 
     /**
-<<<<<<< HEAD
-     * @var \PHPUnit\Framework\MockObject\MockObject|\Magento\Framework\App\ResourceConnection
-=======
      * @var MockObject|ResourceConnection
->>>>>>> 7d02f1ee
      */
     private $resourceMock;
 
