--- conflicted
+++ resolved
@@ -21,11 +21,7 @@
     private $model;
 
     /**
-<<<<<<< HEAD
-     * @var \Magento\Framework\Indexer\BatchSizeManagementInterface|\PHPUnit\Framework\MockObject\MockObject
-=======
      * @var BatchSizeManagementInterface|MockObject
->>>>>>> 7d02f1ee
      */
     private $estimatorMock;
 
