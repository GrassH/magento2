<?php
/**
 * Copyright © Magento, Inc. All rights reserved.
 * See COPYING.txt for license details.
 */
declare(strict_types=1);

namespace Magento\Catalog\Test\Unit\Model\ResourceModel\Product\Indexer\Price;

use Magento\Catalog\Model\ResourceModel\Product\Indexer\Price\CompositeProductRelationsCalculator;
use Magento\Catalog\Model\ResourceModel\Product\Indexer\Price\DefaultPrice;
use Magento\Framework\DB\Adapter\AdapterInterface;
use Magento\Framework\DB\Select;
use PHPUnit\Framework\MockObject\MockObject;
use PHPUnit\Framework\TestCase;

class CompositeProductRelationsCalculatorTest extends TestCase
{
    /**
<<<<<<< HEAD
     * @var \PHPUnit\Framework\MockObject\MockObject|DefaultPrice
=======
     * @var MockObject|DefaultPrice
>>>>>>> 7d02f1ee
     */
    private $defaultPriceMock;

    /**
     * @var CompositeProductRelationsCalculator
     */
    private $model;

    protected function setUp(): void
    {
        $this->defaultPriceMock = $this->getMockBuilder(DefaultPrice::class)->disableOriginalConstructor()->getMock();
        $this->model = new CompositeProductRelationsCalculator($this->defaultPriceMock);
    }

    public function testGetMaxRelationsCount()
    {
        $tableName = 'catalog_product_relation';
        $maxRelatedProductCount = 200;

        $connectionMock = $this->getMockBuilder(AdapterInterface::class)->getMock();
        $this->defaultPriceMock->expects($this->once())->method('getConnection')->willReturn($connectionMock);
        $this->defaultPriceMock->expects($this->once())->method('getTable')->with($tableName)->willReturn($tableName);

        $relationSelectMock = $this->getMockBuilder(Select::class)
            ->disableOriginalConstructor()
            ->getMock();
        $relationSelectMock->expects($this->once())
            ->method('from')
            ->with(
                ['relation' => $tableName],
                ['count' => 'count(relation.child_id)']
            )
            ->willReturnSelf();
        $relationSelectMock->expects($this->once())->method('group')->with('parent_id')->willReturnSelf();
        $connectionMock->expects($this->at(0))->method('select')->willReturn($relationSelectMock);

        $maxSelectMock = $this->getMockBuilder(Select::class)
            ->disableOriginalConstructor()
            ->getMock();
        $maxSelectMock->expects($this->once())
            ->method('from')
            ->with(
                ['max_value' => $relationSelectMock],
                ['count' => 'MAX(count)']
            )
            ->willReturnSelf();
        $connectionMock->expects($this->at(1))->method('select')->willReturn($maxSelectMock);

        $connectionMock->expects($this->at(2))
            ->method('fetchOne')
            ->with($maxSelectMock)
            ->willReturn($maxRelatedProductCount);

        $this->assertEquals($maxRelatedProductCount, $this->model->getMaxRelationsCount());
    }
}<|MERGE_RESOLUTION|>--- conflicted
+++ resolved
@@ -17,11 +17,7 @@
 class CompositeProductRelationsCalculatorTest extends TestCase
 {
     /**
-<<<<<<< HEAD
-     * @var \PHPUnit\Framework\MockObject\MockObject|DefaultPrice
-=======
      * @var MockObject|DefaultPrice
->>>>>>> 7d02f1ee
      */
     private $defaultPriceMock;
 
