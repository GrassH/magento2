<?php
/**
 * Copyright © Magento, Inc. All rights reserved.
 * See COPYING.txt for license details.
 */

declare(strict_types=1);

namespace Magento\Catalog\Test\Unit\Model\ResourceModel;

use Magento\Catalog\Api\Data\ProductInterface;
use Magento\Catalog\Model\Attribute\LockValidatorInterface;
use Magento\Catalog\Model\ResourceModel\Attribute;
use Magento\Eav\Model\Config;
use Magento\Eav\Model\Entity\Attribute\AbstractAttribute;
use Magento\Eav\Model\Entity\Attribute\Backend\AbstractBackend;
use Magento\Eav\Model\ResourceModel\Entity\Type;
use Magento\Framework\App\ResourceConnection;
use Magento\Framework\DB\Adapter\AdapterInterface as Adapter;
use Magento\Framework\EntityManager\EntityMetadataInterface;
use Magento\Framework\EntityManager\MetadataPool;
use Magento\Framework\Model\AbstractModel;
use Magento\Framework\Model\ResourceModel\Db\Context;
use Magento\ResourceConnections\DB\Select;
use Magento\Store\Model\StoreManagerInterface;
use PHPUnit\Framework\MockObject\MockObject;
use PHPUnit\Framework\TestCase;

/**
 * @SuppressWarnings(PHPMD.CouplingBetweenObjects)
 */
class AttributeTest extends TestCase
{
    /**
<<<<<<< HEAD
     * @var Select|\PHPUnit\Framework\MockObject\MockObject
=======
     * @var Select|MockObject
>>>>>>> 7d02f1ee
     */
    private $selectMock;

    /**
<<<<<<< HEAD
     * @var Adapter|\PHPUnit\Framework\MockObject\MockObject
=======
     * @var Adapter|MockObject
>>>>>>> 7d02f1ee
     */
    private $connectionMock;

    /**
<<<<<<< HEAD
     * @var ResourceConnection|\PHPUnit\Framework\MockObject\MockObject
=======
     * @var ResourceConnection|MockObject
>>>>>>> 7d02f1ee
     */
    private $resourceMock;

    /**
<<<<<<< HEAD
     * @var StoreManagerInterface|\PHPUnit\Framework\MockObject\MockObject
=======
     * @var StoreManagerInterface|MockObject
>>>>>>> 7d02f1ee
     */
    private $storeManagerMock;

    /**
<<<<<<< HEAD
     * @var Context|\PHPUnit\Framework\MockObject\MockObject
=======
     * @var Context|MockObject
>>>>>>> 7d02f1ee
     */
    private $contextMock;

    /**
<<<<<<< HEAD
     * @var \Magento\Eav\Model\ResourceModel\Entity\Type|\PHPUnit\Framework\MockObject\MockObject
=======
     * @var Type|MockObject
>>>>>>> 7d02f1ee
     */
    private $eavEntityTypeMock;

    /**
<<<<<<< HEAD
     * @var \Magento\Eav\Model\Config|\PHPUnit\Framework\MockObject\MockObject
=======
     * @var Config|MockObject
>>>>>>> 7d02f1ee
     */
    private $eavConfigMock;

    /**
<<<<<<< HEAD
     * @var LockValidatorInterface|\PHPUnit\Framework\MockObject\MockObject
=======
     * @var LockValidatorInterface|MockObject
>>>>>>> 7d02f1ee
     */
    private $lockValidatorMock;

    /**
<<<<<<< HEAD
     * @var EntityMetadataInterface|\PHPUnit\Framework\MockObject\MockObject
=======
     * @var EntityMetadataInterface|MockObject
>>>>>>> 7d02f1ee
     */
    private $entityMetaDataInterfaceMock;

    /**
     * @inheritDoc
     */
    protected function setUp(): void
    {
        $this->selectMock = $this->getMockBuilder(Select::class)
            ->disableOriginalConstructor()
            ->setMethods(['from', 'where', 'join', 'deleteFromSelect'])
            ->getMock();

        $this->connectionMock = $this->getMockBuilder(Adapter::class)->getMockForAbstractClass();
        $this->connectionMock->expects($this->once())->method('select')->willReturn($this->selectMock);
        $this->connectionMock->expects($this->once())->method('query')->willReturn($this->selectMock);
        $this->connectionMock->expects($this->once())->method('delete')->willReturn($this->selectMock);
        $this->selectMock->expects($this->once())->method('from')->willReturnSelf();
        $this->selectMock->expects($this->once())->method('join')->willReturnSelf();
        $this->selectMock->expects($this->any())->method('where')->willReturnSelf();
        $this->selectMock->expects($this->any())->method('deleteFromSelect')->willReturnSelf();

        $this->resourceMock = $this->getMockBuilder(ResourceConnection::class)
            ->disableOriginalConstructor()
            ->setMethods(['delete', 'getConnection'])
            ->getMock();

        $this->contextMock = $this->getMockBuilder(Context::class)->disableOriginalConstructor()->getMock();
        $this->storeManagerMock = $this->getMockBuilder(StoreManagerInterface::class)->getMock();
        $this->eavEntityTypeMock = $this->getMockBuilder(Type::class)
            ->disableOriginalConstructor()
            ->getMock();
        $this->eavConfigMock = $this->getMockBuilder(Config::class)
            ->disableOriginalConstructor()
            ->setMethods(['getAttribute'])
            ->getMock();
        $this->lockValidatorMock = $this->getMockBuilder(LockValidatorInterface::class)
            ->disableOriginalConstructor()
            ->setMethods(['validate'])
<<<<<<< HEAD
            ->getMockForAbstractClass();
         $this->entityMetaDataInterfaceMock = $this->getMockBuilder(EntityMetadataInterface::class)
=======
            ->getMock();
        $this->entityMetaDataInterfaceMock = $this->getMockBuilder(EntityMetadataInterface::class)
>>>>>>> 7d02f1ee
            ->disableOriginalConstructor()
            ->getMockForAbstractClass();
    }

    /**
     * Sets object non-public property.
     *
     * @param mixed $object
     * @param string $propertyName
     * @param mixed $value
     *
     * @return void
     */
    private function setObjectProperty($object, string $propertyName, $value) : void
    {
        $reflectionClass = new \ReflectionClass($object);
        $reflectionProperty = $reflectionClass->getProperty($propertyName);
        $reflectionProperty->setAccessible(true);
        $reflectionProperty->setValue($object, $value);
    }

    /**
     * @return void
     */
    public function testDeleteEntity() : void
    {
        $entityAttributeId = 196;
        $entityTypeId = 4;
        $result = [
            'entity_attribute_id' => 196,
            'entity_type_id' => 4,
            'attribute_set_id'=> 4,
            'attribute_group_id' => 7,
            'attribute_id' => 177,
            'sort_order' => 3,
        ];

        $backendTableName = 'weee_tax';
        $backendFieldName = 'value_id';

        $attributeModel = $this->getMockBuilder(Attribute::class)
            ->setMethods(['getEntityAttribute', 'getMetadataPool', 'getConnection', 'getTable'])
            ->setConstructorArgs([
                $this->contextMock,
                $this->storeManagerMock,
                $this->eavEntityTypeMock,
                $this->eavConfigMock,
                $this->lockValidatorMock,
                null,
            ])->getMock();
        $attributeModel->expects($this->any())
            ->method('getEntityAttribute')
            ->with($entityAttributeId)
            ->willReturn($result);
        $metadataPoolMock = $this->getMockBuilder(MetadataPool::class)
            ->disableOriginalConstructor()
            ->setMethods(['getMetadata'])
            ->getMock();

        $this->setObjectProperty($attributeModel, 'metadataPool', $metadataPoolMock);

        $eavAttributeMock = $this->getMockBuilder(AbstractAttribute::class)
            ->disableOriginalConstructor()
            ->getMock();

        $eavAttributeMock->expects($this->any())->method('getId')->willReturn($result['attribute_id']);

        $this->eavConfigMock->expects($this->any())
            ->method('getAttribute')
            ->with($entityTypeId, $result['attribute_id'])
            ->willReturn($eavAttributeMock);

        $abstractModelMock = $this->getMockBuilder(AbstractModel::class)
            ->disableOriginalConstructor()
            ->setMethods(['getEntityAttributeId','getEntityTypeId'])
            ->getMockForAbstractClass();
        $abstractModelMock->expects($this->any())->method('getEntityAttributeId')->willReturn($entityAttributeId);
        $abstractModelMock->expects($this->any())->method('getEntityTypeId')->willReturn($entityTypeId);

        $this->lockValidatorMock->expects($this->any())
            ->method('validate')
            ->with($eavAttributeMock, $result['attribute_set_id'])
            ->willReturn(true);

        $backendModelMock = $this->getMockBuilder(AbstractBackend::class)
            ->disableOriginalConstructor()
            ->setMethods(['getBackend', 'getTable', 'getEntityIdField'])
            ->getMock();

        $abstractAttributeMock = $this->getMockBuilder(AbstractAttribute::class)
            ->disableOriginalConstructor()
            ->setMethods(['getEntity'])
            ->getMockForAbstractClass();

        $eavAttributeMock->expects($this->any())->method('getBackend')->willReturn($backendModelMock);
        $eavAttributeMock->expects($this->any())->method('getEntity')->willReturn($abstractAttributeMock);

        $backendModelMock->expects($this->any())->method('getTable')->willReturn($backendTableName);
        $backendModelMock->expects($this->once())->method('getEntityIdField')->willReturn($backendFieldName);

        $metadataPoolMock->expects($this->any())
            ->method('getMetadata')
            ->with(ProductInterface::class)
            ->willReturn($this->entityMetaDataInterfaceMock);

        $this->entityMetaDataInterfaceMock->expects($this->any())
            ->method('getLinkField')
            ->willReturn('row_id');

        $attributeModel->expects($this->any())->method('getConnection')->willReturn($this->connectionMock);
        $attributeModel->expects($this->any())
            ->method('getTable')
            ->with('eav_entity_attribute')
            ->willReturn('eav_entity_attribute');

        $attributeModel->deleteEntity($abstractModelMock);
    }
}<|MERGE_RESOLUTION|>--- conflicted
+++ resolved
@@ -32,83 +32,47 @@
 class AttributeTest extends TestCase
 {
     /**
-<<<<<<< HEAD
-     * @var Select|\PHPUnit\Framework\MockObject\MockObject
-=======
      * @var Select|MockObject
->>>>>>> 7d02f1ee
      */
     private $selectMock;
 
     /**
-<<<<<<< HEAD
-     * @var Adapter|\PHPUnit\Framework\MockObject\MockObject
-=======
      * @var Adapter|MockObject
->>>>>>> 7d02f1ee
      */
     private $connectionMock;
 
     /**
-<<<<<<< HEAD
-     * @var ResourceConnection|\PHPUnit\Framework\MockObject\MockObject
-=======
      * @var ResourceConnection|MockObject
->>>>>>> 7d02f1ee
      */
     private $resourceMock;
 
     /**
-<<<<<<< HEAD
-     * @var StoreManagerInterface|\PHPUnit\Framework\MockObject\MockObject
-=======
      * @var StoreManagerInterface|MockObject
->>>>>>> 7d02f1ee
      */
     private $storeManagerMock;
 
     /**
-<<<<<<< HEAD
-     * @var Context|\PHPUnit\Framework\MockObject\MockObject
-=======
      * @var Context|MockObject
->>>>>>> 7d02f1ee
      */
     private $contextMock;
 
     /**
-<<<<<<< HEAD
-     * @var \Magento\Eav\Model\ResourceModel\Entity\Type|\PHPUnit\Framework\MockObject\MockObject
-=======
      * @var Type|MockObject
->>>>>>> 7d02f1ee
      */
     private $eavEntityTypeMock;
 
     /**
-<<<<<<< HEAD
-     * @var \Magento\Eav\Model\Config|\PHPUnit\Framework\MockObject\MockObject
-=======
      * @var Config|MockObject
->>>>>>> 7d02f1ee
      */
     private $eavConfigMock;
 
     /**
-<<<<<<< HEAD
-     * @var LockValidatorInterface|\PHPUnit\Framework\MockObject\MockObject
-=======
      * @var LockValidatorInterface|MockObject
->>>>>>> 7d02f1ee
      */
     private $lockValidatorMock;
 
     /**
-<<<<<<< HEAD
-     * @var EntityMetadataInterface|\PHPUnit\Framework\MockObject\MockObject
-=======
      * @var EntityMetadataInterface|MockObject
->>>>>>> 7d02f1ee
      */
     private $entityMetaDataInterfaceMock;
 
@@ -148,15 +112,10 @@
         $this->lockValidatorMock = $this->getMockBuilder(LockValidatorInterface::class)
             ->disableOriginalConstructor()
             ->setMethods(['validate'])
-<<<<<<< HEAD
-            ->getMockForAbstractClass();
-         $this->entityMetaDataInterfaceMock = $this->getMockBuilder(EntityMetadataInterface::class)
-=======
             ->getMock();
         $this->entityMetaDataInterfaceMock = $this->getMockBuilder(EntityMetadataInterface::class)
->>>>>>> 7d02f1ee
-            ->disableOriginalConstructor()
-            ->getMockForAbstractClass();
+            ->disableOriginalConstructor()
+            ->getMock();
     }
 
     /**
