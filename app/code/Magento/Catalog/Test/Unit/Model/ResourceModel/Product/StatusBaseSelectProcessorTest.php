<?php
/**
 * Copyright © Magento, Inc. All rights reserved.
 * See COPYING.txt for license details.
 */
declare(strict_types=1);

namespace Magento\Catalog\Test\Unit\Model\ResourceModel\Product;

use Magento\Catalog\Api\Data\ProductInterface;
use Magento\Catalog\Model\Product;
use Magento\Catalog\Model\Product\Attribute\Source\Status;
use Magento\Catalog\Model\ResourceModel\Product\BaseSelectProcessorInterface;
use Magento\Catalog\Model\ResourceModel\Product\StatusBaseSelectProcessor;
use Magento\Eav\Model\Config;
use Magento\Eav\Model\Entity\Attribute\AttributeInterface;
use Magento\Framework\DB\Select;
use Magento\Framework\EntityManager\EntityMetadataInterface;
use Magento\Framework\EntityManager\MetadataPool;
use Magento\Framework\TestFramework\Unit\Helper\ObjectManager;
use Magento\Store\Api\Data\StoreInterface;
use Magento\Store\Model\Store;
use Magento\Store\Model\StoreManagerInterface;
use PHPUnit\Framework\MockObject\MockObject;
use PHPUnit\Framework\TestCase;

/**
 * @SuppressWarnings(PHPMD.CouplingBetweenObjects)
 */
class StatusBaseSelectProcessorTest extends TestCase
{
    /**
<<<<<<< HEAD
     * @var Config|\PHPUnit\Framework\MockObject\MockObject
=======
     * @var Config|MockObject
>>>>>>> 7d02f1ee
     */
    private $eavConfig;

    /**
<<<<<<< HEAD
     * @var MetadataPool|\PHPUnit\Framework\MockObject\MockObject
=======
     * @var MetadataPool|MockObject
>>>>>>> 7d02f1ee
     */
    private $metadataPool;

    /**
<<<<<<< HEAD
     * @var StoreManagerInterface|\PHPUnit\Framework\MockObject\MockObject
=======
     * @var StoreManagerInterface|MockObject
>>>>>>> 7d02f1ee
     */
    private $storeManager;

    /**
<<<<<<< HEAD
     * @var Select|\PHPUnit\Framework\MockObject\MockObject
=======
     * @var Select|MockObject
>>>>>>> 7d02f1ee
     */
    private $select;

    /**
     * @var StatusBaseSelectProcessor
     */
    private $statusBaseSelectProcessor;

    protected function setUp(): void
    {
        $this->eavConfig = $this->getMockBuilder(Config::class)->disableOriginalConstructor()->getMock();
        $this->metadataPool = $this->getMockBuilder(MetadataPool::class)->disableOriginalConstructor()->getMock();
        $this->storeManager = $this->getMockBuilder(StoreManagerInterface::class)->getMock();
        $this->select = $this->getMockBuilder(Select::class)->disableOriginalConstructor()->getMock();

        $this->statusBaseSelectProcessor =  (new ObjectManager($this))->getObject(StatusBaseSelectProcessor::class, [
            'eavConfig' => $this->eavConfig,
            'metadataPool' => $this->metadataPool,
            'storeManager' => $this->storeManager,
        ]);
    }

    public function testProcess()
    {
        $linkField = 'link_field';
        $backendTable = 'backend_table';
        $attributeId = 2;
        $currentStoreId = 1;

        $metadata = $this->getMockForAbstractClass(EntityMetadataInterface::class);
        $metadata->expects($this->once())
            ->method('getLinkField')
            ->willReturn($linkField);
        $this->metadataPool->expects($this->once())
            ->method('getMetadata')
            ->with(ProductInterface::class)
            ->willReturn($metadata);

<<<<<<< HEAD
        /** @var AttributeInterface|\PHPUnit\Framework\MockObject\MockObject $statusAttribute */
=======
        /** @var AttributeInterface|MockObject $statusAttribute */
>>>>>>> 7d02f1ee
        $statusAttribute = $this->getMockBuilder(AttributeInterface::class)
            ->setMethods(['getBackendTable', 'getAttributeId'])
            ->getMockForAbstractClass();
        $statusAttribute->expects($this->atLeastOnce())
            ->method('getBackendTable')
            ->willReturn($backendTable);
        $statusAttribute->expects($this->atLeastOnce())
            ->method('getAttributeId')
            ->willReturn($attributeId);
        $this->eavConfig->expects($this->once())
            ->method('getAttribute')
            ->with(Product::ENTITY, ProductInterface::STATUS)
            ->willReturn($statusAttribute);

        $storeMock = $this->getMockBuilder(StoreInterface::class)->getMock();

        $this->storeManager->expects($this->once())
            ->method('getStore')
            ->willReturn($storeMock);

        $storeMock->expects($this->once())
            ->method('getId')
            ->willReturn($currentStoreId);

        $this->select->expects($this->at(0))
            ->method('joinLeft')
            ->with(
                ['status_global_attr' => $backendTable],
                "status_global_attr.{$linkField} = "
                . BaseSelectProcessorInterface::PRODUCT_TABLE_ALIAS . ".{$linkField}"
                . " AND status_global_attr.attribute_id = {$attributeId}"
                . ' AND status_global_attr.store_id = ' . Store::DEFAULT_STORE_ID,
                []
            )
            ->willReturnSelf();
        $this->select->expects($this->at(1))
            ->method('joinLeft')
            ->with(
                ['status_attr' => $backendTable],
                "status_attr.{$linkField} = " . BaseSelectProcessorInterface::PRODUCT_TABLE_ALIAS . ".{$linkField}"
                . " AND status_attr.attribute_id = {$attributeId}"
                . " AND status_attr.store_id = {$currentStoreId}",
                []
            )
            ->willReturnSelf();
        $this->select->expects($this->at(2))
            ->method('where')
            ->with('IFNULL(status_attr.value, status_global_attr.value) = ?', Status::STATUS_ENABLED)
            ->willReturnSelf();

        $this->assertEquals($this->select, $this->statusBaseSelectProcessor->process($this->select));
    }
}<|MERGE_RESOLUTION|>--- conflicted
+++ resolved
@@ -30,38 +30,22 @@
 class StatusBaseSelectProcessorTest extends TestCase
 {
     /**
-<<<<<<< HEAD
-     * @var Config|\PHPUnit\Framework\MockObject\MockObject
-=======
      * @var Config|MockObject
->>>>>>> 7d02f1ee
      */
     private $eavConfig;
 
     /**
-<<<<<<< HEAD
-     * @var MetadataPool|\PHPUnit\Framework\MockObject\MockObject
-=======
      * @var MetadataPool|MockObject
->>>>>>> 7d02f1ee
      */
     private $metadataPool;
 
     /**
-<<<<<<< HEAD
-     * @var StoreManagerInterface|\PHPUnit\Framework\MockObject\MockObject
-=======
      * @var StoreManagerInterface|MockObject
->>>>>>> 7d02f1ee
      */
     private $storeManager;
 
     /**
-<<<<<<< HEAD
-     * @var Select|\PHPUnit\Framework\MockObject\MockObject
-=======
      * @var Select|MockObject
->>>>>>> 7d02f1ee
      */
     private $select;
 
@@ -91,7 +75,7 @@
         $attributeId = 2;
         $currentStoreId = 1;
 
-        $metadata = $this->getMockForAbstractClass(EntityMetadataInterface::class);
+        $metadata = $this->createMock(EntityMetadataInterface::class);
         $metadata->expects($this->once())
             ->method('getLinkField')
             ->willReturn($linkField);
@@ -100,14 +84,10 @@
             ->with(ProductInterface::class)
             ->willReturn($metadata);
 
-<<<<<<< HEAD
-        /** @var AttributeInterface|\PHPUnit\Framework\MockObject\MockObject $statusAttribute */
-=======
         /** @var AttributeInterface|MockObject $statusAttribute */
->>>>>>> 7d02f1ee
         $statusAttribute = $this->getMockBuilder(AttributeInterface::class)
             ->setMethods(['getBackendTable', 'getAttributeId'])
-            ->getMockForAbstractClass();
+            ->getMock();
         $statusAttribute->expects($this->atLeastOnce())
             ->method('getBackendTable')
             ->willReturn($backendTable);
