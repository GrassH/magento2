<?php
/**
 * Copyright © Magento, Inc. All rights reserved.
 * See COPYING.txt for license details.
 */
declare(strict_types=1);

namespace Magento\Catalog\Test\Unit\Model\ResourceModel\Product;

use Magento\Catalog\Model\ResourceModel\Product\Link;
use Magento\Framework\App\ResourceConnection;
use Magento\Framework\DB\Adapter\AdapterInterface;
use Magento\Framework\DB\Select;
use Magento\Framework\TestFramework\Unit\Helper\ObjectManager;
use PHPUnit\Framework\MockObject\MockObject;
use PHPUnit\Framework\TestCase;

class LinkTest extends TestCase
{
    /**
     * @var Link
     */
    protected $model;

    /**
<<<<<<< HEAD
     * @var \PHPUnit\Framework\MockObject\MockObject
=======
     * @var MockObject
>>>>>>> 7d02f1ee
     */
    protected $resource;

    /**
<<<<<<< HEAD
     * @var \PHPUnit\Framework\MockObject\MockObject
=======
     * @var MockObject
>>>>>>> 7d02f1ee
     */
    protected $connection;

    /**
<<<<<<< HEAD
     * @var \PHPUnit\Framework\MockObject\MockObject
=======
     * @var MockObject
>>>>>>> 7d02f1ee
     */
    protected $dbSelect;

    protected function setUp(): void
    {
        $objectManager = new ObjectManager($this);
        $this->resource = $this->createMock(ResourceConnection::class);
        $this->connection =
            $this->createMock(AdapterInterface::class);

        $this->model = $objectManager->getObject(
            Link::class,
            ['resource' => $this->resource]
        );
    }

    protected function prepareAdapter()
    {
        $this->dbSelect = $this->createMock(Select::class);

        // method flow
        $this->resource->expects(
            $this->at(0)
        )->method(
            'getConnection'
        )->willReturn(
            $this->connection
        );

        $this->connection->expects($this->once())->method('select')->willReturn($this->dbSelect);
    }

    public function testGetAttributesByType()
    {
        $typeId = 4;
        $result = [100, 200, 300, 400];

        $this->prepareAdapter();
        $this->dbSelect->expects($this->once())->method('from')->willReturn($this->dbSelect);
        $this->dbSelect->expects(
            $this->atLeastOnce()
        )->method(
            'where'
        )->with(
            'link_type_id = ?',
            $typeId
        )->willReturn(
            $this->dbSelect
        );
        $this->connection->expects($this->once())->method('fetchAll')->willReturn($result);
        $this->assertEquals($result, $this->model->getAttributesByType($typeId));
    }

    public function testGetAttributeTypeTable()
    {
        $inputTable = 'megatable';
        $resultTable = 'advancedTable';

        $this->resource->expects(
            $this->once()
        )->method(
            'getTableName'
        )->with(
            'catalog_product_link_attribute_' . $inputTable
        )->willReturn(
            $resultTable
        );
        $this->assertEquals($resultTable, $this->model->getAttributeTypeTable($inputTable));
    }

    public function testGetChildrenIds()
    {
        //prepare mocks and data
        $parentId = 100;
        $typeId = 4;
        $bind = [':product_id' => $parentId, ':link_type_id' => $typeId];

        $fetchedData = [['linked_product_id' => 100], ['linked_product_id' => 500]];

        $result = [$typeId => [100 => 100, 500 => 500]];

        // method flow
        $this->prepareAdapter();
        $this->dbSelect->expects($this->once())->method('from')->willReturn($this->dbSelect);
        $this->dbSelect->expects($this->atLeastOnce())->method('where')->willReturn($this->dbSelect);
        $this->connection->expects(
            $this->once()
        )->method(
            'fetchAll'
        )->with(
            $this->dbSelect,
            $bind
        )->willReturn(
            $fetchedData
        );

        $this->assertEquals($result, $this->model->getChildrenIds($parentId, $typeId));
    }

    public function testGetParentIdsByChild()
    {
        $childId = 234;
        $typeId = 4;
        $fetchedData = [['product_id' => 55], ['product_id' => 66]];
        $result = [55, 66];

        // method flow
        $this->prepareAdapter();
        $this->dbSelect->expects($this->once())->method('from')->willReturn($this->dbSelect);
        $this->dbSelect->expects($this->any())->method('where')->willReturn($this->dbSelect);

        $this->connection->expects(
            $this->once()
        )->method(
            'fetchAll'
        )->with(
            $this->dbSelect
        )->willReturn(
            $fetchedData
        );

        $this->assertEquals($result, $this->model->getParentIdsByChild($childId, $typeId));
    }
}<|MERGE_RESOLUTION|>--- conflicted
+++ resolved
@@ -23,29 +23,17 @@
     protected $model;
 
     /**
-<<<<<<< HEAD
-     * @var \PHPUnit\Framework\MockObject\MockObject
-=======
      * @var MockObject
->>>>>>> 7d02f1ee
      */
     protected $resource;
 
     /**
-<<<<<<< HEAD
-     * @var \PHPUnit\Framework\MockObject\MockObject
-=======
      * @var MockObject
->>>>>>> 7d02f1ee
      */
     protected $connection;
 
     /**
-<<<<<<< HEAD
-     * @var \PHPUnit\Framework\MockObject\MockObject
-=======
      * @var MockObject
->>>>>>> 7d02f1ee
      */
     protected $dbSelect;
 
@@ -71,11 +59,11 @@
             $this->at(0)
         )->method(
             'getConnection'
-        )->willReturn(
-            $this->connection
+        )->will(
+            $this->returnValue($this->connection)
         );
 
-        $this->connection->expects($this->once())->method('select')->willReturn($this->dbSelect);
+        $this->connection->expects($this->once())->method('select')->will($this->returnValue($this->dbSelect));
     }
 
     public function testGetAttributesByType()
@@ -84,7 +72,7 @@
         $result = [100, 200, 300, 400];
 
         $this->prepareAdapter();
-        $this->dbSelect->expects($this->once())->method('from')->willReturn($this->dbSelect);
+        $this->dbSelect->expects($this->once())->method('from')->will($this->returnValue($this->dbSelect));
         $this->dbSelect->expects(
             $this->atLeastOnce()
         )->method(
@@ -92,10 +80,10 @@
         )->with(
             'link_type_id = ?',
             $typeId
-        )->willReturn(
-            $this->dbSelect
+        )->will(
+            $this->returnValue($this->dbSelect)
         );
-        $this->connection->expects($this->once())->method('fetchAll')->willReturn($result);
+        $this->connection->expects($this->once())->method('fetchAll')->will($this->returnValue($result));
         $this->assertEquals($result, $this->model->getAttributesByType($typeId));
     }
 
@@ -110,8 +98,8 @@
             'getTableName'
         )->with(
             'catalog_product_link_attribute_' . $inputTable
-        )->willReturn(
-            $resultTable
+        )->will(
+            $this->returnValue($resultTable)
         );
         $this->assertEquals($resultTable, $this->model->getAttributeTypeTable($inputTable));
     }
@@ -129,8 +117,8 @@
 
         // method flow
         $this->prepareAdapter();
-        $this->dbSelect->expects($this->once())->method('from')->willReturn($this->dbSelect);
-        $this->dbSelect->expects($this->atLeastOnce())->method('where')->willReturn($this->dbSelect);
+        $this->dbSelect->expects($this->once())->method('from')->will($this->returnValue($this->dbSelect));
+        $this->dbSelect->expects($this->atLeastOnce())->method('where')->will($this->returnValue($this->dbSelect));
         $this->connection->expects(
             $this->once()
         )->method(
@@ -138,8 +126,8 @@
         )->with(
             $this->dbSelect,
             $bind
-        )->willReturn(
-            $fetchedData
+        )->will(
+            $this->returnValue($fetchedData)
         );
 
         $this->assertEquals($result, $this->model->getChildrenIds($parentId, $typeId));
@@ -154,8 +142,8 @@
 
         // method flow
         $this->prepareAdapter();
-        $this->dbSelect->expects($this->once())->method('from')->willReturn($this->dbSelect);
-        $this->dbSelect->expects($this->any())->method('where')->willReturn($this->dbSelect);
+        $this->dbSelect->expects($this->once())->method('from')->will($this->returnValue($this->dbSelect));
+        $this->dbSelect->expects($this->any())->method('where')->will($this->returnValue($this->dbSelect));
 
         $this->connection->expects(
             $this->once()
@@ -163,8 +151,8 @@
             'fetchAll'
         )->with(
             $this->dbSelect
-        )->willReturn(
-            $fetchedData
+        )->will(
+            $this->returnValue($fetchedData)
         );
 
         $this->assertEquals($result, $this->model->getParentIdsByChild($childId, $typeId));
