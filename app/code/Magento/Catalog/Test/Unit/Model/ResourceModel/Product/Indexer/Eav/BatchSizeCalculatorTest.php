--- conflicted
+++ resolved
@@ -28,7 +28,7 @@
             $batchSizes,
             $batchManagers
         );
-        $connectionMock = $this->getMockForAbstractClass(AdapterInterface::class);
+        $connectionMock = $this->createMock(AdapterInterface::class);
 
         $batchManagerMock->expects($this->once())
             ->method('ensureBatchSize')
@@ -36,23 +36,14 @@
         $this->assertEquals($batchSizes[$indexerId], $model->estimateBatchSize($connectionMock, $indexerId));
     }
 
-<<<<<<< HEAD
-    /**
-     */
-    public function testEstimateBatchSizeThrowsExceptionIfIndexerIdIsNotRecognized()
-    {
-        $this->expectException(\Magento\Framework\Exception\NoSuchEntityException::class);
-
-=======
     public function testEstimateBatchSizeThrowsExceptionIfIndexerIdIsNotRecognized()
     {
         $this->expectException('Magento\Framework\Exception\NoSuchEntityException');
->>>>>>> 7d02f1ee
         $model = new BatchSizeCalculator(
             [],
             []
         );
-        $connectionMock = $this->getMockForAbstractClass(AdapterInterface::class);
+        $connectionMock = $this->createMock(AdapterInterface::class);
 
         $model->estimateBatchSize($connectionMock, 'wrong_indexer_id');
     }
