--- conflicted
+++ resolved
@@ -16,12 +16,8 @@
 use Magento\Catalog\Model\ResourceModel\Product;
 use Magento\Framework\Exception\CouldNotSaveException;
 use Magento\Framework\Exception\InputException;
-<<<<<<< HEAD
-use PHPUnit\Framework\MockObject\MockObject as MockObject;
-=======
 use PHPUnit\Framework\MockObject\MockObject;
 use PHPUnit\Framework\TestCase;
->>>>>>> 7d02f1ee
 
 /**
  * Test for \Magento\Catalog\Model\CategoryLinkRepository
@@ -64,9 +60,9 @@
             ->disableOriginalConstructor()
             ->setMethods(['getProductsIdsBySkus'])
             ->getMock();
-        $this->categoryRepositoryMock = $this->getMockForAbstractClass(CategoryRepositoryInterface::class);
-        $this->productRepositoryMock = $this->getMockForAbstractClass(ProductRepositoryInterface::class);
-        $this->productLinkMock = $this->getMockForAbstractClass(CategoryProductLinkInterface::class);
+        $this->categoryRepositoryMock = $this->createMock(CategoryRepositoryInterface::class);
+        $this->productRepositoryMock = $this->createMock(ProductRepositoryInterface::class);
+        $this->productLinkMock = $this->createMock(CategoryProductLinkInterface::class);
         $this->model = new CategoryLinkRepository(
             $this->categoryRepositoryMock,
             $this->productRepositoryMock,
