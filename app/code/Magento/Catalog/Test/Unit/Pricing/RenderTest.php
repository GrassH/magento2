<?php
/**
 * Copyright © Magento, Inc. All rights reserved.
 * See COPYING.txt for license details.
 */
declare(strict_types=1);

namespace Magento\Catalog\Test\Unit\Pricing;

use Magento\Catalog\Model\Product;
use Magento\Catalog\Pricing\Render;
use Magento\Framework\App\Config\ScopeConfigInterface;
use Magento\Framework\Event\Test\Unit\ManagerStub;
use Magento\Framework\Registry;
use Magento\Framework\TestFramework\Unit\Helper\ObjectManager;
use Magento\Framework\View\Element\Template\Context;
use Magento\Framework\View\Layout;
use Magento\Framework\View\LayoutInterface;
use PHPUnit\Framework\MockObject\MockObject;
use PHPUnit\Framework\TestCase;

class RenderTest extends TestCase
{
    /**
     * @var Render
     */
    protected $object;

    /**
<<<<<<< HEAD
     * @var \Magento\Framework\Registry|\PHPUnit\Framework\MockObject\MockObject
=======
     * @var Registry|MockObject
>>>>>>> 7d02f1ee
     */
    protected $registry;

    /**
<<<<<<< HEAD
     * @var \Magento\Framework\View\LayoutInterface | \PHPUnit\Framework\MockObject\MockObject
=======
     * @var LayoutInterface|MockObject
>>>>>>> 7d02f1ee
     */
    protected $layout;

    /**
<<<<<<< HEAD
     * @var \PHPUnit\Framework\MockObject\MockObject
=======
     * @var MockObject
>>>>>>> 7d02f1ee
     */
    protected $pricingRenderBlock;

    protected function setUp(): void
    {
        $this->registry = $this->createPartialMock(Registry::class, ['registry']);

        $this->pricingRenderBlock = $this->createMock(\Magento\Framework\Pricing\Render::class);

        $this->layout = $this->createMock(Layout::class);

        $eventManager = $this->createMock(ManagerStub::class);
        $scopeConfigMock = $this->getMockForAbstractClass(ScopeConfigInterface::class);
        $context = $this->createMock(Context::class);
        $context->expects($this->any())
            ->method('getEventManager')
            ->willReturn($eventManager);
        $context->expects($this->any())
            ->method('getLayout')
            ->willReturn($this->layout);
        $context->expects($this->any())
            ->method('getScopeConfig')
            ->willReturn($scopeConfigMock);

        $objectManager = new ObjectManager($this);
        $this->object = $objectManager->getObject(
            Render::class,
            [
                'context' => $context,
                'registry' => $this->registry,
                'data' => [
                    'price_render' => 'test_price_render',
                    'price_type_code' => 'test_price_type_code',
                    'module_name' => 'test_module_name',
                ]
            ]
        );
    }

    public function testToHtmlProductFromRegistry()
    {
        $expectedValue = 'string';

        $product = $this->createMock(Product::class);

        $this->layout->expects($this->any())
            ->method('getBlock')
            ->willReturn($this->pricingRenderBlock);

        $this->registry->expects($this->once())
            ->method('registry')
            ->with($this->equalTo('product'))
            ->willReturn($product);

        $arguments = $this->object->getData();
        $arguments['render_block'] = $this->object;
        $this->pricingRenderBlock->expects($this->any())
            ->method('render')
            ->with(
                $this->equalTo('test_price_type_code'),
                $this->equalTo($product),
                $this->equalTo($arguments)
            )
            ->willReturn($expectedValue);

        $this->assertEquals($expectedValue, $this->object->toHtml());
    }

    public function testToHtmlProductFromParentBlock()
    {
        $expectedValue = 'string';

        $product = $this->createMock(Product::class);

        $this->registry->expects($this->never())
            ->method('registry');

        $block = $this->createPartialMock(\Magento\Framework\Pricing\Render::class, ['getProductItem', 'render']);

        $arguments = $this->object->getData();
        $arguments['render_block'] = $this->object;
        $block->expects($this->any())
            ->method('render')
            ->with(
                $this->equalTo('test_price_type_code'),
                $this->equalTo($product),
                $this->equalTo($arguments)
            )
            ->willReturn($expectedValue);

        $block->expects($this->any())
            ->method('getProductItem')
            ->willReturn($product);

        $this->layout->expects($this->once())
            ->method('getParentName')
            ->willReturn('parent_name');

        $this->layout->expects($this->any())
            ->method('getBlock')
            ->willReturn($block);

        $this->assertEquals($expectedValue, $this->object->toHtml());
    }
}<|MERGE_RESOLUTION|>--- conflicted
+++ resolved
@@ -27,29 +27,17 @@
     protected $object;
 
     /**
-<<<<<<< HEAD
-     * @var \Magento\Framework\Registry|\PHPUnit\Framework\MockObject\MockObject
-=======
      * @var Registry|MockObject
->>>>>>> 7d02f1ee
      */
     protected $registry;
 
     /**
-<<<<<<< HEAD
-     * @var \Magento\Framework\View\LayoutInterface | \PHPUnit\Framework\MockObject\MockObject
-=======
      * @var LayoutInterface|MockObject
->>>>>>> 7d02f1ee
      */
     protected $layout;
 
     /**
-<<<<<<< HEAD
-     * @var \PHPUnit\Framework\MockObject\MockObject
-=======
      * @var MockObject
->>>>>>> 7d02f1ee
      */
     protected $pricingRenderBlock;
 
@@ -66,13 +54,13 @@
         $context = $this->createMock(Context::class);
         $context->expects($this->any())
             ->method('getEventManager')
-            ->willReturn($eventManager);
+            ->will($this->returnValue($eventManager));
         $context->expects($this->any())
             ->method('getLayout')
-            ->willReturn($this->layout);
+            ->will($this->returnValue($this->layout));
         $context->expects($this->any())
             ->method('getScopeConfig')
-            ->willReturn($scopeConfigMock);
+            ->will($this->returnValue($scopeConfigMock));
 
         $objectManager = new ObjectManager($this);
         $this->object = $objectManager->getObject(
@@ -97,12 +85,12 @@
 
         $this->layout->expects($this->any())
             ->method('getBlock')
-            ->willReturn($this->pricingRenderBlock);
+            ->will($this->returnValue($this->pricingRenderBlock));
 
         $this->registry->expects($this->once())
             ->method('registry')
             ->with($this->equalTo('product'))
-            ->willReturn($product);
+            ->will($this->returnValue($product));
 
         $arguments = $this->object->getData();
         $arguments['render_block'] = $this->object;
@@ -113,7 +101,7 @@
                 $this->equalTo($product),
                 $this->equalTo($arguments)
             )
-            ->willReturn($expectedValue);
+            ->will($this->returnValue($expectedValue));
 
         $this->assertEquals($expectedValue, $this->object->toHtml());
     }
@@ -138,19 +126,19 @@
                 $this->equalTo($product),
                 $this->equalTo($arguments)
             )
-            ->willReturn($expectedValue);
+            ->will($this->returnValue($expectedValue));
 
         $block->expects($this->any())
             ->method('getProductItem')
-            ->willReturn($product);
+            ->will($this->returnValue($product));
 
         $this->layout->expects($this->once())
             ->method('getParentName')
-            ->willReturn('parent_name');
+            ->will($this->returnValue('parent_name'));
 
         $this->layout->expects($this->any())
             ->method('getBlock')
-            ->willReturn($block);
+            ->will($this->returnValue($block));
 
         $this->assertEquals($expectedValue, $this->object->toHtml());
     }
