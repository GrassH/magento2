<?php
/**
 * Copyright © Magento, Inc. All rights reserved.
 * See COPYING.txt for license details.
 */
declare(strict_types=1);

namespace Magento\Catalog\Test\Unit\Pricing\Price;

use Magento\Catalog\Model\Product;
use Magento\Catalog\Pricing\Price\BasePrice;
use Magento\Catalog\Pricing\Price\RegularPrice;
use Magento\Catalog\Pricing\Price\SpecialPrice;
use Magento\Catalog\Pricing\Price\TierPrice;
use Magento\Framework\Pricing\Adjustment\Calculator;
use Magento\Framework\Pricing\Price\PriceInterface;
use Magento\Framework\Pricing\PriceInfo\Base;
use Magento\Framework\TestFramework\Unit\Helper\ObjectManager;
use PHPUnit\Framework\MockObject\MockObject;
use PHPUnit\Framework\TestCase;

class BasePriceTest extends TestCase
{
    /**
<<<<<<< HEAD
     * @var \Magento\Catalog\Pricing\Price\BasePrice|\PHPUnit\Framework\MockObject\MockObject
=======
     * @var BasePrice|MockObject
>>>>>>> 7d02f1ee
     */
    protected $basePrice;

    /**
<<<<<<< HEAD
     * @var \Magento\Framework\Pricing\PriceInfo\Base |\PHPUnit\Framework\MockObject\MockObject
=======
     * @var Base|MockObject
>>>>>>> 7d02f1ee
     */
    protected $priceInfoMock;

    /**
<<<<<<< HEAD
     * @var \Magento\Catalog\Model\Product|\PHPUnit\Framework\MockObject\MockObject
=======
     * @var Product|MockObject
>>>>>>> 7d02f1ee
     */
    protected $saleableItemMock;

    /**
<<<<<<< HEAD
     * @var \Magento\Framework\Pricing\Adjustment\Calculator|\PHPUnit\Framework\MockObject\MockObject
=======
     * @var Calculator|MockObject
>>>>>>> 7d02f1ee
     */
    protected $calculatorMock;

    /**
<<<<<<< HEAD
     * @var \Magento\Catalog\Pricing\Price\RegularPrice|\PHPUnit\Framework\MockObject\MockObject
=======
     * @var RegularPrice|MockObject
>>>>>>> 7d02f1ee
     */
    protected $regularPriceMock;

    /**
<<<<<<< HEAD
     * @var \Magento\Catalog\Pricing\Price\TierPrice|\PHPUnit\Framework\MockObject\MockObject
=======
     * @var TierPrice|MockObject
>>>>>>> 7d02f1ee
     */
    protected $tierPriceMock;

    /**
<<<<<<< HEAD
     * @var \Magento\Catalog\Pricing\Price\SpecialPrice|\PHPUnit\Framework\MockObject\MockObject
=======
     * @var SpecialPrice|MockObject
>>>>>>> 7d02f1ee
     */
    protected $specialPriceMock;

    /**
<<<<<<< HEAD
     * @var \PHPUnit\Framework\MockObject\MockObject[]
=======
     * @var MockObject[]
>>>>>>> 7d02f1ee
     */
    protected $prices;

    /**
     * Set up
     */
    protected function setUp(): void
    {
        $qty = 1;
        $this->saleableItemMock = $this->createMock(Product::class);
        $this->priceInfoMock = $this->createMock(Base::class);
        $this->regularPriceMock = $this->createMock(RegularPrice::class);
        $this->tierPriceMock = $this->createMock(TierPrice::class);
        $this->specialPriceMock = $this->createMock(SpecialPrice::class);
        $this->calculatorMock = $this->createMock(Calculator::class);

        $this->saleableItemMock->expects($this->once())
            ->method('getPriceInfo')
            ->willReturn($this->priceInfoMock);
        $this->prices = [
            'regular_price' => $this->regularPriceMock,
            'tier_price' => $this->tierPriceMock,
            'special_price' => $this->specialPriceMock,
        ];

        $helper = new ObjectManager($this);
        $this->basePrice = $helper->getObject(
            BasePrice::class,
            [
                'saleableItem' => $this->saleableItemMock,
                'quantity' => $qty,
                'calculator' => $this->calculatorMock
            ]
        );
    }

    /**
     * test method getValue
     *
     * @dataProvider getValueDataProvider
     */
    public function testGetValue($specialPriceValue, $expectedResult)
    {
        $this->priceInfoMock->expects($this->once())
            ->method('getPrices')
            ->willReturn($this->prices);
        $this->regularPriceMock->expects($this->exactly(3))
            ->method('getValue')
            ->willReturn(100);
        $this->tierPriceMock->expects($this->exactly(2))
            ->method('getValue')
            ->willReturn(99);
        $this->specialPriceMock->expects($this->any())
            ->method('getValue')
            ->willReturn($specialPriceValue);
        $this->assertSame($expectedResult, $this->basePrice->getValue());
    }

    /**
     * @return array
     */
    public function getValueDataProvider()
    {
        return [[77, 77], [0, 0], [false, 99]];
    }

    public function testGetAmount()
    {
        $amount = 20.;

        $priceMock = $this->getMockBuilder(PriceInterface::class)
            ->getMockForAbstractClass();

        $this->priceInfoMock->expects($this->once())
            ->method('getPrices')
            ->willReturn([$priceMock]);

        $this->calculatorMock->expects($this->once())
            ->method('getAmount')
            ->with(false, $this->saleableItemMock)
            ->willReturn($amount);

        $this->assertEquals($amount, $this->basePrice->getAmount());
    }
}<|MERGE_RESOLUTION|>--- conflicted
+++ resolved
@@ -22,74 +22,42 @@
 class BasePriceTest extends TestCase
 {
     /**
-<<<<<<< HEAD
-     * @var \Magento\Catalog\Pricing\Price\BasePrice|\PHPUnit\Framework\MockObject\MockObject
-=======
      * @var BasePrice|MockObject
->>>>>>> 7d02f1ee
      */
     protected $basePrice;
 
     /**
-<<<<<<< HEAD
-     * @var \Magento\Framework\Pricing\PriceInfo\Base |\PHPUnit\Framework\MockObject\MockObject
-=======
      * @var Base|MockObject
->>>>>>> 7d02f1ee
      */
     protected $priceInfoMock;
 
     /**
-<<<<<<< HEAD
-     * @var \Magento\Catalog\Model\Product|\PHPUnit\Framework\MockObject\MockObject
-=======
      * @var Product|MockObject
->>>>>>> 7d02f1ee
      */
     protected $saleableItemMock;
 
     /**
-<<<<<<< HEAD
-     * @var \Magento\Framework\Pricing\Adjustment\Calculator|\PHPUnit\Framework\MockObject\MockObject
-=======
      * @var Calculator|MockObject
->>>>>>> 7d02f1ee
      */
     protected $calculatorMock;
 
     /**
-<<<<<<< HEAD
-     * @var \Magento\Catalog\Pricing\Price\RegularPrice|\PHPUnit\Framework\MockObject\MockObject
-=======
      * @var RegularPrice|MockObject
->>>>>>> 7d02f1ee
      */
     protected $regularPriceMock;
 
     /**
-<<<<<<< HEAD
-     * @var \Magento\Catalog\Pricing\Price\TierPrice|\PHPUnit\Framework\MockObject\MockObject
-=======
      * @var TierPrice|MockObject
->>>>>>> 7d02f1ee
      */
     protected $tierPriceMock;
 
     /**
-<<<<<<< HEAD
-     * @var \Magento\Catalog\Pricing\Price\SpecialPrice|\PHPUnit\Framework\MockObject\MockObject
-=======
      * @var SpecialPrice|MockObject
->>>>>>> 7d02f1ee
      */
     protected $specialPriceMock;
 
     /**
-<<<<<<< HEAD
-     * @var \PHPUnit\Framework\MockObject\MockObject[]
-=======
      * @var MockObject[]
->>>>>>> 7d02f1ee
      */
     protected $prices;
 
@@ -108,7 +76,7 @@
 
         $this->saleableItemMock->expects($this->once())
             ->method('getPriceInfo')
-            ->willReturn($this->priceInfoMock);
+            ->will($this->returnValue($this->priceInfoMock));
         $this->prices = [
             'regular_price' => $this->regularPriceMock,
             'tier_price' => $this->tierPriceMock,
@@ -135,16 +103,16 @@
     {
         $this->priceInfoMock->expects($this->once())
             ->method('getPrices')
-            ->willReturn($this->prices);
+            ->will($this->returnValue($this->prices));
         $this->regularPriceMock->expects($this->exactly(3))
             ->method('getValue')
-            ->willReturn(100);
+            ->will($this->returnValue(100));
         $this->tierPriceMock->expects($this->exactly(2))
             ->method('getValue')
-            ->willReturn(99);
+            ->will($this->returnValue(99));
         $this->specialPriceMock->expects($this->any())
             ->method('getValue')
-            ->willReturn($specialPriceValue);
+            ->will($this->returnValue($specialPriceValue));
         $this->assertSame($expectedResult, $this->basePrice->getValue());
     }
 
