<?php
/**
 * Copyright © Magento, Inc. All rights reserved.
 * See COPYING.txt for license details.
 */
declare(strict_types=1);

namespace Magento\Catalog\Test\Unit\Pricing\Price;

use Magento\Catalog\Model\Product;
use Magento\Catalog\Model\Product\Configuration\Item\ItemInterface;
use Magento\Catalog\Model\Product\Configuration\Item\Option\OptionInterface;
use Magento\Catalog\Model\Product\Option;
use Magento\Catalog\Model\Product\Option\Type\DefaultType;
use Magento\Catalog\Pricing\Price\ConfiguredPrice;
use Magento\Framework\Pricing\Adjustment\Calculator;
use Magento\Framework\Pricing\Price\PriceInterface;
use Magento\Framework\Pricing\PriceCurrencyInterface;
use Magento\Framework\Pricing\PriceInfo\Base;
use PHPUnit\Framework\MockObject\MockObject;
use PHPUnit\Framework\TestCase;

/**
 * Test for \Magento\Catalog\Pricing\Price\ConfiguredPrice
 */
class ConfiguredPriceTest extends TestCase
{
    /**
     * @var float
     */
    protected $basePriceValue = 800.;

    /**
<<<<<<< HEAD
     * @var \PHPUnit\Framework\MockObject\MockObject
=======
     * @var MockObject
>>>>>>> 7d02f1ee
     */
    protected $item;

    /**
<<<<<<< HEAD
     * @var \PHPUnit\Framework\MockObject\MockObject
=======
     * @var MockObject
>>>>>>> 7d02f1ee
     */
    protected $product;

    /**
<<<<<<< HEAD
     * @var \PHPUnit\Framework\MockObject\MockObject
=======
     * @var MockObject
>>>>>>> 7d02f1ee
     */
    protected $calculator;

    /**
<<<<<<< HEAD
     * @var \PHPUnit\Framework\MockObject\MockObject
=======
     * @var MockObject
>>>>>>> 7d02f1ee
     */
    protected $priceInfo;

    /**
     * @var ConfiguredPrice
     */
    protected $model;

    /**
<<<<<<< HEAD
     * @var \Magento\Framework\Pricing\PriceCurrencyInterface|\PHPUnit\Framework\MockObject\MockObject
=======
     * @var PriceCurrencyInterface|MockObject
>>>>>>> 7d02f1ee
     */
    protected $priceCurrencyMock;

    /**
     * Initialize base dependencies
     */
    protected function setUp(): void
    {
<<<<<<< HEAD
        $basePrice = $this->createMock(\Magento\Framework\Pricing\Price\PriceInterface::class);
        $basePrice->expects($this->any())->method('getValue')->willReturn($this->basePriceValue);

        $this->priceInfo = $this->createMock(\Magento\Framework\Pricing\PriceInfo\Base::class);
        $this->priceInfo->expects($this->any())->method('getPrice')->willReturn($basePrice);
=======
        $basePrice = $this->createMock(PriceInterface::class);
        $basePrice->expects($this->any())->method('getValue')->will($this->returnValue($this->basePriceValue));

        $this->priceInfo = $this->createMock(Base::class);
        $this->priceInfo->expects($this->any())->method('getPrice')->will($this->returnValue($basePrice));
>>>>>>> 7d02f1ee

        $this->product = $this->getMockBuilder(Product::class)
            ->setMethods(['getPriceInfo', 'getOptionById', 'getResource', '__wakeup'])
            ->disableOriginalConstructor()
            ->getMock();
        $this->product->expects($this->once())->method('getPriceInfo')->willReturn($this->priceInfo);

        $this->item = $this->getMockBuilder(ItemInterface::class)
            ->getMock();
        $this->item->expects($this->any())->method('getProduct')->willReturn($this->product);

        $this->calculator = $this->createMock(Calculator::class);

        $this->priceCurrencyMock = $this->createMock(PriceCurrencyInterface::class);

        $this->model = new ConfiguredPrice($this->product, 1, $this->calculator, $this->priceCurrencyMock);
        $this->model->setItem($this->item);
    }

    /**
     * Test of value getter
     */
    public function testOptionsValueGetter()
    {
        $optionCollection = $this->createMock(
            OptionInterface::class
        );
        $optionCollection->expects($this->any())->method('getValue')->willReturn('1,2,3');

        $optionCallback = $this->returnCallback(function ($optionId) {
            return $this->createProductOptionStub($optionId);
        });
        $this->product->expects($this->any())->method('getOptionById')->will($optionCallback);

        $itemOption = $this->createMock(
            OptionInterface::class
        );
        $optionsList = [
            'option_1' => $itemOption,
            'option_2' => $itemOption,
            'option_3' => $itemOption,
            'option_ids' => $optionCollection,
        ];
        $optionsGetterByCode = $this->returnCallback(function ($code) use ($optionsList) {
            return $optionsList[$code];
        });
        $this->item->expects($this->atLeastOnce())->method('getOptionByCode')->will($optionsGetterByCode);

        $this->assertEquals(830., $this->model->getValue());
    }

    /**
     * @param int $optionId
<<<<<<< HEAD
     * @return \PHPUnit\Framework\MockObject\MockObject
     */
    protected function createProductOptionStub($optionId)
    {
        $option = $this->createMock(\Magento\Catalog\Model\Product\Option::class);
        $option->expects($this->any())->method('getId')->willReturn($optionId);
        $option->expects($this->atLeastOnce())->method('groupFactory')->willReturn(
            $this->createOptionTypeStub($option)
=======
     * @return MockObject
     */
    protected function createProductOptionStub($optionId)
    {
        $option = $this->createMock(Option::class);
        $option->expects($this->any())->method('getId')->will($this->returnValue($optionId));
        $option->expects($this->atLeastOnce())->method('groupFactory')->will(
            $this->returnValue($this->createOptionTypeStub($option))
>>>>>>> 7d02f1ee
        );
        return $option;
    }

    /**
<<<<<<< HEAD
     * @param \Magento\Catalog\Model\Product\Option $option
     * @return \PHPUnit\Framework\MockObject\MockObject
=======
     * @param Option $option
     * @return MockObject
>>>>>>> 7d02f1ee
     */
    protected function createOptionTypeStub(Option $option)
    {
        $optionType = $this->getMockBuilder(DefaultType::class)
            ->setMethods(['setOption', 'setConfigurationItem', 'setConfigurationItemOption', 'getOptionPrice'])
            ->disableOriginalConstructor()
            ->getMock();
        $optionType->expects($this->atLeastOnce())->method('setOption')->with($option)->willReturnSelf();
        $optionType->expects($this->atLeastOnce())->method('setConfigurationItem')->willReturnSelf();
        $optionType->expects($this->atLeastOnce())->method('setConfigurationItemOption')->willReturnSelf();
        $optionType->expects($this->atLeastOnce())->method('getOptionPrice')
            ->with($this->anything(), $this->basePriceValue)
            ->willReturn(10.);
        return $optionType;
    }
}<|MERGE_RESOLUTION|>--- conflicted
+++ resolved
@@ -31,38 +31,22 @@
     protected $basePriceValue = 800.;
 
     /**
-<<<<<<< HEAD
-     * @var \PHPUnit\Framework\MockObject\MockObject
-=======
      * @var MockObject
->>>>>>> 7d02f1ee
      */
     protected $item;
 
     /**
-<<<<<<< HEAD
-     * @var \PHPUnit\Framework\MockObject\MockObject
-=======
      * @var MockObject
->>>>>>> 7d02f1ee
      */
     protected $product;
 
     /**
-<<<<<<< HEAD
-     * @var \PHPUnit\Framework\MockObject\MockObject
-=======
      * @var MockObject
->>>>>>> 7d02f1ee
      */
     protected $calculator;
 
     /**
-<<<<<<< HEAD
-     * @var \PHPUnit\Framework\MockObject\MockObject
-=======
      * @var MockObject
->>>>>>> 7d02f1ee
      */
     protected $priceInfo;
 
@@ -72,11 +56,7 @@
     protected $model;
 
     /**
-<<<<<<< HEAD
-     * @var \Magento\Framework\Pricing\PriceCurrencyInterface|\PHPUnit\Framework\MockObject\MockObject
-=======
      * @var PriceCurrencyInterface|MockObject
->>>>>>> 7d02f1ee
      */
     protected $priceCurrencyMock;
 
@@ -85,29 +65,21 @@
      */
     protected function setUp(): void
     {
-<<<<<<< HEAD
-        $basePrice = $this->createMock(\Magento\Framework\Pricing\Price\PriceInterface::class);
-        $basePrice->expects($this->any())->method('getValue')->willReturn($this->basePriceValue);
-
-        $this->priceInfo = $this->createMock(\Magento\Framework\Pricing\PriceInfo\Base::class);
-        $this->priceInfo->expects($this->any())->method('getPrice')->willReturn($basePrice);
-=======
         $basePrice = $this->createMock(PriceInterface::class);
         $basePrice->expects($this->any())->method('getValue')->will($this->returnValue($this->basePriceValue));
 
         $this->priceInfo = $this->createMock(Base::class);
         $this->priceInfo->expects($this->any())->method('getPrice')->will($this->returnValue($basePrice));
->>>>>>> 7d02f1ee
 
         $this->product = $this->getMockBuilder(Product::class)
             ->setMethods(['getPriceInfo', 'getOptionById', 'getResource', '__wakeup'])
             ->disableOriginalConstructor()
             ->getMock();
-        $this->product->expects($this->once())->method('getPriceInfo')->willReturn($this->priceInfo);
+        $this->product->expects($this->once())->method('getPriceInfo')->will($this->returnValue($this->priceInfo));
 
         $this->item = $this->getMockBuilder(ItemInterface::class)
             ->getMock();
-        $this->item->expects($this->any())->method('getProduct')->willReturn($this->product);
+        $this->item->expects($this->any())->method('getProduct')->will($this->returnValue($this->product));
 
         $this->calculator = $this->createMock(Calculator::class);
 
@@ -125,7 +97,7 @@
         $optionCollection = $this->createMock(
             OptionInterface::class
         );
-        $optionCollection->expects($this->any())->method('getValue')->willReturn('1,2,3');
+        $optionCollection->expects($this->any())->method('getValue')->will($this->returnValue('1,2,3'));
 
         $optionCallback = $this->returnCallback(function ($optionId) {
             return $this->createProductOptionStub($optionId);
@@ -151,16 +123,6 @@
 
     /**
      * @param int $optionId
-<<<<<<< HEAD
-     * @return \PHPUnit\Framework\MockObject\MockObject
-     */
-    protected function createProductOptionStub($optionId)
-    {
-        $option = $this->createMock(\Magento\Catalog\Model\Product\Option::class);
-        $option->expects($this->any())->method('getId')->willReturn($optionId);
-        $option->expects($this->atLeastOnce())->method('groupFactory')->willReturn(
-            $this->createOptionTypeStub($option)
-=======
      * @return MockObject
      */
     protected function createProductOptionStub($optionId)
@@ -169,19 +131,13 @@
         $option->expects($this->any())->method('getId')->will($this->returnValue($optionId));
         $option->expects($this->atLeastOnce())->method('groupFactory')->will(
             $this->returnValue($this->createOptionTypeStub($option))
->>>>>>> 7d02f1ee
         );
         return $option;
     }
 
     /**
-<<<<<<< HEAD
-     * @param \Magento\Catalog\Model\Product\Option $option
-     * @return \PHPUnit\Framework\MockObject\MockObject
-=======
      * @param Option $option
      * @return MockObject
->>>>>>> 7d02f1ee
      */
     protected function createOptionTypeStub(Option $option)
     {
@@ -189,12 +145,12 @@
             ->setMethods(['setOption', 'setConfigurationItem', 'setConfigurationItemOption', 'getOptionPrice'])
             ->disableOriginalConstructor()
             ->getMock();
-        $optionType->expects($this->atLeastOnce())->method('setOption')->with($option)->willReturnSelf();
-        $optionType->expects($this->atLeastOnce())->method('setConfigurationItem')->willReturnSelf();
-        $optionType->expects($this->atLeastOnce())->method('setConfigurationItemOption')->willReturnSelf();
+        $optionType->expects($this->atLeastOnce())->method('setOption')->with($option)->will($this->returnSelf());
+        $optionType->expects($this->atLeastOnce())->method('setConfigurationItem')->will($this->returnSelf());
+        $optionType->expects($this->atLeastOnce())->method('setConfigurationItemOption')->will($this->returnSelf());
         $optionType->expects($this->atLeastOnce())->method('getOptionPrice')
             ->with($this->anything(), $this->basePriceValue)
-            ->willReturn(10.);
+            ->will($this->returnValue(10.));
         return $optionType;
     }
 }