--- conflicted
+++ resolved
@@ -83,16 +83,10 @@
         $this->product->expects($this->any())->method('getPriceInfo')->will($this->returnValue($this->priceInfo));
         $this->customerGroupRetriever = $this->getMockBuilder(\Magento\Customer\Model\Group\RetrieverInterface::class)
             ->disableOriginalConstructor()->getMock();
-
-<<<<<<< HEAD
-        $this->session = $this->getMock(\Magento\Customer\Model\Session::class, [], [], '', false);
-        $this->customerGroupRetriever->expects($this->any())->method('getCustomerGroupId')
-=======
         $this->session = $this->createMock(\Magento\Customer\Model\Session::class);
         $this->session->expects($this->any())->method('getCustomerGroupId')
->>>>>>> ef19ca6e
             ->will($this->returnValue($this->customerGroup));
-
+        $this->customerGroupRetriever = $this->createMock(\Magento\Customer\Model\Group\RetrieverInterface::class);
         $this->calculator = $this->createMock(\Magento\Framework\Pricing\Adjustment\Calculator::class);
         $this->groupManagement = $this->createMock(\Magento\Customer\Api\GroupManagementInterface::class);
 
