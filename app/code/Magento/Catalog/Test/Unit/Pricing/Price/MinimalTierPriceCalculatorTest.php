--- conflicted
+++ resolved
@@ -30,46 +30,26 @@
     private $object;
 
     /**
-<<<<<<< HEAD
-     * @var SaleableInterface|\PHPUnit\Framework\MockObject\MockObject
-=======
      * @var SaleableInterface|MockObject
->>>>>>> 7d02f1ee
      */
     private $saleable;
 
     /**
-<<<<<<< HEAD
-     * @var PriceInfoInterface|\PHPUnit\Framework\MockObject\MockObject
-=======
      * @var PriceInfoInterface|MockObject
->>>>>>> 7d02f1ee
      */
     private $priceInfo;
 
     /**
-<<<<<<< HEAD
-     * @var TierPrice|\PHPUnit\Framework\MockObject\MockObject
-=======
      * @var TierPrice|MockObject
->>>>>>> 7d02f1ee
      */
     private $price;
 
     /**
-<<<<<<< HEAD
-     * @var CalculatorInterface|\PHPUnit\Framework\MockObject\MockObject
-     */
-    private $calculator;
-
-    protected function setUp(): void
-=======
      * @var CalculatorInterface|MockObject
      */
     private $calculator;
 
     public function setUp(): void
->>>>>>> 7d02f1ee
     {
         $this->price = $this->createMock(TierPrice::class);
         $this->priceInfo = $this->getMockForAbstractClass(PriceInfoInterface::class);
