--- conflicted
+++ resolved
@@ -24,38 +24,22 @@
     protected $regularPrice;
 
     /**
-<<<<<<< HEAD
-     * @var \Magento\Framework\Pricing\PriceInfoInterface|\PHPUnit\Framework\MockObject\MockObject
-=======
      * @var PriceInfoInterface|MockObject
->>>>>>> 7d02f1ee
      */
     protected $priceInfoMock;
 
     /**
-<<<<<<< HEAD
-     * @var \Magento\Catalog\Model\Product|\PHPUnit\Framework\MockObject\MockObject
-=======
      * @var Product|MockObject
->>>>>>> 7d02f1ee
      */
     protected $saleableItemMock;
 
     /**
-<<<<<<< HEAD
-     * @var \Magento\Framework\Pricing\Adjustment\Calculator|\PHPUnit\Framework\MockObject\MockObject
-=======
      * @var Calculator|MockObject
->>>>>>> 7d02f1ee
      */
     protected $calculatorMock;
 
     /**
-<<<<<<< HEAD
-     * @var \Magento\Framework\Pricing\PriceCurrencyInterface|\PHPUnit\Framework\MockObject\MockObject
-=======
      * @var PriceCurrencyInterface|MockObject
->>>>>>> 7d02f1ee
      */
     protected $priceCurrencyMock;
 
@@ -71,7 +55,7 @@
 
         $this->saleableItemMock->expects($this->once())
             ->method('getPriceInfo')
-            ->willReturn($this->priceInfoMock);
+            ->will($this->returnValue($this->priceInfoMock));
 
         $this->priceCurrencyMock = $this->createMock(PriceCurrencyInterface::class);
 
@@ -94,11 +78,11 @@
         $convertedPrice = 85;
         $this->saleableItemMock->expects($this->once())
             ->method('getPrice')
-            ->willReturn($price);
+            ->will($this->returnValue($price));
         $this->priceCurrencyMock->expects($this->any())
             ->method('convertAndRound')
             ->with($price)
-            ->willReturn($convertedPrice);
+            ->will($this->returnValue($convertedPrice));
         $this->assertEquals($convertedPrice, $this->regularPrice->getValue());
         //The second call will use cached value
         $this->assertEquals($convertedPrice, $this->regularPrice->getValue());
@@ -128,15 +112,15 @@
 
         $this->saleableItemMock->expects($this->once())
             ->method('getPrice')
-            ->willReturn($priceValue);
+            ->will($this->returnValue($priceValue));
         $this->priceCurrencyMock->expects($this->any())
             ->method('convertAndRound')
             ->with($priceValue)
-            ->willReturn($convertedPrice);
+            ->will($this->returnValue($convertedPrice));
         $this->calculatorMock->expects($this->once())
             ->method('getAmount')
             ->with($this->equalTo($convertedPrice))
-            ->willReturn($amountValue);
+            ->will($this->returnValue($amountValue));
         $this->assertEquals($amountValue, $this->regularPrice->getAmount());
     }
 
