--- conflicted
+++ resolved
@@ -26,47 +26,27 @@
     protected $model;
 
     /**
-<<<<<<< HEAD
-     * @var \Magento\Framework\Pricing\PriceInfoInterface|\PHPUnit\Framework\MockObject\MockObject
-=======
      * @var PriceInfoInterface|MockObject
->>>>>>> 7d02f1ee
      */
     protected $priceInfoMock;
 
     /**
-<<<<<<< HEAD
-     * @var \Magento\Catalog\Pricing\Price\BasePrice|\PHPUnit\Framework\MockObject\MockObject
-=======
      * @var BasePrice|MockObject
->>>>>>> 7d02f1ee
      */
     protected $basePriceMock;
 
     /**
-<<<<<<< HEAD
-     * @var \Magento\Framework\Pricing\SaleableInterface|\PHPUnit\Framework\MockObject\MockObject
-=======
      * @var SaleableInterface|MockObject
->>>>>>> 7d02f1ee
      */
     protected $saleableMock;
 
     /**
-<<<<<<< HEAD
-     * @var \Magento\Framework\Pricing\Adjustment\Calculator|\PHPUnit\Framework\MockObject\MockObject
-=======
      * @var Calculator|MockObject
->>>>>>> 7d02f1ee
      */
     protected $calculatorMock;
 
     /**
-<<<<<<< HEAD
-     * @var \Magento\Framework\Pricing\PriceCurrencyInterface|\PHPUnit\Framework\MockObject\MockObject
-=======
      * @var PriceCurrencyInterface|MockObject
->>>>>>> 7d02f1ee
      */
     protected $priceCurrencyMock;
 
@@ -85,18 +65,12 @@
 
         $this->saleableMock->expects($this->once())
             ->method('getPriceInfo')
-            ->willReturn($this->priceInfoMock);
+            ->will($this->returnValue($this->priceInfoMock));
         $this->priceInfoMock->expects($this->any())
             ->method('getPrice')
-<<<<<<< HEAD
-            ->with($this->equalTo(\Magento\Catalog\Pricing\Price\BasePrice::PRICE_CODE))
-            ->willReturn($this->basePriceMock);
-        $this->priceCurrencyMock = $this->createMock(\Magento\Framework\Pricing\PriceCurrencyInterface::class);
-=======
             ->with($this->equalTo(BasePrice::PRICE_CODE))
             ->will($this->returnValue($this->basePriceMock));
         $this->priceCurrencyMock = $this->createMock(PriceCurrencyInterface::class);
->>>>>>> 7d02f1ee
 
         $this->model = new FinalPrice(
             $this->saleableMock,
@@ -114,7 +88,7 @@
         $price = 10;
         $this->basePriceMock->expects($this->once())
             ->method('getValue')
-            ->willReturn($price);
+            ->will($this->returnValue($price));
         $result = $this->model->getValue();
         $this->assertEquals($price, $result);
     }
@@ -128,14 +102,14 @@
         $minimalPrice = 5;
         $this->basePriceMock->expects($this->once())
             ->method('getValue')
-            ->willReturn($basePrice);
+            ->will($this->returnValue($basePrice));
         $this->calculatorMock->expects($this->once())
             ->method('getAmount')
             ->with($this->equalTo($basePrice))
-            ->willReturn($minimalPrice);
+            ->will($this->returnValue($minimalPrice));
         $this->saleableMock->expects($this->once())
             ->method('getMinimalPrice')
-            ->willReturn(null);
+            ->will($this->returnValue(null));
         $result = $this->model->getMinimalPrice();
         $this->assertEquals($minimalPrice, $result);
         //The second time will return cached value
@@ -155,16 +129,16 @@
         $this->priceCurrencyMock->expects($this->once())
             ->method('convertAndRound')
             ->with($minimalPrice)
-            ->willReturn($convertedPrice);
+            ->will($this->returnValue($convertedPrice));
         $this->basePriceMock->expects($this->never())
             ->method('getValue');
         $this->calculatorMock->expects($this->once())
             ->method('getAmount')
             ->with($this->equalTo($convertedPrice))
-            ->willReturn($finalPrice);
+            ->will($this->returnValue($finalPrice));
         $this->saleableMock->expects($this->once())
             ->method('getMinimalPrice')
-            ->willReturn($minimalPrice);
+            ->will($this->returnValue($minimalPrice));
         $result = $this->model->getMinimalPrice();
         $this->assertEquals($finalPrice, $result);
         //The second time will return cached value
@@ -181,11 +155,11 @@
         $minimalPrice = 5;
         $this->basePriceMock->expects($this->once())
             ->method('getValue')
-            ->willReturn($basePrice);
+            ->will($this->returnValue($basePrice));
         $this->calculatorMock->expects($this->once())
             ->method('getAmount')
             ->with($this->equalTo($basePrice))
-            ->willReturn($minimalPrice);
+            ->will($this->returnValue($minimalPrice));
         $result = $this->model->getMaximalPrice();
         $this->assertEquals($minimalPrice, $result);
         //The second time will return cached value
