--- conflicted
+++ resolved
@@ -35,47 +35,27 @@
     protected $object;
 
     /**
-<<<<<<< HEAD
-     * @var \PHPUnit\Framework\MockObject\MockObject
-=======
      * @var MockObject
->>>>>>> 7d02f1ee
      */
     protected $product;
 
     /**
-<<<<<<< HEAD
-     * @var \Magento\Framework\Pricing\PriceInfo\Base|\PHPUnit\Framework\MockObject\MockObject
-=======
      * @var Base|MockObject
->>>>>>> 7d02f1ee
      */
     protected $priceInfo;
 
     /**
-<<<<<<< HEAD
-     * @var \Magento\Framework\Pricing\Adjustment\Calculator|\PHPUnit\Framework\MockObject\MockObject
-=======
      * @var Calculator|MockObject
->>>>>>> 7d02f1ee
      */
     protected $calculator;
 
     /**
-<<<<<<< HEAD
-     * @var \Magento\Framework\Pricing\Amount\Base|\PHPUnit\Framework\MockObject\MockObject
-=======
      * @var \Magento\Framework\Pricing\Amount\Base|MockObject
->>>>>>> 7d02f1ee
      */
     protected $amount;
 
     /**
-<<<<<<< HEAD
-     * @var \Magento\Framework\Pricing\PriceCurrencyInterface|\PHPUnit\Framework\MockObject\MockObject
-=======
      * @var PriceCurrencyInterface|MockObject
->>>>>>> 7d02f1ee
      */
     protected $priceCurrencyMock;
 
@@ -93,7 +73,7 @@
 
         $this->product->expects($this->any())
             ->method('getPriceInfo')
-            ->willReturn($this->priceInfo);
+            ->will($this->returnValue($this->priceInfo));
 
         $this->calculator = $this->createMock(Calculator::class);
 
@@ -126,16 +106,16 @@
                 ->getMock();
             $optionItemMock->expects($this->any())
                 ->method('getId')
-                ->willReturn($optionData['id']);
+                ->will($this->returnValue($optionData['id']));
             $optionItemMock->expects($this->any())
                 ->method('getType')
-                ->willReturn($optionData['type']);
+                ->will($this->returnValue($optionData['type']));
             $optionItemMock->expects($this->any())
                 ->method('getIsRequire')
-                ->willReturn($optionData['is_require']);
+                ->will($this->returnValue($optionData['is_require']));
             $optionItemMock->expects($this->any())
                 ->method('getValues')
-                ->willReturn([$optionValueMax, $optionValueMin]);
+                ->will($this->returnValue([$optionValueMax, $optionValueMin]));
             $options[] = $optionItemMock;
         }
         return $options;
@@ -163,16 +143,16 @@
                 ->getMock();
             $optionItemMock->expects($this->any())
                 ->method('getId')
-                ->willReturn($optionData['id']);
+                ->will($this->returnValue($optionData['id']));
             $optionItemMock->expects($this->any())
                 ->method('getType')
-                ->willReturn($optionData['type']);
+                ->will($this->returnValue($optionData['type']));
             $optionItemMock->expects($this->any())
                 ->method('getIsRequire')
-                ->willReturn($optionData['is_require']);
+                ->will($this->returnValue($optionData['is_require']));
             $optionItemMock->expects($this->any())
                 ->method('getValues')
-                ->willReturn(null);
+                ->will($this->returnValue(null));
             $optionItemMock->expects($this->any())
                 ->method('getPriceType')
                 ->willReturn($optionData['price_type']);
@@ -237,7 +217,7 @@
         $options[] = $singleValueOptions[0];
         $this->product->expects($this->once())
             ->method('getOptions')
-            ->willReturn($options);
+            ->will($this->returnValue($options));
 
         $expectedResult = [
             [
@@ -295,7 +275,7 @@
 
         $this->product->expects($this->any())
             ->method('getOptions')
-            ->willReturn($options);
+            ->will($this->returnValue($options));
 
         $convertMinValue = $option1MinPrice / 2;
         $convertedMaxValue = ($option2MaxPrice + $option1MaxPrice) / 2;
@@ -313,11 +293,7 @@
 
     /**
      * @param int $price
-<<<<<<< HEAD
-     * @return \PHPUnit\Framework\MockObject\MockObject
-=======
      * @return MockObject
->>>>>>> 7d02f1ee
      */
     protected function getOptionValueMock($price)
     {
@@ -327,11 +303,11 @@
             ->getMock();
         $optionValueMock->expects($this->any())
             ->method('getPriceType')
-            ->willReturn('percent');
+            ->will($this->returnValue('percent'));
         $optionValueMock->expects($this->any())
             ->method('getPrice')
             ->with($this->equalTo(true))
-            ->willReturn($price);
+            ->will($this->returnValue($price));
 
         $optionValueMock->expects($this->any())
             ->method('getData')
@@ -383,45 +359,40 @@
         $groupMock->expects($this->once())
             ->method('setOption')
             ->with($this->equalTo($optionMock))
-            ->willReturnSelf();
+            ->will($this->returnSelf());
         $groupMock->expects($this->once())
             ->method('setConfigurationItemOption')
             ->with($this->equalTo($optionValueMock))
-            ->willReturnSelf();
+            ->will($this->returnSelf());
         $groupMock->expects($this->once())
             ->method('getOptionPrice')
             ->with($this->equalTo($optionValue), $this->equalTo(0.))
-            ->willReturn($optionValue);
+            ->will($this->returnValue($optionValue));
         $optionMock->expects($this->at(0))
             ->method('getId')
-            ->willReturn($optionId1);
+            ->will($this->returnValue($optionId1));
         $optionMock->expects($this->once())
             ->method('getType')
-            ->willReturn($optionType);
+            ->will($this->returnValue($optionType));
         $optionMock->expects($this->once())
             ->method('groupFactory')
             ->with($this->equalTo($optionType))
-            ->willReturn($groupMock);
+            ->will($this->returnValue($groupMock));
         $optionValueMock->expects($this->once())
             ->method('getValue')
-<<<<<<< HEAD
-            ->willReturn($optionValue);
-        $optionIds = new \Magento\Framework\DataObject(['value' => '1,2']);
-=======
             ->will($this->returnValue($optionValue));
         $optionIds = new DataObject(['value' => '1,2']);
->>>>>>> 7d02f1ee
 
         $customOptions = ['option_ids' => $optionIds, 'option_1' => $optionValueMock, 'option_2' => null];
         $this->product->setCustomOptions($customOptions);
         $this->product->expects($this->at(0))
             ->method('getOptionById')
             ->with($this->equalTo($optionId1))
-            ->willReturn($optionMock);
+            ->will($this->returnValue($optionMock));
         $this->product->expects($this->at(1))
             ->method('getOptionById')
             ->with($this->equalTo($optionId2))
-            ->willReturn(null);
+            ->will($this->returnValue(null));
 
         // Return from cache
         $result = $this->object->getSelectedOptions();
@@ -440,32 +411,27 @@
 
         $this->amount->expects($this->once())
             ->method('getValue')
-            ->willReturn(120);
+            ->will($this->returnValue(120));
 
         $this->calculator->expects($this->once())
             ->method('getAmount')
-            ->willReturn($this->amount);
+            ->will($this->returnValue($this->amount));
 
         $optionValueMock = $this->getOptionValueMock($price);
         $optionValueMock->expects($this->once())
             ->method('getId')
-<<<<<<< HEAD
-            ->willReturn($id);
-        $optionItemMock = $this->getMockBuilder(\Magento\Catalog\Model\Product\Option::class)
-=======
             ->will($this->returnValue($id));
         $optionItemMock = $this->getMockBuilder(Option::class)
->>>>>>> 7d02f1ee
             ->disableOriginalConstructor()
             ->setMethods(['getValues', '__wakeup'])
             ->getMock();
         $optionItemMock->expects($this->any())
             ->method('getValues')
-            ->willReturn([$optionValueMock]);
+            ->will($this->returnValue([$optionValueMock]));
         $options = [$optionItemMock];
         $this->product->expects($this->once())
             ->method('getOptions')
-            ->willReturn($options);
+            ->will($this->returnValue($options));
         $result = $this->object->getOptions();
         $this->assertEquals($expected, $result);
         $result = $this->object->getOptions();
