--- conflicted
+++ resolved
@@ -85,10 +85,6 @@
         $cacheState = $this->getMockBuilder(\Magento\Framework\App\Cache\StateInterface::class)
             ->getMockForAbstractClass();
 
-<<<<<<< HEAD
-        $scopeConfigMock = $this->getMockForAbstractClass(\Magento\Framework\App\Config\ScopeConfigInterface::class);
-        $context = $this->getMock(\Magento\Framework\View\Element\Template\Context::class, [], [], '', false);
-=======
         $appState = $this->getMockBuilder(\Magento\Framework\App\State::class)
             ->disableOriginalConstructor()
             ->getMock();
@@ -99,18 +95,17 @@
 
         $urlBuilder = $this->getMockBuilder(\Magento\Framework\UrlInterface::class)
             ->getMockForAbstractClass();
-        
+
         $store = $this->getMockBuilder(\Magento\Store\Api\Data\StoreInterface::class)
             ->getMockForAbstractClass();
 
-        $storeManager = $this->getMockBuilder('\Magento\Store\Model\StoreManagerInterface')
+        $storeManager = $this->getMockBuilder(\Magento\Store\Model\StoreManagerInterface::class)
             ->setMethods(['getStore', 'getCode'])
             ->getMockForAbstractClass();
         $storeManager->expects($this->any())->method('getStore')->will($this->returnValue($store));
 
-        $scopeConfigMock = $this->getMockForAbstractClass('Magento\Framework\App\Config\ScopeConfigInterface');
-        $context = $this->getMock('Magento\Framework\View\Element\Template\Context', [], [], '', false);
->>>>>>> f5539378
+        $scopeConfigMock = $this->getMockForAbstractClass(\Magento\Framework\App\Config\ScopeConfigInterface::class);
+        $context = $this->getMock(\Magento\Framework\View\Element\Template\Context::class, [], [], '', false);
         $context->expects($this->any())
             ->method('getEventManager')
             ->will($this->returnValue($eventManager));
