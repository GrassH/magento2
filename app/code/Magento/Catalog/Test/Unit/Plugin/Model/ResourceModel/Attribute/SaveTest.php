<?php
/**
 * Copyright © Magento, Inc. All rights reserved.
 * See COPYING.txt for license details.
 */
declare(strict_types=1);

namespace Magento\Catalog\Test\Unit\Plugin\Model\ResourceModel\Attribute;

use Magento\Catalog\Model\ResourceModel\Attribute;
use Magento\Catalog\Plugin\Model\ResourceModel\Attribute\Save;
use Magento\Framework\App\Cache\TypeListInterface;
use Magento\PageCache\Model\Config;
use PHPUnit\Framework\MockObject\MockObject;
use PHPUnit\Framework\TestCase;

class SaveTest extends TestCase
{
    /**
<<<<<<< HEAD
     * @var Attribute|\PHPUnit\Framework\MockObject\MockObject
=======
     * @var Attribute|MockObject
>>>>>>> 7d02f1ee
     */
    private $subjectMock;

    /**
     * @var Save
     */
    protected $save;

    /**
<<<<<<< HEAD
     * @var Config|\PHPUnit\Framework\MockObject\MockObject
=======
     * @var Config|MockObject
>>>>>>> 7d02f1ee
     */
    protected $config;

    /**
<<<<<<< HEAD
     * @var TypeListInterface|\PHPUnit\Framework\MockObject\MockObject
=======
     * @var TypeListInterface|MockObject
>>>>>>> 7d02f1ee
     */
    protected $typeList;

    protected function setUp(): void
    {
        $this->config = $this->createPartialMock(Config::class, ['isEnabled']);
        $this->typeList = $this->getMockForAbstractClass(
            TypeListInterface::class,
            [],
            '',
            false,
            false,
            true,
            ['invalidate']
        );
        $this->subjectMock = $this->createMock(Attribute::class);
        $this->save = new Save($this->config, $this->typeList);
    }

    public function testAfterSaveWithoutInvalidate()
    {
        $this->config->expects($this->once())
            ->method('isEnabled')
            ->willReturn(false);

        $this->typeList->expects($this->never())
            ->method('invalidate');

        $this->assertSame($this->subjectMock, $this->save->afterSave($this->subjectMock, $this->subjectMock));
    }

    public function testAfterSave()
    {
        $this->config->expects($this->once())
            ->method('isEnabled')
            ->willReturn(true);

        $this->typeList->expects($this->once())
            ->method('invalidate')
            ->with('full_page');

        $this->assertSame($this->subjectMock, $this->save->afterSave($this->subjectMock, $this->subjectMock));
    }
}<|MERGE_RESOLUTION|>--- conflicted
+++ resolved
@@ -17,11 +17,7 @@
 class SaveTest extends TestCase
 {
     /**
-<<<<<<< HEAD
-     * @var Attribute|\PHPUnit\Framework\MockObject\MockObject
-=======
      * @var Attribute|MockObject
->>>>>>> 7d02f1ee
      */
     private $subjectMock;
 
@@ -31,20 +27,12 @@
     protected $save;
 
     /**
-<<<<<<< HEAD
-     * @var Config|\PHPUnit\Framework\MockObject\MockObject
-=======
      * @var Config|MockObject
->>>>>>> 7d02f1ee
      */
     protected $config;
 
     /**
-<<<<<<< HEAD
-     * @var TypeListInterface|\PHPUnit\Framework\MockObject\MockObject
-=======
      * @var TypeListInterface|MockObject
->>>>>>> 7d02f1ee
      */
     protected $typeList;
 
