--- conflicted
+++ resolved
@@ -9,21 +9,6 @@
 
 class UpdateAttributesFlushCacheTest extends \PHPUnit_Framework_TestCase
 {
-<<<<<<< HEAD
-    public function testAroundUpdateAttributes()
-    {
-        $productIds = [1, 2, 3];
-        $attrData = [];
-        $storeId = 1;
-
-        $productActionMock = $this->getMock(\Magento\Catalog\Model\Product\Action::class, [], [], '', false);
-
-        $cacheContextMock = $this->getMock(\Magento\Framework\Indexer\CacheContext::class, [], [], '', false);
-        $cacheContextMock->expects($this->once())
-            ->method('registerEntities')
-            ->with(Product::CACHE_TAG, $productIds);
-
-=======
     /**
      * @var \Magento\Catalog\Plugin\Model\Product\Action\UpdateAttributesFlushCache
      */
@@ -33,18 +18,13 @@
     {
         $cacheContextMock = $this->getMock(\Magento\Framework\Indexer\CacheContext::class, [], [], '', false);
 
->>>>>>> f5539378
         $eventManagerMock = $this->getMock(\Magento\Framework\Event\ManagerInterface::class);
         $eventManagerMock->expects($this->once())
             ->method('dispatch')
             ->with('clean_cache_by_tags', ['object' => $cacheContextMock]);
 
         $objectManager = new \Magento\Framework\TestFramework\Unit\Helper\ObjectManager($this);
-<<<<<<< HEAD
-        $model = $objectManager->getObject(
-=======
         $this->model = $objectManager->getObject(
->>>>>>> f5539378
             \Magento\Catalog\Plugin\Model\Product\Action\UpdateAttributesFlushCache::class,
             [
                 'cacheContext' => $cacheContextMock,
