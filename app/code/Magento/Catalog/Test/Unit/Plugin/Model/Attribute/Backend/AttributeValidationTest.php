--- conflicted
+++ resolved
@@ -26,20 +26,12 @@
     private $attributeValidation;
 
     /**
-<<<<<<< HEAD
-     * @var StoreManagerInterface|\PHPUnit\Framework\MockObject\MockObject
-=======
      * @var StoreManagerInterface|MockObject
->>>>>>> 7d02f1ee
      */
     private $storeManagerMock;
 
     /**
-<<<<<<< HEAD
-     * @var StoreInterface|\PHPUnit\Framework\MockObject\MockObject
-=======
      * @var StoreInterface|MockObject
->>>>>>> 7d02f1ee
      */
     private $storeMock;
 
@@ -59,29 +51,17 @@
     private $isProceedMockCalled = false;
 
     /**
-<<<<<<< HEAD
-     * @var AbstractBackend|\PHPUnit\Framework\MockObject\MockObject
-=======
      * @var AbstractBackend|MockObject
->>>>>>> 7d02f1ee
      */
     private $subjectMock;
 
     /**
-<<<<<<< HEAD
-     * @var AbstractAttribute|\PHPUnit\Framework\MockObject\MockObject
-=======
      * @var AbstractAttribute|MockObject
->>>>>>> 7d02f1ee
      */
     private $attributeMock;
 
     /**
-<<<<<<< HEAD
-     * @var DataObject|\PHPUnit\Framework\MockObject\MockObject
-=======
      * @var DataObject|MockObject
->>>>>>> 7d02f1ee
      */
     private $entityMock;
 
