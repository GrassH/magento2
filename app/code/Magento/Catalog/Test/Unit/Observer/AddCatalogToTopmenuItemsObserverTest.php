--- conflicted
+++ resolved
@@ -52,17 +52,6 @@
             false
         );
 
-<<<<<<< HEAD
-        $this->_categoryFlatState = $this->getMock(
-            '\Magento\Catalog\Model\Indexer\Category\Flat\State',
-            ['isAvailable'],
-            [],
-            '',
-            false
-        );
-
-=======
->>>>>>> 02b9466a
         $this->menuCategoryData = $this->getMock(
             'Magento\Catalog\Observer\MenuCategoryData',
             ['getMenuCategoryData'],
@@ -164,13 +153,4 @@
     }
 
 
-<<<<<<< HEAD
-        $this->_categoryFlatState->expects($this->once())
-            ->method('isAvailable')
-            ->will($this->returnValue(true));
-
-        $this->_observer->execute($observer);
-    }
-=======
->>>>>>> 02b9466a
 }