<?php
/**
 * Copyright © Magento, Inc. All rights reserved.
 * See COPYING.txt for license details.
 */
declare(strict_types=1);

namespace Magento\Catalog\Test\Unit\Helper\Product;

use Magento\Catalog\Helper\Product\Compare;
use Magento\Catalog\Model\Product;
use Magento\Catalog\Model\Session;
use Magento\Framework\App\Action\Action;
use Magento\Framework\App\Helper\Context;
use Magento\Framework\App\Request\Http;
use Magento\Framework\Data\Helper\PostHelper;
use Magento\Framework\TestFramework\Unit\Helper\ObjectManager;
use Magento\Framework\Url;
use Magento\Framework\Url\EncoderInterface;
use PHPUnit\Framework\MockObject\MockObject;
use PHPUnit\Framework\TestCase;

class CompareTest extends TestCase
{
    /**
     * @var \Magento\Catalog\Helper\Product\Compare
     */
    protected $compareHelper;

    /**
<<<<<<< HEAD
     * @var \Magento\Framework\App\Helper\Context | \PHPUnit\Framework\MockObject\MockObject
=======
     * @var Context|MockObject
>>>>>>> 7d02f1ee
     */
    protected $context;

    /**
<<<<<<< HEAD
     * @var \Magento\Framework\Url | \PHPUnit\Framework\MockObject\MockObject
=======
     * @var Url|MockObject
>>>>>>> 7d02f1ee
     */
    protected $urlBuilder;

    /**
<<<<<<< HEAD
     * @var \Magento\Framework\Data\Helper\PostHelper | \PHPUnit\Framework\MockObject\MockObject
=======
     * @var PostHelper|MockObject
>>>>>>> 7d02f1ee
     */
    protected $postDataHelper;

    /**
<<<<<<< HEAD
     * @var \Magento\Framework\App\Request\Http | \PHPUnit\Framework\MockObject\MockObject
=======
     * @var Http|MockObject
>>>>>>> 7d02f1ee
     */
    protected $request;

    /**
<<<<<<< HEAD
     * @var \Magento\Framework\Url\EncoderInterface | \PHPUnit\Framework\MockObject\MockObject
=======
     * @var EncoderInterface|MockObject
>>>>>>> 7d02f1ee
     */
    protected $urlEncoder;

    /**
<<<<<<< HEAD
     * @var \Magento\Catalog\Model\Session | \PHPUnit\Framework\MockObject\MockObject
=======
     * @var Session|MockObject
>>>>>>> 7d02f1ee
     */
    protected $catalogSessionMock;

    protected function setUp(): void
    {
        $objectManager = new ObjectManager($this);

        $this->urlBuilder = $this->createPartialMock(Url::class, ['getUrl']);
        $this->request = $this->createPartialMock(
            Http::class,
            ['getServer', 'isSecure']
        );
        /** @var Context $context */
        $this->context = $this->createPartialMock(
            Context::class,
            ['getUrlBuilder', 'getRequest', 'getUrlEncoder']
        );
        $this->urlEncoder = $this->getMockBuilder(EncoderInterface::class)->getMock();
        $this->urlEncoder->expects($this->any())
            ->method('encode')
            ->willReturnCallback(
                function ($url) {
                    return strtr(base64_encode($url), '+/=', '-_,');
                }
            );
        $this->context->expects($this->once())
            ->method('getUrlBuilder')
            ->willReturn($this->urlBuilder);
        $this->context->expects($this->once())
            ->method('getRequest')
            ->willReturn($this->request);
        $this->context->expects($this->once())
            ->method('getUrlEncoder')
            ->willReturn($this->urlEncoder);
        $this->postDataHelper = $this->createPartialMock(
            PostHelper::class,
            ['getPostData']
        );
        $this->catalogSessionMock = $this->createPartialMock(
            Session::class,
            ['getBeforeCompareUrl']
        );

        $this->compareHelper = $objectManager->getObject(
            Compare::class,
            [
                'context' => $this->context,
                'postHelper' => $this->postDataHelper,
                'catalogSession' => $this->catalogSessionMock
            ]
        );
    }

    public function testGetPostDataRemove()
    {
        //Data
        $productId = 1;
        $removeUrl = 'catalog/product_compare/remove';
        $postParams = [
            Action::PARAM_NAME_URL_ENCODED => '',
            'product' => $productId,
            'confirmation' => true,
            'confirmationMessage' => __('Are you sure you want to remove this item from your Compare Products list?'),
        ];

        //Verification
        $this->urlBuilder->expects($this->once())
            ->method('getUrl')
            ->with($removeUrl)
            ->willReturn($removeUrl);
        $this->postDataHelper->expects($this->once())
            ->method('getPostData')
            ->with($removeUrl, $postParams)
            ->willReturn(true);

<<<<<<< HEAD
        /** @var \Magento\Catalog\Model\Product | \PHPUnit\Framework\MockObject\MockObject $product */
        $product = $this->createPartialMock(\Magento\Catalog\Model\Product::class, ['getId', '__wakeup']);
=======
        /** @var Product|MockObject $product */
        $product = $this->createPartialMock(Product::class, ['getId', '__wakeup']);
>>>>>>> 7d02f1ee
        $product->expects($this->once())
            ->method('getId')
            ->willReturn($productId);

        $this->assertTrue($this->compareHelper->getPostDataRemove($product));
    }

    public function testGetClearListUrl()
    {
        //Data
        $url = 'catalog/product_compare/clear';

        //Verification
        $this->urlBuilder->expects($this->once())
            ->method('getUrl')
            ->with($url)
            ->willReturn($url);

        $this->assertEquals($url, $this->compareHelper->getClearListUrl());
    }

    public function testGetPostDataClearList()
    {
        //Data
        $clearUrl = 'catalog/product_compare/clear';
        $postParams = [
            Action::PARAM_NAME_URL_ENCODED => '',
            'confirmation' => true,
            'confirmationMessage' => __('Are you sure you want to remove all items from your Compare Products list?'),
        ];

        //Verification
        $this->urlBuilder->expects($this->once())
            ->method('getUrl')
            ->with($clearUrl)
            ->willReturn($clearUrl);

        $this->postDataHelper->expects($this->once())
            ->method('getPostData')
            ->with($clearUrl, $postParams)
            ->willReturn(true);

        $this->assertTrue($this->compareHelper->getPostDataClearList());
    }

    public function testGetAddToCartUrl()
    {
        $productId = 42;
        $isRequestSecure = false;
        $beforeCompareUrl = 'http://magento.com/compare/before';
        $encodedCompareUrl = strtr(base64_encode($beforeCompareUrl), '+/=', '-_,');
        $expectedResult = [
            'product' => $productId,
            Action::PARAM_NAME_URL_ENCODED => $encodedCompareUrl,
            '_secure' => $isRequestSecure
        ];

        $productMock = $this->createMock(Product::class);
        $this->catalogSessionMock->expects($this->once())->method('getBeforeCompareUrl')->willReturn($beforeCompareUrl);
        $productMock->expects($this->once())->method('getId')->willReturn($productId);
        $this->urlEncoder->expects($this->once())->method('encode')->with($beforeCompareUrl)
            ->willReturn($encodedCompareUrl);
        $this->request->expects($this->once())->method('isSecure')->willReturn($isRequestSecure);

        $this->urlBuilder->expects($this->once())->method('getUrl')->with('checkout/cart/add', $expectedResult);
        $this->compareHelper->getAddToCartUrl($productMock);
    }
}<|MERGE_RESOLUTION|>--- conflicted
+++ resolved
@@ -28,56 +28,32 @@
     protected $compareHelper;
 
     /**
-<<<<<<< HEAD
-     * @var \Magento\Framework\App\Helper\Context | \PHPUnit\Framework\MockObject\MockObject
-=======
      * @var Context|MockObject
->>>>>>> 7d02f1ee
      */
     protected $context;
 
     /**
-<<<<<<< HEAD
-     * @var \Magento\Framework\Url | \PHPUnit\Framework\MockObject\MockObject
-=======
      * @var Url|MockObject
->>>>>>> 7d02f1ee
      */
     protected $urlBuilder;
 
     /**
-<<<<<<< HEAD
-     * @var \Magento\Framework\Data\Helper\PostHelper | \PHPUnit\Framework\MockObject\MockObject
-=======
      * @var PostHelper|MockObject
->>>>>>> 7d02f1ee
      */
     protected $postDataHelper;
 
     /**
-<<<<<<< HEAD
-     * @var \Magento\Framework\App\Request\Http | \PHPUnit\Framework\MockObject\MockObject
-=======
      * @var Http|MockObject
->>>>>>> 7d02f1ee
      */
     protected $request;
 
     /**
-<<<<<<< HEAD
-     * @var \Magento\Framework\Url\EncoderInterface | \PHPUnit\Framework\MockObject\MockObject
-=======
      * @var EncoderInterface|MockObject
->>>>>>> 7d02f1ee
      */
     protected $urlEncoder;
 
     /**
-<<<<<<< HEAD
-     * @var \Magento\Catalog\Model\Session | \PHPUnit\Framework\MockObject\MockObject
-=======
      * @var Session|MockObject
->>>>>>> 7d02f1ee
      */
     protected $catalogSessionMock;
 
@@ -105,13 +81,13 @@
             );
         $this->context->expects($this->once())
             ->method('getUrlBuilder')
-            ->willReturn($this->urlBuilder);
+            ->will($this->returnValue($this->urlBuilder));
         $this->context->expects($this->once())
             ->method('getRequest')
-            ->willReturn($this->request);
+            ->will($this->returnValue($this->request));
         $this->context->expects($this->once())
             ->method('getUrlEncoder')
-            ->willReturn($this->urlEncoder);
+            ->will($this->returnValue($this->urlEncoder));
         $this->postDataHelper = $this->createPartialMock(
             PostHelper::class,
             ['getPostData']
@@ -147,22 +123,17 @@
         $this->urlBuilder->expects($this->once())
             ->method('getUrl')
             ->with($removeUrl)
-            ->willReturn($removeUrl);
+            ->will($this->returnValue($removeUrl));
         $this->postDataHelper->expects($this->once())
             ->method('getPostData')
             ->with($removeUrl, $postParams)
-            ->willReturn(true);
-
-<<<<<<< HEAD
-        /** @var \Magento\Catalog\Model\Product | \PHPUnit\Framework\MockObject\MockObject $product */
-        $product = $this->createPartialMock(\Magento\Catalog\Model\Product::class, ['getId', '__wakeup']);
-=======
+            ->will($this->returnValue(true));
+
         /** @var Product|MockObject $product */
         $product = $this->createPartialMock(Product::class, ['getId', '__wakeup']);
->>>>>>> 7d02f1ee
         $product->expects($this->once())
             ->method('getId')
-            ->willReturn($productId);
+            ->will($this->returnValue($productId));
 
         $this->assertTrue($this->compareHelper->getPostDataRemove($product));
     }
@@ -176,7 +147,7 @@
         $this->urlBuilder->expects($this->once())
             ->method('getUrl')
             ->with($url)
-            ->willReturn($url);
+            ->will($this->returnValue($url));
 
         $this->assertEquals($url, $this->compareHelper->getClearListUrl());
     }
@@ -195,12 +166,12 @@
         $this->urlBuilder->expects($this->once())
             ->method('getUrl')
             ->with($clearUrl)
-            ->willReturn($clearUrl);
+            ->will($this->returnValue($clearUrl));
 
         $this->postDataHelper->expects($this->once())
             ->method('getPostData')
             ->with($clearUrl, $postParams)
-            ->willReturn(true);
+            ->will($this->returnValue(true));
 
         $this->assertTrue($this->compareHelper->getPostDataClearList());
     }
