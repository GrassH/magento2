--- conflicted
+++ resolved
@@ -22,11 +22,7 @@
 class ConfigurationTest extends TestCase
 {
     /**
-<<<<<<< HEAD
-     * @var \Magento\Framework\Serialize\Serializer\Json|\PHPUnit\Framework\MockObject\MockObject
-=======
      * @var Json|MockObject
->>>>>>> 7d02f1ee
      */
     protected $serializer;
 
@@ -73,12 +69,12 @@
         $additionalOptionMock->expects($this->once())->method('getValue');
 
         $itemMock->expects($this->once())->method('getProduct')->willReturn($productMock);
-        $itemMock->expects($this->any())->method('getOptionByCode')->willReturnMap(
+        $itemMock->expects($this->any())->method('getOptionByCode')->will($this->returnValueMap(
             [
                 ['option_ids', $optionMock],
                 ['additional_options', $additionalOptionMock]
             ]
-        );
+        ));
 
         $this->assertEquals($additionalOptionResult, $this->helper->getCustomOptions($itemMock));
     }
