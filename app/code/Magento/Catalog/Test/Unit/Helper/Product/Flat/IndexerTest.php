<?php
/**
 * Copyright © Magento, Inc. All rights reserved.
 * See COPYING.txt for license details.
 */
declare(strict_types=1);

namespace Magento\Catalog\Test\Unit\Helper\Product\Flat;

use Magento\Catalog\Helper\Product\Flat\Indexer;
use Magento\Catalog\Model\ResourceModel\ConfigFactory;
use Magento\Eav\Model\Config;
use Magento\Eav\Model\Entity\AttributeFactory;
use Magento\Framework\App\Helper\Context;
use Magento\Framework\App\ResourceConnection;
use Magento\Framework\DB\Adapter\AdapterInterface;
use Magento\Framework\DB\Adapter\Pdo\Mysql;
use Magento\Framework\Mview\View\Changelog;
use Magento\Framework\TestFramework\Unit\Helper\ObjectManager;
use Magento\Store\Model\Store;
use Magento\Store\Model\StoreManagerInterface;
use PHPUnit\Framework\MockObject\MockObject;
use PHPUnit\Framework\TestCase;

/**
 * @SuppressWarnings(PHPMD.CouplingBetweenObjects)
 */
class IndexerTest extends TestCase
{
    /**
     * @var ObjectManager
     */
    protected $_objectManager;

    /**
     * @var Indexer
     */
    protected $_model;

    /**
<<<<<<< HEAD
     * @var \Magento\Store\Model\StoreManagerInterface|\PHPUnit\Framework\MockObject\MockObject
=======
     * @var StoreManagerInterface|MockObject
>>>>>>> 7d02f1ee
     */
    protected $_storeManagerMock;

    /**
<<<<<<< HEAD
     * @var Resource|\PHPUnit\Framework\MockObject\MockObject
=======
     * @var Resource|MockObject
>>>>>>> 7d02f1ee
     */
    protected $_resourceMock;

    /**
<<<<<<< HEAD
     * @var \Magento\Framework\DB\Adapter\AdapterInterface|\PHPUnit\Framework\MockObject\MockObject
=======
     * @var AdapterInterface|MockObject
>>>>>>> 7d02f1ee
     */
    protected $_connectionMock;

    /**
<<<<<<< HEAD
     * @var \Magento\Framework\Mview\View\Changelog|\PHPUnit\Framework\MockObject\MockObject
=======
     * @var Changelog|MockObject
>>>>>>> 7d02f1ee
     */
    protected $_changelogMock;

    protected function setUp(): void
    {
        $contextMock = $this->createMock(Context::class);

<<<<<<< HEAD
        $this->_resourceMock = $this->createMock(\Magento\Framework\App\ResourceConnection::class);
        $this->_resourceMock->expects($this->any())->method('getTableName')->willReturnArgument(0);
=======
        $this->_resourceMock = $this->createMock(ResourceConnection::class);
        $this->_resourceMock->expects($this->any())->method('getTableName')->will($this->returnArgument(0));
>>>>>>> 7d02f1ee

        $flatHelperMock = $this->createPartialMock(
            Indexer::class,
            ['isAddChildData']
        );
        $flatHelperMock->expects($this->any())->method('isAddChildData')->willReturn(true);

        $eavConfigMock = $this->createMock(Config::class);

        $attributeConfigMock = $this->createMock(\Magento\Catalog\Model\Attribute\Config::class);

        $resourceConfigFactoryMock = $this->createPartialMock(
            ConfigFactory::class,
            ['create']
        );

        $eavFactoryMock = $this->createPartialMock(AttributeFactory::class, ['create']);

        $this->_storeManagerMock = $this->createMock(StoreManagerInterface::class);

        $this->_connectionMock = $this->createPartialMock(
            Mysql::class,
            ['getTables', 'dropTable']
        );

        $this->_changelogMock = $this->createPartialMock(Changelog::class, ['getName']);

        $this->_objectManager = new ObjectManager($this);
        $this->_model = $this->_objectManager->getObject(
            Indexer::class,
            [
                'context' => $contextMock,
                'resource' => $this->_resourceMock,
                'flatHelper' => $flatHelperMock,
                'eavConfig' => $eavConfigMock,
                'attributeConfig' => $attributeConfigMock,
                'configFactory' => $resourceConfigFactoryMock,
                'attributeFactory' => $eavFactoryMock,
                'storeManager' => $this->_storeManagerMock,
                'changelog' => $this->_changelogMock,
                'flatAttributeGroups' => ['catalog_product']
            ]
        );
    }

    public function testGetFlatColumnsDdlDefinition()
    {
        foreach ($this->_model->getFlatColumnsDdlDefinition() as $column) {
            $this->assertIsArray($column, 'Columns must be an array value');
            $this->assertArrayHasKey('type', $column, 'Column must have type definition at least');
        }
    }

    public function testGetFlatTableName()
    {
        $storeId = 1;
        $this->assertEquals('catalog_product_flat_1', $this->_model->getFlatTableName($storeId));
    }

    /**
     * Test deleting non-existent stores flat tables
     */
    public function testDeleteAbandonedStoreFlatTables()
    {
        $this->_changelogMock->expects(
            $this->any()
        )->method(
            'getName'
        )->willReturn(
            'catalog_product_flat_cl'
        );

        $this->_connectionMock->expects(
            $this->once()
        )->method(
            'getTables'
        )->with(
            'catalog_product_flat_%'
        )->willReturn(
            ['catalog_product_flat_1', 'catalog_product_flat_2', 'catalog_product_flat_3']
        );

        $this->_connectionMock->expects($this->once())->method('dropTable')->with('catalog_product_flat_3');

        $this->_resourceMock->expects(
            $this->once()
        )->method(
            'getConnection'
        )->willReturn(
            $this->_connectionMock
        );

        $this->_setStoreManagerExpectedStores([1, 2]);

        $this->_model->deleteAbandonedStoreFlatTables();
    }

    /**
     * Test deleting multiple non-existent stores tables with changelog table
     */
    public function testDeleteNoStoresTables()
    {
        $this->_changelogMock->expects(
            $this->any()
        )->method(
            'getName'
        )->willReturn(
            'catalog_product_flat_cl'
        );

        $this->_connectionMock->expects(
            $this->once()
        )->method(
            'getTables'
        )->with(
            'catalog_product_flat_%'
        )->willReturn(
            
                [
                    'catalog_product_flat_1',
                    'catalog_product_flat_2',
                    'catalog_product_flat_3',
                    'catalog_product_flat_4',
                    'catalog_product_flat_cl',
                ]
            
        );

        $this->_connectionMock->expects($this->exactly(3))->method('dropTable');

        $this->_resourceMock->expects(
            $this->once()
        )->method(
            'getConnection'
        )->willReturn(
            $this->_connectionMock
        );

        $this->_setStoreManagerExpectedStores([1]);

        $this->_model->deleteAbandonedStoreFlatTables();
    }

    /**
     * Test deleting changelog table
     */
    public function testDeleteCl()
    {
        $this->_changelogMock->expects(
            $this->any()
        )->method(
            'getName'
        )->willReturn(
            'catalog_product_flat_cl'
        );

        $this->_connectionMock->expects(
            $this->once()
        )->method(
            'getTables'
        )->with(
            'catalog_product_flat_%'
        )->willReturn(
            ['catalog_product_flat_cl']
        );

        $this->_connectionMock->expects($this->never())->method('dropTable');

        $this->_resourceMock->expects(
            $this->once()
        )->method(
            'getConnection'
        )->willReturn(
            $this->_connectionMock
        );

        $this->_setStoreManagerExpectedStores([1]);

        $this->_model->deleteAbandonedStoreFlatTables();
    }

    /**
     * Initialize store manager mock with expected store IDs
     *
     * @param array $storeIds
     */
    protected function _setStoreManagerExpectedStores(array $storeIds)
    {
        $stores = [];
        foreach ($storeIds as $storeId) {
<<<<<<< HEAD
            $store = $this->createPartialMock(\Magento\Store\Model\Store::class, ['getId', '__sleep', '__wakeup']);
            $store->expects($this->once())->method('getId')->willReturn($storeId);
=======
            $store = $this->createPartialMock(Store::class, ['getId', '__sleep', '__wakeup']);
            $store->expects($this->once())->method('getId')->will($this->returnValue($storeId));
>>>>>>> 7d02f1ee
            $stores[] = $store;
        }

        $this->_storeManagerMock->expects($this->once())->method('getStores')->willReturn($stores);
    }
}<|MERGE_RESOLUTION|>--- conflicted
+++ resolved
@@ -38,38 +38,22 @@
     protected $_model;
 
     /**
-<<<<<<< HEAD
-     * @var \Magento\Store\Model\StoreManagerInterface|\PHPUnit\Framework\MockObject\MockObject
-=======
      * @var StoreManagerInterface|MockObject
->>>>>>> 7d02f1ee
      */
     protected $_storeManagerMock;
 
     /**
-<<<<<<< HEAD
-     * @var Resource|\PHPUnit\Framework\MockObject\MockObject
-=======
      * @var Resource|MockObject
->>>>>>> 7d02f1ee
      */
     protected $_resourceMock;
 
     /**
-<<<<<<< HEAD
-     * @var \Magento\Framework\DB\Adapter\AdapterInterface|\PHPUnit\Framework\MockObject\MockObject
-=======
      * @var AdapterInterface|MockObject
->>>>>>> 7d02f1ee
      */
     protected $_connectionMock;
 
     /**
-<<<<<<< HEAD
-     * @var \Magento\Framework\Mview\View\Changelog|\PHPUnit\Framework\MockObject\MockObject
-=======
      * @var Changelog|MockObject
->>>>>>> 7d02f1ee
      */
     protected $_changelogMock;
 
@@ -77,19 +61,14 @@
     {
         $contextMock = $this->createMock(Context::class);
 
-<<<<<<< HEAD
-        $this->_resourceMock = $this->createMock(\Magento\Framework\App\ResourceConnection::class);
-        $this->_resourceMock->expects($this->any())->method('getTableName')->willReturnArgument(0);
-=======
         $this->_resourceMock = $this->createMock(ResourceConnection::class);
         $this->_resourceMock->expects($this->any())->method('getTableName')->will($this->returnArgument(0));
->>>>>>> 7d02f1ee
 
         $flatHelperMock = $this->createPartialMock(
             Indexer::class,
             ['isAddChildData']
         );
-        $flatHelperMock->expects($this->any())->method('isAddChildData')->willReturn(true);
+        $flatHelperMock->expects($this->any())->method('isAddChildData')->will($this->returnValue(true));
 
         $eavConfigMock = $this->createMock(Config::class);
 
@@ -132,7 +111,7 @@
     public function testGetFlatColumnsDdlDefinition()
     {
         foreach ($this->_model->getFlatColumnsDdlDefinition() as $column) {
-            $this->assertIsArray($column, 'Columns must be an array value');
+            $this->assertTrue(is_array($column), 'Columns must be an array value');
             $this->assertArrayHasKey('type', $column, 'Column must have type definition at least');
         }
     }
@@ -152,8 +131,8 @@
             $this->any()
         )->method(
             'getName'
-        )->willReturn(
-            'catalog_product_flat_cl'
+        )->will(
+            $this->returnValue('catalog_product_flat_cl')
         );
 
         $this->_connectionMock->expects(
@@ -162,8 +141,8 @@
             'getTables'
         )->with(
             'catalog_product_flat_%'
-        )->willReturn(
-            ['catalog_product_flat_1', 'catalog_product_flat_2', 'catalog_product_flat_3']
+        )->will(
+            $this->returnValue(['catalog_product_flat_1', 'catalog_product_flat_2', 'catalog_product_flat_3'])
         );
 
         $this->_connectionMock->expects($this->once())->method('dropTable')->with('catalog_product_flat_3');
@@ -172,8 +151,8 @@
             $this->once()
         )->method(
             'getConnection'
-        )->willReturn(
-            $this->_connectionMock
+        )->will(
+            $this->returnValue($this->_connectionMock)
         );
 
         $this->_setStoreManagerExpectedStores([1, 2]);
@@ -190,8 +169,8 @@
             $this->any()
         )->method(
             'getName'
-        )->willReturn(
-            'catalog_product_flat_cl'
+        )->will(
+            $this->returnValue('catalog_product_flat_cl')
         );
 
         $this->_connectionMock->expects(
@@ -200,8 +179,8 @@
             'getTables'
         )->with(
             'catalog_product_flat_%'
-        )->willReturn(
-            
+        )->will(
+            $this->returnValue(
                 [
                     'catalog_product_flat_1',
                     'catalog_product_flat_2',
@@ -209,7 +188,7 @@
                     'catalog_product_flat_4',
                     'catalog_product_flat_cl',
                 ]
-            
+            )
         );
 
         $this->_connectionMock->expects($this->exactly(3))->method('dropTable');
@@ -218,8 +197,8 @@
             $this->once()
         )->method(
             'getConnection'
-        )->willReturn(
-            $this->_connectionMock
+        )->will(
+            $this->returnValue($this->_connectionMock)
         );
 
         $this->_setStoreManagerExpectedStores([1]);
@@ -236,8 +215,8 @@
             $this->any()
         )->method(
             'getName'
-        )->willReturn(
-            'catalog_product_flat_cl'
+        )->will(
+            $this->returnValue('catalog_product_flat_cl')
         );
 
         $this->_connectionMock->expects(
@@ -246,8 +225,8 @@
             'getTables'
         )->with(
             'catalog_product_flat_%'
-        )->willReturn(
-            ['catalog_product_flat_cl']
+        )->will(
+            $this->returnValue(['catalog_product_flat_cl'])
         );
 
         $this->_connectionMock->expects($this->never())->method('dropTable');
@@ -256,8 +235,8 @@
             $this->once()
         )->method(
             'getConnection'
-        )->willReturn(
-            $this->_connectionMock
+        )->will(
+            $this->returnValue($this->_connectionMock)
         );
 
         $this->_setStoreManagerExpectedStores([1]);
@@ -274,16 +253,11 @@
     {
         $stores = [];
         foreach ($storeIds as $storeId) {
-<<<<<<< HEAD
-            $store = $this->createPartialMock(\Magento\Store\Model\Store::class, ['getId', '__sleep', '__wakeup']);
-            $store->expects($this->once())->method('getId')->willReturn($storeId);
-=======
             $store = $this->createPartialMock(Store::class, ['getId', '__sleep', '__wakeup']);
             $store->expects($this->once())->method('getId')->will($this->returnValue($storeId));
->>>>>>> 7d02f1ee
             $stores[] = $store;
         }
 
-        $this->_storeManagerMock->expects($this->once())->method('getStores')->willReturn($stores);
+        $this->_storeManagerMock->expects($this->once())->method('getStores')->will($this->returnValue($stores));
     }
 }