--- conflicted
+++ resolved
@@ -33,18 +33,6 @@
     /** @var ObjectManagerHelper */
     protected $objectManagerHelper;
 
-<<<<<<< HEAD
-    /** @var \Magento\Backend\Block\Context|\PHPUnit\Framework\MockObject\MockObject */
-    protected $context;
-
-    /** @var \Magento\Framework\Json\EncoderInterface|\PHPUnit\Framework\MockObject\MockObject */
-    protected $encoderInterface;
-
-    /** @var \PHPUnit\Framework\MockObject\MockObject */
-    protected $productFactory;
-
-    /** @var \Magento\Framework\Registry|\PHPUnit\Framework\MockObject\MockObject */
-=======
     /** @var Context|MockObject */
     protected $context;
 
@@ -55,7 +43,6 @@
     protected $productFactory;
 
     /** @var Registry|MockObject */
->>>>>>> 7d02f1ee
     protected $registry;
 
     /**
@@ -83,61 +70,56 @@
             ->disableOriginalConstructor()
             ->setMethods(['dispatch'])
             ->getMock();
-        $eventManager->expects($this->exactly(2))->method('dispatch')->willReturn(true);
+        $eventManager->expects($this->exactly(2))->method('dispatch')->will($this->returnValue(true));
 
         $scopeConfig = $this->getMockBuilder(Config::class)
             ->setMethods(['getValue'])
             ->disableOriginalConstructor()->getMock();
         $scopeConfig->expects($this->once())->method('getValue')->withAnyParameters()
-            ->willReturn(false);
+            ->will($this->returnValue(false));
 
         $product = $this->getMockBuilder(Product::class)->disableOriginalConstructor()
             ->setMethods(['setStoreId', 'load', 'getId', '__wakeup', '__sleep'])
             ->getMock();
-        $product->expects($this->once())->method('setStoreId')->willReturnSelf();
-        $product->expects($this->once())->method('load')->willReturnSelf();
-        $product->expects($this->once())->method('getId')->willReturn(1);
+        $product->expects($this->once())->method('setStoreId')->will($this->returnSelf());
+        $product->expects($this->once())->method('load')->will($this->returnSelf());
+        $product->expects($this->once())->method('getId')->will($this->returnValue(1));
 
         $optionsBlock = $this->getMockBuilder(Option::class)
             ->setMethods(['setIgnoreCaching', 'setProduct', 'getOptionValues'])
             ->disableOriginalConstructor()
             ->getMock();
-        $optionsBlock->expects($this->once())->method('setIgnoreCaching')->with(true)->willReturnSelf();
-        $optionsBlock->expects($this->once())->method('setProduct')->with($product)->willReturnSelf();
-        $optionsBlock->expects($this->once())->method('getOptionValues')->willReturn([]);
+        $optionsBlock->expects($this->once())->method('setIgnoreCaching')->with(true)->will($this->returnSelf());
+        $optionsBlock->expects($this->once())->method('setProduct')->with($product)->will($this->returnSelf());
+        $optionsBlock->expects($this->once())->method('getOptionValues')->will($this->returnValue([]));
 
         $layout = $this->getMockBuilder(LayoutInterface::class)
             ->disableOriginalConstructor()
             ->setMethods(['createBlock'])
             ->getMockForAbstractClass();
         $layout->expects($this->once())->method('createBlock')
-<<<<<<< HEAD
-            ->with(\Magento\Catalog\Block\Adminhtml\Product\Edit\Tab\Options\Option::class)
-            ->willReturn($optionsBlock);
-=======
             ->with(Option::class)
             ->will($this->returnValue($optionsBlock));
->>>>>>> 7d02f1ee
 
         $request = $this->getMockBuilder(Http::class)
             ->setMethods(['getParam'])
             ->disableOriginalConstructor()
             ->getMock();
         $request->expects($this->once())->method('getParam')->with('store')
-            ->willReturn(0);
+            ->will($this->returnValue(0));
 
         $this->context->expects($this->once())->method('getEventManager')
-            ->willReturn($eventManager);
+            ->will($this->returnValue($eventManager));
         $this->context->expects($this->once())->method('getScopeConfig')
-            ->willReturn($scopeConfig);
+            ->will($this->returnValue($scopeConfig));
         $this->context->expects($this->once())->method('getLayout')
-            ->willReturn($layout);
+            ->will($this->returnValue($layout));
         $this->context->expects($this->once())->method('getRequest')
-            ->willReturn($request);
+            ->will($this->returnValue($request));
         $this->registry->expects($this->once())->method('registry')
             ->with('import_option_products')
-            ->willReturn([1]);
-        $this->productFactory->expects($this->once())->method('create')->willReturn($product);
+            ->will($this->returnValue([1]));
+        $this->productFactory->expects($this->once())->method('create')->will($this->returnValue($product));
 
         $this->block = $this->objectManagerHelper->getObject(
             Ajax::class,
