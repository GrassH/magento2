<?php
/**
 * Copyright © Magento, Inc. All rights reserved.
 * See COPYING.txt for license details.
 */
declare(strict_types=1);

namespace Magento\Catalog\Test\Unit\Block\Adminhtml\Product\Edit\Tab;

use Magento\Catalog\Block\Adminhtml\Product\Edit\Tab\Alerts;
use Magento\Framework\App\Config\ScopeConfigInterface;
use Magento\Framework\TestFramework\Unit\Helper\ObjectManager;
use Magento\Store\Model\ScopeInterface;
use PHPUnit\Framework\MockObject\MockObject;
use PHPUnit\Framework\TestCase;

class AlertsTest extends TestCase
{
    /**
     * @var Alerts
     */
    protected $alerts;

    /**
<<<<<<< HEAD
     * @var \PHPUnit\Framework\MockObject\MockObject
=======
     * @var MockObject
>>>>>>> 7d02f1ee
     */
    protected $scopeConfigMock;

    protected function setUp(): void
    {
        $helper = new ObjectManager($this);
        $this->scopeConfigMock = $this->createMock(ScopeConfigInterface::class);

        $this->alerts = $helper->getObject(
            Alerts::class,
            ['scopeConfig' => $this->scopeConfigMock]
        );
    }

    /**
     * @param bool $priceAllow
     * @param bool $stockAllow
     * @param bool $canShowTab
     *
     * @dataProvider canShowTabDataProvider
     */
    public function testCanShowTab($priceAllow, $stockAllow, $canShowTab)
    {
        $valueMap = [
            [
                'catalog/productalert/allow_price',
                ScopeInterface::SCOPE_STORE,
                null,
                $priceAllow,
            ],
            [
                'catalog/productalert/allow_stock',
                ScopeInterface::SCOPE_STORE,
                null,
                $stockAllow
            ],
        ];
        $this->scopeConfigMock->expects($this->any())->method('getValue')->willReturnMap($valueMap);
        $this->assertEquals($canShowTab, $this->alerts->canShowTab());
    }

    /**
     * @return array
     */
    public function canShowTabDataProvider()
    {
        return [
            'alert_price_and_stock_allow' => [true, true, true],
            'alert_price_is_allowed_and_stock_is_unallowed' => [true, false, true],
            'alert_price_is_unallowed_and_stock_is_allowed' => [false, true, true],
            'alert_price_is_unallowed_and_stock_is_unallowed' => [false, false, false]
        ];
    }
}<|MERGE_RESOLUTION|>--- conflicted
+++ resolved
@@ -22,11 +22,7 @@
     protected $alerts;
 
     /**
-<<<<<<< HEAD
-     * @var \PHPUnit\Framework\MockObject\MockObject
-=======
      * @var MockObject
->>>>>>> 7d02f1ee
      */
     protected $scopeConfigMock;
 
@@ -64,7 +60,7 @@
                 $stockAllow
             ],
         ];
-        $this->scopeConfigMock->expects($this->any())->method('getValue')->willReturnMap($valueMap);
+        $this->scopeConfigMock->expects($this->any())->method('getValue')->will($this->returnValueMap($valueMap));
         $this->assertEquals($canShowTab, $this->alerts->canShowTab());
     }
 
