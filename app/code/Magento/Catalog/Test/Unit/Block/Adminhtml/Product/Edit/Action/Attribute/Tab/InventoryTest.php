<?php
/**
 * Copyright © Magento, Inc. All rights reserved.
 * See COPYING.txt for license details.
 */
declare(strict_types=1);

namespace Magento\Catalog\Test\Unit\Block\Adminhtml\Product\Edit\Action\Attribute\Tab;

use Magento\Backend\Block\Template\Context;
use Magento\Catalog\Block\Adminhtml\Product\Edit\Action\Attribute\Tab\Inventory;
use Magento\CatalogInventory\Api\StockConfigurationInterface;
use Magento\CatalogInventory\Model\Source\Backorders;
use Magento\Framework\App\RequestInterface;
use Magento\Framework\TestFramework\Unit\Helper\ObjectManager;
use PHPUnit\Framework\MockObject\MockObject;
use PHPUnit\Framework\TestCase;

class InventoryTest extends TestCase
{
    /**
<<<<<<< HEAD
     * @var \Magento\CatalogInventory\Model\Source\Backorders|\PHPUnit\Framework\MockObject\MockObject
=======
     * @var Backorders|MockObject
>>>>>>> 7d02f1ee
     */
    protected $backordersMock;

    /**
<<<<<<< HEAD
     * @var \Magento\CatalogInventory\Api\StockConfigurationInterface|\PHPUnit\Framework\MockObject\MockObject
=======
     * @var StockConfigurationInterface|MockObject
>>>>>>> 7d02f1ee
     */
    protected $stockConfigurationMock;

    /**
<<<<<<< HEAD
     * @var \Magento\Backend\Block\Template\Context|\PHPUnit\Framework\MockObject\MockObject
=======
     * @var Context|MockObject
>>>>>>> 7d02f1ee
     */
    protected $contextMock;

    /**
<<<<<<< HEAD
     * @var \Magento\Framework\App\RequestInterface|\PHPUnit\Framework\MockObject\MockObject
=======
     * @var RequestInterface|MockObject
>>>>>>> 7d02f1ee
     */
    protected $requestMock;

    /**
     * @var \Magento\Catalog\Block\Adminhtml\Product\Edit\Action\Attribute\Tab\Inventory
     */
    protected $inventory;

    /**
     * Set up
     *
     * @return void
     */
    protected function setUp(): void
    {
        $objectManager = new ObjectManager($this);

        $this->contextMock = $this->createPartialMock(Context::class, ['getRequest']);
        $this->backordersMock = $this->createMock(Backorders::class);
        $this->stockConfigurationMock = $this->getMockForAbstractClass(
            StockConfigurationInterface::class,
            [],
            '',
            false
        );
        $this->requestMock = $this->getMockForAbstractClass(
            RequestInterface::class,
            ['getParam'],
            '',
            false
        );

        $this->contextMock->expects($this->once())
            ->method('getRequest')
            ->willReturn($this->requestMock);

        $this->inventory = $objectManager->getObject(
            Inventory::class,
            [
                'context' => $this->contextMock,
                'backorders' => $this->backordersMock,
                'stockConfiguration' => $this->stockConfigurationMock
            ]
        );
    }

    /**
     * Run test getBackordersOption method
     *
     * @return void
     */
    public function testGetBackordersOption()
    {
        $this->backordersMock->expects($this->once())
            ->method('toOptionArray')
            ->willReturn('return-value');
        $this->assertEquals('return-value', $this->inventory->getBackordersOption());
    }

    /**
     * Run test getFieldSuffix method
     *
     * @return void
     */
    public function testGetFieldSuffix()
    {
        $this->assertEquals('inventory', $this->inventory->getFieldSuffix());
    }

    /**
     * Run test getStoreId method
     *
     * @return void
     */
    public function testGetStoreId()
    {
        $this->requestMock->expects($this->once())
            ->method('getParam')
            ->with('store')
            ->willReturn('125');

        $this->assertIsInt($this->inventory->getStoreId());
    }

    /**
     * Run test getDefaultConfigValue method
     *
     * @return void
     */
    public function testGetDefaultConfigValue()
    {
        $this->stockConfigurationMock->expects($this->once())
            ->method('getDefaultConfigValue')
            ->with('field-name')
            ->willReturn('return-value');

        $this->assertEquals('return-value', $this->inventory->getDefaultConfigValue('field-name'));
    }

    /**
     * Run test getTabLabel method
     *
     * @return void
     */
    public function testGetTabLabel()
    {
        $this->assertEquals('Advanced Inventory', $this->inventory->getTabLabel());
    }

    /**
     * Run test getTabTitle method
     *
     * @return void
     */
    public function testGetTabTitle()
    {
        $this->assertEquals('Advanced Inventory', $this->inventory->getTabLabel());
    }

    /**
     * Run test canShowTab method
     *
     * @return void
     */
    public function testCanShowTab()
    {
        $this->assertTrue($this->inventory->canShowTab());
    }

    /**
     * Run test isHidden method
     *
     * @return void
     */
    public function testIsHidden()
    {
        $this->assertFalse($this->inventory->isHidden());
    }

    /**
     * Run test isEnabled method
     *
     * @return void
     */
    public function testIsEnabled()
    {
        $this->assertTrue($this->inventory->isAvailable('field'));
    }
}<|MERGE_RESOLUTION|>--- conflicted
+++ resolved
@@ -19,38 +19,22 @@
 class InventoryTest extends TestCase
 {
     /**
-<<<<<<< HEAD
-     * @var \Magento\CatalogInventory\Model\Source\Backorders|\PHPUnit\Framework\MockObject\MockObject
-=======
      * @var Backorders|MockObject
->>>>>>> 7d02f1ee
      */
     protected $backordersMock;
 
     /**
-<<<<<<< HEAD
-     * @var \Magento\CatalogInventory\Api\StockConfigurationInterface|\PHPUnit\Framework\MockObject\MockObject
-=======
      * @var StockConfigurationInterface|MockObject
->>>>>>> 7d02f1ee
      */
     protected $stockConfigurationMock;
 
     /**
-<<<<<<< HEAD
-     * @var \Magento\Backend\Block\Template\Context|\PHPUnit\Framework\MockObject\MockObject
-=======
      * @var Context|MockObject
->>>>>>> 7d02f1ee
      */
     protected $contextMock;
 
     /**
-<<<<<<< HEAD
-     * @var \Magento\Framework\App\RequestInterface|\PHPUnit\Framework\MockObject\MockObject
-=======
      * @var RequestInterface|MockObject
->>>>>>> 7d02f1ee
      */
     protected $requestMock;
 
@@ -85,7 +69,7 @@
 
         $this->contextMock->expects($this->once())
             ->method('getRequest')
-            ->willReturn($this->requestMock);
+            ->will($this->returnValue($this->requestMock));
 
         $this->inventory = $objectManager->getObject(
             Inventory::class,
@@ -106,7 +90,7 @@
     {
         $this->backordersMock->expects($this->once())
             ->method('toOptionArray')
-            ->willReturn('return-value');
+            ->will($this->returnValue('return-value'));
         $this->assertEquals('return-value', $this->inventory->getBackordersOption());
     }
 
@@ -130,9 +114,9 @@
         $this->requestMock->expects($this->once())
             ->method('getParam')
             ->with('store')
-            ->willReturn('125');
+            ->will($this->returnValue('125'));
 
-        $this->assertIsInt($this->inventory->getStoreId());
+        $this->assertTrue(is_integer($this->inventory->getStoreId()));
     }
 
     /**
@@ -145,7 +129,7 @@
         $this->stockConfigurationMock->expects($this->once())
             ->method('getDefaultConfigValue')
             ->with('field-name')
-            ->willReturn('return-value');
+            ->will($this->returnValue('return-value'));
 
         $this->assertEquals('return-value', $this->inventory->getDefaultConfigValue('field-name'));
     }
@@ -197,6 +181,6 @@
      */
     public function testIsEnabled()
     {
-        $this->assertTrue($this->inventory->isAvailable('field'));
+        $this->assertEquals(true, $this->inventory->isAvailable('field'));
     }
 }