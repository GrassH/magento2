--- conflicted
+++ resolved
@@ -26,11 +26,7 @@
     protected $objectManagerHelper;
 
     /**
-<<<<<<< HEAD
-     * @var \Magento\Framework\App\Rss\UrlBuilderInterface|\PHPUnit\Framework\MockObject\MockObject
-=======
      * @var UrlBuilderInterface|MockObject
->>>>>>> 7d02f1ee
      */
     protected $urlBuilderInterface;
 
@@ -50,7 +46,7 @@
     public function testGetLink()
     {
         $rssUrl = 'http://rss.magento.com';
-        $this->urlBuilderInterface->expects($this->once())->method('getUrl')->willReturn($rssUrl);
+        $this->urlBuilderInterface->expects($this->once())->method('getUrl')->will($this->returnValue($rssUrl));
         $this->assertEquals($rssUrl, $this->link->getLink());
     }
 
@@ -61,6 +57,6 @@
 
     public function testIsRssAllowed()
     {
-        $this->assertTrue($this->link->isRssAllowed());
+        $this->assertEquals(true, $this->link->isRssAllowed());
     }
 }