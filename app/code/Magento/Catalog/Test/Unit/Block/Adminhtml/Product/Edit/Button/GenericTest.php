<?php
/**
 * Copyright © Magento, Inc. All rights reserved.
 * See COPYING.txt for license details.
 */
declare(strict_types=1);

namespace Magento\Catalog\Test\Unit\Block\Adminhtml\Product\Edit\Button;

use Magento\Catalog\Api\Data\ProductInterface;
use Magento\Catalog\Block\Adminhtml\Product\Edit\Button\Generic;
use Magento\Framework\Registry;
use Magento\Framework\TestFramework\Unit\Helper\ObjectManager;
use Magento\Framework\View\Element\UiComponent\Context;
use PHPUnit\Framework\MockObject\MockObject;
use PHPUnit\Framework\TestCase;

class GenericTest extends TestCase
{
    /**
     * @var ObjectManager
     */
    protected $objectManager;

    /**
<<<<<<< HEAD
     * @var Context|\PHPUnit\Framework\MockObject\MockObject
=======
     * @var Context|MockObject
>>>>>>> 7d02f1ee
     */
    protected $contextMock;

    /**
<<<<<<< HEAD
     * @var Registry|\PHPUnit\Framework\MockObject\MockObject
=======
     * @var Registry|MockObject
>>>>>>> 7d02f1ee
     */
    protected $registryMock;

    /**
<<<<<<< HEAD
     * @var ProductInterface|\PHPUnit\Framework\MockObject\MockObject
=======
     * @var ProductInterface|MockObject
>>>>>>> 7d02f1ee
     */
    protected $productMock;

    protected function setUp(): void
    {
        $this->objectManager = new ObjectManager($this);
        $this->contextMock = $this->getMockBuilder(Context::class)
            ->disableOriginalConstructor()
            ->getMock();
        $this->registryMock = $this->getMockBuilder(Registry::class)
            ->disableOriginalConstructor()
            ->getMock();
        $this->productMock = $this->getMockBuilder(ProductInterface::class)
            ->setMethods(['isReadonly', 'isDuplicable'])
            ->getMockForAbstractClass();

        $this->registryMock->expects($this->any())
            ->method('registry')
            ->with('current_product')
            ->willReturn($this->productMock);
    }

    /**
     * @param string $class
     * @return Generic
     */
    protected function getModel($class = Generic::class)
    {
        return $this->objectManager->getObject($class, [
            'context' => $this->contextMock,
            'registry' => $this->registryMock,
        ]);
    }

    public function testGetUrl()
    {
        $this->contextMock->expects($this->once())
            ->method('getUrl')
            ->willReturn('test_url');

        $this->assertSame('test_url', $this->getModel()->getUrl());
    }

    public function testGetProduct()
    {
        $this->assertInstanceOf(ProductInterface::class, $this->getModel()->getProduct());
    }
}<|MERGE_RESOLUTION|>--- conflicted
+++ resolved
@@ -23,29 +23,17 @@
     protected $objectManager;
 
     /**
-<<<<<<< HEAD
-     * @var Context|\PHPUnit\Framework\MockObject\MockObject
-=======
      * @var Context|MockObject
->>>>>>> 7d02f1ee
      */
     protected $contextMock;
 
     /**
-<<<<<<< HEAD
-     * @var Registry|\PHPUnit\Framework\MockObject\MockObject
-=======
      * @var Registry|MockObject
->>>>>>> 7d02f1ee
      */
     protected $registryMock;
 
     /**
-<<<<<<< HEAD
-     * @var ProductInterface|\PHPUnit\Framework\MockObject\MockObject
-=======
      * @var ProductInterface|MockObject
->>>>>>> 7d02f1ee
      */
     protected $productMock;
 
