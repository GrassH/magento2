<?php
/**
 * Copyright © Magento, Inc. All rights reserved.
 * See COPYING.txt for license details.
 */
declare(strict_types=1);

namespace Magento\Catalog\Test\Unit\Block\Adminhtml\Product\Helper\Form;

use Magento\Catalog\Block\Adminhtml\Product\Helper\Form\Gallery;
use Magento\Catalog\Model\Product;
use Magento\Catalog\Model\ResourceModel\Eav\Attribute;
use Magento\Framework\App\Request\DataPersistorInterface;
use Magento\Framework\Data\Form;
use Magento\Framework\Registry;
use Magento\Framework\TestFramework\Unit\Helper\ObjectManager;
use PHPUnit\Framework\MockObject\MockObject;
use PHPUnit\Framework\TestCase;

class GalleryTest extends TestCase
{
    /**
<<<<<<< HEAD
     * @var \Magento\Framework\Registry|\PHPUnit\Framework\MockObject\MockObject
=======
     * @var Registry|MockObject
>>>>>>> 7d02f1ee
     */
    protected $registryMock;

    /**
<<<<<<< HEAD
     * @var \Magento\Catalog\Block\Adminhtml\Product\Helper\Form\Gallery|\PHPUnit\Framework\MockObject\MockObject
=======
     * @var Gallery|MockObject
>>>>>>> 7d02f1ee
     */
    protected $gallery;

    /**
<<<<<<< HEAD
     * @var \Magento\Catalog\Model\Product|\PHPUnit\Framework\MockObject\MockObject
=======
     * @var Product|MockObject
>>>>>>> 7d02f1ee
     */
    protected $productMock;

    /**
<<<<<<< HEAD
     * @var \Magento\Framework\Data\Form|\PHPUnit\Framework\MockObject\MockObject
=======
     * @var Form|MockObject
>>>>>>> 7d02f1ee
     */
    protected $formMock;

    /**
     * @var ObjectManager
     */
    protected $objectManager;

    /**
<<<<<<< HEAD
     * @var DataPersistorInterface|\PHPUnit\Framework\MockObject\MockObject
     */
    private $dataPersistorMock;

    protected function setUp(): void
=======
     * @var DataPersistorInterface|MockObject
     */
    private $dataPersistorMock;

    public function setUp(): void
>>>>>>> 7d02f1ee
    {
        $this->registryMock = $this->createMock(Registry::class);
        $this->productMock = $this->createPartialMock(Product::class, ['getData']);
        $this->formMock = $this->createMock(Form::class);
        $this->dataPersistorMock = $this->getMockBuilder(DataPersistorInterface::class)
            ->disableOriginalConstructor()
            ->setMethods(['get'])
            ->getMockForAbstractClass();
        $this->objectManager = new ObjectManager($this);
        $this->gallery = $this->objectManager->getObject(
            Gallery::class,
            [
                'registry' => $this->registryMock,
                'form' => $this->formMock,
                'dataPersistor' => $this->dataPersistorMock
            ]
        );
    }

    public function testGetImages()
    {
        $mediaGallery = [
            'images' => [
                [
                    'value_id' => '1',
                    'file' => 'image_1.jpg',
                    'media_type' => 'image',
                ] ,
                [
                    'value_id' => '2',
                    'file' => 'image_2.jpg',
                    'media_type' => 'image',
                ]
            ]
        ];
        $this->registryMock->expects($this->once())->method('registry')->willReturn($this->productMock);
        $this->productMock->expects($this->once())->method('getData')->willReturn($mediaGallery);

        $this->assertSame($mediaGallery, $this->gallery->getImages());
    }

    /**
     * Test getImages() will try get data from data persistor, if it's absent in registry.
     *
     * @return void
     */
    public function testGetImagesWithDataPersistor()
    {
        $product = [
            'product' => [
                'media_gallery' => [
                    'images' => [
                        [
                            'value_id' => '1',
                            'file' => 'image_1.jpg',
                            'media_type' => 'image',
                        ],
                        [
                            'value_id' => '2',
                            'file' => 'image_2.jpg',
                            'media_type' => 'image',
                        ],
                    ],
                ],
            ],
        ];
        $this->registryMock->expects($this->once())->method('registry')->willReturn($this->productMock);
        $this->productMock->expects($this->once())->method('getData')->willReturn(null);
        $this->dataPersistorMock->expects($this->once())
            ->method('get')
            ->with($this->identicalTo('catalog_product'))
            ->willReturn($product);

        $this->assertSame($product['product']['media_gallery'], $this->gallery->getImages());
    }

    /**
     * Test get image value from data persistor in case it's absent in product from registry.
     *
     * @return void
     */
    public function testGetImageValue()
    {
        $product = [
            'product' => [
                'media_gallery' => [
                    'images' => [
                        'value_id' => '1',
                        'file' => 'image_1.jpg',
                        'media_type' => 'image',
                    ],
                ],
                'small' => 'testSmallImage',
                'thumbnail' => 'testThumbnail'
            ]
        ];
        $this->dataPersistorMock->expects($this->once())
            ->method('get')
            ->with($this->identicalTo('catalog_product'))
            ->willReturn($product);
        $this->assertSame($product['product']['small'], $this->gallery->getImageValue('small'));
    }

    public function testGetDataObject()
    {
        $this->registryMock->expects($this->once())->method('registry')->willReturn($this->productMock);

        $this->assertSame($this->productMock, $this->gallery->getDataObject());
    }

    public function testGetAttributeFieldName()
    {
        $name = 'product[image]';

        $attribute = $this->createMock(Attribute::class);
        $attribute->expects($this->once())->method('getAttributeCode')->willReturn('image');

        $this->formMock->expects($this->once())->method('addSuffixToName')->willReturn($name);

        $this->assertSame($name, $this->gallery->getAttributeFieldName($attribute));
    }
}<|MERGE_RESOLUTION|>--- conflicted
+++ resolved
@@ -20,38 +20,22 @@
 class GalleryTest extends TestCase
 {
     /**
-<<<<<<< HEAD
-     * @var \Magento\Framework\Registry|\PHPUnit\Framework\MockObject\MockObject
-=======
      * @var Registry|MockObject
->>>>>>> 7d02f1ee
      */
     protected $registryMock;
 
     /**
-<<<<<<< HEAD
-     * @var \Magento\Catalog\Block\Adminhtml\Product\Helper\Form\Gallery|\PHPUnit\Framework\MockObject\MockObject
-=======
      * @var Gallery|MockObject
->>>>>>> 7d02f1ee
      */
     protected $gallery;
 
     /**
-<<<<<<< HEAD
-     * @var \Magento\Catalog\Model\Product|\PHPUnit\Framework\MockObject\MockObject
-=======
      * @var Product|MockObject
->>>>>>> 7d02f1ee
      */
     protected $productMock;
 
     /**
-<<<<<<< HEAD
-     * @var \Magento\Framework\Data\Form|\PHPUnit\Framework\MockObject\MockObject
-=======
      * @var Form|MockObject
->>>>>>> 7d02f1ee
      */
     protected $formMock;
 
@@ -61,19 +45,11 @@
     protected $objectManager;
 
     /**
-<<<<<<< HEAD
-     * @var DataPersistorInterface|\PHPUnit\Framework\MockObject\MockObject
-     */
-    private $dataPersistorMock;
-
-    protected function setUp(): void
-=======
      * @var DataPersistorInterface|MockObject
      */
     private $dataPersistorMock;
 
     public function setUp(): void
->>>>>>> 7d02f1ee
     {
         $this->registryMock = $this->createMock(Registry::class);
         $this->productMock = $this->createPartialMock(Product::class, ['getData']);
