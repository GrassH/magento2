<?php
/**
 * Copyright © 2016 Magento. All rights reserved.
 * See COPYING.txt for license details.
 */
namespace Magento\Catalog\Test\Unit\Block\Adminhtml\Product\Helper\Form\Gallery;

use Magento\Framework\Filesystem;
use Magento\Catalog\Block\Adminhtml\Product\Helper\Form\Gallery\Content;
use Magento\Framework\Phrase;

class ContentTest extends \PHPUnit_Framework_TestCase
{
    /**
     * @var \Magento\Framework\Filesystem|\PHPUnit_Framework_MockObject_MockObject
     */
    protected $fileSystemMock;

    /**
     * @var \Magento\Framework\Filesystem\Directory\Read|\PHPUnit_Framework_MockObject_MockObject
     */
    protected $readMock;

    /**
     * @var Content|\PHPUnit_Framework_MockObject_MockObject
     */
    protected $content;

    /**
     * @var \Magento\Catalog\Model\Product\Media\Config|\PHPUnit_Framework_MockObject_MockObject
     */
    protected $mediaConfigMock;

    /**
     * @var \Magento\Framework\Json\EncoderInterface|\PHPUnit_Framework_MockObject_MockObject
     */
    protected $jsonEncoderMock;

    /**
     * @var \Magento\Catalog\Block\Adminhtml\Product\Helper\Form\Gallery|\PHPUnit_Framework_MockObject_MockObject
     */
    protected $galleryMock;

    /**
     * @var \Magento\Catalog\Helper\Image|\PHPUnit_Framework_MockObject_MockObject
     */
    protected $imageHelper;

    /**
     * @var \Magento\Framework\View\Asset\Repository|\PHPUnit_Framework_MockObject_MockObject
     */
    protected $assetRepo;

    /**
     * @var \Magento\Framework\TestFramework\Unit\Helper\ObjectManager
     */
    protected $objectManager;

    public function setUp()
    {
<<<<<<< HEAD
        $this->fileSystemMock = $this->getMock(\Magento\Framework\Filesystem::class, [], [], '', false);
        $this->readMock = $this->getMock(\Magento\Framework\Filesystem\Directory\ReadInterface::class);
=======
        $this->fileSystemMock = $this->getMock(
            'Magento\Framework\Filesystem',
            ['stat', 'getDirectoryRead'],
            [],
            '',
            false
        );
        $this->readMock = $this->getMock('Magento\Framework\Filesystem\Directory\ReadInterface');
>>>>>>> f5539378
        $this->galleryMock = $this->getMock(
            \Magento\Catalog\Block\Adminhtml\Product\Helper\Form\Gallery::class,
            [],
            [],
            '',
            false
        );
<<<<<<< HEAD
        $this->mediaConfigMock = $this->getMock(\Magento\Catalog\Model\Product\Media\Config::class, [], [], '', false);
        $this->jsonEncoderMock = $this->getMockBuilder(\Magento\Framework\Json\EncoderInterface::class)
=======
        $this->mediaConfigMock = $this->getMock(
            'Magento\Catalog\Model\Product\Media\Config',
            ['getMediaUrl', 'getMediaPath'],
            [],
            '',
            false
        );
        $this->jsonEncoderMock = $this->getMockBuilder('Magento\Framework\Json\EncoderInterface')
>>>>>>> f5539378
            ->disableOriginalConstructor()
            ->getMock();

        $this->objectManager = new \Magento\Framework\TestFramework\Unit\Helper\ObjectManager($this);
        $this->content = $this->objectManager->getObject(
            \Magento\Catalog\Block\Adminhtml\Product\Helper\Form\Gallery\Content::class,
            [
                'mediaConfig' => $this->mediaConfigMock,
                'jsonEncoder' => $this->jsonEncoderMock,
                'filesystem' => $this->fileSystemMock
            ]
        );
    }

    public function testGetImagesJson()
    {
        $url = [
            ['file_1.jpg', 'url_to_the_image/image_1.jpg'],
            ['file_2.jpg', 'url_to_the_image/image_2.jpg']
        ];
        $mediaPath = [
            ['file_1.jpg', 'catalog/product/image_1.jpg'],
            ['file_2.jpg', 'catalog/product/image_2.jpg']
        ];

        $sizeMap = [
            ['catalog/product/image_1.jpg', ['size' => 399659]],
            ['catalog/product/image_2.jpg', ['size' => 879394]]
        ];

        $imagesResult = [
            [
                'value_id' => '2',
                'file' => 'file_2.jpg',
                'media_type' => 'image',
                'position' => '0',
                'url' => 'url_to_the_image/image_2.jpg',
                'size' => 879394
            ],
            [
                'value_id' => '1',
                'file' => 'file_1.jpg',
                'media_type' => 'image',
                'position' => '1',
                'url' => 'url_to_the_image/image_1.jpg',
                'size' => 399659
            ]
        ];

        $images = [
            'images' => [
                [
                    'value_id' => '1',
                    'file' => 'file_1.jpg',
                    'media_type' => 'image',
                    'position' => '1'
                ] ,
                [
                    'value_id' => '2',
                    'file' => 'file_2.jpg',
                    'media_type' => 'image',
                    'position' => '0'
                ]
            ]
        ];

        $this->content->setElement($this->galleryMock);
        $this->galleryMock->expects($this->once())->method('getImages')->willReturn($images);
        $this->fileSystemMock->expects($this->once())->method('getDirectoryRead')->willReturn($this->readMock);

        $this->mediaConfigMock->expects($this->any())->method('getMediaUrl')->willReturnMap($url);
        $this->mediaConfigMock->expects($this->any())->method('getMediaPath')->willReturnMap($mediaPath);
        $this->readMock->expects($this->any())->method('stat')->willReturnMap($sizeMap);
        $this->jsonEncoderMock->expects($this->once())->method('encode')->willReturnCallback('json_encode');

        $this->assertSame(json_encode($imagesResult), $this->content->getImagesJson());
    }

    public function testGetImagesJsonWithoutImages()
    {
        $this->content->setElement($this->galleryMock);
        $this->galleryMock->expects($this->once())->method('getImages')->willReturn(null);

        $this->assertSame('[]', $this->content->getImagesJson());
    }

    public function testGetImagesJsonWithException()
    {
        $this->imageHelper = $this->getMockBuilder('Magento\Catalog\Helper\Image')
            ->disableOriginalConstructor()
            ->setMethods(['getDefaultPlaceholderUrl', 'getPlaceholder'])
            ->getMock();

        $this->assetRepo = $this->getMockBuilder('Magento\Framework\View\Asset\Repository')
            ->disableOriginalConstructor()
            ->setMethods(['createAsset', 'getPath'])
            ->getMock();
        
        $this->objectManager->setBackwardCompatibleProperty(
            $this->content,
            'imageHelper',
            $this->imageHelper          
        );

        $this->objectManager->setBackwardCompatibleProperty(
            $this->content,
            'assetRepo',
            $this->assetRepo
        );

        $placeholderUrl = 'url_to_the_placeholder/placeholder.jpg';

        $sizePlaceholder = ['size' => 399659];

        $imagesResult = [
            [
                'value_id' => '2',
                'file' => 'file_2.jpg',
                'media_type' => 'image',
                'position' => '0',
                'url' => 'url_to_the_placeholder/placeholder.jpg',
                'size' => 399659
            ],
            [
                'value_id' => '1',
                'file' => 'file_1.jpg',
                'media_type' => 'image',
                'position' => '1',
                'url' => 'url_to_the_placeholder/placeholder.jpg',
                'size' => 399659
            ]
        ];

        $images = [
            'images' => [
                [
                    'value_id' => '1',
                    'file' => 'file_1.jpg',
                    'media_type' => 'image',
                    'position' => '1'
                ],
                [
                    'value_id' => '2',
                    'file' => 'file_2.jpg',
                    'media_type' => 'image',
                    'position' => '0'
                ]
            ]
        ];

        $this->content->setElement($this->galleryMock);
        $this->galleryMock->expects($this->once())->method('getImages')->willReturn($images);
        $this->fileSystemMock->expects($this->any())->method('getDirectoryRead')->willReturn($this->readMock);
        $this->mediaConfigMock->expects($this->any())->method('getMediaUrl');
        $this->mediaConfigMock->expects($this->any())->method('getMediaPath');
        $this->readMock->expects($this->any())->method('stat')->willReturnOnConsecutiveCalls(
            $this->throwException(
                new \Magento\Framework\Exception\FileSystemException(new \Magento\Framework\Phrase('test'))
            ),
            $sizePlaceholder,
            $this->throwException(
                new \Magento\Framework\Exception\FileSystemException(new \Magento\Framework\Phrase('test'))
                        ),
            $sizePlaceholder
        );
        $this->imageHelper->expects($this->any())->method('getDefaultPlaceholderUrl')->willReturn($placeholderUrl);
        $this->imageHelper->expects($this->any())->method('getPlaceholder');
        $this->assetRepo->expects($this->any())->method('createAsset')->willReturnSelf();
        $this->assetRepo->expects($this->any())->method('getPath');
        $this->jsonEncoderMock->expects($this->once())->method('encode')->willReturnCallback('json_encode');

        $this->assertSame(json_encode($imagesResult), $this->content->getImagesJson());
        }
}<|MERGE_RESOLUTION|>--- conflicted
+++ resolved
@@ -58,19 +58,14 @@
 
     public function setUp()
     {
-<<<<<<< HEAD
-        $this->fileSystemMock = $this->getMock(\Magento\Framework\Filesystem::class, [], [], '', false);
-        $this->readMock = $this->getMock(\Magento\Framework\Filesystem\Directory\ReadInterface::class);
-=======
         $this->fileSystemMock = $this->getMock(
-            'Magento\Framework\Filesystem',
+            \Magento\Framework\Filesystem::class,
             ['stat', 'getDirectoryRead'],
             [],
             '',
             false
         );
-        $this->readMock = $this->getMock('Magento\Framework\Filesystem\Directory\ReadInterface');
->>>>>>> f5539378
+        $this->readMock = $this->getMock(\Magento\Framework\Filesystem\Directory\ReadInterface::class);
         $this->galleryMock = $this->getMock(
             \Magento\Catalog\Block\Adminhtml\Product\Helper\Form\Gallery::class,
             [],
@@ -78,19 +73,14 @@
             '',
             false
         );
-<<<<<<< HEAD
-        $this->mediaConfigMock = $this->getMock(\Magento\Catalog\Model\Product\Media\Config::class, [], [], '', false);
-        $this->jsonEncoderMock = $this->getMockBuilder(\Magento\Framework\Json\EncoderInterface::class)
-=======
         $this->mediaConfigMock = $this->getMock(
-            'Magento\Catalog\Model\Product\Media\Config',
+            \Magento\Catalog\Model\Product\Media\Config::class,
             ['getMediaUrl', 'getMediaPath'],
             [],
             '',
             false
         );
-        $this->jsonEncoderMock = $this->getMockBuilder('Magento\Framework\Json\EncoderInterface')
->>>>>>> f5539378
+        $this->jsonEncoderMock = $this->getMockBuilder(\Magento\Framework\Json\EncoderInterface::class)
             ->disableOriginalConstructor()
             ->getMock();
 
@@ -179,20 +169,20 @@
 
     public function testGetImagesJsonWithException()
     {
-        $this->imageHelper = $this->getMockBuilder('Magento\Catalog\Helper\Image')
+        $this->imageHelper = $this->getMockBuilder(\Magento\Catalog\Helper\Image::class)
             ->disableOriginalConstructor()
             ->setMethods(['getDefaultPlaceholderUrl', 'getPlaceholder'])
             ->getMock();
 
-        $this->assetRepo = $this->getMockBuilder('Magento\Framework\View\Asset\Repository')
+        $this->assetRepo = $this->getMockBuilder(\Magento\Framework\View\Asset\Repository::class)
             ->disableOriginalConstructor()
             ->setMethods(['createAsset', 'getPath'])
             ->getMock();
-        
+
         $this->objectManager->setBackwardCompatibleProperty(
             $this->content,
             'imageHelper',
-            $this->imageHelper          
+            $this->imageHelper
         );
 
         $this->objectManager->setBackwardCompatibleProperty(
