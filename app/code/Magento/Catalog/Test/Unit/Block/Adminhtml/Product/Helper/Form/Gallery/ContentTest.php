<?php
/**
 * Copyright © 2016 Magento. All rights reserved.
 * See COPYING.txt for license details.
 */
namespace Magento\Catalog\Test\Unit\Block\Adminhtml\Product\Helper\Form\Gallery;

use Magento\Framework\Filesystem;
use Magento\Catalog\Block\Adminhtml\Product\Helper\Form\Gallery\Content;
use Magento\Framework\Phrase;

class ContentTest extends \PHPUnit_Framework_TestCase
{
    /**
     * @var \Magento\Framework\Filesystem|\PHPUnit_Framework_MockObject_MockObject
     */
    protected $fileSystemMock;

    /**
     * @var \Magento\Framework\Filesystem\Directory\Read|\PHPUnit_Framework_MockObject_MockObject
     */
    protected $readMock;

    /**
     * @var Content|\PHPUnit_Framework_MockObject_MockObject
     */
    protected $content;

    /**
     * @var \Magento\Catalog\Model\Product\Media\Config|\PHPUnit_Framework_MockObject_MockObject
     */
    protected $mediaConfigMock;

    /**
     * @var \Magento\Framework\Json\EncoderInterface|\PHPUnit_Framework_MockObject_MockObject
     */
    protected $jsonEncoderMock;

    /**
     * @var \Magento\Catalog\Block\Adminhtml\Product\Helper\Form\Gallery|\PHPUnit_Framework_MockObject_MockObject
     */
    protected $galleryMock;

    /**
     * @var \Magento\Catalog\Helper\Image|\PHPUnit_Framework_MockObject_MockObject
     */
    protected $imageHelper;

    /**
     * @var \Magento\Framework\TestFramework\Unit\Helper\ObjectManager
     */
    protected $objectManager;

    public function setUp()
    {
        $this->fileSystemMock = $this->getMock(
            \Magento\Framework\Filesystem::class,
            ['stat', 'getDirectoryRead'],
            [],
            '',
            false
        );
        $this->readMock = $this->getMock(\Magento\Framework\Filesystem\Directory\ReadInterface::class);
        $this->galleryMock = $this->getMock(
            \Magento\Catalog\Block\Adminhtml\Product\Helper\Form\Gallery::class,
            [],
            [],
            '',
            false
        );
        $this->mediaConfigMock = $this->getMock(
            \Magento\Catalog\Model\Product\Media\Config::class,
            ['getMediaUrl', 'getMediaPath'],
            [],
            '',
            false
        );
        $this->jsonEncoderMock = $this->getMockBuilder(\Magento\Framework\Json\EncoderInterface::class)
            ->disableOriginalConstructor()
            ->getMock();

        $this->objectManager = new \Magento\Framework\TestFramework\Unit\Helper\ObjectManager($this);
        $this->content = $this->objectManager->getObject(
            \Magento\Catalog\Block\Adminhtml\Product\Helper\Form\Gallery\Content::class,
            [
                'mediaConfig' => $this->mediaConfigMock,
                'jsonEncoder' => $this->jsonEncoderMock,
                'filesystem' => $this->fileSystemMock
            ]
        );
    }

    public function testGetImagesJson()
    {
        $url = [
            ['file_1.jpg', 'url_to_the_image/image_1.jpg'],
            ['file_2.jpg', 'url_to_the_image/image_2.jpg']
        ];
        $mediaPath = [
            ['file_1.jpg', 'catalog/product/image_1.jpg'],
            ['file_2.jpg', 'catalog/product/image_2.jpg']
        ];

        $sizeMap = [
            ['catalog/product/image_1.jpg', ['size' => 399659]],
            ['catalog/product/image_2.jpg', ['size' => 879394]]
        ];

        $imagesResult = [
            [
                'value_id' => '2',
                'file' => 'file_2.jpg',
                'media_type' => 'image',
                'position' => '0',
                'url' => 'url_to_the_image/image_2.jpg',
                'size' => 879394
            ],
            [
                'value_id' => '1',
                'file' => 'file_1.jpg',
                'media_type' => 'image',
                'position' => '1',
                'url' => 'url_to_the_image/image_1.jpg',
                'size' => 399659
            ]
        ];

        $images = [
            'images' => [
                [
                    'value_id' => '1',
                    'file' => 'file_1.jpg',
                    'media_type' => 'image',
                    'position' => '1'
                ] ,
                [
                    'value_id' => '2',
                    'file' => 'file_2.jpg',
                    'media_type' => 'image',
                    'position' => '0'
                ]
            ]
        ];

        $this->content->setElement($this->galleryMock);
        $this->galleryMock->expects($this->once())->method('getImages')->willReturn($images);
        $this->fileSystemMock->expects($this->once())->method('getDirectoryRead')->willReturn($this->readMock);

        $this->mediaConfigMock->expects($this->any())->method('getMediaUrl')->willReturnMap($url);
        $this->mediaConfigMock->expects($this->any())->method('getMediaPath')->willReturnMap($mediaPath);
        $this->readMock->expects($this->any())->method('stat')->willReturnMap($sizeMap);
        $this->jsonEncoderMock->expects($this->once())->method('encode')->willReturnCallback('json_encode');

        $this->assertSame(json_encode($imagesResult), $this->content->getImagesJson());
    }

    public function testGetImagesJsonWithoutImages()
    {
        $this->content->setElement($this->galleryMock);
        $this->galleryMock->expects($this->once())->method('getImages')->willReturn(null);

        $this->assertSame('[]', $this->content->getImagesJson());
    }

    public function testGetImagesJsonWithException()
    {
        $this->imageHelper = $this->getMockBuilder(\Magento\Catalog\Helper\Image::class)
            ->disableOriginalConstructor()
<<<<<<< HEAD
            ->setMethods(['getDefaultPlaceholderUrl', 'getPlaceholder'])
            ->getMock();

        $this->assetRepo = $this->getMockBuilder(\Magento\Framework\View\Asset\Repository::class)
            ->disableOriginalConstructor()
            ->setMethods(['createAsset', 'getPath'])
=======
            ->setMethods(['getDefaultPlaceholderUrl'])
>>>>>>> 2db5aa15
            ->getMock();

        $this->objectManager->setBackwardCompatibleProperty(
            $this->content,
            'imageHelper',
            $this->imageHelper
<<<<<<< HEAD
        );

        $this->objectManager->setBackwardCompatibleProperty(
            $this->content,
            'assetRepo',
            $this->assetRepo
=======
>>>>>>> 2db5aa15
        );

        $placeholderUrl = 'url_to_the_placeholder/placeholder.jpg';

        $imagesResult = [
            [
                'value_id' => '2',
                'file' => 'file_2.jpg',
                'media_type' => 'image',
                'position' => '0',
                'url' => 'url_to_the_placeholder/placeholder.jpg',
                'size' => 0
            ],
            [
                'value_id' => '1',
                'file' => 'file_1.jpg',
                'media_type' => 'image',
                'position' => '1',
                'url' => 'url_to_the_placeholder/placeholder.jpg',
                'size' => 0
            ]
        ];

        $images = [
            'images' => [
                [
                    'value_id' => '1',
                    'file' => 'file_1.jpg',
                    'media_type' => 'image',
                    'position' => '1'
                ],
                [
                    'value_id' => '2',
                    'file' => 'file_2.jpg',
                    'media_type' => 'image',
                    'position' => '0'
                ]
            ]
        ];

        $this->content->setElement($this->galleryMock);
        $this->galleryMock->expects($this->once())->method('getImages')->willReturn($images);
        $this->fileSystemMock->expects($this->any())->method('getDirectoryRead')->willReturn($this->readMock);
        $this->mediaConfigMock->expects($this->any())->method('getMediaUrl');
        $this->mediaConfigMock->expects($this->any())->method('getMediaPath');
        $this->readMock->expects($this->any())->method('stat')->willReturnOnConsecutiveCalls(
            $this->throwException(
                new \Magento\Framework\Exception\FileSystemException(new Phrase('test'))
            ),
            $this->throwException(
<<<<<<< HEAD
                new \Magento\Framework\Exception\FileSystemException(new \Magento\Framework\Phrase('test'))
            ),
            $sizePlaceholder
=======
                new \Magento\Framework\Exception\FileSystemException(new Phrase('test'))
            )
>>>>>>> 2db5aa15
        );
        $this->imageHelper->expects($this->any())->method('getDefaultPlaceholderUrl')->willReturn($placeholderUrl);
        $this->jsonEncoderMock->expects($this->once())->method('encode')->willReturnCallback('json_encode');

        $this->assertSame(json_encode($imagesResult), $this->content->getImagesJson());
    }
}<|MERGE_RESOLUTION|>--- conflicted
+++ resolved
@@ -166,31 +166,13 @@
     {
         $this->imageHelper = $this->getMockBuilder(\Magento\Catalog\Helper\Image::class)
             ->disableOriginalConstructor()
-<<<<<<< HEAD
-            ->setMethods(['getDefaultPlaceholderUrl', 'getPlaceholder'])
-            ->getMock();
-
-        $this->assetRepo = $this->getMockBuilder(\Magento\Framework\View\Asset\Repository::class)
-            ->disableOriginalConstructor()
-            ->setMethods(['createAsset', 'getPath'])
-=======
             ->setMethods(['getDefaultPlaceholderUrl'])
->>>>>>> 2db5aa15
             ->getMock();
 
         $this->objectManager->setBackwardCompatibleProperty(
             $this->content,
             'imageHelper',
             $this->imageHelper
-<<<<<<< HEAD
-        );
-
-        $this->objectManager->setBackwardCompatibleProperty(
-            $this->content,
-            'assetRepo',
-            $this->assetRepo
-=======
->>>>>>> 2db5aa15
         );
 
         $placeholderUrl = 'url_to_the_placeholder/placeholder.jpg';
@@ -241,14 +223,8 @@
                 new \Magento\Framework\Exception\FileSystemException(new Phrase('test'))
             ),
             $this->throwException(
-<<<<<<< HEAD
-                new \Magento\Framework\Exception\FileSystemException(new \Magento\Framework\Phrase('test'))
-            ),
-            $sizePlaceholder
-=======
                 new \Magento\Framework\Exception\FileSystemException(new Phrase('test'))
             )
->>>>>>> 2db5aa15
         );
         $this->imageHelper->expects($this->any())->method('getDefaultPlaceholderUrl')->willReturn($placeholderUrl);
         $this->jsonEncoderMock->expects($this->once())->method('encode')->willReturnCallback('json_encode');
