<?php
/**
 * Copyright © Magento, Inc. All rights reserved.
 * See COPYING.txt for license details.
 */
declare(strict_types=1);

namespace Magento\Catalog\Test\Unit\Block\Adminhtml\Category;

use Magento\Backend\Block\Template\Context;
use Magento\Catalog\Block\Adminhtml\Category\AbstractCategory;
use Magento\Catalog\Model\Category;
use Magento\Framework\App\RequestInterface;
use Magento\Framework\TestFramework\Unit\Helper\ObjectManager;
use Magento\Framework\UrlInterface;
use Magento\Store\Model\Store;
use Magento\Store\Model\StoreManagerInterface;
use PHPUnit\Framework\MockObject\MockObject;
use PHPUnit\Framework\TestCase;

class AbstractCategoryTest extends TestCase
{
    /**
     * @var ObjectManager
     */
    protected $objectManager;

    /**
<<<<<<< HEAD
     * @var \PHPUnit\Framework\MockObject\MockObject
=======
     * @var MockObject
>>>>>>> 7d02f1ee
     */
    protected $contextMock;

    /**
<<<<<<< HEAD
     * @var \PHPUnit\Framework\MockObject\MockObject
=======
     * @var MockObject
>>>>>>> 7d02f1ee
     */
    protected $storeManagerMock;

    /**
<<<<<<< HEAD
     * @var \PHPUnit\Framework\MockObject\MockObject
=======
     * @var MockObject
>>>>>>> 7d02f1ee
     */
    protected $requestMock;

    /**
<<<<<<< HEAD
     * @var \PHPUnit\Framework\MockObject\MockObject
=======
     * @var MockObject
>>>>>>> 7d02f1ee
     */
    protected $urlBuilderMock;

    /**
<<<<<<< HEAD
     * @var \PHPUnit\Framework\MockObject\MockObject
=======
     * @var MockObject
>>>>>>> 7d02f1ee
     */
    protected $storeMock;

    /**
     * @var AbstractCategory
     */
    protected $category;

    protected function setUp(): void
    {
        $this->objectManager = new ObjectManager($this);

        $this->contextMock = $this->createMock(Context::class);

        $this->requestMock = $this->getMockBuilder(
            RequestInterface::class
        )
            ->disableOriginalConstructor()
            ->getMock();

        $this->contextMock->expects($this->any())
            ->method('getRequest')
            ->willReturn($this->requestMock);

        $this->urlBuilderMock = $this->getMockBuilder(
            UrlInterface::class
        )
            ->disableOriginalConstructor()
            ->getMock();

        $this->storeManagerMock = $this->getMockBuilder(
            StoreManagerInterface::class
        )
            ->disableOriginalConstructor()
            ->getMock();

        $this->contextMock->expects($this->any())
            ->method('getStoreManager')
            ->willReturn($this->storeManagerMock);

        $this->storeMock = $this->getMockBuilder(Store::class)
            ->disableOriginalConstructor()
            ->getMock();

        $this->contextMock->expects($this->any())
            ->method('getUrlBuilder')
            ->willReturn($this->urlBuilderMock);

        $this->category = $this->objectManager->getObject(
            AbstractCategory::class,
            [
                'context' => $this->contextMock,
            ]
        );
    }

    /**
     * @covers \Magento\Catalog\Block\Adminhtml\Category\AbstractCategory::getStore
     * @covers \Magento\Catalog\Block\Adminhtml\Category\AbstractCategory::getSaveUrl
     */
    public function testGetSaveUrl()
    {
        $storeId = 23;
        $saveUrl = 'save URL';
        $params = ['_current' => false, '_query' => false, 'store' => $storeId];

        $this->requestMock->expects($this->once())->method('getParam')->with('store')->willReturn($storeId);
        $this->storeManagerMock->expects($this->once())
            ->method('getStore')
            ->with($storeId)
            ->willReturn($this->storeMock);
        $this->storeMock->expects($this->once())->method('getId')->willReturn($storeId);

        $this->urlBuilderMock->expects($this->once())
            ->method('getUrl')
            ->with('catalog/*/save', $params)
            ->willReturn($saveUrl);

        $this->assertEquals($saveUrl, $this->category->getSaveUrl());
    }

    public function testGetRootIdsFromCache()
    {
        $this->category->setData('root_ids', ['ids']);
        $this->storeManagerMock->expects($this->never())->method('getGroups');

        $this->assertEquals(['ids'], $this->category->getRootIds());
    }

    public function testGetRootIds()
    {
        $this->storeManagerMock->expects($this->once())->method('getGroups')->willReturn([$this->storeMock]);
        $this->storeMock->expects($this->once())->method('getRootCategoryId')->willReturn('storeId');

        $this->assertEquals([Category::TREE_ROOT_ID, 'storeId'], $this->category->getRootIds());
    }
}<|MERGE_RESOLUTION|>--- conflicted
+++ resolved
@@ -26,47 +26,27 @@
     protected $objectManager;
 
     /**
-<<<<<<< HEAD
-     * @var \PHPUnit\Framework\MockObject\MockObject
-=======
      * @var MockObject
->>>>>>> 7d02f1ee
      */
     protected $contextMock;
 
     /**
-<<<<<<< HEAD
-     * @var \PHPUnit\Framework\MockObject\MockObject
-=======
      * @var MockObject
->>>>>>> 7d02f1ee
      */
     protected $storeManagerMock;
 
     /**
-<<<<<<< HEAD
-     * @var \PHPUnit\Framework\MockObject\MockObject
-=======
      * @var MockObject
->>>>>>> 7d02f1ee
      */
     protected $requestMock;
 
     /**
-<<<<<<< HEAD
-     * @var \PHPUnit\Framework\MockObject\MockObject
-=======
      * @var MockObject
->>>>>>> 7d02f1ee
      */
     protected $urlBuilderMock;
 
     /**
-<<<<<<< HEAD
-     * @var \PHPUnit\Framework\MockObject\MockObject
-=======
      * @var MockObject
->>>>>>> 7d02f1ee
      */
     protected $storeMock;
 
@@ -89,7 +69,7 @@
 
         $this->contextMock->expects($this->any())
             ->method('getRequest')
-            ->willReturn($this->requestMock);
+            ->will($this->returnValue($this->requestMock));
 
         $this->urlBuilderMock = $this->getMockBuilder(
             UrlInterface::class
@@ -105,7 +85,7 @@
 
         $this->contextMock->expects($this->any())
             ->method('getStoreManager')
-            ->willReturn($this->storeManagerMock);
+            ->will($this->returnValue($this->storeManagerMock));
 
         $this->storeMock = $this->getMockBuilder(Store::class)
             ->disableOriginalConstructor()
@@ -113,7 +93,7 @@
 
         $this->contextMock->expects($this->any())
             ->method('getUrlBuilder')
-            ->willReturn($this->urlBuilderMock);
+            ->will($this->returnValue($this->urlBuilderMock));
 
         $this->category = $this->objectManager->getObject(
             AbstractCategory::class,
