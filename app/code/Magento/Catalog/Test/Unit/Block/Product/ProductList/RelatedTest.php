<?php
/**
 * Copyright © Magento, Inc. All rights reserved.
 * See COPYING.txt for license details.
 */
declare(strict_types=1);

namespace Magento\Catalog\Test\Unit\Block\Product\ProductList;

use Magento\Catalog\Block\Product\ProductList\Related;
use Magento\Catalog\Model\Product;
use Magento\Framework\TestFramework\Unit\Helper\ObjectManager;
use PHPUnit\Framework\TestCase;

class RelatedTest extends TestCase
{
    /**
     * @var Related
     */
    protected $block;

    protected function setUp(): void
    {
        $objectManager = new ObjectManager($this);
        $this->block = $objectManager->getObject(Related::class);
    }

    protected function tearDown(): void
    {
        $this->block = null;
    }

    public function testGetIdentities()
    {
        $productTag = ['compare_item_1'];
<<<<<<< HEAD
        $product = $this->createMock(\Magento\Catalog\Model\Product::class);
        $product->expects($this->once())->method('getIdentities')->willReturn($productTag);
=======
        $product = $this->createMock(Product::class);
        $product->expects($this->once())->method('getIdentities')->will($this->returnValue($productTag));
>>>>>>> 7d02f1ee

        $itemsCollection = new \ReflectionProperty(
            Related::class,
            '_itemCollection'
        );
        $itemsCollection->setAccessible(true);
        $itemsCollection->setValue($this->block, [$product]);

        $this->assertEquals(
            $productTag,
            $this->block->getIdentities()
        );
    }

    /**
     * @dataProvider canItemsAddToCartDataProvider
     * @param bool $isComposite
     * @param bool $isSaleable
     * @param bool $hasRequiredOptions
     * @param bool $canItemsAddToCart
     */
    public function testCanItemsAddToCart($isComposite, $isSaleable, $hasRequiredOptions, $canItemsAddToCart)
    {
        $product = $this->createPartialMock(
            Product::class,
            ['isComposite', 'isSaleable', 'getRequiredOptions']
        );
        $product->expects($this->any())->method('isComposite')->willReturn($isComposite);
        $product->expects($this->any())->method('isSaleable')->willReturn($isSaleable);
        $product->expects($this->any())->method('getRequiredOptions')->willReturn($hasRequiredOptions);

        $itemsCollection = new \ReflectionProperty(
            Related::class,
            '_itemCollection'
        );
        $itemsCollection->setAccessible(true);
        $itemsCollection->setValue($this->block, [$product]);

        $this->assertEquals(
            $canItemsAddToCart,
            $this->block->canItemsAddToCart()
        );
    }

    /**
     * @return array
     */
    public function canItemsAddToCartDataProvider()
    {
        return [
            [false, true, false, true],
            [false, false, false, false],
            [true, false, false, false],
            [true, false, true, false],
        ];
    }
}<|MERGE_RESOLUTION|>--- conflicted
+++ resolved
@@ -33,13 +33,8 @@
     public function testGetIdentities()
     {
         $productTag = ['compare_item_1'];
-<<<<<<< HEAD
-        $product = $this->createMock(\Magento\Catalog\Model\Product::class);
-        $product->expects($this->once())->method('getIdentities')->willReturn($productTag);
-=======
         $product = $this->createMock(Product::class);
         $product->expects($this->once())->method('getIdentities')->will($this->returnValue($productTag));
->>>>>>> 7d02f1ee
 
         $itemsCollection = new \ReflectionProperty(
             Related::class,
