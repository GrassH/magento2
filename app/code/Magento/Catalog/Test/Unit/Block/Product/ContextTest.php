--- conflicted
+++ resolved
@@ -17,11 +17,7 @@
 class ContextTest extends TestCase
 {
     /**
-<<<<<<< HEAD
-     * @var \Magento\CatalogInventory\Api\StockRegistryInterface|\PHPUnit\Framework\MockObject\MockObject
-=======
      * @var StockRegistryInterface|MockObject
->>>>>>> 7d02f1ee
      */
     protected $stockRegistryMock;
 
@@ -31,11 +27,7 @@
     protected $context;
 
     /**
-<<<<<<< HEAD
-     * @var \Magento\Catalog\Block\Product\ImageBuilder|\PHPUnit\Framework\MockObject\MockObject
-=======
      * @var ImageBuilder|MockObject
->>>>>>> 7d02f1ee
      */
     protected $imageBuilder;
 
