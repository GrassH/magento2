--- conflicted
+++ resolved
@@ -29,56 +29,32 @@
 class PriceBoxTagsTest extends TestCase
 {
     /**
-<<<<<<< HEAD
-     * @var \Magento\Framework\Pricing\PriceCurrencyInterface | \PHPUnit\Framework\MockObject\MockObject
-=======
      * @var PriceCurrencyInterface|MockObject
->>>>>>> 7d02f1ee
      */
     private $priceCurrencyInterface;
 
     /**
-<<<<<<< HEAD
-     * @var \Magento\Directory\Model\Currency | \PHPUnit\Framework\MockObject\MockObject
-=======
      * @var Currency|MockObject
->>>>>>> 7d02f1ee
      */
     private $currency;
 
     /**
-<<<<<<< HEAD
-     * @var \Magento\Framework\Stdlib\DateTime\TimezoneInterface | \PHPUnit\Framework\MockObject\MockObject
-=======
      * @var TimezoneInterface|MockObject
->>>>>>> 7d02f1ee
      */
     private $timezoneInterface;
 
     /**
-<<<<<<< HEAD
-     * @var \Magento\Framework\App\ScopeResolverInterface | \PHPUnit\Framework\MockObject\MockObject
-=======
      * @var ScopeResolverInterface|MockObject
->>>>>>> 7d02f1ee
      */
     private $scopeResolverInterface;
 
     /**
-<<<<<<< HEAD
-     * @var \Magento\Customer\Model\Session | \PHPUnit\Framework\MockObject\MockObject
-=======
      * @var Session|MockObject
->>>>>>> 7d02f1ee
      */
     private $session;
 
     /**
-<<<<<<< HEAD
-     * @var \Magento\Tax\Model\Calculation | \PHPUnit\Framework\MockObject\MockObject
-=======
      * @var Calculation|MockObject
->>>>>>> 7d02f1ee
      */
     private $taxCalculation;
 
