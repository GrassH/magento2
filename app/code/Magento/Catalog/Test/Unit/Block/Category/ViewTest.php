<?php
/**
 * Copyright © Magento, Inc. All rights reserved.
 * See COPYING.txt for license details.
 */
declare(strict_types=1);

namespace Magento\Catalog\Test\Unit\Block\Category;

use Magento\Catalog\Block\Category\View;
use Magento\Catalog\Model\Category;
use Magento\Framework\App\Config\ScopeConfigInterface;
use Magento\Framework\TestFramework\Unit\Helper\ObjectManager;
use PHPUnit\Framework\MockObject\MockObject;
use PHPUnit\Framework\TestCase;

class ViewTest extends TestCase
{
    /**
     * @var View
     */
    protected $block;

    /**
<<<<<<< HEAD
     * @var \Magento\Framework\App\Config\ScopeConfigInterface | \PHPUnit\Framework\MockObject\MockObject
=======
     * @var ScopeConfigInterface|MockObject
>>>>>>> 7d02f1ee
     */
    protected $scopeConfigMock;

    protected function setUp(): void
    {
        $objectManager = new ObjectManager($this);
        $this->block = $objectManager->getObject(View::class, []);
    }

    protected function tearDown(): void
    {
        $this->block = null;
    }

    public function testGetIdentities()
    {
        $categoryTag = ['catalog_category_1'];
<<<<<<< HEAD
        $currentCategoryMock = $this->createMock(\Magento\Catalog\Model\Category::class);
        $currentCategoryMock->expects($this->once())->method('getIdentities')->willReturn($categoryTag);
=======
        $currentCategoryMock = $this->createMock(Category::class);
        $currentCategoryMock->expects($this->once())->method('getIdentities')->will($this->returnValue($categoryTag));
>>>>>>> 7d02f1ee
        $this->block->setCurrentCategory($currentCategoryMock);
        $this->assertEquals($categoryTag, $this->block->getIdentities());
    }
}<|MERGE_RESOLUTION|>--- conflicted
+++ resolved
@@ -22,11 +22,7 @@
     protected $block;
 
     /**
-<<<<<<< HEAD
-     * @var \Magento\Framework\App\Config\ScopeConfigInterface | \PHPUnit\Framework\MockObject\MockObject
-=======
      * @var ScopeConfigInterface|MockObject
->>>>>>> 7d02f1ee
      */
     protected $scopeConfigMock;
 
@@ -44,13 +40,8 @@
     public function testGetIdentities()
     {
         $categoryTag = ['catalog_category_1'];
-<<<<<<< HEAD
-        $currentCategoryMock = $this->createMock(\Magento\Catalog\Model\Category::class);
-        $currentCategoryMock->expects($this->once())->method('getIdentities')->willReturn($categoryTag);
-=======
         $currentCategoryMock = $this->createMock(Category::class);
         $currentCategoryMock->expects($this->once())->method('getIdentities')->will($this->returnValue($categoryTag));
->>>>>>> 7d02f1ee
         $this->block->setCurrentCategory($currentCategoryMock);
         $this->assertEquals($categoryTag, $this->block->getIdentities());
     }
