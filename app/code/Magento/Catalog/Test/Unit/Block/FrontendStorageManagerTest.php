<?php
/**
 * Copyright © Magento, Inc. All rights reserved.
 * See COPYING.txt for license details.
 */
declare(strict_types=1);

namespace Magento\Catalog\Test\Unit\Block;

use Magento\Catalog\Block\FrontendStorageManager;
use Magento\Catalog\Model\FrontendStorageConfigurationInterface;
use Magento\Catalog\Model\FrontendStorageConfigurationPool;
use Magento\Framework\TestFramework\Unit\Helper\ObjectManager as ObjectManagerHelper;
use Magento\Framework\View\Element\Template\Context;
use PHPUnit\Framework\MockObject\MockObject;
use PHPUnit\Framework\TestCase;

class FrontendStorageManagerTest extends TestCase
{
    /** @var FrontendStorageManager */
    protected $model;

    /** @var ObjectManagerHelper */
    protected $objectManagerHelper;

<<<<<<< HEAD
    /** @var \Magento\Framework\View\Element\Template\Context|\PHPUnit\Framework\MockObject\MockObject */
    protected $contextMock;

    /** @var \Magento\Catalog\Model\FrontendStorageConfigurationPool|\PHPUnit\Framework\MockObject\MockObject */
=======
    /** @var Context|MockObject */
    protected $contextMock;

    /** @var FrontendStorageConfigurationPool|MockObject */
>>>>>>> 7d02f1ee
    protected $frontendStorageConfigurationPoolMock;

    protected function setUp(): void
    {
        $this->contextMock = $this->getMockBuilder(Context::class)
            ->disableOriginalConstructor()
            ->getMock();
        $this->frontendStorageConfigurationPoolMock = $this
            ->getMockBuilder(FrontendStorageConfigurationPool::class)
            ->disableOriginalConstructor()
            ->getMock();

        $this->objectManagerHelper = new ObjectManagerHelper($this);
        $this->model = $this->objectManagerHelper->getObject(
            FrontendStorageManager::class,
            [
                'context' => $this->contextMock,
                'storageConfigurationPool' => $this->frontendStorageConfigurationPoolMock
            ]
        );
    }

    public function testGetConfigurationJson()
    {
        $dynamicStorage = $this->getMockBuilder(FrontendStorageConfigurationInterface::class)
            ->disableOriginalConstructor()
            ->getMockForAbstractClass();
        $configuration = [
            'first_key' => [
                'first' => 'data_before',
            ],
            'second_key' => []
        ];
        $this->model->setData('configuration', $configuration);
        $this->frontendStorageConfigurationPoolMock->expects($this->exactly(2))
            ->method('get')
            ->withConsecutive(['first_key'], ['second_key'])
            ->willReturnOnConsecutiveCalls($dynamicStorage, null);
        $dynamicStorage->expects($this->once())
            ->method('get')
            ->willReturn(['second' => 'data']);

        $this->assertEquals(
            [
                'first_key' => [
                    'first' => 'data_before',
                    'second' => 'data',
                    'allowToSendRequest' => null,
                ],
                'second_key' => [
                    'allowToSendRequest' => null,
                ]
            ],
            json_decode($this->model->getConfigurationJson(), true)
        );
    }
}<|MERGE_RESOLUTION|>--- conflicted
+++ resolved
@@ -23,17 +23,10 @@
     /** @var ObjectManagerHelper */
     protected $objectManagerHelper;
 
-<<<<<<< HEAD
-    /** @var \Magento\Framework\View\Element\Template\Context|\PHPUnit\Framework\MockObject\MockObject */
-    protected $contextMock;
-
-    /** @var \Magento\Catalog\Model\FrontendStorageConfigurationPool|\PHPUnit\Framework\MockObject\MockObject */
-=======
     /** @var Context|MockObject */
     protected $contextMock;
 
     /** @var FrontendStorageConfigurationPool|MockObject */
->>>>>>> 7d02f1ee
     protected $frontendStorageConfigurationPoolMock;
 
     protected function setUp(): void
