--- conflicted
+++ resolved
@@ -42,110 +42,62 @@
     protected $block;
 
     /**
-<<<<<<< HEAD
-     * @var \Magento\Framework\App\Http\Context|\PHPUnit\Framework\MockObject\MockObject
-=======
      * @var Context|MockObject
->>>>>>> 7d02f1ee
      */
     protected $httpContext;
 
     /**
-<<<<<<< HEAD
-     * @var \Magento\Catalog\Helper\Data|\PHPUnit\Framework\MockObject\MockObject
-=======
      * @var Data|MockObject
->>>>>>> 7d02f1ee
      */
     protected $catalogHelper;
 
     /**
-<<<<<<< HEAD
-     * @var \PHPUnit\Framework\MockObject\MockObject
-=======
      * @var MockObject
->>>>>>> 7d02f1ee
      */
     protected $categoryFactory;
 
     /**
-<<<<<<< HEAD
-     * @var \Magento\Catalog\Model\Rss\Category|\PHPUnit\Framework\MockObject\MockObject
-=======
      * @var \Magento\Catalog\Model\Rss\Category|MockObject
->>>>>>> 7d02f1ee
      */
     protected $rssModel;
 
     /**
-<<<<<<< HEAD
-     * @var \Magento\Framework\App\Rss\UrlBuilderInterface|\PHPUnit\Framework\MockObject\MockObject
-=======
      * @var UrlBuilderInterface|MockObject
->>>>>>> 7d02f1ee
      */
     protected $rssUrlBuilder;
 
     /**
-<<<<<<< HEAD
-     * @var \Magento\Catalog\Helper\Image|\PHPUnit\Framework\MockObject\MockObject
-=======
      * @var Image|MockObject
->>>>>>> 7d02f1ee
      */
     protected $imageHelper;
 
     /**
-<<<<<<< HEAD
-     * @var \Magento\Customer\Model\Session|\PHPUnit\Framework\MockObject\MockObject
-=======
      * @var Session|MockObject
->>>>>>> 7d02f1ee
      */
     protected $customerSession;
 
     /**
-<<<<<<< HEAD
-     * @var \Magento\Store\Model\StoreManagerInterface|\PHPUnit\Framework\MockObject\MockObject
-=======
      * @var StoreManagerInterface|MockObject
->>>>>>> 7d02f1ee
      */
     protected $storeManager;
 
     /**
-<<<<<<< HEAD
-     * @var \Magento\Framework\App\Config\ScopeConfigInterface|\PHPUnit\Framework\MockObject\MockObject
-=======
      * @var ScopeConfigInterface|MockObject
->>>>>>> 7d02f1ee
      */
     protected $scopeConfig;
 
     /**
-<<<<<<< HEAD
-     * @var \Magento\Framework\App\RequestInterface|\PHPUnit\Framework\MockObject\MockObject
-=======
      * @var RequestInterface|MockObject
->>>>>>> 7d02f1ee
      */
     protected $request;
 
     /**
-<<<<<<< HEAD
-     * @var \Magento\Catalog\Api\CategoryRepositoryInterface|\PHPUnit\Framework\MockObject\MockObject
-=======
      * @var CategoryRepositoryInterface|MockObject
->>>>>>> 7d02f1ee
      */
     protected $categoryRepository;
 
     /**
-<<<<<<< HEAD
-     * @var \Magento\Framework\View\ConfigInterface|\PHPUnit\Framework\MockObject\MockObject
-=======
      * @var ConfigInterface|MockObject
->>>>>>> 7d02f1ee
      */
     protected $viewConfig;
 
@@ -172,15 +124,9 @@
 
     protected function setUp(): void
     {
-<<<<<<< HEAD
-        $this->request = $this->createMock(\Magento\Framework\App\RequestInterface::class);
-        $this->request->expects($this->at(0))->method('getParam')->with('cid')->willReturn(1);
-        $this->request->expects($this->at(1))->method('getParam')->with('store_id')->willReturn(null);
-=======
         $this->request = $this->createMock(RequestInterface::class);
         $this->request->expects($this->at(0))->method('getParam')->with('cid')->will($this->returnValue(1));
         $this->request->expects($this->at(1))->method('getParam')->with('store_id')->will($this->returnValue(null));
->>>>>>> 7d02f1ee
 
         $this->httpContext = $this->createMock(Context::class);
         $this->catalogHelper = $this->createMock(Data::class);
@@ -191,20 +137,6 @@
             \Magento\Catalog\Model\Rss\Category::class,
             ['getProductCollection']
         );
-<<<<<<< HEAD
-        $this->rssUrlBuilder = $this->createMock(\Magento\Framework\App\Rss\UrlBuilderInterface::class);
-        $this->imageHelper = $this->createMock(\Magento\Catalog\Helper\Image::class);
-        $this->customerSession = $this->createPartialMock(\Magento\Customer\Model\Session::class, ['getId']);
-        $this->customerSession->expects($this->any())->method('getId')->willReturn(1);
-        $this->storeManager = $this->createMock(\Magento\Store\Model\StoreManagerInterface::class);
-        $store = $this->getMockBuilder(\Magento\Store\Model\Store::class)
-            ->setMethods(['getId', '__wakeup'])->disableOriginalConstructor()->getMock();
-        $store->expects($this->any())->method('getId')->willReturn(1);
-        $this->storeManager->expects($this->any())->method('getStore')->willReturn($store);
-        $this->scopeConfig = $this->createMock(\Magento\Framework\App\Config\ScopeConfigInterface::class);
-        $this->categoryRepository = $this->createMock(\Magento\Catalog\Api\CategoryRepositoryInterface::class);
-        $this->viewConfig = $this->getMockBuilder(\Magento\Framework\View\ConfigInterface::class)
-=======
         $this->rssUrlBuilder = $this->createMock(UrlBuilderInterface::class);
         $this->imageHelper = $this->createMock(Image::class);
         $this->customerSession = $this->createPartialMock(Session::class, ['getId']);
@@ -217,7 +149,6 @@
         $this->scopeConfig = $this->createMock(ScopeConfigInterface::class);
         $this->categoryRepository = $this->createMock(CategoryRepositoryInterface::class);
         $this->viewConfig = $this->getMockBuilder(ConfigInterface::class)
->>>>>>> 7d02f1ee
             ->getMockForAbstractClass();
         $objectManagerHelper = new ObjectManagerHelper($this);
         $this->block = $objectManagerHelper->getObject(
@@ -244,11 +175,11 @@
         $category = $this->getMockBuilder(\Magento\Catalog\Model\Category::class)
             ->setMethods(['__sleep', '__wakeup', 'load', 'getId', 'getUrl', 'getName'])
             ->disableOriginalConstructor()->getMock();
-        $category->expects($this->once())->method('getName')->willReturn('Category Name');
+        $category->expects($this->once())->method('getName')->will($this->returnValue('Category Name'));
         $category->expects($this->once())->method('getUrl')
-            ->willReturn('http://magento.com/category-name.html');
-
-        $this->categoryRepository->expects($this->once())->method('get')->willReturn($category);
+            ->will($this->returnValue('http://magento.com/category-name.html'));
+
+        $this->categoryRepository->expects($this->once())->method('get')->will($this->returnValue($category));
 
         $configViewMock = $this->getMockBuilder(View::class)
             ->disableOriginalConstructor()
@@ -270,21 +201,21 @@
                     'getAllowedPriceInRss'
                 ]
             )->disableOriginalConstructor()->getMock();
-        $product->expects($this->once())->method('getName')->willReturn('Product Name');
-        $product->expects($this->once())->method('getAllowedInRss')->willReturn(true);
+        $product->expects($this->once())->method('getName')->will($this->returnValue('Product Name'));
+        $product->expects($this->once())->method('getAllowedInRss')->will($this->returnValue(true));
         $product->expects($this->exactly(2))->method('getProductUrl')
-            ->willReturn('http://magento.com/product.html');
+            ->will($this->returnValue('http://magento.com/product.html'));
         $product->expects($this->once())->method('getDescription')
-            ->willReturn('Product Description');
-        $product->expects($this->once())->method('getAllowedPriceInRss')->willReturn(true);
+            ->will($this->returnValue('Product Description'));
+        $product->expects($this->once())->method('getAllowedPriceInRss')->will($this->returnValue(true));
 
         $this->rssModel->expects($this->once())->method('getProductCollection')
-            ->willReturn([$product]);
+            ->will($this->returnValue([$product]));
         $this->imageHelper->expects($this->once())->method('init')
             ->with($product, 'rss_thumbnail')
-            ->willReturnSelf();
+            ->will($this->returnSelf());
         $this->imageHelper->expects($this->once())->method('getUrl')
-            ->willReturn('image_link');
+            ->will($this->returnValue('image_link'));
 
         $data = $this->block->getRssData();
         $this->assertEquals($this->rssFeed['link'], $data['link']);
@@ -312,27 +243,16 @@
     public function testIsAllowed()
     {
         $this->scopeConfig->expects($this->once())->method('isSetFlag')
-<<<<<<< HEAD
-            ->with('rss/catalog/category', \Magento\Store\Model\ScopeInterface::SCOPE_STORE)
-            ->willReturn(true);
-        $this->assertTrue($this->block->isAllowed());
-=======
             ->with('rss/catalog/category', ScopeInterface::SCOPE_STORE)
             ->will($this->returnValue(true));
         $this->assertEquals(true, $this->block->isAllowed());
->>>>>>> 7d02f1ee
     }
 
     public function testGetFeeds()
     {
         $this->scopeConfig->expects($this->once())->method('isSetFlag')
-<<<<<<< HEAD
-            ->with('rss/catalog/category', \Magento\Store\Model\ScopeInterface::SCOPE_STORE)
-            ->willReturn(true);
-=======
             ->with('rss/catalog/category', ScopeInterface::SCOPE_STORE)
             ->will($this->returnValue(true));
->>>>>>> 7d02f1ee
 
         $category = $this->getMockBuilder(\Magento\Catalog\Model\Category::class)
             ->setMethods(['__sleep', '__wakeup', 'getTreeModel', 'getResourceCollection', 'getId', 'getName'])
@@ -349,33 +269,33 @@
                     'getIterator'
                 ]
             )->disableOriginalConstructor()->getMock();
-        $collection->expects($this->once())->method('addIdFilter')->willReturnSelf();
-        $collection->expects($this->exactly(3))->method('addAttributeToSelect')->willReturnSelf();
-        $collection->expects($this->once())->method('addAttributeToSort')->willReturnSelf();
-        $collection->expects($this->once())->method('addAttributeToFilter')->willReturnSelf();
-        $collection->expects($this->once())->method('load')->willReturnSelf();
+        $collection->expects($this->once())->method('addIdFilter')->will($this->returnSelf());
+        $collection->expects($this->exactly(3))->method('addAttributeToSelect')->will($this->returnSelf());
+        $collection->expects($this->once())->method('addAttributeToSort')->will($this->returnSelf());
+        $collection->expects($this->once())->method('addAttributeToFilter')->will($this->returnSelf());
+        $collection->expects($this->once())->method('load')->will($this->returnSelf());
         $collection->expects($this->once())->method('getIterator')
-                   ->willReturn(new \ArrayIterator([$category]));
-        $category->expects($this->once())->method('getId')->willReturn(1);
-        $category->expects($this->once())->method('getName')->willReturn('Category Name');
-        $category->expects($this->once())->method('getResourceCollection')->willReturn($collection);
-        $this->categoryFactory->expects($this->once())->method('create')->willReturn($category);
+                   ->will($this->returnValue(new \ArrayIterator([$category])));
+        $category->expects($this->once())->method('getId')->will($this->returnValue(1));
+        $category->expects($this->once())->method('getName')->will($this->returnValue('Category Name'));
+        $category->expects($this->once())->method('getResourceCollection')->will($this->returnValue($collection));
+        $this->categoryFactory->expects($this->once())->method('create')->will($this->returnValue($category));
 
         $node = new DataObject(['id' => 1]);
         $nodes = $this->getMockBuilder(Node::class)
             ->setMethods(['getChildren'])->disableOriginalConstructor()->getMock();
-        $nodes->expects($this->once())->method('getChildren')->willReturn([$node]);
+        $nodes->expects($this->once())->method('getChildren')->will($this->returnValue([$node]));
 
         $tree = $this->getMockBuilder(Tree::class)
             ->setMethods(['loadChildren', 'loadNode'])->disableOriginalConstructor()->getMock();
-        $tree->expects($this->once())->method('loadNode')->willReturnSelf();
-        $tree->expects($this->once())->method('loadChildren')->willReturn($nodes);
-
-        $category->expects($this->once())->method('getTreeModel')->willReturn($tree);
-        $category->expects($this->once())->method('getResourceCollection')->willReturn('');
+        $tree->expects($this->once())->method('loadNode')->will($this->returnSelf());
+        $tree->expects($this->once())->method('loadChildren')->will($this->returnValue($nodes));
+
+        $category->expects($this->once())->method('getTreeModel')->will($this->returnValue($tree));
+        $category->expects($this->once())->method('getResourceCollection')->will($this->returnValue(''));
 
         $this->rssUrlBuilder->expects($this->once())->method('getUrl')
-            ->willReturn('http://magento.com/category-name.html');
+            ->will($this->returnValue('http://magento.com/category-name.html'));
         $feeds = [
             'group' => 'Categories',
             'feeds' => [
