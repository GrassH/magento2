--- conflicted
+++ resolved
@@ -32,38 +32,22 @@
     protected $block;
 
     /**
-<<<<<<< HEAD
-     * @var \Magento\Framework\Registry|\PHPUnit\Framework\MockObject\MockObject
-=======
      * @var Registry|MockObject
->>>>>>> 7d02f1ee
      */
     protected $registry;
 
     /**
-<<<<<<< HEAD
-     * @var \Magento\Store\Model\StoreManagerInterface|\PHPUnit\Framework\MockObject\MockObject
-=======
      * @var StoreManagerInterface|MockObject
->>>>>>> 7d02f1ee
      */
     protected $storeManager;
 
     /**
-<<<<<<< HEAD
-     * @var \Magento\Framework\View\DesignInterface|\PHPUnit\Framework\MockObject\MockObject
-=======
      * @var DesignInterface|MockObject
->>>>>>> 7d02f1ee
      */
     protected $design;
 
     /**
-<<<<<<< HEAD
-     * @var \Magento\Framework\App\Http\Context|\PHPUnit\Framework\MockObject\MockObject
-=======
      * @var Context|MockObject
->>>>>>> 7d02f1ee
      */
     protected $httpContext;
 
