--- conflicted
+++ resolved
@@ -28,29 +28,17 @@
     private $model;
 
     /**
-<<<<<<< HEAD
-     * @var Compare|\PHPUnit\Framework\MockObject\MockObject
-=======
      * @var Compare|MockObject
->>>>>>> 7d02f1ee
      */
     private $helperMock;
 
     /**
-<<<<<<< HEAD
-     * @var Url|\PHPUnit\Framework\MockObject\MockObject
-=======
      * @var Url|MockObject
->>>>>>> 7d02f1ee
      */
     private $productUrlMock;
 
     /**
-<<<<<<< HEAD
-     * @var Output|\PHPUnit\Framework\MockObject\MockObject
-=======
      * @var Output|MockObject
->>>>>>> 7d02f1ee
      */
     private $outputHelperMock;
 
@@ -60,11 +48,7 @@
     private $objectManagerHelper;
 
     /**
-<<<<<<< HEAD
-     * @var ScopeConfigInterface|\PHPUnit\Framework\MockObject\MockObject
-=======
      * @var ScopeConfigInterface|MockObject
->>>>>>> 7d02f1ee
      */
     private $scopeConfigMock;
 
@@ -91,7 +75,7 @@
             ->getMock();
         $this->scopeConfigMock = $this->getMockBuilder(ScopeConfigInterface::class)
             ->disableOriginalConstructor()
-            ->getMockForAbstractClass();
+            ->getMock();
 
         $this->objectManagerHelper = new ObjectManagerHelper($this);
 
@@ -110,15 +94,9 @@
      * Prepare compare items collection.
      *
      * @param array $items
-<<<<<<< HEAD
-     * @return \PHPUnit\Framework\MockObject\MockObject
-     */
-    private function getItemCollectionMock(array $items) : \PHPUnit\Framework\MockObject\MockObject
-=======
      * @return MockObject
      */
     private function getItemCollectionMock(array $items) : MockObject
->>>>>>> 7d02f1ee
     {
         $itemCollectionMock = $this->getMockBuilder(Collection::class)
             ->disableOriginalConstructor()
@@ -159,15 +137,15 @@
 
         $this->productUrlMock->expects($this->exactly($count))
             ->method('getUrl')
-            ->willReturnMap($urlMap);
+            ->will($this->returnValueMap($urlMap));
 
         $this->outputHelperMock->expects($this->exactly($count))
             ->method('productAttribute')
-            ->willReturnMap($outputMap);
+            ->will($this->returnValueMap($outputMap));
 
         $this->helperMock->expects($this->exactly($count))
             ->method('getPostDataRemove')
-            ->willReturnMap($helperMap);
+            ->will($this->returnValueMap($helperMap));
 
         return $items;
     }
@@ -176,15 +154,9 @@
      * Prepare mock of product object.
      *
      * @param array $data
-<<<<<<< HEAD
-     * @return \PHPUnit\Framework\MockObject\MockObject
-     */
-    private function getProductMock(array $data) : \PHPUnit\Framework\MockObject\MockObject
-=======
      * @return MockObject
      */
     private function getProductMock(array $data) : MockObject
->>>>>>> 7d02f1ee
     {
         $product = $this->getMockBuilder(Product::class)
             ->disableOriginalConstructor()
