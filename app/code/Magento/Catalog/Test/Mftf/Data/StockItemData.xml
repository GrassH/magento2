--- conflicted
+++ resolved
@@ -32,13 +32,12 @@
         <data key="qty">1</data>
         <data key="is_in_stock">true</data>
     </entity>
-<<<<<<< HEAD
     <entity name="Qty_0" type="stock_item">
         <data key="qty">0</data>
-=======
+        <data key="is_in_stock">true</data>
+    </entity>
     <entity name="Qty_777" type="stock_item">
         <data key="qty">777</data>
->>>>>>> d51d9d7d
         <data key="is_in_stock">true</data>
     </entity>
 </entities>