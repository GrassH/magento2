--- conflicted
+++ resolved
@@ -48,8 +48,6 @@
         <data key="price">500,000.00</data>
         <data key="qty">1</data>
     </entity>
-<<<<<<< HEAD
-=======
     <entity name="tierProductPrice" type="catalogTierPrice">
         <data key="price">90.00</data>
         <data key="price_type">fixed</data>
@@ -58,5 +56,4 @@
         <data key="quantity">2</data>
         <var key="sku" entityType="product2" entityKey="sku" />
     </entity>
->>>>>>> bd049307
 </entities>