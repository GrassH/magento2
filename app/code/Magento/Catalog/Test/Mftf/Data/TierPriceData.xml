<?xml version="1.0" encoding="UTF-8"?>
<!--
 /**
  * Copyright © Magento, Inc. All rights reserved.
  * See COPYING.txt for license details.
  */
-->

<entities xmlns:xsi="http://www.w3.org/2001/XMLSchema-instance"
          xsi:noNamespaceSchemaLocation="urn:magento:mftf:DataGenerator/etc/dataProfileSchema.xsd">
    <entity name="testDataTierPrice" type="data">
        <data key="goldenPrice1">$676.50</data>
        <data key="goldenPrice2">$615.00</data>
    </entity>
    <entity name="customStoreTierPrice" type="data">
        <data key="name">secondStore</data>
        <data key="code">second_store</data>
    </entity>
    <entity name="customStoreView" type="data">
        <data key="name">secondStoreView</data>
        <data key="code">second_store_view</data>
    </entity>
    <entity name="tierPriceOnVirtualProduct" type="data">
        <data key="website">All Websites [USD]</data>
        <data key="customer_group">ALL GROUPS</data>
        <data key="price">90.00</data>
        <data key="qty">2</data>
    </entity>
    <entity name="tierPriceOnGeneralGroup" type="data">
        <data key="website">All Websites [USD]</data>
        <data key="customer_group">General</data>
        <data key="price">80.00</data>
        <data key="qty">2</data>
    </entity>
    <entity name="tierPriceOnDefault" type="data">
        <data key="website_0">All Websites [USD]</data>
        <data key="customer_group_0">ALL GROUPS</data>
        <data key="price_0">15.00</data>
        <data key="qty_0">3</data>
        <data key="website_1">All Websites [USD]</data>
        <data key="customer_group_1">ALL GROUPS</data>
        <data key="price_1">24.00</data>
        <data key="qty_1">15</data>
    </entity>
    <entity name="tierPriceHighCostSimpleProduct" type="data">
        <data key="website">All Websites [USD]</data>
        <data key="customer_group">ALL GROUPS</data>
        <data key="price">500000.00</data>
        <data key="qty">1</data>
    </entity>
    <entity name="tierProductPrice" type="catalogTierPrice">
        <data key="price">90.00</data>
        <data key="price_type">fixed</data>
        <data key="website_id">0</data>
        <data key="customer_group">ALL GROUPS</data>
        <data key="quantity">2</data>
        <var key="sku" entityType="product2" entityKey="sku" />
    </entity>
    <entity name="tierProductPriceDefault" type="catalogTierPrice">
        <data key="price">90.00</data>
        <data key="price_type">fixed</data>
        <data key="website_id">0</data>
        <data key="customer_group">ALL GROUPS</data>
        <data key="quantity">30</data>
        <var key="sku" entityType="product" entityKey="sku" />
    </entity>
    <entity name="tierProductPriceDiscount" type="catalogTierPrice">
        <data key="price">36.00</data>
        <data key="price_type">discount</data>
        <data key="website_id">0</data>
        <data key="customer_group">ALL GROUPS</data>
        <data key="quantity">3</data>
        <var key="sku" entityType="product" entityKey="sku" />
    </entity>
    <entity name="TierProductPrice50PercentDiscount" type="catalogTierPrice">
        <data key="price">50</data>
        <data key="price_type">discount</data>
        <data key="website_id">0</data>
        <data key="customer_group">ALL GROUPS</data>
        <data key="quantity">1</data>
        <var key="sku" entityType="product" entityKey="sku" />
    </entity>
     <entity name="tierPrice01PercentDiscount" type="data">
        <data key="website">All Websites [USD]</data>
        <data key="customer_group">ALL GROUPS</data>
        <data key="price">0.1</data>
        <data key="qty">1</data>
    </entity>
    <entity name="tierPriceForAllGroups" type="data">
        <data key="price">80</data>
        <data key="price_type">fixed</data>
        <data key="website_id">0</data>
        <data key="customer_group">ALL GROUPS</data>
        <data key="quantity">2</data>
    </entity>
    <entity name="tierPriceForGeneralGroup" type="data">
        <data key="price">70</data>
        <data key="price_type">fixed</data>
        <data key="website_id">0</data>
        <data key="customer_group">General</data>
        <data key="quantity">3</data>
    </entity>
<<<<<<< HEAD
    <entity name="tierPriceForSimpleProduct" type="data">
        <data key="website">All Websites [USD]</data>
        <data key="customer_group">ALL GROUPS</data>
        <data key="price">70.00</data>
        <data key="qty">10</data>
=======
    <entity name="tierPriceForSimpleProduct" type="catalogTierPrice">
        <data key="price">9.99</data>
        <data key="price_type">fixed</data>
        <data key="website_id">0</data>
        <data key="customer_group">ALL GROUPS</data>
        <data key="quantity">1</data>
        <var key="sku" entityType="product" entityKey="sku" />
>>>>>>> 203c2f78
    </entity>
</entities><|MERGE_RESOLUTION|>--- conflicted
+++ resolved
@@ -100,20 +100,18 @@
         <data key="customer_group">General</data>
         <data key="quantity">3</data>
     </entity>
-<<<<<<< HEAD
     <entity name="tierPriceForSimpleProduct" type="data">
         <data key="website">All Websites [USD]</data>
         <data key="customer_group">ALL GROUPS</data>
         <data key="price">70.00</data>
         <data key="qty">10</data>
-=======
+    </entity>
     <entity name="tierPriceForSimpleProduct" type="catalogTierPrice">
         <data key="price">9.99</data>
         <data key="price_type">fixed</data>
         <data key="website_id">0</data>
         <data key="customer_group">ALL GROUPS</data>
         <data key="quantity">1</data>
-        <var key="sku" entityType="product" entityKey="sku" />
->>>>>>> 203c2f78
+        <var key="sku" entityType="product" entityKey="sku"/>
     </entity>
 </entities>