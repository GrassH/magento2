--- conflicted
+++ resolved
@@ -1000,7 +1000,6 @@
         <data key="tax_class_id">2</data>
         <requiredEntity type="product_extension_attribute">EavStockItem</requiredEntity>
     </entity>
-<<<<<<< HEAD
     <entity name="defaultSimpleProductWeight200" type="product">
         <data key="name" unique="suffix">Testp</data>
         <data key="sku" unique="suffix">testsku</data>
@@ -1013,7 +1012,7 @@
         <data key="quantity">25</data>
         <data key="weight">200</data>
         <requiredEntity type="product_extension_attribute">EavStock100</requiredEntity>
-=======
+    </entity>
     <entity name="SimpleProductWithTwoOption" type="product">
         <var key="sku" entityType="product" entityKey="sku" />
         <requiredEntity type="product_option">ProductOptionMultiSelect</requiredEntity>
@@ -1034,6 +1033,5 @@
         <data key="quantity">100</data>
         <requiredEntity type="product_extension_attribute">EavStockItem</requiredEntity>
         <requiredEntity type="custom_attribute_array">ApiProductDescription</requiredEntity>
->>>>>>> 8897d875
     </entity>
 </entities>