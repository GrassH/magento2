<?xml version="1.0" encoding="UTF-8"?>
<!--
 /**
  * Copyright © Magento, Inc. All rights reserved.
  * See COPYING.txt for license details.
  */
-->

<entities xmlns:xsi="http://www.w3.org/2001/XMLSchema-instance"
        xsi:noNamespaceSchemaLocation="urn:magento:mftf:DataGenerator/etc/dataProfileSchema.xsd">
    <entity name="_defaultProduct" type="product">
        <data key="sku" unique="suffix">testSku</data>
        <data key="type_id">simple</data>
        <data key="attribute_set_id">4</data>
        <data key="visibility">4</data>
        <data key="name" unique="suffix">testProductName</data>
        <data key="price">123.00</data>
        <data key="urlKey" unique="suffix">testurlkey</data>
        <data key="status">1</data>
        <data key="quantity">100</data>
        <data key="weight">1</data>
        <requiredEntity type="product_extension_attribute">EavStockItem</requiredEntity>
        <requiredEntity type="custom_attribute_array">CustomAttributeCategoryIds</requiredEntity>
    </entity>
    <entity name="ApiSimpleProduct" type="product">
        <data key="sku" unique="suffix">api-simple-product</data>
        <data key="type_id">simple</data>
        <data key="attribute_set_id">4</data>
        <data key="visibility">4</data>
        <data key="name" unique="suffix">Api Simple Product</data>
        <data key="price">123.00</data>
        <data key="urlKey" unique="suffix">api-simple-product</data>
        <data key="status">1</data>
        <data key="quantity">100</data>
        <requiredEntity type="product_extension_attribute">EavStockItem</requiredEntity>
        <requiredEntity type="custom_attribute_array">CustomAttributeCategoryIds</requiredEntity>
    </entity>
    <entity name="ApiSimpleProductWithSpecCharInName" type="product" extends="ApiSimpleProduct">
        <data key="name">Pursuit Lumaflex&#38;trade; Tone Band</data>
        <data key="sku" unique="suffix">x&#38;trade;</data>
    </entity>
    <entity name="ApiSimpleProductWithCustomPrice" type="product" extends="ApiSimpleProduct">
        <data key="price">100</data>
    </entity>
    <entity name="ApiSimpleProductUpdateDescription" type="product2">
        <requiredEntity type="custom_attribute">ApiProductDescription</requiredEntity>
        <requiredEntity type="custom_attribute">ApiProductShortDescription</requiredEntity>
    </entity>
    <entity name="ApiSimpleProductUpdateName" type="product">
        <data key="name" unique="suffix">Updated Api Simple Product</data>
        <data key="urlKey" unique="suffix">api-simple-product</data>
    </entity>
    <entity name="SimpleProduct" type="product">
        <data key="sku" unique="suffix">SimpleProduct</data>
        <data key="type_id">simple</data>
        <data key="attribute_set_id">4</data>
        <data key="name" unique="suffix">SimpleProduct</data>
        <data key="price">123.00</data>
        <data key="visibility">4</data>
        <data key="status">1</data>
        <data key="quantity">1000</data>
        <data key="urlKey" unique="suffix">simpleproduct</data>
        <data key="weight">1</data>
        <requiredEntity type="product_extension_attribute">EavStockItem</requiredEntity>
        <requiredEntity type="custom_attribute_array">CustomAttributeCategoryIds</requiredEntity>
    </entity>
    <entity name="SimpleProductAfterImport1" type="product">
        <data key="sku">SimpleProductForTest1</data>
        <data key="type_id">simple</data>
        <data key="attribute_set_id">4</data>
        <data key="name">SimpleProductAfterImport1</data>
        <data key="price">250.00</data>
        <data key="visibility">4</data>
        <data key="status">1</data>
        <data key="quantity">100</data>
        <data key="urlKey">simple-product-for-test-1</data>
        <data key="weight">1</data>
        <requiredEntity type="product_extension_attribute">EavStockItem</requiredEntity>
        <requiredEntity type="custom_attribute_array">CustomAttributeCategoryIds</requiredEntity>
    </entity>
    <entity name="SimpleProductAfterImport2" type="product">
        <data key="sku">SimpleProductForTest2</data>
        <data key="type_id">simple</data>
        <data key="attribute_set_id">4</data>
        <data key="name">SimpleProductAfterImport2</data>
        <data key="price">300.00</data>
        <data key="visibility">4</data>
        <data key="status">1</data>
        <data key="quantity">100</data>
        <data key="urlKey">simple-product-for-test-2</data>
        <data key="weight">1</data>
        <requiredEntity type="product_extension_attribute">EavStockItem</requiredEntity>
        <requiredEntity type="custom_attribute_array">CustomAttributeCategoryIds</requiredEntity>
    </entity>
    <entity name="SimpleProductAfterImport3" type="product">
        <data key="sku">SimpleProductForTest3</data>
        <data key="type_id">simple</data>
        <data key="attribute_set_id">4</data>
        <data key="name">SimpleProductAfterImport3</data>
        <data key="price">350.00</data>
        <data key="visibility">4</data>
        <data key="status">1</data>
        <data key="quantity">100</data>
        <data key="urlKey">simple-product-for-test-3</data>
        <data key="weight">1</data>
        <requiredEntity type="product_extension_attribute">EavStockItem</requiredEntity>
        <requiredEntity type="custom_attribute_array">CustomAttributeCategoryIds</requiredEntity>
    </entity>
    <entity name="SimpleProduct2" type="product">
        <data key="sku" unique="suffix">SimpleProduct</data>
        <data key="type_id">simple</data>
        <data key="attribute_set_id">4</data>
        <data key="name" unique="suffix">SimpleProduct</data>
        <data key="price">123.00</data>
        <data key="visibility">4</data>
        <data key="status">1</data>
        <data key="quantity">1000</data>
        <requiredEntity type="product_extension_attribute">EavStockItem</requiredEntity>
    </entity>
    <entity name="SimpleProduct3" type="product">
        <data key="sku" unique="suffix">simple</data>
        <data key="type_id">simple</data>
        <data key="attribute_set_id">4</data>
        <data key="name" unique="suffix">simple</data>
        <data key="price">123.00</data>
        <data key="visibility">4</data>
        <data key="status">1</data>
        <data key="quantity">1000</data>
        <data key="urlKey" unique="suffix">simple</data>
        <requiredEntity type="product_extension_attribute">EavStockItem</requiredEntity>
        <requiredEntity type="custom_attribute_array">CustomAttributeCategoryIds</requiredEntity>
    </entity>
    <entity name="SimpleProduct4" type="product">
        <data key="sku" unique="suffix">testSku</data>
        <data key="type_id">simple</data>
        <data key="attribute_set_id">4</data>
        <data key="visibility">4</data>
        <data key="name" unique="suffix">OutOfStockProduct</data>
        <data key="price">123.00</data>
        <data key="urlKey" unique="suffix">testurlkey</data>
        <data key="status">1</data>
        <data key="quantity">0</data>
        <requiredEntity type="custom_attribute_array">CustomAttributeCategoryIds</requiredEntity>
    </entity>
    <entity name="SimpleOutOfStockProduct" type="product">
        <data key="sku" unique="suffix">testSku</data>
        <data key="type_id">simple</data>
        <data key="attribute_set_id">4</data>
        <data key="visibility">4</data>
        <data key="name" unique="suffix">OutOfStockProduct</data>
        <data key="price">123.00</data>
        <data key="urlKey" unique="suffix">testurlkey</data>
        <data key="status">1</data>
        <data key="quantity">0</data>
    </entity>
    <entity name="SimpleProductInStockQuantityZero" type="product">
        <data key="sku" unique="suffix">testSku</data>
        <data key="type_id">simple</data>
        <data key="attribute_set_id">4</data>
        <data key="visibility">4</data>
        <data key="name" unique="suffix">SimpleProductInStockQuantityZero</data>
        <data key="price">123.00</data>
        <data key="urlKey" unique="suffix">SimpleProductInStockQuantityZero</data>
        <data key="status">1</data>
        <data key="quantity">0</data>
        <requiredEntity type="product_extension_attribute">EavStock0</requiredEntity>
    </entity>
    <!-- Simple Product Disabled -->
    <entity name="SimpleProductOffline" type="product2">
        <data key="sku" unique="suffix">testSku</data>
        <data key="type_id">simple</data>
        <data key="attribute_set_id">4</data>
        <data key="visibility">4</data>
        <data key="name" unique="suffix">SimpleOffline</data>
        <data key="price">123.00</data>
        <data key="status">2</data>
        <data key="quantity">100</data>
        <data key="urlKey" unique="suffix">testurlkey</data>
        <requiredEntity type="product_extension_attribute">EavStockItem</requiredEntity>
        <requiredEntity type="custom_attribute">CustomAttributeProductAttribute</requiredEntity>
    </entity>
    <entity name="SimpleProductDisabled" type="product">
        <data key="sku" unique="suffix">simple_product_disabled</data>
        <data key="type_id">simple</data>
        <data key="attribute_set_id">4</data>
        <data key="name" unique="suffix">Simple Product Disabled</data>
        <data key="price">123.00</data>
        <data key="visibility">4</data>
        <data key="status">2</data>
        <data key="quantity">1001</data>
        <requiredEntity type="product_extension_attribute">EavStockItem</requiredEntity>
    </entity>
    <entity name="SimpleProductNotVisibleIndividually" type="product">
        <data key="sku" unique="suffix">simple_product_not_visible_individually</data>
        <data key="type_id">simple</data>
        <data key="attribute_set_id">4</data>
        <data key="name" unique="suffix">Simple Product Not Visible Individually</data>
        <data key="price">123.00</data>
        <data key="visibility">1</data>
        <data key="status">1</data>
        <data key="quantity">1000</data>
        <requiredEntity type="product_extension_attribute">EavStockItem</requiredEntity>
    </entity>
    <entity name="NewSimpleProduct" type="product">
        <data key="price">321.00</data>
    </entity>
    <entity name="SimpleOne" type="product2">
        <data key="sku" unique="suffix">SimpleOne</data>
        <data key="type_id">simple</data>
        <data key="attribute_set_id">4</data>
        <data key="name" unique="suffix">SimpleProduct</data>
        <data key="price">1.23</data>
        <data key="visibility">4</data>
        <data key="status">1</data>
        <requiredEntity type="product_extension_attribute">EavStockItem</requiredEntity>
        <requiredEntity type="custom_attribute">CustomAttributeProductAttribute</requiredEntity>
    </entity>
    <entity name="ApiSimpleOutOfStock" type="product2">
        <data key="sku" unique="suffix">api-simple-product</data>
        <data key="type_id">simple</data>
        <data key="attribute_set_id">4</data>
        <data key="visibility">4</data>
        <data key="name" unique="suffix">Api Simple Out Of Stock Product</data>
        <data key="price">123.00</data>
        <data key="urlKey" unique="suffix">api-simple-product</data>
        <data key="status">1</data>
        <data key="quantity">100</data>
        <requiredEntity type="custom_attribute">CustomAttributeProductAttribute</requiredEntity>
    </entity>
    <entity name="ApiSimpleOne" type="product2">
        <data key="sku" unique="suffix">api-simple-product</data>
        <data key="type_id">simple</data>
        <data key="attribute_set_id">4</data>
        <data key="visibility">4</data>
        <data key="name" unique="suffix">Api Simple Product</data>
        <data key="price">123.00</data>
        <data key="urlKey" unique="suffix">api-simple-product</data>
        <data key="status">1</data>
        <data key="quantity">100</data>
        <requiredEntity type="product_extension_attribute">EavStockItem</requiredEntity>
        <requiredEntity type="custom_attribute">CustomAttributeProductAttribute</requiredEntity>
    </entity>
    <entity name="ApiSimpleProductWithShortSKU" type="product2" extends="ApiSimpleOne">
        <data key="sku" unique="suffix">pr</data>
    </entity>
    <entity name="ApiSimpleOneHidden" type="product2">
        <data key="sku" unique="suffix">api-simple-product</data>
        <data key="type_id">simple</data>
        <data key="attribute_set_id">4</data>
        <data key="visibility">1</data>
        <data key="name" unique="suffix">Api Simple Product</data>
        <data key="price">123.00</data>
        <data key="urlKey" unique="suffix">api-simple-product</data>
        <data key="status">1</data>
        <data key="quantity">100</data>
        <requiredEntity type="product_extension_attribute">EavStockItem</requiredEntity>
        <requiredEntity type="custom_attribute">CustomAttributeProductAttribute</requiredEntity>
    </entity>
    <entity name="ApiSimpleTwo" type="product2">
        <data key="sku" unique="suffix">api-simple-product-two</data>
        <data key="type_id">simple</data>
        <data key="attribute_set_id">4</data>
        <data key="visibility">4</data>
        <data key="name" unique="suffix">Api Simple Product Two</data>
        <data key="price">234.00</data>
        <data key="urlKey" unique="suffix">api-simple-product-two</data>
        <data key="status">1</data>
        <data key="quantity">100</data>
        <requiredEntity type="product_extension_attribute">EavStockItem</requiredEntity>
        <requiredEntity type="custom_attribute">CustomAttributeProductAttribute</requiredEntity>
    </entity>
    <entity name="ApiSimpleProductWithPrice50" type="product2" extends="ApiSimpleOne">
        <data key="price">50</data>
    </entity>
    <entity name="ApiSimpleProductWithPrice60" type="product2" extends="ApiSimpleTwo">
        <data key="price">60</data>
    </entity>
    <entity name="ApiSimpleProductWithPrice70" type="product2" extends="SimpleOne">
        <data key="price">70</data>
    </entity>
    <entity name="ApiSimpleTwoHidden" type="product2">
        <data key="sku" unique="suffix">api-simple-product-two</data>
        <data key="type_id">simple</data>
        <data key="attribute_set_id">4</data>
        <data key="visibility">1</data>
        <data key="name" unique="suffix">Api Simple Product Two</data>
        <data key="price">234.00</data>
        <data key="urlKey" unique="suffix">api-simple-product-two</data>
        <data key="status">1</data>
        <data key="quantity">100</data>
        <requiredEntity type="product_extension_attribute">EavStockItem</requiredEntity>
        <requiredEntity type="custom_attribute">CustomAttributeProductAttribute</requiredEntity>
    </entity>
    <entity name="VirtualProduct" type="product">
        <data key="sku" unique="suffix">virtualproduct</data>
        <data key="type_id">virtual</data>
        <data key="attribute_set_id">4</data>
        <data key="name" unique="suffix">VirtualProduct</data>
        <data key="price">99.99</data>
        <data key="quantity">250</data>
        <data key="weight">0</data>
        <data key="status">1</data>
        <requiredEntity type="product_extension_attribute">EavStockItem</requiredEntity>
    </entity>
    <entity name="SimpleTwo" type="product2">
        <data key="sku" unique="suffix">SimpleTwo</data>
        <data key="type_id">simple</data>
        <data key="attribute_set_id">4</data>
        <data key="name" unique="suffix">SimpleProduct</data>
        <data key="price">1.23</data>
        <data key="visibility">4</data>
        <data key="status">1</data>
        <requiredEntity type="product_extension_attribute">EavStockItem</requiredEntity>
        <requiredEntity type="custom_attribute">CustomAttributeProductUrlKey</requiredEntity>
    </entity>
    <entity name="SetProductVisibilityHidden" type="product2">
        <data key="visibility">1</data>
    </entity>
    <entity name="ProductImage" type="uploadImage">
        <data key="title" unique="suffix">Image1</data>
        <data key="price">1.00</data>
        <data key="file_type">Upload File</data>
        <data key="shareable">Yes</data>
        <data key="file">magento-logo.png</data>
        <data key="fileName">magento-logo</data>
    </entity>
    <entity name="MagentoLogo" type="image">
        <data key="title" unique="suffix">MagentoLogo</data>
        <data key="price">1.00</data>
        <data key="file_type">Upload File</data>
        <data key="shareable">Yes</data>
        <data key="file">magento-logo.png</data>
        <data key="filename">magento-logo</data>
        <data key="file_extension">png</data>
    </entity>
    <entity name="TestImageNew" type="image">
        <data key="title" unique="suffix">magento-again</data>
        <data key="price">1.00</data>
        <data key="file_type">Upload File</data>
        <data key="shareable">Yes</data>
        <data key="file">magento-again.jpg</data>
        <data key="filename">magento-again</data>
        <data key="file_extension">jpg</data>
    </entity>
    <entity name="TestImageAdobe" type="image">
        <data key="title" unique="suffix">magento-adobe</data>
        <data key="price">1.00</data>
        <data key="file_type">Upload File</data>
        <data key="shareable">Yes</data>
        <data key="file">adobe-base.jpg</data>
        <data key="filename">adobe-base</data>
        <data key="file_extension">jpg</data>
    </entity>
    <entity name="TestImage" extends="TestImageAdobe" type="image">
        <data key="title" unique="suffix">test_image</data>
        <data key="file">test_image.jpg</data>
        <data key="filename">test_image</data>
    </entity>
    <entity name="ProductWithUnicode" type="product">
        <data key="sku" unique="suffix">&#38657;&#20135;&#21697;</data>
        <data key="type_id">simple</data>
        <data key="attribute_set_id">4</data>
        <data key="visibility">4</data>
        <data key="name" unique="suffix">&#38657;&#20135;&#21697;</data>
        <data key="price">123.00</data>
        <data key="urlKey" unique="suffix">testurlkey</data>
        <data key="status">1</data>
        <data key="quantity">100</data>
        <requiredEntity type="product_extension_attribute">EavStockItem</requiredEntity>
        <requiredEntity type="custom_attribute_array">CustomAttributeCategoryIds</requiredEntity>
    </entity>
    <entity name="productWithHTMLEntityOne" type="product">
        <data key="sku" unique="suffix">SimpleOne&#8482;Product</data>
        <data key="type_id">simple</data>
        <data key="attribute_set_id">4</data>
        <data key="visibility">4</data>
        <data key="name" unique="suffix">SimpleOne&#8482;Product</data>
        <data key="price">50.00</data>
        <data key="urlKey" unique="suffix">testurlkey</data>
        <data key="status">1</data>
        <data key="quantity">100</data>
        <requiredEntity type="product_extension_attribute">EavStockItem</requiredEntity>
        <requiredEntity type="custom_attribute_array">CustomAttributeCategoryIds</requiredEntity>
    </entity>
    <entity name="productWithHTMLEntityTwo" type="product">
        <data key="sku" unique="suffix">SimpleTwo&#38657;&#20135;&#21697;&lt;カネボウPro</data>
        <data key="type_id">simple</data>
        <data key="attribute_set_id">4</data>
        <data key="visibility">4</data>
        <data key="name" unique="suffix">SimpleTwo&#38657;&#20135;&#21697;&lt;カネボウPro</data>
        <data key="price">50.00</data>
        <data key="urlKey" unique="suffix">testurlkey</data>
        <data key="status">1</data>
        <data key="quantity">100</data>
        <requiredEntity type="product_extension_attribute">EavStockItem</requiredEntity>
        <requiredEntity type="custom_attribute_array">CustomAttributeCategoryIds</requiredEntity>
    </entity>
    <entity name="defaultVirtualProduct" type="product">
        <data key="sku" unique="suffix">virtualProduct</data>
        <data key="type_id">virtual</data>
        <data key="attribute_set_id">4</data>
        <data key="visibility">4</data>
        <data key="name" unique="suffix">virtualProduct</data>
        <data key="price">12.34</data>
        <data key="urlKey" unique="suffix">virtualproduct</data>
        <data key="status">1</data>
        <data key="quantity">100</data>
        <data key="weight">0</data>
        <requiredEntity type="product_extension_attribute">EavStock100</requiredEntity>
        <requiredEntity type="custom_attribute_array">CustomAttributeCategoryIds</requiredEntity>
    </entity>
    <entity name="productWithDescription" type="product">
        <data key="sku" unique="suffix">testProductWithDescriptionSku</data>
        <data key="type_id">simple</data>
        <data key="attribute_set_id">4</data>
        <data key="visibility">4</data>
        <data key="name" unique="suffix">testProductWithDescriptionName</data>
        <data key="price">123.00</data>
        <data key="urlKey" unique="suffix">testproductwithdescriptionurlkey</data>
        <data key="status">1</data>
        <data key="quantity">100</data>
        <requiredEntity type="product_extension_attribute">EavStockItem</requiredEntity>
        <requiredEntity type="custom_attribute_array">CustomAttributeCategoryIds</requiredEntity>
        <requiredEntity type="custom_attribute_array">ApiProductDescription</requiredEntity>
        <requiredEntity type="custom_attribute_array">ApiProductShortDescription</requiredEntity>
    </entity>
    <entity name="ApiProductWithDescription" type="product">
        <data key="sku" unique="suffix">api-simple-product</data>
        <data key="type_id">simple</data>
        <data key="attribute_set_id">4</data>
        <data key="visibility">4</data>
        <data key="name" unique="suffix">Api Simple Product</data>
        <data key="price">123.00</data>
        <data key="urlKey" unique="suffix">api-simple-product</data>
        <data key="status">1</data>
        <data key="quantity">100</data>
        <requiredEntity type="product_extension_attribute">EavStockItem</requiredEntity>
        <requiredEntity type="custom_attribute_array">ApiProductDescription</requiredEntity>
        <requiredEntity type="custom_attribute_array">ApiProductShortDescription</requiredEntity>
    </entity>
    <entity name="ApiProductNameWithNoSpaces" type="product">
        <data key="sku" unique="suffix">api-simple-product</data>
        <data key="type_id">simple</data>
        <data key="attribute_set_id">4</data>
        <data key="visibility">4</data>
        <data key="name" unique="suffix">ApiSimpleProduct</data>
        <data key="price">123.00</data>
        <data key="urlKey" unique="suffix">api-simple-product</data>
        <data key="status">1</data>
        <data key="quantity">100</data>
        <requiredEntity type="product_extension_attribute">EavStockItem</requiredEntity>
        <requiredEntity type="custom_attribute_array">ApiProductDescription</requiredEntity>
        <requiredEntity type="custom_attribute_array">ApiProductShortDescription</requiredEntity>
    </entity>
    <entity name="ApiProductWithDescriptionAndUnderscoredSku" type="product">
        <data key="sku" unique="suffix">api_simple_product</data>
        <data key="type_id">simple</data>
        <data key="attribute_set_id">4</data>
        <data key="visibility">4</data>
        <data key="name" unique="suffix">Api Simple Product</data>
        <data key="price">123.00</data>
        <data key="urlKey" unique="suffix">api-simple-product</data>
        <data key="status">1</data>
        <data key="quantity">100</data>
        <requiredEntity type="product_extension_attribute">EavStockItem</requiredEntity>
        <requiredEntity type="custom_attribute_array">ApiProductDescription</requiredEntity>
        <requiredEntity type="custom_attribute_array">ApiProductShortDescription</requiredEntity>
    </entity>
    <entity name="_newDefaultProduct" type="product">
        <data key="sku" unique="suffix">testSku</data>
        <data key="type_id">simple</data>
        <data key="attribute_set_id">4</data>
        <data key="visibility">4</data>
        <data key="name" unique="suffix">testproductname</data>
        <data key="price">123.00</data>
        <data key="urlKey" unique="suffix">testurlkey</data>
        <data key="status">1</data>
        <data key="quantity">100</data>
        <requiredEntity type="product_extension_attribute">EavStockItem</requiredEntity>
        <requiredEntity type="custom_attribute_array">CustomAttributeCategoryIds</requiredEntity>
    </entity>
    <entity name="SimpleProductWithCustomAttributeSet" type="product">
        <data key="sku" unique="suffix">testSku</data>
        <data key="type_id">simple</data>
        <var key="attribute_set_id" entityKey="attribute_set_id" entityType="CatalogAttributeSet"/>
        <data key="visibility">4</data>
        <data key="name" unique="suffix">testProductName</data>
        <data key="price">123.00</data>
        <data key="urlKey" unique="suffix">testurlkey</data>
        <data key="status">1</data>
        <data key="weight">1</data>
        <data key="quantity">100</data>
        <requiredEntity type="product_extension_attribute">EavStockItem</requiredEntity>
        <requiredEntity type="custom_attribute_array">CustomAttributeCategoryIds</requiredEntity>
    </entity>
    <entity name="productWithOptions" type="product">
        <var key="sku" entityType="product" entityKey="sku" />
        <data key="file">magento.jpg</data>
        <requiredEntity type="product_option">ProductOptionField</requiredEntity>
        <requiredEntity type="product_option">ProductOptionArea</requiredEntity>
        <requiredEntity type="product_option">ProductOptionFile</requiredEntity>
        <requiredEntity type="product_option">ProductOptionDropDown</requiredEntity>
        <requiredEntity type="product_option">ProductOptionRadiobutton</requiredEntity>
        <requiredEntity type="product_option">ProductOptionCheckbox</requiredEntity>
        <requiredEntity type="product_option">ProductOptionMultiSelect</requiredEntity>
        <requiredEntity type="product_option">ProductOptionDate</requiredEntity>
        <requiredEntity type="product_option">ProductOptionDateTime</requiredEntity>
        <requiredEntity type="product_option">ProductOptionTime</requiredEntity>
    </entity>
    <entity name="productWithOptionRadiobutton" type="product">
        <var key="sku" entityType="product" entityKey="sku" />
        <requiredEntity type="product_option">ProductOptionRadiobuttonWithTwoFixedOptions</requiredEntity>
    </entity>
    <entity name="productWithCustomOptions" type="product">
        <var key="sku" entityType="product" entityKey="sku" />
        <data key="file">magento.jpg</data>
        <requiredEntity type="product_option">ProductOptionDropDown2</requiredEntity>
    </entity>
    <entity name="productWithFixedOptions" type="product">
        <var key="sku" entityType="product" entityKey="sku" />
        <data key="file">magento.jpg</data>
        <requiredEntity type="product_option">ProductOptionRadioButton2</requiredEntity>
    </entity>
    <entity name="productWithOptions2" type="product">
        <var key="sku" entityType="product" entityKey="sku" />
        <requiredEntity type="product_option">ProductOptionDropDownWithLongValuesTitle</requiredEntity>
    </entity>
    <entity name="productWithDropdownOption" type="product">
        <var key="sku" entityType="product" entityKey="sku" />
        <requiredEntity type="product_option">ProductOptionValueDropdown</requiredEntity>
    </entity>
    <entity name="productWithDropdownAndFieldOptions" type="product">
        <var key="sku" entityType="product" entityKey="sku" />
        <requiredEntity type="product_option">ProductOptionValueDropdown</requiredEntity>
        <requiredEntity type="product_option">ProductOptionField</requiredEntity>
    </entity>
    <entity name="ProductWithTextFieldAndAreaOptions" type="product">
        <var key="sku" entityType="product" entityKey="sku" />
        <requiredEntity type="product_option">ProductOptionField</requiredEntity>
        <requiredEntity type="product_option">ProductOptionArea</requiredEntity>
    </entity>
    <entity name="ProductWithTextFieldAndAreaAndFileOptions" type="product">
        <var key="sku" entityType="product" entityKey="sku" />
        <requiredEntity type="product_option">ProductOptionField</requiredEntity>
        <requiredEntity type="product_option">ProductOptionArea</requiredEntity>
        <requiredEntity type="product_option">ProductOptionFile</requiredEntity>
    </entity>
    <entity name="ApiVirtualProductWithDescription" type="product">
        <data key="sku" unique="suffix">api-virtual-product</data>
        <data key="type_id">virtual</data>
        <data key="attribute_set_id">4</data>
        <data key="visibility">4</data>
        <data key="name" unique="suffix">Api Virtual Product</data>
        <data key="price">123.00</data>
        <data key="urlKey" unique="suffix">api-virtual-product</data>
        <data key="status">1</data>
        <data key="quantity">100</data>
        <requiredEntity type="product_extension_attribute">EavStockItem</requiredEntity>
        <requiredEntity type="custom_attribute_array">ApiProductDescription</requiredEntity>
        <requiredEntity type="custom_attribute_array">ApiProductShortDescription</requiredEntity>
    </entity>
    <entity name="ApiVirtualProductWithDescriptionAndUnderscoredSku" type="product">
        <data key="sku" unique="suffix">api_virtual_product</data>
        <data key="type_id">virtual</data>
        <data key="attribute_set_id">4</data>
        <data key="visibility">4</data>
        <data key="name" unique="suffix">Api Virtual Product</data>
        <data key="price">123.00</data>
        <data key="urlKey" unique="suffix">api-virtual-product</data>
        <data key="status">1</data>
        <data key="quantity">100</data>
        <requiredEntity type="product_extension_attribute">EavStockItem</requiredEntity>
        <requiredEntity type="custom_attribute_array">ApiProductDescription</requiredEntity>
        <requiredEntity type="custom_attribute_array">ApiProductShortDescription</requiredEntity>
    </entity>
    <entity name="SimpleProductWithNewFromDate" type="product">
        <data key="sku" unique="suffix">SimpleProduct</data>
        <data key="type_id">simple</data>
        <data key="attribute_set_id">4</data>
        <data key="name" unique="suffix">SimpleProduct</data>
        <data key="price">125.00</data>
        <data key="visibility">4</data>
        <data key="status">1</data>
        <data key="quantity">1000</data>
        <data key="urlKey" unique="suffix">simpleproduct</data>
        <data key="weight">1</data>
        <requiredEntity type="product_extension_attribute">EavStockItem</requiredEntity>
        <requiredEntity type="custom_attribute_array">ApiProductNewsFromDate</requiredEntity>
    </entity>
    <entity name="SimpleProductNameWithDoubleQuote" type="product">
        <data key="name" unique="prefix">Double Quote"</data>
        <data key="sku" unique="prefix">doubleQuote</data>
        <data key="type_id">simple</data>
        <data key="attribute_set_id">4</data>
        <data key="price">10.00</data>
        <data key="visibility">4</data>
        <data key="status">1</data>
        <data key="quantity">1000</data>
        <data key="weight">1</data>
        <requiredEntity type="product_extension_attribute">EavStockItem</requiredEntity>
    </entity>
    <entity name="GetProduct" type="product">
        <var key="sku" entityKey="sku" entityType="product"/>
    </entity>
    <entity name="GetProduct2" type="product2">
        <var key="sku" entityKey="sku" entityType="product2"/>
    </entity>
    <entity name="GetProduct3" type="product3">
        <var key="sku" entityKey="sku" entityType="product3"/>
    </entity>
    <entity name="ApiSimplePrice1" type="product">
        <data key="sku" unique="suffix">api-simple-product</data>
        <data key="type_id">simple</data>
        <data key="attribute_set_id">4</data>
        <data key="visibility">4</data>
        <data key="name" unique="suffix">Api Simple Product</data>
        <data key="price">1.00</data>
    </entity>
    <entity name="ApiSimplePrice100" type="product">
        <data key="sku" unique="suffix">api-simple-product</data>
        <data key="type_id">simple</data>
        <data key="attribute_set_id">4</data>
        <data key="visibility">4</data>
        <data key="name" unique="suffix">Api Simple Product</data>
        <data key="price">100.00</data>
    </entity>
    <entity name="ApiSimplePrice10Qty10" type="product">
        <data key="sku" unique="suffix">api-simple-product</data>
        <data key="type_id">simple</data>
        <data key="attribute_set_id">4</data>
        <data key="visibility">4</data>
        <data key="name" unique="suffix">Api Simple Product</data>
        <data key="price">10.00</data>
        <data key="urlKey" unique="suffix">api-simple-product</data>
        <data key="status">1</data>
        <requiredEntity type="product_extension_attribute">EavStock10</requiredEntity>
        <requiredEntity type="custom_attribute_array">CustomAttributeCategoryIds</requiredEntity>
    </entity>
    <entity name="ApiSimplePrice100Qty100" type="product">
        <data key="sku" unique="suffix">api-simple-product</data>
        <data key="type_id">simple</data>
        <data key="attribute_set_id">4</data>
        <data key="visibility">4</data>
        <data key="name" unique="suffix">Api Simple Product</data>
        <data key="price">100.00</data>
        <data key="urlKey" unique="suffix">api-simple-product</data>
        <data key="status">1</data>
        <requiredEntity type="product_extension_attribute">EavStock100</requiredEntity>
        <requiredEntity type="custom_attribute_array">CustomAttributeCategoryIds</requiredEntity>
    </entity>
    <entity name="ApiSimplePrice100Qty100v2" type="product">
        <data key="sku" unique="suffix">api-simple-product</data>
        <data key="type_id">simple</data>
        <data key="attribute_set_id">4</data>
        <data key="visibility">4</data>
        <data key="name" unique="suffix">Api Simple Product</data>
        <data key="price">100.00</data>
        <data key="urlKey" unique="suffix">api-simple-product</data>
        <data key="status">1</data>
        <requiredEntity type="product_extension_attribute">EavStock100</requiredEntity>
    </entity>
    <entity name="simpleProductForMassUpdate" type="product">
        <data key="sku" unique="suffix">testSku</data>
        <data key="type_id">simple</data>
        <data key="attribute_set_id">4</data>
        <data key="visibility">4</data>
        <data key="name" unique="suffix">massUpdateProductName</data>
        <data key="keyword">massUpdateProductName</data>
        <data key="price">123.00</data>
        <data key="urlKey" unique="suffix">masstesturlkey</data>
        <data key="status">1</data>
        <data key="quantity">100</data>
        <data key="weight">1</data>
        <requiredEntity type="product_extension_attribute">EavStockItem</requiredEntity>
        <requiredEntity type="custom_attribute_array">CustomAttributeCategoryIds</requiredEntity>
    </entity>
    <entity name="simpleProductForMassUpdate2" type="product">
        <data key="sku" unique="suffix">testSku</data>
        <data key="type_id">simple</data>
        <data key="attribute_set_id">4</data>
        <data key="visibility">4</data>
        <data key="name" unique="suffix">massUpdateProductName</data>
        <data key="keyword">massUpdateProductName</data>
        <data key="price">123.00</data>
        <data key="urlKey" unique="suffix">masstesturlkey</data>
        <data key="status">1</data>
        <data key="quantity">100</data>
        <data key="weight">1</data>
        <requiredEntity type="product_extension_attribute">EavStockItem</requiredEntity>
        <requiredEntity type="custom_attribute_array">CustomAttributeCategoryIds</requiredEntity>
    </entity>
    <entity name="ApiSimpleSingleQty" type="product2">
        <data key="sku" unique="suffix">api-simple-product</data>
        <data key="type_id">simple</data>
        <data key="attribute_set_id">4</data>
        <data key="visibility">4</data>
        <data key="name" unique="suffix">Api Simple Product</data>
        <data key="price">123.00</data>
        <data key="urlKey" unique="suffix">api-simple-product</data>
        <data key="status">1</data>
        <data key="quantity">1</data>
        <requiredEntity type="product_extension_attribute">EavStock1</requiredEntity>
        <requiredEntity type="custom_attribute">CustomAttributeProductAttribute</requiredEntity>
    </entity>
    <entity name="virtualProductWithRequiredFields" type="product">
        <data key="name" unique="suffix">virtualProduct</data>
        <data key="sku" unique="suffix">virtualsku</data>
        <data key="price">10</data>
        <data key="visibility">Catalog, Search</data>
        <data key="urlKey" unique="suffix">virtualproduct</data>
        <data key="type_id">virtual</data>
    </entity>
    <entity name="virtualProductBigQty" type="product">
        <data key="name" unique="suffix">VirtualProduct</data>
        <data key="sku" unique="suffix">virtual_sku</data>
        <data key="price">100.00</data>
        <data key="productTaxClass">None</data>
        <data key="quantity">999</data>
        <data key="status">In Stock</data>
        <data key="visibility">Catalog, Search</data>
        <data key="urlKey" unique="suffix">virtual-product</data>
        <data key="type_id">virtual</data>
    </entity>
    <entity name="virtualProductGeneralGroup" type="product">
        <data key="name" unique="suffix">VirtualProduct</data>
        <data key="sku" unique="suffix">virtual_sku</data>
        <data key="price">100.00</data>
        <data key="productTaxClass">None</data>
        <data key="quantity">999</data>
        <data key="status">In Stock</data>
        <data key="visibility">Catalog, Search</data>
        <data key="urlKey" unique="suffix">virtual-product</data>
        <data key="type_id">virtual</data>
    </entity>
    <entity name="virtualProductCustomImportOptions" type="product">
        <data key="name" unique="suffix">VirtualProduct</data>
        <data key="sku" unique="suffix">virtual_sku</data>
        <data key="price">9,000.00</data>
        <data key="quantity">999</data>
        <data key="status">In Stock</data>
        <data key="visibility">Catalog, Search</data>
        <data key="urlKey" unique="suffix">virtual-product</data>
        <data key="storefrontStatus">IN STOCK</data>
        <data key="type_id">virtual</data>
    </entity>
    <entity name="virtualProductWithoutManageStock" type="product">
        <data key="name" unique="suffix">VirtualProduct</data>
        <data key="sku" unique="suffix">virtual_sku</data>
        <data key="price">100.00</data>
        <data key="quantity">999</data>
        <data key="urlKey" unique="suffix">virtual-product</data>
        <data key="special_price">90.00</data>
        <data key="storefrontStatus">IN STOCK</data>
        <data key="type_id">virtual</data>
    </entity>
    <entity name="virtualProductOutOfStock" type="product">
        <data key="name" unique="suffix">VirtualProduct</data>
        <data key="sku" unique="suffix">virtual_sku</data>
        <data key="price">9,000.00</data>
        <data key="quantity">999</data>
        <data key="status">Out of Stock</data>
        <data key="visibility">Catalog, Search</data>
        <data key="urlKey" unique="suffix">virtual-product</data>
        <data key="storefrontStatus">OUT OF STOCK</data>
        <data key="type_id">virtual</data>
    </entity>
    <entity name="virtualProductAssignToCategory" type="product">
        <data key="name" unique="suffix">VirtualProduct</data>
        <data key="sku" unique="suffix">virtual_sku</data>
        <data key="price">10.00</data>
        <data key="quantity">999</data>
        <data key="urlKey" unique="suffix">virtual-product</data>
        <data key="type_id">virtual</data>
    </entity>
    <entity name="updateVirtualProductRegularPriceInStock" type="product">
        <data key="name" unique="suffix">VirtualProduct</data>
        <data key="sku" unique="suffix">virtual_sku</data>
        <data key="price">120.00</data>
        <data key="productTaxClass">None</data>
        <data key="quantity">999</data>
        <data key="status">In Stock</data>
        <data key="storefrontStatus">IN STOCK</data>
        <data key="visibility">Search</data>
        <data key="urlKey" unique="suffix">virtual-product</data>
        <data key="type_id">virtual</data>
    </entity>
    <entity name="updateVirtualProductWithTierPriceInStock" type="product">
        <data key="name" unique="suffix">VirtualProduct</data>
        <data key="sku" unique="suffix">virtual_sku</data>
        <data key="price">99.99</data>
        <data key="productTaxClass">None</data>
        <data key="quantity">999</data>
        <data key="status">In Stock</data>
        <data key="storefrontStatus">IN STOCK</data>
        <data key="visibility">Catalog</data>
        <data key="urlKey" unique="suffix">virtual-product</data>
        <data key="type_id">virtual</data>
    </entity>
    <entity name="updateVirtualProductRegularPrice99OutOfStock" type="product">
        <data key="name" unique="suffix">VirtualProduct</data>
        <data key="sku" unique="suffix">virtual_sku</data>
        <data key="price">99.99</data>
        <data key="productTaxClass">Taxable Goods</data>
        <data key="status">Out of Stock</data>
        <data key="storefrontStatus">OUT OF STOCK</data>
        <data key="visibility">Search</data>
        <data key="urlKey" unique="suffix">virtual-product</data>
        <data key="type_id">virtual</data>
    </entity>
    <entity name="defaultSimpleProduct" type="product">
        <data key="name" unique="suffix">Testp</data>
        <data key="sku" unique="suffix">testsku</data>
        <data key="type_id">simple</data>
        <data key="attribute_set_id">4</data>
        <data key="visibility">4</data>
        <data key="price">560.00</data>
        <data key="urlKey" unique="suffix">testurl-</data>
        <data key="status">1</data>
        <data key="quantity">25</data>
        <data key="weight">1</data>
        <requiredEntity type="product_extension_attribute">EavStock100</requiredEntity>
    </entity>
    <entity name="ProductWithLongNameSku" extends="ApiSimpleProduct">
        <data key="name" unique="suffix">Product With Long Name And Sku - But not too long</data>
        <data key="sku" unique="suffix">Product With Long Name And Sku - But not too long</data>
    </entity>
    <entity name="PaginationProduct" type="product">
        <data key="name" unique="suffix">pagi</data>
        <data key="sku" unique="suffix">pagisku</data>
        <data key="type_id">simple</data>
        <data key="attribute_set_id">4</data>
        <data key="visibility">4</data>
        <data key="price">780.00</data>
        <data key="urlKey" unique="suffix">pagiurl-</data>
        <data key="status">1</data>
        <data key="quantity">50</data>
        <data key="weight">5</data>
        <requiredEntity type="product_extension_attribute">EavStock100</requiredEntity>
    </entity>
    <entity name="Magento3" type="image">
        <data key="title" unique="suffix">Magento3</data>
        <data key="price">1.00</data>
        <data key="file_type">Upload File</data>
        <data key="shareable">Yes</data>
        <data key="file">magento3.jpg</data>
        <data key="filename">magento3</data>
        <data key="file_extension">jpg</data>
    </entity>
    <entity name="updateVirtualProductRegularPrice" type="product">
        <data key="name" unique="suffix">VirtualProduct</data>
        <data key="sku" unique="suffix">virtual_sku</data>
        <data key="price">99.99</data>
        <data key="productTaxClass">None</data>
        <data key="quantity">999</data>
        <data key="status">In Stock</data>
        <data key="storefrontStatus">IN STOCK</data>
        <data key="visibility">Catalog</data>
        <data key="urlKey" unique="suffix">virtual-product</data>
        <data key="type_id">virtual</data>
    </entity>
    <entity name="updateVirtualProductRegularPrice5OutOfStock" type="product">
        <data key="name" unique="suffix">VirtualProduct</data>
        <data key="sku" unique="suffix">virtual_sku</data>
        <data key="price">5.00</data>
        <data key="productTaxClass">None</data>
        <data key="status">Out of Stock</data>
        <data key="storefrontStatus">OUT OF STOCK</data>
        <data key="visibility">Catalog</data>
        <data key="urlKey" unique="suffix">virtual-product</data>
        <data key="type_id">virtual</data>
    </entity>
    <entity name="updateVirtualProductSpecialPrice" type="product">
        <data key="name" unique="suffix">VirtualProduct</data>
        <data key="sku" unique="suffix">virtual_sku</data>
        <data key="price">120.00</data>
        <data key="productTaxClass">Taxable Goods</data>
        <data key="quantity">999</data>
        <data key="status">In Stock</data>
        <data key="storefrontStatus">IN STOCK</data>
        <data key="visibility">Catalog, Search</data>
        <data key="urlKey" unique="suffix">virtual-product</data>
        <data key="special_price">45.00</data>
        <data key="type_id">virtual</data>
    </entity>
    <entity name="updateVirtualProductSpecialPriceOutOfStock" type="product">
        <data key="name" unique="suffix">VirtualProduct</data>
        <data key="sku" unique="suffix">virtual_sku</data>
        <data key="price">99.99</data>
        <data key="productTaxClass">None</data>
        <data key="status">Out of Stock</data>
        <data key="storefrontStatus">OUT OF STOCK</data>
        <data key="visibility">Catalog, Search</data>
        <data key="urlKey" unique="suffix">virtual-product</data>
        <data key="special_price">45.00</data>
        <data key="type_id">virtual</data>
    </entity>
    <entity name="updateVirtualProductTierPriceInStock" type="product">
        <data key="name" unique="suffix">VirtualProduct</data>
        <data key="sku" unique="suffix">virtual_sku</data>
        <data key="price">145.00</data>
        <data key="productTaxClass">Taxable Goods</data>
        <data key="quantity">999</data>
        <data key="status">In Stock</data>
        <data key="storefrontStatus">IN STOCK</data>
        <data key="visibility">Catalog, Search</data>
        <data key="urlKey" unique="suffix">virtual-product</data>
        <data key="type_id">virtual</data>
    </entity>
    <entity name="updateVirtualTierPriceOutOfStock" type="product">
        <data key="name" unique="suffix">VirtualProduct</data>
        <data key="sku" unique="suffix">virtual_sku</data>
        <data key="price">185.00</data>
        <data key="productTaxClass">None</data>
        <data key="quantity">999</data>
        <data key="status">Out of Stock</data>
        <data key="storefrontStatus">OUT OF STOCK</data>
        <data key="visibility">Catalog, Search</data>
        <data key="urlKey" unique="suffix">virtual-product</data>
        <data key="type_id">virtual</data>
    </entity>
    <entity name="simpleProductRegularPrice325InStock" type="product">
        <data key="urlKey" unique="suffix">test-simple-product</data>
        <data key="name" unique="suffix">TestSimpleProduct</data>
        <data key="sku" unique="suffix">test_simple_product_sku</data>
        <data key="price">325.02</data>
        <data key="quantity">89</data>
        <data key="status">In Stock</data>
        <data key="storefrontStatus">IN STOCK</data>
        <data key="weight">89.0000</data>
        <data key="visibility">Search</data>
        <data key="type_id">simple</data>
        <requiredEntity type="product_extension_attribute">EavStock100</requiredEntity>
    </entity>
    <entity name="simpleProductRegularPrice32503OutOfStock" type="product">
        <data key="urlKey" unique="suffix">test-simple-product</data>
        <data key="name" unique="suffix">TestSimpleProduct</data>
        <data key="sku" unique="suffix">test_simple_product_sku</data>
        <data key="price">325.03</data>
        <data key="quantity">25</data>
        <data key="status">Out of Stock</data>
        <data key="storefrontStatus">OUT OF STOCK</data>
        <data key="weight">125.0000</data>
        <data key="type_id">simple</data>
        <requiredEntity type="product_extension_attribute">EavStock100</requiredEntity>
    </entity>
    <entity name="simpleProductRegularPrice245InStock" type="product">
        <data key="urlKey" unique="suffix">test-simple-product</data>
        <data key="name" unique="suffix">TestSimpleProduct</data>
        <data key="sku" unique="suffix">test_simple_product_sku</data>
        <data key="price">245.00</data>
        <data key="quantity">200</data>
        <data key="status">In Stock</data>
        <data key="storefrontStatus">IN STOCK</data>
        <data key="weight">120.0000</data>
        <data key="visibility">Catalog, Search</data>
        <data key="type_id">simple</data>
        <requiredEntity type="product_extension_attribute">EavStock100</requiredEntity>
    </entity>
    <entity name="simpleProductRegularPrice32501InStock" type="product">
        <data key="urlKey" unique="suffix">test-simple-product</data>
        <data key="name" unique="suffix">TestSimpleProduct</data>
        <data key="sku" unique="suffix">test_simple_product_sku</data>
        <data key="price">325.01</data>
        <data key="quantity">125</data>
        <data key="status">In Stock</data>
        <data key="storefrontStatus">IN STOCK</data>
        <data key="weight">25.0000</data>
        <data key="visibility">Catalog</data>
        <data key="type_id">simple</data>
        <requiredEntity type="product_extension_attribute">EavStock100</requiredEntity>
    </entity>
    <entity name="simpleProductTierPrice300InStock" type="product">
        <data key="urlKey" unique="suffix">test-simple-product</data>
        <data key="name" unique="suffix">TestSimpleProduct</data>
        <data key="sku" unique="suffix">test_simple_product_sku</data>
        <data key="price">300.00</data>
        <data key="quantity">34</data>
        <data key="status">In Stock</data>
        <data key="storefrontStatus">IN STOCK</data>
        <data key="weight">1</data>
        <data key="weightSelect">This item has weight</data>
        <data key="type_id">simple</data>
        <requiredEntity type="product_extension_attribute">EavStock100</requiredEntity>
    </entity>
    <entity name="simpleProductEnabledFlat" type="product">
        <data key="urlKey" unique="suffix">test-simple-product</data>
        <data key="name" unique="suffix">TestSimpleProduct</data>
        <data key="sku" unique="suffix">test_simple_product_sku</data>
        <data key="price">1.99</data>
        <data key="productTaxClass">Taxable Goods</data>
        <data key="quantity">1000</data>
        <data key="status">1</data>
        <data key="storefrontStatus">IN STOCK</data>
        <data key="weight">1</data>
        <data key="weightSelect">This item has weight</data>
        <data key="visibility">Catalog, Search</data>
        <data key="type_id">simple</data>
        <requiredEntity type="product_extension_attribute">EavStock100</requiredEntity>
    </entity>
    <entity name="simpleProductRegularPriceCustomOptions" type="product">
        <data key="urlKey" unique="suffix">test-simple-product</data>
        <data key="name" unique="suffix">TestSimpleProduct</data>
        <data key="sku" unique="suffix">test_simple_product_sku</data>
        <data key="price">245.00</data>
        <data key="storefront_new_cartprice">343.00</data>
        <data key="quantity">200</data>
        <data key="status">In Stock</data>
        <data key="storefrontStatus">IN STOCK</data>
        <data key="weight">120.0000</data>
        <data key="type_id">simple</data>
        <requiredEntity type="product_extension_attribute">EavStock100</requiredEntity>
    </entity>
    <entity name="simpleProductDisabled" type="product">
        <data key="urlKey" unique="suffix">test-simple-product</data>
        <data key="name" unique="suffix">TestSimpleProduct</data>
        <data key="sku" unique="suffix">test_simple_product_sku</data>
        <data key="price">74.00</data>
        <data key="quantity">87</data>
        <data key="status">In Stock</data>
        <data key="weight">333.0000</data>
        <data key="type_id">simple</data>
        <requiredEntity type="product_extension_attribute">EavStock100</requiredEntity>
    </entity>
    <entity name="simpleProductNotVisibleIndividually" type="product">
        <data key="urlKey" unique="suffix">test-simple-product</data>
        <data key="name" unique="suffix">TestSimpleProduct</data>
        <data key="sku" unique="suffix">test_simple_product_sku</data>
        <data key="price">325.00</data>
        <data key="quantity">123</data>
        <data key="status">In Stock</data>
        <data key="weight">129.0000</data>
        <data key="visibility">Not Visible Individually</data>
        <data key="type_id">simple</data>
        <requiredEntity type="product_extension_attribute">EavStock100</requiredEntity>
    </entity>
    <entity name="simpleProductDataOverriding" type="product">
        <data key="urlKey" unique="suffix">test-simple-product</data>
        <data key="name" unique="suffix">TestSimpleProduct</data>
        <data key="sku" unique="suffix">test_simple_product_sku</data>
        <data key="price">9.99</data>
        <data key="type_id">simple</data>
        <requiredEntity type="product_extension_attribute">EavStock100</requiredEntity>
    </entity>
    <entity name="nameAndAttributeSkuMaskSimpleProduct" type="product">
        <data key="urlKey" unique="suffix">simple-product</data>
        <data key="name" unique="suffix">SimpleProduct</data>
        <data key="price">10000.00</data>
        <data key="quantity">657</data>
        <data key="weight">50</data>
        <data key="country_of_manufacture">UA</data>
        <data key="country_of_manufacture_label">Ukraine</data>
        <data key="type_id">simple</data>
        <data key="status">1</data>
        <requiredEntity type="product_extension_attribute">EavStock100</requiredEntity>
    </entity>
    <entity name="ProductShortDescription" type="ProductAttribute">
        <data key="attribute_code">short_description</data>
    </entity>
    <entity name="AddToDefaultSetTopOfContentSection" type="ProductAttributeSet">
        <var key="attributeCode" entityKey="attribute_code" entityType="ProductAttribute"/>
        <data key="attributeSetId">4</data>
        <data key="attributeGroupId">13</data>
        <data key="sortOrder">0</data>
    </entity>
    <entity name="productAlphabeticalA" type="product" extends="_defaultProduct">
        <data key="name" unique="suffix">AAA Product</data>
    </entity>
    <entity name="productAlphabeticalB" type="product" extends="_defaultProduct">
        <data key="name" unique="suffix">BBB Product</data>
    </entity>
    <entity name="productWithSpecialCharacters" type="product" extends="_defaultProduct">
        <data key="name" unique="suffix">Product "!@#$%^&amp;*()+:;\|}{][?=~` </data>
        <data key="nameWithSafeChars" unique="suffix">|}{][?=~` </data>
    </entity>
    <entity name="productWith130CharName" type="product" extends="_defaultProduct">
        <data key="name" unique="suffix">ProductWith128Chars 1234567891123456789112345678911234567891123456789112345678911234567891123456789112345678 endnums</data>
    </entity>
    <entity name="simpleProductDefault" type="product">
        <data key="sku" unique="suffix">sku_simple_product_</data>
        <data key="type_id">simple</data>
        <data key="attribute_set_id">4</data>
        <data key="visibility">4</data>
        <data key="name" unique="suffix">Simple Product </data>
        <data key="price">560</data>
        <data key="urlKey" unique="suffix">simple-product-</data>
        <data key="status">1</data>
        <data key="quantity">25</data>
        <data key="weight">1</data>
        <data key="product_has_weight">1</data>
        <data key="is_in_stock">1</data>
        <data key="tax_class_id">2</data>
        <requiredEntity type="product_extension_attribute">EavStockItem</requiredEntity>
        <requiredEntity type="custom_attribute_array">CustomAttributeCategoryIds</requiredEntity>
    </entity>
    <entity name="simpleProductWithoutCategory" type="product">
        <data key="sku" unique="suffix">sku_simple_product_</data>
        <data key="type_id">simple</data>
        <data key="attribute_set_id">4</data>
        <data key="visibility">4</data>
        <data key="name" unique="suffix">SimpleProduct</data>
        <data key="price">560</data>
        <data key="urlKey" unique="suffix">simple-product-</data>
        <data key="status">1</data>
        <data key="quantity">25</data>
        <data key="weight">1</data>
        <data key="product_has_weight">1</data>
        <data key="is_in_stock">1</data>
        <data key="tax_class_id">2</data>
        <requiredEntity type="product_extension_attribute">EavStockItem</requiredEntity>
    </entity>
    <entity name="defaultSimpleProductWeight200" type="product">
        <data key="name" unique="suffix">Testp</data>
        <data key="sku" unique="suffix">testsku</data>
        <data key="type_id">simple</data>
        <data key="attribute_set_id">4</data>
        <data key="visibility">4</data>
        <data key="price">560.00</data>
        <data key="urlKey" unique="suffix">testurl-</data>
        <data key="status">1</data>
        <data key="quantity">25</data>
        <data key="weight">200</data>
        <requiredEntity type="product_extension_attribute">EavStock100</requiredEntity>
    </entity>
    <entity name="SimpleProductWithTwoOption" type="product">
        <var key="sku" entityType="product" entityKey="sku" />
        <requiredEntity type="product_option">ProductOptionMultiSelect</requiredEntity>
    </entity>
    <entity name="SimpleProductWithOption" type="product">
        <var key="sku" entityType="product" entityKey="sku" />
        <requiredEntity type="product_option">ProductOptionPercentPriceDropDown</requiredEntity>
    </entity>
    <entity name="SimpleProductWithDescription" type="product">
        <data key="sku" unique="suffix">productwithdescription</data>
        <data key="type_id">simple</data>
        <data key="attribute_set_id">4</data>
        <data key="visibility">4</data>
        <data key="name" unique="suffix">ProductWithDescription</data>
        <data key="price">123.00</data>
        <data key="urlKey" unique="suffix">productwithdescription</data>
        <data key="status">1</data>
        <data key="quantity">100</data>
        <requiredEntity type="product_extension_attribute">EavStockItem</requiredEntity>
        <requiredEntity type="custom_attribute_array">ApiProductDescription</requiredEntity>
    </entity>
    <entity name="SimpleProductWithSpecialPrice" type="product">
        <data key="sku" unique="suffix">SimpleProductWithSpecialPrice</data>
        <data key="type_id">simple</data>
        <data key="attribute_set_id">4</data>
        <data key="name" unique="suffix">SimpleProduct</data>
        <data key="price">100.00</data>
        <data key="special_price">90.00</data>
        <data key="visibility">4</data>
        <data key="status">1</data>
        <data key="quantity">86</data>
        <data key="urlKey" unique="suffix">simpleproduct</data>
        <data key="weight">1</data>
        <requiredEntity type="product_extension_attribute">EavStockItem</requiredEntity>
        <requiredEntity type="custom_attribute_array">CustomAttributeCategoryIds</requiredEntity>
    </entity>
    <entity name="SimpleProductWithSpecialPriceSecond" type="product">
        <data key="sku" unique="suffix">SimpleProductWithSpecialPriceSecond</data>
        <data key="type_id">simple</data>
        <data key="attribute_set_id">4</data>
        <data key="name" unique="suffix">SimpleProduct</data>
        <data key="price">150.00</data>
        <data key="special_price">110.00</data>
        <data key="visibility">4</data>
        <data key="status">1</data>
        <data key="quantity">86</data>
        <data key="urlKey" unique="suffix">simpleproduct</data>
        <data key="weight">1</data>
        <requiredEntity type="product_extension_attribute">EavStockItem</requiredEntity>
        <requiredEntity type="custom_attribute_array">CustomAttributeCategoryIds</requiredEntity>
    </entity>
    <entity name="SimpleProduct_100" type="product">
        <data key="sku" unique="suffix">testSku</data>
        <data key="type_id">simple</data>
        <data key="attribute_set_id">4</data>
        <data key="visibility">4</data>
        <data key="name" unique="suffix">testProductName</data>
        <data key="price">100.00</data>
        <data key="urlKey" unique="suffix">testurlkey</data>
        <data key="status">1</data>
        <data key="quantity">777</data>
        <data key="weight">1</data>
        <requiredEntity type="product_extension_attribute">EavStock777</requiredEntity>
        <requiredEntity type="custom_attribute_array">CustomAttributeCategoryIds</requiredEntity>
    </entity>
    <entity name="ApiSimpleOneQty10" type="product2">
        <data key="sku" unique="suffix">api-simple-product</data>
        <data key="type_id">simple</data>
        <data key="attribute_set_id">4</data>
        <data key="visibility">4</data>
        <data key="name" unique="suffix">Api Simple Product</data>
        <data key="price">40.00</data>
        <data key="urlKey" unique="suffix">api-simple-product</data>
        <data key="status">1</data>
        <data key="quantity">10</data>
        <requiredEntity type="product_extension_attribute">EavStock10</requiredEntity>
        <requiredEntity type="custom_attribute">CustomAttributeProductAttribute</requiredEntity>
    </entity>
    <entity name="ApiSimpleTwoQty10" type="product2">
        <data key="sku" unique="suffix">api-simple-product-two</data>
        <data key="type_id">simple</data>
        <data key="attribute_set_id">4</data>
        <data key="visibility">4</data>
        <data key="name" unique="suffix">Api Simple Product Two</data>
        <data key="price">40.00</data>
        <data key="urlKey" unique="suffix">api-simple-product-two</data>
        <data key="status">1</data>
        <data key="quantity">10</data>
        <requiredEntity type="product_extension_attribute">EavStock10</requiredEntity>
        <requiredEntity type="custom_attribute">CustomAttributeProductAttribute</requiredEntity>
    </entity>
    <!-- Products from file "export_import_configurable_product.csv" -->
    <entity name="ApiSimpleOneExportImport" extends="ApiSimpleOne" type="product2">
        <data key="sku">api-simple-one-export-import</data>
        <data key="name">Api Simple Product One Export Import</data>
    </entity>
    <entity name="ApiSimpleTwoExportImport" extends="ApiSimpleTwo" type="product2">
        <data key="sku">api-simple-two-export-import</data>
        <data key="name">Api Simple Product Two Export Import</data>
    </entity>
    <entity name="SimpleProductPrice10Qty1" type="product">
        <data key="sku" unique="suffix">simple-product_</data>
        <data key="type_id">simple</data>
        <data key="attribute_set_id">4</data>
        <data key="visibility">4</data>
        <data key="name" unique="suffix">SimpleProduct_</data>
        <data key="price">10.00</data>
        <data key="urlKey" unique="suffix">simple-product_</data>
        <data key="status">1</data>
        <requiredEntity type="product_extension_attribute">EavStock1</requiredEntity>
        <requiredEntity type="custom_attribute_array">CustomAttributeCategoryIds</requiredEntity>
    </entity>
    <entity name="VirtualProductPrice10Qty1" type="product">
        <data key="sku" unique="suffix">virtual-product_</data>
        <data key="type_id">virtual</data>
        <data key="attribute_set_id">4</data>
        <data key="name" unique="suffix">VirtualProduct_</data>
        <data key="price">10.00</data>
        <data key="weight">0</data>
        <data key="status">1</data>
        <requiredEntity type="product_extension_attribute">EavStock1</requiredEntity>
        <requiredEntity type="custom_attribute_array">CustomAttributeCategoryIds</requiredEntity>
    </entity>
    <entity name="SimpleProduct2Price10Qty1" type="product">
        <data key="sku" unique="suffix">simple-product-2_</data>
        <data key="type_id">simple</data>
        <data key="attribute_set_id">4</data>
        <data key="name" unique="suffix">SimpleProduct2_</data>
        <data key="price">10.00</data>
        <data key="visibility">4</data>
        <data key="status">1</data>
        <requiredEntity type="product_extension_attribute">EavStock1</requiredEntity>
    </entity>
    <entity name="SimpleProduct3Price10Qty1" type="product2">
        <data key="sku" unique="suffix">simple-product-3_</data>
        <data key="type_id">simple</data>
        <data key="attribute_set_id">4</data>
        <data key="visibility">4</data>
        <data key="name" unique="suffix">SimpleProduct3_</data>
        <data key="price">10.00</data>
        <data key="urlKey" unique="suffix">simple-product-3_</data>
        <data key="status">1</data>
        <requiredEntity type="product_extension_attribute">EavStock1</requiredEntity>
        <requiredEntity type="custom_attribute">CustomAttributeProductAttribute</requiredEntity>
    </entity>
<<<<<<< HEAD
    <entity name="ABC_dfj_SimpleProduct" type="product">
        <data key="name" unique="suffix">abc_dfj_</data>
        <data key="sku" unique="suffix">abc_dfj</data>
        <data key="price">50.00</data>
        <data key="type_id">simple</data>
        <data key="attribute_set_id">4</data>
        <data key="visibility">4</data>
        <data key="status">1</data>
        <data key="quantity">100</data>
        <data key="weight">1</data>
        <requiredEntity type="product_extension_attribute">EavStockItem</requiredEntity>
        <requiredEntity type="custom_attribute_array">ProductDescriptionAdvancedSearchABC</requiredEntity>
        <requiredEntity type="custom_attribute_array">ProductShortDescriptionAdvancedSearch</requiredEntity>
    </entity>
    <entity name="ABC_123_SimpleProduct" type="product">
        <data key="name" unique="suffix">adc_123_</data>
        <data key="sku" unique="suffix">adc_123</data>
        <data key="price">100.00</data>
        <data key="type_id">simple</data>
        <data key="attribute_set_id">4</data>
        <data key="visibility">4</data>
        <data key="status">1</data>
        <data key="quantity">100</data>
        <data key="weight">1</data>
        <requiredEntity type="product_extension_attribute">EavStockItem</requiredEntity>
        <requiredEntity type="custom_attribute_array">ProductDescriptionAdvancedSearchADC123</requiredEntity>
        <requiredEntity type="custom_attribute_array">ProductShortDescriptionAdvancedSearchADC123</requiredEntity>
=======
    <entity name="SimpleProductUpdatePrice11" type="product2">
        <data key="price">11.00</data>
    </entity>
    <entity name="SimpleProductUpdatePrice14" type="product2">
        <data key="price">14.00</data>
    </entity>
    <entity name="SimpleProductUpdatePrice16" type="product2">
        <data key="price">16.00</data>
>>>>>>> 3cbe6322
    </entity>
</entities><|MERGE_RESOLUTION|>--- conflicted
+++ resolved
@@ -559,20 +559,6 @@
         <requiredEntity type="custom_attribute_array">ApiProductDescription</requiredEntity>
         <requiredEntity type="custom_attribute_array">ApiProductShortDescription</requiredEntity>
     </entity>
-    <entity name="ApiVirtualProductWithDescriptionAndUnderscoredSku" type="product">
-        <data key="sku" unique="suffix">api_virtual_product</data>
-        <data key="type_id">virtual</data>
-        <data key="attribute_set_id">4</data>
-        <data key="visibility">4</data>
-        <data key="name" unique="suffix">Api Virtual Product</data>
-        <data key="price">123.00</data>
-        <data key="urlKey" unique="suffix">api-virtual-product</data>
-        <data key="status">1</data>
-        <data key="quantity">100</data>
-        <requiredEntity type="product_extension_attribute">EavStockItem</requiredEntity>
-        <requiredEntity type="custom_attribute_array">ApiProductDescription</requiredEntity>
-        <requiredEntity type="custom_attribute_array">ApiProductShortDescription</requiredEntity>
-    </entity>
     <entity name="SimpleProductWithNewFromDate" type="product">
         <data key="sku" unique="suffix">SimpleProduct</data>
         <data key="type_id">simple</data>
@@ -1266,7 +1252,6 @@
         <requiredEntity type="product_extension_attribute">EavStock1</requiredEntity>
         <requiredEntity type="custom_attribute">CustomAttributeProductAttribute</requiredEntity>
     </entity>
-<<<<<<< HEAD
     <entity name="ABC_dfj_SimpleProduct" type="product">
         <data key="name" unique="suffix">abc_dfj_</data>
         <data key="sku" unique="suffix">abc_dfj</data>
@@ -1294,7 +1279,7 @@
         <requiredEntity type="product_extension_attribute">EavStockItem</requiredEntity>
         <requiredEntity type="custom_attribute_array">ProductDescriptionAdvancedSearchADC123</requiredEntity>
         <requiredEntity type="custom_attribute_array">ProductShortDescriptionAdvancedSearchADC123</requiredEntity>
-=======
+    </entity>
     <entity name="SimpleProductUpdatePrice11" type="product2">
         <data key="price">11.00</data>
     </entity>
@@ -1303,6 +1288,5 @@
     </entity>
     <entity name="SimpleProductUpdatePrice16" type="product2">
         <data key="price">16.00</data>
->>>>>>> 3cbe6322
     </entity>
 </entities>