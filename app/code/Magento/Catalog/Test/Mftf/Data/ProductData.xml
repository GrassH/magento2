--- conflicted
+++ resolved
@@ -936,8 +936,6 @@
         <data key="attributeGroupId">13</data>
         <data key="sortOrder">0</data>
     </entity>
-<<<<<<< HEAD
-=======
     <entity name="simpleProductDefault" type="product">
         <data key="sku" unique="suffix">sku_simple_product_</data>
         <data key="type_id">simple</data>
@@ -971,5 +969,4 @@
         <data key="tax_class_id">2</data>
         <requiredEntity type="product_extension_attribute">EavStockItem</requiredEntity>
     </entity>
->>>>>>> bd049307
 </entities>