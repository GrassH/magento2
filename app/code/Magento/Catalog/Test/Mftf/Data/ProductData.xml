--- conflicted
+++ resolved
@@ -708,7 +708,6 @@
         <data key="urlKey" unique="suffix">virtual-product</data>
         <data key="type_id">virtual</data>
     </entity>
-<<<<<<< HEAD
     <entity name="simpleProductRegularPrice325InStock" type="product">
         <data key="urlKey" unique="suffix">test-simple-product</data>
         <data key="name" unique="suffix">TestSimpleProduct</data>
@@ -831,7 +830,7 @@
         <data key="price">9.99</data>
         <data key="type_id">simple</data>
         <requiredEntity type="product_extension_attribute">EavStock100</requiredEntity>
-=======
+    </entity>
     <entity name="nameAndAttributeSkuMaskSimpleProduct" type="product">
         <data key="urlKey" unique="suffix">simple-product</data>
         <data key="name" unique="suffix">SimpleProduct</data>
@@ -852,6 +851,5 @@
         <data key="attributeSetId">4</data>
         <data key="attributeGroupId">13</data>
         <data key="sortOrder">0</data>
->>>>>>> eec775dd
     </entity>
 </entities>