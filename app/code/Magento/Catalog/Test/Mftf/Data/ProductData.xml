--- conflicted
+++ resolved
@@ -480,8 +480,6 @@
         <requiredEntity type="product_extension_attribute">EavStock1</requiredEntity>
         <requiredEntity type="custom_attribute">CustomAttributeProductAttribute</requiredEntity>
     </entity>
-<<<<<<< HEAD
-=======
     <entity name="defaultSimpleProduct" type="product">
         <data key="name" unique="suffix">Test </data>
         <data key="sku" unique="suffix">testsku</data>
@@ -499,5 +497,4 @@
         <data key="name" unique="suffix">Product With Long Name And Sku - But not too long</data>
         <data key="sku" unique="suffix">Product With Long Name And Sku - But not too long</data>
     </entity>
->>>>>>> 8b7e6838
 </entities>