<?xml version="1.0" encoding="UTF-8"?>
<!--
 /**
  * Copyright © Magento, Inc. All rights reserved.
  * See COPYING.txt for license details.
  */
-->

<entities xmlns:xsi="http://www.w3.org/2001/XMLSchema-instance"
        xsi:noNamespaceSchemaLocation="urn:magento:mftf:DataGenerator/etc/dataProfileSchema.xsd">
    <entity name="_defaultProduct" type="product">
        <data key="sku" unique="suffix">testSku</data>
        <data key="type_id">simple</data>
        <data key="attribute_set_id">4</data>
        <data key="visibility">4</data>
        <data key="name" unique="suffix">testProductName</data>
        <data key="price">123.00</data>
        <data key="urlKey" unique="suffix">testurlkey</data>
        <data key="status">1</data>
        <data key="quantity">100</data>
        <data key="weight">1</data>
        <requiredEntity type="product_extension_attribute">EavStockItem</requiredEntity>
        <requiredEntity type="custom_attribute_array">CustomAttributeCategoryIds</requiredEntity>
    </entity>
    <entity name="ApiSimpleProduct" type="product">
        <data key="sku" unique="suffix">api-simple-product</data>
        <data key="type_id">simple</data>
        <data key="attribute_set_id">4</data>
        <data key="visibility">4</data>
        <data key="name" unique="suffix">Api Simple Product</data>
        <data key="price">123.00</data>
        <data key="urlKey" unique="suffix">api-simple-product</data>
        <data key="status">1</data>
        <data key="quantity">100</data>
        <requiredEntity type="product_extension_attribute">EavStockItem</requiredEntity>
        <requiredEntity type="custom_attribute_array">CustomAttributeCategoryIds</requiredEntity>
    </entity>
    <entity name="ApiSimpleProductWithSpecCharInName" type="product" extends="ApiSimpleProduct">
        <data key="name">Pursuit Lumaflex&#38;trade; Tone Band</data>
        <data key="sku" unique="suffix">x&#38;trade;</data>
    </entity>
    <entity name="ApiSimpleProductWithCustomPrice" type="product" extends="ApiSimpleProduct">
        <data key="price">100</data>
    </entity>
    <entity name="ApiSimpleProductUpdateDescription" type="product2">
        <requiredEntity type="custom_attribute">ApiProductDescription</requiredEntity>
        <requiredEntity type="custom_attribute">ApiProductShortDescription</requiredEntity>
    </entity>
    <entity name="ApiSimpleProductUpdateName" type="product">
        <data key="name" unique="suffix">Updated Api Simple Product</data>
        <data key="urlKey" unique="suffix">api-simple-product</data>
    </entity>
    <entity name="SimpleProduct" type="product">
        <data key="sku" unique="suffix">SimpleProduct</data>
        <data key="type_id">simple</data>
        <data key="attribute_set_id">4</data>
        <data key="name" unique="suffix">SimpleProduct</data>
        <data key="price">123.00</data>
        <data key="visibility">4</data>
        <data key="status">1</data>
        <data key="quantity">1000</data>
        <data key="urlKey" unique="suffix">simpleproduct</data>
        <data key="weight">1</data>
        <requiredEntity type="product_extension_attribute">EavStockItem</requiredEntity>
        <requiredEntity type="custom_attribute_array">CustomAttributeCategoryIds</requiredEntity>
    </entity>
    <entity name="SimpleProductAfterImport1" type="product">
        <data key="sku">SimpleProductForTest1</data>
        <data key="type_id">simple</data>
        <data key="attribute_set_id">4</data>
        <data key="name">SimpleProductAfterImport1</data>
        <data key="price">250.00</data>
        <data key="visibility">4</data>
        <data key="status">1</data>
        <data key="quantity">100</data>
        <data key="urlKey">simple-product-for-test-1</data>
        <data key="weight">1</data>
        <requiredEntity type="product_extension_attribute">EavStockItem</requiredEntity>
        <requiredEntity type="custom_attribute_array">CustomAttributeCategoryIds</requiredEntity>
    </entity>
    <entity name="SimpleProductAfterImport2" type="product">
        <data key="sku">SimpleProductForTest2</data>
        <data key="type_id">simple</data>
        <data key="attribute_set_id">4</data>
        <data key="name">SimpleProductAfterImport2</data>
        <data key="price">300.00</data>
        <data key="visibility">4</data>
        <data key="status">1</data>
        <data key="quantity">100</data>
        <data key="urlKey">simple-product-for-test-2</data>
        <data key="weight">1</data>
        <requiredEntity type="product_extension_attribute">EavStockItem</requiredEntity>
        <requiredEntity type="custom_attribute_array">CustomAttributeCategoryIds</requiredEntity>
    </entity>
    <entity name="SimpleProductAfterImport3" type="product">
        <data key="sku">SimpleProductForTest3</data>
        <data key="type_id">simple</data>
        <data key="attribute_set_id">4</data>
        <data key="name">SimpleProductAfterImport3</data>
        <data key="price">350.00</data>
        <data key="visibility">4</data>
        <data key="status">1</data>
        <data key="quantity">100</data>
        <data key="urlKey">simple-product-for-test-3</data>
        <data key="weight">1</data>
        <requiredEntity type="product_extension_attribute">EavStockItem</requiredEntity>
        <requiredEntity type="custom_attribute_array">CustomAttributeCategoryIds</requiredEntity>
    </entity>
    <entity name="SimpleProduct2" type="product">
        <data key="sku" unique="suffix">SimpleProduct</data>
        <data key="type_id">simple</data>
        <data key="attribute_set_id">4</data>
        <data key="name" unique="suffix">SimpleProduct</data>
        <data key="price">123.00</data>
        <data key="visibility">4</data>
        <data key="status">1</data>
        <data key="quantity">1000</data>
        <requiredEntity type="product_extension_attribute">EavStockItem</requiredEntity>
    </entity>
    <entity name="SimpleProduct3" type="product">
        <data key="sku" unique="suffix">simple</data>
        <data key="type_id">simple</data>
        <data key="attribute_set_id">4</data>
        <data key="name" unique="suffix">simple</data>
        <data key="price">123.00</data>
        <data key="visibility">4</data>
        <data key="status">1</data>
        <data key="quantity">1000</data>
        <data key="urlKey" unique="suffix">simple</data>
        <requiredEntity type="product_extension_attribute">EavStockItem</requiredEntity>
        <requiredEntity type="custom_attribute_array">CustomAttributeCategoryIds</requiredEntity>
    </entity>
    <entity name="SimpleProduct4" type="product">
        <data key="sku" unique="suffix">testSku</data>
        <data key="type_id">simple</data>
        <data key="attribute_set_id">4</data>
        <data key="visibility">4</data>
        <data key="name" unique="suffix">OutOfStockProduct</data>
        <data key="price">123.00</data>
        <data key="urlKey" unique="suffix">testurlkey</data>
        <data key="status">1</data>
        <data key="quantity">0</data>
        <requiredEntity type="custom_attribute_array">CustomAttributeCategoryIds</requiredEntity>
    </entity>
    <entity name="SimpleOutOfStockProduct" type="product">
        <data key="sku" unique="suffix">testSku</data>
        <data key="type_id">simple</data>
        <data key="attribute_set_id">4</data>
        <data key="visibility">4</data>
        <data key="name" unique="suffix">OutOfStockProduct</data>
        <data key="price">123.00</data>
        <data key="urlKey" unique="suffix">testurlkey</data>
        <data key="status">1</data>
        <data key="quantity">0</data>
    </entity>
    <entity name="SimpleProductInStockQuantityZero" type="product">
        <data key="sku" unique="suffix">testSku</data>
        <data key="type_id">simple</data>
        <data key="attribute_set_id">4</data>
        <data key="visibility">4</data>
        <data key="name" unique="suffix">SimpleProductInStockQuantityZero</data>
        <data key="price">123.00</data>
        <data key="urlKey" unique="suffix">SimpleProductInStockQuantityZero</data>
        <data key="status">1</data>
        <data key="quantity">0</data>
        <requiredEntity type="product_extension_attribute">EavStock0</requiredEntity>
    </entity>
    <!-- Simple Product Disabled -->
    <entity name="SimpleProductOffline" type="product2">
        <data key="sku" unique="suffix">testSku</data>
        <data key="type_id">simple</data>
        <data key="attribute_set_id">4</data>
        <data key="visibility">4</data>
        <data key="name" unique="suffix">SimpleOffline</data>
        <data key="price">123.00</data>
        <data key="status">2</data>
        <data key="quantity">100</data>
        <data key="urlKey" unique="suffix">testurlkey</data>
        <requiredEntity type="product_extension_attribute">EavStockItem</requiredEntity>
        <requiredEntity type="custom_attribute">CustomAttributeProductAttribute</requiredEntity>
    </entity>
    <entity name="SimpleProductDisabled" type="product">
        <data key="sku" unique="suffix">simple_product_disabled</data>
        <data key="type_id">simple</data>
        <data key="attribute_set_id">4</data>
        <data key="name" unique="suffix">Simple Product Disabled</data>
        <data key="price">123.00</data>
        <data key="visibility">4</data>
        <data key="status">2</data>
        <data key="quantity">1001</data>
        <requiredEntity type="product_extension_attribute">EavStockItem</requiredEntity>
    </entity>
    <entity name="SimpleProductNotVisibleIndividually" type="product">
        <data key="sku" unique="suffix">simple_product_not_visible_individually</data>
        <data key="type_id">simple</data>
        <data key="attribute_set_id">4</data>
        <data key="name" unique="suffix">Simple Product Not Visible Individually</data>
        <data key="price">123.00</data>
        <data key="visibility">1</data>
        <data key="status">1</data>
        <data key="quantity">1000</data>
        <requiredEntity type="product_extension_attribute">EavStockItem</requiredEntity>
    </entity>
    <entity name="NewSimpleProduct" type="product">
        <data key="price">321.00</data>
    </entity>
    <entity name="SimpleOne" type="product2">
        <data key="sku" unique="suffix">SimpleOne</data>
        <data key="type_id">simple</data>
        <data key="attribute_set_id">4</data>
        <data key="name" unique="suffix">SimpleProduct</data>
        <data key="price">1.23</data>
        <data key="visibility">4</data>
        <data key="status">1</data>
        <requiredEntity type="product_extension_attribute">EavStockItem</requiredEntity>
        <requiredEntity type="custom_attribute">CustomAttributeProductAttribute</requiredEntity>
    </entity>
    <entity name="ApiSimpleOutOfStock" type="product2">
        <data key="sku" unique="suffix">api-simple-product</data>
        <data key="type_id">simple</data>
        <data key="attribute_set_id">4</data>
        <data key="visibility">4</data>
        <data key="name" unique="suffix">Api Simple Out Of Stock Product</data>
        <data key="price">123.00</data>
        <data key="urlKey" unique="suffix">api-simple-product</data>
        <data key="status">1</data>
        <data key="quantity">100</data>
        <requiredEntity type="custom_attribute">CustomAttributeProductAttribute</requiredEntity>
    </entity>
    <entity name="ApiSimpleOne" type="product2">
        <data key="sku" unique="suffix">api-simple-product</data>
        <data key="type_id">simple</data>
        <data key="attribute_set_id">4</data>
        <data key="visibility">4</data>
        <data key="name" unique="suffix">Api Simple Product</data>
        <data key="price">123.00</data>
        <data key="urlKey" unique="suffix">api-simple-product</data>
        <data key="status">1</data>
        <data key="quantity">100</data>
        <requiredEntity type="product_extension_attribute">EavStockItem</requiredEntity>
        <requiredEntity type="custom_attribute">CustomAttributeProductAttribute</requiredEntity>
    </entity>
    <entity name="ApiSimpleProductWithShortSKU" type="product2" extends="ApiSimpleOne">
        <data key="sku" unique="suffix">pr</data>
    </entity>
    <entity name="ApiSimpleOneHidden" type="product2">
        <data key="sku" unique="suffix">api-simple-product</data>
        <data key="type_id">simple</data>
        <data key="attribute_set_id">4</data>
        <data key="visibility">1</data>
        <data key="name" unique="suffix">Api Simple Product</data>
        <data key="price">123.00</data>
        <data key="urlKey" unique="suffix">api-simple-product</data>
        <data key="status">1</data>
        <data key="quantity">100</data>
        <requiredEntity type="product_extension_attribute">EavStockItem</requiredEntity>
        <requiredEntity type="custom_attribute">CustomAttributeProductAttribute</requiredEntity>
    </entity>
    <entity name="ApiSimpleTwo" type="product2">
        <data key="sku" unique="suffix">api-simple-product-two</data>
        <data key="type_id">simple</data>
        <data key="attribute_set_id">4</data>
        <data key="visibility">4</data>
        <data key="name" unique="suffix">Api Simple Product Two</data>
        <data key="price">234.00</data>
        <data key="urlKey" unique="suffix">api-simple-product-two</data>
        <data key="status">1</data>
        <data key="quantity">100</data>
        <requiredEntity type="product_extension_attribute">EavStockItem</requiredEntity>
        <requiredEntity type="custom_attribute">CustomAttributeProductAttribute</requiredEntity>
    </entity>
    <entity name="ApiSimpleProductWithPrice50" type="product2" extends="ApiSimpleOne">
        <data key="price">50</data>
    </entity>
    <entity name="ApiSimpleProductWithPrice60" type="product2" extends="ApiSimpleTwo">
        <data key="price">60</data>
    </entity>
    <entity name="ApiSimpleProductWithPrice70" type="product2" extends="SimpleOne">
        <data key="price">70</data>
    </entity>
    <entity name="ApiSimpleTwoHidden" type="product2">
        <data key="sku" unique="suffix">api-simple-product-two</data>
        <data key="type_id">simple</data>
        <data key="attribute_set_id">4</data>
        <data key="visibility">1</data>
        <data key="name" unique="suffix">Api Simple Product Two</data>
        <data key="price">234.00</data>
        <data key="urlKey" unique="suffix">api-simple-product-two</data>
        <data key="status">1</data>
        <data key="quantity">100</data>
        <requiredEntity type="product_extension_attribute">EavStockItem</requiredEntity>
        <requiredEntity type="custom_attribute">CustomAttributeProductAttribute</requiredEntity>
    </entity>
    <entity name="VirtualProduct" type="product">
        <data key="sku" unique="suffix">virtualproduct</data>
        <data key="type_id">virtual</data>
        <data key="attribute_set_id">4</data>
        <data key="name" unique="suffix">VirtualProduct</data>
        <data key="price">99.99</data>
        <data key="quantity">250</data>
        <data key="weight">0</data>
        <data key="status">1</data>
        <requiredEntity type="product_extension_attribute">EavStockItem</requiredEntity>
    </entity>
    <entity name="SimpleTwo" type="product2">
        <data key="sku" unique="suffix">SimpleTwo</data>
        <data key="type_id">simple</data>
        <data key="attribute_set_id">4</data>
        <data key="name" unique="suffix">SimpleProduct</data>
        <data key="price">1.23</data>
        <data key="visibility">4</data>
        <data key="status">1</data>
        <requiredEntity type="product_extension_attribute">EavStockItem</requiredEntity>
        <requiredEntity type="custom_attribute">CustomAttributeProductUrlKey</requiredEntity>
    </entity>
    <entity name="SetProductVisibilityHidden" type="product2">
        <data key="visibility">1</data>
    </entity>
    <entity name="ProductImage" type="uploadImage">
        <data key="title" unique="suffix">Image1</data>
        <data key="price">1.00</data>
        <data key="file_type">Upload File</data>
        <data key="shareable">Yes</data>
        <data key="file">magento-logo.png</data>
        <data key="fileName">magento-logo</data>
    </entity>
    <entity name="MagentoLogo" type="image">
        <data key="title" unique="suffix">MagentoLogo</data>
        <data key="price">1.00</data>
        <data key="file_type">Upload File</data>
        <data key="shareable">Yes</data>
        <data key="file">magento-logo.png</data>
        <data key="filename">magento-logo</data>
        <data key="file_extension">png</data>
    </entity>
    <entity name="TestImageNew" type="image">
        <data key="title" unique="suffix">magento-again</data>
        <data key="price">1.00</data>
        <data key="file_type">Upload File</data>
        <data key="shareable">Yes</data>
        <data key="file">magento-again.jpg</data>
        <data key="filename">magento-again</data>
        <data key="file_extension">jpg</data>
    </entity>
    <entity name="TestImageAdobe" type="image">
        <data key="title" unique="suffix">magento-adobe</data>
        <data key="price">1.00</data>
        <data key="file_type">Upload File</data>
        <data key="shareable">Yes</data>
        <data key="file">adobe-base.jpg</data>
        <data key="filename">adobe-base</data>
        <data key="file_extension">jpg</data>
    </entity>
    <entity name="TestImage" extends="TestImageAdobe" type="image">
        <data key="title" unique="suffix">test_image</data>
        <data key="file">test_image.jpg</data>
        <data key="filename">test_image</data>
    </entity>
    <entity name="ProductWithUnicode" type="product">
        <data key="sku" unique="suffix">&#38657;&#20135;&#21697;</data>
        <data key="type_id">simple</data>
        <data key="attribute_set_id">4</data>
        <data key="visibility">4</data>
        <data key="name" unique="suffix">&#38657;&#20135;&#21697;</data>
        <data key="price">123.00</data>
        <data key="urlKey" unique="suffix">testurlkey</data>
        <data key="status">1</data>
        <data key="quantity">100</data>
        <requiredEntity type="product_extension_attribute">EavStockItem</requiredEntity>
        <requiredEntity type="custom_attribute_array">CustomAttributeCategoryIds</requiredEntity>
    </entity>
    <entity name="productWithHTMLEntityOne" type="product">
        <data key="sku" unique="suffix">SimpleOne&#8482;Product</data>
        <data key="type_id">simple</data>
        <data key="attribute_set_id">4</data>
        <data key="visibility">4</data>
        <data key="name" unique="suffix">SimpleOne&#8482;Product</data>
        <data key="price">50.00</data>
        <data key="urlKey" unique="suffix">testurlkey</data>
        <data key="status">1</data>
        <data key="quantity">100</data>
        <requiredEntity type="product_extension_attribute">EavStockItem</requiredEntity>
        <requiredEntity type="custom_attribute_array">CustomAttributeCategoryIds</requiredEntity>
    </entity>
    <entity name="productWithHTMLEntityTwo" type="product">
        <data key="sku" unique="suffix">SimpleTwo&#38657;&#20135;&#21697;&lt;カネボウPro</data>
        <data key="type_id">simple</data>
        <data key="attribute_set_id">4</data>
        <data key="visibility">4</data>
        <data key="name" unique="suffix">SimpleTwo&#38657;&#20135;&#21697;&lt;カネボウPro</data>
        <data key="price">50.00</data>
        <data key="urlKey" unique="suffix">testurlkey</data>
        <data key="status">1</data>
        <data key="quantity">100</data>
        <requiredEntity type="product_extension_attribute">EavStockItem</requiredEntity>
        <requiredEntity type="custom_attribute_array">CustomAttributeCategoryIds</requiredEntity>
    </entity>
    <entity name="defaultVirtualProduct" type="product">
        <data key="sku" unique="suffix">virtualProduct</data>
        <data key="type_id">virtual</data>
        <data key="attribute_set_id">4</data>
        <data key="visibility">4</data>
        <data key="name" unique="suffix">virtualProduct</data>
        <data key="price">12.34</data>
        <data key="urlKey" unique="suffix">virtualproduct</data>
        <data key="status">1</data>
        <data key="quantity">100</data>
        <data key="weight">0</data>
        <requiredEntity type="product_extension_attribute">EavStock100</requiredEntity>
        <requiredEntity type="custom_attribute_array">CustomAttributeCategoryIds</requiredEntity>
    </entity>
    <entity name="productWithDescription" type="product">
        <data key="sku" unique="suffix">testProductWithDescriptionSku</data>
        <data key="type_id">simple</data>
        <data key="attribute_set_id">4</data>
        <data key="visibility">4</data>
        <data key="name" unique="suffix">testProductWithDescriptionName</data>
        <data key="price">123.00</data>
        <data key="urlKey" unique="suffix">testproductwithdescriptionurlkey</data>
        <data key="status">1</data>
        <data key="quantity">100</data>
        <requiredEntity type="product_extension_attribute">EavStockItem</requiredEntity>
        <requiredEntity type="custom_attribute_array">CustomAttributeCategoryIds</requiredEntity>
        <requiredEntity type="custom_attribute_array">ApiProductDescription</requiredEntity>
        <requiredEntity type="custom_attribute_array">ApiProductShortDescription</requiredEntity>
    </entity>
    <entity name="ApiProductWithDescription" type="product">
        <data key="sku" unique="suffix">api-simple-product</data>
        <data key="type_id">simple</data>
        <data key="attribute_set_id">4</data>
        <data key="visibility">4</data>
        <data key="name" unique="suffix">Api Simple Product</data>
        <data key="price">123.00</data>
        <data key="urlKey" unique="suffix">api-simple-product</data>
        <data key="status">1</data>
        <data key="quantity">100</data>
        <requiredEntity type="product_extension_attribute">EavStockItem</requiredEntity>
        <requiredEntity type="custom_attribute_array">ApiProductDescription</requiredEntity>
        <requiredEntity type="custom_attribute_array">ApiProductShortDescription</requiredEntity>
    </entity>
<<<<<<< HEAD
    <entity name="ApiProductWithDescriptionAndUnderscoredSku" type="product">
        <data key="sku" unique="suffix">api_simple_product</data>
        <data key="type_id">simple</data>
        <data key="attribute_set_id">4</data>
        <data key="visibility">4</data>
        <data key="name" unique="suffix">Api Simple Product</data>
=======
    <entity name="ApiProductNameWithNoSpaces" type="product">
        <data key="sku" unique="suffix">api-simple-product</data>
        <data key="type_id">simple</data>
        <data key="attribute_set_id">4</data>
        <data key="visibility">4</data>
        <data key="name" unique="suffix">ApiSimpleProduct</data>
>>>>>>> f5001f79
        <data key="price">123.00</data>
        <data key="urlKey" unique="suffix">api-simple-product</data>
        <data key="status">1</data>
        <data key="quantity">100</data>
        <requiredEntity type="product_extension_attribute">EavStockItem</requiredEntity>
        <requiredEntity type="custom_attribute_array">ApiProductDescription</requiredEntity>
        <requiredEntity type="custom_attribute_array">ApiProductShortDescription</requiredEntity>
    </entity>
    <entity name="_newDefaultProduct" type="product">
        <data key="sku" unique="suffix">testSku</data>
        <data key="type_id">simple</data>
        <data key="attribute_set_id">4</data>
        <data key="visibility">4</data>
        <data key="name" unique="suffix">testproductname</data>
        <data key="price">123.00</data>
        <data key="urlKey" unique="suffix">testurlkey</data>
        <data key="status">1</data>
        <data key="quantity">100</data>
        <requiredEntity type="product_extension_attribute">EavStockItem</requiredEntity>
        <requiredEntity type="custom_attribute_array">CustomAttributeCategoryIds</requiredEntity>
    </entity>
    <entity name="SimpleProductWithCustomAttributeSet" type="product">
        <data key="sku" unique="suffix">testSku</data>
        <data key="type_id">simple</data>
        <var key="attribute_set_id" entityKey="attribute_set_id" entityType="CatalogAttributeSet"/>
        <data key="visibility">4</data>
        <data key="name" unique="suffix">testProductName</data>
        <data key="price">123.00</data>
        <data key="urlKey" unique="suffix">testurlkey</data>
        <data key="status">1</data>
        <data key="weight">1</data>
        <data key="quantity">100</data>
        <requiredEntity type="product_extension_attribute">EavStockItem</requiredEntity>
        <requiredEntity type="custom_attribute_array">CustomAttributeCategoryIds</requiredEntity>
    </entity>
    <entity name="productWithOptions" type="product">
        <var key="sku" entityType="product" entityKey="sku" />
        <data key="file">magento.jpg</data>
        <requiredEntity type="product_option">ProductOptionField</requiredEntity>
        <requiredEntity type="product_option">ProductOptionArea</requiredEntity>
        <requiredEntity type="product_option">ProductOptionFile</requiredEntity>
        <requiredEntity type="product_option">ProductOptionDropDown</requiredEntity>
        <requiredEntity type="product_option">ProductOptionRadiobutton</requiredEntity>
        <requiredEntity type="product_option">ProductOptionCheckbox</requiredEntity>
        <requiredEntity type="product_option">ProductOptionMultiSelect</requiredEntity>
        <requiredEntity type="product_option">ProductOptionDate</requiredEntity>
        <requiredEntity type="product_option">ProductOptionDateTime</requiredEntity>
        <requiredEntity type="product_option">ProductOptionTime</requiredEntity>
    </entity>
    <entity name="productWithOptionRadiobutton" type="product">
        <var key="sku" entityType="product" entityKey="sku" />
        <requiredEntity type="product_option">ProductOptionRadiobuttonWithTwoFixedOptions</requiredEntity>
    </entity>
    <entity name="productWithCustomOptions" type="product">
        <var key="sku" entityType="product" entityKey="sku" />
        <data key="file">magento.jpg</data>
        <requiredEntity type="product_option">ProductOptionDropDown2</requiredEntity>
    </entity>
    <entity name="productWithFixedOptions" type="product">
        <var key="sku" entityType="product" entityKey="sku" />
        <data key="file">magento.jpg</data>
        <requiredEntity type="product_option">ProductOptionRadioButton2</requiredEntity>
    </entity>
    <entity name="productWithOptions2" type="product">
        <var key="sku" entityType="product" entityKey="sku" />
        <requiredEntity type="product_option">ProductOptionDropDownWithLongValuesTitle</requiredEntity>
    </entity>
    <entity name="productWithDropdownOption" type="product">
        <var key="sku" entityType="product" entityKey="sku" />
        <requiredEntity type="product_option">ProductOptionValueDropdown</requiredEntity>
    </entity>
    <entity name="productWithDropdownAndFieldOptions" type="product">
        <var key="sku" entityType="product" entityKey="sku" />
        <requiredEntity type="product_option">ProductOptionValueDropdown</requiredEntity>
        <requiredEntity type="product_option">ProductOptionField</requiredEntity>
    </entity>
    <entity name="ProductWithTextFieldAndAreaOptions" type="product">
        <var key="sku" entityType="product" entityKey="sku" />
        <requiredEntity type="product_option">ProductOptionField</requiredEntity>
        <requiredEntity type="product_option">ProductOptionArea</requiredEntity>
    </entity>
    <entity name="ProductWithTextFieldAndAreaAndFileOptions" type="product">
        <var key="sku" entityType="product" entityKey="sku" />
        <requiredEntity type="product_option">ProductOptionField</requiredEntity>
        <requiredEntity type="product_option">ProductOptionArea</requiredEntity>
        <requiredEntity type="product_option">ProductOptionFile</requiredEntity>
    </entity>
    <entity name="ApiVirtualProductWithDescription" type="product">
        <data key="sku" unique="suffix">api-virtual-product</data>
        <data key="type_id">virtual</data>
        <data key="attribute_set_id">4</data>
        <data key="visibility">4</data>
        <data key="name" unique="suffix">Api Virtual Product</data>
        <data key="price">123.00</data>
        <data key="urlKey" unique="suffix">api-virtual-product</data>
        <data key="status">1</data>
        <data key="quantity">100</data>
        <requiredEntity type="product_extension_attribute">EavStockItem</requiredEntity>
        <requiredEntity type="custom_attribute_array">ApiProductDescription</requiredEntity>
        <requiredEntity type="custom_attribute_array">ApiProductShortDescription</requiredEntity>
    </entity>
    <entity name="ApiVirtualProductWithDescriptionAndUnderscoredSku" type="product">
        <data key="sku" unique="suffix">api_virtual_product</data>
        <data key="type_id">virtual</data>
        <data key="attribute_set_id">4</data>
        <data key="visibility">4</data>
        <data key="name" unique="suffix">Api Virtual Product</data>
        <data key="price">123.00</data>
        <data key="urlKey" unique="suffix">api-virtual-product</data>
        <data key="status">1</data>
        <data key="quantity">100</data>
        <requiredEntity type="product_extension_attribute">EavStockItem</requiredEntity>
        <requiredEntity type="custom_attribute_array">ApiProductDescription</requiredEntity>
        <requiredEntity type="custom_attribute_array">ApiProductShortDescription</requiredEntity>
    </entity>
    <entity name="SimpleProductWithNewFromDate" type="product">
        <data key="sku" unique="suffix">SimpleProduct</data>
        <data key="type_id">simple</data>
        <data key="attribute_set_id">4</data>
        <data key="name" unique="suffix">SimpleProduct</data>
        <data key="price">125.00</data>
        <data key="visibility">4</data>
        <data key="status">1</data>
        <data key="quantity">1000</data>
        <data key="urlKey" unique="suffix">simpleproduct</data>
        <data key="weight">1</data>
        <requiredEntity type="product_extension_attribute">EavStockItem</requiredEntity>
        <requiredEntity type="custom_attribute_array">ApiProductNewsFromDate</requiredEntity>
    </entity>
    <entity name="SimpleProductNameWithDoubleQuote" type="product">
        <data key="name" unique="prefix">Double Quote"</data>
        <data key="sku" unique="prefix">doubleQuote</data>
        <data key="type_id">simple</data>
        <data key="attribute_set_id">4</data>
        <data key="price">10.00</data>
        <data key="visibility">4</data>
        <data key="status">1</data>
        <data key="quantity">1000</data>
        <data key="weight">1</data>
        <requiredEntity type="product_extension_attribute">EavStockItem</requiredEntity>
    </entity>
    <entity name="GetProduct" type="product">
        <var key="sku" entityKey="sku" entityType="product"/>
    </entity>
    <entity name="GetProduct2" type="product2">
        <var key="sku" entityKey="sku" entityType="product2"/>
    </entity>
    <entity name="GetProduct3" type="product3">
        <var key="sku" entityKey="sku" entityType="product3"/>
    </entity>
    <entity name="ApiSimplePrice1" type="product">
        <data key="sku" unique="suffix">api-simple-product</data>
        <data key="type_id">simple</data>
        <data key="attribute_set_id">4</data>
        <data key="visibility">4</data>
        <data key="name" unique="suffix">Api Simple Product</data>
        <data key="price">1.00</data>
    </entity>
    <entity name="ApiSimplePrice100" type="product">
        <data key="sku" unique="suffix">api-simple-product</data>
        <data key="type_id">simple</data>
        <data key="attribute_set_id">4</data>
        <data key="visibility">4</data>
        <data key="name" unique="suffix">Api Simple Product</data>
        <data key="price">100.00</data>
    </entity>
    <entity name="ApiSimplePrice10Qty10" type="product">
        <data key="sku" unique="suffix">api-simple-product</data>
        <data key="type_id">simple</data>
        <data key="attribute_set_id">4</data>
        <data key="visibility">4</data>
        <data key="name" unique="suffix">Api Simple Product</data>
        <data key="price">10.00</data>
        <data key="urlKey" unique="suffix">api-simple-product</data>
        <data key="status">1</data>
        <requiredEntity type="product_extension_attribute">EavStock10</requiredEntity>
        <requiredEntity type="custom_attribute_array">CustomAttributeCategoryIds</requiredEntity>
    </entity>
    <entity name="ApiSimplePrice100Qty100" type="product">
        <data key="sku" unique="suffix">api-simple-product</data>
        <data key="type_id">simple</data>
        <data key="attribute_set_id">4</data>
        <data key="visibility">4</data>
        <data key="name" unique="suffix">Api Simple Product</data>
        <data key="price">100.00</data>
        <data key="urlKey" unique="suffix">api-simple-product</data>
        <data key="status">1</data>
        <requiredEntity type="product_extension_attribute">EavStock100</requiredEntity>
        <requiredEntity type="custom_attribute_array">CustomAttributeCategoryIds</requiredEntity>
    </entity>
    <entity name="ApiSimplePrice100Qty100v2" type="product">
        <data key="sku" unique="suffix">api-simple-product</data>
        <data key="type_id">simple</data>
        <data key="attribute_set_id">4</data>
        <data key="visibility">4</data>
        <data key="name" unique="suffix">Api Simple Product</data>
        <data key="price">100.00</data>
        <data key="urlKey" unique="suffix">api-simple-product</data>
        <data key="status">1</data>
        <requiredEntity type="product_extension_attribute">EavStock100</requiredEntity>
    </entity>
    <entity name="simpleProductForMassUpdate" type="product">
        <data key="sku" unique="suffix">testSku</data>
        <data key="type_id">simple</data>
        <data key="attribute_set_id">4</data>
        <data key="visibility">4</data>
        <data key="name" unique="suffix">massUpdateProductName</data>
        <data key="keyword">massUpdateProductName</data>
        <data key="price">123.00</data>
        <data key="urlKey" unique="suffix">masstesturlkey</data>
        <data key="status">1</data>
        <data key="quantity">100</data>
        <data key="weight">1</data>
        <requiredEntity type="product_extension_attribute">EavStockItem</requiredEntity>
        <requiredEntity type="custom_attribute_array">CustomAttributeCategoryIds</requiredEntity>
    </entity>
    <entity name="simpleProductForMassUpdate2" type="product">
        <data key="sku" unique="suffix">testSku</data>
        <data key="type_id">simple</data>
        <data key="attribute_set_id">4</data>
        <data key="visibility">4</data>
        <data key="name" unique="suffix">massUpdateProductName</data>
        <data key="keyword">massUpdateProductName</data>
        <data key="price">123.00</data>
        <data key="urlKey" unique="suffix">masstesturlkey</data>
        <data key="status">1</data>
        <data key="quantity">100</data>
        <data key="weight">1</data>
        <requiredEntity type="product_extension_attribute">EavStockItem</requiredEntity>
        <requiredEntity type="custom_attribute_array">CustomAttributeCategoryIds</requiredEntity>
    </entity>
    <entity name="ApiSimpleSingleQty" type="product2">
        <data key="sku" unique="suffix">api-simple-product</data>
        <data key="type_id">simple</data>
        <data key="attribute_set_id">4</data>
        <data key="visibility">4</data>
        <data key="name" unique="suffix">Api Simple Product</data>
        <data key="price">123.00</data>
        <data key="urlKey" unique="suffix">api-simple-product</data>
        <data key="status">1</data>
        <data key="quantity">1</data>
        <requiredEntity type="product_extension_attribute">EavStock1</requiredEntity>
        <requiredEntity type="custom_attribute">CustomAttributeProductAttribute</requiredEntity>
    </entity>
    <entity name="virtualProductWithRequiredFields" type="product">
        <data key="name" unique="suffix">virtualProduct</data>
        <data key="sku" unique="suffix">virtualsku</data>
        <data key="price">10</data>
        <data key="visibility">Catalog, Search</data>
        <data key="urlKey" unique="suffix">virtualproduct</data>
        <data key="type_id">virtual</data>
    </entity>
    <entity name="virtualProductBigQty" type="product">
        <data key="name" unique="suffix">VirtualProduct</data>
        <data key="sku" unique="suffix">virtual_sku</data>
        <data key="price">100.00</data>
        <data key="productTaxClass">None</data>
        <data key="quantity">999</data>
        <data key="status">In Stock</data>
        <data key="visibility">Catalog, Search</data>
        <data key="urlKey" unique="suffix">virtual-product</data>
        <data key="type_id">virtual</data>
    </entity>
    <entity name="virtualProductGeneralGroup" type="product">
        <data key="name" unique="suffix">VirtualProduct</data>
        <data key="sku" unique="suffix">virtual_sku</data>
        <data key="price">100.00</data>
        <data key="productTaxClass">None</data>
        <data key="quantity">999</data>
        <data key="status">In Stock</data>
        <data key="visibility">Catalog, Search</data>
        <data key="urlKey" unique="suffix">virtual-product</data>
        <data key="type_id">virtual</data>
    </entity>
    <entity name="virtualProductCustomImportOptions" type="product">
        <data key="name" unique="suffix">VirtualProduct</data>
        <data key="sku" unique="suffix">virtual_sku</data>
        <data key="price">9,000.00</data>
        <data key="quantity">999</data>
        <data key="status">In Stock</data>
        <data key="visibility">Catalog, Search</data>
        <data key="urlKey" unique="suffix">virtual-product</data>
        <data key="storefrontStatus">IN STOCK</data>
        <data key="type_id">virtual</data>
    </entity>
    <entity name="virtualProductWithoutManageStock" type="product">
        <data key="name" unique="suffix">VirtualProduct</data>
        <data key="sku" unique="suffix">virtual_sku</data>
        <data key="price">100.00</data>
        <data key="quantity">999</data>
        <data key="urlKey" unique="suffix">virtual-product</data>
        <data key="special_price">90.00</data>
        <data key="storefrontStatus">IN STOCK</data>
        <data key="type_id">virtual</data>
    </entity>
    <entity name="virtualProductOutOfStock" type="product">
        <data key="name" unique="suffix">VirtualProduct</data>
        <data key="sku" unique="suffix">virtual_sku</data>
        <data key="price">9,000.00</data>
        <data key="quantity">999</data>
        <data key="status">Out of Stock</data>
        <data key="visibility">Catalog, Search</data>
        <data key="urlKey" unique="suffix">virtual-product</data>
        <data key="storefrontStatus">OUT OF STOCK</data>
        <data key="type_id">virtual</data>
    </entity>
    <entity name="virtualProductAssignToCategory" type="product">
        <data key="name" unique="suffix">VirtualProduct</data>
        <data key="sku" unique="suffix">virtual_sku</data>
        <data key="price">10.00</data>
        <data key="quantity">999</data>
        <data key="urlKey" unique="suffix">virtual-product</data>
        <data key="type_id">virtual</data>
    </entity>
    <entity name="updateVirtualProductRegularPriceInStock" type="product">
        <data key="name" unique="suffix">VirtualProduct</data>
        <data key="sku" unique="suffix">virtual_sku</data>
        <data key="price">120.00</data>
        <data key="productTaxClass">None</data>
        <data key="quantity">999</data>
        <data key="status">In Stock</data>
        <data key="storefrontStatus">IN STOCK</data>
        <data key="visibility">Search</data>
        <data key="urlKey" unique="suffix">virtual-product</data>
        <data key="type_id">virtual</data>
    </entity>
    <entity name="updateVirtualProductWithTierPriceInStock" type="product">
        <data key="name" unique="suffix">VirtualProduct</data>
        <data key="sku" unique="suffix">virtual_sku</data>
        <data key="price">99.99</data>
        <data key="productTaxClass">None</data>
        <data key="quantity">999</data>
        <data key="status">In Stock</data>
        <data key="storefrontStatus">IN STOCK</data>
        <data key="visibility">Catalog</data>
        <data key="urlKey" unique="suffix">virtual-product</data>
        <data key="type_id">virtual</data>
    </entity>
    <entity name="updateVirtualProductRegularPrice99OutOfStock" type="product">
        <data key="name" unique="suffix">VirtualProduct</data>
        <data key="sku" unique="suffix">virtual_sku</data>
        <data key="price">99.99</data>
        <data key="productTaxClass">Taxable Goods</data>
        <data key="status">Out of Stock</data>
        <data key="storefrontStatus">OUT OF STOCK</data>
        <data key="visibility">Search</data>
        <data key="urlKey" unique="suffix">virtual-product</data>
        <data key="type_id">virtual</data>
    </entity>
    <entity name="defaultSimpleProduct" type="product">
        <data key="name" unique="suffix">Testp</data>
        <data key="sku" unique="suffix">testsku</data>
        <data key="type_id">simple</data>
        <data key="attribute_set_id">4</data>
        <data key="visibility">4</data>
        <data key="price">560.00</data>
        <data key="urlKey" unique="suffix">testurl-</data>
        <data key="status">1</data>
        <data key="quantity">25</data>
        <data key="weight">1</data>
        <requiredEntity type="product_extension_attribute">EavStock100</requiredEntity>
    </entity>
    <entity name="ProductWithLongNameSku" extends="ApiSimpleProduct">
        <data key="name" unique="suffix">Product With Long Name And Sku - But not too long</data>
        <data key="sku" unique="suffix">Product With Long Name And Sku - But not too long</data>
    </entity>
    <entity name="PaginationProduct" type="product">
        <data key="name" unique="suffix">pagi</data>
        <data key="sku" unique="suffix">pagisku</data>
        <data key="type_id">simple</data>
        <data key="attribute_set_id">4</data>
        <data key="visibility">4</data>
        <data key="price">780.00</data>
        <data key="urlKey" unique="suffix">pagiurl-</data>
        <data key="status">1</data>
        <data key="quantity">50</data>
        <data key="weight">5</data>
        <requiredEntity type="product_extension_attribute">EavStock100</requiredEntity>
    </entity>
    <entity name="Magento3" type="image">
        <data key="title" unique="suffix">Magento3</data>
        <data key="price">1.00</data>
        <data key="file_type">Upload File</data>
        <data key="shareable">Yes</data>
        <data key="file">magento3.jpg</data>
        <data key="filename">magento3</data>
        <data key="file_extension">jpg</data>
    </entity>
    <entity name="updateVirtualProductRegularPrice" type="product">
        <data key="name" unique="suffix">VirtualProduct</data>
        <data key="sku" unique="suffix">virtual_sku</data>
        <data key="price">99.99</data>
        <data key="productTaxClass">None</data>
        <data key="quantity">999</data>
        <data key="status">In Stock</data>
        <data key="storefrontStatus">IN STOCK</data>
        <data key="visibility">Catalog</data>
        <data key="urlKey" unique="suffix">virtual-product</data>
        <data key="type_id">virtual</data>
    </entity>
    <entity name="updateVirtualProductRegularPrice5OutOfStock" type="product">
        <data key="name" unique="suffix">VirtualProduct</data>
        <data key="sku" unique="suffix">virtual_sku</data>
        <data key="price">5.00</data>
        <data key="productTaxClass">None</data>
        <data key="status">Out of Stock</data>
        <data key="storefrontStatus">OUT OF STOCK</data>
        <data key="visibility">Catalog</data>
        <data key="urlKey" unique="suffix">virtual-product</data>
        <data key="type_id">virtual</data>
    </entity>
    <entity name="updateVirtualProductSpecialPrice" type="product">
        <data key="name" unique="suffix">VirtualProduct</data>
        <data key="sku" unique="suffix">virtual_sku</data>
        <data key="price">120.00</data>
        <data key="productTaxClass">Taxable Goods</data>
        <data key="quantity">999</data>
        <data key="status">In Stock</data>
        <data key="storefrontStatus">IN STOCK</data>
        <data key="visibility">Catalog, Search</data>
        <data key="urlKey" unique="suffix">virtual-product</data>
        <data key="special_price">45.00</data>
        <data key="type_id">virtual</data>
    </entity>
    <entity name="updateVirtualProductSpecialPriceOutOfStock" type="product">
        <data key="name" unique="suffix">VirtualProduct</data>
        <data key="sku" unique="suffix">virtual_sku</data>
        <data key="price">99.99</data>
        <data key="productTaxClass">None</data>
        <data key="status">Out of Stock</data>
        <data key="storefrontStatus">OUT OF STOCK</data>
        <data key="visibility">Catalog, Search</data>
        <data key="urlKey" unique="suffix">virtual-product</data>
        <data key="special_price">45.00</data>
        <data key="type_id">virtual</data>
    </entity>
    <entity name="updateVirtualProductTierPriceInStock" type="product">
        <data key="name" unique="suffix">VirtualProduct</data>
        <data key="sku" unique="suffix">virtual_sku</data>
        <data key="price">145.00</data>
        <data key="productTaxClass">Taxable Goods</data>
        <data key="quantity">999</data>
        <data key="status">In Stock</data>
        <data key="storefrontStatus">IN STOCK</data>
        <data key="visibility">Catalog, Search</data>
        <data key="urlKey" unique="suffix">virtual-product</data>
        <data key="type_id">virtual</data>
    </entity>
    <entity name="updateVirtualTierPriceOutOfStock" type="product">
        <data key="name" unique="suffix">VirtualProduct</data>
        <data key="sku" unique="suffix">virtual_sku</data>
        <data key="price">185.00</data>
        <data key="productTaxClass">None</data>
        <data key="quantity">999</data>
        <data key="status">Out of Stock</data>
        <data key="storefrontStatus">OUT OF STOCK</data>
        <data key="visibility">Catalog, Search</data>
        <data key="urlKey" unique="suffix">virtual-product</data>
        <data key="type_id">virtual</data>
    </entity>
    <entity name="simpleProductRegularPrice325InStock" type="product">
        <data key="urlKey" unique="suffix">test-simple-product</data>
        <data key="name" unique="suffix">TestSimpleProduct</data>
        <data key="sku" unique="suffix">test_simple_product_sku</data>
        <data key="price">325.02</data>
        <data key="quantity">89</data>
        <data key="status">In Stock</data>
        <data key="storefrontStatus">IN STOCK</data>
        <data key="weight">89.0000</data>
        <data key="visibility">Search</data>
        <data key="type_id">simple</data>
        <requiredEntity type="product_extension_attribute">EavStock100</requiredEntity>
    </entity>
    <entity name="simpleProductRegularPrice32503OutOfStock" type="product">
        <data key="urlKey" unique="suffix">test-simple-product</data>
        <data key="name" unique="suffix">TestSimpleProduct</data>
        <data key="sku" unique="suffix">test_simple_product_sku</data>
        <data key="price">325.03</data>
        <data key="quantity">25</data>
        <data key="status">Out of Stock</data>
        <data key="storefrontStatus">OUT OF STOCK</data>
        <data key="weight">125.0000</data>
        <data key="type_id">simple</data>
        <requiredEntity type="product_extension_attribute">EavStock100</requiredEntity>
    </entity>
    <entity name="simpleProductRegularPrice245InStock" type="product">
        <data key="urlKey" unique="suffix">test-simple-product</data>
        <data key="name" unique="suffix">TestSimpleProduct</data>
        <data key="sku" unique="suffix">test_simple_product_sku</data>
        <data key="price">245.00</data>
        <data key="quantity">200</data>
        <data key="status">In Stock</data>
        <data key="storefrontStatus">IN STOCK</data>
        <data key="weight">120.0000</data>
        <data key="visibility">Catalog, Search</data>
        <data key="type_id">simple</data>
        <requiredEntity type="product_extension_attribute">EavStock100</requiredEntity>
    </entity>
    <entity name="simpleProductRegularPrice32501InStock" type="product">
        <data key="urlKey" unique="suffix">test-simple-product</data>
        <data key="name" unique="suffix">TestSimpleProduct</data>
        <data key="sku" unique="suffix">test_simple_product_sku</data>
        <data key="price">325.01</data>
        <data key="quantity">125</data>
        <data key="status">In Stock</data>
        <data key="storefrontStatus">IN STOCK</data>
        <data key="weight">25.0000</data>
        <data key="visibility">Catalog</data>
        <data key="type_id">simple</data>
        <requiredEntity type="product_extension_attribute">EavStock100</requiredEntity>
    </entity>
    <entity name="simpleProductTierPrice300InStock" type="product">
        <data key="urlKey" unique="suffix">test-simple-product</data>
        <data key="name" unique="suffix">TestSimpleProduct</data>
        <data key="sku" unique="suffix">test_simple_product_sku</data>
        <data key="price">300.00</data>
        <data key="quantity">34</data>
        <data key="status">In Stock</data>
        <data key="storefrontStatus">IN STOCK</data>
        <data key="weight">1</data>
        <data key="weightSelect">This item has weight</data>
        <data key="type_id">simple</data>
        <requiredEntity type="product_extension_attribute">EavStock100</requiredEntity>
    </entity>
    <entity name="simpleProductEnabledFlat" type="product">
        <data key="urlKey" unique="suffix">test-simple-product</data>
        <data key="name" unique="suffix">TestSimpleProduct</data>
        <data key="sku" unique="suffix">test_simple_product_sku</data>
        <data key="price">1.99</data>
        <data key="productTaxClass">Taxable Goods</data>
        <data key="quantity">1000</data>
        <data key="status">1</data>
        <data key="storefrontStatus">IN STOCK</data>
        <data key="weight">1</data>
        <data key="weightSelect">This item has weight</data>
        <data key="visibility">Catalog, Search</data>
        <data key="type_id">simple</data>
        <requiredEntity type="product_extension_attribute">EavStock100</requiredEntity>
    </entity>
    <entity name="simpleProductRegularPriceCustomOptions" type="product">
        <data key="urlKey" unique="suffix">test-simple-product</data>
        <data key="name" unique="suffix">TestSimpleProduct</data>
        <data key="sku" unique="suffix">test_simple_product_sku</data>
        <data key="price">245.00</data>
        <data key="storefront_new_cartprice">343.00</data>
        <data key="quantity">200</data>
        <data key="status">In Stock</data>
        <data key="storefrontStatus">IN STOCK</data>
        <data key="weight">120.0000</data>
        <data key="type_id">simple</data>
        <requiredEntity type="product_extension_attribute">EavStock100</requiredEntity>
    </entity>
    <entity name="simpleProductDisabled" type="product">
        <data key="urlKey" unique="suffix">test-simple-product</data>
        <data key="name" unique="suffix">TestSimpleProduct</data>
        <data key="sku" unique="suffix">test_simple_product_sku</data>
        <data key="price">74.00</data>
        <data key="quantity">87</data>
        <data key="status">In Stock</data>
        <data key="weight">333.0000</data>
        <data key="type_id">simple</data>
        <requiredEntity type="product_extension_attribute">EavStock100</requiredEntity>
    </entity>
    <entity name="simpleProductNotVisibleIndividually" type="product">
        <data key="urlKey" unique="suffix">test-simple-product</data>
        <data key="name" unique="suffix">TestSimpleProduct</data>
        <data key="sku" unique="suffix">test_simple_product_sku</data>
        <data key="price">325.00</data>
        <data key="quantity">123</data>
        <data key="status">In Stock</data>
        <data key="weight">129.0000</data>
        <data key="visibility">Not Visible Individually</data>
        <data key="type_id">simple</data>
        <requiredEntity type="product_extension_attribute">EavStock100</requiredEntity>
    </entity>
    <entity name="simpleProductDataOverriding" type="product">
        <data key="urlKey" unique="suffix">test-simple-product</data>
        <data key="name" unique="suffix">TestSimpleProduct</data>
        <data key="sku" unique="suffix">test_simple_product_sku</data>
        <data key="price">9.99</data>
        <data key="type_id">simple</data>
        <requiredEntity type="product_extension_attribute">EavStock100</requiredEntity>
    </entity>
    <entity name="nameAndAttributeSkuMaskSimpleProduct" type="product">
        <data key="urlKey" unique="suffix">simple-product</data>
        <data key="name" unique="suffix">SimpleProduct</data>
        <data key="price">10000.00</data>
        <data key="quantity">657</data>
        <data key="weight">50</data>
        <data key="country_of_manufacture">UA</data>
        <data key="country_of_manufacture_label">Ukraine</data>
        <data key="type_id">simple</data>
        <data key="status">1</data>
        <requiredEntity type="product_extension_attribute">EavStock100</requiredEntity>
    </entity>
    <entity name="ProductShortDescription" type="ProductAttribute">
        <data key="attribute_code">short_description</data>
    </entity>
    <entity name="AddToDefaultSetTopOfContentSection" type="ProductAttributeSet">
        <var key="attributeCode" entityKey="attribute_code" entityType="ProductAttribute"/>
        <data key="attributeSetId">4</data>
        <data key="attributeGroupId">13</data>
        <data key="sortOrder">0</data>
    </entity>
    <entity name="productAlphabeticalA" type="product" extends="_defaultProduct">
        <data key="name" unique="suffix">AAA Product</data>
    </entity>
    <entity name="productAlphabeticalB" type="product" extends="_defaultProduct">
        <data key="name" unique="suffix">BBB Product</data>
    </entity>
    <entity name="productWithSpecialCharacters" type="product" extends="_defaultProduct">
        <data key="name" unique="suffix">Product "!@#$%^&amp;*()+:;\|}{][?=~` </data>
        <data key="nameWithSafeChars" unique="suffix">|}{][?=~` </data>
    </entity>
    <entity name="productWith130CharName" type="product" extends="_defaultProduct">
        <data key="name" unique="suffix">ProductWith128Chars 1234567891123456789112345678911234567891123456789112345678911234567891123456789112345678 endnums</data>
    </entity>
    <entity name="simpleProductDefault" type="product">
        <data key="sku" unique="suffix">sku_simple_product_</data>
        <data key="type_id">simple</data>
        <data key="attribute_set_id">4</data>
        <data key="visibility">4</data>
        <data key="name" unique="suffix">Simple Product </data>
        <data key="price">560</data>
        <data key="urlKey" unique="suffix">simple-product-</data>
        <data key="status">1</data>
        <data key="quantity">25</data>
        <data key="weight">1</data>
        <data key="product_has_weight">1</data>
        <data key="is_in_stock">1</data>
        <data key="tax_class_id">2</data>
        <requiredEntity type="product_extension_attribute">EavStockItem</requiredEntity>
        <requiredEntity type="custom_attribute_array">CustomAttributeCategoryIds</requiredEntity>
    </entity>
    <entity name="simpleProductWithoutCategory" type="product">
        <data key="sku" unique="suffix">sku_simple_product_</data>
        <data key="type_id">simple</data>
        <data key="attribute_set_id">4</data>
        <data key="visibility">4</data>
        <data key="name" unique="suffix">SimpleProduct</data>
        <data key="price">560</data>
        <data key="urlKey" unique="suffix">simple-product-</data>
        <data key="status">1</data>
        <data key="quantity">25</data>
        <data key="weight">1</data>
        <data key="product_has_weight">1</data>
        <data key="is_in_stock">1</data>
        <data key="tax_class_id">2</data>
        <requiredEntity type="product_extension_attribute">EavStockItem</requiredEntity>
    </entity>
    <entity name="defaultSimpleProductWeight200" type="product">
        <data key="name" unique="suffix">Testp</data>
        <data key="sku" unique="suffix">testsku</data>
        <data key="type_id">simple</data>
        <data key="attribute_set_id">4</data>
        <data key="visibility">4</data>
        <data key="price">560.00</data>
        <data key="urlKey" unique="suffix">testurl-</data>
        <data key="status">1</data>
        <data key="quantity">25</data>
        <data key="weight">200</data>
        <requiredEntity type="product_extension_attribute">EavStock100</requiredEntity>
    </entity>
    <entity name="SimpleProductWithTwoOption" type="product">
        <var key="sku" entityType="product" entityKey="sku" />
        <requiredEntity type="product_option">ProductOptionMultiSelect</requiredEntity>
    </entity>
    <entity name="SimpleProductWithOption" type="product">
        <var key="sku" entityType="product" entityKey="sku" />
        <requiredEntity type="product_option">ProductOptionPercentPriceDropDown</requiredEntity>
    </entity>
    <entity name="SimpleProductWithDescription" type="product">
        <data key="sku" unique="suffix">productwithdescription</data>
        <data key="type_id">simple</data>
        <data key="attribute_set_id">4</data>
        <data key="visibility">4</data>
        <data key="name" unique="suffix">ProductWithDescription</data>
        <data key="price">123.00</data>
        <data key="urlKey" unique="suffix">productwithdescription</data>
        <data key="status">1</data>
        <data key="quantity">100</data>
        <requiredEntity type="product_extension_attribute">EavStockItem</requiredEntity>
        <requiredEntity type="custom_attribute_array">ApiProductDescription</requiredEntity>
    </entity>
    <entity name="SimpleProductWithSpecialPrice" type="product">
        <data key="sku" unique="suffix">SimpleProductWithSpecialPrice</data>
        <data key="type_id">simple</data>
        <data key="attribute_set_id">4</data>
        <data key="name" unique="suffix">SimpleProduct</data>
        <data key="price">100.00</data>
        <data key="special_price">90.00</data>
        <data key="visibility">4</data>
        <data key="status">1</data>
        <data key="quantity">86</data>
        <data key="urlKey" unique="suffix">simpleproduct</data>
        <data key="weight">1</data>
        <requiredEntity type="product_extension_attribute">EavStockItem</requiredEntity>
        <requiredEntity type="custom_attribute_array">CustomAttributeCategoryIds</requiredEntity>
    </entity>
    <entity name="SimpleProductWithSpecialPriceSecond" type="product">
        <data key="sku" unique="suffix">SimpleProductWithSpecialPriceSecond</data>
        <data key="type_id">simple</data>
        <data key="attribute_set_id">4</data>
        <data key="name" unique="suffix">SimpleProduct</data>
        <data key="price">150.00</data>
        <data key="special_price">110.00</data>
        <data key="visibility">4</data>
        <data key="status">1</data>
        <data key="quantity">86</data>
        <data key="urlKey" unique="suffix">simpleproduct</data>
        <data key="weight">1</data>
        <requiredEntity type="product_extension_attribute">EavStockItem</requiredEntity>
        <requiredEntity type="custom_attribute_array">CustomAttributeCategoryIds</requiredEntity>
    </entity>
    <entity name="SimpleProduct_100" type="product">
        <data key="sku" unique="suffix">testSku</data>
        <data key="type_id">simple</data>
        <data key="attribute_set_id">4</data>
        <data key="visibility">4</data>
        <data key="name" unique="suffix">testProductName</data>
        <data key="price">100.00</data>
        <data key="urlKey" unique="suffix">testurlkey</data>
        <data key="status">1</data>
        <data key="quantity">777</data>
        <data key="weight">1</data>
        <requiredEntity type="product_extension_attribute">EavStock777</requiredEntity>
        <requiredEntity type="custom_attribute_array">CustomAttributeCategoryIds</requiredEntity>
    </entity>
    <entity name="ApiSimpleOneQty10" type="product2">
        <data key="sku" unique="suffix">api-simple-product</data>
        <data key="type_id">simple</data>
        <data key="attribute_set_id">4</data>
        <data key="visibility">4</data>
        <data key="name" unique="suffix">Api Simple Product</data>
        <data key="price">40.00</data>
        <data key="urlKey" unique="suffix">api-simple-product</data>
        <data key="status">1</data>
        <data key="quantity">10</data>
        <requiredEntity type="product_extension_attribute">EavStock10</requiredEntity>
        <requiredEntity type="custom_attribute">CustomAttributeProductAttribute</requiredEntity>
    </entity>
    <entity name="ApiSimpleTwoQty10" type="product2">
        <data key="sku" unique="suffix">api-simple-product-two</data>
        <data key="type_id">simple</data>
        <data key="attribute_set_id">4</data>
        <data key="visibility">4</data>
        <data key="name" unique="suffix">Api Simple Product Two</data>
        <data key="price">40.00</data>
        <data key="urlKey" unique="suffix">api-simple-product-two</data>
        <data key="status">1</data>
        <data key="quantity">10</data>
        <requiredEntity type="product_extension_attribute">EavStock10</requiredEntity>
        <requiredEntity type="custom_attribute">CustomAttributeProductAttribute</requiredEntity>
    </entity>
    <!-- Products from file "export_import_configurable_product.csv" -->
    <entity name="ApiSimpleOneExportImport" extends="ApiSimpleOne" type="product2">
        <data key="sku">api-simple-one-export-import</data>
        <data key="name">Api Simple Product One Export Import</data>
    </entity>
    <entity name="ApiSimpleTwoExportImport" extends="ApiSimpleTwo" type="product2">
        <data key="sku">api-simple-two-export-import</data>
        <data key="name">Api Simple Product Two Export Import</data>
    </entity>
    <entity name="SimpleProductPrice10Qty1" type="product">
        <data key="sku" unique="suffix">simple-product_</data>
        <data key="type_id">simple</data>
        <data key="attribute_set_id">4</data>
        <data key="visibility">4</data>
        <data key="name" unique="suffix">SimpleProduct_</data>
        <data key="price">10.00</data>
        <data key="urlKey" unique="suffix">simple-product_</data>
        <data key="status">1</data>
        <requiredEntity type="product_extension_attribute">EavStock1</requiredEntity>
        <requiredEntity type="custom_attribute_array">CustomAttributeCategoryIds</requiredEntity>
    </entity>
    <entity name="VirtualProductPrice10Qty1" type="product">
        <data key="sku" unique="suffix">virtual-product_</data>
        <data key="type_id">virtual</data>
        <data key="attribute_set_id">4</data>
        <data key="name" unique="suffix">VirtualProduct_</data>
        <data key="price">10.00</data>
        <data key="weight">0</data>
        <data key="status">1</data>
        <requiredEntity type="product_extension_attribute">EavStock1</requiredEntity>
        <requiredEntity type="custom_attribute_array">CustomAttributeCategoryIds</requiredEntity>
    </entity>
    <entity name="SimpleProduct2Price10Qty1" type="product">
        <data key="sku" unique="suffix">simple-product-2_</data>
        <data key="type_id">simple</data>
        <data key="attribute_set_id">4</data>
        <data key="name" unique="suffix">SimpleProduct2_</data>
        <data key="price">10.00</data>
        <data key="visibility">4</data>
        <data key="status">1</data>
        <requiredEntity type="product_extension_attribute">EavStock1</requiredEntity>
    </entity>
    <entity name="SimpleProduct3Price10Qty1" type="product2">
        <data key="sku" unique="suffix">simple-product-3_</data>
        <data key="type_id">simple</data>
        <data key="attribute_set_id">4</data>
        <data key="visibility">4</data>
        <data key="name" unique="suffix">SimpleProduct3_</data>
        <data key="price">10.00</data>
        <data key="urlKey" unique="suffix">simple-product-3_</data>
        <data key="status">1</data>
        <requiredEntity type="product_extension_attribute">EavStock1</requiredEntity>
        <requiredEntity type="custom_attribute">CustomAttributeProductAttribute</requiredEntity>
    </entity>
</entities><|MERGE_RESOLUTION|>--- conflicted
+++ resolved
@@ -438,21 +438,26 @@
         <requiredEntity type="custom_attribute_array">ApiProductDescription</requiredEntity>
         <requiredEntity type="custom_attribute_array">ApiProductShortDescription</requiredEntity>
     </entity>
-<<<<<<< HEAD
+    <entity name="ApiProductNameWithNoSpaces" type="product">
+        <data key="sku" unique="suffix">api-simple-product</data>
+        <data key="type_id">simple</data>
+        <data key="attribute_set_id">4</data>
+        <data key="visibility">4</data>
+        <data key="name" unique="suffix">ApiSimpleProduct</data>
+        <data key="price">123.00</data>
+        <data key="urlKey" unique="suffix">api-simple-product</data>
+        <data key="status">1</data>
+        <data key="quantity">100</data>
+        <requiredEntity type="product_extension_attribute">EavStockItem</requiredEntity>
+        <requiredEntity type="custom_attribute_array">ApiProductDescription</requiredEntity>
+        <requiredEntity type="custom_attribute_array">ApiProductShortDescription</requiredEntity>
+    </entity>
     <entity name="ApiProductWithDescriptionAndUnderscoredSku" type="product">
         <data key="sku" unique="suffix">api_simple_product</data>
         <data key="type_id">simple</data>
         <data key="attribute_set_id">4</data>
         <data key="visibility">4</data>
         <data key="name" unique="suffix">Api Simple Product</data>
-=======
-    <entity name="ApiProductNameWithNoSpaces" type="product">
-        <data key="sku" unique="suffix">api-simple-product</data>
-        <data key="type_id">simple</data>
-        <data key="attribute_set_id">4</data>
-        <data key="visibility">4</data>
-        <data key="name" unique="suffix">ApiSimpleProduct</data>
->>>>>>> f5001f79
         <data key="price">123.00</data>
         <data key="urlKey" unique="suffix">api-simple-product</data>
         <data key="status">1</data>
@@ -554,20 +559,6 @@
         <requiredEntity type="custom_attribute_array">ApiProductDescription</requiredEntity>
         <requiredEntity type="custom_attribute_array">ApiProductShortDescription</requiredEntity>
     </entity>
-    <entity name="ApiVirtualProductWithDescriptionAndUnderscoredSku" type="product">
-        <data key="sku" unique="suffix">api_virtual_product</data>
-        <data key="type_id">virtual</data>
-        <data key="attribute_set_id">4</data>
-        <data key="visibility">4</data>
-        <data key="name" unique="suffix">Api Virtual Product</data>
-        <data key="price">123.00</data>
-        <data key="urlKey" unique="suffix">api-virtual-product</data>
-        <data key="status">1</data>
-        <data key="quantity">100</data>
-        <requiredEntity type="product_extension_attribute">EavStockItem</requiredEntity>
-        <requiredEntity type="custom_attribute_array">ApiProductDescription</requiredEntity>
-        <requiredEntity type="custom_attribute_array">ApiProductShortDescription</requiredEntity>
-    </entity>
     <entity name="SimpleProductWithNewFromDate" type="product">
         <data key="sku" unique="suffix">SimpleProduct</data>
         <data key="type_id">simple</data>
