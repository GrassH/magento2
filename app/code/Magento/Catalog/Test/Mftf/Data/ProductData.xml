<?xml version="1.0" encoding="UTF-8"?>
<!--
 /**
  * Copyright © Magento, Inc. All rights reserved.
  * See COPYING.txt for license details.
  */
-->

<entities xmlns:xsi="http://www.w3.org/2001/XMLSchema-instance"
        xsi:noNamespaceSchemaLocation="urn:magento:mftf:DataGenerator/etc/dataProfileSchema.xsd">
    <entity name="_defaultProduct" type="product">
        <data key="sku" unique="suffix">testSku</data>
        <data key="type_id">simple</data>
        <data key="attribute_set_id">4</data>
        <data key="visibility">4</data>
        <data key="name" unique="suffix">testProductName</data>
        <data key="price">123.00</data>
        <data key="urlKey" unique="suffix">testurlkey</data>
        <data key="status">1</data>
        <data key="quantity">100</data>
        <data key="weight">1</data>
        <requiredEntity type="product_extension_attribute">EavStockItem</requiredEntity>
        <requiredEntity type="custom_attribute_array">CustomAttributeCategoryIds</requiredEntity>
    </entity>
    <entity name="ApiSimpleProduct" type="product">
        <data key="sku" unique="suffix">api-simple-product</data>
        <data key="type_id">simple</data>
        <data key="attribute_set_id">4</data>
        <data key="visibility">4</data>
        <data key="name" unique="suffix">Api Simple Product</data>
        <data key="price">123.00</data>
        <data key="urlKey" unique="suffix">api-simple-product</data>
        <data key="status">1</data>
        <data key="quantity">100</data>
        <requiredEntity type="product_extension_attribute">EavStockItem</requiredEntity>
        <requiredEntity type="custom_attribute_array">CustomAttributeCategoryIds</requiredEntity>
    </entity>
    <entity name="ApiSimpleProductWithSpecCharInName" type="product" extends="ApiSimpleProduct">
        <data key="name">Pursuit Lumaflex&#38;trade; Tone Band</data>
        <data key="sku" unique="suffix">x&#38;trade;</data>
    </entity>
    <entity name="ApiSimpleProductWithCustomPrice" type="product" extends="ApiSimpleProduct">
        <data key="price">100</data>
    </entity>
    <entity name="ApiSimpleProductUpdateDescription" type="product2">
        <requiredEntity type="custom_attribute">ApiProductDescription</requiredEntity>
        <requiredEntity type="custom_attribute">ApiProductShortDescription</requiredEntity>
    </entity>
    <entity name="ApiSimpleProductUpdateName" type="product">
        <data key="name" unique="suffix">Updated Api Simple Product</data>
        <data key="urlKey" unique="suffix">api-simple-product</data>
    </entity>
    <entity name="SimpleProduct" type="product">
        <data key="sku" unique="suffix">SimpleProduct</data>
        <data key="type_id">simple</data>
        <data key="attribute_set_id">4</data>
        <data key="name" unique="suffix">SimpleProduct</data>
        <data key="price">123.00</data>
        <data key="visibility">4</data>
        <data key="status">1</data>
        <data key="quantity">1000</data>
        <data key="urlKey" unique="suffix">simpleproduct</data>
        <data key="weight">1</data>
        <requiredEntity type="product_extension_attribute">EavStockItem</requiredEntity>
        <requiredEntity type="custom_attribute_array">CustomAttributeCategoryIds</requiredEntity>
    </entity>
    <entity name="SimpleProductAfterImport1" type="product">
        <data key="sku">SimpleProductForTest1</data>
        <data key="type_id">simple</data>
        <data key="attribute_set_id">4</data>
        <data key="name">SimpleProductAfterImport1</data>
        <data key="price">250.00</data>
        <data key="visibility">4</data>
        <data key="status">1</data>
        <data key="quantity">100</data>
        <data key="urlKey">simple-product-for-test-1</data>
        <data key="weight">1</data>
        <requiredEntity type="product_extension_attribute">EavStockItem</requiredEntity>
        <requiredEntity type="custom_attribute_array">CustomAttributeCategoryIds</requiredEntity>
    </entity>
    <entity name="SimpleProductAfterImport2" type="product">
        <data key="sku">SimpleProductForTest2</data>
        <data key="type_id">simple</data>
        <data key="attribute_set_id">4</data>
        <data key="name">SimpleProductAfterImport2</data>
        <data key="price">300.00</data>
        <data key="visibility">4</data>
        <data key="status">1</data>
        <data key="quantity">100</data>
        <data key="urlKey">simple-product-for-test-2</data>
        <data key="weight">1</data>
        <requiredEntity type="product_extension_attribute">EavStockItem</requiredEntity>
        <requiredEntity type="custom_attribute_array">CustomAttributeCategoryIds</requiredEntity>
    </entity>
    <entity name="SimpleProductAfterImport3" type="product">
        <data key="sku">SimpleProductForTest3</data>
        <data key="type_id">simple</data>
        <data key="attribute_set_id">4</data>
        <data key="name">SimpleProductAfterImport3</data>
        <data key="price">350.00</data>
        <data key="visibility">4</data>
        <data key="status">1</data>
        <data key="quantity">100</data>
        <data key="urlKey">simple-product-for-test-3</data>
        <data key="weight">1</data>
        <requiredEntity type="product_extension_attribute">EavStockItem</requiredEntity>
        <requiredEntity type="custom_attribute_array">CustomAttributeCategoryIds</requiredEntity>
    </entity>
    <entity name="SimpleProduct2" type="product">
        <data key="sku" unique="suffix">SimpleProduct</data>
        <data key="type_id">simple</data>
        <data key="attribute_set_id">4</data>
        <data key="name" unique="suffix">SimpleProduct</data>
        <data key="price">123.00</data>
        <data key="visibility">4</data>
        <data key="status">1</data>
        <data key="quantity">1000</data>
        <requiredEntity type="product_extension_attribute">EavStockItem</requiredEntity>
    </entity>
    <entity name="SimpleProduct3" type="product">
        <data key="sku" unique="suffix">simple</data>
        <data key="type_id">simple</data>
        <data key="attribute_set_id">4</data>
        <data key="name" unique="suffix">simple</data>
        <data key="price">123.00</data>
        <data key="visibility">4</data>
        <data key="status">1</data>
        <data key="quantity">1000</data>
        <data key="urlKey" unique="suffix">simple</data>
        <requiredEntity type="product_extension_attribute">EavStockItem</requiredEntity>
        <requiredEntity type="custom_attribute_array">CustomAttributeCategoryIds</requiredEntity>
    </entity>
    <entity name="SimpleProduct4" type="product">
        <data key="sku" unique="suffix">testSku</data>
        <data key="type_id">simple</data>
        <data key="attribute_set_id">4</data>
        <data key="visibility">4</data>
        <data key="name" unique="suffix">OutOfStockProduct</data>
        <data key="price">123.00</data>
        <data key="urlKey" unique="suffix">testurlkey</data>
        <data key="status">1</data>
        <data key="quantity">0</data>
        <requiredEntity type="custom_attribute_array">CustomAttributeCategoryIds</requiredEntity>
    </entity>
    <entity name="SimpleOutOfStockProduct" type="product">
        <data key="sku" unique="suffix">testSku</data>
        <data key="type_id">simple</data>
        <data key="attribute_set_id">4</data>
        <data key="visibility">4</data>
        <data key="name" unique="suffix">OutOfStockProduct</data>
        <data key="price">123.00</data>
        <data key="urlKey" unique="suffix">testurlkey</data>
        <data key="status">1</data>
        <data key="quantity">0</data>
    </entity>
    <!-- Simple Product Disabled -->
    <entity name="SimpleProductOffline" type="product2">
        <data key="sku" unique="suffix">testSku</data>
        <data key="type_id">simple</data>
        <data key="attribute_set_id">4</data>
        <data key="visibility">4</data>
        <data key="name" unique="suffix">SimpleOffline</data>
        <data key="price">123.00</data>
        <data key="status">2</data>
        <data key="quantity">100</data>
        <data key="urlKey" unique="suffix">testurlkey</data>
        <requiredEntity type="product_extension_attribute">EavStockItem</requiredEntity>
        <requiredEntity type="custom_attribute">CustomAttributeProductAttribute</requiredEntity>
    </entity>
    <entity name="SimpleProductDisabled" type="product">
        <data key="sku" unique="suffix">simple_product_disabled</data>
        <data key="type_id">simple</data>
        <data key="attribute_set_id">4</data>
        <data key="name" unique="suffix">Simple Product Disabled</data>
        <data key="price">123.00</data>
        <data key="visibility">4</data>
        <data key="status">2</data>
        <data key="quantity">1001</data>
        <requiredEntity type="product_extension_attribute">EavStockItem</requiredEntity>
    </entity>
    <entity name="SimpleProductNotVisibleIndividually" type="product">
        <data key="sku" unique="suffix">simple_product_not_visible_individually</data>
        <data key="type_id">simple</data>
        <data key="attribute_set_id">4</data>
        <data key="name" unique="suffix">Simple Product Not Visible Individually</data>
        <data key="price">123.00</data>
        <data key="visibility">1</data>
        <data key="status">1</data>
        <data key="quantity">1000</data>
        <requiredEntity type="product_extension_attribute">EavStockItem</requiredEntity>
    </entity>
    <entity name="NewSimpleProduct" type="product">
        <data key="price">321.00</data>
    </entity>
    <entity name="SimpleOne" type="product2">
        <data key="sku" unique="suffix">SimpleOne</data>
        <data key="type_id">simple</data>
        <data key="attribute_set_id">4</data>
        <data key="name" unique="suffix">SimpleProduct</data>
        <data key="price">1.23</data>
        <data key="visibility">4</data>
        <data key="status">1</data>
        <requiredEntity type="product_extension_attribute">EavStockItem</requiredEntity>
        <requiredEntity type="custom_attribute">CustomAttributeProductAttribute</requiredEntity>
    </entity>
    <entity name="ApiSimpleOutOfStock" type="product2">
        <data key="sku" unique="suffix">api-simple-product</data>
        <data key="type_id">simple</data>
        <data key="attribute_set_id">4</data>
        <data key="visibility">4</data>
        <data key="name" unique="suffix">Api Simple Out Of Stock Product</data>
        <data key="price">123.00</data>
        <data key="urlKey" unique="suffix">api-simple-product</data>
        <data key="status">1</data>
        <data key="quantity">100</data>
        <requiredEntity type="custom_attribute">CustomAttributeProductAttribute</requiredEntity>
    </entity>
    <entity name="ApiSimpleOne" type="product2">
        <data key="sku" unique="suffix">api-simple-product</data>
        <data key="type_id">simple</data>
        <data key="attribute_set_id">4</data>
        <data key="visibility">4</data>
        <data key="name" unique="suffix">Api Simple Product</data>
        <data key="price">123.00</data>
        <data key="urlKey" unique="suffix">api-simple-product</data>
        <data key="status">1</data>
        <data key="quantity">100</data>
        <requiredEntity type="product_extension_attribute">EavStockItem</requiredEntity>
        <requiredEntity type="custom_attribute">CustomAttributeProductAttribute</requiredEntity>
    </entity>
    <entity name="ApiSimpleOneHidden" type="product2">
        <data key="sku" unique="suffix">api-simple-product</data>
        <data key="type_id">simple</data>
        <data key="attribute_set_id">4</data>
        <data key="visibility">1</data>
        <data key="name" unique="suffix">Api Simple Product</data>
        <data key="price">123.00</data>
        <data key="urlKey" unique="suffix">api-simple-product</data>
        <data key="status">1</data>
        <data key="quantity">100</data>
        <requiredEntity type="product_extension_attribute">EavStockItem</requiredEntity>
        <requiredEntity type="custom_attribute">CustomAttributeProductAttribute</requiredEntity>
    </entity>
    <entity name="ApiSimpleTwo" type="product2">
        <data key="sku" unique="suffix">api-simple-product-two</data>
        <data key="type_id">simple</data>
        <data key="attribute_set_id">4</data>
        <data key="visibility">4</data>
        <data key="name" unique="suffix">Api Simple Product Two</data>
        <data key="price">234.00</data>
        <data key="urlKey" unique="suffix">api-simple-product-two</data>
        <data key="status">1</data>
        <data key="quantity">100</data>
        <requiredEntity type="product_extension_attribute">EavStockItem</requiredEntity>
        <requiredEntity type="custom_attribute">CustomAttributeProductAttribute</requiredEntity>
    </entity>
    <entity name="ApiSimpleProductWithPrice50" type="product2" extends="ApiSimpleOne">
        <data key="price">50</data>
    </entity>
    <entity name="ApiSimpleProductWithPrice60" type="product2" extends="ApiSimpleTwo">
        <data key="price">60</data>
    </entity>
    <entity name="ApiSimpleProductWithPrice70" type="product2" extends="SimpleOne">
        <data key="price">70</data>
    </entity>
    <entity name="ApiSimpleTwoHidden" type="product2">
        <data key="sku" unique="suffix">api-simple-product-two</data>
        <data key="type_id">simple</data>
        <data key="attribute_set_id">4</data>
        <data key="visibility">1</data>
        <data key="name" unique="suffix">Api Simple Product Two</data>
        <data key="price">234.00</data>
        <data key="urlKey" unique="suffix">api-simple-product-two</data>
        <data key="status">1</data>
        <data key="quantity">100</data>
        <requiredEntity type="product_extension_attribute">EavStockItem</requiredEntity>
        <requiredEntity type="custom_attribute">CustomAttributeProductAttribute</requiredEntity>
    </entity>
    <entity name="VirtualProduct" type="product">
        <data key="sku" unique="suffix">virtualproduct</data>
        <data key="type_id">virtual</data>
        <data key="attribute_set_id">4</data>
        <data key="name" unique="suffix">VirtualProduct</data>
        <data key="price">99.99</data>
        <data key="quantity">250</data>
        <data key="weight">0</data>
        <data key="status">1</data>
        <requiredEntity type="product_extension_attribute">EavStockItem</requiredEntity>
    </entity>
    <entity name="SimpleTwo" type="product2">
        <data key="sku" unique="suffix">SimpleTwo</data>
        <data key="type_id">simple</data>
        <data key="attribute_set_id">4</data>
        <data key="name" unique="suffix">SimpleProduct</data>
        <data key="price">1.23</data>
        <data key="visibility">4</data>
        <data key="status">1</data>
        <requiredEntity type="product_extension_attribute">EavStockItem</requiredEntity>
        <requiredEntity type="custom_attribute">CustomAttributeProductUrlKey</requiredEntity>
    </entity>
    <entity name="SetProductVisibilityHidden" type="product2">
        <data key="visibility">1</data>
    </entity>
    <entity name="ProductImage" type="uploadImage">
        <data key="title" unique="suffix">Image1</data>
        <data key="price">1.00</data>
        <data key="file_type">Upload File</data>
        <data key="shareable">Yes</data>
        <data key="file">magento-logo.png</data>
        <data key="fileName">magento-logo</data>
    </entity>
    <entity name="MagentoLogo" type="image">
        <data key="title" unique="suffix">MagentoLogo</data>
        <data key="price">1.00</data>
        <data key="file_type">Upload File</data>
        <data key="shareable">Yes</data>
        <data key="file">magento-logo.png</data>
        <data key="filename">magento-logo</data>
        <data key="file_extension">png</data>
    </entity>
    <entity name="TestImageNew" type="image">
        <data key="title" unique="suffix">magento-again</data>
        <data key="price">1.00</data>
        <data key="file_type">Upload File</data>
        <data key="shareable">Yes</data>
        <data key="file">magento-again.jpg</data>
        <data key="filename">magento-again</data>
        <data key="file_extension">jpg</data>
    </entity>
    <entity name="TestImageAdobe" type="image">
        <data key="title" unique="suffix">magento-adobe</data>
        <data key="price">1.00</data>
        <data key="file_type">Upload File</data>
        <data key="shareable">Yes</data>
        <data key="file">adobe-base.jpg</data>
        <data key="filename">adobe-base</data>
        <data key="file_extension">jpg</data>
    </entity>
    <entity name="ProductWithUnicode" type="product">
        <data key="sku" unique="suffix">&#38657;&#20135;&#21697;</data>
        <data key="type_id">simple</data>
        <data key="attribute_set_id">4</data>
        <data key="visibility">4</data>
        <data key="name" unique="suffix">&#38657;&#20135;&#21697;</data>
        <data key="price">123.00</data>
        <data key="urlKey" unique="suffix">testurlkey</data>
        <data key="status">1</data>
        <data key="quantity">100</data>
        <requiredEntity type="product_extension_attribute">EavStockItem</requiredEntity>
        <requiredEntity type="custom_attribute_array">CustomAttributeCategoryIds</requiredEntity>
    </entity>
    <entity name="productWithHTMLEntityOne" type="product">
        <data key="sku" unique="suffix">SimpleOne&#8482;Product</data>
        <data key="type_id">simple</data>
        <data key="attribute_set_id">4</data>
        <data key="visibility">4</data>
        <data key="name" unique="suffix">SimpleOne&#8482;Product</data>
        <data key="price">50.00</data>
        <data key="urlKey" unique="suffix">testurlkey</data>
        <data key="status">1</data>
        <data key="quantity">100</data>
        <requiredEntity type="product_extension_attribute">EavStockItem</requiredEntity>
        <requiredEntity type="custom_attribute_array">CustomAttributeCategoryIds</requiredEntity>
    </entity>
    <entity name="productWithHTMLEntityTwo" type="product">
        <data key="sku" unique="suffix">SimpleTwo&#38657;&#20135;&#21697;&lt;カネボウPro</data>
        <data key="type_id">simple</data>
        <data key="attribute_set_id">4</data>
        <data key="visibility">4</data>
        <data key="name" unique="suffix">SimpleTwo&#38657;&#20135;&#21697;&lt;カネボウPro</data>
        <data key="price">50.00</data>
        <data key="urlKey" unique="suffix">testurlkey</data>
        <data key="status">1</data>
        <data key="quantity">100</data>
        <requiredEntity type="product_extension_attribute">EavStockItem</requiredEntity>
        <requiredEntity type="custom_attribute_array">CustomAttributeCategoryIds</requiredEntity>
    </entity>
    <entity name="defaultVirtualProduct" type="product">
        <data key="sku" unique="suffix">virtualProduct</data>
        <data key="type_id">virtual</data>
        <data key="attribute_set_id">4</data>
        <data key="visibility">4</data>
        <data key="name" unique="suffix">virtualProduct</data>
        <data key="price">12.34</data>
        <data key="urlKey" unique="suffix">virtualproduct</data>
        <data key="status">1</data>
        <data key="quantity">100</data>
        <data key="weight">0</data>
        <requiredEntity type="product_extension_attribute">EavStock100</requiredEntity>
        <requiredEntity type="custom_attribute_array">CustomAttributeCategoryIds</requiredEntity>
    </entity>
    <entity name="productWithDescription" type="product">
        <data key="sku" unique="suffix">testProductWithDescriptionSku</data>
        <data key="type_id">simple</data>
        <data key="attribute_set_id">4</data>
        <data key="visibility">4</data>
        <data key="name" unique="suffix">testProductWithDescriptionName</data>
        <data key="price">123.00</data>
        <data key="urlKey" unique="suffix">testproductwithdescriptionurlkey</data>
        <data key="status">1</data>
        <data key="quantity">100</data>
        <requiredEntity type="product_extension_attribute">EavStockItem</requiredEntity>
        <requiredEntity type="custom_attribute_array">CustomAttributeCategoryIds</requiredEntity>
        <requiredEntity type="custom_attribute_array">ApiProductDescription</requiredEntity>
        <requiredEntity type="custom_attribute_array">ApiProductShortDescription</requiredEntity>
    </entity>
    <entity name="ApiProductWithDescription" type="product">
        <data key="sku" unique="suffix">api-simple-product</data>
        <data key="type_id">simple</data>
        <data key="attribute_set_id">4</data>
        <data key="visibility">4</data>
        <data key="name" unique="suffix">Api Simple Product</data>
        <data key="price">123.00</data>
        <data key="urlKey" unique="suffix">api-simple-product</data>
        <data key="status">1</data>
        <data key="quantity">100</data>
        <requiredEntity type="product_extension_attribute">EavStockItem</requiredEntity>
        <requiredEntity type="custom_attribute_array">ApiProductDescription</requiredEntity>
        <requiredEntity type="custom_attribute_array">ApiProductShortDescription</requiredEntity>
    </entity>
    <entity name="_newDefaultProduct" type="product">
        <data key="sku" unique="suffix">testSku</data>
        <data key="type_id">simple</data>
        <data key="attribute_set_id">4</data>
        <data key="visibility">4</data>
        <data key="name" unique="suffix">testproductname</data>
        <data key="price">123.00</data>
        <data key="urlKey" unique="suffix">testurlkey</data>
        <data key="status">1</data>
        <data key="quantity">100</data>
        <requiredEntity type="product_extension_attribute">EavStockItem</requiredEntity>
        <requiredEntity type="custom_attribute_array">CustomAttributeCategoryIds</requiredEntity>
    </entity>
    <entity name="SimpleProductWithCustomAttributeSet" type="product">
        <data key="sku" unique="suffix">testSku</data>
        <data key="type_id">simple</data>
        <var key="attribute_set_id" entityKey="attribute_set_id" entityType="CatalogAttributeSet"/>
        <data key="visibility">4</data>
        <data key="name" unique="suffix">testProductName</data>
        <data key="price">123.00</data>
        <data key="urlKey" unique="suffix">testurlkey</data>
        <data key="status">1</data>
        <data key="weight">1</data>
        <data key="quantity">100</data>
        <requiredEntity type="product_extension_attribute">EavStockItem</requiredEntity>
        <requiredEntity type="custom_attribute_array">CustomAttributeCategoryIds</requiredEntity>
    </entity>
    <entity name="productWithOptions" type="product">
        <var key="sku" entityType="product" entityKey="sku" />
        <data key="file">magento.jpg</data>
        <requiredEntity type="product_option">ProductOptionField</requiredEntity>
        <requiredEntity type="product_option">ProductOptionArea</requiredEntity>
        <requiredEntity type="product_option">ProductOptionFile</requiredEntity>
        <requiredEntity type="product_option">ProductOptionDropDown</requiredEntity>
        <requiredEntity type="product_option">ProductOptionRadiobutton</requiredEntity>
        <requiredEntity type="product_option">ProductOptionCheckbox</requiredEntity>
        <requiredEntity type="product_option">ProductOptionMultiSelect</requiredEntity>
        <requiredEntity type="product_option">ProductOptionDate</requiredEntity>
        <requiredEntity type="product_option">ProductOptionDateTime</requiredEntity>
        <requiredEntity type="product_option">ProductOptionTime</requiredEntity>
    </entity>
    <entity name="productWithOptionRadiobutton" type="product">
        <var key="sku" entityType="product" entityKey="sku" />
        <requiredEntity type="product_option">ProductOptionRadiobuttonWithTwoFixedOptions</requiredEntity>
    </entity>
    <entity name="productWithCustomOptions" type="product">
        <var key="sku" entityType="product" entityKey="sku" />
        <data key="file">magento.jpg</data>
        <requiredEntity type="product_option">ProductOptionDropDown2</requiredEntity>
    </entity>
    <entity name="productWithFixedOptions" type="product">
        <var key="sku" entityType="product" entityKey="sku" />
        <data key="file">magento.jpg</data>
        <requiredEntity type="product_option">ProductOptionRadioButton2</requiredEntity>
    </entity>
    <entity name="productWithOptions2" type="product">
        <var key="sku" entityType="product" entityKey="sku" />
        <requiredEntity type="product_option">ProductOptionDropDownWithLongValuesTitle</requiredEntity>
    </entity>
    <entity name="productWithDropdownOption" type="product">
        <var key="sku" entityType="product" entityKey="sku" />
        <requiredEntity type="product_option">ProductOptionValueDropdown</requiredEntity>
    </entity>
<<<<<<< HEAD
    <entity name="productWithDropdownAndFieldOptions" type="product">
        <var key="sku" entityType="product" entityKey="sku" />
        <requiredEntity type="product_option">ProductOptionValueDropdown</requiredEntity>
        <requiredEntity type="product_option">ProductOptionField</requiredEntity>
    </entity>
=======
>>>>>>> 8b3fd9d0
    <entity name="ProductWithTextFieldAndAreaOptions" type="product">
        <var key="sku" entityType="product" entityKey="sku" />
        <requiredEntity type="product_option">ProductOptionField</requiredEntity>
        <requiredEntity type="product_option">ProductOptionArea</requiredEntity>
    </entity>
    <entity name="ApiVirtualProductWithDescription" type="product">
        <data key="sku" unique="suffix">api-virtual-product</data>
        <data key="type_id">virtual</data>
        <data key="attribute_set_id">4</data>
        <data key="visibility">4</data>
        <data key="name" unique="suffix">Api Virtual Product</data>
        <data key="price">123.00</data>
        <data key="urlKey" unique="suffix">api-virtual-product</data>
        <data key="status">1</data>
        <data key="quantity">100</data>
        <requiredEntity type="product_extension_attribute">EavStockItem</requiredEntity>
        <requiredEntity type="custom_attribute_array">ApiProductDescription</requiredEntity>
        <requiredEntity type="custom_attribute_array">ApiProductShortDescription</requiredEntity>
    </entity>
    <entity name="SimpleProductWithNewFromDate" type="product">
        <data key="sku" unique="suffix">SimpleProduct</data>
        <data key="type_id">simple</data>
        <data key="attribute_set_id">4</data>
        <data key="name" unique="suffix">SimpleProduct</data>
        <data key="price">125.00</data>
        <data key="visibility">4</data>
        <data key="status">1</data>
        <data key="quantity">1000</data>
        <data key="urlKey" unique="suffix">simpleproduct</data>
        <data key="weight">1</data>
        <requiredEntity type="product_extension_attribute">EavStockItem</requiredEntity>
        <requiredEntity type="custom_attribute_array">ApiProductNewsFromDate</requiredEntity>
    </entity>
    <entity name="SimpleProductNameWithDoubleQuote" type="product">
        <data key="name" unique="prefix">Double Quote"</data>
        <data key="sku" unique="prefix">doubleQuote</data>
        <data key="type_id">simple</data>
        <data key="attribute_set_id">4</data>
        <data key="price">10.00</data>
        <data key="visibility">4</data>
        <data key="status">1</data>
        <data key="quantity">1000</data>
        <data key="weight">1</data>
        <requiredEntity type="product_extension_attribute">EavStockItem</requiredEntity>
    </entity>
    <entity name="GetProduct" type="product">
        <var key="sku" entityKey="sku" entityType="product"/>
    </entity>
    <entity name="GetProduct2" type="product2">
        <var key="sku" entityKey="sku" entityType="product2"/>
    </entity>
    <entity name="GetProduct3" type="product3">
        <var key="sku" entityKey="sku" entityType="product3"/>
    </entity>
    <entity name="ApiSimplePrice1" type="product">
        <data key="sku" unique="suffix">api-simple-product</data>
        <data key="type_id">simple</data>
        <data key="attribute_set_id">4</data>
        <data key="visibility">4</data>
        <data key="name" unique="suffix">Api Simple Product</data>
        <data key="price">1.00</data>
    </entity>
    <entity name="ApiSimplePrice100" type="product">
        <data key="sku" unique="suffix">api-simple-product</data>
        <data key="type_id">simple</data>
        <data key="attribute_set_id">4</data>
        <data key="visibility">4</data>
        <data key="name" unique="suffix">Api Simple Product</data>
        <data key="price">100.00</data>
    </entity>
    <entity name="ApiSimplePrice10Qty10" type="product">
        <data key="sku" unique="suffix">api-simple-product</data>
        <data key="type_id">simple</data>
        <data key="attribute_set_id">4</data>
        <data key="visibility">4</data>
        <data key="name" unique="suffix">Api Simple Product</data>
        <data key="price">10.00</data>
        <data key="urlKey" unique="suffix">api-simple-product</data>
        <data key="status">1</data>
        <requiredEntity type="product_extension_attribute">EavStock10</requiredEntity>
        <requiredEntity type="custom_attribute_array">CustomAttributeCategoryIds</requiredEntity>
    </entity>
    <entity name="ApiSimplePrice100Qty100" type="product">
        <data key="sku" unique="suffix">api-simple-product</data>
        <data key="type_id">simple</data>
        <data key="attribute_set_id">4</data>
        <data key="visibility">4</data>
        <data key="name" unique="suffix">Api Simple Product</data>
        <data key="price">100.00</data>
        <data key="urlKey" unique="suffix">api-simple-product</data>
        <data key="status">1</data>
        <requiredEntity type="product_extension_attribute">EavStock100</requiredEntity>
        <requiredEntity type="custom_attribute_array">CustomAttributeCategoryIds</requiredEntity>
    </entity>
    <entity name="ApiSimplePrice100Qty100v2" type="product">
        <data key="sku" unique="suffix">api-simple-product</data>
        <data key="type_id">simple</data>
        <data key="attribute_set_id">4</data>
        <data key="visibility">4</data>
        <data key="name" unique="suffix">Api Simple Product</data>
        <data key="price">100.00</data>
        <data key="urlKey" unique="suffix">api-simple-product</data>
        <data key="status">1</data>
        <requiredEntity type="product_extension_attribute">EavStock100</requiredEntity>
    </entity>
    <entity name="simpleProductForMassUpdate" type="product">
        <data key="sku" unique="suffix">testSku</data>
        <data key="type_id">simple</data>
        <data key="attribute_set_id">4</data>
        <data key="visibility">4</data>
        <data key="name" unique="suffix">massUpdateProductName</data>
        <data key="keyword">massUpdateProductName</data>
        <data key="price">123.00</data>
        <data key="urlKey" unique="suffix">masstesturlkey</data>
        <data key="status">1</data>
        <data key="quantity">100</data>
        <data key="weight">1</data>
        <requiredEntity type="product_extension_attribute">EavStockItem</requiredEntity>
        <requiredEntity type="custom_attribute_array">CustomAttributeCategoryIds</requiredEntity>
    </entity>
    <entity name="simpleProductForMassUpdate2" type="product">
        <data key="sku" unique="suffix">testSku</data>
        <data key="type_id">simple</data>
        <data key="attribute_set_id">4</data>
        <data key="visibility">4</data>
        <data key="name" unique="suffix">massUpdateProductName</data>
        <data key="keyword">massUpdateProductName</data>
        <data key="price">123.00</data>
        <data key="urlKey" unique="suffix">masstesturlkey</data>
        <data key="status">1</data>
        <data key="quantity">100</data>
        <data key="weight">1</data>
        <requiredEntity type="product_extension_attribute">EavStockItem</requiredEntity>
        <requiredEntity type="custom_attribute_array">CustomAttributeCategoryIds</requiredEntity>
    </entity>
    <entity name="ApiSimpleSingleQty" type="product2">
        <data key="sku" unique="suffix">api-simple-product</data>
        <data key="type_id">simple</data>
        <data key="attribute_set_id">4</data>
        <data key="visibility">4</data>
        <data key="name" unique="suffix">Api Simple Product</data>
        <data key="price">123.00</data>
        <data key="urlKey" unique="suffix">api-simple-product</data>
        <data key="status">1</data>
        <data key="quantity">1</data>
        <requiredEntity type="product_extension_attribute">EavStock1</requiredEntity>
        <requiredEntity type="custom_attribute">CustomAttributeProductAttribute</requiredEntity>
    </entity>
    <entity name="virtualProductWithRequiredFields" type="product">
        <data key="name" unique="suffix">virtualProduct</data>
        <data key="sku" unique="suffix">virtualsku</data>
        <data key="price">10</data>
        <data key="visibility">Catalog, Search</data>
        <data key="urlKey" unique="suffix">virtualproduct</data>
        <data key="type_id">virtual</data>
    </entity>
    <entity name="virtualProductBigQty" type="product">
        <data key="name" unique="suffix">VirtualProduct</data>
        <data key="sku" unique="suffix">virtual_sku</data>
        <data key="price">100.00</data>
        <data key="productTaxClass">None</data>
        <data key="quantity">999</data>
        <data key="status">In Stock</data>
        <data key="visibility">Catalog, Search</data>
        <data key="urlKey" unique="suffix">virtual-product</data>
        <data key="type_id">virtual</data>
    </entity>
    <entity name="virtualProductGeneralGroup" type="product">
        <data key="name" unique="suffix">VirtualProduct</data>
        <data key="sku" unique="suffix">virtual_sku</data>
        <data key="price">100.00</data>
        <data key="productTaxClass">None</data>
        <data key="quantity">999</data>
        <data key="status">In Stock</data>
        <data key="visibility">Catalog, Search</data>
        <data key="urlKey" unique="suffix">virtual-product</data>
        <data key="type_id">virtual</data>
    </entity>
    <entity name="virtualProductCustomImportOptions" type="product">
        <data key="name" unique="suffix">VirtualProduct</data>
        <data key="sku" unique="suffix">virtual_sku</data>
        <data key="price">9,000.00</data>
        <data key="quantity">999</data>
        <data key="status">In Stock</data>
        <data key="visibility">Catalog, Search</data>
        <data key="urlKey" unique="suffix">virtual-product</data>
        <data key="storefrontStatus">IN STOCK</data>
        <data key="type_id">virtual</data>
    </entity>
    <entity name="virtualProductWithoutManageStock" type="product">
        <data key="name" unique="suffix">VirtualProduct</data>
        <data key="sku" unique="suffix">virtual_sku</data>
        <data key="price">100.00</data>
        <data key="quantity">999</data>
        <data key="urlKey" unique="suffix">virtual-product</data>
        <data key="special_price">90.00</data>
        <data key="storefrontStatus">IN STOCK</data>
        <data key="type_id">virtual</data>
    </entity>
    <entity name="virtualProductOutOfStock" type="product">
        <data key="name" unique="suffix">VirtualProduct</data>
        <data key="sku" unique="suffix">virtual_sku</data>
        <data key="price">9,000.00</data>
        <data key="quantity">999</data>
        <data key="status">Out of Stock</data>
        <data key="visibility">Catalog, Search</data>
        <data key="urlKey" unique="suffix">virtual-product</data>
        <data key="storefrontStatus">OUT OF STOCK</data>
        <data key="type_id">virtual</data>
    </entity>
    <entity name="virtualProductAssignToCategory" type="product">
        <data key="name" unique="suffix">VirtualProduct</data>
        <data key="sku" unique="suffix">virtual_sku</data>
        <data key="price">10.00</data>
        <data key="quantity">999</data>
        <data key="urlKey" unique="suffix">virtual-product</data>
        <data key="type_id">virtual</data>
    </entity>
    <entity name="updateVirtualProductRegularPriceInStock" type="product">
        <data key="name" unique="suffix">VirtualProduct</data>
        <data key="sku" unique="suffix">virtual_sku</data>
        <data key="price">120.00</data>
        <data key="productTaxClass">None</data>
        <data key="quantity">999</data>
        <data key="status">In Stock</data>
        <data key="storefrontStatus">IN STOCK</data>
        <data key="visibility">Search</data>
        <data key="urlKey" unique="suffix">virtual-product</data>
        <data key="type_id">virtual</data>
    </entity>
    <entity name="updateVirtualProductWithTierPriceInStock" type="product">
        <data key="name" unique="suffix">VirtualProduct</data>
        <data key="sku" unique="suffix">virtual_sku</data>
        <data key="price">99.99</data>
        <data key="productTaxClass">None</data>
        <data key="quantity">999</data>
        <data key="status">In Stock</data>
        <data key="storefrontStatus">IN STOCK</data>
        <data key="visibility">Catalog</data>
        <data key="urlKey" unique="suffix">virtual-product</data>
        <data key="type_id">virtual</data>
    </entity>
    <entity name="updateVirtualProductRegularPrice99OutOfStock" type="product">
        <data key="name" unique="suffix">VirtualProduct</data>
        <data key="sku" unique="suffix">virtual_sku</data>
        <data key="price">99.99</data>
        <data key="productTaxClass">Taxable Goods</data>
        <data key="status">Out of Stock</data>
        <data key="storefrontStatus">OUT OF STOCK</data>
        <data key="visibility">Search</data>
        <data key="urlKey" unique="suffix">virtual-product</data>
        <data key="type_id">virtual</data>
    </entity>
    <entity name="defaultSimpleProduct" type="product">
        <data key="name" unique="suffix">Testp</data>
        <data key="sku" unique="suffix">testsku</data>
        <data key="type_id">simple</data>
        <data key="attribute_set_id">4</data>
        <data key="visibility">4</data>
        <data key="price">560.00</data>
        <data key="urlKey" unique="suffix">testurl-</data>
        <data key="status">1</data>
        <data key="quantity">25</data>
        <data key="weight">1</data>
        <requiredEntity type="product_extension_attribute">EavStock100</requiredEntity>
    </entity>
    <entity name="ProductWithLongNameSku" extends="ApiSimpleProduct">
        <data key="name" unique="suffix">Product With Long Name And Sku - But not too long</data>
        <data key="sku" unique="suffix">Product With Long Name And Sku - But not too long</data>
    </entity>
    <entity name="PaginationProduct" type="product">
        <data key="name" unique="suffix">pagi</data>
        <data key="sku" unique="suffix">pagisku</data>
        <data key="type_id">simple</data>
        <data key="attribute_set_id">4</data>
        <data key="visibility">4</data>
        <data key="price">780.00</data>
        <data key="urlKey" unique="suffix">pagiurl-</data>
        <data key="status">1</data>
        <data key="quantity">50</data>
        <data key="weight">5</data>
        <requiredEntity type="product_extension_attribute">EavStock100</requiredEntity>
    </entity>
    <entity name="Magento3" type="image">
        <data key="title" unique="suffix">Magento3</data>
        <data key="price">1.00</data>
        <data key="file_type">Upload File</data>
        <data key="shareable">Yes</data>
        <data key="file">magento3.jpg</data>
        <data key="filename">magento3</data>
        <data key="file_extension">jpg</data>
    </entity>
    <entity name="updateVirtualProductRegularPrice" type="product">
        <data key="name" unique="suffix">VirtualProduct</data>
        <data key="sku" unique="suffix">virtual_sku</data>
        <data key="price">99.99</data>
        <data key="productTaxClass">None</data>
        <data key="quantity">999</data>
        <data key="status">In Stock</data>
        <data key="storefrontStatus">IN STOCK</data>
        <data key="visibility">Catalog</data>
        <data key="urlKey" unique="suffix">virtual-product</data>
        <data key="type_id">virtual</data>
    </entity>
    <entity name="updateVirtualProductRegularPrice5OutOfStock" type="product">
        <data key="name" unique="suffix">VirtualProduct</data>
        <data key="sku" unique="suffix">virtual_sku</data>
        <data key="price">5.00</data>
        <data key="productTaxClass">None</data>
        <data key="status">Out of Stock</data>
        <data key="storefrontStatus">OUT OF STOCK</data>
        <data key="visibility">Catalog</data>
        <data key="urlKey" unique="suffix">virtual-product</data>
        <data key="type_id">virtual</data>
    </entity>
    <entity name="updateVirtualProductSpecialPrice" type="product">
        <data key="name" unique="suffix">VirtualProduct</data>
        <data key="sku" unique="suffix">virtual_sku</data>
        <data key="price">120.00</data>
        <data key="productTaxClass">Taxable Goods</data>
        <data key="quantity">999</data>
        <data key="status">In Stock</data>
        <data key="storefrontStatus">IN STOCK</data>
        <data key="visibility">Catalog, Search</data>
        <data key="urlKey" unique="suffix">virtual-product</data>
        <data key="special_price">45.00</data>
        <data key="type_id">virtual</data>
    </entity>
    <entity name="updateVirtualProductSpecialPriceOutOfStock" type="product">
        <data key="name" unique="suffix">VirtualProduct</data>
        <data key="sku" unique="suffix">virtual_sku</data>
        <data key="price">99.99</data>
        <data key="productTaxClass">None</data>
        <data key="status">Out of Stock</data>
        <data key="storefrontStatus">OUT OF STOCK</data>
        <data key="visibility">Catalog, Search</data>
        <data key="urlKey" unique="suffix">virtual-product</data>
        <data key="special_price">45.00</data>
        <data key="type_id">virtual</data>
    </entity>
    <entity name="updateVirtualProductTierPriceInStock" type="product">
        <data key="name" unique="suffix">VirtualProduct</data>
        <data key="sku" unique="suffix">virtual_sku</data>
        <data key="price">145.00</data>
        <data key="productTaxClass">Taxable Goods</data>
        <data key="quantity">999</data>
        <data key="status">In Stock</data>
        <data key="storefrontStatus">IN STOCK</data>
        <data key="visibility">Catalog, Search</data>
        <data key="urlKey" unique="suffix">virtual-product</data>
        <data key="type_id">virtual</data>
    </entity>
    <entity name="updateVirtualTierPriceOutOfStock" type="product">
        <data key="name" unique="suffix">VirtualProduct</data>
        <data key="sku" unique="suffix">virtual_sku</data>
        <data key="price">185.00</data>
        <data key="productTaxClass">None</data>
        <data key="quantity">999</data>
        <data key="status">Out of Stock</data>
        <data key="storefrontStatus">OUT OF STOCK</data>
        <data key="visibility">Catalog, Search</data>
        <data key="urlKey" unique="suffix">virtual-product</data>
        <data key="type_id">virtual</data>
    </entity>
    <entity name="simpleProductRegularPrice325InStock" type="product">
        <data key="urlKey" unique="suffix">test-simple-product</data>
        <data key="name" unique="suffix">TestSimpleProduct</data>
        <data key="sku" unique="suffix">test_simple_product_sku</data>
        <data key="price">325.02</data>
        <data key="quantity">89</data>
        <data key="status">In Stock</data>
        <data key="storefrontStatus">IN STOCK</data>
        <data key="weight">89.0000</data>
        <data key="visibility">Search</data>
        <data key="type_id">simple</data>
        <requiredEntity type="product_extension_attribute">EavStock100</requiredEntity>
    </entity>
    <entity name="simpleProductRegularPrice32503OutOfStock" type="product">
        <data key="urlKey" unique="suffix">test-simple-product</data>
        <data key="name" unique="suffix">TestSimpleProduct</data>
        <data key="sku" unique="suffix">test_simple_product_sku</data>
        <data key="price">325.03</data>
        <data key="quantity">25</data>
        <data key="status">Out of Stock</data>
        <data key="storefrontStatus">OUT OF STOCK</data>
        <data key="weight">125.0000</data>
        <data key="type_id">simple</data>
        <requiredEntity type="product_extension_attribute">EavStock100</requiredEntity>
    </entity>
    <entity name="simpleProductRegularPrice245InStock" type="product">
        <data key="urlKey" unique="suffix">test-simple-product</data>
        <data key="name" unique="suffix">TestSimpleProduct</data>
        <data key="sku" unique="suffix">test_simple_product_sku</data>
        <data key="price">245.00</data>
        <data key="quantity">200</data>
        <data key="status">In Stock</data>
        <data key="storefrontStatus">IN STOCK</data>
        <data key="weight">120.0000</data>
        <data key="visibility">Catalog, Search</data>
        <data key="type_id">simple</data>
        <requiredEntity type="product_extension_attribute">EavStock100</requiredEntity>
    </entity>
    <entity name="simpleProductRegularPrice32501InStock" type="product">
        <data key="urlKey" unique="suffix">test-simple-product</data>
        <data key="name" unique="suffix">TestSimpleProduct</data>
        <data key="sku" unique="suffix">test_simple_product_sku</data>
        <data key="price">325.01</data>
        <data key="quantity">125</data>
        <data key="status">In Stock</data>
        <data key="storefrontStatus">IN STOCK</data>
        <data key="weight">25.0000</data>
        <data key="visibility">Catalog</data>
        <data key="type_id">simple</data>
        <requiredEntity type="product_extension_attribute">EavStock100</requiredEntity>
    </entity>
    <entity name="simpleProductTierPrice300InStock" type="product">
        <data key="urlKey" unique="suffix">test-simple-product</data>
        <data key="name" unique="suffix">TestSimpleProduct</data>
        <data key="sku" unique="suffix">test_simple_product_sku</data>
        <data key="price">300.00</data>
        <data key="quantity">34</data>
        <data key="status">In Stock</data>
        <data key="storefrontStatus">IN STOCK</data>
        <data key="weight">1</data>
        <data key="weightSelect">This item has weight</data>
        <data key="type_id">simple</data>
        <requiredEntity type="product_extension_attribute">EavStock100</requiredEntity>
    </entity>
    <entity name="simpleProductEnabledFlat" type="product">
        <data key="urlKey" unique="suffix">test-simple-product</data>
        <data key="name" unique="suffix">TestSimpleProduct</data>
        <data key="sku" unique="suffix">test_simple_product_sku</data>
        <data key="price">1.99</data>
        <data key="productTaxClass">Taxable Goods</data>
        <data key="quantity">1000</data>
        <data key="status">1</data>
        <data key="storefrontStatus">IN STOCK</data>
        <data key="weight">1</data>
        <data key="weightSelect">This item has weight</data>
        <data key="visibility">Catalog, Search</data>
        <data key="type_id">simple</data>
        <requiredEntity type="product_extension_attribute">EavStock100</requiredEntity>
    </entity>
    <entity name="simpleProductRegularPriceCustomOptions" type="product">
        <data key="urlKey" unique="suffix">test-simple-product</data>
        <data key="name" unique="suffix">TestSimpleProduct</data>
        <data key="sku" unique="suffix">test_simple_product_sku</data>
        <data key="price">245.00</data>
        <data key="storefront_new_cartprice">343.00</data>
        <data key="quantity">200</data>
        <data key="status">In Stock</data>
        <data key="storefrontStatus">IN STOCK</data>
        <data key="weight">120.0000</data>
        <data key="type_id">simple</data>
        <requiredEntity type="product_extension_attribute">EavStock100</requiredEntity>
    </entity>
    <entity name="simpleProductDisabled" type="product">
        <data key="urlKey" unique="suffix">test-simple-product</data>
        <data key="name" unique="suffix">TestSimpleProduct</data>
        <data key="sku" unique="suffix">test_simple_product_sku</data>
        <data key="price">74.00</data>
        <data key="quantity">87</data>
        <data key="status">In Stock</data>
        <data key="weight">333.0000</data>
        <data key="type_id">simple</data>
        <requiredEntity type="product_extension_attribute">EavStock100</requiredEntity>
    </entity>
    <entity name="simpleProductNotVisibleIndividually" type="product">
        <data key="urlKey" unique="suffix">test-simple-product</data>
        <data key="name" unique="suffix">TestSimpleProduct</data>
        <data key="sku" unique="suffix">test_simple_product_sku</data>
        <data key="price">325.00</data>
        <data key="quantity">123</data>
        <data key="status">In Stock</data>
        <data key="weight">129.0000</data>
        <data key="visibility">Not Visible Individually</data>
        <data key="type_id">simple</data>
        <requiredEntity type="product_extension_attribute">EavStock100</requiredEntity>
    </entity>
    <entity name="simpleProductDataOverriding" type="product">
        <data key="urlKey" unique="suffix">test-simple-product</data>
        <data key="name" unique="suffix">TestSimpleProduct</data>
        <data key="sku" unique="suffix">test_simple_product_sku</data>
        <data key="price">9.99</data>
        <data key="type_id">simple</data>
        <requiredEntity type="product_extension_attribute">EavStock100</requiredEntity>
    </entity>
    <entity name="nameAndAttributeSkuMaskSimpleProduct" type="product">
        <data key="urlKey" unique="suffix">simple-product</data>
        <data key="name" unique="suffix">SimpleProduct</data>
        <data key="price">10000.00</data>
        <data key="quantity">657</data>
        <data key="weight">50</data>
        <data key="country_of_manufacture">UA</data>
        <data key="country_of_manufacture_label">Ukraine</data>
        <data key="type_id">simple</data>
        <data key="status">1</data>
        <requiredEntity type="product_extension_attribute">EavStock100</requiredEntity>
    </entity>
    <entity name="ProductShortDescription" type="ProductAttribute">
        <data key="attribute_code">short_description</data>
    </entity>
    <entity name="AddToDefaultSetTopOfContentSection" type="ProductAttributeSet">
        <var key="attributeCode" entityKey="attribute_code" entityType="ProductAttribute"/>
        <data key="attributeSetId">4</data>
        <data key="attributeGroupId">13</data>
        <data key="sortOrder">0</data>
    </entity>
    <entity name="productAlphabeticalA" type="product" extends="_defaultProduct">
        <data key="name" unique="suffix">AAA Product</data>
    </entity>
    <entity name="productAlphabeticalB" type="product" extends="_defaultProduct">
        <data key="name" unique="suffix">BBB Product</data>
    </entity>
    <entity name="productWithSpecialCharacters" type="product" extends="_defaultProduct">
        <data key="name" unique="suffix">Product "!@#$%^&amp;*()+:;\|}{][?=~` </data>
        <data key="nameWithSafeChars" unique="suffix">|}{][?=~` </data>
    </entity>
    <entity name="productWith130CharName" type="product" extends="_defaultProduct">
        <data key="name" unique="suffix">ProductWith128Chars 1234567891123456789112345678911234567891123456789112345678911234567891123456789112345678 endnums</data>
    </entity>
    <entity name="simpleProductDefault" type="product">
        <data key="sku" unique="suffix">sku_simple_product_</data>
        <data key="type_id">simple</data>
        <data key="attribute_set_id">4</data>
        <data key="visibility">4</data>
        <data key="name" unique="suffix">Simple Product </data>
        <data key="price">560</data>
        <data key="urlKey" unique="suffix">simple-product-</data>
        <data key="status">1</data>
        <data key="quantity">25</data>
        <data key="weight">1</data>
        <data key="product_has_weight">1</data>
        <data key="is_in_stock">1</data>
        <data key="tax_class_id">2</data>
        <requiredEntity type="product_extension_attribute">EavStockItem</requiredEntity>
        <requiredEntity type="custom_attribute_array">CustomAttributeCategoryIds</requiredEntity>
    </entity>
    <entity name="simpleProductWithoutCategory" type="product">
        <data key="sku" unique="suffix">sku_simple_product_</data>
        <data key="type_id">simple</data>
        <data key="attribute_set_id">4</data>
        <data key="visibility">4</data>
        <data key="name" unique="suffix">SimpleProduct</data>
        <data key="price">560</data>
        <data key="urlKey" unique="suffix">simple-product-</data>
        <data key="status">1</data>
        <data key="quantity">25</data>
        <data key="weight">1</data>
        <data key="product_has_weight">1</data>
        <data key="is_in_stock">1</data>
        <data key="tax_class_id">2</data>
        <requiredEntity type="product_extension_attribute">EavStockItem</requiredEntity>
    </entity>
    <entity name="defaultSimpleProductWeight200" type="product">
        <data key="name" unique="suffix">Testp</data>
        <data key="sku" unique="suffix">testsku</data>
        <data key="type_id">simple</data>
        <data key="attribute_set_id">4</data>
        <data key="visibility">4</data>
        <data key="price">560.00</data>
        <data key="urlKey" unique="suffix">testurl-</data>
        <data key="status">1</data>
        <data key="quantity">25</data>
        <data key="weight">200</data>
        <requiredEntity type="product_extension_attribute">EavStock100</requiredEntity>
    </entity>
    <entity name="SimpleProductWithTwoOption" type="product">
        <var key="sku" entityType="product" entityKey="sku" />
        <requiredEntity type="product_option">ProductOptionMultiSelect</requiredEntity>
    </entity>
    <entity name="SimpleProductWithOption" type="product">
        <var key="sku" entityType="product" entityKey="sku" />
        <requiredEntity type="product_option">ProductOptionPercentPriceDropDown</requiredEntity>
    </entity>
    <entity name="SimpleProductWithDescription" type="product">
        <data key="sku" unique="suffix">productwithdescription</data>
        <data key="type_id">simple</data>
        <data key="attribute_set_id">4</data>
        <data key="visibility">4</data>
        <data key="name" unique="suffix">ProductWithDescription</data>
        <data key="price">123.00</data>
        <data key="urlKey" unique="suffix">productwithdescription</data>
        <data key="status">1</data>
        <data key="quantity">100</data>
        <requiredEntity type="product_extension_attribute">EavStockItem</requiredEntity>
        <requiredEntity type="custom_attribute_array">ApiProductDescription</requiredEntity>
    </entity>
<<<<<<< HEAD
    <entity name="SimpleProductWithSpecialPrice" type="product">
        <data key="sku" unique="suffix">SimpleProductWithSpecialPrice</data>
        <data key="type_id">simple</data>
        <data key="attribute_set_id">4</data>
        <data key="name" unique="suffix">SimpleProduct</data>
        <data key="price">100.00</data>
        <data key="special_price">90.00</data>
        <data key="visibility">4</data>
        <data key="status">1</data>
        <data key="quantity">86</data>
        <data key="urlKey" unique="suffix">simpleproduct</data>
        <data key="weight">1</data>
        <requiredEntity type="product_extension_attribute">EavStockItem</requiredEntity>
        <requiredEntity type="custom_attribute_array">CustomAttributeCategoryIds</requiredEntity>
    </entity>
    <entity name="SimpleProductWithSpecialPriceSecond" type="product">
        <data key="sku" unique="suffix">SimpleProductWithSpecialPriceSecond</data>
        <data key="type_id">simple</data>
        <data key="attribute_set_id">4</data>
        <data key="name" unique="suffix">SimpleProduct</data>
        <data key="price">150.00</data>
        <data key="special_price">110.00</data>
        <data key="visibility">4</data>
        <data key="status">1</data>
        <data key="quantity">86</data>
        <data key="urlKey" unique="suffix">simpleproduct</data>
        <data key="weight">1</data>
        <requiredEntity type="product_extension_attribute">EavStockItem</requiredEntity>
        <requiredEntity type="custom_attribute_array">CustomAttributeCategoryIds</requiredEntity>
    </entity>
    <entity name="SimpleProduct_100" type="product">
        <data key="sku" unique="suffix">testSku</data>
        <data key="type_id">simple</data>
        <data key="attribute_set_id">4</data>
        <data key="visibility">4</data>
        <data key="name" unique="suffix">testProductName</data>
        <data key="price">100.00</data>
        <data key="urlKey" unique="suffix">testurlkey</data>
        <data key="status">1</data>
        <data key="quantity">777</data>
        <data key="weight">1</data>
        <requiredEntity type="product_extension_attribute">EavStock777</requiredEntity>
        <requiredEntity type="custom_attribute_array">CustomAttributeCategoryIds</requiredEntity>
    </entity>
    <entity name="ApiSimpleOneQty10" type="product2">
        <data key="sku" unique="suffix">api-simple-product</data>
        <data key="type_id">simple</data>
        <data key="attribute_set_id">4</data>
        <data key="visibility">4</data>
        <data key="name" unique="suffix">Api Simple Product</data>
        <data key="price">40.00</data>
        <data key="urlKey" unique="suffix">api-simple-product</data>
        <data key="status">1</data>
        <data key="quantity">10</data>
        <requiredEntity type="product_extension_attribute">EavStock10</requiredEntity>
        <requiredEntity type="custom_attribute">CustomAttributeProductAttribute</requiredEntity>
    </entity>
    <entity name="ApiSimpleTwoQty10" type="product2">
        <data key="sku" unique="suffix">api-simple-product-two</data>
        <data key="type_id">simple</data>
        <data key="attribute_set_id">4</data>
        <data key="visibility">4</data>
        <data key="name" unique="suffix">Api Simple Product Two</data>
        <data key="price">40.00</data>
        <data key="urlKey" unique="suffix">api-simple-product-two</data>
        <data key="status">1</data>
        <data key="quantity">10</data>
        <requiredEntity type="product_extension_attribute">EavStock10</requiredEntity>
        <requiredEntity type="custom_attribute">CustomAttributeProductAttribute</requiredEntity>
    </entity>
=======
>>>>>>> 8b3fd9d0
</entities><|MERGE_RESOLUTION|>--- conflicted
+++ resolved
@@ -481,14 +481,11 @@
         <var key="sku" entityType="product" entityKey="sku" />
         <requiredEntity type="product_option">ProductOptionValueDropdown</requiredEntity>
     </entity>
-<<<<<<< HEAD
     <entity name="productWithDropdownAndFieldOptions" type="product">
         <var key="sku" entityType="product" entityKey="sku" />
         <requiredEntity type="product_option">ProductOptionValueDropdown</requiredEntity>
         <requiredEntity type="product_option">ProductOptionField</requiredEntity>
     </entity>
-=======
->>>>>>> 8b3fd9d0
     <entity name="ProductWithTextFieldAndAreaOptions" type="product">
         <var key="sku" entityType="product" entityKey="sku" />
         <requiredEntity type="product_option">ProductOptionField</requiredEntity>
@@ -1077,7 +1074,6 @@
         <requiredEntity type="product_extension_attribute">EavStockItem</requiredEntity>
         <requiredEntity type="custom_attribute_array">ApiProductDescription</requiredEntity>
     </entity>
-<<<<<<< HEAD
     <entity name="SimpleProductWithSpecialPrice" type="product">
         <data key="sku" unique="suffix">SimpleProductWithSpecialPrice</data>
         <data key="type_id">simple</data>
@@ -1148,6 +1144,4 @@
         <requiredEntity type="product_extension_attribute">EavStock10</requiredEntity>
         <requiredEntity type="custom_attribute">CustomAttributeProductAttribute</requiredEntity>
     </entity>
-=======
->>>>>>> 8b3fd9d0
 </entities>