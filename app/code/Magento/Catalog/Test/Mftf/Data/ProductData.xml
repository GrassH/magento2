<?xml version="1.0" encoding="UTF-8"?>
<!--
 /**
  * Copyright © Magento, Inc. All rights reserved.
  * See COPYING.txt for license details.
  */
-->

<entities xmlns:xsi="http://www.w3.org/2001/XMLSchema-instance"
        xsi:noNamespaceSchemaLocation="urn:magento:mftf:DataGenerator/etc/dataProfileSchema.xsd">
    <entity name="_defaultProduct" type="product">
        <data key="sku" unique="suffix">testSku</data>
        <data key="type_id">simple</data>
        <data key="attribute_set_id">4</data>
        <data key="visibility">4</data>
        <data key="name" unique="suffix">testProductName</data>
        <data key="price">123.00</data>
        <data key="urlKey" unique="suffix">testurlkey</data>
        <data key="status">1</data>
        <data key="quantity">100</data>
        <data key="weight">1</data>
        <requiredEntity type="product_extension_attribute">EavStockItem</requiredEntity>
        <requiredEntity type="custom_attribute_array">CustomAttributeCategoryIds</requiredEntity>
    </entity>
    <entity name="ApiSimpleProduct" type="product">
        <data key="sku" unique="suffix">api-simple-product</data>
        <data key="type_id">simple</data>
        <data key="attribute_set_id">4</data>
        <data key="visibility">4</data>
        <data key="name" unique="suffix">Api Simple Product</data>
        <data key="price">123.00</data>
        <data key="urlKey" unique="suffix">api-simple-product</data>
        <data key="status">1</data>
        <data key="quantity">100</data>
        <requiredEntity type="product_extension_attribute">EavStockItem</requiredEntity>
        <requiredEntity type="custom_attribute_array">CustomAttributeCategoryIds</requiredEntity>
    </entity>
    <entity name="ApiSimpleProductUpdateDescription" type="product2">
        <requiredEntity type="custom_attribute">ApiProductDescription</requiredEntity>
        <requiredEntity type="custom_attribute">ApiProductShortDescription</requiredEntity>
    </entity>
    <entity name="ApiSimpleProductUpdateName" type="product">
        <data key="name" unique="suffix">Updated Api Simple Product</data>
        <data key="urlKey" unique="suffix">api-simple-product</data>
    </entity>
    <entity name="SimpleProduct" type="product">
        <data key="sku" unique="suffix">SimpleProduct</data>
        <data key="type_id">simple</data>
        <data key="attribute_set_id">4</data>
        <data key="name" unique="suffix">SimpleProduct</data>
        <data key="price">123.00</data>
        <data key="visibility">4</data>
        <data key="status">1</data>
        <data key="quantity">1000</data>
        <data key="urlKey" unique="suffix">simpleproduct</data>
        <data key="weight">1</data>
        <requiredEntity type="product_extension_attribute">EavStockItem</requiredEntity>
        <requiredEntity type="custom_attribute_array">CustomAttributeCategoryIds</requiredEntity>
    </entity>
    <entity name="SimpleProduct2" type="product">
        <data key="sku" unique="suffix">SimpleProduct</data>
        <data key="type_id">simple</data>
        <data key="attribute_set_id">4</data>
        <data key="name" unique="suffix">SimpleProduct</data>
        <data key="price">123.00</data>
        <data key="visibility">4</data>
        <data key="status">1</data>
        <data key="quantity">1000</data>
        <requiredEntity type="product_extension_attribute">EavStockItem</requiredEntity>
    </entity>
    <entity name="SimpleProduct3" type="product">
        <data key="sku" unique="suffix">simple</data>
        <data key="type_id">simple</data>
        <data key="attribute_set_id">4</data>
        <data key="name" unique="suffix">simple</data>
        <data key="price">123.00</data>
        <data key="visibility">4</data>
        <data key="status">1</data>
        <data key="quantity">1000</data>
        <data key="urlKey" unique="suffix">simple</data>
        <requiredEntity type="product_extension_attribute">EavStockItem</requiredEntity>
        <requiredEntity type="custom_attribute_array">CustomAttributeCategoryIds</requiredEntity>
    </entity>
    <entity name="SimpleProduct4" type="product">
        <data key="sku" unique="suffix">testSku</data>
        <data key="type_id">simple</data>
        <data key="attribute_set_id">4</data>
        <data key="visibility">4</data>
        <data key="name" unique="suffix">OutOfStockProduct</data>
        <data key="price">123.00</data>
        <data key="urlKey" unique="suffix">testurlkey</data>
        <data key="status">1</data>
        <data key="quantity">0</data>
        <requiredEntity type="custom_attribute_array">CustomAttributeCategoryIds</requiredEntity>
    </entity>
    <entity name="NewSimpleProduct" type="product">
        <data key="price">321.00</data>
    </entity>
    <entity name="SimpleOne" type="product2">
        <data key="sku" unique="suffix">SimpleOne</data>
        <data key="type_id">simple</data>
        <data key="attribute_set_id">4</data>
        <data key="name" unique="suffix">SimpleProduct</data>
        <data key="price">1.23</data>
        <data key="visibility">4</data>
        <data key="status">1</data>
        <requiredEntity type="product_extension_attribute">EavStockItem</requiredEntity>
        <requiredEntity type="custom_attribute">CustomAttributeProductAttribute</requiredEntity>
    </entity>
    <entity name="ApiSimpleOne" type="product2">
        <data key="sku" unique="suffix">api-simple-product</data>
        <data key="type_id">simple</data>
        <data key="attribute_set_id">4</data>
        <data key="visibility">4</data>
        <data key="name" unique="suffix">Api Simple Product</data>
        <data key="price">123.00</data>
        <data key="urlKey" unique="suffix">api-simple-product</data>
        <data key="status">1</data>
        <data key="quantity">100</data>
        <requiredEntity type="product_extension_attribute">EavStockItem</requiredEntity>
        <requiredEntity type="custom_attribute">CustomAttributeProductAttribute</requiredEntity>
    </entity>
    <entity name="ApiSimpleOneHidden" type="product2">
        <data key="sku" unique="suffix">api-simple-product</data>
        <data key="type_id">simple</data>
        <data key="attribute_set_id">4</data>
        <data key="visibility">1</data>
        <data key="name" unique="suffix">Api Simple Product</data>
        <data key="price">123.00</data>
        <data key="urlKey" unique="suffix">api-simple-product</data>
        <data key="status">1</data>
        <data key="quantity">100</data>
        <requiredEntity type="product_extension_attribute">EavStockItem</requiredEntity>
        <requiredEntity type="custom_attribute">CustomAttributeProductAttribute</requiredEntity>
    </entity>
    <entity name="ApiSimpleTwo" type="product2">
        <data key="sku" unique="suffix">api-simple-product-two</data>
        <data key="type_id">simple</data>
        <data key="attribute_set_id">4</data>
        <data key="visibility">4</data>
        <data key="name" unique="suffix">Api Simple Product Two</data>
        <data key="price">234.00</data>
        <data key="urlKey" unique="suffix">api-simple-product-two</data>
        <data key="status">1</data>
        <data key="quantity">100</data>
        <requiredEntity type="product_extension_attribute">EavStockItem</requiredEntity>
        <requiredEntity type="custom_attribute">CustomAttributeProductAttribute</requiredEntity>
    </entity>
    <entity name="ApiSimpleTwoHidden" type="product2">
        <data key="sku" unique="suffix">api-simple-product-two</data>
        <data key="type_id">simple</data>
        <data key="attribute_set_id">4</data>
        <data key="visibility">1</data>
        <data key="name" unique="suffix">Api Simple Product Two</data>
        <data key="price">234.00</data>
        <data key="urlKey" unique="suffix">api-simple-product-two</data>
        <data key="status">1</data>
        <data key="quantity">100</data>
        <requiredEntity type="product_extension_attribute">EavStockItem</requiredEntity>
        <requiredEntity type="custom_attribute">CustomAttributeProductAttribute</requiredEntity>
    </entity>
    <entity name="VirtualProduct" type="product">
        <data key="sku" unique="suffix">virtualproduct</data>
        <data key="type_id">virtual</data>
        <data key="attribute_set_id">4</data>
        <data key="name" unique="suffix">VirtualProduct</data>
        <data key="price">99.99</data>
        <data key="quantity">250</data>
        <data key="weight">0</data>
        <data key="status">1</data>
        <requiredEntity type="product_extension_attribute">EavStockItem</requiredEntity>
    </entity>
    <entity name="SimpleTwo" type="product2">
        <data key="sku" unique="suffix">SimpleTwo</data>
        <data key="type_id">simple</data>
        <data key="attribute_set_id">4</data>
        <data key="name" unique="suffix">SimpleProduct</data>
        <data key="price">1.23</data>
        <data key="visibility">4</data>
        <data key="status">1</data>
        <requiredEntity type="product_extension_attribute">EavStockItem</requiredEntity>
        <requiredEntity type="custom_attribute">CustomAttributeProductUrlKey</requiredEntity>
    </entity>
    <entity name="SetProductVisibilityHidden" type="product2">
        <data key="visibility">1</data>
    </entity>
    <entity name="ProductImage" type="uploadImage">
        <data key="title" unique="suffix">Image1</data>
        <data key="price">1.00</data>
        <data key="file_type">Upload File</data>
        <data key="shareable">Yes</data>
        <data key="file">magento-logo.png</data>
        <data key="fileName">magento-logo</data>
    </entity>
    <entity name="MagentoLogo" type="image">
        <data key="title" unique="suffix">MagentoLogo</data>
        <data key="price">1.00</data>
        <data key="file_type">Upload File</data>
        <data key="shareable">Yes</data>
        <data key="file">magento-logo.png</data>
        <data key="filename">magento-logo</data>
        <data key="file_extension">png</data>
    </entity>
    <entity name="TestImageNew" type="image">
        <data key="title" unique="suffix">magento-again</data>
        <data key="price">1.00</data>
        <data key="file_type">Upload File</data>
        <data key="shareable">Yes</data>
        <data key="file">magento-again.jpg</data>
        <data key="filename">magento-again</data>
        <data key="file_extension">jpg</data>
    </entity>
    <entity name="ProductWithUnicode" type="product">
        <data key="sku" unique="suffix">&#38657;&#20135;&#21697;</data>
        <data key="type_id">simple</data>
        <data key="attribute_set_id">4</data>
        <data key="visibility">4</data>
        <data key="name" unique="suffix">&#38657;&#20135;&#21697;</data>
        <data key="price">123.00</data>
        <data key="urlKey" unique="suffix">testurlkey</data>
        <data key="status">1</data>
        <data key="quantity">100</data>
        <requiredEntity type="product_extension_attribute">EavStockItem</requiredEntity>
        <requiredEntity type="custom_attribute_array">CustomAttributeCategoryIds</requiredEntity>
    </entity>
    <entity name="productWithHTMLEntityOne" type="product">
        <data key="sku" unique="suffix">SimpleOne&#8482;Product</data>
        <data key="type_id">simple</data>
        <data key="attribute_set_id">4</data>
        <data key="visibility">4</data>
        <data key="name" unique="suffix">SimpleOne&#8482;Product</data>
        <data key="price">50.00</data>
        <data key="urlKey" unique="suffix">testurlkey</data>
        <data key="status">1</data>
        <data key="quantity">100</data>
        <requiredEntity type="product_extension_attribute">EavStockItem</requiredEntity>
        <requiredEntity type="custom_attribute_array">CustomAttributeCategoryIds</requiredEntity>
    </entity>
    <entity name="productWithHTMLEntityTwo" type="product">
        <data key="sku" unique="suffix">SimpleTwo&#38657;&#20135;&#21697;&lt;カネボウPro</data>
        <data key="type_id">simple</data>
        <data key="attribute_set_id">4</data>
        <data key="visibility">4</data>
        <data key="name" unique="suffix">SimpleTwo&#38657;&#20135;&#21697;&lt;カネボウPro</data>
        <data key="price">50.00</data>
        <data key="urlKey" unique="suffix">testurlkey</data>
        <data key="status">1</data>
        <data key="quantity">100</data>
        <requiredEntity type="product_extension_attribute">EavStockItem</requiredEntity>
        <requiredEntity type="custom_attribute_array">CustomAttributeCategoryIds</requiredEntity>
    </entity>
    <entity name="defaultVirtualProduct" type="product">
        <data key="sku" unique="suffix">virtualProduct</data>
        <data key="type_id">virtual</data>
        <data key="attribute_set_id">4</data>
        <data key="visibility">4</data>
        <data key="name" unique="suffix">virtualProduct</data>
        <data key="price">12.34</data>
        <data key="urlKey" unique="suffix">virtualproduct</data>
        <data key="status">1</data>
        <data key="quantity">100</data>
        <data key="weight">0</data>
        <requiredEntity type="product_extension_attribute">EavStock100</requiredEntity>
        <requiredEntity type="custom_attribute_array">CustomAttributeCategoryIds</requiredEntity>
    </entity>
    <entity name="productWithDescription" type="product">
        <data key="sku" unique="suffix">testProductWithDescriptionSku</data>
        <data key="type_id">simple</data>
        <data key="attribute_set_id">4</data>
        <data key="visibility">4</data>
        <data key="name" unique="suffix">testProductWithDescriptionName</data>
        <data key="price">123.00</data>
        <data key="urlKey" unique="suffix">testproductwithdescriptionurlkey</data>
        <data key="status">1</data>
        <data key="quantity">100</data>
        <requiredEntity type="product_extension_attribute">EavStockItem</requiredEntity>
        <requiredEntity type="custom_attribute_array">CustomAttributeCategoryIds</requiredEntity>
        <requiredEntity type="custom_attribute_array">ApiProductDescription</requiredEntity>
        <requiredEntity type="custom_attribute_array">ApiProductShortDescription</requiredEntity>
    </entity>
    <entity name="ApiProductWithDescription" type="product">
        <data key="sku" unique="suffix">api-simple-product</data>
        <data key="type_id">simple</data>
        <data key="attribute_set_id">4</data>
        <data key="visibility">4</data>
        <data key="name" unique="suffix">Api Simple Product</data>
        <data key="price">123.00</data>
        <data key="urlKey" unique="suffix">api-simple-product</data>
        <data key="status">1</data>
        <data key="quantity">100</data>
        <requiredEntity type="product_extension_attribute">EavStockItem</requiredEntity>
        <requiredEntity type="custom_attribute_array">ApiProductDescription</requiredEntity>
        <requiredEntity type="custom_attribute_array">ApiProductShortDescription</requiredEntity>
    </entity>
    <entity name="_newDefaultProduct" type="product">
        <data key="sku" unique="suffix">testSku</data>
        <data key="type_id">simple</data>
        <data key="attribute_set_id">4</data>
        <data key="visibility">4</data>
        <data key="name" unique="suffix">testproductname</data>
        <data key="price">123.00</data>
        <data key="urlKey" unique="suffix">testurlkey</data>
        <data key="status">1</data>
        <data key="quantity">100</data>
        <requiredEntity type="product_extension_attribute">EavStockItem</requiredEntity>
        <requiredEntity type="custom_attribute_array">CustomAttributeCategoryIds</requiredEntity>
    </entity>
    <entity name="SimpleProductWithCustomAttributeSet" type="product">
        <data key="sku" unique="suffix">testSku</data>
        <data key="type_id">simple</data>
        <var key="attribute_set_id" entityKey="attribute_set_id" entityType="CatalogAttributeSet"/>
        <data key="visibility">4</data>
        <data key="name" unique="suffix">testProductName</data>
        <data key="price">123.00</data>
        <data key="urlKey" unique="suffix">testurlkey</data>
        <data key="status">1</data>
        <data key="weight">1</data>
        <data key="quantity">100</data>
        <requiredEntity type="product_extension_attribute">EavStockItem</requiredEntity>
        <requiredEntity type="custom_attribute_array">CustomAttributeCategoryIds</requiredEntity>
    </entity>
    <entity name="productWithOptions" type="product">
        <var key="sku" entityType="product" entityKey="sku" />
        <data key="file">magento.jpg</data>
        <requiredEntity type="product_option">ProductOptionField</requiredEntity>
        <requiredEntity type="product_option">ProductOptionArea</requiredEntity>
        <requiredEntity type="product_option">ProductOptionFile</requiredEntity>
        <requiredEntity type="product_option">ProductOptionDropDown</requiredEntity>
        <requiredEntity type="product_option">ProductOptionRadiobutton</requiredEntity>
        <requiredEntity type="product_option">ProductOptionCheckbox</requiredEntity>
        <requiredEntity type="product_option">ProductOptionMultiSelect</requiredEntity>
        <requiredEntity type="product_option">ProductOptionDate</requiredEntity>
        <requiredEntity type="product_option">ProductOptionDateTime</requiredEntity>
        <requiredEntity type="product_option">ProductOptionTime</requiredEntity>
    </entity>
    <entity name="productWithOptions2" type="product">
        <var key="sku" entityType="product" entityKey="sku" />
        <requiredEntity type="product_option">ProductOptionDropDownWithLongValuesTitle</requiredEntity>
    </entity>
    <entity name="ApiVirtualProductWithDescription" type="product">
        <data key="sku" unique="suffix">api-virtual-product</data>
        <data key="type_id">virtual</data>
        <data key="attribute_set_id">4</data>
        <data key="visibility">4</data>
        <data key="name" unique="suffix">Api Virtual Product</data>
        <data key="price">123.00</data>
        <data key="urlKey" unique="suffix">api-virtual-product</data>
        <data key="status">1</data>
        <data key="quantity">100</data>
        <requiredEntity type="product_extension_attribute">EavStockItem</requiredEntity>
        <requiredEntity type="custom_attribute_array">ApiProductDescription</requiredEntity>
        <requiredEntity type="custom_attribute_array">ApiProductShortDescription</requiredEntity>
    </entity>
    <entity name="SimpleProductWithNewFromDate" type="product">
        <data key="sku" unique="suffix">SimpleProduct</data>
        <data key="type_id">simple</data>
        <data key="attribute_set_id">4</data>
        <data key="name" unique="suffix">SimpleProduct</data>
        <data key="price">125.00</data>
        <data key="visibility">4</data>
        <data key="status">1</data>
        <data key="quantity">1000</data>
        <data key="urlKey" unique="suffix">simpleproduct</data>
        <data key="weight">1</data>
        <requiredEntity type="product_extension_attribute">EavStockItem</requiredEntity>
        <requiredEntity type="custom_attribute_array">ApiProductNewsFromDate</requiredEntity>
    </entity>
    <entity name="SimpleProductNameWithDoubleQuote" type="product">
        <data key="name" unique="prefix">Double Quote"</data>
        <data key="sku" unique="prefix">doubleQuote</data>
        <data key="type_id">simple</data>
        <data key="attribute_set_id">4</data>
        <data key="price">10.00</data>
        <data key="visibility">4</data>
        <data key="status">1</data>
        <data key="quantity">1000</data>
        <data key="weight">1</data>
        <requiredEntity type="product_extension_attribute">EavStockItem</requiredEntity>
    </entity>
    <entity name="GetProduct" type="product">
        <var key="sku" entityKey="sku" entityType="product"/>
    </entity>
    <entity name="GetProduct2" type="product2">
        <var key="sku" entityKey="sku" entityType="product2"/>
    </entity>
    <entity name="GetProduct3" type="product3">
        <var key="sku" entityKey="sku" entityType="product3"/>
    </entity>
    <entity name="ApiSimplePrice1" type="product">
        <data key="sku" unique="suffix">api-simple-product</data>
        <data key="type_id">simple</data>
        <data key="attribute_set_id">4</data>
        <data key="visibility">4</data>
        <data key="name" unique="suffix">Api Simple Product</data>
        <data key="price">1.00</data>
    </entity>
    <entity name="ApiSimplePrice100" type="product">
        <data key="sku" unique="suffix">api-simple-product</data>
        <data key="type_id">simple</data>
        <data key="attribute_set_id">4</data>
        <data key="visibility">4</data>
        <data key="name" unique="suffix">Api Simple Product</data>
        <data key="price">100.00</data>
    </entity>
    <entity name="ApiSimplePrice10Qty10" type="product">
        <data key="sku" unique="suffix">api-simple-product</data>
        <data key="type_id">simple</data>
        <data key="attribute_set_id">4</data>
        <data key="visibility">4</data>
        <data key="name" unique="suffix">Api Simple Product</data>
        <data key="price">10.00</data>
        <data key="urlKey" unique="suffix">api-simple-product</data>
        <data key="status">1</data>
        <requiredEntity type="product_extension_attribute">EavStock10</requiredEntity>
        <requiredEntity type="custom_attribute_array">CustomAttributeCategoryIds</requiredEntity>
    </entity>
    <entity name="ApiSimplePrice100Qty100" type="product">
        <data key="sku" unique="suffix">api-simple-product</data>
        <data key="type_id">simple</data>
        <data key="attribute_set_id">4</data>
        <data key="visibility">4</data>
        <data key="name" unique="suffix">Api Simple Product</data>
        <data key="price">100.00</data>
        <data key="urlKey" unique="suffix">api-simple-product</data>
        <data key="status">1</data>
        <requiredEntity type="product_extension_attribute">EavStock100</requiredEntity>
        <requiredEntity type="custom_attribute_array">CustomAttributeCategoryIds</requiredEntity>
    </entity>
    <entity name="ApiSimplePrice100Qty100v2" type="product">
        <data key="sku" unique="suffix">api-simple-product</data>
        <data key="type_id">simple</data>
        <data key="attribute_set_id">4</data>
        <data key="visibility">4</data>
        <data key="name" unique="suffix">Api Simple Product</data>
        <data key="price">100.00</data>
        <data key="urlKey" unique="suffix">api-simple-product</data>
        <data key="status">1</data>
        <requiredEntity type="product_extension_attribute">EavStock100</requiredEntity>
    </entity>
    <entity name="simpleProductForMassUpdate" type="product">
        <data key="sku" unique="suffix">testSku</data>
        <data key="type_id">simple</data>
        <data key="attribute_set_id">4</data>
        <data key="visibility">4</data>
        <data key="name" unique="suffix">massUpdateProductName</data>
        <data key="keyword">massUpdateProductName</data>
        <data key="price">123.00</data>
        <data key="urlKey" unique="suffix">masstesturlkey</data>
        <data key="status">1</data>
        <data key="quantity">100</data>
        <data key="weight">1</data>
        <requiredEntity type="product_extension_attribute">EavStockItem</requiredEntity>
        <requiredEntity type="custom_attribute_array">CustomAttributeCategoryIds</requiredEntity>
    </entity>
    <entity name="simpleProductForMassUpdate2" type="product">
        <data key="sku" unique="suffix">testSku</data>
        <data key="type_id">simple</data>
        <data key="attribute_set_id">4</data>
        <data key="visibility">4</data>
        <data key="name" unique="suffix">massUpdateProductName</data>
        <data key="keyword">massUpdateProductName</data>
        <data key="price">123.00</data>
        <data key="urlKey" unique="suffix">masstesturlkey</data>
        <data key="status">1</data>
        <data key="quantity">100</data>
        <data key="weight">1</data>
        <requiredEntity type="product_extension_attribute">EavStockItem</requiredEntity>
        <requiredEntity type="custom_attribute_array">CustomAttributeCategoryIds</requiredEntity>
    </entity>
    <entity name="ApiSimpleSingleQty" type="product2">
        <data key="sku" unique="suffix">api-simple-product</data>
        <data key="type_id">simple</data>
        <data key="attribute_set_id">4</data>
        <data key="visibility">4</data>
        <data key="name" unique="suffix">Api Simple Product</data>
        <data key="price">123.00</data>
        <data key="urlKey" unique="suffix">api-simple-product</data>
        <data key="status">1</data>
        <data key="quantity">1</data>
        <requiredEntity type="product_extension_attribute">EavStock1</requiredEntity>
        <requiredEntity type="custom_attribute">CustomAttributeProductAttribute</requiredEntity>
    </entity>
    <entity name="virtualProductWithRequiredFields" type="product">
        <data key="name" unique="suffix">virtualProduct</data>
        <data key="sku" unique="suffix">virtualsku</data>
        <data key="price">10</data>
        <data key="visibility">Catalog, Search</data>
        <data key="urlKey" unique="suffix">virtualproduct</data>
        <data key="type_id">virtual</data>
    </entity>
    <entity name="virtualProductBigQty" type="product">
        <data key="name" unique="suffix">VirtualProduct</data>
        <data key="sku" unique="suffix">virtual_sku</data>
        <data key="price">100.00</data>
        <data key="productTaxClass">None</data>
        <data key="quantity">999</data>
        <data key="status">In Stock</data>
        <data key="visibility">Catalog, Search</data>
        <data key="urlKey" unique="suffix">virtual-product</data>
        <data key="type_id">virtual</data>
    </entity>
    <entity name="virtualProductGeneralGroup" type="product">
        <data key="name" unique="suffix">VirtualProduct</data>
        <data key="sku" unique="suffix">virtual_sku</data>
        <data key="price">100.00</data>
        <data key="productTaxClass">None</data>
        <data key="quantity">999</data>
        <data key="status">In Stock</data>
        <data key="visibility">Catalog, Search</data>
        <data key="urlKey" unique="suffix">virtual-product</data>
        <data key="type_id">virtual</data>
    </entity>
    <entity name="virtualProductCustomImportOptions" type="product">
        <data key="name" unique="suffix">VirtualProduct</data>
        <data key="sku" unique="suffix">virtual_sku</data>
        <data key="price">9,000.00</data>
        <data key="quantity">999</data>
        <data key="status">In Stock</data>
        <data key="visibility">Catalog, Search</data>
        <data key="urlKey" unique="suffix">virtual-product</data>
        <data key="storefrontStatus">IN STOCK</data>
        <data key="type_id">virtual</data>
    </entity>
    <entity name="virtualProductWithoutManageStock" type="product">
        <data key="name" unique="suffix">VirtualProduct</data>
        <data key="sku" unique="suffix">virtual_sku</data>
        <data key="price">100.00</data>
        <data key="quantity">999</data>
        <data key="urlKey" unique="suffix">virtual-product</data>
        <data key="special_price">90.00</data>
        <data key="storefrontStatus">IN STOCK</data>
        <data key="type_id">virtual</data>
    </entity>
    <entity name="virtualProductOutOfStock" type="product">
        <data key="name" unique="suffix">VirtualProduct</data>
        <data key="sku" unique="suffix">virtual_sku</data>
        <data key="price">9,000.00</data>
        <data key="quantity">999</data>
        <data key="status">Out of Stock</data>
        <data key="visibility">Catalog, Search</data>
        <data key="urlKey" unique="suffix">virtual-product</data>
        <data key="storefrontStatus">OUT OF STOCK</data>
        <data key="type_id">virtual</data>
    </entity>
    <entity name="virtualProductAssignToCategory" type="product">
        <data key="name" unique="suffix">VirtualProduct</data>
        <data key="sku" unique="suffix">virtual_sku</data>
        <data key="price">10.00</data>
        <data key="quantity">999</data>
        <data key="urlKey" unique="suffix">virtual-product</data>
        <data key="type_id">virtual</data>
    </entity>
    <entity name="updateVirtualProductRegularPriceInStock" type="product">
        <data key="name" unique="suffix">VirtualProduct</data>
        <data key="sku" unique="suffix">virtual_sku</data>
        <data key="price">120.00</data>
        <data key="productTaxClass">None</data>
        <data key="quantity">999</data>
        <data key="status">In Stock</data>
        <data key="storefrontStatus">IN STOCK</data>
        <data key="visibility">Search</data>
        <data key="urlKey" unique="suffix">virtual-product</data>
        <data key="type_id">virtual</data>
    </entity>
    <entity name="updateVirtualProductWithTierPriceInStock" type="product">
        <data key="name" unique="suffix">VirtualProduct</data>
        <data key="sku" unique="suffix">virtual_sku</data>
        <data key="price">99.99</data>
        <data key="productTaxClass">None</data>
        <data key="quantity">999</data>
        <data key="status">In Stock</data>
        <data key="storefrontStatus">IN STOCK</data>
        <data key="visibility">Catalog</data>
        <data key="urlKey" unique="suffix">virtual-product</data>
        <data key="type_id">virtual</data>
    </entity>
    <entity name="updateVirtualProductRegularPrice99OutOfStock" type="product">
        <data key="name" unique="suffix">VirtualProduct</data>
        <data key="sku" unique="suffix">virtual_sku</data>
        <data key="price">99.99</data>
        <data key="productTaxClass">Taxable Goods</data>
        <data key="status">Out of Stock</data>
        <data key="storefrontStatus">OUT OF STOCK</data>
        <data key="visibility">Search</data>
        <data key="urlKey" unique="suffix">virtual-product</data>
        <data key="type_id">virtual</data>
    </entity>
    <entity name="defaultSimpleProduct" type="product">
        <data key="name" unique="suffix">Testp</data>
        <data key="sku" unique="suffix">testsku</data>
        <data key="type_id">simple</data>
        <data key="attribute_set_id">4</data>
        <data key="visibility">4</data>
        <data key="price">560.00</data>
        <data key="urlKey" unique="suffix">testurl-</data>
        <data key="status">1</data>
        <data key="quantity">25</data>
        <data key="weight">1</data>
        <requiredEntity type="product_extension_attribute">EavStock100</requiredEntity>
    </entity>
    <entity name="ProductWithLongNameSku" extends="ApiSimpleProduct">
        <data key="name" unique="suffix">Product With Long Name And Sku - But not too long</data>
        <data key="sku" unique="suffix">Product With Long Name And Sku - But not too long</data>
    </entity>
    <entity name="PaginationProduct" type="product">
        <data key="name" unique="suffix">pagi</data>
        <data key="sku" unique="suffix">pagisku</data>
        <data key="type_id">simple</data>
        <data key="attribute_set_id">4</data>
        <data key="visibility">4</data>
        <data key="price">780.00</data>
        <data key="urlKey" unique="suffix">pagiurl-</data>
        <data key="status">1</data>
        <data key="quantity">50</data>
        <data key="weight">5</data>
        <requiredEntity type="product_extension_attribute">EavStock100</requiredEntity>
    </entity>
    <entity name="Magento3" type="image">
        <data key="title" unique="suffix">Magento3</data>
        <data key="price">1.00</data>
        <data key="file_type">Upload File</data>
        <data key="shareable">Yes</data>
        <data key="file">magento3.jpg</data>
        <data key="filename">magento3</data>
        <data key="file_extension">jpg</data>
    </entity>
<<<<<<< HEAD
    <entity name="updateVirtualProductRegularPrice" type="product">
        <data key="name" unique="suffix">VirtualProduct</data>
        <data key="sku" unique="suffix">virtual_sku</data>
        <data key="price">99.99</data>
        <data key="productTaxClass">None</data>
        <data key="quantity">999</data>
        <data key="status">In Stock</data>
        <data key="storefrontStatus">IN STOCK</data>
        <data key="visibility">Catalog</data>
        <data key="urlKey" unique="suffix">virtual-product</data>
        <data key="type_id">virtual</data>
    </entity>
    <entity name="updateVirtualProductRegularPrice5OutOfStock" type="product">
        <data key="name" unique="suffix">VirtualProduct</data>
        <data key="sku" unique="suffix">virtual_sku</data>
        <data key="price">5.00</data>
        <data key="productTaxClass">None</data>
        <data key="status">Out of Stock</data>
        <data key="storefrontStatus">OUT OF STOCK</data>
        <data key="visibility">Catalog</data>
        <data key="urlKey" unique="suffix">virtual-product</data>
        <data key="type_id">virtual</data>
    </entity>
    <entity name="updateVirtualProductSpecialPrice" type="product">
        <data key="name" unique="suffix">VirtualProduct</data>
        <data key="sku" unique="suffix">virtual_sku</data>
        <data key="price">120.00</data>
        <data key="productTaxClass">Taxable Goods</data>
        <data key="quantity">999</data>
        <data key="status">In Stock</data>
        <data key="storefrontStatus">IN STOCK</data>
        <data key="visibility">Catalog, Search</data>
        <data key="urlKey" unique="suffix">virtual-product</data>
        <data key="special_price">45.00</data>
        <data key="type_id">virtual</data>
    </entity>
    <entity name="updateVirtualProductSpecialPriceOutOfStock" type="product">
        <data key="name" unique="suffix">VirtualProduct</data>
        <data key="sku" unique="suffix">virtual_sku</data>
        <data key="price">99.99</data>
        <data key="productTaxClass">None</data>
        <data key="status">Out of Stock</data>
        <data key="storefrontStatus">OUT OF STOCK</data>
        <data key="visibility">Catalog, Search</data>
        <data key="urlKey" unique="suffix">virtual-product</data>
        <data key="special_price">45.00</data>
        <data key="type_id">virtual</data>
    </entity>
    <entity name="updateVirtualProductTierPriceInStock" type="product">
        <data key="name" unique="suffix">VirtualProduct</data>
        <data key="sku" unique="suffix">virtual_sku</data>
        <data key="price">145.00</data>
        <data key="productTaxClass">Taxable Goods</data>
        <data key="quantity">999</data>
        <data key="status">In Stock</data>
        <data key="storefrontStatus">IN STOCK</data>
        <data key="visibility">Catalog, Search</data>
        <data key="urlKey" unique="suffix">virtual-product</data>
        <data key="type_id">virtual</data>
    </entity>
    <entity name="updateVirtualTierPriceOutOfStock" type="product">
        <data key="name" unique="suffix">VirtualProduct</data>
        <data key="sku" unique="suffix">virtual_sku</data>
        <data key="price">185.00</data>
        <data key="productTaxClass">None</data>
        <data key="quantity">999</data>
        <data key="status">Out of Stock</data>
        <data key="storefrontStatus">OUT OF STOCK</data>
        <data key="visibility">Catalog, Search</data>
        <data key="urlKey" unique="suffix">virtual-product</data>
        <data key="type_id">virtual</data>
=======
    <entity name="nameAndAttributeSkuMaskSimpleProduct" type="product">
        <data key="urlKey" unique="suffix">simple-product</data>
        <data key="name" unique="suffix">SimpleProduct</data>
        <data key="price">10000.00</data>
        <data key="quantity">657</data>
        <data key="weight">50</data>
        <data key="country_of_manufacture">UA</data>
        <data key="country_of_manufacture_label">Ukraine</data>
        <data key="type_id">simple</data>
        <data key="status">1</data>
        <requiredEntity type="product_extension_attribute">EavStock100</requiredEntity>
>>>>>>> 60e633a0
    </entity>
</entities><|MERGE_RESOLUTION|>--- conflicted
+++ resolved
@@ -624,7 +624,6 @@
         <data key="filename">magento3</data>
         <data key="file_extension">jpg</data>
     </entity>
-<<<<<<< HEAD
     <entity name="updateVirtualProductRegularPrice" type="product">
         <data key="name" unique="suffix">VirtualProduct</data>
         <data key="sku" unique="suffix">virtual_sku</data>
@@ -696,7 +695,7 @@
         <data key="visibility">Catalog, Search</data>
         <data key="urlKey" unique="suffix">virtual-product</data>
         <data key="type_id">virtual</data>
-=======
+    </entity>
     <entity name="nameAndAttributeSkuMaskSimpleProduct" type="product">
         <data key="urlKey" unique="suffix">simple-product</data>
         <data key="name" unique="suffix">SimpleProduct</data>
@@ -708,6 +707,5 @@
         <data key="type_id">simple</data>
         <data key="status">1</data>
         <requiredEntity type="product_extension_attribute">EavStock100</requiredEntity>
->>>>>>> 60e633a0
     </entity>
 </entities>