--- conflicted
+++ resolved
@@ -420,7 +420,6 @@
         <data key="status">1</data>
         <requiredEntity type="product_extension_attribute">EavStock100</requiredEntity>
     </entity>
-<<<<<<< HEAD
     <entity name="simpleProductForMassUpdate" type="product">
         <data key="sku" unique="suffix">testSku</data>
         <data key="type_id">simple</data>
@@ -450,7 +449,7 @@
         <data key="weight">1</data>
         <requiredEntity type="product_extension_attribute">EavStockItem</requiredEntity>
         <requiredEntity type="custom_attribute_array">CustomAttributeCategoryIds</requiredEntity>
-=======
+    </entity>
     <entity name="ApiSimpleSingleQty" type="product2">
         <data key="sku" unique="suffix">api-simple-product</data>
         <data key="type_id">simple</data>
@@ -463,6 +462,5 @@
         <data key="quantity">1</data>
         <requiredEntity type="product_extension_attribute">EavStock1</requiredEntity>
         <requiredEntity type="custom_attribute">CustomAttributeProductAttribute</requiredEntity>
->>>>>>> b252ca01
     </entity>
 </entities>