<?xml version="1.0" encoding="UTF-8"?>
<!--
 /**
  * Copyright © Magento, Inc. All rights reserved.
  * See COPYING.txt for license details.
  */
-->

<entities xmlns:xsi="http://www.w3.org/2001/XMLSchema-instance"
        xsi:noNamespaceSchemaLocation="urn:magento:mftf:DataGenerator/etc/dataProfileSchema.xsd">
    <entity name="_defaultCategory" type="category">
        <data key="name" unique="suffix">simpleCategory</data>
        <data key="name_lwr" unique="suffix">simplecategory</data>
        <data key="is_active">true</data>
    </entity>
    <entity name="ApiCategory" type="category">
        <data key="name" unique="suffix">ApiCategory</data>
        <data key="is_active">true</data>
    </entity>
    <entity name="SimpleSubCategory" type="category">
        <data key="name" unique="suffix">SimpleSubCategory</data>
        <data key="name_lwr" unique="suffix">simplesubcategory</data>
        <data key="is_active">true</data>
        <data key="include_in_menu">true</data>
    </entity>
    <entity name="NewRootCategory" type="category">
        <data key="name" unique="suffix">NewRootCategory</data>
        <data key="name_lwr" unique="suffix">newrootcategory</data>
        <data key="is_active">true</data>
        <data key="include_in_menu">true</data>
        <data key="parent_id">1</data>
    </entity>
    <entity name="SubCategoryWithParent" type="category">
        <data key="name" unique="suffix">subCategory</data>
        <data key="name_lwr" unique="suffix">subCategory</data>
        <data key="is_active">true</data>
        <var key="parent_id" entityType="category" entityKey="id" />
    </entity>
    <entity name="NewSubCategoryWithParent" type="category">
        <data key="name" unique="suffix">subCategory</data>
        <data key="name_lwr" unique="suffix">subcategory</data>
        <data key="is_active">true</data>
        <var key="parent_id" entityType="category" entityKey="id" />
    </entity>
    <entity name="FirstLevelSubCat" type="category">
        <data key="name" unique="suffix">FirstLevelSubCategory</data>
        <data key="name_lwr" unique="suffix">firstlevelsubcategory</data>
    </entity>
    <entity name="SecondLevelSubCat" type="category">
        <data key="name" unique="suffix">SecondLevelSubCategory</data>
        <data key="name_lwr" unique="suffix">secondlevelsubcategory</data>
    </entity>
    <entity name="ThirdLevelSubCat" type="category">
        <data key="name" unique="suffix">ThirdLevelSubCategory</data>
        <data key="name_lwr" unique="suffix">subcategory</data>
    </entity>
    <entity name="FourthLevelSubCat" type="category">
        <data key="name" unique="suffix">FourthLevelSubCategory</data>
        <data key="name_lwr" unique="suffix">subcategory</data>
    </entity>
    <entity name="FifthLevelCat" type="category">
        <data key="name" unique="suffix">FifthLevelCategory</data>
        <data key="name_lwr" unique="suffix">category</data>
    </entity>
    <entity name="SimpleRootSubCategory" type="category">
        <data key="name" unique="suffix">SimpleRootSubCategory</data>
        <data key="name_lwr" unique="suffix">simplerootsubcategory</data>
        <data key="is_active">true</data>
        <data key="include_in_menu">true</data>
        <data key="url_key" unique="suffix">simplerootsubcategory</data>
        <var key="parent_id" entityType="category" entityKey="id" />
    </entity>
    <entity name="SubCategory" type="category">
        <data key="name" unique="suffix">SubCategory</data>
        <data key="name_lwr" unique="suffix">subcategory</data>
        <data key="is_active">true</data>
        <data key="include_in_menu">true</data>
    </entity>
    <entity name="Two_nested_categories" type="category">
        <data key="name" unique="suffix">SecondLevel</data>
        <data key="url_key" unique="suffix">secondlevel</data>
        <data key="name_lwr" unique="suffix">secondlevel</data>
        <data key="is_active">true</data>
        <data key="include_in_menu">true</data>
        <var key="parent_id" entityType="category" entityKey="id" />
    </entity>
    <entity name="Three_nested_categories" type="category">
        <data key="name" unique="suffix">ThirdLevel</data>
        <data key="url_key" unique="suffix">thirdlevel</data>
        <data key="name_lwr" unique="suffix">thirdlevel</data>
        <data key="is_active">true</data>
        <data key="include_in_menu">true</data>
        <var key="parent_id" entityType="category" entityKey="id" />
    </entity>
    <entity name="CatNotIncludeInMenu" type="category">
        <data key="name" unique="suffix">NotInclMenu</data>
        <data key="name_lwr" unique="suffix">notinclemenu</data>
        <data key="is_active">true</data>
        <data key="include_in_menu">false</data>
    </entity>
    <entity name="CatNotActive" type="category">
        <data key="name" unique="suffix">NotActive</data>
        <data key="name_lwr" unique="suffix">notactive</data>
        <data key="is_active">false</data>
        <data key="include_in_menu">true</data>
    </entity>
    <entity name="CatInactiveNotInMenu" type="category">
        <data key="name" unique="suffix">InactiveNotInMenu</data>
        <data key="name_lwr" unique="suffix">inactivenotinmenu</data>
        <data key="is_active">false</data>
        <data key="include_in_menu">false</data>
    </entity>
    <!-- Category from file "prepared-for-sample-data.csv"-->
    <entity name="Gear" type="category">
        <data key="name">Gear</data>
        <data key="name_lwr">gear</data>
        <data key="is_active">true</data>
        <data key="include_in_menu">true</data>
    </entity>
<<<<<<< HEAD
    <entity name="DefaultCategory" type="category">
        <data key="name">Default Category</data>
    </entity>
    <!-- Category from file "export_import_configurable_product.csv" -->
    <entity name="CategoryExportImport" extends="SimpleSubCategory" type="category">
        <data key="name">CategoryExportImport</data>
=======
    <entity name="SubCategoryNonAnchor" extends="SubCategoryWithParent">
        <requiredEntity type="custom_attribute">CustomAttributeCategoryNonAnchor</requiredEntity>
>>>>>>> c19fc644
    </entity>
</entities><|MERGE_RESOLUTION|>--- conflicted
+++ resolved
@@ -117,16 +117,14 @@
         <data key="is_active">true</data>
         <data key="include_in_menu">true</data>
     </entity>
-<<<<<<< HEAD
     <entity name="DefaultCategory" type="category">
         <data key="name">Default Category</data>
     </entity>
     <!-- Category from file "export_import_configurable_product.csv" -->
     <entity name="CategoryExportImport" extends="SimpleSubCategory" type="category">
         <data key="name">CategoryExportImport</data>
-=======
+    </entity>
     <entity name="SubCategoryNonAnchor" extends="SubCategoryWithParent">
         <requiredEntity type="custom_attribute">CustomAttributeCategoryNonAnchor</requiredEntity>
->>>>>>> c19fc644
     </entity>
 </entities>