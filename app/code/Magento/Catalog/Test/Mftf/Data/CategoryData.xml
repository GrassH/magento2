--- conflicted
+++ resolved
@@ -29,14 +29,6 @@
         <data key="is_active">true</data>
         <data key="include_in_menu">true</data>
         <data key="parent_id">1</data>
-    </entity>
-    <entity name="SimpleRootSubCategory" type="category">
-        <data key="name" unique="suffix">SimpleRootSubCategory</data>
-        <data key="name_lwr" unique="suffix">simplerootsubcategory</data>
-        <data key="is_active">true</data>
-        <data key="include_in_menu">true</data>
-        <data key="url_key" unique="suffix">simplerootsubcategory</data>
-        <var key="parent_id" entityType="category" entityKey="id" />
     </entity>
     <entity name="SubCategoryWithParent" type="category">
         <data key="name" unique="suffix">subCategory</data>
@@ -71,12 +63,11 @@
         <data key="name_lwr" unique="suffix">category</data>
     </entity>
     <entity name="SimpleRootSubCategory" type="category">
-<<<<<<< HEAD
-        <data key="name" unique="prefix">SimpleRootSubCat</data>
-        <data key="name_lwr" unique="prefix">simplerootsubcat</data>
-        <data key="urlKey"  unique="prefix">simplerootsubcat</data>
+        <data key="name" unique="suffix">SimpleRootSubCategory</data>
+        <data key="name_lwr" unique="suffix">simplerootsubcategory</data>
         <data key="is_active">true</data>
         <data key="include_in_menu">true</data>
+        <data key="url_key" unique="suffix">simplerootsubcategory</data>
         <var key="parent_id" entityType="category" entityKey="id" />
     </entity>
     <entity name="SubCategory" type="category">
@@ -99,13 +90,6 @@
         <data key="name_lwr" unique="suffix">thirdlevel</data>
         <data key="is_active">true</data>
         <data key="include_in_menu">true</data>
-=======
-        <data key="name" unique="suffix">SimpleRootSubCategory</data>
-        <data key="name_lwr" unique="suffix">simplerootsubcategory</data>
-        <data key="is_active">true</data>
-        <data key="include_in_menu">true</data>
-        <data key="url_key" unique="suffix">simplerootsubcategory</data>
->>>>>>> b8eb424c
         <var key="parent_id" entityType="category" entityKey="id" />
     </entity>
 </entities>