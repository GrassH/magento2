--- conflicted
+++ resolved
@@ -70,7 +70,6 @@
         <data key="name" unique="suffix">FifthLevelCategory</data>
         <data key="name_lwr" unique="suffix">category</data>
     </entity>
-<<<<<<< HEAD
     <entity name="SimpleRootSubCategory" type="category">
         <data key="name" unique="prefix">SimpleRootSubCat</data>
         <data key="name_lwr" unique="prefix">simplerootsubcat</data>
@@ -78,12 +77,11 @@
         <data key="is_active">true</data>
         <data key="include_in_menu">true</data>
         <var key="parent_id" entityType="category" entityKey="id" />
-=======
+    </entity>
     <entity name="SubCategory" type="category">
         <data key="name" unique="suffix">SubCategory</data>
         <data key="name_lwr" unique="suffix">subcategory</data>
         <data key="is_active">true</data>
         <data key="include_in_menu">true</data>
->>>>>>> 69adf5d8
     </entity>
 </entities>