<?xml version="1.0" encoding="UTF-8"?>
<!--
 /**
  * Copyright © Magento, Inc. All rights reserved.
  * See COPYING.txt for license details.
  */
-->

<entities xmlns:xsi="http://www.w3.org/2001/XMLSchema-instance"
          xsi:noNamespaceSchemaLocation="urn:magento:mftf:DataGenerator/etc/dataProfileSchema.xsd">
    <entity name="ProductOptionValueDropdown1" type="product_option_value">
        <data key="title">OptionValueDropDown1</data>
        <data key="sort_order">1</data>
        <data key="price">0.01</data>
        <data key="price_type">fixed</data>
    </entity>
    <entity name="ProductOptionValueDropdown2" type="product_option_value">
        <data key="title">OptionValueDropDown2</data>
        <data key="sort_order">2</data>
        <data key="price">0.01</data>
        <data key="price_type">percent</data>
    </entity>
    <entity name="ProductOptionValueRadioButtons1" type="product_option_value">
        <data key="title">OptionValueRadioButtons1</data>
        <data key="sort_order">1</data>
        <data key="price">99.99</data>
        <data key="price_type">fixed</data>
    </entity>
    <entity name="ProductOptionValueRadioButtons2" type="product_option_value">
        <data key="title">OptionValueRadioButtons2</data>
        <data key="sort_order">2</data>
        <data key="price">99.99</data>
        <data key="price_type">percent</data>
    </entity>
    <entity name="ProductOptionValueDropdown3" type="product_option_value">
        <data key="title">OptionValueDropDown3</data>
        <data key="sort_order">2</data>
        <data key="price">10</data>
        <data key="price_type">percent</data>
    </entity>
    <entity name="ProductOptionValueRadioButtons4" type="product_option_value">
        <data key="title">OptionValueRadioButtons4</data>
        <data key="sort_order">1</data>
        <data key="price">9.99</data>
        <data key="price_type">fixed</data>
    </entity>
    <entity name="ProductOptionValueRadioButtons3" type="product_option_value">
        <data key="title">OptionValueRadioButtons3</data>
        <data key="sort_order">3</data>
        <data key="price">10</data>
        <data key="price_type">fixed</data>
    </entity>
    <entity name="ProductOptionValueCheckbox" type="product_option_value">
        <data key="title">OptionValueCheckbox</data>
        <data key="sort_order">1</data>
        <data key="price">123</data>
        <data key="price_type">percent</data>
    </entity>
    <entity name="ProductOptionValueMultiSelect1" type="product_option_value">
        <data key="title">OptionValueMultiSelect1</data>
        <data key="sort_order">1</data>
        <data key="price">1</data>
        <data key="price_type">fixed</data>
    </entity>
    <entity name="ProductOptionValueMultiSelect2" type="product_option_value">
        <data key="title">OptionValueMultiSelect2</data>
        <data key="sort_order">2</data>
        <data key="price">2</data>
        <data key="price_type">fixed</data>
    </entity>
    <entity name="ProductOptionValueDropdownLongTitle1" type="product_option_value">
        <data key="title">Optisfvdklvfnkljvnfdklpvnfdjklfdvnjkvfdkjnvfdjkfvndj11111Optisfvdklvfnkljvnfdklpvnfdjklfdvnjkvfdkjnvfdjkfvndj11111</data>
        <data key="sort_order">1</data>
        <data key="price">10</data>
        <data key="price_type">fixed</data>
    </entity>
    <entity name="ProductOptionValueDropdownLongTitle2" type="product_option_value">
        <data key="title">Optisfvdklvfnkljvnfdklpvnfdjklfdvnjkvfdkjnvfdjkfvndj22222Optisfvdklvfnkljvnfdklpvnfdjklfdvnjkvfdkjnvfdjkfvndj22222</data>
        <data key="sort_order">2</data>
        <data key="price">20</data>
        <data key="price_type">percent</data>
    </entity>
<<<<<<< HEAD
    <entity name="ProductOptionValueWithSkuDropdown1" type="product_option_value">
        <data key="title">ProductOptionValueWithSkuDropdown1</data>
        <data key="sort_order">1</data>
        <data key="price">10</data>
        <data key="price_type">fixed</data>
        <data key="sku">product_option_value_sku_dropdown_1_</data>
    </entity>
    <entity name="ProductOptionValueWithSkuDropdown2" type="product_option_value">
        <data key="title">ProductOptionValueWithSkuDropdown2</data>
        <data key="sort_order">1</data>
        <data key="price">10</data>
        <data key="price_type">fixed</data>
        <data key="sku">product_option_value_sku_dropdown_2_</data>
=======
    <entity name="ProductOptionPercentPriceValueDropdown" type="product_option_value">
        <data key="title">40 Percent</data>
        <data key="sort_order">0</data>
        <data key="price">40</data>
        <data key="price_type">percent</data>
        <data key="sku">sku_drop_down_row_1</data>
>>>>>>> 8897d875
    </entity>
</entities><|MERGE_RESOLUTION|>--- conflicted
+++ resolved
@@ -80,7 +80,13 @@
         <data key="price">20</data>
         <data key="price_type">percent</data>
     </entity>
-<<<<<<< HEAD
+    <entity name="ProductOptionPercentPriceValueDropdown" type="product_option_value">
+        <data key="title">40 Percent</data>
+        <data key="sort_order">0</data>
+        <data key="price">40</data>
+        <data key="price_type">percent</data>
+        <data key="sku">sku_drop_down_row_1</data>
+    </entity>
     <entity name="ProductOptionValueWithSkuDropdown1" type="product_option_value">
         <data key="title">ProductOptionValueWithSkuDropdown1</data>
         <data key="sort_order">1</data>
@@ -94,13 +100,5 @@
         <data key="price">10</data>
         <data key="price_type">fixed</data>
         <data key="sku">product_option_value_sku_dropdown_2_</data>
-=======
-    <entity name="ProductOptionPercentPriceValueDropdown" type="product_option_value">
-        <data key="title">40 Percent</data>
-        <data key="sort_order">0</data>
-        <data key="price">40</data>
-        <data key="price_type">percent</data>
-        <data key="sku">sku_drop_down_row_1</data>
->>>>>>> 8897d875
     </entity>
 </entities>