--- conflicted
+++ resolved
@@ -23,14 +23,11 @@
         <data key="page_layout">3 columns</data>
         <data key="options_container">Block after Info Column</data>
     </entity>
-<<<<<<< HEAD
-=======
     <entity name="simpleBlankDesignOneColumn" type="product">
         <data key="custom_design">Magento Blank</data>
         <data key="page_layout">1 column</data>
         <data key="options_container">Product Info Column</data>
     </entity>
->>>>>>> 53695579
     <entity name="simpleLumaDesignTwoColumnsRight" type="product">
         <data key="custom_design">Magento Luma</data>
         <data key="page_layout">2 columns with right bar</data>
