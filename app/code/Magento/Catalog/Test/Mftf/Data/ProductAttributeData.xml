<?xml version="1.0" encoding="UTF-8"?>
<!--
 /**
  * Copyright © Magento, Inc. All rights reserved.
  * See COPYING.txt for license details.
  */
-->

<entities xmlns:xsi="http://www.w3.org/2001/XMLSchema-instance"
        xsi:noNamespaceSchemaLocation="urn:magento:mftf:DataGenerator/etc/dataProfileSchema.xsd">
    <entity name="productAttributeWysiwyg" type="ProductAttribute">
        <data key="attribute_code" unique="suffix">attribute</data>
        <data key="frontend_input">textarea</data>
        <data key="scope">global</data>
        <data key="is_required">false</data>
        <data key="is_unique">false</data>
        <data key="is_searchable">true</data>
        <data key="is_visible">true</data>
        <data key="backend_type">text</data>
        <data key="is_wysiwyg_enabled">true</data>
        <data key="is_visible_in_advanced_search">true</data>
        <data key="is_visible_on_front">true</data>
        <data key="is_filterable">true</data>
        <data key="is_filterable_in_search">true</data>
        <data key="used_in_product_listing">true</data>
        <data key="is_used_for_promo_rules">true</data>
        <data key="is_comparable">true</data>
        <data key="is_used_in_grid">true</data>
        <data key="is_visible_in_grid">true</data>
        <data key="is_filterable_in_grid">true</data>
        <data key="used_for_sort_by">true</data>
        <requiredEntity type="FrontendLabel">ProductAttributeFrontendLabel</requiredEntity>
    </entity>
    <entity name="productAttributeWithTwoOptions" type="ProductAttribute">
        <data key="attribute_code" unique="suffix">attribute</data>
        <data key="frontend_input">select</data>
        <data key="scope">global</data>
        <data key="is_required">false</data>
        <data key="is_unique">false</data>
        <data key="is_searchable">true</data>
        <data key="is_visible">true</data>
        <data key="is_visible_in_advanced_search">true</data>
        <data key="is_visible_on_front">true</data>
        <data key="is_filterable">true</data>
        <data key="is_filterable_in_search">true</data>
        <data key="used_in_product_listing">true</data>
        <data key="is_used_for_promo_rules">true</data>
        <data key="is_comparable">true</data>
        <data key="is_used_in_grid">true</data>
        <data key="is_visible_in_grid">true</data>
        <data key="is_filterable_in_grid">true</data>
        <data key="used_for_sort_by">true</data>
        <requiredEntity type="FrontendLabel">ProductAttributeFrontendLabel</requiredEntity>
    </entity>
    <entity name="productDropDownAttribute" type="ProductAttribute">
        <data key="attribute_code" unique="suffix">attribute</data>
        <data key="frontend_input">select</data>
        <data key="scope">global</data>
        <data key="is_required">false</data>
        <data key="is_unique">false</data>
        <data key="is_searchable">true</data>
        <data key="is_visible">true</data>
        <data key="is_visible_in_advanced_search">true</data>
        <data key="is_visible_on_front">true</data>
        <data key="is_filterable">true</data>
        <data key="is_filterable_in_search">true</data>
        <data key="used_in_product_listing">true</data>
        <data key="is_used_for_promo_rules">true</data>
        <data key="is_comparable">true</data>
        <data key="is_used_in_grid">true</data>
        <data key="is_visible_in_grid">true</data>
        <data key="is_filterable_in_grid">true</data>
        <data key="used_for_sort_by">true</data>
        <requiredEntity type="FrontendLabel">ProductAttributeFrontendLabel</requiredEntity>
    </entity>
    <entity name="productAttributeWithDropdownTwoOptions" type="ProductAttribute">
        <data key="attribute_code">testattribute</data>
        <data key="frontend_input">select</data>
        <data key="scope">global</data>
        <data key="is_required">false</data>
        <data key="is_unique">false</data>
        <data key="is_searchable">true</data>
        <data key="is_visible">true</data>
        <data key="is_visible_in_advanced_search">true</data>
        <data key="is_visible_on_front">true</data>
        <data key="is_filterable">true</data>
        <data key="is_filterable_in_search">true</data>
        <data key="used_in_product_listing">true</data>
        <data key="is_used_for_promo_rules">true</data>
        <data key="is_comparable">true</data>
        <data key="is_used_in_grid">true</data>
        <data key="is_visible_in_grid">true</data>
        <data key="is_filterable_in_grid">true</data>
        <data key="used_for_sort_by">true</data>
        <requiredEntity type="FrontendLabel">ProductAttributeFrontendLabel</requiredEntity>
    </entity>
    <entity name="productAttributeMultiselectTwoOptions" type="ProductAttribute">
        <data key="attribute_code" unique="suffix">attribute</data>
        <data key="frontend_input">multiselect</data>
        <data key="scope">global</data>
        <data key="is_required">false</data>
        <data key="is_unique">false</data>
        <data key="is_searchable">true</data>
        <data key="is_visible">true</data>
        <data key="is_visible_in_advanced_search">true</data>
        <data key="is_visible_on_front">true</data>
        <data key="is_filterable">true</data>
        <data key="is_filterable_in_search">true</data>
        <data key="used_in_product_listing">true</data>
        <data key="is_used_for_promo_rules">true</data>
        <data key="is_comparable">true</data>
        <data key="is_used_in_grid">true</data>
        <data key="is_visible_in_grid">true</data>
        <data key="is_filterable_in_grid">true</data>
        <data key="used_for_sort_by">true</data>
        <requiredEntity type="FrontendLabel">ProductAttributeFrontendLabel</requiredEntity>
    </entity>
    <entity name="productYesNoAttribute" type="ProductAttribute">
        <data key="attribute_code" unique="suffix">attribute</data>
        <data key="frontend_input">boolean</data>
        <data key="scope">global</data>
        <data key="is_required">false</data>
        <data key="is_unique">false</data>
        <data key="is_searchable">true</data>
        <data key="is_visible">true</data>
        <data key="is_visible_in_advanced_search">true</data>
        <data key="is_visible_on_front">true</data>
        <data key="is_filterable">true</data>
        <data key="is_filterable_in_search">true</data>
        <data key="used_in_product_listing">true</data>
        <data key="is_used_for_promo_rules">true</data>
        <data key="is_comparable">true</data>
        <data key="is_used_in_grid">true</data>
        <data key="is_visible_in_grid">true</data>
        <data key="is_filterable_in_grid">true</data>
        <data key="used_for_sort_by">true</data>
        <requiredEntity type="FrontendLabel">ProductAttributeFrontendLabel</requiredEntity>
    </entity>
<<<<<<< HEAD
=======
    <entity name="productAttributeText" type="ProductAttribute">
        <data key="attribute_code" unique="suffix">attribute</data>
        <data key="frontend_input">text</data>
        <data key="scope">global</data>
        <data key="is_required">false</data>
        <data key="is_unique">false</data>
        <data key="is_searchable">false</data>
        <data key="is_visible">true</data>
        <data key="backend_type">text</data>
        <data key="is_wysiwyg_enabled">false</data>
        <data key="is_visible_in_advanced_search">false</data>
        <data key="is_visible_on_front">true</data>
        <data key="is_filterable">false</data>
        <data key="is_filterable_in_search">false</data>
        <data key="used_in_product_listing">false</data>
        <data key="is_used_for_promo_rules">false</data>
        <data key="is_comparable">true</data>
        <data key="is_used_in_grid">false</data>
        <data key="is_visible_in_grid">false</data>
        <data key="is_filterable_in_grid">false</data>
        <data key="used_for_sort_by">false</data>
        <requiredEntity type="FrontendLabel">ProductAttributeFrontendLabel</requiredEntity>
    </entity>
>>>>>>> 97ae0f32
</entities><|MERGE_RESOLUTION|>--- conflicted
+++ resolved
@@ -136,8 +136,6 @@
         <data key="used_for_sort_by">true</data>
         <requiredEntity type="FrontendLabel">ProductAttributeFrontendLabel</requiredEntity>
     </entity>
-<<<<<<< HEAD
-=======
     <entity name="productAttributeText" type="ProductAttribute">
         <data key="attribute_code" unique="suffix">attribute</data>
         <data key="frontend_input">text</data>
@@ -161,5 +159,4 @@
         <data key="used_for_sort_by">false</data>
         <requiredEntity type="FrontendLabel">ProductAttributeFrontendLabel</requiredEntity>
     </entity>
->>>>>>> 97ae0f32
 </entities>