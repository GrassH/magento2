--- conflicted
+++ resolved
@@ -52,10 +52,6 @@
         <data key="used_for_sort_by">true</data>
         <requiredEntity type="FrontendLabel">ProductAttributeFrontendLabel</requiredEntity>
     </entity>
-<<<<<<< HEAD
-    <entity name="hiddenDropdownAttributeWithOptions" extends="productAttributeWithTwoOptions">
-        <data key="is_searchable">false</data>
-=======
     <entity name="productAttributeWithTwoOptionsNotVisible" type="ProductAttribute">
         <data key="attribute_code" unique="suffix">test_attr_</data>
         <data key="frontend_input">select</data>
@@ -64,7 +60,6 @@
         <data key="is_unique">false</data>
         <data key="is_searchable">false</data>
         <data key="is_visible">true</data>
->>>>>>> 765c3c74
         <data key="is_visible_in_advanced_search">false</data>
         <data key="is_visible_on_front">false</data>
         <data key="is_filterable">false</data>
@@ -76,10 +71,21 @@
         <data key="is_visible_in_grid">false</data>
         <data key="is_filterable_in_grid">false</data>
         <data key="used_for_sort_by">false</data>
-<<<<<<< HEAD
-=======
-        <requiredEntity type="FrontendLabel">ProductAttributeFrontendLabel</requiredEntity>
->>>>>>> 765c3c74
+        <requiredEntity type="FrontendLabel">ProductAttributeFrontendLabel</requiredEntity>
+    </entity>
+    <entity name="hiddenDropdownAttributeWithOptions" extends="productAttributeWithTwoOptions">
+        <data key="is_searchable">false</data>
+        <data key="is_visible_in_advanced_search">false</data>
+        <data key="is_visible_on_front">false</data>
+        <data key="is_filterable">false</data>
+        <data key="is_filterable_in_search">false</data>
+        <data key="used_in_product_listing">false</data>
+        <data key="is_used_for_promo_rules">false</data>
+        <data key="is_comparable">false</data>
+        <data key="is_used_in_grid">false</data>
+        <data key="is_visible_in_grid">false</data>
+        <data key="is_filterable_in_grid">false</data>
+        <data key="used_for_sort_by">false</data>
     </entity>
     <entity name="productDropDownAttribute" type="ProductAttribute">
         <data key="attribute_code" unique="suffix">attribute</data>
