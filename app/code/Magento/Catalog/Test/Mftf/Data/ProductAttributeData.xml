<?xml version="1.0" encoding="UTF-8"?>
<!--
 /**
  * Copyright © Magento, Inc. All rights reserved.
  * See COPYING.txt for license details.
  */
-->

<entities xmlns:xsi="http://www.w3.org/2001/XMLSchema-instance"
        xsi:noNamespaceSchemaLocation="urn:magento:mftf:DataGenerator/etc/dataProfileSchema.xsd">
    <entity name="productAttributeWysiwyg" type="ProductAttribute">
        <data key="attribute_code" unique="suffix">attribute</data>
        <data key="frontend_input">textarea</data>
        <data key="scope">global</data>
        <data key="is_required">false</data>
        <data key="is_unique">false</data>
        <data key="is_searchable">true</data>
        <data key="is_visible">true</data>
        <data key="backend_type">text</data>
        <data key="is_wysiwyg_enabled">true</data>
        <data key="is_visible_in_advanced_search">true</data>
        <data key="is_visible_on_front">true</data>
        <data key="is_filterable">true</data>
        <data key="is_filterable_in_search">true</data>
        <data key="used_in_product_listing">true</data>
        <data key="is_used_for_promo_rules">true</data>
        <data key="is_comparable">true</data>
        <data key="is_used_in_grid">true</data>
        <data key="is_visible_in_grid">true</data>
        <data key="is_filterable_in_grid">true</data>
        <data key="used_for_sort_by">true</data>
        <requiredEntity type="FrontendLabel">ProductAttributeFrontendLabel</requiredEntity>
    </entity>
    <entity name="productAttributeWithTwoOptions" type="ProductAttribute">
        <data key="attribute_code" unique="suffix">attribute</data>
        <data key="frontend_input">select</data>
        <data key="scope">global</data>
        <data key="is_required">false</data>
        <data key="is_unique">false</data>
        <data key="is_searchable">true</data>
        <data key="is_visible">true</data>
        <data key="is_visible_in_advanced_search">true</data>
        <data key="is_visible_on_front">true</data>
        <data key="is_filterable">true</data>
        <data key="is_filterable_in_search">true</data>
        <data key="used_in_product_listing">true</data>
        <data key="is_used_for_promo_rules">true</data>
        <data key="is_comparable">true</data>
        <data key="is_used_in_grid">true</data>
        <data key="is_visible_in_grid">true</data>
        <data key="is_filterable_in_grid">true</data>
        <data key="used_for_sort_by">true</data>
        <requiredEntity type="FrontendLabel">ProductAttributeFrontendLabel</requiredEntity>
    </entity>
    <entity name="productDropDownAttribute" type="ProductAttribute">
        <data key="attribute_code" unique="suffix">attribute</data>
        <data key="frontend_input">select</data>
        <data key="scope">global</data>
        <data key="is_required">false</data>
        <data key="is_unique">false</data>
        <data key="is_searchable">true</data>
        <data key="is_visible">true</data>
        <data key="is_visible_in_advanced_search">true</data>
        <data key="is_visible_on_front">true</data>
        <data key="is_filterable">true</data>
        <data key="is_filterable_in_search">true</data>
        <data key="used_in_product_listing">true</data>
        <data key="is_used_for_promo_rules">true</data>
        <data key="is_comparable">true</data>
        <data key="is_used_in_grid">true</data>
        <data key="is_visible_in_grid">true</data>
        <data key="is_filterable_in_grid">true</data>
        <data key="used_for_sort_by">true</data>
        <requiredEntity type="FrontendLabel">ProductAttributeFrontendLabel</requiredEntity>
    </entity>
    <entity name="productAttributeWithDropdownTwoOptions" type="ProductAttribute">
        <data key="attribute_code">testattribute</data>
        <data key="frontend_input">select</data>
        <data key="scope">global</data>
        <data key="is_required">false</data>
        <data key="is_unique">false</data>
        <data key="is_searchable">true</data>
        <data key="is_visible">true</data>
        <data key="is_visible_in_advanced_search">true</data>
        <data key="is_visible_on_front">true</data>
        <data key="is_filterable">true</data>
        <data key="is_filterable_in_search">true</data>
        <data key="used_in_product_listing">true</data>
        <data key="is_used_for_promo_rules">true</data>
        <data key="is_comparable">true</data>
        <data key="is_used_in_grid">true</data>
        <data key="is_visible_in_grid">true</data>
        <data key="is_filterable_in_grid">true</data>
        <data key="used_for_sort_by">true</data>
        <requiredEntity type="FrontendLabel">ProductAttributeFrontendLabel</requiredEntity>
    </entity>
    <entity name="productAttributeMultiselectTwoOptions" type="ProductAttribute">
        <data key="attribute_code" unique="suffix">attribute</data>
        <data key="frontend_input">multiselect</data>
        <data key="scope">global</data>
        <data key="is_required">false</data>
        <data key="is_unique">false</data>
        <data key="is_searchable">true</data>
        <data key="is_visible">true</data>
        <data key="is_visible_in_advanced_search">true</data>
        <data key="is_visible_on_front">true</data>
        <data key="is_filterable">true</data>
        <data key="is_filterable_in_search">true</data>
        <data key="used_in_product_listing">true</data>
        <data key="is_used_for_promo_rules">true</data>
        <data key="is_comparable">true</data>
        <data key="is_used_in_grid">true</data>
        <data key="is_visible_in_grid">true</data>
        <data key="is_filterable_in_grid">true</data>
        <data key="used_for_sort_by">true</data>
        <requiredEntity type="FrontendLabel">ProductAttributeFrontendLabel</requiredEntity>
    </entity>
<<<<<<< HEAD
    <entity name="newsFromDate" type="ProductAttribute">
        <data key="attribute_code">news_from_date</data>
        <data key="default_frontend_label">Set Product as New from Date</data>
        <data key="frontend_input">date</data>
        <data key="is_required">false</data>
        <data key="is_user_defined">true</data>
        <data key="scope">website</data>
        <data key="is_unique">false</data>
        <data key="is_searchable">false</data>
        <data key="is_visible">false</data>
        <data key="is_visible_on_front">false</data>
        <data key="is_filterable">false</data>
        <data key="is_filterable_in_search">false</data>
        <data key="used_in_product_listing">true</data>
        <data key="is_used_for_promo_rules">false</data>
        <data key="is_comparable">false</data>
        <data key="is_used_in_grid">true</data>
        <data key="is_filterable_in_grid">true</data>
        <data key="used_for_sort_by">false</data>
        <requiredEntity type="FrontendLabel">ProductAttributeFrontendLabel</requiredEntity>
    </entity>
    <entity name="newProductAttribute" type="ProductAttribute">
        <data key="attribute_code" unique="suffix">attribute</data>
        <data key="frontend_input">Text Field</data>
        <data key="scope">global</data>
        <data key="is_required">false</data>
        <data key="is_unique">false</data>
        <data key="is_searchable">true</data>
        <data key="is_visible">true</data>
        <data key="is_visible_in_advanced_search">true</data>
        <data key="is_visible_on_front">true</data>
        <data key="is_filterable">true</data>
        <data key="is_filterable_in_search">true</data>
        <data key="used_in_product_listing">true</data>
        <data key="is_used_for_promo_rules">true</data>
        <data key="is_comparable">true</data>
        <data key="is_used_in_grid">true</data>
        <data key="is_visible_in_grid">true</data>
        <data key="is_filterable_in_grid">true</data>
        <data key="used_for_sort_by">true</data>
=======
    <entity name="productAttributeText" type="ProductAttribute">
        <data key="attribute_code" unique="suffix">attribute</data>
        <data key="frontend_input">text</data>
        <data key="scope">global</data>
        <data key="is_required">false</data>
        <data key="is_unique">false</data>
        <data key="is_searchable">false</data>
        <data key="is_visible">true</data>
        <data key="backend_type">text</data>
        <data key="is_wysiwyg_enabled">false</data>
        <data key="is_visible_in_advanced_search">false</data>
        <data key="is_visible_on_front">true</data>
        <data key="is_filterable">false</data>
        <data key="is_filterable_in_search">false</data>
        <data key="used_in_product_listing">false</data>
        <data key="is_used_for_promo_rules">false</data>
        <data key="is_comparable">true</data>
        <data key="is_used_in_grid">false</data>
        <data key="is_visible_in_grid">false</data>
        <data key="is_filterable_in_grid">false</data>
        <data key="used_for_sort_by">false</data>
>>>>>>> 88d04139
        <requiredEntity type="FrontendLabel">ProductAttributeFrontendLabel</requiredEntity>
    </entity>
</entities><|MERGE_RESOLUTION|>--- conflicted
+++ resolved
@@ -115,7 +115,6 @@
         <data key="used_for_sort_by">true</data>
         <requiredEntity type="FrontendLabel">ProductAttributeFrontendLabel</requiredEntity>
     </entity>
-<<<<<<< HEAD
     <entity name="newsFromDate" type="ProductAttribute">
         <data key="attribute_code">news_from_date</data>
         <data key="default_frontend_label">Set Product as New from Date</data>
@@ -156,7 +155,8 @@
         <data key="is_visible_in_grid">true</data>
         <data key="is_filterable_in_grid">true</data>
         <data key="used_for_sort_by">true</data>
-=======
+        <requiredEntity type="FrontendLabel">ProductAttributeFrontendLabel</requiredEntity>
+    </entity>
     <entity name="productAttributeText" type="ProductAttribute">
         <data key="attribute_code" unique="suffix">attribute</data>
         <data key="frontend_input">text</data>
@@ -178,7 +178,6 @@
         <data key="is_visible_in_grid">false</data>
         <data key="is_filterable_in_grid">false</data>
         <data key="used_for_sort_by">false</data>
->>>>>>> 88d04139
         <requiredEntity type="FrontendLabel">ProductAttributeFrontendLabel</requiredEntity>
     </entity>
 </entities>