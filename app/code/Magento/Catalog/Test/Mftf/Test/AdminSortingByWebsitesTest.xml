<?xml version="1.0" encoding="UTF-8"?>
<!--
 /**
  * Copyright © Magento, Inc. All rights reserved.
  * See COPYING.txt for license details.
  */
-->

<tests xmlns:xsi="http://www.w3.org/2001/XMLSchema-instance"
       xsi:noNamespaceSchemaLocation="urn:magento:mftf:Test/etc/testSchema.xsd">
    <test name="AdminSortingByWebsitesTest">
        <annotations>
            <stories value="View sorting by websites"/>
            <title value="Sorting by websites in Admin"/>
            <description value="Sorting products by websites in Admin"/>
            <severity value="AVERAGE"/>
        </annotations>
        <before>
            <createData entity="_defaultCategory" stepKey="createCategory"/>
            <createData entity="_defaultProduct" stepKey="productAssignedToCustomWebsite">
                <requiredEntity createDataKey="createCategory"/>
            </createData>
            <createData entity="SimpleProduct" stepKey="productAssignedToMainWebsite">
                <requiredEntity createDataKey="createCategory"/>
            </createData>

            <actionGroup ref="LoginAsAdmin" stepKey="loginAsAdmin"/>
            <!--Create new website -->
            <actionGroup ref="AdminCreateWebsiteActionGroup" stepKey="createAdditionalWebsite">
                <argument name="newWebsiteName" value="{{customWebsite.name}}"/>
                <argument name="websiteCode" value="{{customWebsite.code}}"/>
            </actionGroup>
            <actionGroup ref="EnableWebUrlOptionsActionGroup" stepKey="addStoreCodeToUrls"/>
            <magentoCLI command="cache:flush" stepKey="flushCacheAfterEnableWebUrlOptions"/>
        </before>
        <after>
            <deleteData createDataKey="createCategory" stepKey="deleteCategory"/>
            <deleteData createDataKey="productAssignedToCustomWebsite" stepKey="deleteProductAssignedToCustomWebsite"/>
            <deleteData createDataKey="productAssignedToMainWebsite" stepKey="deleteProductAssignedToMainWebsite"/>
            <actionGroup ref="AdminDeleteWebsiteActionGroup" stepKey="deleteTestWebsite">
                <argument name="websiteName" value="{{customWebsite.name}}"/>
            </actionGroup>
<<<<<<< HEAD
            <actionGroup ref="GoToProductCatalogPage" stepKey="goToProductCatalogPage"/>
            <actionGroup ref="resetProductGridToDefaultView" stepKey="resetProductGridColumnsInitial"/>
            <actionGroup ref="ResetWebUrlOptionsActionGroup" stepKey="resetUrlOption"/>
=======
            <actionGroup ref="GoToProductCatalogPageActionGroup" stepKey="goToProductCatalogPage"/>
            <actionGroup ref="ResetProductGridToDefaultViewActionGroup" stepKey="resetProductGridColumnsInitial"/>
            <actionGroup ref="ResetWebUrlOptions" stepKey="resetUrlOption"/>
>>>>>>> bb860cce
            <magentoCLI command="indexer:reindex" stepKey="reindex"/>
            <magentoCLI command="cache:flush" stepKey="flushCache"/>
            <actionGroup ref="logout" stepKey="logout"/>
        </after>

        <!--Assign Custom Website to Simple Product -->
        <amOnPage url="{{AdminProductIndexPage.url}}" stepKey="navigateToCatalogProductGrid"/>
        <waitForPageLoad stepKey="waitForCatalogProductGrid"/>

        <conditionalClick selector="{{AdminProductGridFilterSection.clearFilters}}" dependentSelector="{{AdminProductGridFilterSection.clearFilters}}" visible="true" stepKey="clickClearFiltersInitial"/>
        <actionGroup ref="OpenEditProductOnBackendActionGroup" stepKey="assignCustomWebsiteToProduct">
            <argument name="product" value="$$productAssignedToCustomWebsite$$"/>
        </actionGroup>
        <scrollTo selector="{{ProductInWebsitesSection.sectionHeader}}" stepKey="scrollToWebsites"/>
        <conditionalClick selector="{{ProductInWebsitesSection.sectionHeader}}" dependentSelector="{{AdminProductContentSection.sectionHeaderShow}}" visible="false" stepKey="expandSection"/>
        <waitForPageLoad stepKey="waitForPageOpened"/>
        <uncheckOption selector="{{ProductInWebsitesSection.website(_defaultWebsite.name)}}" stepKey="deselectMainWebsite"/>
        <checkOption selector="{{ProductInWebsitesSection.website(customWebsite.name)}}" stepKey="selectWebsite"/>

        <click selector="{{AdminProductFormActionSection.saveButton}}" stepKey="clickSave"/>
        <waitForLoadingMaskToDisappear stepKey="waitForProductPageToSaveAgain"/>
        <seeElement selector="{{AdminProductMessagesSection.successMessage}}" stepKey="seeSaveProductMessageAgain"/>

        <!--Navigate To Product Grid To Check Website Sorting-->
        <amOnPage url="{{AdminProductIndexPage.url}}" stepKey="navigateToCatalogProductGridToSortByWebsite"/>
        <waitForPageLoad stepKey="waitForCatalogProductGridLoaded"/>

        <!--Sorting works (By Websites) ASC-->
        <click selector="{{AdminProductGridSection.columnHeader('Websites')}}" stepKey="clickWebsitesHeaderToSortAsc"/>
        <see selector="{{AdminProductGridSection.productGridContentsOnRow('1')}}" userInput="Main Website" stepKey="checkIfProduct1WebsitesAsc"/>

        <!--Sorting works (By Websites) DESC-->
        <click selector="{{AdminProductGridSection.columnHeader('Websites')}}" stepKey="clickWebsitesHeaderToSortDesc"/>
        <see selector="{{AdminProductGridSection.productGridContentsOnRow('1')}}" userInput="{{customWebsite.name}}" stepKey="checkIfProduct1WebsitesDesc"/>
    </test>
</tests><|MERGE_RESOLUTION|>--- conflicted
+++ resolved
@@ -40,15 +40,9 @@
             <actionGroup ref="AdminDeleteWebsiteActionGroup" stepKey="deleteTestWebsite">
                 <argument name="websiteName" value="{{customWebsite.name}}"/>
             </actionGroup>
-<<<<<<< HEAD
-            <actionGroup ref="GoToProductCatalogPage" stepKey="goToProductCatalogPage"/>
-            <actionGroup ref="resetProductGridToDefaultView" stepKey="resetProductGridColumnsInitial"/>
-            <actionGroup ref="ResetWebUrlOptionsActionGroup" stepKey="resetUrlOption"/>
-=======
             <actionGroup ref="GoToProductCatalogPageActionGroup" stepKey="goToProductCatalogPage"/>
             <actionGroup ref="ResetProductGridToDefaultViewActionGroup" stepKey="resetProductGridColumnsInitial"/>
-            <actionGroup ref="ResetWebUrlOptions" stepKey="resetUrlOption"/>
->>>>>>> bb860cce
+            <actionGroup ref="ResetWebUrlOptionsActionGroup" stepKey="resetUrlOption"/>
             <magentoCLI command="indexer:reindex" stepKey="reindex"/>
             <magentoCLI command="cache:flush" stepKey="flushCache"/>
             <actionGroup ref="logout" stepKey="logout"/>
