<?xml version="1.0" encoding="UTF-8"?>
<!--
 /**
  * Copyright © Magento, Inc. All rights reserved.
  * See COPYING.txt for license details.
  */
-->

<tests xmlns:xsi="http://www.w3.org/2001/XMLSchema-instance"
       xsi:noNamespaceSchemaLocation="urn:magento:mftf:Test/etc/testSchema.xsd">
    <test name="AdminMassProductPriceUpdateTest">
        <annotations>
            <stories value="Mass product update "/>
            <features value="Catalog"/>
            <title value="Mass update simple product price"/>
            <description value="Login as admin and update mass product price"/>
            <testCaseId value="MC-8510"/>
            <severity value="CRITICAL"/>
            <group value="mtf_migrated"/>
        </annotations>
        <before>
            <actionGroup ref="LoginAsAdmin" stepKey="loginToAdminPanel"/>
            <createData entity="defaultSimpleProduct" stepKey="simpleProduct1"/>
            <createData entity="defaultSimpleProduct" stepKey="simpleProduct2"/>
        </before>
        <after>
            <deleteData  createDataKey="simpleProduct1" stepKey="deleteSimpleProduct1"/>
            <deleteData  createDataKey="simpleProduct2" stepKey="deleteSimpleProduct2"/>
            <actionGroup ref="logout" stepKey="logout"/>
        </after>

        <!--Open Product Index Page-->
        <amOnPage url="{{AdminProductIndexPage.url}}" stepKey="navigateToProductIndex"/>
        <waitForPageLoad stepKey="waitForProductIndexPageToLoad"/>

        <!--Search products using keyword -->
        <actionGroup ref="searchProductGridByKeyword2" stepKey="searchByKeyword">
            <argument name="keyword" value="Testp"/>
        </actionGroup>

        <!--Sort Products by ID in descending order-->
        <actionGroup ref="sortProductsByIdDescending" stepKey="sortProductsByIdDescending"/>

        <!--Select products-->
        <checkOption selector="{{AdminProductGridSection.productRowCheckboxBySku($$simpleProduct1.sku$$)}}" stepKey="selectFirstProduct"/>
        <checkOption selector="{{AdminProductGridSection.productRowCheckboxBySku($$simpleProduct2.sku$$)}}" stepKey="selectSecondProduct"/>

        <!-- Update product price-->
        <click selector="{{AdminProductGridSection.bulkActionDropdown}}" stepKey="clickDropdown"/>
        <click selector="{{AdminProductGridSection.bulkActionOption('Update attributes')}}" stepKey="clickChangeStatus"/>
        <waitForPageLoad stepKey="waitForProductAttributePageToLoad"/>
        <scrollTo stepKey="scrollToPriceCheckBox" selector="{{AdminEditProductAttributesSection.ChangeAttributePriceToggle}}"  x="0" y="-160"/>
        <click selector="{{AdminEditProductAttributesSection.ChangeAttributePriceToggle}}" stepKey="selectPriceCheckBox"/>
        <fillField stepKey="fillPrice" selector="{{AdminEditProductAttributesSection.AttributePrice}}" userInput="90.99"/>
        <click stepKey="clickOnSaveButton" selector="{{AdminEditProductAttributesSection.Save}}"/>
        <waitForPageLoad stepKey="waitForUpdatedProductToSave" />
<<<<<<< HEAD
        <see selector="{{AdminProductMessagesSection.successMessage}}" userInput="A total of 2 record(s) were updated." stepKey="seeAttributeUpateSuccessMsg"/>
=======
        <see selector="{{AdminProductMessagesSection.successMessage}}" userInput="Message is added to queue" stepKey="seeAttributeUpateSuccessMsg"/>

        <!-- Run cron twice -->
        <magentoCLI command="cron:run" stepKey="runCron1"/>
        <magentoCLI command="cron:run" stepKey="runCron2"/>
        <reloadPage stepKey="refreshPage"/>
        <waitForPageLoad stepKey="waitFormToReload1"/>
>>>>>>> bd049307

        <!--Verify product name, sku and updated price-->
        <click stepKey="openFirstProduct" selector="{{AdminProductGridSection.productRowBySku($$simpleProduct1.sku$$)}}"/>
        <waitForPageLoad stepKey="waitForFirstProductToLoad"/>
        <seeInField stepKey="seeFirstProductNameInField" selector="{{AdminProductFormSection.productName}}" userInput="$$simpleProduct1.name$$"/>
        <seeInField stepKey="seeFirstProductSkuInField" selector="{{AdminProductFormSection.productSku}}" userInput="$$simpleProduct1.sku$$"/>
        <seeInField stepKey="seeFirstProductPriceInField" selector="{{AdminProductFormSection.productPrice}}" userInput="90.99"/>
        <click stepKey="clickOnBackButton" selector="{{AdminGridMainControls.back}}"/>
        <waitForPageLoad stepKey="waitForProductsToLoad"/>
        <click stepKey="openSecondProduct" selector="{{AdminProductGridSection.productRowBySku($$simpleProduct2.sku$$)}}"/>
        <waitForPageLoad stepKey="waitForSecondProductToLoad"/>
        <seeInField stepKey="seeSecondProductNameInField" selector="{{AdminProductFormSection.productName}}" userInput="$$simpleProduct2.name$$"/>
        <seeInField stepKey="seeSecondProductSkuInField" selector="{{AdminProductFormSection.productSku}}" userInput="$$simpleProduct2.sku$$"/>
        <seeInField stepKey="seeSecondProductPriceInField" selector="{{AdminProductFormSection.productPrice}}" userInput="90.99"/>
    </test>
</tests><|MERGE_RESOLUTION|>--- conflicted
+++ resolved
@@ -54,9 +54,6 @@
         <fillField stepKey="fillPrice" selector="{{AdminEditProductAttributesSection.AttributePrice}}" userInput="90.99"/>
         <click stepKey="clickOnSaveButton" selector="{{AdminEditProductAttributesSection.Save}}"/>
         <waitForPageLoad stepKey="waitForUpdatedProductToSave" />
-<<<<<<< HEAD
-        <see selector="{{AdminProductMessagesSection.successMessage}}" userInput="A total of 2 record(s) were updated." stepKey="seeAttributeUpateSuccessMsg"/>
-=======
         <see selector="{{AdminProductMessagesSection.successMessage}}" userInput="Message is added to queue" stepKey="seeAttributeUpateSuccessMsg"/>
 
         <!-- Run cron twice -->
@@ -64,7 +61,6 @@
         <magentoCLI command="cron:run" stepKey="runCron2"/>
         <reloadPage stepKey="refreshPage"/>
         <waitForPageLoad stepKey="waitFormToReload1"/>
->>>>>>> bd049307
 
         <!--Verify product name, sku and updated price-->
         <click stepKey="openFirstProduct" selector="{{AdminProductGridSection.productRowBySku($$simpleProduct1.sku$$)}}"/>
