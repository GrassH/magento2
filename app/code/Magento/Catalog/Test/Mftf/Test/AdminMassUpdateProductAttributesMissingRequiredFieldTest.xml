<?xml version="1.0" encoding="UTF-8"?>
<!--
 /**
  * Copyright © Magento, Inc. All rights reserved.
  * See COPYING.txt for license details.
  */
-->

<tests xmlns:xsi="http://www.w3.org/2001/XMLSchema-instance"
        xsi:noNamespaceSchemaLocation="urn:magento:mftf:Test/etc/testSchema.xsd">
    <test name="AdminMassUpdateProductAttributesMissingRequiredFieldTest">
        <annotations>
            <features value="Catalog"/>
            <stories value="Mass update product attributes"/>
            <title value="Mass update product attributes - missing required field"/>
            <description value="Mass update product attributes - missing required field"/>
            <severity value="AVERAGE"/>
            <testCaseId value="MC-55"/>
            <group value="Catalog"/>
            <group value="Product Attributes"/>
        </annotations>
        <before>
            <actionGroup ref="AdminLoginActionGroup" stepKey="loginAsAdmin"/>
            <createData entity="_defaultCategory" stepKey="createCategory"/>
            <createData entity="ApiSimpleProduct" stepKey="createProductOne">
                <requiredEntity createDataKey="createCategory"/>
            </createData>
            <createData entity="ApiSimpleProduct" stepKey="createProductTwo">
                <requiredEntity createDataKey="createCategory"/>
            </createData>
        </before>
        <after>
            <actionGroup ref="AdminLogoutActionGroup" stepKey="amOnLogoutPage"/>
            <deleteData createDataKey="createProductOne" stepKey="deleteProductOne"/>
            <deleteData createDataKey="createProductTwo" stepKey="deleteProductTwo"/>
            <deleteData createDataKey="createCategory" stepKey="deleteCategory"/>
        </after>

        <actionGroup ref="AdminOpenProductIndexPageActionGroup" stepKey="navigateToProductIndex"/>
<<<<<<< HEAD
        <actionGroup ref="ResetAdminDataGridToDefaultViewActionGroup" stepKey="resetGrid"/>
=======
        <actionGroup ref="AdminDataGridSelectPerPageActionGroup" stepKey="selectNumberOfProductsPerPage">
            <argument name="perPage" value="100"/>
        </actionGroup>
>>>>>>> 40ceb701
        <actionGroup ref="SearchProductGridByKeyword2ActionGroup" stepKey="searchByKeyword">
            <argument name="keyword" value="api-simple-product"/>
        </actionGroup>

        <actionGroup ref="AdminCheckProductOnProductGridActionGroup" stepKey="clickCheckbox1">
            <argument name="product" value="$$createProductOne$$"/>
        </actionGroup>

        <actionGroup ref="AdminCheckProductOnProductGridActionGroup" stepKey="clickCheckbox2">
            <argument name="product" value="$$createProductTwo$$"/>
        </actionGroup>

        <actionGroup ref="AdminClickMassUpdateProductAttributesActionGroup" stepKey="clickDropdown"/>
        <comment userInput="Comment is added to preserve the step key for backward compatibility" stepKey="clickOption"/>
        <comment userInput="Comment is added to preserve the step key for backward compatibility" stepKey="waitForBulkUpdatePage"/>
        <comment userInput="Comment is added to preserve the step key for backward compatibility" stepKey="seeInUrl"/>

        <actionGroup ref="AdminCheckNameToggleOnProductsMassAttributesUpdateActionGroup" stepKey="toggleToChangeName"/>

        <actionGroup ref="AdminClickSaveOnProductsMassAttributesUpdateActionGroup" stepKey="save"/>
        <see stepKey="seeError" selector="{{AdminEditProductAttributesSection.NameError}}" userInput="This is a required field"/>
    </test>
</tests><|MERGE_RESOLUTION|>--- conflicted
+++ resolved
@@ -37,13 +37,10 @@
         </after>
 
         <actionGroup ref="AdminOpenProductIndexPageActionGroup" stepKey="navigateToProductIndex"/>
-<<<<<<< HEAD
         <actionGroup ref="ResetAdminDataGridToDefaultViewActionGroup" stepKey="resetGrid"/>
-=======
         <actionGroup ref="AdminDataGridSelectPerPageActionGroup" stepKey="selectNumberOfProductsPerPage">
             <argument name="perPage" value="100"/>
         </actionGroup>
->>>>>>> 40ceb701
         <actionGroup ref="SearchProductGridByKeyword2ActionGroup" stepKey="searchByKeyword">
             <argument name="keyword" value="api-simple-product"/>
         </actionGroup>
