--- conflicted
+++ resolved
@@ -132,14 +132,10 @@
         </actionGroup>
 
         <grabTextFrom selector="{{StoreFrontRecentlyViewedProductSection.ProductName('2')}}" stepKey="grabDontSeeHomeProduct3"/>
-<<<<<<< HEAD
-        <assertNotContains expected="$$createSimpleProduct3.name$$" actual="$grabDontSeeHomeProduct3" stepKey="assertNotSeeProduct3"/>
-=======
-         <assertNotContains stepKey="assertNotSeeProduct3">
-			<actualResult type="const">$grabDontSeeHomeProduct3</actualResult>
-			<expectedResult type="const">$$createSimpleProduct3.name$$</expectedResult>
+        <assertNotContains stepKey="assertNotSeeProduct3">
+            <actualResult type="const">$grabDontSeeHomeProduct3</actualResult>
+			      <expectedResult type="const">$$createSimpleProduct3.name$$</expectedResult>
         </assertNotContains>
->>>>>>> 176ba2b7
 
         <actionGroup ref="StorefrontSwitchDefaultStoreViewActionGroup" stepKey="switchToDefualtStoreView"/>
 
