--- conflicted
+++ resolved
@@ -69,17 +69,12 @@
             <actionGroup ref="ResetProductGridToDefaultViewActionGroup" stepKey="resetProductGridColumnsInitial"/>
             <actionGroup ref="ResetWebUrlOptionsActionGroup" stepKey="resetUrlOption"/>
             <actionGroup ref="AdminLogoutActionGroup" stepKey="logout"/>
-<<<<<<< HEAD
-            <magentoCLI command="indexer:reindex" stepKey="reindex"/>
+            <actionGroup ref="CliIndexerReindexActionGroup" stepKey="reindex">
+                <argument name="indices" value=""/>
+            </actionGroup>
             <actionGroup ref="CliCacheCleanActionGroup" stepKey="cacheCleanAfter">
                 <argument name="tags" value="config"/>
             </actionGroup>
-=======
-            <actionGroup ref="CliIndexerReindexActionGroup" stepKey="reindex">
-                <argument name="indices" value=""/>
-            </actionGroup>
-            <magentoCLI command="cache:clean" stepKey="cleanCacheAfter"/>
->>>>>>> 567b3ead
         </after>
 
         <!-- Open storefront on second store  -->
