<?xml version="1.0" encoding="UTF-8"?>
<!--
 /**
  * Copyright © Magento, Inc. All rights reserved.
  * See COPYING.txt for license details.
  */
-->

<tests xmlns:xsi="http://www.w3.org/2001/XMLSchema-instance"
       xsi:noNamespaceSchemaLocation="urn:magento:mftf:Test/etc/testSchema.xsd">
    <test name="AdminMultipleWebsitesUseDefaultValuesTest">
        <annotations>
            <features value="Catalog"/>
            <stories value="Create websites"/>
            <title value="Use Default Value checkboxes should be checked for new website scope"/>
            <description value="Use Default Value checkboxes for product attribute should be checked for new website scope"/>
            <severity value="BLOCKER"/>
            <testCaseId value="MC-25783"/>
            <group value="Catalog"/>
        </annotations>

        <before>
            <actionGroup ref="AdminLoginActionGroup" stepKey="loginAsAdmin"/>

            <actionGroup ref="AdminCreateWebsiteActionGroup" stepKey="createAdditionalWebsite">
                <argument name="newWebsiteName" value="{{customWebsite.name}}"/>
                <argument name="websiteCode" value="{{customWebsite.code}}"/>
            </actionGroup>
            <actionGroup ref="AdminCreateNewStoreGroupActionGroup" stepKey="createNewStore">
                <argument name="website" value="{{customWebsite.name}}"/>
                <argument name="storeGroupName" value="{{customStoreGroup.name}}"/>
                <argument name="storeGroupCode" value="{{customStoreGroup.code}}"/>
            </actionGroup>
            <actionGroup ref="AdminCreateStoreViewActionGroup" stepKey="createNewStoreView">
                <argument name="StoreGroup" value="customStoreGroup"/>
                <argument name="customStore" value="customStore"/>
            </actionGroup>
        </before>

        <after>
            <actionGroup ref="AdminDeleteWebsiteActionGroup" stepKey="deleteSecondWebsite">
                <argument name="websiteName" value="{{customWebsite.name}}"/>
            </actionGroup>
            <actionGroup ref="AdminClearFiltersActionGroup" stepKey="clearFilters"/>
            <actionGroup ref="AdminLogoutActionGroup" stepKey="adminLogout"/>
        </after>

        <!--Create a Simple Product -->
        <actionGroup ref="AdminOpenProductIndexPageActionGroup" stepKey="navigateToCatalogProductGrid"/>
        <click selector="{{AdminProductGridActionSection.addProductToggle}}" stepKey="clickAddProductDropdown"/>
        <click selector="{{AdminProductGridActionSection.addSimpleProduct}}" stepKey="clickAddSimpleProduct"/>
        <fillField userInput="{{_defaultProduct.name}}" selector="{{AdminProductFormSection.productName}}" stepKey="fillProductName"/>
        <fillField userInput="{{_defaultProduct.sku}}" selector="{{AdminProductFormSection.productSku}}" stepKey="fillProductSKU"/>
        <fillField userInput="{{_defaultProduct.price}}" selector="{{AdminProductFormSection.productPrice}}" stepKey="fillProductPrice"/>
        <fillField userInput="{{_defaultProduct.quantity}}" selector="{{AdminProductFormSection.productQuantity}}" stepKey="fillProductQuantity"/>

        <!-- Add product to second website and save the product -->
        <click selector="{{ProductInWebsitesSection.sectionHeader}}" stepKey="openProductInWebsites"/>
<<<<<<< HEAD
        <click selector="{{ProductInWebsitesSection.website('Second Website')}}" stepKey="selectSecondWebsite"/>
        <actionGroup ref="AdminProductFormSaveActionGroup" stepKey="clickSave"/>
=======
        <click selector="{{ProductInWebsitesSection.website(customWebsite.name)}}" stepKey="selectSecondWebsite"/>
        <click selector="{{AdminProductFormActionSection.saveButton}}" stepKey="clickSave"/>
        <waitForLoadingMaskToDisappear stepKey="waitForProductPageSave"/>
>>>>>>> 89d3cda9
        <seeElement selector="{{AdminProductMessagesSection.successMessage}}" stepKey="seeSaveProductMessage"/>

        <!-- switch to the second store view -->
        <click selector="{{AdminProductFormActionSection.changeStoreButton}}" stepKey="clickStoreviewSwitcher"/>
        <click selector="{{AdminProductFormActionSection.selectStoreView(customStore.name)}}" stepKey="chooseStoreView"/>
        <click selector="{{AdminConfirmationModalSection.ok}}" stepKey="acceptStoreSwitchingMessage"/>
        <waitForPageLoad time="30" stepKey="waitForPageLoad9"/>
        <see userInput="{{customStore.name}}" selector="{{AdminMainActionsSection.storeSwitcher}}" stepKey="seeNewStoreViewName"/>

        <!-- Check if Use Default Value checkboxes are checked -->
        <seeCheckboxIsChecked selector="{{AdminProductFormSection.productStatusUseDefault}}" stepKey="seeProductStatusCheckboxChecked"/>
        <seeCheckboxIsChecked selector="{{AdminProductFormSection.productNameUseDefault}}" stepKey="seeProductNameCheckboxChecked"/>
        <seeCheckboxIsChecked selector="{{AdminProductFormSection.productTaxClassUseDefault}}" stepKey="seeTaxClassCheckboxChecked"/>
        <seeCheckboxIsChecked selector="{{AdminProductFormSection.visibilityUseDefault}}" stepKey="seeVisibilityCheckboxChecked"/>
    </test>
</tests><|MERGE_RESOLUTION|>--- conflicted
+++ resolved
@@ -56,14 +56,9 @@
 
         <!-- Add product to second website and save the product -->
         <click selector="{{ProductInWebsitesSection.sectionHeader}}" stepKey="openProductInWebsites"/>
-<<<<<<< HEAD
-        <click selector="{{ProductInWebsitesSection.website('Second Website')}}" stepKey="selectSecondWebsite"/>
-        <actionGroup ref="AdminProductFormSaveActionGroup" stepKey="clickSave"/>
-=======
         <click selector="{{ProductInWebsitesSection.website(customWebsite.name)}}" stepKey="selectSecondWebsite"/>
         <click selector="{{AdminProductFormActionSection.saveButton}}" stepKey="clickSave"/>
         <waitForLoadingMaskToDisappear stepKey="waitForProductPageSave"/>
->>>>>>> 89d3cda9
         <seeElement selector="{{AdminProductMessagesSection.successMessage}}" stepKey="seeSaveProductMessage"/>
 
         <!-- switch to the second store view -->
