<?xml version="1.0" encoding="UTF-8"?>
<!--
 /**
  * Copyright © Magento, Inc. All rights reserved.
  * See COPYING.txt for license details.
  */
-->

<tests xmlns:xsi="http://www.w3.org/2001/XMLSchema-instance"
       xsi:noNamespaceSchemaLocation="urn:magento:mftf:Test/etc/testSchema.xsd">
    <test name="StorefrontPurchaseProductCustomOptionsDifferentStoreViewsTest">
        <annotations>
            <features value="Catalog"/>
            <stories value="Custom options different storeviews"/>
            <title value="Admin should be able to sell products with different variants of their own"/>
            <description value="Admin should be able to sell products with different variants of their own"/>
            <severity value="CRITICAL"/>
            <testCaseId value="MAGETWO-58184"/>
            <group value="product"/>
        </annotations>

        <before>
            <!-- Create Customer -->

            <createData entity="Simple_US_Customer" stepKey="createCustomer"/>

            <!--Create Simple Product -->

            <createData entity="_defaultCategory" stepKey="createCategory"/>
            <createData entity="_defaultProduct" stepKey="createProduct">
                <requiredEntity createDataKey="createCategory"/>
                <field key="price">100</field>
            </createData>

            <actionGroup ref="LoginAsAdmin" stepKey="loginAsAdmin1"/>

            <!--Create storeView 1-->

            <actionGroup ref="AdminCreateStoreViewActionGroup" stepKey="createStoreView1">
                <argument name="customStore" value="customStoreEN"/>
            </actionGroup>

            <!--Create storeView 2-->

            <actionGroup ref="AdminCreateStoreViewActionGroup" stepKey="createStoreView2">
                <argument name="customStore" value="customStoreFR"/>
            </actionGroup>
        </before>

        <after>
            <deleteData createDataKey="createProduct" stepKey="deleteProduct"/>
            <deleteData createDataKey="createCategory" stepKey="deleteCategory"/>
            <deleteData createDataKey="createCustomer" stepKey="deleteCustomer"/>

            <!-- Delete Store View EN -->

            <actionGroup ref="AdminDeleteStoreViewActionGroup" stepKey="deleteStoreView1">
                <argument name="customStore" value="customStoreEN"/>
            </actionGroup>

            <!-- Delete Store View FR -->

            <actionGroup ref="AdminDeleteStoreViewActionGroup" stepKey="deleteStoreView2">
                <argument name="customStore" value="customStoreFR"/>
            </actionGroup>
        </after>

        <!-- Open Product Grid, Filter product and open -->

        <amOnPage url="{{AdminProductIndexPage.url}}" stepKey="amOnProductGridPage"/>
        <waitForPageLoad time="30" stepKey="waitForPageLoad1"/>

        <actionGroup ref="SearchForProductOnBackendActionGroup" stepKey="filterGroupedProductOptions">
            <argument name="product" value="_defaultProduct"/>
        </actionGroup>

        <click selector="{{AdminProductGridSection.productGridXRowYColumnButton('1', '2')}}" stepKey="openProductForEdit"/>
        <waitForPageLoad time="30" stepKey="waitForPageLoad2"/>

        <!-- Update Product with Option Value DropDown 1-->
        <conditionalClick selector="{{AdminProductCustomizableOptionsSection.customizableOptions}}" dependentSelector="{{AdminProductCustomizableOptionsSection.checkIfCustomizableOptionsTabOpen}}" visible="true" stepKey="clickIfContentTabCloses2"/>
        <click selector="{{AdminProductCustomizableOptionsSection.addOptionBtn}}" stepKey="checkAddOption1"/>
        <waitForPageLoad time="10" stepKey="waitForPageLoad3"/>
        <fillField selector="{{AdminProductCustomizableOptionsSection.fillOptionTitle('New Option')}}" userInput="Custom Options 1" stepKey="fillOptionTitle1"/>
        <click selector="{{AdminProductCustomizableOptionsSection.checkSelect('Custom Options 1')}}" stepKey="clickSelect1"/>
        <click selector="{{AdminProductCustomizableOptionsSection.checkDropDown('Custom Options 1')}}" stepKey="clickDropDown1"/>
        <click selector="{{AdminProductCustomizableOptionsSection.clickAddValue('Custom Options 1')}}" stepKey="clickAddValue1"/>
        <fillField selector="{{AdminProductCustomizableOptionsSection.fillOptionValueTitle('Custom Options 1', '0')}}" userInput="option1" stepKey="fillOptionValueTitle1"/>
        <fillField selector="{{AdminProductCustomizableOptionsSection.fillOptionValuePrice('Custom Options 1', '0')}}" userInput="5" stepKey="fillOptionValuePrice1"/>

        <!-- Update Product with Option Value 1 DropDown 1-->

        <click selector="{{AdminProductCustomizableOptionsSection.clickAddValue('Custom Options 1')}}" stepKey="clickAddValue2"/>
        <fillField selector="{{AdminProductCustomizableOptionsSection.fillOptionValueTitle('Custom Options 1', '1')}}" userInput="option2" stepKey="fillOptionValueTitle2"/>
        <fillField selector="{{AdminProductCustomizableOptionsSection.fillOptionValuePrice('Custom Options 1', '1')}}" userInput="50" stepKey="fillOptionValuePrice2"/>
        <selectOption selector="{{AdminProductCustomizableOptionsSection.clickSelectPriceType('Custom Options 1', '1')}}" userInput="percent" stepKey="clickSelectPriceType"/>
        <click selector="{{AdminProductFormActionSection.saveButton}}" stepKey="clickSaveButton1"/>

        <!-- Switcher to Store FR-->
        <scrollToTopOfPage stepKey="scrollToTopOfPage1"/>

        <click selector="{{AdminProductFormActionSection.changeStoreButton}}" stepKey="clickStoreSwitcher"/>
        <click selector="{{AdminProductFormActionSection.selectStoreView(customStoreFR.name)}}" stepKey="clickStoreView"/>
        <click selector="{{AdminConfirmationModalSection.ok}}" stepKey="acceptMessage"/>

        <!-- Open tab Customizable Options -->

        <waitForPageLoad time="10" stepKey="waitForPageLoad4"/>
        <conditionalClick selector="{{AdminProductCustomizableOptionsSection.customizableOptions}}" dependentSelector="{{AdminProductCustomizableOptionsSection.checkIfCustomizableOptionsTabOpen}}" visible="true" stepKey="clickIfContentTabCloses3"/>

        <!-- Update Option Customizable Options and Option Value 1-->

        <waitForPageLoad time="30" stepKey="waitForPageLoad5"/>
        <uncheckOption selector="{{AdminProductCustomizableOptionsSection.useDefaultOptionTitle}}" stepKey="uncheckUseDefaultOptionTitle"/>
        <fillField selector="{{AdminProductCustomizableOptionsSection.fillOptionTitle('Custom Options 1')}}" userInput="FR Custom Options 1" stepKey="fillOptionTitle2"/>
        <uncheckOption selector="{{AdminProductCustomizableOptionsSection.useDefaultOptionTitleByIndex('0')}}" stepKey="uncheckUseDefaultOptionValueTitle1"/>
        <fillField selector="{{AdminProductCustomizableOptionsSection.fillOptionValueTitle('FR Custom Options 1', '0')}}" userInput="FR option1" stepKey="fillOptionValueTitle3"/>

        <!-- Update Product with Option Value 1 DropDown 1-->

        <click selector="{{AdminProductCustomizableOptionsSection.useDefaultOptionTitleByIndex('1')}}" stepKey="clickHiddenRequireMessage"/>
        <uncheckOption selector="{{AdminProductCustomizableOptionsSection.useDefaultOptionTitleByIndex('1')}}" stepKey="uncheckUseDefaultOptionValueTitle2"/>
        <fillField selector="{{AdminProductCustomizableOptionsSection.fillOptionValueTitle('FR Custom Options 1', '1')}}" userInput="FR option2" stepKey="fillOptionValueTitle4"/>
        <click selector="{{AdminProductFormActionSection.saveButton}}" stepKey="clickSaveButton2"/>

        <!-- Login Customer Storefront -->

        <amOnPage url="{{StorefrontCustomerSignInPage.url}}" stepKey="amOnSignInPage"/>
        <waitForPageLoad time="30" stepKey="waitForPageLoad6"/>
        <fillField  userInput="$$createCustomer.email$$" selector="{{StorefrontCustomerSignInFormSection.emailField}}" stepKey="fillEmail"/>
        <fillField  userInput="$$createCustomer.password$$" selector="{{StorefrontCustomerSignInFormSection.passwordField}}" stepKey="fillPassword"/>
        <click selector="{{StorefrontCustomerSignInFormSection.signInAccountButton}}" stepKey="clickSignInAccountButton"/>

        <!-- Go to Product Page -->

        <amOnPage url="{{StorefrontHomePage.url}}$$createProduct.custom_attributes[url_key]$$.html" stepKey="amOnProduct1Page"/>
        <waitForPageLoad time="30" stepKey="waitForPageLoad7"/>

        <seeElement selector="{{StorefrontProductInfoMainSection.productOptionDropDownTitle('Custom Options 1')}}" stepKey="seeProductOptionDropDownTitle"/>
        <seeElement selector="{{StorefrontProductInfoMainSection.productOptionDropDownOptionTitle('Custom Options 1', 'option1')}}" stepKey="seeproductOptionDropDownOptionTitle1"/>
        <seeElement selector="{{StorefrontProductInfoMainSection.productOptionDropDownOptionTitle('Custom Options 1', 'option2')}}" stepKey="seeproductOptionDropDownOptionTitle2"/>

        <selectOption userInput="5" selector="{{StorefrontProductInfoMainSection.productOptionSelect('Custom Options 1')}}" stepKey="selectProductOptionDropDown"/>

        <actionGroup ref="StorefrontAddToCartCustomOptionsProductPageActionGroup" stepKey="addToCartFromStorefrontProductPage1">
            <argument name="productName" value="$$createProduct.name$$"/>
        </actionGroup>

        <selectOption userInput="50" selector="{{StorefrontProductInfoMainSection.productOptionSelect('Custom Options 1')}}" stepKey="selectProductOptionDropDown1"/>

        <actionGroup ref="StorefrontAddToCartCustomOptionsProductPageActionGroup" stepKey="addToCartFromStorefrontProductPage">
            <argument name="productName" value="$$createProduct.name$$"/>
        </actionGroup>

        <!-- Checking the correctness of displayed custom options for user parameters on checkout -->

        <actionGroup ref="GoToCheckoutFromMinicartActionGroup" stepKey="goToCheckoutFromMinicart" />

        <conditionalClick selector="{{CheckoutPaymentSection.cartItemsArea}}" dependentSelector="{{CheckoutPaymentSection.cartItemsArea}}" visible="true" stepKey="exposeMiniCart"/>

        <waitForLoadingMaskToDisappear stepKey="waitForLoadingMaskForCartItem"/>
        <waitForElement selector="{{CheckoutPaymentSection.cartItemsAreaActive}}" time="30" stepKey="waitForCartItemsAreaActive"/>

        <see selector="{{CheckoutPaymentSection.cartItems}}" userInput="$$createProduct.name$$" stepKey="seeProductInCart"/>

        <!-- See Custom options are displayed as option1 -->

        <conditionalClick selector="{{CheckoutPaymentSection.productOptionsByProductItemPrice('105')}}" dependentSelector="{{CheckoutPaymentSection.productOptionsActiveByProductItemPrice('105')}}" visible="false" stepKey="exposeProductOptions"/>
        <see selector="{{CheckoutPaymentSection.productOptionsActiveByProductItemPrice('105')}}" userInput="option1" stepKey="seeProductOptionValueDropdown1Input1"/>

        <!-- See Custom options are displayed as option2 -->

        <conditionalClick selector="{{CheckoutPaymentSection.productOptionsByProductItemPrice('150')}}" dependentSelector="{{CheckoutPaymentSection.productOptionsActiveByProductItemPrice('150')}}" visible="false" stepKey="exposeProductOptions1"/>
        <see selector="{{CheckoutPaymentSection.productOptionsActiveByProductItemPrice('150')}}" userInput="option2" stepKey="seeProductOptionValueDropdown1Input2"/>
        <click selector="{{CheckoutShippingSection.next}}" stepKey="clickNext"/>
        <waitForPageLoad time="30" stepKey="waitForPageLoad8"/>

        <!-- Place Order -->

        <actionGroup ref="CheckoutSelectCheckMoneyOrderPaymentActionGroup" stepKey="selectCheckMoneyOrder1"/>
        <click selector="{{CheckoutPaymentSection.placeOrder}}" stepKey="clickPlaceOrder"/>

        <grabTextFrom selector="{{CheckoutSuccessMainSection.orderNumber22}}" stepKey="grabOrderNumber"/>

        <!-- Open Order -->

        <amOnPage url="{{AdminOrdersPage.url}}" stepKey="onOrdersPage"/>
        <waitForPageLoad stepKey="waitForPageLoadOrdersPage"/>
<<<<<<< HEAD
        <conditionalClick selector="{{AdminOrdersGridSection.clearFilters}}" dependentSelector="{{AdminOrdersGridSection.clearFilters}}" visible="true" stepKey="clearExistingOrderFilter"/>
=======
        <conditionalClick selector="{{AdminDataGridHeaderSection.clearFilters}}" dependentSelector="{{AdminDataGridHeaderSection.clearFilters}}" visible="true" stepKey="clearFilters" />
>>>>>>> b8eb424c
        <fillField selector="{{AdminOrdersGridSection.search}}" userInput="{$grabOrderNumber}" stepKey="fillOrderNum"/>
        <click selector="{{AdminOrdersGridSection.submitSearch}}" stepKey="submitSearchOrderNum"/>
        <waitForLoadingMaskToDisappear stepKey="waitForLoadingMaskToDisappearOnSearch"/>
        <click selector="{{AdminOrdersGridSection.firstRow}}" stepKey="clickOrderRow"/>
        <waitForPageLoad time="30" stepKey="waitForPageLoad10"/>

        <!-- Checking the correctness of displayed custom options for user parameters on Order -->

        <see selector="{{AdminOrderItemsOrderedSection.productNameOptions}}" userInput="option1" stepKey="seeAdminOrderProductOptionValueDropdown1"/>
        <see selector="{{AdminOrderItemsOrderedSection.productNameOptions}}" userInput="option2" stepKey="seeAdminOrderProductOptionValueDropdown2"/>

        <!-- Switch to FR Store View Storefront -->

        <amOnPage url="{{StorefrontHomePage.url}}" stepKey="amOnProduct4Page"/>
        <waitForPageLoad time="30" stepKey="waitForPageLoad11"/>
        <click selector="{{StorefrontHeaderSection.storeViewSwitcher}}" stepKey="clickStoreViewSwitcher1"/>
        <waitForElementVisible selector="{{StorefrontHeaderSection.storeViewDropdown}}" stepKey="waitForStoreViewDropdown1"/>
        <click selector="{{StorefrontHeaderSection.storeViewOption(customStoreFR.code)}}" stepKey="selectStoreView1"/>
        <waitForPageLoad stepKey="waitForPageLoad12"/>

        <amOnPage url="{{StorefrontHomePage.url}}$$createProduct.custom_attributes[url_key]$$.html" stepKey="amOnProduct2Page"/>
        <waitForPageLoad time="30" stepKey="waitForPageLoad13"/>

        <seeElement selector="{{StorefrontProductInfoMainSection.productOptionDropDownTitle('FR Custom Options 1')}}" stepKey="seeProductFrOptionDropDownTitle"/>
        <seeElement selector="{{StorefrontProductInfoMainSection.productOptionDropDownOptionTitle('FR Custom Options 1', 'FR option1')}}" stepKey="productFrOptionDropDownOptionTitle1"/>
        <seeElement selector="{{StorefrontProductInfoMainSection.productOptionDropDownOptionTitle('FR Custom Options 1', 'FR option2')}}" stepKey="productFrOptionDropDownOptionTitle2"/>

        <selectOption userInput="5" selector="{{StorefrontProductInfoMainSection.productOptionSelect('FR Custom Options 1')}}" stepKey="seeProductFrOptionDropDown"/>

        <actionGroup ref="StorefrontAddToCartCustomOptionsProductPageActionGroup" stepKey="addToCartFromStorefrontProductPage2">
            <argument name="productName" value="$$createProduct.name$$"/>
        </actionGroup>

        <selectOption userInput="50" selector="{{StorefrontProductInfoMainSection.productOptionSelect('FR Custom Options 1')}}" stepKey="seeProductFrOptionDropDown1"/>

        <actionGroup ref="StorefrontAddToCartCustomOptionsProductPageActionGroup" stepKey="addToCartFromStorefrontProductPage3">
            <argument name="productName" value="$$createProduct.name$$"/>
        </actionGroup>

        <!-- Checking the correctness of displayed custom options for user parameters on checkout -->

        <actionGroup ref="GoToCheckoutFromMinicartActionGroup" stepKey="goToCheckoutFromMinicart1" />

        <conditionalClick selector="{{CheckoutPaymentSection.cartItemsArea}}" dependentSelector="{{CheckoutPaymentSection.cartItemsArea}}" visible="true" stepKey="exposeMiniCart1"/>

        <waitForLoadingMaskToDisappear stepKey="waitForLoadingMaskForCartItem1"/>
        <waitForElement selector="{{CheckoutPaymentSection.cartItemsAreaActive}}" time="30" stepKey="waitForCartItemsAreaActive1"/>

        <see selector="{{CheckoutPaymentSection.cartItems}}" userInput="$$createProduct.name$$" stepKey="seeProductInCar1t"/>

        <!-- See Custom options are displayed as option1 -->

        <conditionalClick selector="{{CheckoutPaymentSection.productOptionsByProductItemPrice('105')}}" dependentSelector="{{CheckoutPaymentSection.productOptionsActiveByProductItemPrice('105')}}" visible="false" stepKey="exposeProductOptions2"/>
        <see selector="{{CheckoutPaymentSection.productOptionsActiveByProductItemPrice('105')}}" userInput="FR option1" stepKey="seeProductFrOptionValueDropdown1Input2"/>

        <!-- See Custom options are displayed as option2 -->

        <conditionalClick selector="{{CheckoutPaymentSection.productOptionsByProductItemPrice('150')}}" dependentSelector="{{CheckoutPaymentSection.productOptionsActiveByProductItemPrice('150')}}" visible="false" stepKey="exposeProductOptions3"/>
        <see selector="{{CheckoutPaymentSection.productOptionsActiveByProductItemPrice('150')}}" userInput="FR option2" stepKey="seeProductFrOptionValueDropdown1Input3"/>
        <click selector="{{CheckoutShippingSection.next}}" stepKey="clickNext1"/>
        <waitForPageLoad time="30" stepKey="waitForPageLoad14"/>

        <!-- Place Order -->

        <actionGroup ref="CheckoutSelectCheckMoneyOrderPaymentActionGroup" stepKey="selectCheckMoneyOrder2"/>
        <click selector="{{CheckoutPaymentSection.placeOrder}}" stepKey="clickPlaceOrder1"/>

        <!-- Open Product Grid, Filter product and open -->

        <amOnPage url="{{AdminProductIndexPage.url}}" stepKey="amOnProductGridPage1"/>
        <waitForPageLoad time="30" stepKey="waitForPageLoad15"/>

        <actionGroup ref="SearchForProductOnBackendActionGroup" stepKey="filterGroupedProductOptions1">
            <argument name="product" value="_defaultProduct"/>
        </actionGroup>

        <click selector="{{AdminProductGridSection.productGridXRowYColumnButton('1', '2')}}" stepKey="openProductForEdit1"/>
        <waitForPageLoad time="30" stepKey="waitForPageLoad16"/>

        <!-- Switcher to Store FR-->

        <scrollToTopOfPage stepKey="scrollToTopOfPage2"/>
        <click selector="{{AdminProductFormActionSection.changeStoreButton}}" stepKey="clickStoreSwitcher1"/>
        <click selector="{{AdminProductFormActionSection.selectStoreView(customStoreFR.name)}}" stepKey="clickStoreView1"/>
        <click selector="{{AdminConfirmationModalSection.ok}}" stepKey="acceptMessage1"/>

        <!-- Open tab Customizable Options -->

        <waitForPageLoad time="30" stepKey="waitForPageLoad17"/>
        <conditionalClick selector="{{AdminProductCustomizableOptionsSection.customizableOptions}}" dependentSelector="{{AdminProductCustomizableOptionsSection.checkIfCustomizableOptionsTabOpen}}" visible="true" stepKey="clickIfContentTabCloses4" />

        <!-- Update Option Customizable Options and Option Value 1-->

        <waitForPageLoad time="30" stepKey="waitForPageLoad18"/>
        <checkOption selector="{{AdminProductCustomizableOptionsSection.useDefaultOptionTitle}}" stepKey="checkUseDefaultOptionTitle"/>
        <checkOption selector="{{AdminProductCustomizableOptionsSection.useDefaultOptionTitleByIndex('0')}}" stepKey="checkUseDefaultOptionValueTitle1"/>

        <!-- Update Product with Option Value 1 DropDown 1-->

        <waitForPageLoad time="30" stepKey="waitForPageLoad19"/>
        <checkOption selector="{{AdminProductCustomizableOptionsSection.useDefaultOptionTitleByIndex('1')}}" stepKey="checkUseDefaultOptionValueTitle2"/>
        <click selector="{{AdminProductFormActionSection.saveButton}}" stepKey="clickSaveButton3"/>

        <!--Go to Product Page-->

        <amOnPage url="{{StorefrontHomePage.url}}$$createProduct.custom_attributes[url_key]$$.html" stepKey="amOnProduct2Page2"/>
        <waitForPageLoad time="30" stepKey="waitForPageLoad20"/>

        <seeElement selector="{{StorefrontProductInfoMainSection.productOptionDropDownTitle('Custom Options 1')}}" stepKey="seeProductOptionDropDownTitle1"/>
        <seeElement selector="{{StorefrontProductInfoMainSection.productOptionDropDownOptionTitle('Custom Options 1', 'option1')}}" stepKey="seeProductOptionDropDownOptionTitle3"/>
        <seeElement selector="{{StorefrontProductInfoMainSection.productOptionDropDownOptionTitle('Custom Options 1', 'option2')}}" stepKey="seeProductOptionDropDownOptionTitle4"/>
    </test>
</tests><|MERGE_RESOLUTION|>--- conflicted
+++ resolved
@@ -186,11 +186,7 @@
 
         <amOnPage url="{{AdminOrdersPage.url}}" stepKey="onOrdersPage"/>
         <waitForPageLoad stepKey="waitForPageLoadOrdersPage"/>
-<<<<<<< HEAD
-        <conditionalClick selector="{{AdminOrdersGridSection.clearFilters}}" dependentSelector="{{AdminOrdersGridSection.clearFilters}}" visible="true" stepKey="clearExistingOrderFilter"/>
-=======
         <conditionalClick selector="{{AdminDataGridHeaderSection.clearFilters}}" dependentSelector="{{AdminDataGridHeaderSection.clearFilters}}" visible="true" stepKey="clearFilters" />
->>>>>>> b8eb424c
         <fillField selector="{{AdminOrdersGridSection.search}}" userInput="{$grabOrderNumber}" stepKey="fillOrderNum"/>
         <click selector="{{AdminOrdersGridSection.submitSearch}}" stepKey="submitSearchOrderNum"/>
         <waitForLoadingMaskToDisappear stepKey="waitForLoadingMaskToDisappearOnSearch"/>
