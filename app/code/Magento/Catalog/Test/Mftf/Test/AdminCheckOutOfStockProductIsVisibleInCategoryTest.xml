<?xml version="1.0" encoding="UTF-8"?>
<!--
 /**
  * Copyright © Magento, Inc. All rights reserved.
  * See COPYING.txt for license details.
  */
-->

<tests xmlns:xsi="http://www.w3.org/2001/XMLSchema-instance"
       xsi:noNamespaceSchemaLocation="urn:magento:mftf:Test/etc/testSchema.xsd">
    <test name="AdminCheckOutOfStockProductIsVisibleInCategoryTest">
        <annotations>
            <stories value="Manage products"/>
            <title value="Out of Stock Product is Visible in Category"/>
            <description value="Login as admin and check out of stock product is visible in category"/>
            <severity value="CRITICAL"/>
            <testCaseId value="MC-11067"/>
            <group value="mtf_migrated"/>
        </annotations>
        <before>
            <!--Set Display out of stock product-->
            <magentoCLI stepKey="setDisplayOutOfStockProduct" command="config:set cataloginventory/options/show_out_of_stock 1" />
            <!-- Login as admin -->
            <actionGroup ref="AdminLoginActionGroup" stepKey="login"/>
            <!--Create Category-->
            <createData entity="SimpleSubCategory" stepKey="createCategory"/>
            <!--Create Simple Product-->
            <createData entity="SimpleProduct" stepKey="createSimpleProduct">
                <requiredEntity createDataKey="createCategory"/>
            </createData>
        </before>
        <after>
            <!-- Delete created entity -->
            <deleteData createDataKey="createCategory" stepKey="deleteCategory"/>
            <deleteData createDataKey="createSimpleProduct" stepKey="deleteSimpleProduct"/>
            <actionGroup ref="AdminLogoutActionGroup" stepKey="logout"/>
            <magentoCLI stepKey="setDisplayOutOfStockProduct" command="config:set cataloginventory/options/show_out_of_stock 0" />
        </after>
        <!--Open Product Index Page and filter the product-->
<<<<<<< HEAD
        <actionGroup ref="AdminOpenProductIndexPageActionGroup" stepKey="navigateToProductIndex"/>
=======
        <actionGroup ref="AdminOpenProductIndexPageActionGroup" stepKey="openProductIndexPage"/>
>>>>>>> 679cd33e
        <actionGroup ref="FilterProductGridBySkuActionGroup" stepKey="filterProduct">
            <argument name="product" value="SimpleProduct"/>
        </actionGroup>
        <!-- Update product Advanced Inventory Setting -->
        <actionGroup ref="OpenProductForEditByClickingRowXColumnYInProductGridActionGroup" stepKey="openProduct"/>
        <actionGroup ref="AdminClickOnAdvancedInventoryLinkActionGroup" stepKey="clickOnAdvancedInventoryLink"/>
        <actionGroup ref="AdminSetManageStockConfigActionGroup" stepKey="setManageStockConfig">
            <argument name="value" value="Yes"/>
        </actionGroup>
        <actionGroup ref="AdminFillAdvancedInventoryQtyActionGroup" stepKey="fillProductQty">
            <argument name="qty" value="5"/>
        </actionGroup>
        <actionGroup ref="AdminSetMinAllowedQtyForProductActionGroup" stepKey="fillMiniAllowedQty">
            <argument name="qty" value="1"/>
        </actionGroup>
        <actionGroup ref="AdminSetMaxAllowedQtyForProductActionGroup" stepKey="fillMaxAllowedQty">
            <argument name="qty" value="1000"/>
        </actionGroup>
        <actionGroup ref="AdminSetQtyUsesDecimalsConfigActionGroup" stepKey="setQtyUsesDecimalsConfig">
            <argument name="value" value="Yes"/>
        </actionGroup>
        <actionGroup ref="AdminSetNotifyBelowQtyValueActionGroup" stepKey="fillNotifyBelowQty">
            <argument name="qty" value="1"/>
        </actionGroup>
        <actionGroup ref="AdminSetStockStatusConfigActionGroup" stepKey="selectOutOfStock">
            <argument name="stockStatus" value="Out of Stock"/>
        </actionGroup>
        <actionGroup ref="AdminSubmitAdvancedInventoryFormActionGroup" stepKey="clickDoneButton"/>
        <actionGroup ref="SaveProductFormActionGroup" stepKey="saveProduct"/>
        <!--Run re-index task -->
        <magentoCLI command="indexer:reindex" stepKey="reindex"/>
        <!--Verify product is visible in category front page -->
        <actionGroup ref="StorefrontOpenHomePageActionGroup" stepKey="goToHomepage"/>
        <actionGroup ref="StorefrontAssertCategoryNameIsShownInMenuActionGroup" stepKey="seeCatergoryNameInStoreFront">
            <argument name="categoryName" value="{{SimpleSubCategory.name}}"/>
        </actionGroup>
        <actionGroup ref="StorefrontGoToCategoryPageActionGroup" stepKey="selectCategory">
            <argument name="categoryName" value="{{SimpleSubCategory.name}}"/>
        </actionGroup>
        <actionGroup ref="StorefrontAssertProductNameOnProductMainPageActionGroup" stepKey="seeProductName">
            <argument name="productName" value="{{SimpleProduct.name}}"/>
        </actionGroup>
    </test>
</tests><|MERGE_RESOLUTION|>--- conflicted
+++ resolved
@@ -37,11 +37,9 @@
             <magentoCLI stepKey="setDisplayOutOfStockProduct" command="config:set cataloginventory/options/show_out_of_stock 0" />
         </after>
         <!--Open Product Index Page and filter the product-->
-<<<<<<< HEAD
-        <actionGroup ref="AdminOpenProductIndexPageActionGroup" stepKey="navigateToProductIndex"/>
-=======
+      
         <actionGroup ref="AdminOpenProductIndexPageActionGroup" stepKey="openProductIndexPage"/>
->>>>>>> 679cd33e
+      
         <actionGroup ref="FilterProductGridBySkuActionGroup" stepKey="filterProduct">
             <argument name="product" value="SimpleProduct"/>
         </actionGroup>
