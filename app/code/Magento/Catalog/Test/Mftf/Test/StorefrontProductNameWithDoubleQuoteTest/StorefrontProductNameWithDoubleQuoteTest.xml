--- conflicted
+++ resolved
@@ -56,19 +56,12 @@
         </actionGroup>
 
         <!--Open product display page-->
-<<<<<<< HEAD
-        <click selector="{{StorefrontCategoryProductSection.ProductTitleByName(SimpleProductNameWithDoubleQuote.name)}}" stepKey="clickProductToGoProductPage"/>
-        <waitForPageLoad stepKey="waitForProductDisplayPageLoad"/>
-        <actionGroup ref="AssertStorefrontProductInfoMainProductNameActionGroup" stepKey="seeCorrectName">
-            <argument name="value" value="{{SimpleProductNameWithDoubleQuote.name}}"/>
-=======
         <actionGroup ref="StorefrontOpenProductFromCategoryPageActionGroup" stepKey="clickProductToGoProductPage">
             <argument name="productName" value="{{SimpleProductNameWithDoubleQuote.name}}"/>
         </actionGroup>
         <comment userInput="Comment is added to preserve the step key for backward compatibility" stepKey="waitForProductDisplayPageLoad"/>
         <actionGroup ref="StorefrontAssertProductNameOnProductPageActionGroup" stepKey="seeCorrectName">
             <argument name="productName" value="{{SimpleProductNameWithDoubleQuote.name}}"/>
->>>>>>> 00cc5b45
         </actionGroup>
         <actionGroup ref="StorefrontAssertProductSkuOnProductPageActionGroup" stepKey="seeCorrectSku">
             <argument name="productSku" value="{{SimpleProductNameWithDoubleQuote.sku}}"/>
