--- conflicted
+++ resolved
@@ -46,14 +46,8 @@
         <click selector="{{ContentManagementSection.Save}}" stepKey="clickSaveConfig" />
         <waitForPageLoad stepKey="waitSaveToApply"/>
         <!-- See if warning message displays -->
-<<<<<<< HEAD
-        <comment userInput="See if warning message displays" stepKey="checkWarningMessagePresence"/>
-        <click selector="{{AdminSystemMessagesSection.systemMessagesDropdown}}" stepKey="openMessageSection"/>
-        <see selector="{{AdminMessagesSection.warningMessage}}" userInput="Please go to Cache Management and refresh cache types" stepKey="seeWarningMessage"/>
-=======
         <actionGroup ref="AdminSystemMessagesWarningActionGroup" stepKey="seeWarningMessage">
             <argument name="message" value="Please go to Cache Management and refresh cache types"/>
         </actionGroup>
->>>>>>> 6f1c7e37
     </test>
 </tests>