<?xml version="1.0" encoding="UTF-8"?>
<!--
 /**
  * Copyright © Magento, Inc. All rights reserved.
  * See COPYING.txt for license details.
  */
-->

<tests xmlns:xsi="http://www.w3.org/2001/XMLSchema-instance"
       xsi:noNamespaceSchemaLocation="urn:magento:mftf:Test/etc/testSchema.xsd">
    <test name="AdminAddInStockProductToTheCartTest">
        <annotations>
            <stories value="Manage products"/>
            <title value="Add In Stock Product to Cart"/>
            <description value="Login as admin and add In Stock product to the cart"/>
            <severity value="CRITICAL"/>
            <testCaseId value="MC-11065"/>
            <group value="mtf_migrated"/>
        </annotations>
        <before>
            <!-- Login as admin -->
            <actionGroup ref="AdminLoginActionGroup" stepKey="login"/>
            <!--Create Category-->
            <createData entity="SimpleSubCategory" stepKey="createCategory"/>
            <!--Create Simple Product-->
            <createData entity="SimpleProduct" stepKey="createSimpleProduct">
                <requiredEntity createDataKey="createCategory"/>
            </createData>
        </before>
        <after>
             <!--Delete created entity -->
            <deleteData createDataKey="createCategory" stepKey="deleteCategory"/>
            <deleteData createDataKey="createSimpleProduct" stepKey="deleteSimpleProduct"/>
            <actionGroup ref="AdminLogoutActionGroup" stepKey="logout"/>
        </after>
        <!--Open Product Index Page and filter the product-->
        <actionGroup ref="AdminOpenProductIndexPageActionGroup" stepKey="navigateToProductIndex"/>
        <actionGroup ref="FilterProductGridBySkuActionGroup" stepKey="filterProduct">
            <argument name="product" value="SimpleProduct"/>
        </actionGroup>
        <!-- Update product Advanced Inventory setting -->
        <actionGroup ref="AdminProductGridSectionClickFirstRowActionGroup" stepKey="openSelectedProduct"/>
        <comment userInput="Comment is added to preserve the step key for backward compatibility" stepKey="waitForProductToLoad"/>
        <actionGroup ref="AdminClickOnAdvancedInventoryLinkActionGroup" stepKey="clickOnAdvancedInventoryLink"/>
        <comment userInput="Comment is added to preserve the step key for backward compatibility" stepKey="uncheckConfigSetting"/>
        <actionGroup ref="AdminSetManageStockConfigActionGroup" stepKey="clickOnManageStock">
            <argument name="value" value="Yes"/>
        </actionGroup>
        <actionGroup ref="AdminFillAdvancedInventoryQtyActionGroup" stepKey="fillProductQty">
            <argument name="qty" value="5"/>
        </actionGroup>
        <comment userInput="Comment is added to preserve the step key for backward compatibility" stepKey="uncheckMiniQtyCheckBox"/>
        <actionGroup ref="AdminSetMinAllowedQtyForProductActionGroup" stepKey="fillMiniAllowedQty">
            <argument name="qty" value="1"/>
        </actionGroup>
        <comment userInput="Comment is added to preserve the step key for backward compatibility" stepKey="uncheckMaxQtyCheckBox"/>
        <actionGroup ref="AdminSetMaxAllowedQtyForProductActionGroup" stepKey="fillMaxAllowedQty">
            <argument name="qty" value="1000"/>
        </actionGroup>
        <actionGroup ref="AdminSetQtyUsesDecimalsConfigActionGroup" stepKey="selectQuatityUsesDecimal">
            <argument name="value" value="Yes"/>
        </actionGroup>
        <comment userInput="Comment is added to preserve the step key for backward compatibility" stepKey="uncheckNotifyBelowQtyheckBox"/>
        <actionGroup ref="AdminSetNotifyBelowQtyValueActionGroup" stepKey="fillNotifyBelowQty">
            <argument name="qty" value="1"/>
        </actionGroup>
        <actionGroup ref="AdminSetStockStatusConfigActionGroup" stepKey="selectOutOfStock">
            <argument name="stockStatus" value="In Stock"/>
        </actionGroup>
        <actionGroup ref="AdminSubmitAdvancedInventoryFormActionGroup" stepKey="clickOnDoneButton"/>
        <actionGroup ref="AdminProductFormSaveActionGroup" stepKey="clickOnSaveButton"/>
        <actionGroup ref="AssertMessageInAdminPanelActionGroup" stepKey="messageYouSavedTheProductIsShown">
            <argument name="message" value="You saved the product."/>
        </actionGroup>
        <comment userInput="Adding the comment to replace CliIndexerReindexActionGroup action group ('indexer:reindex' commands) for preserving Backward Compatibility" stepKey="reindex"/>
        <comment userInput="Adding the comment to replace CliCacheFlushActionGroup action group ('cache:flush' command) for preserving Backward Compatibility" stepKey="flushCache"/>
        <!--Verify product is visible in category front page -->
        <actionGroup ref="StorefrontNavigateCategoryPageActionGroup" stepKey="openCategoryStoreFrontPage">
            <argument name="category" value="$createCategory$"/>
        </actionGroup>
        <comment userInput="Comment is added to preserve the step key for backward compatibility" stepKey="waitForCategoryPageToLoad"/>
        <actionGroup ref="StorefrontAssertCategoryNameIsShownInMenuActionGroup" stepKey="seeCategoryInFrontPage">
            <argument name="categoryName" value="{{SimpleSubCategory.name}}"/>
        </actionGroup>
        <click selector="{{StorefrontHeaderSection.NavigationCategoryByName(SimpleSubCategory.name)}}" stepKey="clickOnCategory"/>
        <actionGroup ref="AssertStorefrontProductIsPresentOnCategoryPageActionGroup" stepKey="seeProductNameInCategoryPage">
            <argument name="productName" value="{{SimpleProduct.name}}"/>
        </actionGroup>
        <!--Verify Product In Store Front-->
<<<<<<< HEAD
        <amOnPage url="$$createSimpleProduct.custom_attributes[url_key]$$.html" stepKey="goToStorefrontPage"/>
        <waitForPageLoad stepKey="waitForProductFrontPageToLoad"/>
        <actionGroup ref="AssertStorefrontProductInfoMainProductNameActionGroup" stepKey="seeProductNameInStoreFront">
            <argument name="value" value="{{SimpleProduct.name}}"/>
        </actionGroup>
        <see selector="{{StorefrontProductInfoMainSection.productPrice}}" userInput="{{SimpleProduct.price}}" stepKey="seeProductPriceInStoreFront"/>
=======
        <actionGroup ref="StorefrontOpenProductEntityPageActionGroup" stepKey="goToStorefrontPage">
            <argument name="product" value="$createSimpleProduct$"/>
        </actionGroup>
        <comment userInput="Comment is added to preserve the step key for backward compatibility" stepKey="waitForProductFrontPageToLoad"/>
        <actionGroup ref="StorefrontAssertProductNameOnProductPageActionGroup" stepKey="seeProductNameInStoreFront">
            <argument name="productName" value="{{SimpleProduct.name}}"/>
        </actionGroup>
        <actionGroup ref="StorefrontAssertProductPriceOnProductPageActionGroup" stepKey="seeProductPriceInStoreFront">
            <argument name="productPrice" value="{{SimpleProduct.price}}"/>
        </actionGroup>
>>>>>>> 00cc5b45
        <actionGroup ref="StorefrontAssertProductSkuOnProductPageActionGroup" stepKey="seeProductSkuInStoreFront">
            <argument name="productSku" value="{{SimpleProduct.sku}}"/>
        </actionGroup>
        <actionGroup ref="StorefrontCheckProductStockStatus" stepKey="seeProductStatusInStoreFront">
            <argument name="productUrlKey" value="$$createSimpleProduct.custom_attributes[url_key]$$"/>
            <argument name="productName" value="$createSimpleProduct.name$"/>
        </actionGroup>
        <!--Add Product to the cart-->
        <comment userInput="Comment is added to preserve the step key for backward compatibility" stepKey="fillProductQuantity"/>
        <actionGroup ref="StorefrontAddProductToCartWithQtyActionGroup" stepKey="addToCartFromStorefrontProductPage">
            <argument name="productQty" value="1"/>
        </actionGroup>
        <comment userInput="Comment is added to preserve the step key for backward compatibility" stepKey="seeSuccessSaveMessage"/>
        <seeElement selector="{{StorefrontMinicartSection.quantity(1)}}" stepKey="seeAddedProductQuantityInCart"/>
        <actionGroup ref="StorefrontClickOnMiniCartActionGroup" stepKey="clickOnMiniCart"/>
        <actionGroup ref="AssertStorefrontMiniCartItemsActionGroup" stepKey="seeProductNameInMiniCart">
            <argument name="productName" value="{{SimpleProduct.name}}"/>
            <argument name="productPrice" value="{{SimpleProduct.price}}"/>
            <argument name="cartSubtotal" value="{{SimpleProduct.price}}" />
            <argument name="qty" value="1"/>
        </actionGroup>
        <comment userInput="Comment is added to preserve the step key for backward compatibility" stepKey="seeProductPriceInMiniCart"/>
        <comment userInput="Comment is added to preserve the step key for backward compatibility" stepKey="seeCheckOutButtonInMiniCart"/>
    </test>
</tests><|MERGE_RESOLUTION|>--- conflicted
+++ resolved
@@ -87,14 +87,6 @@
             <argument name="productName" value="{{SimpleProduct.name}}"/>
         </actionGroup>
         <!--Verify Product In Store Front-->
-<<<<<<< HEAD
-        <amOnPage url="$$createSimpleProduct.custom_attributes[url_key]$$.html" stepKey="goToStorefrontPage"/>
-        <waitForPageLoad stepKey="waitForProductFrontPageToLoad"/>
-        <actionGroup ref="AssertStorefrontProductInfoMainProductNameActionGroup" stepKey="seeProductNameInStoreFront">
-            <argument name="value" value="{{SimpleProduct.name}}"/>
-        </actionGroup>
-        <see selector="{{StorefrontProductInfoMainSection.productPrice}}" userInput="{{SimpleProduct.price}}" stepKey="seeProductPriceInStoreFront"/>
-=======
         <actionGroup ref="StorefrontOpenProductEntityPageActionGroup" stepKey="goToStorefrontPage">
             <argument name="product" value="$createSimpleProduct$"/>
         </actionGroup>
@@ -105,7 +97,6 @@
         <actionGroup ref="StorefrontAssertProductPriceOnProductPageActionGroup" stepKey="seeProductPriceInStoreFront">
             <argument name="productPrice" value="{{SimpleProduct.price}}"/>
         </actionGroup>
->>>>>>> 00cc5b45
         <actionGroup ref="StorefrontAssertProductSkuOnProductPageActionGroup" stepKey="seeProductSkuInStoreFront">
             <argument name="productSku" value="{{SimpleProduct.sku}}"/>
         </actionGroup>
