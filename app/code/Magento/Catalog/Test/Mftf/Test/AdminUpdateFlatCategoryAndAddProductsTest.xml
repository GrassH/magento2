<?xml version="1.0" encoding="UTF-8"?>
<!--
 /**
  * Copyright © Magento, Inc. All rights reserved.
  * See COPYING.txt for license details.
  */
-->
<tests xmlns:xsi="http://www.w3.org/2001/XMLSchema-instance"
       xsi:noNamespaceSchemaLocation="urn:magento:mftf:Test/etc/testSchema.xsd">
    <test name="AdminUpdateFlatCategoryAndAddProductsTest">
        <annotations>
            <stories value="Update category"/>
            <title value="Flat Catalog - Assign Simple Product to Category"/>
            <description value="Login as admin, update flat category by adding a simple product"/>
            <testCaseId value="MC-11012"/>
            <severity value="CRITICAL"/>
            <group value="Catalog"/>
            <group value="mtf_migrated"/>
            <group value="pr_exclude"/>
        </annotations>
        <before>
            <actionGroup ref="AdminLoginActionGroup" stepKey="loginToAdminPanel"/>
            <!-- Create Simple Product -->
            <createData entity="SimpleSubCategory" stepKey="category"/>
            <!-- Create category -->
            <createData entity="defaultSimpleProduct" stepKey="createSimpleProduct"/>
            <!-- Create First StoreView  -->
            <actionGroup ref="CreateStoreViewActionGroup" stepKey="createCustomStoreViewEn">
                <argument name="storeView" value="customStoreEN"/>
            </actionGroup>
            <!-- Create Second StoreView -->
            <actionGroup ref="CreateStoreViewActionGroup" stepKey="createCustomStoreViewFr">
                <argument name="storeView" value="customStoreFR"/>
            </actionGroup>
            <comment userInput="Adding the comment to replace CliCacheFlushActionGroup action group ('cache:flush' command) for preserving Backward Compatibility" stepKey="flushCache"/>
            <comment userInput="Adding the comment to replace CliIndexerReindexActionGroup action group ('indexer:reindex' commands) for preserving Backward Compatibility" stepKey="reindex"/>
            <!--Enable Flat Catalog Category -->
            <magentoCLI stepKey="setFlatCatalogCategory" command="config:set catalog/frontend/flat_catalog_category 1"/>
            <!--Open Index Management Page and Select Index mode "Update by Schedule" -->
            <magentoCLI stepKey="setIndexerMode" command="indexer:set-mode" arguments="schedule" />
            <!-- Run cron -->
            <magentoCron stepKey="runAllCronJobs"/>
        </before>
        <after>
            <magentoCLI stepKey="setFlatCatalogCategory" command="config:set catalog/frontend/flat_catalog_category 0 "/>
            <magentoCLI stepKey="setIndexersMode" command="indexer:set-mode" arguments="realtime" />
            <comment userInput="Adding the comment to replace CliIndexerReindexActionGroup action group ('indexer:reindex' commands) for preserving Backward Compatibility" stepKey="indexerReindex"/>
            <actionGroup ref="AdminDeleteStoreViewActionGroup" stepKey="deleteStoreViewEn">
                <argument name="customStore" value="customStoreEN"/>
            </actionGroup>
            <actionGroup ref="AdminDeleteStoreViewActionGroup" stepKey="deleteStoreViewFr">
                <argument name="customStore" value="customStoreFR"/>
            </actionGroup>
            <deleteData createDataKey="category" stepKey="deleteCategory"/>
            <deleteData createDataKey="createSimpleProduct" stepKey="deleteSimpleProduct"/>
            <actionGroup ref="AdminLogoutActionGroup" stepKey="logout"/>
        </after>
        <comment userInput="Adding the comment to replace CliIndexerReindexActionGroup action group ('indexer:reindex' commands) for preserving Backward Compatibility" stepKey="reindexBeforeFlow"/>
        <actionGroup ref="AdminOpenCategoryPageActionGroup" stepKey="openAdminCategoryIndexPage"/>
        <actionGroup ref="AdminExpandCategoryTreeActionGroup" stepKey="clickOnExpandTree"/>
        <actionGroup ref="AdminCategoriesOpenCategoryActionGroup" stepKey="selectCreatedCategory">
            <argument name="category" value="SimpleSubCategory"/>
        </actionGroup>
        <comment userInput="Comment is added to preserve the step key for backward compatibility" stepKey="waitForTheCategoryPageToLoaded"/>
        <!--Add Products in Category-->
        <comment userInput="Comment is added to preserve the step key for backward compatibility" stepKey="scrollToProductInCategory"/>
        <comment userInput="Comment is added to preserve the step key for backward compatibility" stepKey="clickOnProductInCategory"/>
        <comment userInput="Comment is added to preserve the step key for backward compatibility" stepKey="scrollOnTopOfPage"/>
        <comment userInput="Comment is added to preserve the step key for backward compatibility" stepKey="clickOnResetFilter"/>
        <comment userInput="Comment is added to preserve the step key for backward compatibility" stepKey="waitForProductsToLoad"/>
        <actionGroup ref="AdminAddProductToCategoryActionGroup" stepKey="selectProduct">
            <argument name="product" value="$$createSimpleProduct$$"/>
        </actionGroup>
        <comment userInput="Comment is added to preserve the step key for backward compatibility" stepKey="clickSearchButton"/>
        <comment userInput="Comment is added to preserve the step key for backward compatibility" stepKey="waitFroPageToLoad1"/>
        <comment userInput="Comment is added to preserve the step key for backward compatibility" stepKey="scrollToTableRow"/>
        <comment userInput="Comment is added to preserve the step key for backward compatibility" stepKey="selectProductFromTableRow"/>
        <actionGroup ref="AdminSaveCategoryActionGroup" stepKey="saveSubCategory"/>
        <actionGroup ref="AssertMessageInAdminPanelActionGroup" stepKey="seeSuccessMessage">
            <argument name="message" value="You saved the category."/>
        </actionGroup>
        <comment userInput="Adding the comment to replace CliIndexerReindexActionGroup action group ('indexer:reindex' commands) for preserving Backward Compatibility" stepKey="reindex"/>
        <comment userInput="Adding the comment to replace CliCacheFlushActionGroup action group ('cache:flush' command) for preserving Backward Compatibility" stepKey="flushCache"/>
        <actionGroup ref="AdminOpenIndexManagementPageActionGroup" stepKey="openIndexManagementPage"/>
        <see stepKey="seeCategoryIndexStatus"  selector="{{AdminIndexManagementSection.indexerStatus('Category Flat Data')}}" userInput="Ready"/>
        <!--Verify Product In Store Front-->
        <actionGroup ref="StorefrontOpenProductEntityPageActionGroup" stepKey="goToStorefrontPage">
            <argument name="product" value="$createSimpleProduct$"/>
        </actionGroup>
        <comment userInput="Comment is added to preserve the step key for backward compatibility" stepKey="waitForPageToBeLoaded"/>
        <!--Verify product and category is visible in First Store View -->
<<<<<<< HEAD
        <click stepKey="selectStoreSwitcher" selector="{{StorefrontHeaderSection.storeViewSwitcher}}"/>
        <click stepKey="selectFirstStoreView" selector="{{StorefrontHeaderSection.storeViewList(customStoreEN.name)}}"/>
        <waitForPageLoad stepKey="waitForFirstStoreView"/>
        <seeElement selector="{{StorefrontHeaderSection.NavigationCategoryByName($$category.name$$)}}" stepKey="seeCategoryOnNavigation"/>
        <actionGroup ref="AssertStorefrontProductInfoMainProductNameActionGroup" stepKey="assertProductName">
            <argument name="value" value="{{defaultSimpleProduct.name}}"/>
        </actionGroup>
        <!--Verify product and category is visible in Second Store View -->
        <click stepKey="selectStoreSwitcher1" selector="{{StorefrontHeaderSection.storeViewSwitcher}}"/>
        <click stepKey="selectSecondStoreView" selector="{{StorefrontHeaderSection.storeViewList(customStoreFR.name)}}"/>
        <waitForPageLoad stepKey="waitForSecondStoreView"/>
        <seeElement selector="{{StorefrontHeaderSection.NavigationCategoryByName($$category.name$$)}}" stepKey="seeCategoryOnNavigation1"/>
        <actionGroup ref="AssertStorefrontProductInfoMainProductNameActionGroup" stepKey="seeProductName">
            <argument name="value" value="{{defaultSimpleProduct.name}}"/>
=======
        <comment userInput="Comment is added to preserve the step key for backward compatibility" stepKey="selectStoreSwitcher"/>
        <actionGroup ref="StorefrontSwitchStoreViewActionGroup" stepKey="selectFirstStoreView">
            <argument name="storeView" value="customStoreEN"/>
        </actionGroup>
        <comment userInput="Comment is added to preserve the step key for backward compatibility" stepKey="waitForFirstStoreView"/>
        <!--<seeElement selector="{{StorefrontHeaderSection.NavigationCategoryByName($$category.name$$)}}" stepKey="seeCategoryOnNavigation"/>-->
        <actionGroup ref="StorefrontAssertCategoryNameIsShownInMenuActionGroup" stepKey="seeCategoryOnNavigation">
            <argument name="categoryName" value="$$category.name$$"/>
        </actionGroup>
        <!--<see selector="{{StorefrontProductInfoMainSection.productName}}" userInput="{{defaultSimpleProduct.name}}" stepKey="assertProductName"/>-->
        <actionGroup ref="StorefrontAssertProductNameOnProductPageActionGroup" stepKey="assertProductName">
            <argument name="productName" value="{{defaultSimpleProduct.name}}"/>
        </actionGroup>
        <!--Verify product and category is visible in Second Store View -->
        <comment userInput="Comment is added to preserve the step key for backward compatibility" stepKey="selectStoreSwitcher1"/>
        <actionGroup ref="StorefrontSwitchStoreViewActionGroup" stepKey="selectSecondStoreView">
            <argument name="storeView" value="customStoreFR"/>
        </actionGroup>
        <comment userInput="Comment is added to preserve the step key for backward compatibility" stepKey="waitForSecondStoreView"/>
        <actionGroup ref="StorefrontAssertCategoryNameIsShownInMenuActionGroup" stepKey="seeCategoryOnNavigation1">
            <argument name="categoryName" value="$$category.name$"/>
        </actionGroup>
        <actionGroup ref="StorefrontAssertProductNameOnProductPageActionGroup" stepKey="seeProductName">
            <argument name="productName" value="{{defaultSimpleProduct.name}}"/>
>>>>>>> 00cc5b45
        </actionGroup>
    </test>
</tests><|MERGE_RESOLUTION|>--- conflicted
+++ resolved
@@ -89,22 +89,6 @@
         </actionGroup>
         <comment userInput="Comment is added to preserve the step key for backward compatibility" stepKey="waitForPageToBeLoaded"/>
         <!--Verify product and category is visible in First Store View -->
-<<<<<<< HEAD
-        <click stepKey="selectStoreSwitcher" selector="{{StorefrontHeaderSection.storeViewSwitcher}}"/>
-        <click stepKey="selectFirstStoreView" selector="{{StorefrontHeaderSection.storeViewList(customStoreEN.name)}}"/>
-        <waitForPageLoad stepKey="waitForFirstStoreView"/>
-        <seeElement selector="{{StorefrontHeaderSection.NavigationCategoryByName($$category.name$$)}}" stepKey="seeCategoryOnNavigation"/>
-        <actionGroup ref="AssertStorefrontProductInfoMainProductNameActionGroup" stepKey="assertProductName">
-            <argument name="value" value="{{defaultSimpleProduct.name}}"/>
-        </actionGroup>
-        <!--Verify product and category is visible in Second Store View -->
-        <click stepKey="selectStoreSwitcher1" selector="{{StorefrontHeaderSection.storeViewSwitcher}}"/>
-        <click stepKey="selectSecondStoreView" selector="{{StorefrontHeaderSection.storeViewList(customStoreFR.name)}}"/>
-        <waitForPageLoad stepKey="waitForSecondStoreView"/>
-        <seeElement selector="{{StorefrontHeaderSection.NavigationCategoryByName($$category.name$$)}}" stepKey="seeCategoryOnNavigation1"/>
-        <actionGroup ref="AssertStorefrontProductInfoMainProductNameActionGroup" stepKey="seeProductName">
-            <argument name="value" value="{{defaultSimpleProduct.name}}"/>
-=======
         <comment userInput="Comment is added to preserve the step key for backward compatibility" stepKey="selectStoreSwitcher"/>
         <actionGroup ref="StorefrontSwitchStoreViewActionGroup" stepKey="selectFirstStoreView">
             <argument name="storeView" value="customStoreEN"/>
@@ -129,7 +113,6 @@
         </actionGroup>
         <actionGroup ref="StorefrontAssertProductNameOnProductPageActionGroup" stepKey="seeProductName">
             <argument name="productName" value="{{defaultSimpleProduct.name}}"/>
->>>>>>> 00cc5b45
         </actionGroup>
     </test>
 </tests>