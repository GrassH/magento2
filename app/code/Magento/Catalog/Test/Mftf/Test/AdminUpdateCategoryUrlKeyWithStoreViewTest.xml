--- conflicted
+++ resolved
@@ -58,25 +58,12 @@
         </actionGroup>
 
         <!--Update URL Key-->
-<<<<<<< HEAD
-        <actionGroup ref="AdminOpenCategoryPageActionGroup" stepKey="openAdminCategoryIndexPage"/>
-        <click selector="{{AdminCategorySidebarTreeSection.expandAll}}" stepKey="clickOnExpandTree"/>
-        <click selector="{{AdminCategorySidebarTreeSection.categoryInTree(SimpleRootSubCategory.name)}}" stepKey="selectCategory1"/>
-        <scrollTo selector="{{AdminCategorySEOSection.SectionHeader}}" stepKey="scrollToSearchEngineOptimization"/>
-        <click selector="{{AdminCategorySEOSection.SectionHeader}}"  stepKey="openSeoSection"/>
-        <clearField selector="{{AdminCategorySEOSection.UrlKeyInput}}" stepKey="clearUrlKeyField"/>
-        <fillField selector="{{AdminCategorySEOSection.UrlKeyInput}}" userInput="newurlkey" stepKey="enterURLKey"/>
-        <actionGroup ref="AdminSaveCategoryActionGroup" stepKey="saveCategoryAfterFirstSeoUpdate"/>
-        <seeElement selector="{{AdminCategoryMessagesSection.SuccessMessage}}" stepKey="assertSuccessMessage"/>
-        <waitForPageLoad stepKey="waitForPageToLoad"/>
-=======
         <actionGroup ref="NavigateToCreatedCategoryActionGroup" stepKey="openCreatedSubCategory">
             <argument name="Category" value="$$category$$"/>
         </actionGroup>
         <actionGroup ref="ChangeSeoUrlKeyActionGroup" stepKey="changeSeoUrlKey">
             <argument name="value" value="newurlkey"/>
         </actionGroup>
->>>>>>> cc7f549b
 
         <!--Open Category Store Front Page-->
         <actionGroup ref="StorefrontOpenHomePageActionGroup" stepKey="openHomepage"/>
