<?xml version="1.0" encoding="UTF-8"?>
<!--
 /**
  * Copyright © Magento, Inc. All rights reserved.
  * See COPYING.txt for license details.
  */
-->

<tests xmlns:xsi="http://www.w3.org/2001/XMLSchema-instance"
       xsi:noNamespaceSchemaLocation="urn:magento:mftf:Test/etc/testSchema.xsd">
    <test name="AdminUpdateSimpleProductWithRegularPriceInStockWithCustomOptionsTest">
        <annotations>
            <stories value="Update Simple Product"/>
            <title value="Update Simple Product with Regular Price (In Stock) with Custom Options"/>
            <description value="Test log in to Update Simple Product and Update Simple Product with Regular Price (In Stock) with Custom Options"/>
            <testCaseId value="MC-10819"/>
            <severity value="BLOCKER"/>
            <group value="catalog"/>
            <group value="mtf_migrated"/>
        </annotations>
        <before>
            <actionGroup ref="AdminLoginActionGroup" stepKey="loginAsAdmin"/>
            <createData entity="SimpleSubCategory" stepKey="initialCategoryEntity"/>
            <createData entity="defaultSimpleProduct" stepKey="initialSimpleProduct">
                <requiredEntity createDataKey="initialCategoryEntity"/>
            </createData>
            <createData entity="SimpleSubCategory" stepKey="categoryEntity"/>
        </before>
        <after>
            <deleteData stepKey="deleteSimpleSubCategory" createDataKey="initialCategoryEntity"/>
            <deleteData stepKey="deleteSimpleSubCategory2" createDataKey="categoryEntity"/>
            <actionGroup ref="DeleteProductBySkuActionGroup" stepKey="deleteCreatedProduct">
                <argument name="sku" value="{{simpleProductRegularPriceCustomOptions.sku}}"/>
            </actionGroup>
            <actionGroup ref="AdminLogoutActionGroup" stepKey="logout"/>
        </after>

        <!-- Search default simple product in the grid -->
        <actionGroup ref="AdminClearFiltersActionGroup" stepKey="openProductCatalogPage"/>
        <comment userInput="Comment is added to preserve the step key for backward compatibility" stepKey="filterProductGrid"/>
        <actionGroup ref="OpenEditProductOnBackendActionGroup" stepKey="clickFirstRowToOpenDefaultSimpleProduct">
            <argument name="product" value="$$initialSimpleProduct$$"/>
        </actionGroup>
        <comment userInput="Comment is added to preserve the step key for backward compatibility" stepKey="waitUntilProductIsOpened"/>

        <!-- Update simple product with regular price -->
        <fillField selector="{{AdminProductFormSection.productName}}" userInput="{{simpleProductRegularPriceCustomOptions.name}}" stepKey="fillSimpleProductName"/>
        <fillField selector="{{AdminProductFormSection.productSku}}" userInput="{{simpleProductRegularPriceCustomOptions.sku}}" stepKey="fillSimpleProductSku"/>
        <fillField selector="{{AdminProductFormSection.productPrice}}" userInput="{{simpleProductRegularPriceCustomOptions.price}}" stepKey="fillSimpleProductPrice"/>
        <fillField selector="{{AdminProductFormSection.productQuantity}}" userInput="{{simpleProductRegularPriceCustomOptions.quantity}}" stepKey="fillSimpleProductQuantity"/>
        <selectOption selector="{{AdminProductFormSection.stockStatus}}" userInput="{{simpleProductRegularPriceCustomOptions.status}}" stepKey="selectStockStatusInStock"/>
        <fillField selector="{{AdminProductFormSection.productWeight}}" userInput="{{simpleProductRegularPriceCustomOptions.weight}}" stepKey="fillSimpleProductWeight"/>
        <click selector="{{AdminProductFormSection.categoriesDropdown}}" stepKey="clickCategoriesDropDown"/>
        <fillField selector="{{AdminProductFormSection.searchCategory}}" userInput="$$initialCategoryEntity.name$$" stepKey="fillSearchForInitialCategory"/>
        <waitForPageLoad stepKey="waitForCategory1"/>
        <click selector="{{AdminProductFormSection.selectCategory($$initialCategoryEntity.name$$)}}" stepKey="unselectInitialCategory"/>
        <fillField selector="{{AdminProductFormSection.searchCategory}}" userInput="$$categoryEntity.name$$" stepKey="fillSearchCategory"/>
        <waitForPageLoad stepKey="waitForCategory2"/>
        <click selector="{{AdminProductFormSection.selectCategory($$categoryEntity.name$$)}}" stepKey="clickOnCategory"/>
        <actionGroup ref="AdminSubmitCategoriesPopupActionGroup" stepKey="clickOnDoneAdvancedCategorySelect"/>
        <click selector="{{AdminProductSEOSection.sectionHeader}}" stepKey="clickAdminProductSEOSection"/>
        <fillField selector="{{AdminProductSEOSection.urlKeyInput}}" userInput="{{simpleProductRegularPriceCustomOptions.urlKey}}" stepKey="fillUrlKey"/>
        <click selector="{{AdminProductCustomizableOptionsSection.checkIfCustomizableOptionsTabOpen}}" stepKey="clickAdminProductCustomizableOption"/>

        <!-- Create simple product with customizable option -->
        <click selector="{{AdminProductCustomizableOptionsSection.addOptionBtn}}" stepKey="clickAddOptionButton"/>
        <waitForPageLoad stepKey="waitForDataToLoad"/>
        <fillField selector="{{AdminProductCustomizableOptionsSection.optionTitleInput('0')}}" userInput="{{simpleProductCustomizableOption.title}}" stepKey="fillOptionTitle"/>
        <click selector="{{AdminProductCustomizableOptionsSection.optionTypeDropDown('1')}}" stepKey="selectOptionTypeDropDown"/>
        <click selector="{{AdminProductCustomizableOptionsSection.optionTypeItem('1', simpleProductCustomizableOption.type)}}" stepKey="selectOptionFieldFromDropDown"/>
        <checkOption selector="{{AdminProductCustomizableOptionsSection.requiredCheckBox('0')}}" stepKey="checkRequiredCheckBox"/>
        <click selector="{{AdminProductCustomizableOptionsSection.addValue}}" stepKey="clickAddValueButton"/>
        <fillField selector="{{AdminProductCustomizableOptionsSection.fillOptionValueTitle(simpleProductCustomizableOption.title,'0')}}" userInput="{{simpleProductCustomizableOption.option_0_title}}" stepKey="fillOptionTitleForCustomizableOption"/>
        <fillField selector="{{AdminProductCustomizableOptionsSection.fillOptionValuePrice(simpleProductCustomizableOption.title,'0')}}" userInput="{{simpleProductCustomizableOption.option_0_price}}" stepKey="fillOptionPrice"/>
        <selectOption selector="{{AdminProductCustomizableOptionsSection.clickSelectPriceType(simpleProductCustomizableOption.title,'0')}}" userInput="{{simpleProductCustomizableOption.option_0_price_type}}" stepKey="selectOptionPriceType"/>
        <fillField selector="{{AdminProductCustomizableOptionsSection.fillOptionValueSku(simpleProductCustomizableOption.title,'0')}}" userInput="{{simpleProductCustomizableOption.option_0_sku}}" stepKey="fillOptionSku"/>
        <scrollToTopOfPage stepKey="scrollToTopOfAdminProductFormSection"/>
        <actionGroup ref="AdminProductFormSaveButtonClickActionGroup" stepKey="clickSaveButton"/>

        <!--Verify customer see success message-->
        <see selector="{{AdminProductFormSection.successMessage}}" userInput="You saved the product." stepKey="seeAssertSimpleProductSaveSuccessMessage"/>

        <!--Search updated simple product(from above step) in the grid page-->
        <actionGroup ref="AdminProductCatalogPageOpenActionGroup" stepKey="openProductCatalogPageToSearchUpdatedSimpleProduct"/>
        <conditionalClick selector="{{AdminProductGridFilterSection.clearAll}}" dependentSelector="{{AdminProductGridFilterSection.clearAll}}" visible="true" stepKey="clickClearAll"/>
        <click selector="{{AdminProductGridFilterSection.filters}}" stepKey="clickFiltersButton"/>
        <fillField selector="{{AdminProductGridFilterSection.nameFilter}}" userInput="{{simpleProductRegularPriceCustomOptions.name}}" stepKey="fillSimpleProductNameInNameFilter"/>
        <fillField selector="{{AdminProductGridFilterSection.skuFilter}}" userInput="{{simpleProductRegularPriceCustomOptions.sku}}" stepKey="fillProductSku"/>
        <click selector="{{AdminProductGridFilterSection.applyFilters}}" stepKey="clickApplyFiltersButton"/>
        <click selector="{{AdminProductGridFilterSection.nthRow('1')}}" stepKey="clickFirstRowToVerifyUpdatedSimpleProductVisibleInGrid"/>
        <waitForPageLoad stepKey="waitUntilSimpleProductPageIsOpened"/>

        <!-- Verify customer see updated simple product in the product form page -->
        <seeInField selector="{{AdminProductFormSection.productName}}" userInput="{{simpleProductRegularPriceCustomOptions.name}}" stepKey="seeSimpleProductName"/>
        <seeInField selector="{{AdminProductFormSection.productSku}}" userInput="{{simpleProductRegularPriceCustomOptions.sku}}" stepKey="seeSimpleProductSku"/>
        <seeInField selector="{{AdminProductFormSection.productPrice}}" userInput="{{simpleProductRegularPriceCustomOptions.price}}" stepKey="seeSimpleProductPrice"/>
        <seeInField selector="{{AdminProductFormSection.productQuantity}}" userInput="{{simpleProductRegularPriceCustomOptions.quantity}}" stepKey="seeSimpleProductQuantity"/>
        <seeInField selector="{{AdminProductFormSection.productStockStatus}}" userInput="{{simpleProductRegularPriceCustomOptions.status}}" stepKey="seeSimpleProductStockStatus"/>
        <seeInField selector="{{AdminProductFormSection.productWeight}}" userInput="{{simpleProductRegularPriceCustomOptions.weight}}" stepKey="seeSimpleProductWeight"/>
<<<<<<< HEAD
        <click selector="{{AdminProductFormSection.categoriesDropdown}}" stepKey="clickCategoriesDropDownToVerify"/>
        <see selector="{{AdminProductFormSection.selectMultipleCategories}}" userInput="$$categoryEntity.name$$" stepKey="selectedCategories"/>
=======
        
        <comment userInput="Comment is added to preserve the step key for backward compatibility" stepKey="clickCategoriesDropDownToVerify"/>
        <actionGroup ref="AssertAdminProductIsAssignedToCategoryActionGroup" stepKey="selectedCategories">
            <argument name="categoryName" value="$$categoryEntity.name$$"/>
        </actionGroup>

>>>>>>> 63434d29
        <scrollTo selector="{{AdminProductSEOSection.sectionHeader}}" x="0" y="-80" stepKey="scrollToAdminProductSEOSection1"/>
        <click selector="{{AdminProductSEOSection.sectionHeader}}" stepKey="clickAdminProductSEOSection1"/>
        <seeInField selector="{{AdminProductSEOSection.urlKeyInput}}" userInput="{{simpleProductRegularPriceCustomOptions.urlKey}}" stepKey="seeUrlKey"/>
        <click selector="{{AdminProductCustomizableOptionsSection.checkIfCustomizableOptionsTabOpen}}" stepKey="clickAdminProductCustomizableOptionToSeeValues"/>

        <!-- Verify simple product with customizable options -->
        <click selector="{{AdminProductCustomizableOptionsSection.addOptionBtn}}" stepKey="clickAddOptionButtonForCustomizableOption"/>
        <waitForPageLoad stepKey="waitForPageLoad"/>
        <seeInField selector="{{AdminProductCustomizableOptionsSection.optionTitleInput('0')}}" userInput="{{simpleProductCustomizableOption.title}}" stepKey="seeOptionTitleForCustomizableOption"/>
        <click selector="{{AdminProductCustomizableOptionsSection.optionTypeDropDown('1')}}" stepKey="selectOptionTypeDropDownForCustomizableOption"/>
        <click selector="{{AdminProductCustomizableOptionsSection.optionTypeItem('1', simpleProductCustomizableOption.type)}}" stepKey="selectOptionFieldFromDropDownForCustomizableOption"/>
        <checkOption selector="{{AdminProductCustomizableOptionsSection.requiredCheckBox('0')}}" stepKey="checkRequiredCheckBoxForTheThirdDataSet"/>
        <seeInField selector="{{AdminProductCustomizableOptionsSection.fillOptionValueTitle(simpleProductCustomizableOption.title,'0')}}" userInput="{{simpleProductCustomizableOption.option_0_title}}" stepKey="seeOptionTitle"/>
        <seeInField selector="{{AdminProductCustomizableOptionsSection.fillOptionValuePrice(simpleProductCustomizableOption.title,'0')}}" userInput="{{simpleProductCustomizableOption.option_0_price}}" stepKey="seeOptionPrice"/>
        <seeOptionIsSelected selector="{{AdminProductCustomizableOptionsSection.clickSelectPriceType(simpleProductCustomizableOption.title,'0')}}" userInput="{{simpleProductCustomizableOption.option_0_price_type}}" stepKey="selectOptionValuePriceType"/>
        <seeInField selector="{{AdminProductCustomizableOptionsSection.fillOptionValueSku(simpleProductCustomizableOption.title,'0')}}" userInput="{{simpleProductCustomizableOption.option_0_sku}}" stepKey="seeOptionSku"/>

        <!-- Verify customer see updated simple product (from the above step) on the storefront page -->
        <actionGroup ref="OpenStoreFrontProductPageActionGroup" stepKey="goToProductPage">
            <argument name="productUrlKey" value="{{simpleProductRegularPriceCustomOptions.urlKey}}"/>
        </actionGroup>
        <comment userInput="Comment is added to preserve the step key for backward compatibilityr" stepKey="waitForStorefrontProductPageLoad"/>

        <actionGroup ref="StorefrontAssertProductNameOnProductPageActionGroup" stepKey="seeSimpleProductNameOnStoreFrontPage">
            <argument name="productName" value="{{simpleProductRegularPriceCustomOptions.name}}"/>
        </actionGroup>

        <actionGroup ref="StorefrontAssertProductPriceOnProductPageActionGroup" stepKey="seeSimpleProductPriceOnStoreFrontPage">
            <argument name="productPrice" value="{{simpleProductRegularPriceCustomOptions.price}}"/>
        </actionGroup>

        <actionGroup ref="StorefrontAssertProductSkuOnProductPageActionGroup" stepKey="seeSimpleProductSkuOnStoreFrontPage">
            <argument name="productSku" value="{{simpleProductRegularPriceCustomOptions.sku}}"/>
        </actionGroup>

        <comment userInput="Comment is added to preserve the step key for backward compatibilityr" stepKey="productStockAvailableStatus"/>
        <actionGroup ref="AssertStorefrontProductStockStatusOnProductPageActionGroup" stepKey="assertStockAvailableOnProductPage">
            <argument name="productStockStatus" value="{{simpleProductRegularPriceCustomOptions.storefrontStatus}}"/>
        </actionGroup>

        <!--Verify customer see customizable options are Required -->
        <seeElement selector="{{StorefrontProductInfoMainSection.requiredCustomSelect(simpleProductCustomizableOption.title)}}" stepKey="verifyFirstCustomOptionIsRequired"/>

        <!--Verify customer see customizable option titles and prices -->
        <grabAttributeFrom userInput="for" selector="{{StorefrontProductInfoMainSection.customOptionLabel(simpleProductCustomizableOption.title)}}" stepKey="simpleOptionId"/>
        <grabMultiple selector="{{StorefrontProductInfoMainSection.customSelectOptions({$simpleOptionId})}}" stepKey="grabFourthOptions"/>
        <assertEquals stepKey="assertFourthSelectOptions">
            <actualResult type="variable">grabFourthOptions</actualResult>
            <expectedResult type="array">['-- Please Select --', {{simpleProductCustomizableOption.option_0_title}} +$98.00]</expectedResult>
        </assertEquals>

        <!-- Verify added Product in cart -->
        <selectOption selector="{{StorefrontProductPageSection.customOptionDropDown}}" userInput="{{simpleProductCustomizableOption.option_0_title}} +$98.00" stepKey="selectCustomOption"/>
        <fillField selector="{{StorefrontProductPageSection.qtyInput}}" userInput="1" stepKey="fillProductQuantity"/>
        <actionGroup ref="StorefrontClickAddToCartOnProductPageActionGroup" stepKey="addToCartFromStorefrontProductPage"/>
        <seeElement selector="{{StorefrontProductPageSection.successMsg}}" stepKey="seeYouAddedSimpleprod4ToYourShoppingCartSuccessSaveMessage"/>
        <seeElement selector="{{StorefrontMinicartSection.quantity(1)}}" stepKey="seeAddedProductQuantityInCart"/>
        <actionGroup ref="StorefrontClickOnMiniCartActionGroup" stepKey="clickOnMiniCart"/>
        <see selector="{{StorefrontMinicartSection.miniCartItemsText}}" userInput="{{simpleProductRegularPriceCustomOptions.name}}" stepKey="seeProductNameInMiniCart"/>
        <see selector="{{StorefrontMinicartSection.miniCartItemsText}}" userInput="{{simpleProductRegularPriceCustomOptions.storefront_new_cartprice}}" stepKey="seeProductPriceInMiniCart"/>
    </test>
</tests><|MERGE_RESOLUTION|>--- conflicted
+++ resolved
@@ -97,17 +97,12 @@
         <seeInField selector="{{AdminProductFormSection.productQuantity}}" userInput="{{simpleProductRegularPriceCustomOptions.quantity}}" stepKey="seeSimpleProductQuantity"/>
         <seeInField selector="{{AdminProductFormSection.productStockStatus}}" userInput="{{simpleProductRegularPriceCustomOptions.status}}" stepKey="seeSimpleProductStockStatus"/>
         <seeInField selector="{{AdminProductFormSection.productWeight}}" userInput="{{simpleProductRegularPriceCustomOptions.weight}}" stepKey="seeSimpleProductWeight"/>
-<<<<<<< HEAD
-        <click selector="{{AdminProductFormSection.categoriesDropdown}}" stepKey="clickCategoriesDropDownToVerify"/>
-        <see selector="{{AdminProductFormSection.selectMultipleCategories}}" userInput="$$categoryEntity.name$$" stepKey="selectedCategories"/>
-=======
         
         <comment userInput="Comment is added to preserve the step key for backward compatibility" stepKey="clickCategoriesDropDownToVerify"/>
         <actionGroup ref="AssertAdminProductIsAssignedToCategoryActionGroup" stepKey="selectedCategories">
             <argument name="categoryName" value="$$categoryEntity.name$$"/>
         </actionGroup>
 
->>>>>>> 63434d29
         <scrollTo selector="{{AdminProductSEOSection.sectionHeader}}" x="0" y="-80" stepKey="scrollToAdminProductSEOSection1"/>
         <click selector="{{AdminProductSEOSection.sectionHeader}}" stepKey="clickAdminProductSEOSection1"/>
         <seeInField selector="{{AdminProductSEOSection.urlKeyInput}}" userInput="{{simpleProductRegularPriceCustomOptions.urlKey}}" stepKey="seeUrlKey"/>
