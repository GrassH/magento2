--- conflicted
+++ resolved
@@ -11,11 +11,7 @@
     <test name="ProductAttributeWithoutValueInCompareListTest">
         <annotations>
             <features value="Catalog"/>
-<<<<<<< HEAD
-            <stories value="Compare products and their attributes"/>
-=======
             <stories value="Product Comparison"/>
->>>>>>> a25c107b
             <title value="Product attribute without value in compare list test"/>
             <description value="The product attribute that has no value should output 'N/A' on the product comparison page."/>
             <severity value="MINOR"/>
