--- conflicted
+++ resolved
@@ -44,57 +44,41 @@
 
         <!-- Open 3rd Level category -->
         <actionGroup ref="AdminExpandCategoryTreeActionGroup" stepKey="clickOnExpandTree"/>
-        <actionGroup ref="AdminCategoriesOpenCategoryActionGroup" stepKey="selectCategory">
-            <argument name="category" value="$$createThreeLevelNestedCategories$$"/>
-        </actionGroup>
-        <comment userInput="Comment is added to preserve the step key for backward compatibility" stepKey="waitForPageToLoad"/>
+        <click selector="{{AdminCategorySidebarTreeSection.categoryInTree($$createThreeLevelNestedCategories.name$$)}}" stepKey="selectCategory"/>
+        <waitForPageLoad stepKey="waitForPageToLoad"/>
 
         <!--Update category UrlKey and uncheck permanent redirect for old URL -->
-        <comment userInput="Comment is added to preserve the step key for backward compatibility" stepKey="scrollToSearchEngineOptimization1"/>
-        <comment userInput="Comment is added to preserve the step key for backward compatibility" stepKey="selectSearchEngineOptimization"/>
-        <comment userInput="Comment is added to preserve the step key for backward compatibility" stepKey="waitForPageToLoad1"/>
-        <actionGroup ref="AdminUncheckPermanentRedirectCheckBoxActionGroup" stepKey="updateUrlKey">
-            <argument name="value" value="updatedurl"/>
-        </actionGroup>
-        <comment userInput="Comment is added to preserve the step key for backward compatibility" stepKey="uncheckPermanentRedirectCheckBox"/>
-        <comment userInput="Comment is added to preserve the step key for backward compatibility" stepKey="selectSearchEngineOptimization1"/>
-        <comment userInput="Comment is added to preserve the step key for backward compatibility" stepKey="saveUpdatedCategory"/>
-        <actionGroup ref="AssertAdminCategorySaveSuccessMessageActionGroup" stepKey="seeSuccessMessage"/>
+        <scrollTo  selector="{{AdminCategorySEOSection.SectionHeader}}" x="0" y="-80" stepKey="scrollToSearchEngineOptimization1"/>
+        <click selector="{{AdminCategorySEOSection.SectionHeader}}" stepKey="selectSearchEngineOptimization"/>
+        <waitForPageLoad stepKey="waitForPageToLoad1"/>
+        <fillField selector="{{AdminCategorySEOSection.UrlKeyInput}}" userInput="updatedurl" stepKey="updateUrlKey"/>
+        <uncheckOption selector="{{AdminCategorySEOSection.UrlKeyRedirectCheckbox}}" stepKey="uncheckPermanentRedirectCheckBox"/>
+        <click selector="{{AdminCategorySEOSection.SectionHeader}}" stepKey="selectSearchEngineOptimization1"/>
+        <actionGroup ref="AdminSaveCategoryActionGroup" stepKey="saveUpdatedCategory"/>
+        <seeElement selector="{{AdminCategoryMessagesSection.SuccessMessage}}" stepKey="seeSuccessMessage"/>
 
         <!-- Get Category Id -->
         <grabFromCurrentUrl stepKey="categoryId" regex="#\/([0-9]*)?\/$#"/>
 
-        <comment userInput="Comment is added to preserve the step key for backward compatibility" stepKey="openUrlRewriteIndexPage"/>
-        <comment userInput="Comment is added to preserve the step key for backward compatibility" stepKey="waitForUrlRewritePage"/>
+        <!-- Open Url Rewrite Page -->
+        <amOnPage url="{{AdminUrlRewriteIndexPage.url}}" stepKey="openUrlRewriteIndexPage"/>
+        <waitForPageLoad stepKey="waitForUrlRewritePage"/>
+
         <!-- Verify third level category's  Redirect Path, Target Path and Redirect Type after the URL Update -->
-        <comment userInput="Comment is added to preserve the step key for backward compatibility" stepKey="clickOnResetButton"/>
-        <comment userInput="Comment is added to preserve the step key for backward compatibility" stepKey="waitForPageToLoad0"/>
-        <comment userInput="Comment is added to preserve the step key for backward compatibility" stepKey="openUrlRewriteGridFilters"/>
-        <comment userInput="Comment is added to preserve the step key for backward compatibility" stepKey="fillUpdatedUrlInRedirectPathFilter"/>
-        <comment userInput="Comment is added to preserve the step key for backward compatibility" stepKey="clickOrderApplyFilters"/>
-        <comment userInput="Comment is added to preserve the step key for backward compatibility" stepKey="waitForPageToLoad2"/>
-        <comment userInput="Comment is added to preserve the step key for backward compatibility" stepKey="seeTheRedirectType"/>
-        <comment userInput="Comment is added to preserve the step key for backward compatibility" stepKey="seeTheTargetPath"/>
-        <comment userInput="Comment is added to preserve the step key for backward compatibility" stepKey="seeTheRedirectPath"/>
-        <actionGroup ref="AdminSearchByRequestPathActionGroup" stepKey="searchByRequestPath">
-            <argument name="redirectPath" value="$$createDefaultCategory.name$$/$$createTwoLevelNestedCategories.name$$/updatedurl.html" />
-            <argument name="redirectType" value="No" />
-            <argument name="targetPath" value="catalog/category/view/id/{$categoryId}"/>
-        </actionGroup>
+        <conditionalClick selector="{{AdminDataGridHeaderSection.clearFilters}}"
+                          dependentSelector="{{AdminDataGridHeaderSection.clearFilters}}"
+                          visible="true"
+                          stepKey="clickOnResetButton"/>
+        <waitForPageLoad stepKey="waitForPageToLoad0"/>
+        <click selector="{{AdminDataGridHeaderSection.filters}}" stepKey="openUrlRewriteGridFilters"/>
+        <fillField selector="{{AdminDataGridHeaderSection.filterFieldInput('request_path')}}" userInput="updatedurl" stepKey="fillUpdatedUrlInRedirectPathFilter"/>
+        <click selector="{{AdminDataGridHeaderSection.applyFilters}}" stepKey="clickOrderApplyFilters"/>
+        <waitForPageLoad stepKey="waitForPageToLoad2"/>
+        <see stepKey="seeTheRedirectType" selector="{{AdminUrlRewriteIndexSection.gridCellByColumnRowNumber('1', 'Redirect Type')}}" userInput="No" />
+        <see stepKey="seeTheTargetPath" selector="{{AdminUrlRewriteIndexSection.gridCellByColumnRowNumber('1', 'Target Path')}}" userInput="catalog/category/view/id/{$categoryId}"/>
+        <see selector="{{AdminUrlRewriteIndexSection.gridCellByColumnRowNumber('1', 'Request Path')}}" userInput="$$createDefaultCategory.name$$/$$createTwoLevelNestedCategories.name$$/updatedurl.html" stepKey="seeTheRedirectPath"/>
 
         <!-- Verify third level category's old URL path doesn't show redirect path-->
-<<<<<<< HEAD
-        <comment userInput="Comment is added to preserve the step key for backward compatibility" stepKey="clickOnResetButton1"/>
-        <comment userInput="Comment is added to preserve the step key for backward compatibility" stepKey="waitForPageToLoad3"/>
-        <actionGroup ref="AdminSearchDeletedUrlRewriteActionGroup" stepKey="searcOldUrlRewriteInGrid">
-            <argument name="requestPath" value="{{Three_nested_categories.name_lwr}}"/>
-        </actionGroup>
-        <comment userInput="Comment is added to preserve the step key for backward compatibility" stepKey="openUrlRewriteGridFilters1"/>
-        <comment userInput="Comment is added to preserve the step key for backward compatibility" stepKey="fillOldUrlInRedirectPathFilter"/>
-        <comment userInput="Comment is added to preserve the step key for backward compatibility" stepKey="clickOrderApplyFilters1"/>
-        <comment userInput="Comment is added to preserve the step key for backward compatibility" stepKey="waitForPageToLoad4"/>
-        <comment userInput="Comment is added to preserve the step key for backward compatibility" stepKey="seeEmptyRecodsMessage"/>
-=======
         <actionGroup ref="AdminClearGridFiltersActionGroup" stepKey="clickOnResetButton1"/>
         <comment userInput="Comment is added to preserve the step key for backward compatibility" stepKey="waitForPageToLoad3"/>
 
@@ -103,6 +87,5 @@
         <click selector="{{AdminDataGridHeaderSection.applyFilters}}" stepKey="clickOrderApplyFilters1"/>
         <waitForPageLoad stepKey="waitForPageToLoad4"/>
         <see stepKey="seeEmptyRecodsMessage" selector="{{AdminDataGridTableSection.dataGridEmpty}}" userInput="We couldn't find any records."/>
->>>>>>> ad0ba79e
     </test>
 </tests>