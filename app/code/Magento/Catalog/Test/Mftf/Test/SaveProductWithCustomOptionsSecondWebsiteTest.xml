--- conflicted
+++ resolved
@@ -82,14 +82,9 @@
 
         <!-- Add this product to second website -->
         <click selector="{{ProductInWebsitesSection.sectionHeader}}" stepKey="openProductInWebsitesSection1"/>
-<<<<<<< HEAD
-        <click selector="{{ProductInWebsitesSection.website('Second Website')}}" stepKey="selectSecondWebsite"/>
-        <actionGroup ref="AdminProductFormSaveActionGroup" stepKey="clickSave"/>
-=======
         <click selector="{{ProductInWebsitesSection.website(customWebsite.name)}}" stepKey="selectSecondWebsite"/>
         <click selector="{{AdminProductFormActionSection.saveButton}}" stepKey="clickSave"/>
         <waitForLoadingMaskToDisappear stepKey="waitForProductPagetoSaveAgain"/>
->>>>>>> 89d3cda9
         <seeElement selector="{{AdminProductMessagesSection.successMessage}}" stepKey="seeSaveProductMessageAgain"/>
 
         <click selector="{{AdminProductCustomizableOptionsSection.customizableOptions}}" stepKey="openCustomOptionsSection2"/>
