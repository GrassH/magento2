<?xml version="1.0" encoding="UTF-8"?>
<!--
 /**
  * Copyright © Magento, Inc. All rights reserved.
  * See COPYING.txt for license details.
  */
-->

<tests xmlns:xsi="http://www.w3.org/2001/XMLSchema-instance"
       xsi:noNamespaceSchemaLocation="urn:magento:mftf:Test/etc/testSchema.xsd">
    <test name="AdminProductCategoryIndexerInUpdateOnScheduleModeTest">
        <annotations>
            <features value="Catalog"/>
            <stories value="Product Categories Indexer"/>
            <title value="Product Categories Indexer in Update on Schedule mode"/>
            <description value="The test verifies that in Update on Schedule mode if displaying of category products on Storefront changes due to product properties change,
            the changes are NOT applied immediately, but applied only after cron runs (twice)."/>
            <severity value="CRITICAL"/>
            <testCaseId value="MC-26119"/>
            <group value="catalog"/>
            <group value="indexer"/>
        </annotations>
        <before>
            <actionGroup ref="AdminLoginActionGroup" stepKey="LoginAsAdmin"/>
            <!-- Create category A without products -->
            <createData entity="_defaultCategory" stepKey="createCategoryA"/>

            <!-- Create product A1 not assigned to any category -->
            <createData entity="simpleProductWithoutCategory" stepKey="createProductA1"/>

            <!-- Create anchor category B with subcategory C-->
            <createData entity="_defaultCategory" stepKey="createCategoryB"/>
            <createData entity="SubCategoryWithParent" stepKey="createCategoryC">
                <requiredEntity createDataKey="createCategoryB"/>
            </createData>

            <!--  Assign product B1 to category B -->
            <createData entity="ApiSimpleProduct" stepKey="createProductB1">
                <requiredEntity createDataKey="createCategoryB"/>
            </createData>

            <!-- Assign product C1 to category C -->
            <createData entity="ApiSimpleProduct" stepKey="createProductC1">
                <requiredEntity createDataKey="createCategoryC"/>
            </createData>

            <!-- Assign product C2 to category C -->
            <createData entity="ApiSimpleProduct" stepKey="createProductC2">
                <requiredEntity createDataKey="createCategoryC"/>
            </createData>

            <!-- Switch indexers to "Update by Schedule" mode -->
            <actionGroup ref="AdminSwitchAllIndexerToActionModeActionGroup" stepKey="onUpdateBySchedule">
                <argument name="action" value="Update by Schedule"/>
            </actionGroup>
        </before>
        <after>
            <!-- Switch indexers to "Update on Save" mode -->
            <actionGroup ref="AdminSwitchAllIndexerToActionModeActionGroup" stepKey="onUpdateOnSave">
                <argument name="action" value="Update on Save"/>
            </actionGroup>
            <!-- Delete data -->
            <deleteData createDataKey="createProductA1" stepKey="deleteProductA1"/>
            <deleteData createDataKey="createProductB1" stepKey="deleteProductB1"/>
            <deleteData createDataKey="createProductC1" stepKey="deleteProductC1"/>
            <deleteData createDataKey="createProductC2" stepKey="deleteProductC2"/>
            <deleteData createDataKey="createCategoryA" stepKey="deleteCategoryA"/>
            <deleteData createDataKey="createCategoryC" stepKey="deleteCategoryC"/>
            <deleteData createDataKey="createCategoryB" stepKey="deleteCategoryB"/>
            <actionGroup ref="AdminLogoutActionGroup" stepKey="logout"/>
        </after>

        <!-- Case: change product category from product page -->
        <!-- 1. Open Admin > Catalog > Products > Product A1 -->
        <actionGroup ref="AdminProductPageOpenByIdActionGroup" stepKey="goToProductA1">
            <argument name="productId" value="$$createProductA1.id$$"/>
        </actionGroup>
        <waitForPageLoad stepKey="waitForProductPageLoad"/>

        <!-- 2. Assign category A to product A1. Save product -->
        <actionGroup ref="AdminAssignCategoryToProductAndSaveActionGroup" stepKey="assignProduct">
            <argument name="categoryName" value="$$createCategoryA.name$$"/>
        </actionGroup>

        <!-- 3. Open category A on Storefront -->
        <actionGroup ref="StorefrontGoToCategoryPageActionGroup" stepKey="goToCategoryA">
            <argument name="categoryName" value="$$createCategoryA.name$$"/>
        </actionGroup>

        <!-- The category is still empty -->
        <see userInput="$$createCategoryA.name$$" selector="{{StorefrontCategoryMainSection.CategoryTitle}}" stepKey="seeCategoryA1Name"/>
        <actionGroup ref="AssertStorefrontNoProductsFoundActionGroup" stepKey="seeEmptyNotice"/>
        <dontSee userInput="$$createProductA1.name$$" selector="{{StorefrontCategoryMainSection.productName}}" stepKey="dontseeProductA1"/>

        <!-- 4. Run cron to reindex -->
        <wait time="60" stepKey="waitForChanges"/>
<<<<<<< HEAD
        <magentoCron groups="index" stepKey="runCron"/>
        <magentoCron groups="index" stepKey="runCronTwice"/>
=======
        <magentoCron groups="index" stepKey="runCron" />
        <magentoCron groups="index" stepKey="runCronTwice" />
>>>>>>> ca30c477

        <!-- 5. Open category A on Storefront again -->
        <actionGroup ref="ReloadPageActionGroup" stepKey="reloadCategoryA"/>

        <!-- Category A displays product A1 now -->
        <see userInput="$$createCategoryA.name$$" selector="{{StorefrontCategoryMainSection.CategoryTitle}}" stepKey="seeTitleCategoryA1"/>
        <see userInput="$$createProductA1.name$$" selector="{{StorefrontCategoryMainSection.productName}}" stepKey="seeProductA1"/>

        <!--6.  Open Admin > Catalog > Products > Product A1. Unassign category A from product A1 -->
        <actionGroup ref="AdminProductPageOpenByIdActionGroup" stepKey="OnPageProductA1">
            <argument name="productId" value="$$createProductA1.id$$"/>
        </actionGroup>
        <waitForPageLoad stepKey="waitForProductA1PageLoad"/>
        <actionGroup ref="AdminUnassignCategoryOnProductAndSaveActionGroup" stepKey="unassignCategoryA">
            <argument name="categoryName" value="$$createCategoryA.name$$"/>
        </actionGroup>

        <!-- 7. Open category A on Storefront -->
        <actionGroup ref="StorefrontGoToCategoryPageActionGroup" stepKey="toCategoryA">
            <argument name="categoryName" value="$$createCategoryA.name$$"/>
        </actionGroup>

        <!-- Category A still contains product A1 -->
        <see userInput="$$createCategoryA.name$$" selector="{{StorefrontCategoryMainSection.CategoryTitle}}" stepKey="seeCategoryAOnPage"/>
        <see userInput="$$createProductA1.name$$" selector="{{StorefrontCategoryMainSection.productName}}" stepKey="seeNameProductA1"/>

        <!-- 8. Run cron reindex (Ensure that at least one minute passed since last cron run) -->
        <wait time="60" stepKey="waitOneMinute"/>
<<<<<<< HEAD
        <magentoCron groups="index" stepKey="runCron1"/>
        <magentoCron groups="index" stepKey="runCronTwice1"/>
=======
        <magentoCron groups="index" stepKey="runCron1" />
        <magentoCron groups="index" stepKey="runCronTwice1" />
>>>>>>> ca30c477

        <!-- 9. Open category A on Storefront again -->
        <actionGroup ref="ReloadPageActionGroup" stepKey="refreshCategoryAPage"/>

        <!-- Category A is empty now -->
        <see userInput="$$createCategoryA.name$$" selector="{{StorefrontCategoryMainSection.CategoryTitle}}" stepKey="seeOnPageCategoryAName"/>
        <actionGroup ref="AssertStorefrontNoProductsFoundActionGroup" stepKey="seeOnPageEmptyNotice"/>
        <dontSee userInput="$$createProductA1.name$$" selector="{{StorefrontCategoryMainSection.productName}}" stepKey="dontseeProductA1OnPage"/>

        <!-- Case: change product status -->
        <!-- 10. Open category B on Storefront  -->
        <actionGroup ref="StorefrontGoToCategoryPageActionGroup" stepKey="toCategoryB">
            <argument name="categoryName" value="$$createCategoryB.name$$"/>
        </actionGroup>

        <!-- Category B displays product B1, C1 and C2 -->
        <see userInput="$$createCategoryB.name$$" selector="{{StorefrontCategoryMainSection.CategoryTitle}}" stepKey="seeCategoryBOnPage"/>
        <see userInput="$$createProductB1.name$$" selector="{{StorefrontCategoryMainSection.productName}}" stepKey="seeNameProductB1"/>
        <see userInput="$$createProductC1.name$$" selector="{{StorefrontCategoryMainSection.productName}}" stepKey="seeNameProductC1"/>
        <see userInput="$$createProductC2.name$$" selector="{{StorefrontCategoryMainSection.productName}}" stepKey="seeNameProductC2"/>

        <!-- 11. Open product C1 in Admin. Make it disabled (Enable Product = No)-->
        <actionGroup ref="AdminProductPageOpenByIdActionGroup" stepKey="goToProductC1">
            <argument name="productId" value="$$createProductC1.id$$"/>
        </actionGroup>
        <waitForPageLoad stepKey="waitForProductC1PageLoad"/>
        <click selector="{{AdminProductFormSection.enableProductLabel}}" stepKey="clickOffEnableToggleAgain"/>
        <!-- Saved successfully -->
        <actionGroup ref="SaveProductFormActionGroup" stepKey="saveProductC1"/>

        <!-- 12. Open category B on Storefront -->
        <actionGroup ref="StorefrontGoToCategoryPageActionGroup" stepKey="toCategoryBStorefront">
            <argument name="categoryName" value="$$createCategoryB.name$$"/>
        </actionGroup>

        <!-- Category B displays product B1, C1 and C2 -->
        <see userInput="$$createCategoryB.name$$" selector="{{StorefrontCategoryMainSection.CategoryTitle}}" stepKey="categoryBOnPage"/>
        <see userInput="$$createProductB1.name$$" selector="{{StorefrontCategoryMainSection.productName}}" stepKey="seeProductB1"/>
        <see userInput="$$createProductC1.name$$" selector="{{StorefrontCategoryMainSection.productName}}" stepKey="seeProductC1"/>
        <see userInput="$$createProductC2.name$$" selector="{{StorefrontCategoryMainSection.productName}}" stepKey="seeProductC2"/>

        <!-- 13. Open category C on Storefront -->
        <actionGroup ref="StorefrontGoToSubCategoryPageActionGroup" stepKey="goToCategoryC">
            <argument name="categoryName" value="$$createCategoryB.name$$"/>
            <argument name="subCategoryName" value="$$createCategoryC.name$$"/>
        </actionGroup>

        <!-- Category C still displays products C1 and C2 -->
        <see userInput="$$createCategoryC.name$$" selector="{{StorefrontCategoryMainSection.CategoryTitle}}" stepKey="categoryCOnPage"/>
        <see userInput="$$createProductC1.name$$" selector="{{StorefrontCategoryMainSection.productName}}" stepKey="seeProductC1inCategoryC1"/>
        <see userInput="$$createProductC2.name$$" selector="{{StorefrontCategoryMainSection.productName}}" stepKey="seeProductC2InCategoryC2"/>

        <!-- 14. Run cron to reindex  (Ensure that at least one minute passed since last cron run) -->
        <wait time="60" stepKey="waitMinute"/>
<<<<<<< HEAD
        <magentoCron groups="index" stepKey="runCron2"/>
        <magentoCron groups="index" stepKey="runCronTwice2"/>
=======
        <magentoCron groups="index" stepKey="runCron2" />
        <magentoCron groups="index" stepKey="runCronTwice2" />
>>>>>>> ca30c477

        <!--  15. Open category B on Storefront  -->
        <actionGroup ref="StorefrontGoToCategoryPageActionGroup" stepKey="onPageCategoryB">
            <argument name="categoryName" value="$$createCategoryB.name$$"/>
        </actionGroup>

        <!-- Category B displays product B1 and C2 only-->
        <see userInput="$$createCategoryB.name$$" selector="{{StorefrontCategoryMainSection.CategoryTitle}}" stepKey="seeTitleCategoryBOnPage"/>
        <see userInput="$$createProductB1.name$$" selector="{{StorefrontCategoryMainSection.productName}}" stepKey="seeOnCategoryBPageProductB1"/>
        <dontSee userInput="$$createProductC1.name$$" selector="{{StorefrontCategoryMainSection.productName}}" stepKey="dontSeeOnCategoryBPageProductC1"/>
        <see userInput="$$createProductC2.name$$" selector="{{StorefrontCategoryMainSection.productName}}" stepKey="seeOnCategoryBPageProductC2"/>

        <!-- 16. Open category C on Storefront -->
        <actionGroup ref="StorefrontGoToSubCategoryPageActionGroup" stepKey="openCategoryC">
            <argument name="categoryName" value="$$createCategoryB.name$$"/>
            <argument name="subCategoryName" value="$$createCategoryC.name$$"/>
        </actionGroup>

        <!-- Category C displays only product C2 now -->
        <see userInput="$$createCategoryC.name$$" selector="{{StorefrontCategoryMainSection.CategoryTitle}}" stepKey="seeTitleOnCategoryCPage"/>
        <dontSee userInput="$$createProductC1.name$$" selector="{{StorefrontCategoryMainSection.productName}}" stepKey="dontSeeOnCategoryCPageProductC1"/>
        <see userInput="$$createProductC2.name$$" selector="{{StorefrontCategoryMainSection.productName}}" stepKey="seeOnCategoryCPageProductC2"/>

        <!-- 17. Repeat steps 10-16, but enable products instead. -->
        <!-- 17.11 Open product C1 in Admin. Make it enabled -->
        <actionGroup ref="AdminProductPageOpenByIdActionGroup" stepKey="goToEditProductC1">
            <argument name="productId" value="$$createProductC1.id$$"/>
        </actionGroup>
        <waitForPageLoad stepKey="waitForProductC1Page"/>
        <click selector="{{AdminProductFormSection.enableProductLabel}}" stepKey="clickOnEnableToggleAgain"/>

        <!-- Saved successfully -->
        <actionGroup ref="SaveProductFormActionGroup" stepKey="saveChangedProductC1"/>

        <!-- 17.12. Open category B on Storefront -->
        <actionGroup ref="StorefrontGoToCategoryPageActionGroup" stepKey="openCategoryB">
            <argument name="categoryName" value="$$createCategoryB.name$$"/>
        </actionGroup>

        <!-- Category B displays product B1 and C2 -->
        <see userInput="$$createCategoryB.name$$" selector="{{StorefrontCategoryMainSection.CategoryTitle}}" stepKey="titleCategoryBOnPage"/>
        <see userInput="$$createProductB1.name$$" selector="{{StorefrontCategoryMainSection.productName}}" stepKey="seeCategoryBPageProductB1"/>
        <dontSee userInput="$$createProductC1.name$$" selector="{{StorefrontCategoryMainSection.productName}}" stepKey="dontSeeCategoryBPageProductC1"/>
        <see userInput="$$createProductC2.name$$" selector="{{StorefrontCategoryMainSection.productName}}" stepKey="seeCategoryBPageProductC2"/>

        <!-- 17.13. Open category C on Storefront -->
        <actionGroup ref="StorefrontGoToSubCategoryPageActionGroup" stepKey="openToCategoryC">
            <argument name="categoryName" value="$$createCategoryB.name$$"/>
            <argument name="subCategoryName" value="$$createCategoryC.name$$"/>
        </actionGroup>

        <!-- Category C displays product C2 -->
        <see userInput="$$createCategoryC.name$$" selector="{{StorefrontCategoryMainSection.CategoryTitle}}" stepKey="titleOnCategoryCPage"/>
        <dontSee userInput="$$createProductC1.name$$" selector="{{StorefrontCategoryMainSection.productName}}" stepKey="dontSeeCategoryCPageProductC1"/>
        <see userInput="$$createProductC2.name$$" selector="{{StorefrontCategoryMainSection.productName}}" stepKey="seeCategoryCPageProductC2"/>

        <!-- 17.14. Run cron to reindex  (Ensure that at least one minute passed since last cron run) -->
        <wait time="60" stepKey="waitForOneMinute"/>
<<<<<<< HEAD
        <magentoCron groups="index" stepKey="runCron3"/>
        <magentoCron groups="index" stepKey="runCronTwice3"/>
=======
        <magentoCron groups="index" stepKey="runCron3" />
        <magentoCron groups="index" stepKey="runCronTwice3" />
>>>>>>> ca30c477

        <!--  17.15. Open category B on Storefront  -->
        <actionGroup ref="StorefrontGoToCategoryPageActionGroup" stepKey="openPageCategoryB">
            <argument name="categoryName" value="$$createCategoryB.name$$"/>
        </actionGroup>

        <!--  Category B displays products B1, C1, C2 again, but only after reindex. -->
        <see userInput="$$createCategoryB.name$$" selector="{{StorefrontCategoryMainSection.CategoryTitle}}" stepKey="onPageSeeCategoryBTitle"/>
        <see userInput="$$createProductB1.name$$" selector="{{StorefrontCategoryMainSection.productName}}" stepKey="onPageSeeCategoryBProductB1"/>
        <see userInput="$$createProductC1.name$$" selector="{{StorefrontCategoryMainSection.productName}}" stepKey="onPageSeeCategoryBProductC1"/>
        <see userInput="$$createProductC2.name$$" selector="{{StorefrontCategoryMainSection.productName}}" stepKey="onPageSeeCategoryBProductC2"/>

        <!-- 17.16. Open category C on Storefront -->
        <actionGroup ref="StorefrontGoToSubCategoryPageActionGroup" stepKey="openOnStorefrontCategoryC">
            <argument name="categoryName" value="$$createCategoryB.name$$"/>
            <argument name="subCategoryName" value="$$createCategoryC.name$$"/>
        </actionGroup>

        <!-- Category C displays products C1, C2 again, but only after reindex.-->
        <see userInput="$$createCategoryC.name$$" selector="{{StorefrontCategoryMainSection.CategoryTitle}}" stepKey="onPageSeeCategoryCTitle"/>
        <see userInput="$$createProductC1.name$$" selector="{{StorefrontCategoryMainSection.productName}}" stepKey="onPageSeeCategoryCProductC1"/>
        <see userInput="$$createProductC2.name$$" selector="{{StorefrontCategoryMainSection.productName}}" stepKey="onPageSeeCategoryCProductC2"/>

        <!-- Case: change product visibility -->
        <!-- 18. Repeat steps 10-17 but change product Visibility instead of product status -->
        <!-- 18.11 Open product C1 in Admin. Make it enabled -->
        <actionGroup ref="AdminProductPageOpenByIdActionGroup" stepKey="editProductC1">
            <argument name="productId" value="$$createProductC1.id$$"/>
        </actionGroup>
        <waitForPageLoad stepKey="waitProductC1Page"/>
        <selectOption selector="{{AdminProductFormBundleSection.visibilityDropDown}}" userInput="Search"
                      stepKey="changeVisibility"/>

        <!-- Saved successfully -->
        <actionGroup ref="SaveProductFormActionGroup" stepKey="productC1Saved"/>

        <!-- 18.12. Open category B on Storefront -->
        <actionGroup ref="StorefrontGoToCategoryPageActionGroup" stepKey="goPageCategoryB">
            <argument name="categoryName" value="$$createCategoryB.name$$"/>
        </actionGroup>

        <!--  Category B displays products B1, C1, C2 again, but only after reindex. -->
        <see userInput="$$createCategoryB.name$$" selector="{{StorefrontCategoryMainSection.CategoryTitle}}" stepKey="seeCategoryBTitle"/>
        <see userInput="$$createProductB1.name$$" selector="{{StorefrontCategoryMainSection.productName}}" stepKey="seeCategoryBProductB1"/>
        <see userInput="$$createProductC1.name$$" selector="{{StorefrontCategoryMainSection.productName}}" stepKey="seeCategoryBProductC1"/>
        <see userInput="$$createProductC2.name$$" selector="{{StorefrontCategoryMainSection.productName}}" stepKey="seeCategoryBProductC2"/>

        <!-- 18.13. Open category C on Storefront -->
        <actionGroup ref="StorefrontGoToSubCategoryPageActionGroup" stepKey="goPageCategoryC">
            <argument name="categoryName" value="$$createCategoryB.name$$"/>
            <argument name="subCategoryName" value="$$createCategoryC.name$$"/>
        </actionGroup>

        <!-- Category C displays products C1, C2 again, but only after reindex.-->
        <see userInput="$$createCategoryC.name$$" selector="{{StorefrontCategoryMainSection.CategoryTitle}}" stepKey="seeCategoryCTitle"/>
        <see userInput="$$createProductC1.name$$" selector="{{StorefrontCategoryMainSection.productName}}" stepKey="seeOnCategoryCProductC1"/>
        <see userInput="$$createProductC2.name$$" selector="{{StorefrontCategoryMainSection.productName}}" stepKey="seeOnCategoryCProductC2"/>

        <!-- 18.14. Run cron to reindex  (Ensure that at least one minute passed since last cron run) -->
        <wait time="60" stepKey="waitExtraMinute"/>
<<<<<<< HEAD
        <magentoCron groups="index" stepKey="runCron4"/>
        <magentoCron groups="index" stepKey="runCronTwice4"/>
=======
        <magentoCron groups="index" stepKey="runCron4" />
        <magentoCron groups="index" stepKey="runCronTwice4" />
>>>>>>> ca30c477

        <!--  18.15. Open category B on Storefront  -->
        <actionGroup ref="StorefrontGoToCategoryPageActionGroup" stepKey="navigateToPageCategoryB">
            <argument name="categoryName" value="$$createCategoryB.name$$"/>
        </actionGroup>

        <!-- Category B displays product B1 and C2 only-->
        <see userInput="$$createCategoryB.name$$" selector="{{StorefrontCategoryMainSection.CategoryTitle}}" stepKey="seeTitleCategoryB"/>
        <see userInput="$$createProductB1.name$$" selector="{{StorefrontCategoryMainSection.productName}}" stepKey="seeTitleProductB1"/>
        <dontSee userInput="$$createProductC1.name$$" selector="{{StorefrontCategoryMainSection.productName}}" stepKey="dontseeCategoryBProductC1"/>
        <see userInput="$$createProductC2.name$$" selector="{{StorefrontCategoryMainSection.productName}}" stepKey="seeTitleProductC2"/>

        <!-- 18.18. Open category C on Storefront -->
        <actionGroup ref="StorefrontGoToSubCategoryPageActionGroup" stepKey="navigateToPageCategoryC">
            <argument name="categoryName" value="$$createCategoryB.name$$"/>
            <argument name="subCategoryName" value="$$createCategoryC.name$$"/>
        </actionGroup>

        <!-- Category C displays product C2 again, but only after reindex.-->
        <see userInput="$$createCategoryC.name$$" selector="{{StorefrontCategoryMainSection.CategoryTitle}}" stepKey="seeTitleCategoryC"/>
        <dontSee userInput="$$createProductC1.name$$" selector="{{StorefrontCategoryMainSection.productName}}" stepKey="dontSeeOnCategoryCProductC1"/>
        <see userInput="$$createProductC2.name$$" selector="{{StorefrontCategoryMainSection.productName}}" stepKey="seeOnPageTitleProductC2"/>
    </test>
</tests><|MERGE_RESOLUTION|>--- conflicted
+++ resolved
@@ -94,13 +94,8 @@
 
         <!-- 4. Run cron to reindex -->
         <wait time="60" stepKey="waitForChanges"/>
-<<<<<<< HEAD
-        <magentoCron groups="index" stepKey="runCron"/>
-        <magentoCron groups="index" stepKey="runCronTwice"/>
-=======
         <magentoCron groups="index" stepKey="runCron" />
         <magentoCron groups="index" stepKey="runCronTwice" />
->>>>>>> ca30c477
 
         <!-- 5. Open category A on Storefront again -->
         <actionGroup ref="ReloadPageActionGroup" stepKey="reloadCategoryA"/>
@@ -129,13 +124,8 @@
 
         <!-- 8. Run cron reindex (Ensure that at least one minute passed since last cron run) -->
         <wait time="60" stepKey="waitOneMinute"/>
-<<<<<<< HEAD
-        <magentoCron groups="index" stepKey="runCron1"/>
-        <magentoCron groups="index" stepKey="runCronTwice1"/>
-=======
         <magentoCron groups="index" stepKey="runCron1" />
         <magentoCron groups="index" stepKey="runCronTwice1" />
->>>>>>> ca30c477
 
         <!-- 9. Open category A on Storefront again -->
         <actionGroup ref="ReloadPageActionGroup" stepKey="refreshCategoryAPage"/>
@@ -190,13 +180,8 @@
 
         <!-- 14. Run cron to reindex  (Ensure that at least one minute passed since last cron run) -->
         <wait time="60" stepKey="waitMinute"/>
-<<<<<<< HEAD
-        <magentoCron groups="index" stepKey="runCron2"/>
-        <magentoCron groups="index" stepKey="runCronTwice2"/>
-=======
         <magentoCron groups="index" stepKey="runCron2" />
         <magentoCron groups="index" stepKey="runCronTwice2" />
->>>>>>> ca30c477
 
         <!--  15. Open category B on Storefront  -->
         <actionGroup ref="StorefrontGoToCategoryPageActionGroup" stepKey="onPageCategoryB">
@@ -255,13 +240,8 @@
 
         <!-- 17.14. Run cron to reindex  (Ensure that at least one minute passed since last cron run) -->
         <wait time="60" stepKey="waitForOneMinute"/>
-<<<<<<< HEAD
-        <magentoCron groups="index" stepKey="runCron3"/>
-        <magentoCron groups="index" stepKey="runCronTwice3"/>
-=======
         <magentoCron groups="index" stepKey="runCron3" />
         <magentoCron groups="index" stepKey="runCronTwice3" />
->>>>>>> ca30c477
 
         <!--  17.15. Open category B on Storefront  -->
         <actionGroup ref="StorefrontGoToCategoryPageActionGroup" stepKey="openPageCategoryB">
@@ -322,13 +302,8 @@
 
         <!-- 18.14. Run cron to reindex  (Ensure that at least one minute passed since last cron run) -->
         <wait time="60" stepKey="waitExtraMinute"/>
-<<<<<<< HEAD
-        <magentoCron groups="index" stepKey="runCron4"/>
-        <magentoCron groups="index" stepKey="runCronTwice4"/>
-=======
         <magentoCron groups="index" stepKey="runCron4" />
         <magentoCron groups="index" stepKey="runCronTwice4" />
->>>>>>> ca30c477
 
         <!--  18.15. Open category B on Storefront  -->
         <actionGroup ref="StorefrontGoToCategoryPageActionGroup" stepKey="navigateToPageCategoryB">
