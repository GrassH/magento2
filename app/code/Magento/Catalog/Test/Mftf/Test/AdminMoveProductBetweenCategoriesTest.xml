<?xml version="1.0" encoding="UTF-8"?>
<!--
 /**
  * Copyright © Magento, Inc. All rights reserved.
  * See COPYING.txt for license details.
  */
-->

<tests xmlns:xsi="http://www.w3.org/2001/XMLSchema-instance"
       xsi:noNamespaceSchemaLocation="urn:magento:mftf:Test/etc/testSchema.xsd">
    <test name="AdminMoveProductBetweenCategoriesTest">
        <annotations>
            <stories value="Move Product"/>
            <title value="Move Product between Categories (Cron is ON, 'Update by Schedule' Mode)"/>
            <description value="Verifies correctness of showing data (products, categories) on Storefront after moving an anchored category in terms of products/categories association"/>
            <severity value="CRITICAL"/>
            <testCaseId value="MC-11296"/>
            <group value="catalog"/>
        </annotations>

        <before>
            <actionGroup ref="AdminLoginActionGroup" stepKey="LoginAsAdmin"/>
            <createData entity="defaultSimpleProduct" stepKey="simpleProduct"/>
            <createData entity="_defaultCategory" stepKey="createAnchoredCategory1"/>
            <createData entity="_defaultCategory" stepKey="createSecondCategory"/>

            <!-- Switch "Category Product" and "Product Category" indexers to "Update by Schedule" mode -->
            <amOnPage url="{{AdminIndexManagementPage.url}}" stepKey="onIndexManagement"/>
            <waitForPageLoad stepKey="waitForManagementPage"/>

            <actionGroup ref="AdminSwitchIndexerToActionModeActionGroup" stepKey="switchCategoryProduct">
                <argument name="indexerValue" value="catalog_category_product"/>
            </actionGroup>
            <actionGroup ref="AdminSwitchIndexerToActionModeActionGroup" stepKey="switchProductCategory">
                <argument name="indexerValue" value="catalog_product_category"/>
            </actionGroup>
        </before>

        <after>
            <!-- Switch "Category Product" and "Product Category" indexers to "Update by Save" mode -->
            <amOnPage url="{{AdminIndexManagementPage.url}}" stepKey="onIndexManagement"/>
            <waitForPageLoad stepKey="waitForManagementPage"/>

            <actionGroup ref="AdminSwitchIndexerToActionModeActionGroup" stepKey="switchCategoryProduct">
                <argument name="indexerValue" value="catalog_category_product"/>
                <argument name="action" value="Update on Save"/>
            </actionGroup>
            <actionGroup ref="AdminSwitchIndexerToActionModeActionGroup" stepKey="switchProductCategory">
                <argument name="indexerValue" value="catalog_product_category"/>
                <argument name="action" value="Update on Save"/>
            </actionGroup>

            <deleteData createDataKey="simpleProduct" stepKey="deleteProduct"/>
            <deleteData createDataKey="createSecondCategory" stepKey="deleteSecondCategory"/>
            <deleteData createDataKey="createAnchoredCategory1" stepKey="deleteAnchoredCategory1"/>
            <actionGroup ref="AdminLogoutActionGroup" stepKey="logout"/>
        </after>
        <!-- Create the anchored category <Cat1_anchored> -->
        <actionGroup ref="AdminAnchorCategoryActionGroup" stepKey="anchorCategory">
            <argument name="categoryName" value="$$createAnchoredCategory1.name$$"/>
        </actionGroup>

        <!-- Create subcategory <Sub1> of the anchored category -->
        <click selector="{{AdminCategorySidebarActionSection.AddSubcategoryButton}}" stepKey="clickOnAddSubCategoryButton"/>
        <fillField selector="{{AdminCategoryBasicFieldSection.CategoryNameInput}}" userInput="{{SimpleSubCategory.name}}" stepKey="addSubCategoryName"/>
        <click selector="{{AdminCategoryMainActionsSection.SaveButton}}" stepKey="saveSubCategory1"/>
        <waitForPageLoad stepKey="waitForSecondCategoryToSave"/>
        <seeElement selector="{{AdminCategoryMessagesSection.SuccessMessage}}" stepKey="seeSaveSuccessMessage"/>

        <!-- Assign <product1> to the <Sub1> -->
        <actionGroup ref="AdminProductPageOpenByIdActionGroup" stepKey="goToProduct">
            <argument name="productId" value="$$simpleProduct.id$$"/>
        </actionGroup>
        <waitForPageLoad stepKey="waitForProductPageLoad"/>
        <click selector="{{AdminProductFormSection.categoriesDropdown}}" stepKey="activateDropDownCategory"/>
        <fillField userInput="{{SimpleSubCategory.name}}" selector="{{AdminProductFormSection.searchCategory}}" stepKey="fillSearch"/>
        <waitForPageLoad stepKey="waitForSubCategory"/>
        <click selector="{{AdminProductFormSection.selectCategory(SimpleSubCategory.name)}}" stepKey="selectSub1Category"/>
<<<<<<< HEAD
        <actionGroup ref="AdminSubmitCategoriesPopupActionGroup" stepKey="clickDone"/>
        <click selector="{{AdminProductFormSection.save}}" stepKey="clickSave"/>
        <waitForPageLoad stepKey="waitForSavingChanges"/>
=======
        <click selector="{{AdminProductFormSection.done}}" stepKey="clickDone"/>
        <waitForPageLoad stepKey="waitForApplyCategory"/>
        <actionGroup ref="AdminProductFormSaveButtonClickActionGroup" stepKey="clickSave"/>
>>>>>>> cc7f549b

        <!-- Enable `Use Categories Path for Product URLs` on Stores -> Configuration -> Catalog -> Catalog -> Search Engine Optimization -->
        <amOnPage url="{{AdminCatalogSearchConfigurationPage.url}}" stepKey="onConfigPage"/>
        <waitForPageLoad stepKey="waitForLoading"/>
        <conditionalClick selector="{{AdminCatalogSearchEngineConfigurationSection.searchEngineOptimization}}" dependentSelector="{{AdminCatalogSearchEngineConfigurationSection.openedEngineOptimization}}" visible="false" stepKey="clickEngineOptimization"/>
        <uncheckOption selector="{{AdminCatalogSearchEngineConfigurationSection.systemValueUseCategoriesPath}}" stepKey="uncheckDefault"/>
        <selectOption userInput="Yes" selector="{{AdminCatalogSearchEngineConfigurationSection.selectUseCategoriesPatForProductUrls}}" stepKey="selectYes"/>
        <click selector="{{AdminConfigSection.saveButton}}" stepKey="saveConfig"/>
        <waitForPageLoad stepKey="waitForSaving"/>
        <see selector="{{AdminIndexManagementSection.successMessage}}"  userInput="You saved the configuration." stepKey="seeMessage"/>

        <!-- Navigate to the Catalog > Products -->
        <amOnPage url="{{AdminCatalogProductPage.url}}" stepKey="onCatalogProductPage"/>
        <waitForPageLoad stepKey="waitForProductPage"/>

        <!-- Click on <product1>: Product page opens-->
        <actionGroup ref="FilterProductGridByNameActionGroup" stepKey="filterProduct">
            <argument name="product" value="$$simpleProduct$$"/>
        </actionGroup>
        <click selector="{{AdminProductGridSection.productGridNameProduct($$simpleProduct.name$$)}}" stepKey="clickProduct1"/>
        <waitForPageLoad stepKey="waitForProductLoad"/>

        <!-- Clear "Categories" field and assign the product to <Cat2> and save the product -->
        <grabTextFrom selector="{{AdminProductFormSection.currentCategory}}" stepKey="grabNameSubCategory"/>
        <click selector="{{AdminProductFormSection.unselectCategories(SimpleSubCategory.name)}}" stepKey="removeCategory"/>
        <click selector="{{AdminProductFormSection.categoriesDropdown}}" stepKey="openDropDown"/>
        <checkOption selector="{{AdminProductFormSection.selectCategory($$createSecondCategory.name$$)}}" stepKey="selectCategory"/>
<<<<<<< HEAD
        <actionGroup ref="AdminSubmitCategoriesPopupActionGroup" stepKey="pressButtonDone"/>
        <click selector="{{AdminProductFormSection.save}}" stepKey="pushButtonSave"/>
        <waitForPageLoad stepKey="waitForSavingProduct"/>
=======
        <click selector="{{AdminProductFormSection.done}}" stepKey="pressButtonDone"/>
        <waitForPageLoad stepKey="waitForApplyCategory2"/>
        <actionGroup ref="AdminProductFormSaveButtonClickActionGroup" stepKey="pushButtonSave"/>
>>>>>>> cc7f549b

        <!--Product is saved -->
        <see userInput="You saved the product." selector="{{CatalogProductsSection.messageSuccessSavedProduct}}" stepKey="seeSuccessMessage"/>

        <!-- Run cron -->
        <magentoCLI command="cron:run --group=index" stepKey="runCron"/>

        <!-- Clear invalidated cache on System>Tools>Cache Management page  -->
        <amOnPage url="{{AdminCacheManagementPage.url}}" stepKey="onCachePage"/>
        <waitForPageLoad stepKey="waitForCacheManagementPage"/>

        <checkOption selector="{{AdminCacheManagementSection.configurationCheckbox}}" stepKey="checkConfigCache"/>
        <checkOption selector="{{AdminCacheManagementSection.pageCacheCheckbox}}" stepKey="checkPageCache"/>

        <selectOption userInput="Refresh" selector="{{AdminCacheManagementSection.massActionSelect}}" stepKey="selectRefresh"/>
        <waitForElementVisible selector="{{AdminCacheManagementSection.massActionSubmit}}" stepKey="waitSubmitButton"/>
        <click selector="{{AdminCacheManagementSection.massActionSubmit}}" stepKey="clickSubmit"/>
        <waitForPageLoad stepKey="waitForRefresh"/>

        <see userInput="2 cache type(s) refreshed." stepKey="seeCacheRefreshedMessage"/>
        <actionGroup ref="AdminLogoutActionGroup" stepKey="logout"/>

        <!-- Open frontend -->
        <actionGroup ref="StorefrontOpenHomePageActionGroup" stepKey="onFrontend"/>

        <!-- Open <Cat2> from navigation menu -->
        <click selector="{{StorefrontHeaderSection.NavigationCategoryByName($$createSecondCategory.name$$)}}" stepKey="openCat2"/>
        <waitForPageLoad stepKey="waitForCategory2Page"/>

        <!-- # <Cat 2> should open # <product1> should be present on the page -->
        <see userInput="$$createSecondCategory.name$$" selector="{{StorefrontCategoryMainSection.CategoryTitle}}" stepKey="seeCategoryName"/>
        <see userInput="$$simpleProduct.name$$" selector="{{StorefrontCategoryMainSection.productName}}" stepKey="seeProduct"/>

        <!-- Open <product1>  -->
        <click selector="{{StorefrontCategoryMainSection.productLinkByHref($$simpleProduct.urlKey$$)}}" stepKey="openProduct"/>
        <waitForPageLoad stepKey="waitForProductPageLoading"/>

        <!-- # Product page should open successfully # Breadcrumb for product should be like <Cat 2> -->
        <see selector="{{StorefrontProductInfoMainSection.productName}}" userInput="$$simpleProduct.name$$" stepKey="seeProductName"/>
        <see userInput="$$createSecondCategory.name$$" selector="{{StorefrontNavigationSection.categoryBreadcrumbs}}" stepKey="seeCategoryInBreadcrumbs"/>

        <!-- Open <Cat1_anchored> category -->
        <click selector="{{StorefrontNavigationSection.topCategory($$createAnchoredCategory1.name$$)}}" stepKey="clickCat1"/>
        <waitForPageLoad stepKey="waitForCategory1PageLoad"/>

        <!-- # Category should open successfully # <product1> should be absent on the page -->
        <see userInput="$$createAnchoredCategory1.name$$" selector="{{StorefrontCategoryMainSection.CategoryTitle}}" stepKey="seeCategory1Name"/>
        <actionGroup ref="AssertStorefrontNoProductsFoundActionGroup" stepKey="seeEmptyNotice"/>
        <dontSee userInput="$$simpleProduct.name$$" selector="{{StorefrontCategoryMainSection.productName}}" stepKey="dontseeProduct"/>

        <!-- Log in to the backend: Admin user is logged in-->
        <actionGroup ref="AdminLoginActionGroup" stepKey="LoginAdmin"/>

        <!-- Navigate to the Catalog > Products: Navigate to the Catalog>Products -->
        <amOnPage url="{{AdminCatalogProductPage.url}}" stepKey="amOnProductPage"/>
        <waitForPageLoad stepKey="waitForProductsPage"/>

        <!-- Click on <product1> -->
        <actionGroup ref="FilterAndSelectProductActionGroup" stepKey="openSimpleProduct">
            <argument name="productSku" value="$$simpleProduct.sku$$"/>
        </actionGroup>

        <!-- Clear "Categories" field and assign the product to <Sub1> and save the product -->
        <click selector="{{AdminProductFormSection.unselectCategories($$createSecondCategory.name$$)}}" stepKey="clearCategory"/>
        <click selector="{{AdminProductFormSection.categoriesDropdown}}" stepKey="activateDropDown"/>
        <fillField userInput="{$grabNameSubCategory}" selector="{{AdminProductFormSection.searchCategory}}" stepKey="fillSearchField"/>
        <waitForPageLoad stepKey="waitForSearchSubCategory"/>
        <click selector="{{AdminProductFormSection.selectCategory({$grabNameSubCategory})}}" stepKey="selectSubCategory"/>
<<<<<<< HEAD
        <actionGroup ref="AdminSubmitCategoriesPopupActionGroup" stepKey="clickButtonDone"/>
        <click selector="{{AdminProductFormSection.save}}" stepKey="clickButtonSave"/>
        <waitForPageLoad stepKey="waitForSaveChanges"/>
=======
        <click selector="{{AdminProductFormSection.done}}" stepKey="clickButtonDone"/>
        <waitForPageLoad stepKey="waitForCategoryApply"/>
        <actionGroup ref="AdminProductFormSaveButtonClickActionGroup" stepKey="clickButtonSave"/>
>>>>>>> cc7f549b

        <!-- Product is saved successfully -->
        <see userInput="You saved the product." selector="{{CatalogProductsSection.messageSuccessSavedProduct}}" stepKey="seeSaveMessage"/>

        <!-- Run cron -->
        <magentoCLI command="cron:run --group=index" stepKey="runCron2"/>

        <!-- Open frontend -->
        <actionGroup ref="StorefrontOpenHomePageActionGroup" stepKey="onFrontendPage"/>

        <!-- Open <Cat2> from navigation menu -->
        <click selector="{{StorefrontHeaderSection.NavigationCategoryByName($$createSecondCategory.name$$)}}" stepKey="openSecondCategory"/>
        <waitForPageLoad stepKey="waitForSecondCategoryPage"/>

        <!-- # <Cat 2> should open # <product1> should be absent on the page -->
        <see userInput="$$createSecondCategory.name$$" selector="{{StorefrontCategoryMainSection.CategoryTitle}}" stepKey="seeSecondCategory1Name"/>
        <dontSee userInput="$$simpleProduct.name$$" selector="{{StorefrontCategoryMainSection.productName}}" stepKey="dontseeSimpleProduct"/>

        <!-- Click on <Cat1_anchored> category -->
        <click selector="{{StorefrontHeaderSection.NavigationCategoryByName($$createAnchoredCategory1.name$$)}}" stepKey="clickAnchoredCategory"/>
        <waitForPageLoad stepKey="waitForAnchoredCategoryPage"/>

        <!-- # Category should open successfully # <product1> should be present on the page -->
        <see userInput="$$createAnchoredCategory1.name$$" selector="{{StorefrontCategoryMainSection.CategoryTitle}}" stepKey="see1CategoryName"/>
        <see selector="{{StorefrontCategoryMainSection.productName}}" userInput="$$simpleProduct.name$$" stepKey="seeProductNameOnCategory1Page"/>

        <!-- Breadcrumb for product should be like <Cat1_anchored>/<product> (if you clicks from anchor category) -->
        <see userInput="$$createAnchoredCategory1.name$$" selector="{{StorefrontNavigationSection.categoryBreadcrumbs}}" stepKey="seeCat1inBreadcrumbs"/>
        <dontSee userInput="{$grabNameSubCategory}" selector="{{StorefrontNavigationSection.categoryBreadcrumbs}}" stepKey="dontSeeSubCategoryInBreadCrumbs"/>

        <!-- <Cat1_anchored>/<Sub1>/<product> (if you clicks from Sub1 category) -->
        <moveMouseOver selector="{{StorefrontHeaderSection.NavigationCategoryByName($$createAnchoredCategory1.name$$)}}" stepKey="hoverCategory1"/>
        <click selector="{{StorefrontHeaderSection.NavigationCategoryByName({$grabNameSubCategory})}}" stepKey="clickSubCat"/>
        <waitForPageLoad stepKey="waitForSubCategoryPageLoad"/>

        <see userInput="{$grabNameSubCategory}" selector="{{StorefrontCategoryMainSection.CategoryTitle}}" stepKey="seeSubCategoryName"/>
        <see selector="{{StorefrontCategoryMainSection.productName}}" userInput="$$simpleProduct.name$$" stepKey="seeProductNameOnSubCategoryPage"/>

        <see userInput="{$grabNameSubCategory}" selector="{{StorefrontNavigationSection.categoryBreadcrumbs}}" stepKey="seeSubCategoryInBreadcrumbs"/>
        <see userInput="$$createAnchoredCategory1.name$$" selector="{{StorefrontNavigationSection.categoryBreadcrumbs}}" stepKey="seeCat1InBreadcrumbs"/>
    </test>
</tests><|MERGE_RESOLUTION|>--- conflicted
+++ resolved
@@ -76,15 +76,8 @@
         <fillField userInput="{{SimpleSubCategory.name}}" selector="{{AdminProductFormSection.searchCategory}}" stepKey="fillSearch"/>
         <waitForPageLoad stepKey="waitForSubCategory"/>
         <click selector="{{AdminProductFormSection.selectCategory(SimpleSubCategory.name)}}" stepKey="selectSub1Category"/>
-<<<<<<< HEAD
         <actionGroup ref="AdminSubmitCategoriesPopupActionGroup" stepKey="clickDone"/>
-        <click selector="{{AdminProductFormSection.save}}" stepKey="clickSave"/>
-        <waitForPageLoad stepKey="waitForSavingChanges"/>
-=======
-        <click selector="{{AdminProductFormSection.done}}" stepKey="clickDone"/>
-        <waitForPageLoad stepKey="waitForApplyCategory"/>
         <actionGroup ref="AdminProductFormSaveButtonClickActionGroup" stepKey="clickSave"/>
->>>>>>> cc7f549b
 
         <!-- Enable `Use Categories Path for Product URLs` on Stores -> Configuration -> Catalog -> Catalog -> Search Engine Optimization -->
         <amOnPage url="{{AdminCatalogSearchConfigurationPage.url}}" stepKey="onConfigPage"/>
@@ -112,15 +105,8 @@
         <click selector="{{AdminProductFormSection.unselectCategories(SimpleSubCategory.name)}}" stepKey="removeCategory"/>
         <click selector="{{AdminProductFormSection.categoriesDropdown}}" stepKey="openDropDown"/>
         <checkOption selector="{{AdminProductFormSection.selectCategory($$createSecondCategory.name$$)}}" stepKey="selectCategory"/>
-<<<<<<< HEAD
         <actionGroup ref="AdminSubmitCategoriesPopupActionGroup" stepKey="pressButtonDone"/>
-        <click selector="{{AdminProductFormSection.save}}" stepKey="pushButtonSave"/>
-        <waitForPageLoad stepKey="waitForSavingProduct"/>
-=======
-        <click selector="{{AdminProductFormSection.done}}" stepKey="pressButtonDone"/>
-        <waitForPageLoad stepKey="waitForApplyCategory2"/>
         <actionGroup ref="AdminProductFormSaveButtonClickActionGroup" stepKey="pushButtonSave"/>
->>>>>>> cc7f549b
 
         <!--Product is saved -->
         <see userInput="You saved the product." selector="{{CatalogProductsSection.messageSuccessSavedProduct}}" stepKey="seeSuccessMessage"/>
@@ -189,15 +175,8 @@
         <fillField userInput="{$grabNameSubCategory}" selector="{{AdminProductFormSection.searchCategory}}" stepKey="fillSearchField"/>
         <waitForPageLoad stepKey="waitForSearchSubCategory"/>
         <click selector="{{AdminProductFormSection.selectCategory({$grabNameSubCategory})}}" stepKey="selectSubCategory"/>
-<<<<<<< HEAD
         <actionGroup ref="AdminSubmitCategoriesPopupActionGroup" stepKey="clickButtonDone"/>
-        <click selector="{{AdminProductFormSection.save}}" stepKey="clickButtonSave"/>
-        <waitForPageLoad stepKey="waitForSaveChanges"/>
-=======
-        <click selector="{{AdminProductFormSection.done}}" stepKey="clickButtonDone"/>
-        <waitForPageLoad stepKey="waitForCategoryApply"/>
         <actionGroup ref="AdminProductFormSaveButtonClickActionGroup" stepKey="clickButtonSave"/>
->>>>>>> cc7f549b
 
         <!-- Product is saved successfully -->
         <see userInput="You saved the product." selector="{{CatalogProductsSection.messageSuccessSavedProduct}}" stepKey="seeSaveMessage"/>
