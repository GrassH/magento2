--- conflicted
+++ resolved
@@ -104,13 +104,9 @@
         <see userInput="You saved the product." selector="{{CatalogProductsSection.messageSuccessSavedProduct}}" stepKey="seeSuccessMessage"/>
 
         <!-- Run cron -->
-<<<<<<< HEAD
-        <magentoCron groups="index" stepKey="runCron"/>
-=======
         <actionGroup ref="CliIndexerReindexActionGroup" stepKey="runCron">
             <argument name="indices" value=""/>
         </actionGroup>
->>>>>>> 9a587943
 
         <!-- Clear invalidated cache on System>Tools>Cache Management page  -->
         <amOnPage url="{{AdminCacheManagementPage.url}}" stepKey="onCachePage"/>
@@ -181,13 +177,9 @@
         <see userInput="You saved the product." selector="{{CatalogProductsSection.messageSuccessSavedProduct}}" stepKey="seeSaveMessage"/>
 
         <!-- Run cron -->
-<<<<<<< HEAD
-        <magentoCron groups="index" stepKey="runCron2"/>
-=======
         <actionGroup ref="CliIndexerReindexActionGroup" stepKey="runCron2">
             <argument name="indices" value=""/>
         </actionGroup>
->>>>>>> 9a587943
 
         <!-- Open frontend -->
         <actionGroup ref="StorefrontOpenHomePageActionGroup" stepKey="onFrontendPage"/>
