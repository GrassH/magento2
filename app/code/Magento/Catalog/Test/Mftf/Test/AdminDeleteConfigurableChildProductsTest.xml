--- conflicted
+++ resolved
@@ -93,13 +93,11 @@
         <comment userInput="Comment is added to preserve the step key for backward compatibility" stepKey="waitForProductToLoad"/>
 
         <!--Verify Product is visible and In Stock -->
-<<<<<<< HEAD
         <seeElement selector="{{StorefrontHeaderSection.NavigationCategoryByName($$createCategory.name$$)}}" stepKey="seeCategoryInFrontPage"/>
         <actionGroup ref="AssertStorefrontProductInfoMainProductNameActionGroup" stepKey="seeProductNameInStoreFront">
             <argument name="value" value="$$createConfigProduct.name$$"/>
         </actionGroup>
         <see selector="{{StorefrontProductInfoMainSection.productPrice}}" userInput="$$createConfigProduct.price$$" stepKey="seeProductPriceInStoreFront"/>
-=======
         <actionGroup ref="StorefrontAssertCategoryNameIsShownInMenuActionGroup" stepKey="seeCategoryInFrontPage">
             <argument name="categoryName" value="$$createCategory.name$$"/>
         </actionGroup>
@@ -109,7 +107,6 @@
         <actionGroup ref="StorefrontAssertProductPriceOnProductPageActionGroup" stepKey="seeProductPriceInStoreFront">
             <argument name="productPrice" value="$$createConfigChildProduct1.price$$"/>
         </actionGroup>
->>>>>>> ab815b51
         <actionGroup ref="StorefrontAssertProductSkuOnProductPageActionGroup" stepKey="seeProductSkuInStoreFront">
             <argument name="productSku" value="$$createConfigProduct.sku$$"/>
         </actionGroup>
@@ -137,13 +134,11 @@
             <argument name="productName" value="$$createConfigProduct.name$$"/>
         </actionGroup>
         <!--Open Product Store Front Page and Verify Product is Out Of Stock -->
-<<<<<<< HEAD
         <amOnPage url="$$createConfigProduct.custom_attributes[url_key]$$.html" stepKey="openProductInStoreFront1"/>
         <waitForPageLoad stepKey="waitForProductToLoad1"/>
         <seeElement selector="{{StorefrontHeaderSection.NavigationCategoryByName($$createCategory.name$$)}}" stepKey="seeCategoryInFrontPage1"/>
         <actionGroup ref="AssertStorefrontProductInfoMainProductNameActionGroup" stepKey="seeProductNameInStoreFront1">
             <argument name="value" value="$$createConfigProduct.name$$"/>
-=======
         <actionGroup ref="StorefrontOpenProductEntityPageActionGroup" stepKey="openProductInStoreFront1">
             <argument name="product" value="$createConfigProduct$"/>
         </actionGroup>
@@ -153,7 +148,6 @@
         </actionGroup>
         <actionGroup ref="StorefrontAssertProductNameOnProductPageActionGroup" stepKey="seeProductNameInStoreFront1">
             <argument name="productName" value="$$createConfigProduct.name$$"/>
->>>>>>> ab815b51
         </actionGroup>
         <dontSee selector="{{StorefrontProductInfoMainSection.productPrice}}" userInput="$$createConfigProduct.price$$" stepKey="dontSeeProductPriceInStoreFront"/>
         <actionGroup ref="StorefrontAssertProductSkuOnProductPageActionGroup" stepKey="seeProductSkuInStoreFront1">
