--- conflicted
+++ resolved
@@ -160,19 +160,12 @@
         <comment userInput="Comment is added to preserve the step key for backward compatibility" stepKey="waitForUpdatesTobeSaved1"/>
 
         <!--Go to SimpleProduct store front page-->
-<<<<<<< HEAD
-        <amOnPage url="$$createSimpleProduct.custom_attributes[url_key]$$.html" stepKey="goToSimpleProductFrontPage"/>
-        <waitForPageLoad stepKey="waitForProduct"/>
-        <actionGroup ref="AssertStorefrontProductInfoMainProductNameActionGroup" stepKey="seeProductName">
-            <argument name="value" value="$$createSimpleProduct.name$$"/>
-=======
         <actionGroup ref="StorefrontOpenProductEntityPageActionGroup" stepKey="goToSimpleProductFrontPage">
             <argument name="product" value="$$createSimpleProduct$$"/>
         </actionGroup>
         <comment userInput="Comment is added to preserve the step key for backward compatibility" stepKey="waitForProduct"/>
         <actionGroup ref="StorefrontAssertProductNameOnProductPageActionGroup" stepKey="seeProductName">
             <argument name="productName" value="$$createSimpleProduct.name$$"/>
->>>>>>> 00cc5b45
         </actionGroup>
         <scrollTo stepKey="scrollToTheUpSellHeading" selector="{{StorefrontProductUpSellProductsSection.upSellHeading}}"/>
 
