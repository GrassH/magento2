<?xml version="1.0" encoding="UTF-8"?>
<!--
 /**
  * Copyright © Magento, Inc. All rights reserved.
  * See COPYING.txt for license details.
  */
-->
<tests xmlns:xsi="http://www.w3.org/2001/XMLSchema-instance"
	xsi:noNamespaceSchemaLocation="urn:magento:mftf:Test/etc/testSchema.xsd">
    <test name="AdminSimpleProductImagesTest">
        <annotations>
            <features value="Catalog"/>
            <stories value="Add/remove images and videos for all product types and category"/>
            <title value="Admin should be able to add images of different types and sizes to Simple Product"/>
            <description value="Admin should be able to add images of different types and sizes to Simple Product"/>
            <severity value="BLOCKER"/>
            <testCaseId value="MC-189"/>
            <group value="Catalog"/>
        </annotations>

        <before>
            <createData entity="_defaultCategory" stepKey="category"/>
            <createData entity="_defaultProduct" stepKey="firstProduct">
                <requiredEntity createDataKey="category"/>
            </createData>
            <createData entity="_defaultProduct" stepKey="secondProduct">
                <requiredEntity createDataKey="category"/>
            </createData>
            <actionGroup ref="AdminLoginActionGroup" stepKey="loginAsAdmin"/>
        </before>

        <after>
            <deleteData createDataKey="category" stepKey="deletePreReqCategory"/>
            <deleteData createDataKey="firstProduct" stepKey="deleteFirstProduct"/>
            <deleteData createDataKey="secondProduct" stepKey="deleteSecondProduct"/>
            <actionGroup ref="AdminLogoutActionGroup" stepKey="adminLogout"/>
        </after>

        <!-- Go to the first product edit page -->
        <actionGroup ref="AdminOpenProductIndexPageActionGroup" stepKey="goToProductIndex"/>
        <actionGroup ref="ResetProductGridToDefaultViewActionGroup" stepKey="resetProductGrid"/>
        <actionGroup ref="FilterProductGridBySkuActionGroup" stepKey="filterProductGridBySku">
            <argument name="product" value="$$firstProduct$$"/>
        </actionGroup>
        <actionGroup ref="OpenProductForEditByClickingRowXColumnYInProductGridActionGroup" stepKey="openProducForEditByClickingRow1Column2InProductGrid"/>

        <!-- Set url key -->
        <click selector="{{AdminProductSEOSection.sectionHeader}}" stepKey="openSeoSection"/>
        <fillField selector="{{AdminProductSEOSection.urlKeyInput}}" userInput="$$firstProduct.name$$" stepKey="fillUrlKey"/>

        <click selector="{{AdminProductImagesSection.productImagesToggle}}" stepKey="expandImages"/>

        <!-- *.bmp is not allowed -->
        <attachFile selector="{{AdminProductImagesSection.imageFileUpload}}" userInput="bmp.bmp" stepKey="attachBmp"/>
        <waitForElementVisible  selector="{{AdminProductMessagesSection.errorMessage}}" stepKey="waitForUploadBmp"/>
        <see selector="{{AdminProductMessagesSection.errorMessage}}" userInput="bmp.bmp was not uploaded. Disallowed file type." stepKey="seeErrorBmp"/>
        <click selector="{{AdminProductImagesSection.modalOkBtn}}" stepKey="closeModalBmp"/>

        <!-- *.ico is not allowed -->
        <attachFile selector="{{AdminProductImagesSection.imageFileUpload}}" userInput="ico.ico" stepKey="attachIco"/>
        <waitForElementVisible selector="{{AdminProductMessagesSection.errorMessage}}" stepKey="waitForUploadIco"/>
        <see selector="{{AdminProductMessagesSection.errorMessage}}" userInput="ico.ico was not uploaded. Disallowed file type." stepKey="seeErrorIco"/>
        <click selector="{{AdminProductImagesSection.modalOkBtn}}" stepKey="closeModalIco"/>

        <!-- *.svg is not allowed -->
        <attachFile selector="{{AdminProductImagesSection.imageFileUpload}}" userInput="svg.svg" stepKey="attachSvg"/>
        <waitForElementVisible selector="{{AdminProductMessagesSection.errorMessage}}" stepKey="waitForUploadSvg"/>
        <see selector="{{AdminProductMessagesSection.errorMessage}}" userInput="svg.svg was not uploaded. Disallowed file type." stepKey="seeErrorSvg"/>
        <click selector="{{AdminProductImagesSection.modalOkBtn}}" stepKey="closeModalSvg"/>

        <!-- 0kb size is not allowed -->
        <attachFile selector="{{AdminProductImagesSection.imageFileUpload}}" userInput="empty.jpg" stepKey="attachEmpty"/>
        <waitForElementVisible selector="{{AdminProductMessagesSection.errorMessage}}" stepKey="waitForUploadEmpty"/>
        <see selector="{{AdminProductMessagesSection.errorMessage}}" userInput="empty.jpg was not uploaded." stepKey="seeErrorEmpty"/>
        <click selector="{{AdminProductImagesSection.modalOkBtn}}" stepKey="closeModalEmpty"/>

        <!-- 1~ kb is allowed -->
        <attachFile selector="{{AdminProductImagesSection.imageFileUpload}}" userInput="small.jpg" stepKey="attachSmall"/>
        <waitForPageLoad stepKey="waitForUploadSmall"/>
        <dontSeeElement selector="{{AdminProductMessagesSection.errorMessage}}" stepKey="dontSeeErrorSmall"/>

        <!-- 1~ mb is allowed -->
        <attachFile selector="{{AdminProductImagesSection.imageFileUpload}}" userInput="medium.jpg" stepKey="attachMedium"/>
        <waitForPageLoad stepKey="waitForUploadMedium"/>
        <dontSeeElement selector="{{AdminProductMessagesSection.errorMessage}}" stepKey="dontSeeErrorMedium"/>

        <!-- 10~ mb is allowed -->
        <attachFile selector="{{AdminProductImagesSection.imageFileUpload}}" userInput="large.jpg" stepKey="attachLarge"/>
        <waitForPageLoad stepKey="waitForUploadLarge"/>
        <dontSeeElement selector="{{AdminProductMessagesSection.errorMessage}}" stepKey="dontSeeErrorLarge"/>

        <!-- *.gif is allowed -->
        <attachFile selector="{{AdminProductImagesSection.imageFileUpload}}" userInput="gif.gif" stepKey="attachGif"/>
        <waitForPageLoad stepKey="waitForUploadGif"/>
        <dontSeeElement selector="{{AdminProductMessagesSection.errorMessage}}" stepKey="dontSeeErrorGif"/>

        <!-- *.jpg is allowed -->
        <attachFile selector="{{AdminProductImagesSection.imageFileUpload}}" userInput="jpg.jpg" stepKey="attachJpg"/>
        <waitForPageLoad stepKey="waitForUploadJpg"/>
        <dontSeeElement selector="{{AdminProductMessagesSection.errorMessage}}" stepKey="dontSeeErrorJpg"/>

        <!-- *.png is allowed -->
        <attachFile selector="{{AdminProductImagesSection.imageFileUpload}}" userInput="png.png" stepKey="attachPng"/>
        <waitForPageLoad stepKey="waitForUploadPng"/>
        <dontSeeElement selector="{{AdminProductMessagesSection.errorMessage}}" stepKey="dontSeeErrorPng"/>

        <!-- Save the first product and go to the storefront -->
        <actionGroup ref="AdminProductFormSaveActionGroup" stepKey="saveProduct"/>
        <amOnPage url="$$firstProduct.custom_attributes[url_key]$$.html" stepKey="goToStorefront"/>
        <waitForPageLoad stepKey="waitForStorefront"/>

        <!-- See all of the images that we uploaded -->
<<<<<<< HEAD
        <seeElementInDOM selector="{{StorefrontProductMediaSection.imageFileInGallery('small')}}" stepKey="seeSmall"/>
        <seeElementInDOM selector="{{StorefrontProductMediaSection.imageFileInGallery('medium')}}" stepKey="seeMedium"/>
        <seeElementInDOM selector="{{StorefrontProductMediaSection.imageFileInGallery('large')}}" stepKey="seeLarge"/>
        <seeElementInDOM selector="{{StorefrontProductMediaSection.imageFileInGallery('gif')}}" stepKey="seeGif"/>
        <seeElementInDOM selector="{{StorefrontProductMediaSection.imageFileInGallery('jpg')}}" stepKey="seeJpg"/>
        <seeElementInDOM selector="{{StorefrontProductMediaSection.imageFileInGallery('png')}}" stepKey="seePng"/>
=======
        <waitForElement selector="{{StorefrontProductMediaSection.imageFile('small')}}" stepKey="seeSmall"/>
        <waitForElement selector="{{StorefrontProductMediaSection.imageFile('medium')}}" stepKey="seeMedium"/>
        <waitForElement selector="{{StorefrontProductMediaSection.imageFile('large')}}" stepKey="seeLarge"/>
        <waitForElement selector="{{StorefrontProductMediaSection.imageFile('gif')}}" stepKey="seeGif"/>
        <waitForElement selector="{{StorefrontProductMediaSection.imageFile('jpg')}}" stepKey="seeJpg"/>
        <waitForElement selector="{{StorefrontProductMediaSection.imageFile('png')}}" stepKey="seePng"/>
>>>>>>> 70f81144

        <!-- Go to the category page and see a placeholder image for the second product -->
        <amOnPage url="$$category.custom_attributes[url_key]$$.html" stepKey="goToCategoryPage"/>
        <waitForElementVisible selector="{{StorefrontCategoryProductSection.ProductImageBySrc('placeholder/small_image.jpg')}}" stepKey="seePlaceholder"/>

        <!-- Go to the second product edit page -->
        <actionGroup ref="AdminOpenProductIndexPageActionGroup" stepKey="goToProductIndex2"/>
        <actionGroup ref="ResetProductGridToDefaultViewActionGroup" stepKey="resetProductGrid2"/>
        <actionGroup ref="FilterProductGridBySkuActionGroup" stepKey="filterProductGridBySku2">
            <argument name="product" value="$$secondProduct$$"/>
        </actionGroup>
        <actionGroup ref="OpenProductForEditByClickingRowXColumnYInProductGridActionGroup" stepKey="openProducForEditByClickingRow1Column2InProductGrid2"/>

        <!-- Upload an image -->
        <click selector="{{AdminProductImagesSection.productImagesToggle}}" stepKey="expandImages2"/>
        <attachFile selector="{{AdminProductImagesSection.imageFileUpload}}" userInput="large.jpg" stepKey="attachLarge2"/>
        <waitForPageLoad stepKey="waitForUploadLarge2"/>
        <dontSeeElement selector="{{AdminProductMessagesSection.errorMessage}}" stepKey="dontSeeErrorLarge2"/>

        <!-- Set url key -->
        <click selector="{{AdminProductSEOSection.sectionHeader}}" stepKey="openSeoSection2"/>
        <fillField selector="{{AdminProductSEOSection.urlKeyInput}}" userInput="$$secondProduct.name$$" stepKey="fillUrlKey2"/>

        <!-- Save the second product -->
        <click selector="{{AdminProductFormActionSection.saveButton}}" stepKey="saveProduct2"/>
        <comment userInput="Adding the comment to replace CliIndexerReindexActionGroup action group ('indexer:reindex' commands) for preserving Backward Compatibility" stepKey="reindex"/>
        <comment userInput="Adding the comment to replace CliCacheFlushActionGroup action group ('cache:flush' command) for preserving Backward Compatibility" stepKey="flushCache"/>

        <!-- Go to the admin grid and see the uploaded image -->
        <actionGroup ref="AdminOpenProductIndexPageActionGroup" stepKey="goToProductIndex3"/>
        <actionGroup ref="ResetProductGridToDefaultViewActionGroup" stepKey="resetProductGrid3"/>
        <actionGroup ref="FilterProductGridBySkuActionGroup" stepKey="filterProductGridBySku3">
            <argument name="product" value="$$secondProduct$$"/>
        </actionGroup>
        <waitForElementVisible selector="{{AdminProductGridSection.productThumbnailBySrc('/large')}}" stepKey="seeImgInGrid"/>

        <!-- Go to the category page and see the uploaded image -->
        <amOnPage url="$$category.custom_attributes[url_key]$$.html" stepKey="goToCategoryPage2"/>
        <waitForElementVisible selector="{{StorefrontCategoryProductSection.ProductImageBySrc('/large')}}" stepKey="seeUploadedImg"/>

        <!-- Go to the product page and see the uploaded image -->
        <amOnPage url="$$secondProduct.custom_attributes[url_key]$$.html" stepKey="goToStorefront2"/>
        <waitForPageLoad stepKey="waitForStorefront2"/>
        <waitForElement selector="{{StorefrontProductMediaSection.imageFile('large')}}" stepKey="seeLarge2"/>
    </test>
</tests><|MERGE_RESOLUTION|>--- conflicted
+++ resolved
@@ -110,21 +110,12 @@
         <waitForPageLoad stepKey="waitForStorefront"/>
 
         <!-- See all of the images that we uploaded -->
-<<<<<<< HEAD
-        <seeElementInDOM selector="{{StorefrontProductMediaSection.imageFileInGallery('small')}}" stepKey="seeSmall"/>
-        <seeElementInDOM selector="{{StorefrontProductMediaSection.imageFileInGallery('medium')}}" stepKey="seeMedium"/>
-        <seeElementInDOM selector="{{StorefrontProductMediaSection.imageFileInGallery('large')}}" stepKey="seeLarge"/>
-        <seeElementInDOM selector="{{StorefrontProductMediaSection.imageFileInGallery('gif')}}" stepKey="seeGif"/>
-        <seeElementInDOM selector="{{StorefrontProductMediaSection.imageFileInGallery('jpg')}}" stepKey="seeJpg"/>
-        <seeElementInDOM selector="{{StorefrontProductMediaSection.imageFileInGallery('png')}}" stepKey="seePng"/>
-=======
         <waitForElement selector="{{StorefrontProductMediaSection.imageFile('small')}}" stepKey="seeSmall"/>
         <waitForElement selector="{{StorefrontProductMediaSection.imageFile('medium')}}" stepKey="seeMedium"/>
         <waitForElement selector="{{StorefrontProductMediaSection.imageFile('large')}}" stepKey="seeLarge"/>
         <waitForElement selector="{{StorefrontProductMediaSection.imageFile('gif')}}" stepKey="seeGif"/>
         <waitForElement selector="{{StorefrontProductMediaSection.imageFile('jpg')}}" stepKey="seeJpg"/>
         <waitForElement selector="{{StorefrontProductMediaSection.imageFile('png')}}" stepKey="seePng"/>
->>>>>>> 70f81144
 
         <!-- Go to the category page and see a placeholder image for the second product -->
         <amOnPage url="$$category.custom_attributes[url_key]$$.html" stepKey="goToCategoryPage"/>
