<?xml version="1.0" encoding="UTF-8"?>
<!--
 /**
  * Copyright © Magento, Inc. All rights reserved.
  * See COPYING.txt for license details.
  */
-->

<tests xmlns:xsi="http://www.w3.org/2001/XMLSchema-instance"
       xsi:noNamespaceSchemaLocation="urn:magento:mftf:Test/etc/testSchema.xsd">
    <test name="AdminCheckOutOfStockProductIsNotVisibleInCategoryTest">
        <annotations>
            <stories value="Manage products"/>
            <title value="Out of Stock Product is Not Visible in Category"/>
            <description value="Login as admin and check out of stock product is not visible in category"/>
            <severity value="CRITICAL"/>
            <testCaseId value="MC-11064"/>
            <group value="mtf_migrated"/>
        </annotations>
        <before>
            <!-- Login as admin -->
            <actionGroup ref="AdminLoginActionGroup" stepKey="login"/>
            <!--Create Category-->
            <createData entity="SimpleSubCategory" stepKey="createCategory"/>
            <!--Create Simple Product-->
            <createData entity="SimpleProduct" stepKey="createSimpleProduct">
                <requiredEntity createDataKey="createCategory"/>
            </createData>
        </before>
        <after>
            <!-- Delete created entity -->
            <deleteData createDataKey="createCategory" stepKey="deleteCategory"/>
            <deleteData createDataKey="createSimpleProduct" stepKey="deleteSimpleProduct"/>
            <actionGroup ref="AdminLogoutActionGroup" stepKey="logout"/>
        </after>
        <!--Open Product Index Page and filter the product-->
<<<<<<< HEAD
        <actionGroup ref="AdminOpenProductIndexPageActionGroup" stepKey="navigateToProductIndex"/>
=======
        <actionGroup ref="AdminOpenProductIndexPageActionGroup" stepKey="openProductIndexPage"/>
>>>>>>> 679cd33e
        <actionGroup ref="FilterProductGridBySkuActionGroup" stepKey="filterProduct">
            <argument name="product" value="SimpleProduct"/>
        </actionGroup>
        <!-- Update product Advanced Inventory Setting -->
        <actionGroup ref="OpenProductForEditByClickingRowXColumnYInProductGridActionGroup" stepKey="openProduct"/>
        <actionGroup ref="AdminClickOnAdvancedInventoryLinkActionGroup" stepKey="clickOnAdvancedInventoryLink"/>
        <actionGroup ref="AdminSetManageStockConfigActionGroup" stepKey="setManageStockConfig">
            <argument name="value" value="Yes"/>
        </actionGroup>
        <actionGroup ref="AdminFillAdvancedInventoryQtyActionGroup" stepKey="fillProductQty">
            <argument name="qty" value="5"/>
        </actionGroup>
        <actionGroup ref="AdminSetMinAllowedQtyForProductActionGroup" stepKey="fillMiniAllowedQty">
            <argument name="qty" value="1"/>
        </actionGroup>
        <actionGroup ref="AdminSetMaxAllowedQtyForProductActionGroup" stepKey="fillMaxAllowedQty">
            <argument name="qty" value="1000"/>
        </actionGroup>
        <actionGroup ref="AdminSetQtyUsesDecimalsConfigActionGroup" stepKey="setQtyUsesDecimalsConfig">
            <argument name="value" value="Yes"/>
        </actionGroup>
        <actionGroup ref="AdminSetNotifyBelowQtyValueActionGroup" stepKey="fillNotifyBelowQty">
            <argument name="qty" value="1"/>
        </actionGroup>
        <actionGroup ref="AdminSetStockStatusConfigActionGroup" stepKey="selectOutOfStock">
            <argument name="stockStatus" value="Out of Stock"/>
        </actionGroup>
        <actionGroup ref="AdminSubmitAdvancedInventoryFormActionGroup" stepKey="clickDoneButton"/>
        <actionGroup ref="SaveProductFormActionGroup" stepKey="saveProduct"/>
        <!--Verify product is not visible in category store front page -->
        <actionGroup ref="AssertStorefrontProductAbsentOnCategoryPageActionGroup" stepKey="doNotSeeProductInCategoryPage">
            <argument name="categoryUrlKey" value="$$createCategory.name$$"/>
            <argument name="productName" value="{{SimpleProduct.name}}"/>
        </actionGroup>
        <!--Verify Product In Store Front-->
        <actionGroup ref="StorefrontCheckProductStockStatus" stepKey="seeProductOnStorefront">
            <argument name="productUrlKey" value="$$createSimpleProduct.custom_attributes[url_key]$$"/>
            <argument name="productName" value="$$createSimpleProduct.name$$"/>
            <argument name="stockStatus" value="Out of stock"/>
        </actionGroup>
    </test>
</tests><|MERGE_RESOLUTION|>--- conflicted
+++ resolved
@@ -34,11 +34,8 @@
             <actionGroup ref="AdminLogoutActionGroup" stepKey="logout"/>
         </after>
         <!--Open Product Index Page and filter the product-->
-<<<<<<< HEAD
-        <actionGroup ref="AdminOpenProductIndexPageActionGroup" stepKey="navigateToProductIndex"/>
-=======
         <actionGroup ref="AdminOpenProductIndexPageActionGroup" stepKey="openProductIndexPage"/>
->>>>>>> 679cd33e
+
         <actionGroup ref="FilterProductGridBySkuActionGroup" stepKey="filterProduct">
             <argument name="product" value="SimpleProduct"/>
         </actionGroup>
