--- conflicted
+++ resolved
@@ -109,13 +109,8 @@
         <comment userInput="Comment is added to preserve the step key for backward compatibility" stepKey="grabTextFromSuccessMessage2"/>
         <comment userInput="Comment is added to preserve the step key for backward compatibility" stepKey="assertSuccessMessage2"/>
 
-<<<<<<< HEAD
-        <comment userInput="Check that product displays on add to compare widget | Comment is kept to preserve the step key for backward compatibility" stepKey="checkProdNameOnWidget"/>
-        <waitForElement selector="{{StorefrontComparisonSidebarSection.ProductTitleByName($$product.name$$)}}" stepKey="seeProdNameOnCmpWidget" time="15"/>
-=======
         <comment userInput="Comment is kept to preserve the step key for backward compatibility" stepKey="checkProdNameOnWidget"/>
         <comment userInput="Comment is kept to preserve the step key for backward compatibility" stepKey="seeProdNameOnCmpWidget"/>
->>>>>>> f2587362
 
         <comment userInput="See product in the compare page" stepKey="seeProductInComparePage"/>
         <comment userInput="Comment is kept to preserve the step key for backward compatibility" stepKey="navigateToComparePage2"/>
