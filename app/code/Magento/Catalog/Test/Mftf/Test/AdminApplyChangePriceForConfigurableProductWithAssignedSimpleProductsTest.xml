<?xml version="1.0" encoding="UTF-8"?>
<!--
 /**
  * Copyright © Magento, Inc. All rights reserved.
  * See COPYING.txt for license details.
  */
-->
<tests xmlns:xsi="http://www.w3.org/2001/XMLSchema-instance" xsi:noNamespaceSchemaLocation="urn:magento:mftf:Test/etc/testSchema.xsd">
    <test name="AdminApplyChangePriceForConfigurableProductWithAssignedSimpleProductsTest">
        <annotations>
            <features value="Catalog"/>
            <stories value="Update price"/>
            <title value="Child Product price is updated according to updated prices from backend"/>
            <description value="Update the simple product price that is under configurable and validate the updated price in the front end"/>
            <severity value="MAJOR"/>
            <testCaseId value="AC-2031"/>
            <group value="Catalog"/>
        </annotations>

        <before>
            <actionGroup ref="AdminLoginActionGroup" stepKey="loginAsAdmin"/>
            <actionGroup ref="UpdateAllIndexerByScheduleActionGroup" stepKey="updateAnIndexerBySchedule"/>
            <magentoCLI command="config:set {{EnableFlatRateConfigData.path}} {{EnableFlatRateConfigData.value}}" stepKey="enableFlatRate"/>
<<<<<<< HEAD
            <magentoCLI command="indexer:reindex" stepKey="performReindex"/>
            <actionGroup ref="CliCacheFlushActionGroup" stepKey="cleanCache">
                <argument name="tags" value=""/>
            </actionGroup>
=======
            <actionGroup ref="CliIndexerReindexActionGroup" stepKey="performReindex">
                <argument name="indices" value=""/>
            </actionGroup>
            <magentoCLI command="cache:flush" stepKey="cleanCache"/>
>>>>>>> 567b3ead
        </before>

        <after>
            <deleteData createDataKey="createFirstConfigProduct" stepKey="deleteConfigProduct"/>
            <deleteData createDataKey="createFirstConfigFirstChildProduct" stepKey="deleteFirstConfigFirstChildProduct"/>
            <deleteData createDataKey="firstSimpleCategory" stepKey="deleteCategory"/>
            <deleteData createDataKey="createFirstConfigProductAttribute" stepKey="deleteFirstConfigProductAttribute"/>
            <comment userInput="The test was moved to elasticsearch suite" stepKey="resetCatalogSearchConfiguration"/>
            <actionGroup ref="AdminAllIndexerSetUpdateOnSaveActionGroup" stepKey="resetIndexerBackToOriginalState"/>
<<<<<<< HEAD
            <magentoCLI command="indexer:reindex" stepKey="performReindex"/>
            <actionGroup ref="CliCacheFlushActionGroup" stepKey="cleanCache">
                <argument name="tags" value=""/>
            </actionGroup>
=======
            <actionGroup ref="CliIndexerReindexActionGroup" stepKey="performReindex">
                <argument name="indices" value=""/>
            </actionGroup>
            <magentoCLI command="cache:flush" stepKey="cleanCache"/>
>>>>>>> 567b3ead
            <actionGroup ref="AdminLogoutActionGroup" stepKey="logoutOfAdmin"/>
        </after>

        <!-- Create category for  configurable product -->
        <createData entity="SimpleSubCategory" stepKey="firstSimpleCategory"/>

        <!-- Create  configurable product with two options -->
        <createData entity="ApiConfigurableProduct" stepKey="createFirstConfigProduct">
            <requiredEntity createDataKey="firstSimpleCategory"/>
        </createData>

        <createData entity="productAttributeWithTwoOptions" stepKey="createFirstConfigProductAttribute"/>

        <createData entity="productAttributeOption1" stepKey="createFirstConfigProductAttributeFirstOption">
            <requiredEntity createDataKey="createFirstConfigProductAttribute"/>
        </createData>
        <createData entity="productAttributeOption2" stepKey="createFirstConfigProductAttributeSecondOption">
            <requiredEntity createDataKey="createFirstConfigProductAttribute"/>
        </createData>

        <createData entity="AddToDefaultSet" stepKey="addFirstProductToAttributeSet">
            <requiredEntity createDataKey="createFirstConfigProductAttribute"/>
        </createData>

        <getData entity="ProductAttributeOptionGetter" index="1" stepKey="getFirstConfigAttributeFirstOption">
            <requiredEntity createDataKey="createFirstConfigProductAttribute"/>
        </getData>

        <!-- Create one child product for configurable product -->
        <createData entity="ApiSimpleOne" stepKey="createFirstConfigFirstChildProduct">
            <requiredEntity createDataKey="createFirstConfigProductAttribute"/>
            <requiredEntity createDataKey="getFirstConfigAttributeFirstOption"/>
        </createData>

        <createData entity="ConfigurableProductOneOption" stepKey="createFirstConfigProductOption">
            <requiredEntity createDataKey="createFirstConfigProduct"/>
            <requiredEntity createDataKey="createFirstConfigProductAttribute"/>
            <requiredEntity createDataKey="getFirstConfigAttributeFirstOption"/>
        </createData>

        <createData entity="ConfigurableProductAddChild" stepKey="createFirstConfigProductAddFirstChild">
            <requiredEntity createDataKey="createFirstConfigProduct"/>
            <requiredEntity createDataKey="createFirstConfigFirstChildProduct"/>
        </createData>

        <!-- Assert first product in category -->
        <magentoCron stepKey="runCron"/>
        <amOnPage url="{{StorefrontCategoryPage.url($$firstSimpleCategory.custom_attributes[url_key]$$)}}" stepKey="goToFirstCategoryPageStorefront"/>
        <waitForPageLoad stepKey="waitForFirstCategoryPageLoad"/>

        <actionGroup ref="StorefrontCheckCategoryConfigurableProductWithUpdatedPriceActionGroup" stepKey="checkFirstProductPriceInCategory">
            <argument name="productName" value="$$createFirstConfigProduct.name$$"/>
            <argument name="expectedPrice" value="$$createFirstConfigFirstChildProduct.price$$"/>
        </actionGroup>

        <!-- Search default simple product in grid -->
        <actionGroup ref="AdminClearFiltersActionGroup" stepKey="openProductCatalogPage"/>
        <comment userInput="Comment is added to preserve the step key for backward compatibility" stepKey="filterProductGrid"/>
        <actionGroup ref="OpenEditProductOnBackendActionGroup" stepKey="clickFirstRowToOpenDefaultSimpleProduct">
            <argument name="product" value="$$createFirstConfigFirstChildProduct$$"/>
        </actionGroup>
        <comment userInput="Comment is added to preserve the step key for backward compatibility" stepKey="waitUntilProductIsOpened"/>

        <!-- Update default simple product with price -->
        <fillField selector="{{AdminProductFormSection.productPrice}}" userInput="150" stepKey="fillSimpleProductPrice"/>
        <actionGroup ref="AdminProductFormSaveButtonClickActionGroup" stepKey="clickButtonSave"/>

        <!-- Verify customer see success message -->
        <see selector="{{AdminProductFormSection.successMessage}}" userInput="You saved the product." stepKey="seeAssertSimpleProductSaveSuccessMessage"/>

        <!-- Assert first product in category -->
        <magentoCron stepKey="runCron1"/>
        <wait time="60" stepKey="waitForUpdateStarts"/>

        <amOnPage url="{{StorefrontCategoryPage.url($$firstSimpleCategory.custom_attributes[url_key]$$)}}" stepKey="goToFirstCategoryPageStorefront1"/>
        <waitForPageLoad stepKey="waitForFirstCategoryPageLoad1"/>

        <actionGroup ref="StorefrontCheckCategoryConfigurableProductWithUpdatedPriceActionGroup" stepKey="checkFirstProductPriceInCategory1">
            <argument name="productName" value="$$createFirstConfigProduct.name$$"/>
            <argument name="expectedPrice" value="150"/>
        </actionGroup>
    </test>
</tests><|MERGE_RESOLUTION|>--- conflicted
+++ resolved
@@ -21,17 +21,12 @@
             <actionGroup ref="AdminLoginActionGroup" stepKey="loginAsAdmin"/>
             <actionGroup ref="UpdateAllIndexerByScheduleActionGroup" stepKey="updateAnIndexerBySchedule"/>
             <magentoCLI command="config:set {{EnableFlatRateConfigData.path}} {{EnableFlatRateConfigData.value}}" stepKey="enableFlatRate"/>
-<<<<<<< HEAD
-            <magentoCLI command="indexer:reindex" stepKey="performReindex"/>
+            <actionGroup ref="CliIndexerReindexActionGroup" stepKey="performReindex">
+                <argument name="indices" value=""/>
+            </actionGroup>
             <actionGroup ref="CliCacheFlushActionGroup" stepKey="cleanCache">
                 <argument name="tags" value=""/>
             </actionGroup>
-=======
-            <actionGroup ref="CliIndexerReindexActionGroup" stepKey="performReindex">
-                <argument name="indices" value=""/>
-            </actionGroup>
-            <magentoCLI command="cache:flush" stepKey="cleanCache"/>
->>>>>>> 567b3ead
         </before>
 
         <after>
@@ -41,17 +36,12 @@
             <deleteData createDataKey="createFirstConfigProductAttribute" stepKey="deleteFirstConfigProductAttribute"/>
             <comment userInput="The test was moved to elasticsearch suite" stepKey="resetCatalogSearchConfiguration"/>
             <actionGroup ref="AdminAllIndexerSetUpdateOnSaveActionGroup" stepKey="resetIndexerBackToOriginalState"/>
-<<<<<<< HEAD
-            <magentoCLI command="indexer:reindex" stepKey="performReindex"/>
+            <actionGroup ref="CliIndexerReindexActionGroup" stepKey="performReindex">
+                <argument name="indices" value=""/>
+            </actionGroup>
             <actionGroup ref="CliCacheFlushActionGroup" stepKey="cleanCache">
                 <argument name="tags" value=""/>
             </actionGroup>
-=======
-            <actionGroup ref="CliIndexerReindexActionGroup" stepKey="performReindex">
-                <argument name="indices" value=""/>
-            </actionGroup>
-            <magentoCLI command="cache:flush" stepKey="cleanCache"/>
->>>>>>> 567b3ead
             <actionGroup ref="AdminLogoutActionGroup" stepKey="logoutOfAdmin"/>
         </after>
 
