--- conflicted
+++ resolved
@@ -42,61 +42,41 @@
 
         <!-- Open 3rd Level category -->
         <actionGroup ref="AdminExpandCategoryTreeActionGroup" stepKey="clickOnExpandTree"/>
-        <actionGroup ref="AdminCategoriesOpenCategoryActionGroup" stepKey="selectCategory">
-            <argument name="category" value="$$createThreeLevelNestedCategories$$"/>
-        </actionGroup>
-        <comment userInput="Comment is added to preserve the step key for backward compatibility" stepKey="waitForPageToLoad"/>
+        <click selector="{{AdminCategorySidebarTreeSection.categoryInTree($$createThreeLevelNestedCategories.name$$)}}" stepKey="selectCategory"/>
+        <waitForPageLoad stepKey="waitForPageToLoad"/>
 
         <!--Update category UrlKey and check permanent redirect for old URL -->
-        <comment userInput="Comment is added to preserve the step key for backward compatibility" stepKey="scrollToSearchEngineOptimization1"/>
-        <comment userInput="Comment is added to preserve the step key for backward compatibility" stepKey="selectSearchEngineOptimization"/>
-        <comment userInput="Comment is added to preserve the step key for backward compatibility" stepKey="waitForPageToLoad1"/>
-        <actionGroup ref="AdminSelectPermanentRedirectCheckBoxActionGroup" stepKey="updateUrlKey">
-        <argument name="value" value="updateredirecturl"/>
-        </actionGroup>
-        <comment userInput="Comment is added to preserve the step key for backward compatibility" stepKey="checkPermanentRedirectCheckBox"/>
-        <comment userInput="Comment is added to preserve the step key for backward compatibility" stepKey="selectSearchEngineOptimization1"/>
-        <comment userInput="Comment is added to preserve the step key for backward compatibility" stepKey="saveUpdatedCategory"/>
-        <actionGroup ref="AssertAdminCategorySaveSuccessMessageActionGroup" stepKey="seeSuccessMessage"/>
+        <scrollTo  selector="{{AdminCategorySEOSection.SectionHeader}}" x="0" y="-80" stepKey="scrollToSearchEngineOptimization1"/>
+        <click selector="{{AdminCategorySEOSection.SectionHeader}}" stepKey="selectSearchEngineOptimization"/>
+        <waitForPageLoad stepKey="waitForPageToLoad1"/>
+        <fillField selector="{{AdminCategorySEOSection.UrlKeyInput}}" userInput="updateredirecturl" stepKey="updateUrlKey"/>
+        <checkOption selector="{{AdminCategorySEOSection.UrlKeyRedirectCheckbox}}" stepKey="checkPermanentRedirectCheckBox"/>
+        <click selector="{{AdminCategorySEOSection.SectionHeader}}" stepKey="selectSearchEngineOptimization1"/>
+        <actionGroup ref="AdminSaveCategoryActionGroup" stepKey="saveUpdatedCategory"/>
+        <seeElement selector="{{AdminCategoryMessagesSection.SuccessMessage}}" stepKey="seeSuccessMessage"/>
 
         <!-- Get Category ID -->
         <grabFromCurrentUrl stepKey="categoryId" regex="#\/([0-9]*)?\/$#"/>
 
-        <comment userInput="Comment is added to preserve the step key for backward compatibility" stepKey="openUrlRewriteIndexPage"/>
-        <comment userInput="Comment is added to preserve the step key for backward compatibility" stepKey="waitForUrlRewritePage"/>
-        <!-- Verify third level category's Redirect Path, Target Path and Redirect Type for updated URL-->
-        <comment userInput="Comment is added to preserve the step key for backward compatibility" stepKey="clickOnResetButton"/>
-        <comment userInput="Comment is added to preserve the step key for backward compatibility" stepKey="waitForPageToLoad2"/>
-        <comment userInput="Comment is added to preserve the step key for backward compatibility" stepKey="openUrlRewriteGridFilters"/>
-        <comment userInput="Comment is added to preserve the step key for backward compatibility" stepKey="fillUpdatedURLInRedirectPathFilter"/>
-        <comment userInput="Comment is added to preserve the step key for backward compatibility" stepKey="clickOrderApplyFilters"/>
-        <comment userInput="Comment is added to preserve the step key for backward compatibility" stepKey="waitForPageToLoad3"/>
-        <comment userInput="Comment is added to preserve the step key for backward compatibility" stepKey="seeTheRedirectType"/>
-        <comment userInput="Comment is added to preserve the step key for backward compatibility" stepKey="seeTheTargetPath"/>
-        <comment userInput="Comment is added to preserve the step key for backward compatibility" stepKey="seeTheRedirectPath"/>
-        <actionGroup ref="AdminSearchByRequestPathActionGroup" stepKey="searchByRequestPath">
-            <argument name="redirectPath" value="$$createDefaultCategory.name$$/$$createTwoLevelNestedCategories.name$$/updateredirecturl.html" />
-            <argument name="redirectType" value="No" />
-            <argument name="targetPath" value="catalog/category/view/id/{$categoryId}"/>
-        </actionGroup>
+        <!-- Open Url Rewrite Page -->
+        <amOnPage url="{{AdminUrlRewriteIndexPage.url}}" stepKey="openUrlRewriteIndexPage"/>
+        <waitForPageLoad stepKey="waitForUrlRewritePage"/>
+
+        <!-- Verify third level category's Redirect Path, Target Path and Redirect Type after the URL update -->
+        <conditionalClick selector="{{AdminDataGridHeaderSection.clearFilters}}"
+                          dependentSelector="{{AdminDataGridHeaderSection.clearFilters}}"
+                          visible="true"
+                          stepKey="clickOnResetButton"/>
+        <waitForPageLoad stepKey="waitForPageToLoad2"/>
+        <click selector="{{AdminDataGridHeaderSection.filters}}" stepKey="openUrlRewriteGridFilters"/>
+        <fillField selector="{{AdminDataGridHeaderSection.filterFieldInput('request_path')}}" userInput="updateredirecturl" stepKey="fillUpdatedURLInRedirectPathFilter"/>
+        <click selector="{{AdminDataGridHeaderSection.applyFilters}}" stepKey="clickOrderApplyFilters"/>
+        <waitForPageLoad stepKey="waitForPageToLoad3"/>
+        <see selector="{{AdminUrlRewriteIndexSection.gridCellByColumnRowNumber('1', 'Redirect Type')}}" userInput="No" stepKey="seeTheRedirectType"/>
+        <see selector="{{AdminUrlRewriteIndexSection.gridCellByColumnRowNumber('1', 'Target Path')}}" userInput="catalog/category/view/id/{$categoryId}" stepKey="seeTheTargetPath"/>
+        <see selector="{{AdminUrlRewriteIndexSection.gridCellByColumnRowNumber('1', 'Request Path')}}" userInput="$$createDefaultCategory.name$$/$$createTwoLevelNestedCategories.name$$/updateredirecturl.html" stepKey="seeTheRedirectPath"/>
 
         <!-- Verify third level category's Redirect path, Target Path and Redirect type for old URL -->
-<<<<<<< HEAD
-        <comment userInput="Comment is added to preserve the step key for backward compatibility" stepKey="clickOnResetButton1"/>
-        <comment userInput="Comment is added to preserve the step key for backward compatibility" stepKey="waitForPageToLoad4"/>
-        <comment userInput="Comment is added to preserve the step key for backward compatibility" stepKey="openUrlRewriteGridFilters1"/>
-        <comment userInput="Comment is added to preserve the step key for backward compatibility" stepKey="fillOldUrlInRedirectPathFilter"/>
-        <comment userInput="Comment is added to preserve the step key for backward compatibility" stepKey="clickOrderApplyFilters1"/>
-        <comment userInput="Comment is added to preserve the step key for backward compatibility" stepKey="waitForPageToLoad5"/>
-        <comment userInput="Comment is added to preserve the step key for backward compatibility" stepKey="seeTheRedirectPathForOldUrl"/>
-        <comment userInput="Comment is added to preserve the step key for backward compatibility" stepKey="seeTheTargetPathForOldUrl"/>
-        <comment userInput="Comment is added to preserve the step key for backward compatibility" stepKey="seeTheRedirectTypeForOldUrl"/>
-        <actionGroup ref="AdminSearchByRequestPathActionGroup" stepKey="searchByRequestPathForOldUrl">
-            <argument name="redirectPath" value="$$createDefaultCategory.name$$/$$createTwoLevelNestedCategories.name$$/$$createThreeLevelNestedCategories.name$$.html" />
-            <argument name="redirectType" value="Permanent (301)" />
-            <argument name="targetPath" value="$$createDefaultCategory.name$$/$$createTwoLevelNestedCategories.name$$/updateredirecturl.html"/>
-        </actionGroup>
-=======
         <actionGroup ref="AdminClearGridFiltersActionGroup" stepKey="clickOnResetButton1"/>
         <comment userInput="Comment is added to preserve the step key for backward compatibility" stepKey="waitForPageToLoad4"/>
         <click selector="{{AdminDataGridHeaderSection.filters}}" stepKey="openUrlRewriteGridFilters1"/>
@@ -106,6 +86,5 @@
         <see selector="{{AdminUrlRewriteIndexSection.gridCellByColumnRowNumber('1', 'Request Path')}}" userInput="$$createDefaultCategory.name$$/$$createTwoLevelNestedCategories.name$$/$$createThreeLevelNestedCategories.name$$.html" stepKey="seeTheRedirectPathForOldUrl"/>
         <see selector="{{AdminUrlRewriteIndexSection.gridCellByColumnRowNumber('1', 'Target Path')}}" userInput="$$createDefaultCategory.name$$/$$createTwoLevelNestedCategories.name$$/updateredirecturl.html" stepKey="seeTheTargetPathForOldUrl"/>
         <see selector="{{AdminUrlRewriteIndexSection.gridCellByColumnRowNumber('1', 'Redirect Type')}}" userInput="Permanent (301)" stepKey="seeTheRedirectTypeForOldUrl"/>
->>>>>>> ad0ba79e
     </test>
 </tests>