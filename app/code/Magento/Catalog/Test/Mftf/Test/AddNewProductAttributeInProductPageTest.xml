--- conflicted
+++ resolved
@@ -99,16 +99,11 @@
 
         <!--Click on Go Back button -->
         <click selector="{{AdminProductFormActionSection.backButton}}" stepKey="clickBackToGridSimple"/>
-<<<<<<< HEAD
         <!--Clear filter if available -->
         <conditionalClick selector="{{AdminGridFilterControls.clearAll}}" dependentSelector="{{AdminGridFilterControls.clearAll}}" visible="true" stepKey="clearTheFiltersIfPresent"/>
-=======
-
         <actionGroup ref="SearchForProductOnBackendActionGroup" stepKey="searchProductOnProductGridPage">
             <argument name="product" value="SimpleProduct"/>
         </actionGroup>
-
->>>>>>> f6543e24
         <!-- Select created attribute as an column -->
         <actionGroup ref="ToggleAdminProductGridColumnsDropdownActionGroup" stepKey="openColumnsDropdown"/>
         <actionGroup ref="CheckAdminProductGridColumnOptionActionGroup" stepKey="checkCreatedAttributeColumn">
