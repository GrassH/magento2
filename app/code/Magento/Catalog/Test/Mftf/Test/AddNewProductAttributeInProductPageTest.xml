--- conflicted
+++ resolved
@@ -21,15 +21,8 @@
         <before>
             <!-- Login as admin -->
             <actionGroup ref="AdminLoginActionGroup" stepKey="login"/>
-
-<<<<<<< HEAD
-            <amOnPage url="{{AdminProductIndexPage.url}}" stepKey="visitAdminProductPage"/>
-            <actionGroup ref="ClearFiltersAdminProductGridActionGroup" stepKey="clearGridFilters"/>
-=======
             <!-- remove the Filter From the page-->
             <actionGroup ref="ClearFiltersAdminProductGridActionGroup" stepKey="clearFilterFromProductIndex"/>
-
->>>>>>> 83b7f30c
             <!--Create Category-->
             <createData entity="SimpleSubCategory" stepKey="createCategory"/>
 
