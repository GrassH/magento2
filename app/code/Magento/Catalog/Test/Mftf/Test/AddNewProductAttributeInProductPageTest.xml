<?xml version="1.0" encoding="UTF-8"?>
<!--
 /**
  * Copyright © Magento, Inc. All rights reserved.
  * See COPYING.txt for license details.
  */
-->

<tests xmlns:xsi="http://www.w3.org/2001/XMLSchema-instance"
       xsi:noNamespaceSchemaLocation="urn:magento:mftf:Test/etc/testSchema.xsd">
    <test name="AddNewProductAttributeInProductPageTest">
        <annotations>
            <stories value="Create Attribute from product"/>
            <title value="Create  Attribute from Product Page"/>
            <description value="Login as admin and create new product attribute from product page with Text Field"/>
            <severity value="BLOCKER"/>
            <testCaseId value="MC-26654"/>
            <group value="mtf_migrated"/>
        </annotations>

        <before>
            <!-- Login as admin -->
            <actionGroup ref="AdminLoginActionGroup" stepKey="login"/>
<<<<<<< HEAD

            <actionGroup ref="AdminOpenProductIndexPageActionGroup" stepKey="openProductIndexPageBefore"/>
            <actionGroup ref="ResetAdminDataGridToDefaultViewActionGroup" stepKey="resetGridBefore"/>
            <actionGroup ref="AdminResetColumnDropDownActionGroup" stepKey="ResetColumnDropdownBefore"/>

=======
            <!-- remove the Filter From the page-->
            <actionGroup ref="ClearFiltersAdminProductGridActionGroup" stepKey="clearFilterFromProductIndex"/>
>>>>>>> 98fb0dc9
            <!--Create Category-->
            <createData entity="SimpleSubCategory" stepKey="createCategory"/>

        </before>
        <after>
            <!-- delete category -->
            <deleteData createDataKey="createCategory" stepKey="deleteCategory"/>
            <!-- delete created product attribute -->
            <actionGroup ref="DeleteProductAttributeActionGroup" stepKey="deleteCreatedAttribute">
                <argument name="ProductAttribute" value="newProductAttribute"/>
            </actionGroup>
<<<<<<< HEAD

            <actionGroup ref="AdminOpenProductIndexPageActionGroup" stepKey="openProductIndexPageAfter"/>
            <actionGroup ref="ResetAdminDataGridToDefaultViewActionGroup" stepKey="resetGridAfter"/>
            <actionGroup ref="AdminResetColumnDropDownActionGroup" stepKey="ResetColumnDropdownAfter"/>

=======
            <actionGroup ref="AdminOpenProductIndexPageActionGroup" stepKey="navigateToProductListing"/>
            <actionGroup ref="ResetProductGridToDefaultViewActionGroup" stepKey="resetGridToDefaultKeywordSearch"/>
>>>>>>> 98fb0dc9
            <actionGroup ref="AdminLogoutActionGroup" stepKey="logout"/>
        </after>

        <actionGroup ref="AdminOpenProductIndexPageActionGroup" stepKey="openProductIndexPage"/>
        <actionGroup ref="GoToCreateProductPageActionGroup" stepKey="navigateToCreateProductPage">
            <argument name="product" value="SimpleProduct"/>
        </actionGroup>
        <actionGroup ref="FillMainProductFormActionGroup" stepKey="fillProductForm">
            <argument name="product" value="SimpleProduct"/>
        </actionGroup>
        <actionGroup ref="SetCategoryByNameActionGroup" stepKey="addCategoryToProduct">
            <argument name="categoryName" value="$createCategory.name$"/>
        </actionGroup>

        <!-- Create New Product Attribute -->
        <actionGroup ref="AdminStartCreateProductAttributeOnProductPageActionGroup" stepKey="createDropdownAttribute">
            <argument name="attributeCode" value="{{newProductAttribute.attribute_code}}" />
            <argument name="attributeLabel" value="{{ProductAttributeFrontendLabel.label}}" />
            <argument name="inputType" value="Dropdown" />
        </actionGroup>


        <checkOption selector="{{AdminCreateNewProductAttributeSection.isRequired}}" stepKey="enableIsRequiredOption"/>
        <waitForElementVisible selector="{{AdminCreateNewProductAttributeSection.addValue}}" stepKey="waitForAddValueButtonToVisible"/>
        <click selector="{{AdminCreateNewProductAttributeSection.addValue}}" stepKey="clickOnAddValueButton"/>

        <!-- Adding the values in the grid -->
        <waitForElementVisible selector="{{AdminCreateNewProductAttributeSection.defaultStoreView('0')}}" stepKey="waitForDefaultStoreViewToVisible"/>
        <fillField selector="{{AdminCreateNewProductAttributeSection.defaultStoreView('0')}}" userInput="value 1" stepKey="fillDefaultStoreView"/>
        <fillField selector="{{AdminCreateNewProductAttributeSection.adminOption('0')}}" userInput="value 1 admin" stepKey="fillAdminField"/>
        <checkOption selector="{{AdminCreateNewProductAttributeSection.defaultRadioButton('1')}}" stepKey="selectRadioButton"/>
        <waitForElementVisible selector="{{AdminCreateNewProductAttributeSection.addValue}}" stepKey="waitForAddValueButtonToVisible2"/>
        <click selector="{{AdminCreateNewProductAttributeSection.addValue}}" stepKey="clickOnAddValueButton2"/>
        <waitForElementVisible selector="{{AdminCreateNewProductAttributeSection.defaultStoreView('1')}}" stepKey="waitForDefaultStoreViewToVisible2"/>
        <fillField selector="{{AdminCreateNewProductAttributeSection.defaultStoreView('1')}}" userInput="value 2" stepKey="fillDefaultStoreView2"/>
        <fillField selector="{{AdminCreateNewProductAttributeSection.adminOption('1')}}" userInput="value 2 admin" stepKey="fillAdminField2"/>

        <!-- Adding the values to the storefront properties -->
        <scrollTo selector="{{AdminCreateNewProductAttributeSection.storefrontProperties}}"  stepKey="scrollToStorefrontProperties"/>
        <click selector="{{AdminCreateNewProductAttributeSection.storefrontProperties}}" stepKey="clickOnStorefrontProperties"/>
        <waitForPageLoad stepKey="waitForStoreFrontToLoad"/>
        <scrollTo stepKey="scroll1" selector="{{AdminCreateNewProductAttributeSection.sortProductListing}}" x="0" y="-80"/>
        <checkOption selector="{{AdminCreateNewProductAttributeSection.inSearch}}" stepKey="enableInSearchOption"/>
        <checkOption selector="{{AdminCreateNewProductAttributeSection.advancedSearch}}" stepKey="enableAdvancedSearch"/>
        <checkOption selector="{{AdminCreateNewProductAttributeSection.isComparable}}" stepKey="enableIsUComparableption"/>

        <!-- Save created Attribute -->
        <click selector="{{AdminCreateNewProductAttributeSection.saveAttribute}}" stepKey="clickOnSaveAttribute"/>
        <waitForPageLoad stepKey="waitForAttributeToSave"/>

        <!-- Verify product attribute added in product form -->
        <scrollTo selector="{{AdminProductFormSection.contentTab}}" stepKey="scrollToContentTab"/>
        <waitForElementVisible selector="{{AdminProductFormSection.attributeTab}}" stepKey="waitForAttributeToVisible"/>
        <click selector="{{AdminProductFormSection.attributeTab}}" stepKey="clickOnAttribute"/>
        <seeElement selector="{{AdminProductFormSection.attributeRequiredLabelText(ProductAttributeFrontendLabel.label)}}" stepKey="seeAttributeLabelInProductForm"/>
        <seeElement selector="{{AdminProductFormSection.newAddedAttributeValue('value 1 admin')}}" stepKey="seeAttributeValue"/>

        <!-- Save a Product -->
        <actionGroup ref="AdminProductFormSaveButtonClickActionGroup" stepKey="saveTheProduct"/>
        <see selector="{{AdminCategoryMessagesSection.SuccessMessage}}" userInput="You saved the product." stepKey="messageYouSavedTheProductIsShown"/>

        <!--Click on Go Back button -->
        <click selector="{{AdminProductFormActionSection.backButton}}" stepKey="clickBackToGridSimple"/>

        <actionGroup ref="SearchForProductOnBackendActionGroup" stepKey="searchProductOnProductGridPage">
            <argument name="product" value="SimpleProduct"/>
        </actionGroup>

        <!-- Select created attribute as an column -->
        <actionGroup ref="ToggleAdminProductGridColumnsDropdownActionGroup" stepKey="openColumnsDropdown"/>
        <actionGroup ref="CheckAdminProductGridColumnOptionActionGroup" stepKey="checkCreatedAttributeColumn">
            <argument name="optionName" value="{{ProductAttributeFrontendLabel.label}}"/>
        </actionGroup>
        <wait stepKey="waitPostClickingCheck" time="5"/>
        <actionGroup ref="ToggleAdminProductGridColumnsDropdownActionGroup" stepKey="closeColumnsDropdown"/>

        <actionGroup ref="FilterProductGridBySkuActionGroup" stepKey="filterProduct">
            <argument name="product" value="SimpleProduct"/>
        </actionGroup>
        <!-- Asserting the value of the created column -->
        <actionGroup ref="AssertAdminProductGridCellActionGroup" stepKey="seeCreatedAttributeColumn">
            <argument name="row" value="1"/>
            <argument name="column" value="{{ProductAttributeFrontendLabel.label}}"/>
            <argument name="value" value="value 1 admin"/>
        </actionGroup>

        <!--Verify Product Attribute is present in Category Store Front Page -->
        <amOnPage url="$$createCategory.custom_attributes[url_key]$$.html" stepKey="goToStorefrontPage"/>
        <waitForPageLoad stepKey="waitForProductFrontPageToLoad"/>
        <click selector="{{StorefrontHeaderSection.NavigationCategoryByName(SimpleSubCategory.name)}}" stepKey="clickOnCategory"/>
        <waitForPageLoad stepKey="waitForCategoryPageToLoad"/>
        <click selector="{{StorefrontCategoryMainSection.productLink}}" stepKey="openSearchedProduct"/>
        <waitForPageLoad  stepKey="waitForProductToLoad1"/>
        <scrollTo selector="{{StorefrontProductMoreInformationSection.moreInformationTextArea}}" stepKey="scrollToMoreInformation"/>
        <see selector="{{StorefrontProductMoreInformationSection.attributeLabel}}"  userInput="{{ProductAttributeFrontendLabel.label}}" stepKey="seeAttributeLabel"/>
        <see selector="{{StorefrontProductMoreInformationSection.attributeValue}}"  userInput="value 1" stepKey="seeAttributeValueOnStorefront"/>

        <!-- Return to catgeory page to assert the layered navigation -->
        <click selector="{{StorefrontHeaderSection.NavigationCategoryByName(SimpleSubCategory.name)}}" stepKey="clickOnCategoryAgain"/>
        <waitForPageLoad stepKey="waitForCategoryPageToLoad2"/>
        <fillField selector="{{StorefrontQuickSearchResultsSection.searchTextBox}}" userInput="{{SimpleProduct.name}}" stepKey="fillProductName"/>
        <waitForPageLoad stepKey="waitForSearchButtonEnabled"/>
        <click selector="{{StorefrontQuickSearchResultsSection.searchTextBoxButton}}" stepKey="clickSearchTextBoxButton"/>

        <!-- Assert that attribute values present in layered navigation -->
        <actionGroup ref="AssertStorefrontAttributeOptionPresentInLayeredNavigationActionGroup" stepKey="assertAttributeWithOptionInLayeredNavigation">
            <argument name="attributeLabel" value="{{ProductAttributeFrontendLabel.label}}"/>
            <argument name="attributeOptionLabel" value="value 1 1"/>
        </actionGroup>

        <!-- Click on the attribute -->
        <click selector="{{StorefrontLayeredNavigationSection.shoppingOptionsExpanded('value 1')}}"  stepKey="clickOnAttributeValue"/>
        <seeElement selector="{{StorefrontLayeredNavigationSection.nowShoppingBy}}" stepKey="seeNowShoppingBy"/>
        <seeElement selector="{{StorefrontLayeredNavigationSection.actionRemove}}" stepKey="seeX"/>
        <seeElement selector="{{StorefrontLayeredNavigationSection.nowShoppingByAttribute(ProductAttributeFrontendLabel.label)}}" stepKey="seeNowShoppingByAttribute"/>
        <seeElement selector="{{StorefrontLayeredNavigationSection.nowShoppingByAttributeValue('value 1')}}" stepKey="seeNowShoppingByAttributeValue"/>

    </test>
</tests><|MERGE_RESOLUTION|>--- conflicted
+++ resolved
@@ -21,16 +21,8 @@
         <before>
             <!-- Login as admin -->
             <actionGroup ref="AdminLoginActionGroup" stepKey="login"/>
-<<<<<<< HEAD
-
-            <actionGroup ref="AdminOpenProductIndexPageActionGroup" stepKey="openProductIndexPageBefore"/>
-            <actionGroup ref="ResetAdminDataGridToDefaultViewActionGroup" stepKey="resetGridBefore"/>
-            <actionGroup ref="AdminResetColumnDropDownActionGroup" stepKey="ResetColumnDropdownBefore"/>
-
-=======
             <!-- remove the Filter From the page-->
             <actionGroup ref="ClearFiltersAdminProductGridActionGroup" stepKey="clearFilterFromProductIndex"/>
->>>>>>> 98fb0dc9
             <!--Create Category-->
             <createData entity="SimpleSubCategory" stepKey="createCategory"/>
 
@@ -42,16 +34,8 @@
             <actionGroup ref="DeleteProductAttributeActionGroup" stepKey="deleteCreatedAttribute">
                 <argument name="ProductAttribute" value="newProductAttribute"/>
             </actionGroup>
-<<<<<<< HEAD
-
-            <actionGroup ref="AdminOpenProductIndexPageActionGroup" stepKey="openProductIndexPageAfter"/>
-            <actionGroup ref="ResetAdminDataGridToDefaultViewActionGroup" stepKey="resetGridAfter"/>
-            <actionGroup ref="AdminResetColumnDropDownActionGroup" stepKey="ResetColumnDropdownAfter"/>
-
-=======
             <actionGroup ref="AdminOpenProductIndexPageActionGroup" stepKey="navigateToProductListing"/>
             <actionGroup ref="ResetProductGridToDefaultViewActionGroup" stepKey="resetGridToDefaultKeywordSearch"/>
->>>>>>> 98fb0dc9
             <actionGroup ref="AdminLogoutActionGroup" stepKey="logout"/>
         </after>
 
