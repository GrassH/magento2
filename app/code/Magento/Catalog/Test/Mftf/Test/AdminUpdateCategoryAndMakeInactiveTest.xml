--- conflicted
+++ resolved
@@ -26,19 +26,14 @@
             <actionGroup ref="AdminLogoutActionGroup" stepKey="logout"/>
         </after>
 
+        <!--Open category page-->
+        <actionGroup ref="AdminOpenCategoryPageActionGroup" stepKey="openAdminCategoryIndexPage"/>
+
         <!--Update category and make category inactive-->
-<<<<<<< HEAD
-        <actionGroup ref="NavigateToCreatedCategoryActionGroup" stepKey="navigateToCreatedCategory">
-            <argument name="Category" value="$$createDefaultCategory$$"/>
-        </actionGroup>
-        <actionGroup ref="AdminDisableActiveCategoryActionGroup" stepKey="disableCategory"/>
-        <actionGroup ref="AdminSaveCategoryActionGroup" stepKey="saveCategory"/>
-=======
         <actionGroup ref="AdminExpandCategoryTreeActionGroup" stepKey="clickOnExpandTree"/>
         <click selector="{{AdminCategorySidebarTreeSection.categoryInTree(_defaultCategory.name)}}" stepKey="selectCreatedCategory"/>
         <click selector="{{AdminCategoryBasicFieldSection.enableCategoryLabel}}" stepKey="disableCategory"/>
         <actionGroup ref="AdminSaveCategoryActionGroup" stepKey="clickSaveButton"/>
->>>>>>> 20b7e0d5
         <actionGroup ref="AssertAdminCategorySaveSuccessMessageActionGroup" stepKey="assertSuccessMessage"/>
         <actionGroup ref="AssertAdminCategoryPageTitleActionGroup" stepKey="seePageTitle">
             <argument name="categoryName" value="$$createDefaultCategory.name$$"/>
@@ -52,26 +47,11 @@
         </actionGroup>
 
         <!--Verify Inactive Category in category page -->
-<<<<<<< HEAD
-        <actionGroup ref="AdminOpenCategoryPageActionGroup" stepKey="openAdminCategoryIndexPage"/>
-        <actionGroup ref="AdminExpandCategoryTreeActionGroup" stepKey="expandCategoryTree"/>
-        <actionGroup ref="AssertAdminCategoryIsListedInCategoriesTreeActionGroup" stepKey="seeCategoryInTree">
-            <argument name="categoryName" value="$$createDefaultCategory.name$$"/>
-        </actionGroup>
-        <actionGroup ref="AdminCategoriesOpenCategoryActionGroup" stepKey="openCategory">
-            <argument name="category" value="$$createDefaultCategory$$"/>
-        </actionGroup>
-        <actionGroup ref="AssertAdminCategoryPageTitleActionGroup" stepKey="seeCategoryPageTitle">
-            <argument name="categoryName" value="$$createDefaultCategory.name$$"/>
-        </actionGroup>
-        <actionGroup ref="AssertAdminCategoryIsInactiveActionGroup" stepKey="assertCategoryIsInactive"/>
-=======
         <actionGroup ref="AdminOpenCategoryPageActionGroup" stepKey="openAdminCategoryIndexPage1"/>
         <actionGroup ref="AdminExpandCategoryTreeActionGroup" stepKey="clickOnExpandTree1"/>
         <seeElement  selector="{{AdminCategoryContentSection.categoryInTree(_defaultCategory.name)}}" stepKey="assertCategoryInTree" />
         <click selector="{{AdminCategorySidebarTreeSection.categoryInTree(_defaultCategory.name)}}" stepKey="selectCreatedCategory1"/>
         <see selector="{{AdminCategoryContentSection.categoryPageTitle}}" userInput="{{_defaultCategory.name}}" stepKey="seeCategoryPageTitle1" />
         <dontSeeCheckboxIsChecked selector="{{AdminCategoryBasicFieldSection.EnableCategory}}" stepKey="assertCategoryIsInactive"/>
->>>>>>> 20b7e0d5
     </test>
 </tests>