--- conflicted
+++ resolved
@@ -53,12 +53,8 @@
             <actionGroup ref="AdminDeleteWebsiteActionGroup" stepKey="deleteSecondWebsite">
                 <argument name="websiteName" value="{{customWebsite.name}}"/>
             </actionGroup>
-<<<<<<< HEAD
             <actionGroup ref="AdminClearFiltersActionGroup" stepKey="clearFilters"/>
 
-=======
-            <actionGroup ref="AdminOpenProductIndexPageActionGroup" stepKey="navigateToProductIndex"/>
->>>>>>> 56e17b8c
             <!--Delete Products -->
             <actionGroup ref="DeleteProductBySkuActionGroup" stepKey="deleteProduct1">
                 <argument name="sku" value="{{simpleProductForMassUpdate.sku}}"/>
