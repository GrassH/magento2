<?xml version="1.0" encoding="UTF-8"?>
<!--
 /**
  * Copyright © Magento, Inc. All rights reserved.
  * See COPYING.txt for license details.
  */
-->

<tests xmlns:xsi="http://www.w3.org/2001/XMLSchema-instance"
       xsi:noNamespaceSchemaLocation="urn:magento:mftf:Test/etc/testSchema.xsd">
    <test name="AdminUpdateSimpleProductWithRegularPriceInStockVisibleInCatalogAndSearchTest">
        <annotations>
            <stories value="Update Simple Product"/>
            <title value="Update Simple Product with Regular Price (In Stock) Visible in Catalog and Search"/>
            <description value="Test log in to Update Simple Product and Update Simple Product with Regular Price (In Stock) Visible in Catalog and Search"/>
            <testCaseId value="MC-10802"/>
            <severity value="BLOCKER"/>
            <group value="catalog"/>
            <group value="mtf_migrated"/>
        </annotations>
        <before>
            <actionGroup ref="AdminLoginActionGroup" stepKey="loginAsAdmin"/>
            <createData entity="SimpleSubCategory" stepKey="initialCategoryEntity"/>
            <createData entity="defaultSimpleProduct" stepKey="initialSimpleProduct">
                <requiredEntity createDataKey="initialCategoryEntity"/>
            </createData>
            <createData entity="SimpleSubCategory" stepKey="categoryEntity"/>
        </before>
        <after>
            <deleteData stepKey="deleteSimpleSubCategory" createDataKey="initialCategoryEntity"/>
            <deleteData stepKey="deleteSimpleSubCategory2" createDataKey="categoryEntity"/>
            <actionGroup ref="DeleteProductBySkuActionGroup" stepKey="deleteCreatedProduct">
                <argument name="sku" value="{{simpleProductRegularPrice245InStock.sku}}"/>
            </actionGroup>
            <actionGroup ref="AdminLogoutActionGroup" stepKey="logout"/>
        </after>

        <!-- Search default simple product in the grid page -->
        <actionGroup ref="AdminClearFiltersActionGroup" stepKey="openProductCatalogPage"/>
        <comment userInput="Comment is added to preserve the step key for backward compatibility" stepKey="filterProductGrid"/>
        <actionGroup ref="OpenEditProductOnBackendActionGroup" stepKey="clickFirstRowToOpenDefaultSimpleProduct">
            <argument name="product" value="$$initialSimpleProduct$$"/>
        </actionGroup>
        <comment userInput="Comment is added to preserve the step key for backward compatibility" stepKey="waitUntilProductIsOpened"/>

        <!-- Update simple product with regular price(in stock) -->
        <fillField selector="{{AdminProductFormSection.productName}}" userInput="{{simpleProductRegularPrice245InStock.name}}" stepKey="fillSimpleProductName"/>
        <fillField selector="{{AdminProductFormSection.productSku}}" userInput="{{simpleProductRegularPrice245InStock.sku}}" stepKey="fillSimpleProductSku"/>
        <fillField selector="{{AdminProductFormSection.productPrice}}" userInput="{{simpleProductRegularPrice245InStock.price}}" stepKey="fillSimpleProductPrice"/>
        <fillField selector="{{AdminProductFormSection.productQuantity}}" userInput="{{simpleProductRegularPrice245InStock.quantity}}" stepKey="fillSimpleProductQuantity"/>
        <selectOption selector="{{AdminProductFormSection.stockStatus}}" userInput="{{simpleProductRegularPrice245InStock.status}}" stepKey="selectStockStatusInStock"/>
        <fillField selector="{{AdminProductFormSection.productWeight}}" userInput="{{simpleProductRegularPrice245InStock.weight}}" stepKey="fillSimpleProductWeight"/>
        <click selector="{{AdminProductFormSection.categoriesDropdown}}" stepKey="clickCategoriesDropDown"/>
        <fillField selector="{{AdminProductFormSection.searchCategory}}" userInput="$$initialCategoryEntity.name$$" stepKey="fillSearchForInitialCategory"/>
        <waitForPageLoad stepKey="waitForCategory1"/>
        <click selector="{{AdminProductFormSection.selectCategory($$initialCategoryEntity.name$$)}}" stepKey="unselectInitialCategory"/>
        <fillField selector="{{AdminProductFormSection.searchCategory}}" userInput="$$categoryEntity.name$$" stepKey="fillSearchCategory"/>
        <waitForPageLoad stepKey="waitForCategory2"/>
        <click selector="{{AdminProductFormSection.selectCategory($$categoryEntity.name$$)}}" stepKey="clickOnCategory"/>
        <actionGroup ref="AdminSubmitCategoriesPopupActionGroup" stepKey="clickOnDoneAdvancedCategorySelect"/>
        <selectOption selector="{{AdminProductFormSection.visibility}}" userInput="{{simpleProductRegularPrice245InStock.visibility}}" stepKey="selectVisibility"/>
        <click selector="{{AdminProductSEOSection.sectionHeader}}" stepKey="clickAdminProductSEOSection"/>
        <fillField selector="{{AdminProductSEOSection.urlKeyInput}}" userInput="{{simpleProductRegularPrice245InStock.urlKey}}" stepKey="fillSimpleProductUrlKey"/>
        <scrollToTopOfPage stepKey="scrollToTopOfAdminProductFormSection"/>
        <actionGroup ref="AdminProductFormSaveButtonClickActionGroup" stepKey="clickSaveButton"/>

        <!-- Verify customer see success message -->
        <see selector="{{AdminProductFormSection.successMessage}}" userInput="You saved the product." stepKey="seeAssertSimpleProductSaveSuccessMessage"/>

        <!-- Search updated simple product(from above step) in the grid page -->
        <actionGroup ref="AdminProductCatalogPageOpenActionGroup" stepKey="openProductCatalogPageToSearchUpdatedSimpleProduct"/>
        <conditionalClick selector="{{AdminProductGridFilterSection.clearAll}}" dependentSelector="{{AdminProductGridFilterSection.clearAll}}" visible="true" stepKey="clickClearAll"/>
        <click selector="{{AdminProductGridFilterSection.filters}}" stepKey="clickFiltersButton"/>
        <fillField selector="{{AdminProductGridFilterSection.nameFilter}}" userInput="{{simpleProductRegularPrice245InStock.name}}" stepKey="fillSimpleProductNameInNameFilter"/>
        <fillField selector="{{AdminProductGridFilterSection.skuFilter}}" userInput="{{simpleProductRegularPrice245InStock.sku}}" stepKey="fillProductSku"/>
        <click selector="{{AdminProductGridFilterSection.applyFilters}}" stepKey="clickApplyFiltersButton"/>
        <click selector="{{AdminProductGridFilterSection.nthRow('1')}}" stepKey="clickFirstRowToVerifyUpdatedSimpleProductVisibleInGrid"/>
        <waitForPageLoad stepKey="waitUntilSimpleProductPageIsOpened"/>

        <!-- Verify customer see updated simple product in the product form page -->
        <seeInField selector="{{AdminProductFormSection.productName}}" userInput="{{simpleProductRegularPrice245InStock.name}}" stepKey="seeSimpleProductName"/>
        <seeInField selector="{{AdminProductFormSection.productSku}}" userInput="{{simpleProductRegularPrice245InStock.sku}}" stepKey="seeSimpleProductSku"/>
        <seeInField selector="{{AdminProductFormSection.productPrice}}" userInput="{{simpleProductRegularPrice245InStock.price}}" stepKey="seeSimpleProductPrice"/>
        <seeInField selector="{{AdminProductFormSection.productQuantity}}" userInput="{{simpleProductRegularPrice245InStock.quantity}}" stepKey="seeSimpleProductQuantity"/>
        <seeInField selector="{{AdminProductFormSection.productStockStatus}}" userInput="{{simpleProductRegularPrice245InStock.status}}" stepKey="seeSimpleProductStockStatus"/>
        <seeInField selector="{{AdminProductFormSection.productWeight}}" userInput="{{simpleProductRegularPrice245InStock.weight}}" stepKey="seeSimpleProductWeight"/>
<<<<<<< HEAD
        <click selector="{{AdminProductFormSection.categoriesDropdown}}" stepKey="clickCategoriesDropDownToVerify"/>
        <see selector="{{AdminProductFormSection.selectMultipleCategories}}" userInput="$$categoryEntity.name$$" stepKey="selectedCategories"/>
=======

        <comment userInput="Comment is added to preserve the step key for backward compatibility" stepKey="clickCategoriesDropDownToVerify"/>
        <actionGroup ref="AssertAdminProductIsAssignedToCategoryActionGroup" stepKey="selectedCategories">
            <argument name="categoryName" value="$$categoryEntity.name$$"/>
        </actionGroup>
       
>>>>>>> 63434d29
        <seeInField selector="{{AdminProductFormSection.visibility}}" userInput="{{simpleProductRegularPrice245InStock.visibility}}" stepKey="seeVisibility"/>
        <scrollTo selector="{{AdminProductSEOSection.sectionHeader}}" x="0" y="-80" stepKey="scrollToAdminProductSEOSection1"/>
        <click selector="{{AdminProductSEOSection.sectionHeader}}" stepKey="clickAdminProductSEOSection1"/>
        <seeInField selector="{{AdminProductSEOSection.urlKeyInput}}" userInput="{{simpleProductRegularPrice245InStock.urlKey}}" stepKey="seeUrlKey"/>

        <comment userInput="Adding the comment to replace CliIndexerReindexActionGroup action group ('indexer:reindex' commands) for preserving Backward Compatibility" stepKey="reindex"/>

        <!--Verify customer see updated simple product link on category page -->
        <amOnPage url="{{StorefrontCategoryPage.url($$categoryEntity.name$$)}}" stepKey="openCategoryPage"/>
        <waitForPageLoad stepKey="waitForCategoryPageLoad"/>
        <see selector="{{StorefrontCategoryMainSection.productLink}}" userInput="{{simpleProductRegularPrice245InStock.name}}" stepKey="seeSimpleProductNameOnCategoryPage"/>

        <!-- Verify customer see updated simple product (from the above step) on the storefront page -->
        <actionGroup ref="OpenStoreFrontProductPageActionGroup" stepKey="goToProductPage">
            <argument name="productUrlKey" value="{{simpleProductRegularPrice245InStock.urlKey}}"/>
        </actionGroup>
        <comment userInput="Comment is added to preserve the step key for backward compatibilityr" stepKey="waitForStorefrontProductPageLoad"/>

        <actionGroup ref="StorefrontAssertProductNameOnProductPageActionGroup" stepKey="seeSimpleProductNameOnStoreFrontPage">
            <argument name="productName" value="{{simpleProductRegularPrice245InStock.name}}"/>
        </actionGroup>

        <actionGroup ref="StorefrontAssertProductPriceOnProductPageActionGroup" stepKey="seeSimpleProductPriceOnStoreFrontPage">
            <argument name="productPrice" value="{{simpleProductRegularPrice245InStock.price}}"/>
        </actionGroup>

        <actionGroup ref="StorefrontAssertProductSkuOnProductPageActionGroup" stepKey="seeSimpleProductSkuOnStoreFrontPage">
            <argument name="productSku" value="{{simpleProductRegularPrice245InStock.sku}}"/>
        </actionGroup>

        <comment userInput="Comment is added to preserve the step key for backward compatibilityr" stepKey="productStockAvailableStatus"/>
        <actionGroup ref="AssertStorefrontProductStockStatusOnProductPageActionGroup" stepKey="assertStockAvailableOnProductPage">
            <argument name="productStockStatus" value="{{simpleProductRegularPrice245InStock.storefrontStatus}}"/>
        </actionGroup>

        <!--Verify customer see updated simple product link on magento storefront page and is searchable by sku -->
        <amOnPage url="{{StorefrontProductPage.url(simpleProductRegularPrice245InStock.urlKey)}}" stepKey="goToMagentoStorefrontPage"/>
        <waitForPageLoad stepKey="waitForStoreFrontProductPageLoad"/>
        <fillField selector="{{StorefrontQuickSearchResultsSection.searchTextBox}}" userInput="{{simpleProductRegularPrice245InStock.sku}}" stepKey="fillSimpleProductSkuInSearchTextBox"/>
        <waitForPageLoad stepKey="waitForSearchTextBox"/>
        <click selector="{{StorefrontQuickSearchResultsSection.searchTextBoxButton}}" stepKey="clickSearchTextBoxButton"/>
        <waitForPageLoad stepKey="waitForSearch"/>
        <see selector="{{StorefrontQuickSearchResultsSection.productLink}}" userInput="{{simpleProductRegularPrice245InStock.name}}" stepKey="seeSimpleProductNameOnStorefrontPage"/>
    </test>
</tests><|MERGE_RESOLUTION|>--- conflicted
+++ resolved
@@ -84,17 +84,12 @@
         <seeInField selector="{{AdminProductFormSection.productQuantity}}" userInput="{{simpleProductRegularPrice245InStock.quantity}}" stepKey="seeSimpleProductQuantity"/>
         <seeInField selector="{{AdminProductFormSection.productStockStatus}}" userInput="{{simpleProductRegularPrice245InStock.status}}" stepKey="seeSimpleProductStockStatus"/>
         <seeInField selector="{{AdminProductFormSection.productWeight}}" userInput="{{simpleProductRegularPrice245InStock.weight}}" stepKey="seeSimpleProductWeight"/>
-<<<<<<< HEAD
-        <click selector="{{AdminProductFormSection.categoriesDropdown}}" stepKey="clickCategoriesDropDownToVerify"/>
-        <see selector="{{AdminProductFormSection.selectMultipleCategories}}" userInput="$$categoryEntity.name$$" stepKey="selectedCategories"/>
-=======
 
         <comment userInput="Comment is added to preserve the step key for backward compatibility" stepKey="clickCategoriesDropDownToVerify"/>
         <actionGroup ref="AssertAdminProductIsAssignedToCategoryActionGroup" stepKey="selectedCategories">
             <argument name="categoryName" value="$$categoryEntity.name$$"/>
         </actionGroup>
        
->>>>>>> 63434d29
         <seeInField selector="{{AdminProductFormSection.visibility}}" userInput="{{simpleProductRegularPrice245InStock.visibility}}" stepKey="seeVisibility"/>
         <scrollTo selector="{{AdminProductSEOSection.sectionHeader}}" x="0" y="-80" stepKey="scrollToAdminProductSEOSection1"/>
         <click selector="{{AdminProductSEOSection.sectionHeader}}" stepKey="clickAdminProductSEOSection1"/>
