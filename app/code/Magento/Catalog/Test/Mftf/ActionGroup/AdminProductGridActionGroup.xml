--- conflicted
+++ resolved
@@ -243,10 +243,7 @@
         <click selector="{{AdminProductGridSection.bulkActionDropdown}}" stepKey="clickActionDropdown"/>
         <click selector="{{AdminProductGridSection.bulkActionOption('Change status')}}" stepKey="clickChangeStatusAction"/>
         <click selector="{{AdminProductGridSection.changeStatus('status')}}" stepKey="clickChangeStatusDisabled" parameterized="true"/>
-<<<<<<< HEAD
-=======
         <waitForPageLoad stepKey="waitForStatusToBeChanged"/>
->>>>>>> da337984
         <see selector="{{AdminMessagesSection.success}}" userInput="A total of 1 record(s) have been updated." stepKey="seeSuccessMessage"/>
         <waitForLoadingMaskToDisappear stepKey="waitForMaskToDisappear"/>
         <conditionalClick selector="{{AdminProductGridFilterSection.clearFilters}}" dependentSelector="{{AdminProductGridFilterSection.clearFilters}}" visible="true" stepKey="clickClearFiltersInitial2"/>
