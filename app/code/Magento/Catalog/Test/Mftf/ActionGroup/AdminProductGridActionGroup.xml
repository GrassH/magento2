--- conflicted
+++ resolved
@@ -273,8 +273,6 @@
         <conditionalClick selector="{{AdminProductGridFilterSection.clearFilters}}" dependentSelector="{{AdminProductGridFilterSection.clearFilters}}" visible="true" stepKey="clickClearFilters"/>
         <waitForPageLoad stepKey="waitForGridLoad"/>
     </actionGroup>
-<<<<<<< HEAD
-=======
     <!--Filter and select the the product  -->
     <actionGroup name="filterAndSelectProduct">
         <arguments>
@@ -291,5 +289,4 @@
         <waitForPageLoad stepKey="waitForProductToLoad"/>
         <waitForElementVisible selector="{{AdminHeaderSection.pageTitle}}" stepKey="waitForProductTitle"/>
     </actionGroup>
->>>>>>> bd049307
 </actionGroups>