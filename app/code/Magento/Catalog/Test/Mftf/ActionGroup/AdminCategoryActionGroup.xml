<?xml version="1.0" encoding="UTF-8"?>
<!--
 /**
  * Copyright © Magento, Inc. All rights reserved.
  * See COPYING.txt for license details.
  */
-->

<actionGroups xmlns:xsi="http://www.w3.org/2001/XMLSchema-instance"
              xsi:noNamespaceSchemaLocation="urn:magento:mftf:Test/etc/actionGroupSchema.xsd">
    <!--Create a new category-->
    <actionGroup name="CreateCategory">
        <annotations>
            <description>Requires navigation to the Category creation page. Adds a new Subcategory. Validates that the Category was created.</description>
        </annotations>
        <arguments>
            <argument name="categoryEntity" defaultValue="_defaultCategory"/>
        </arguments>

        <seeInCurrentUrl url="{{AdminCategoryPage.url}}" stepKey="seeOnCategoryPage"/>
        <click selector="{{AdminCategorySidebarActionSection.AddSubcategoryButton}}" stepKey="clickOnAddSubCategory"/>
        <see selector="{{AdminHeaderSection.pageTitle}}" userInput="New Category" stepKey="seeCategoryPageTitle"/>
        <fillField selector="{{AdminCategoryBasicFieldSection.CategoryNameInput}}" userInput="{{categoryEntity.name}}" stepKey="enterCategoryName"/>
        <click selector="{{AdminCategorySEOSection.SectionHeader}}" stepKey="openSEO"/>
        <fillField selector="{{AdminCategorySEOSection.UrlKeyInput}}" userInput="{{categoryEntity.name_lwr}}" stepKey="enterURLKey"/>
        <click selector="{{AdminCategoryMainActionsSection.SaveButton}}" stepKey="saveCategory"/>
        <seeElement selector="{{AdminCategoryMessagesSection.SuccessMessage}}" stepKey="assertSuccess"/>
        <seeInTitle userInput="{{categoryEntity.name}}" stepKey="seeNewCategoryPageTitle"/>
        <seeElement selector="{{AdminCategorySidebarTreeSection.categoryInTree(categoryEntity.name)}}" stepKey="seeCategoryInTree"/>
    </actionGroup>

    <!-- Go to create new root or sub category page -->
    <actionGroup name="goToCreateCategoryPage">
        <annotations>
            <description>Goes to the Category grid page. Clicks the Add Subcategory button.</description>
        </annotations>
        <arguments>
            <argument name="selector" defaultValue="AdminCategorySidebarActionSection.AddSubcategoryButton"/>
        </arguments>

        <amOnPage url="{{AdminCategoryPage.url}}" stepKey="amOnAdminCategoryPage"/>
        <scrollToTopOfPage stepKey="scrollToTopOfPage"/>
        <waitForPageLoad stepKey="waitForPageLoad"/>
        <click selector="{{selector}}" stepKey="clickOnAddCategory"/>
        <see selector="{{AdminHeaderSection.pageTitle}}" userInput="New Category" stepKey="seeCategoryPageTitle"/>
    </actionGroup>

    <!-- Go to admin category page by id -->
    <actionGroup name="goToAdminCategoryPageById">
        <annotations>
            <description>Goes to the Category edit page for a specified Category ID.</description>
        </annotations>
        <arguments>
            <argument name="id" type="string"/>
        </arguments>

        <amOnPage url="{{AdminCategoryEditPage.url(id)}}" stepKey="amOnAdminCategoryPage"/>
        <waitForPageLoad stepKey="waitForPageLoad"/>
        <see selector="{{AdminHeaderSection.pageTitle}}" userInput="{{id}}" stepKey="seeCategoryPageTitle"/>
    </actionGroup>

    <!-- Fill category fields -->
    <actionGroup name="fillCategoryForm">
        <annotations>
            <description>Requires navigation to the Subcategory creation/edit page. Fills the Subcategory Name. Fills the Search Engine Optimization.</description>
        </annotations>
        <arguments>
            <argument name="categoryEntity" defaultValue="_defaultCategory"/>
        </arguments>

        <fillField selector="{{AdminCategoryBasicFieldSection.CategoryNameInput}}" userInput="{{categoryEntity.name}}" stepKey="enterCategoryName"/>
        <click selector="{{AdminCategorySEOSection.SectionHeader}}" stepKey="openSEO"/>
        <fillField selector="{{AdminCategorySEOSection.UrlKeyInput}}" userInput="{{categoryEntity.name_lwr}}" stepKey="enterURLKey"/>
    </actionGroup>

    <!-- Save category form -->
    <actionGroup name="saveCategoryForm">
        <annotations>
            <description>Requires navigation to the Category creation/edit page. Checks that the url contains the AdminCategoryPage url. Saves the Category.</description>
        </annotations>

        <seeInCurrentUrl url="{{AdminCategoryPage.url}}" stepKey="seeOnCategoryPage"/>
        <click selector="{{AdminCategoryMainActionsSection.SaveButton}}" stepKey="saveCategory"/>
        <seeElement selector="{{AdminCategoryMessagesSection.SuccessMessage}}" stepKey="assertSuccess"/>
    </actionGroup>

    <!--Upload image for category -->
    <actionGroup name="addCategoryImage">
        <annotations>
            <description>Requires navigation to the Category creation/edit page. Adds the provided image to a Category. Validates that the Image exists.</description>
        </annotations>
        <arguments>
            <argument name="image" defaultValue="ProductImage"/>
        </arguments>

        <conditionalClick selector="{{AdminCategoryContentSection.sectionHeader}}" dependentSelector="{{AdminCategoryContentSection.uploadButton}}" visible="false" stepKey="openContentSection"/>
        <waitForPageLoad time="30" stepKey="waitForPageLoad"/>
        <waitForElementVisible selector="{{AdminCategoryContentSection.uploadButton}}" stepKey="seeImageSectionIsReady"/>
        <attachFile selector="{{AdminCategoryContentSection.uploadImageFile}}" userInput="{{image.file}}" stepKey="uploadFile"/>
        <waitForAjaxLoad time="30" stepKey="waitForAjaxUpload"/>
        <waitForLoadingMaskToDisappear stepKey="waitForLoading"/>
        <see selector="{{AdminCategoryContentSection.imageFileName}}" userInput="{{image.file}}" stepKey="seeImage"/>
    </actionGroup>

    <!-- Remove image from category -->
    <actionGroup name="removeCategoryImage">
        <annotations>
            <description>Requires navigation to the Category creation/edit page. Removes the current Category image. Validates that the Image does not exist.</description>
        </annotations>

        <conditionalClick selector="{{AdminCategoryContentSection.sectionHeader}}" dependentSelector="{{AdminCategoryContentSection.uploadButton}}" visible="false" stepKey="openContentSection"/>
        <waitForPageLoad stepKey="waitForPageLoad"/>
        <waitForElementVisible selector="{{AdminCategoryContentSection.uploadButton}}" stepKey="seeImageSectionIsReady"/>
        <click selector="{{AdminCategoryContentSection.removeImageButton}}" stepKey="clickRemoveImage"/>
        <waitForAjaxLoad time="30" stepKey="waitForAjaxUpload"/>
        <waitForLoadingMaskToDisappear stepKey="waitForLoading"/>
        <dontSee selector="{{AdminCategoryContentSection.imageFileName}}" stepKey="dontSeeImage"/>
    </actionGroup>

    <actionGroup name="checkCategoryImageInAdmin">
        <annotations>
            <description>Requires navigation to the Category creation/edit page. Click on the Upload button. Validates that the Image exists.</description>
        </annotations>
        <arguments>
            <argument name="image" defaultValue="ProductImage"/>
        </arguments>

        <conditionalClick selector="{{AdminCategoryContentSection.sectionHeader}}" dependentSelector="{{AdminCategoryContentSection.uploadButton}}" visible="false" stepKey="openContentSection"/>
        <waitForPageLoad stepKey="waitForPageLoad"/>
        <waitForElementVisible selector="{{AdminCategoryContentSection.uploadButton}}" stepKey="seeImageSectionIsReady"/>
        <see selector="{{AdminCategoryContentSection.imageFileName}}" userInput="{{image.file}}" stepKey="seeImage"/>
    </actionGroup>

    <!-- Action to navigate to Media Gallery. Used in tests to cleanup uploaded images -->
    <actionGroup name="navigateToMediaGallery">
        <annotations>
            <description>Navigates to the category page and Opens the Media Gallery.</description>
        </annotations>

        <amOnPage url="{{AdminCategoryPage.url}}" stepKey="amOnAdminCategoryPage"/>
        <waitForElementVisible selector="{{AdminCategoryContentSection.sectionHeader}}" stepKey="waitForContentSection"/>
        <conditionalClick selector="{{AdminCategoryContentSection.sectionHeader}}" dependentSelector="{{AdminCategoryContentSection.uploadButton}}" visible="false" stepKey="openContentSection"/>
        <waitForPageLoad stepKey="waitForPageLoad1"/>
        <waitForElementVisible selector="{{AdminCategoryContentSection.selectFromGalleryButton}}" stepKey="waitForSelectFromGalleryButton"/>
        <click selector="{{AdminCategoryContentSection.selectFromGalleryButton}}" stepKey="clickSelectFromGalleryButton"/>
        <waitForPageLoad stepKey="waitForPageLoad2"/>
        <waitForLoadingMaskToDisappear stepKey="waitForLoadingMaskToDisappear"/>
    </actionGroup>

    <!--Actions to check if a category exists on StoreFront-->
    <actionGroup name="CheckCategoryOnStorefront">
        <annotations>
            <description>Navigates to the category page on the storefront and asserts that the title is correct for page and browser.</description>
        </annotations>
        <arguments>
            <argument name="categoryEntity" defaultValue="_defaultCategory"/>
        </arguments>

        <amOnPage url="/{{categoryEntity.name_lwr}}.html" stepKey="goToCategoryFrontPage"/>
        <waitForPageLoad stepKey="waitForPageLoad1"/>
        <see selector="{{StorefrontCategoryMainSection.CategoryTitle}}" userInput="{{categoryEntity.name_lwr}}" stepKey="assertCategoryOnStorefront"/>
        <seeInTitle userInput="{{categoryEntity.name}}" stepKey="seeCategoryNameInTitle"/>
    </actionGroup>

    <!--Actions to delete category-->
    <actionGroup name="DeleteCategory">
        <annotations>
            <description>Navigates to the category page and deletes the specified category.</description>
        </annotations>
        <arguments>
            <argument name="categoryEntity" defaultValue="_defaultCategory"/>
        </arguments>

        <amOnPage url="{{AdminCategoryPage.url}}" stepKey="goToCategoryPage"/>
        <waitForPageLoad time="60" stepKey="waitForCategoryPageLoad"/>
        <click selector="{{AdminCategorySidebarTreeSection.categoryInTree(categoryEntity.name)}}" stepKey="clickCategoryLink"/>
        <click selector="{{AdminCategoryMainActionsSection.DeleteButton}}" stepKey="clickDelete"/>
        <waitForElementVisible selector="{{AdminCategoryModalSection.message}}" stepKey="waitForConfirmationModal"/>
        <see selector="{{AdminCategoryModalSection.message}}" userInput="Are you sure you want to delete this category?" stepKey="seeDeleteConfirmationMessage"/>
        <click selector="{{AdminCategoryModalSection.ok}}" stepKey="confirmDelete"/>
        <waitForPageLoad time="60" stepKey="waitForDeleteToFinish"/>
        <see selector="You deleted the category." stepKey="seeDeleteSuccess"/>
        <click selector="{{AdminCategorySidebarTreeSection.expandAll}}" stepKey="expandToSeeAllCategories"/>
        <dontSee selector="{{AdminCategorySidebarTreeSection.categoryInTree(categoryEntity.name)}}" stepKey="dontSeeCategoryInTree"/>
    </actionGroup>

    <!-- Actions to fill out a new category from the product page-->
    <!-- The action assumes that you are already on an admin product configuration page -->
    <actionGroup name="FillNewProductCategory" >
        <annotations>
            <description>Actions to fill out a new category from the product page with specified category and parent category names.</description>
        </annotations>
        <arguments>
            <argument name="categoryName" defaultValue="Test Category" type="string"/>
            <argument name="parentCategoryName" defaultValue="default" type="string"/>
        </arguments>

        <!-- Click on new Category -->
        <click stepKey="clickNewCategory" selector="{{AdminProductCategoryCreationSection.newCategory}}"/>
        <waitForPageLoad stepKey="waitForFieldSet"/>
        <fillField stepKey="fillCategoryName" selector="{{AdminProductCategoryCreationSection.nameInput}}" userInput="{{categoryName}}"/>

        <!-- Search and select a parent category for the product -->
        <click stepKey="clickParentCategory" selector="{{AdminProductCategoryCreationSection.parentCategory}}"/>
        <waitForPageLoad stepKey="waitForDropDownVisible"/>
        <fillField stepKey="searchForParent" userInput="{{parentCategoryName}}" selector="{{AdminProductCategoryCreationSection.parentSearch}}"/>
        <waitForPageLoad stepKey="waitForFieldResults"/>
        <click stepKey="clickParent" selector="{{AdminProductCategoryCreationSection.parentSearchResult}}"/>
        <click stepKey="createCategory" selector="{{AdminProductCategoryCreationSection.createCategory}}"/>
        <waitForPageLoad stepKey="waitForCategoryCreated"/>
    </actionGroup>

    <!-- Actions to delete the category last made -->
    <actionGroup name="DeleteMostRecentCategory">
        <annotations>
            <description>Actions to delete the category last made (the last category on the list).</description>
        </annotations>

        <amOnPage url="/{{AdminCategoryPage.url}}" stepKey="goToCategoryFrontPage"/>
        <waitForPageLoad stepKey="waitForCategoryPageLoad"/>
        <click stepKey="goToCreateCategory" selector="{{AdminCategorySidebarTreeSection.lastCreatedCategory}}"/>
        <waitForPageLoad stepKey="waitForCreatedCategoryPageLoad"/>
        <click stepKey="clickDeleteCategory" selector="{{AdminCategoryMainActionsSection.DeleteButton}}"/>
        <waitForPageLoad stepKey="waitForModalVisible"/>
        <click stepKey="clickOkToDelete" selector="{{AdminCategoryModalSection.ok}}"/>
        <waitForPageLoad stepKey="waitForModalNotVisible"/>
    </actionGroup>

    <!-- Actions to check if a certain category is present on the page -->
    <actionGroup name="CategoryPresent" >
        <annotations>
            <description>Navigates to category page, asserts category is there. Navigates to storefront category page and asserts category is there. This action group will not work categories where name does NOT equal SEO.</description>
        </annotations>
        <arguments>
            <argument name="categoryName" defaultValue="Test Category" type="string"/>
        </arguments>

        <amOnPage url="{{AdminCategoryPage.url}}" stepKey="goToCategoryAdminPage"/>
        <waitForPageLoad stepKey="waitForCategoryAdminPageLoad"/>
        <see userInput="{{categoryName}}" stepKey="assertCategoryOnAdminPage" selector="{{AdminCategorySidebarTreeSection.treeContainer}}"/>
        <amOnPage url="/{{categoryName}}.html" stepKey="goToCustomerFrontPage"/>
        <see userInput="{{categoryName}}" stepKey="assertCategoryNameOnStorefront" selector="{{StorefrontCategoryMainSection.CategoryTitle}}"/>
        <waitForPageLoad stepKey="waitForCustomerCategoryPageLoad"/>
    </actionGroup>

    <!--Check that name field is required-->
    <actionGroup name="CheckCategoryNameIsRequiredField">
        <annotations>
            <description>Navigates to category page, attempts to add subcategory without name. Expects required field prompt.</description>
        </annotations>

        <seeInCurrentUrl url="{{AdminCategoryPage.url}}" stepKey="seeOnCategoryPage"/>
        <click selector="{{AdminCategorySidebarActionSection.AddSubcategoryButton}}" stepKey="clickOnAddSubCategory"/>
        <clearField selector="{{AdminCategoryBasicFieldSection.CategoryNameInput}}" stepKey="makeNameFieldEmpty"/>
        <click selector="{{AdminCategoryMainActionsSection.SaveButton}}" stepKey="saveCategory"/>
        <seeInCurrentUrl url="{{AdminCategoryPage.url}}add" stepKey="seeBackOnCreateCategoryPage"/>
        <see selector="{{AdminCategoryBasicFieldSection.FieldError('uid')}}" userInput="This is a required field." stepKey="seeErrorMessage"/>
    </actionGroup>

    <actionGroup name="switchCategoryStoreView">
        <annotations>
            <description>Navigates to category page, selects a category and changes store view to specified store.</description>
        </annotations>
        <arguments>
            <argument name="Store"/>
            <argument name="CatName"/>
        </arguments>

        <amOnPage url="{{AdminCategoryPage.page}}" stepKey="amOnCategoryPage"/>
        <waitForPageLoad stepKey="waitForPageLoad1"/>
        <click selector="{{AdminCategorySidebarTreeSection.categoryInTree(CatName)}}" stepKey="navigateToCreatedCategory"/>
        <waitForPageLoad stepKey="waitForPageLoad2"/>
        <waitForLoadingMaskToDisappear stepKey="waitForSpinner"/>
        <scrollToTopOfPage stepKey="scrollToToggle"/>
        <click selector="{{AdminCategoryMainActionsSection.CategoryStoreViewDropdownToggle}}" stepKey="openStoreViewDropDown"/>
        <click selector="{{AdminCategoryMainActionsSection.CategoryStoreViewOption(Store)}}" stepKey="selectStoreView"/>
        <waitForPageLoad stepKey="waitForPageLoad3"/>
        <waitForLoadingMaskToDisappear stepKey="waitForSpinner2"/>
        <click selector="{{AdminCategoryMainActionsSection.CategoryStoreViewModalAccept}}" stepKey="selectStoreViewAccept"/>
        <waitForPageLoad stepKey="waitForStoreViewChangeLoad"/>
    </actionGroup>

    <actionGroup name="switchCategoryToAllStoreView">
        <annotations>
            <description>Navigates to category page, selects a category and changes store view to all stores.</description>
        </annotations>
        <arguments>
            <argument name="CatName"/>
        </arguments>

        <click selector="{{AdminCategorySidebarTreeSection.categoryInTree(CatName)}}" stepKey="navigateToCreatedCategory"/>
        <waitForPageLoad stepKey="waitForPageLoad1"/>
        <waitForLoadingMaskToDisappear stepKey="waitForSpinner1"/>
        <scrollToTopOfPage stepKey="scrollToToggle"/>
        <click selector="{{AdminCategoryMainActionsSection.CategoryStoreViewDropdownToggle}}" stepKey="openStoreViewDropDown"/>
        <click selector="{{AdminCategoryMainActionsSection.allStoreViews}}" stepKey="clickStoreViewByName"/>
        <see selector="{{AdminCategoryMainActionsSection.storeSwitcher}}" userInput="All Store Views" stepKey="seeAllStoreView"/>
        <waitForPageLoad stepKey="waitForPageLoad2"/>
        <waitForLoadingMaskToDisappear stepKey="waitForSpinner2"/>
        <click selector="{{AdminCategoryMainActionsSection.CategoryStoreViewModalAccept}}" stepKey="selectStoreViewAccept"/>
        <waitForPageLoad stepKey="waitForStoreViewChangeLoad"/>
    </actionGroup>

    <actionGroup name="navigateToCreatedCategory">
        <annotations>
            <description>Navigates to category page, selects a category by specified category.</description>
        </annotations>
        <arguments>
            <argument name="Category"/>
        </arguments>

        <amOnPage url="{{AdminCategoryPage.page}}" stepKey="amOnCategoryPage"/>
        <waitForPageLoad stepKey="waitForPageLoad1"/>
        <click selector="{{AdminCategorySidebarTreeSection.expandAll}}" stepKey="expandAll"/>
        <waitForPageLoad stepKey="waitForPageLoad2"/>
        <click selector="{{AdminCategorySidebarTreeSection.categoryInTree(Category.Name)}}" stepKey="navigateToCreatedCategory"/>
        <waitForLoadingMaskToDisappear stepKey="waitForSpinner"/>
    </actionGroup>

    <actionGroup name="ChangeSeoUrlKey">
        <annotations>
            <description>Requires navigation to category creation/edit. Updates the Search Engine Optimization.</description>
        </annotations>
        <arguments>
            <argument name="value" type="string"/>
        </arguments>

        <click selector="{{AdminCategorySEOSection.SectionHeader}}"  stepKey="openSeoSection"/>
        <fillField selector="{{AdminCategorySEOSection.UrlKeyInput}}" userInput="{{value}}" stepKey="enterURLKey"/>
        <click selector="{{AdminCategoryMainActionsSection.SaveButton}}" stepKey="saveCategory"/>
        <seeElement selector="{{AdminCategoryMessagesSection.SuccessMessage}}" stepKey="assertSuccessMessage"/>
    </actionGroup>

    <actionGroup name="ChangeSeoUrlKeyForSubCategory">
        <annotations>
            <description>Requires navigation to subcategory creation/edit. Updates the Search Engine Optimization.</description>
        </annotations>
        <arguments>
            <argument name="value" type="string"/>
        </arguments>

        <click selector="{{AdminCategorySEOSection.SectionHeader}}"  stepKey="openSeoSection"/>
        <uncheckOption selector="{{AdminCategorySEOSection.UrlKeyDefaultValueCheckbox}}" stepKey="uncheckDefaultValue"/>
        <fillField selector="{{AdminCategorySEOSection.UrlKeyInput}}" userInput="{{value}}" stepKey="enterURLKey"/>
        <click selector="{{AdminCategoryMainActionsSection.SaveButton}}" stepKey="saveCategory"/>
        <seeElement selector="{{AdminCategoryMessagesSection.SuccessMessage}}" stepKey="assertSuccessMessage"/>
    </actionGroup>

    <actionGroup name="OpenCategoryFromCategoryTree">
        <annotations>
            <description>Navigates to category page, selects a category by specified category. Replicates actionGroup:navigateToCreatedCategory.</description>
        </annotations>
        <arguments>
            <argument name="category" type="string"/>
        </arguments>

        <amOnPage url="{{AdminCategoryPage.url}}" stepKey="openAdminCategoryIndexPage"/>
        <waitForPageLoad stepKey="waitForCategoryPageToLoad"/>
        <click selector="{{AdminCategorySidebarTreeSection.expandAll}}" stepKey="clickOnExpandTree"/>
        <waitForPageLoad stepKey="waitForCategoryToLoad"/>
        <click selector="{{AdminCategorySidebarTreeSection.categoryInTree(category)}}" stepKey="selectCategory"/>
        <waitForPageLoad stepKey="waitForPageToLoad"/>
        <waitForElementVisible selector="{{AdminCategoryContentSection.categoryPageTitle}}" stepKey="waitForCategoryTitle"/>
    </actionGroup>

    <actionGroup name="AdminAssignProductToCategory">
        <annotations>
            <description>Navigates to existing product page. Changes the category and saves the product.</description>
        </annotations>
        <arguments>
            <argument name="productId" type="string"/>
            <argument name="categoryName" type="string"/>
        </arguments>

        <amOnPage url="{{AdminProductEditPage.url(productId)}}" stepKey="amOnPage"/>
        <searchAndMultiSelectOption selector="{{AdminProductFormSection.categoriesDropdown}}" parameterArray="[{{categoryName}}]" stepKey="selectCategory"/>
        <click selector="{{AdminProductFormActionSection.saveButton}}" stepKey="clickOnSaveButton"/>
        <see selector="{{AdminMessagesSection.success}}" userInput="You saved the product." stepKey="seeSaveProductMessage"/>
    </actionGroup>

    <actionGroup name="FillCategoryNameAndUrlKeyAndSave">
        <annotations>
            <description>Requires navigation to subcategory creation/edit. Fills the name, and sets the Search Engine Optimization for the category.</description>
        </annotations>
        <arguments>
            <argument name="categoryName" type="string"/>
            <argument name="categoryUrlKey" type="string"/>
        </arguments>

        <fillField selector="{{AdminCategoryBasicFieldSection.CategoryNameInput}}" userInput="{{categoryName}}" stepKey="enterCategoryName"/>
        <scrollTo selector="{{AdminCategorySEOSection.SectionHeader}}" stepKey="scrollToSearchEngineOptimization"/>
        <click selector="{{AdminCategorySEOSection.SectionHeader}}" stepKey="openSEO"/>
        <waitForPageLoad stepKey="waitForPageToLoad"/>
        <fillField selector="{{AdminCategorySEOSection.UrlKeyInput}}" userInput="{{categoryUrlKey}}" stepKey="enterURLKey"/>
        <scrollToTopOfPage stepKey="scrollToTheTopOfPage"/>
        <click selector="{{AdminCategoryMainActionsSection.SaveButton}}" stepKey="saveCategory"/>
        <waitForPageLoad stepKey="waitForPageToLoad1"/>
    </actionGroup>

<<<<<<< HEAD
    <actionGroup name="DeleteDefaultCategoryChildren">
        <annotations>
            <description>Deletes all children categories of Default Root Category.</description>
        </annotations>

        <amOnPage url="{{AdminCategoryPage.url}}" stepKey="navigateToAdminCategoryPage"/>
        <executeInSelenium function="function ($webdriver) use ($I) {
            $children = $webdriver->findElements(\Facebook\WebDriver\WebDriverBy::xpath('//ul[contains(@class, \'x-tree-node-ct\')]/li[@class=\'x-tree-node\' and contains(.,
            \'{{DefaultCategory.name}}\')]/ul[contains(@class, \'x-tree-node-ct\')]/li//a'));
            while (!empty($children)) {
                $I->click('//ul[contains(@class, \'x-tree-node-ct\')]/li[@class=\'x-tree-node\' and contains(.,
            \'{{DefaultCategory.name}}\')]/ul[contains(@class, \'x-tree-node-ct\')]/li//a');
                $I->waitForPageLoad(30);
                $I->click('#delete');
                $I->waitForElementVisible('aside.confirm .modal-footer button.action-accept');
                $I->click('aside.confirm .modal-footer button.action-accept');
                $I->waitForPageLoad(30);
                $I->waitForElementVisible('#messages div.message-success', 30);
                $I->see('You deleted the category.', '#messages div.message-success');
                $children = $webdriver->findElements(\Facebook\WebDriver\WebDriverBy::xpath('//ul[contains(@class, \'x-tree-node-ct\')]/li[@class=\'x-tree-node\' and contains(.,
            \'{{DefaultCategory.name}}\')]/ul[contains(@class, \'x-tree-node-ct\')]/li//a'));
            }
        }" stepKey="deleteAllChildCategories"/>
=======
    <actionGroup name="AdminCategoryAssignProduct">
        <annotations>
            <description>Requires navigation to category creation/edit page. Assign products to category - using "Products in Category" tab.</description>
        </annotations>
        <arguments>
            <argument name="productSku" type="string"/>
        </arguments>

        <conditionalClick selector="{{AdminCategoryBasicFieldSection.productsInCategory}}" dependentSelector="{{AdminDataGridHeaderSection.clearFilters}}" visible="false" stepKey="clickOnProductInCategory"/>
        <click selector="{{AdminDataGridHeaderSection.clearFilters}}" stepKey="clickOnResetFilter"/>
        <fillField selector="{{AdminCategoryContentSection.productTableColumnSku}}" userInput="{{productSku}}" stepKey="fillSkuFilter"/>
        <click selector="{{AdminDataGridHeaderSection.applyFilters}}" stepKey="clickSearchButton"/>
        <click selector="{{AdminCategoryContentSection.productTableRow}}" stepKey="selectProductFromTableRow"/>
>>>>>>> de0fc3b7
    </actionGroup>
</actionGroups><|MERGE_RESOLUTION|>--- conflicted
+++ resolved
@@ -397,7 +397,21 @@
         <waitForPageLoad stepKey="waitForPageToLoad1"/>
     </actionGroup>
 
-<<<<<<< HEAD
+    <actionGroup name="AdminCategoryAssignProduct">
+        <annotations>
+            <description>Requires navigation to category creation/edit page. Assign products to category - using "Products in Category" tab.</description>
+        </annotations>
+        <arguments>
+            <argument name="productSku" type="string"/>
+        </arguments>
+
+        <conditionalClick selector="{{AdminCategoryBasicFieldSection.productsInCategory}}" dependentSelector="{{AdminDataGridHeaderSection.clearFilters}}" visible="false" stepKey="clickOnProductInCategory"/>
+        <click selector="{{AdminDataGridHeaderSection.clearFilters}}" stepKey="clickOnResetFilter"/>
+        <fillField selector="{{AdminCategoryContentSection.productTableColumnSku}}" userInput="{{productSku}}" stepKey="fillSkuFilter"/>
+        <click selector="{{AdminDataGridHeaderSection.applyFilters}}" stepKey="clickSearchButton"/>
+        <click selector="{{AdminCategoryContentSection.productTableRow}}" stepKey="selectProductFromTableRow"/>
+    </actionGroup>
+
     <actionGroup name="DeleteDefaultCategoryChildren">
         <annotations>
             <description>Deletes all children categories of Default Root Category.</description>
@@ -421,20 +435,5 @@
             \'{{DefaultCategory.name}}\')]/ul[contains(@class, \'x-tree-node-ct\')]/li//a'));
             }
         }" stepKey="deleteAllChildCategories"/>
-=======
-    <actionGroup name="AdminCategoryAssignProduct">
-        <annotations>
-            <description>Requires navigation to category creation/edit page. Assign products to category - using "Products in Category" tab.</description>
-        </annotations>
-        <arguments>
-            <argument name="productSku" type="string"/>
-        </arguments>
-
-        <conditionalClick selector="{{AdminCategoryBasicFieldSection.productsInCategory}}" dependentSelector="{{AdminDataGridHeaderSection.clearFilters}}" visible="false" stepKey="clickOnProductInCategory"/>
-        <click selector="{{AdminDataGridHeaderSection.clearFilters}}" stepKey="clickOnResetFilter"/>
-        <fillField selector="{{AdminCategoryContentSection.productTableColumnSku}}" userInput="{{productSku}}" stepKey="fillSkuFilter"/>
-        <click selector="{{AdminDataGridHeaderSection.applyFilters}}" stepKey="clickSearchButton"/>
-        <click selector="{{AdminCategoryContentSection.productTableRow}}" stepKey="selectProductFromTableRow"/>
->>>>>>> de0fc3b7
     </actionGroup>
 </actionGroups>