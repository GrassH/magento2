<?xml version="1.0" encoding="UTF-8"?>
<!--
 /**
  * Copyright © Magento, Inc. All rights reserved.
  * See COPYING.txt for license details.
  */
-->

<actionGroups xmlns:xsi="http://www.w3.org/2001/XMLSchema-instance"
              xsi:noNamespaceSchemaLocation="urn:magento:mftf:Test/etc/actionGroupSchema.xsd">
    <!--Create a new category-->
    <actionGroup name="CreateCategory">
        <arguments>
            <argument name="categoryEntity" defaultValue="_defaultCategory"/>
        </arguments>
        <seeInCurrentUrl url="{{AdminCategoryPage.url}}" stepKey="seeOnCategoryPage"/>
        <click selector="{{AdminCategorySidebarActionSection.AddSubcategoryButton}}" stepKey="clickOnAddSubCategory"/>
        <see selector="{{AdminHeaderSection.pageTitle}}" userInput="New Category" stepKey="seeCategoryPageTitle"/>
        <fillField selector="{{AdminCategoryBasicFieldSection.CategoryNameInput}}" userInput="{{categoryEntity.name}}" stepKey="enterCategoryName"/>
        <click selector="{{AdminCategorySEOSection.SectionHeader}}" stepKey="openSEO"/>
        <fillField selector="{{AdminCategorySEOSection.UrlKeyInput}}" userInput="{{categoryEntity.name_lwr}}" stepKey="enterURLKey"/>
        <click selector="{{AdminCategoryMainActionsSection.SaveButton}}" stepKey="saveCategory"/>
        <seeElement selector="{{AdminCategoryMessagesSection.SuccessMessage}}" stepKey="assertSuccess"/>
        <seeInTitle userInput="{{categoryEntity.name}}" stepKey="seeNewCategoryPageTitle"/>
        <seeElement selector="{{AdminCategorySidebarTreeSection.categoryInTree(categoryEntity.name)}}" stepKey="seeCategoryInTree"/>
    </actionGroup>

    <!-- Go to create new root or sub category page -->
    <actionGroup name="goToCreateCategoryPage">
        <arguments>
            <argument name="selector" defaultValue="AdminCategorySidebarActionSection.AddSubcategoryButton"/>
        </arguments>
        <amOnPage url="{{AdminCategoryPage.url}}" stepKey="amOnAdminCategoryPage"/>
        <scrollToTopOfPage stepKey="scrollToTopOfPage"/>
        <waitForPageLoad stepKey="waitForPageLoad"/>
        <click selector="{{selector}}" stepKey="clickOnAddCategory"/>
        <see selector="{{AdminHeaderSection.pageTitle}}" userInput="New Category" stepKey="seeCategoryPageTitle"/>
    </actionGroup>

    <!-- Go to admin category page by id -->
    <actionGroup name="goToAdminCategoryPageById">
        <arguments>
            <argument name="id" type="string"/>
        </arguments>
        <amOnPage url="{{AdminCategoryEditPage.url(id)}}" stepKey="amOnAdminCategoryPage"/>
        <waitForPageLoad stepKey="waitForPageLoad"/>
        <see selector="{{AdminHeaderSection.pageTitle}}" userInput="{{id}}" stepKey="seeCategoryPageTitle"/>
    </actionGroup>

    <!-- Fill category fields -->
    <actionGroup name="fillCategoryForm">
        <arguments>
            <argument name="categoryEntity" defaultValue="_defaultCategory"/>
        </arguments>
        <fillField selector="{{AdminCategoryBasicFieldSection.CategoryNameInput}}" userInput="{{categoryEntity.name}}" stepKey="enterCategoryName"/>
        <click selector="{{AdminCategorySEOSection.SectionHeader}}" stepKey="openSEO"/>
        <fillField selector="{{AdminCategorySEOSection.UrlKeyInput}}" userInput="{{categoryEntity.name_lwr}}" stepKey="enterURLKey"/>
    </actionGroup>

    <!-- Save category form -->
    <actionGroup name="saveCategoryForm">
        <seeInCurrentUrl url="{{AdminCategoryPage.url}}" stepKey="seeOnCategoryPage"/>
        <click selector="{{AdminCategoryMainActionsSection.SaveButton}}" stepKey="saveCategory"/>
        <seeElement selector="{{AdminCategoryMessagesSection.SuccessMessage}}" stepKey="assertSuccess"/>
    </actionGroup>

    <!--Upload image for category -->
    <actionGroup name="addCategoryImage">
        <arguments>
            <argument name="image" defaultValue="ProductImage"/>
        </arguments>
        <conditionalClick selector="{{AdminCategoryContentSection.sectionHeader}}" dependentSelector="{{AdminCategoryContentSection.uploadButton}}" visible="false" stepKey="openContentSection"/>
        <waitForPageLoad time="30" stepKey="waitForPageLoad"/>
        <waitForElementVisible selector="{{AdminCategoryContentSection.uploadButton}}" stepKey="seeImageSectionIsReady"/>
        <attachFile selector="{{AdminCategoryContentSection.uploadImageFile}}" userInput="{{image.file}}" stepKey="uploadFile"/>
        <waitForAjaxLoad time="30" stepKey="waitForAjaxUpload"/>
        <waitForLoadingMaskToDisappear stepKey="waitForLoading"/>
        <see selector="{{AdminCategoryContentSection.imageFileName}}" userInput="{{image.file}}" stepKey="seeImage"/>
    </actionGroup>

    <!-- Remove image from category -->
    <actionGroup name="removeCategoryImage">
        <conditionalClick selector="{{AdminCategoryContentSection.sectionHeader}}" dependentSelector="{{AdminCategoryContentSection.uploadButton}}" visible="false" stepKey="openContentSection"/>
        <waitForPageLoad stepKey="waitForPageLoad"/>
        <waitForElementVisible selector="{{AdminCategoryContentSection.uploadButton}}" stepKey="seeImageSectionIsReady"/>
        <click selector="{{AdminCategoryContentSection.removeImageButton}}" stepKey="clickRemoveImage"/>
        <waitForAjaxLoad time="30" stepKey="waitForAjaxUpload"/>
        <waitForLoadingMaskToDisappear stepKey="waitForLoading"/>
        <dontSee selector="{{AdminCategoryContentSection.imageFileName}}" stepKey="dontSeeImage"/>
    </actionGroup>

    <actionGroup name="checkCategoryImageInAdmin">
        <arguments>
            <argument name="image" defaultValue="ProductImage"/>
        </arguments>
        <conditionalClick selector="{{AdminCategoryContentSection.sectionHeader}}" dependentSelector="{{AdminCategoryContentSection.uploadButton}}" visible="false" stepKey="openContentSection"/>
        <waitForPageLoad stepKey="waitForPageLoad"/>
        <waitForElementVisible selector="{{AdminCategoryContentSection.uploadButton}}" stepKey="seeImageSectionIsReady"/>
        <see selector="{{AdminCategoryContentSection.imageFileName}}" userInput="{{image.file}}" stepKey="seeImage"/>
    </actionGroup>

    <!-- Action to navigate to Media Gallery. Used in tests to cleanup uploaded images -->
    <actionGroup name="navigateToMediaGallery">
        <amOnPage url="{{AdminCategoryPage.url}}" stepKey="amOnAdminCategoryPage"/>
        <waitForElementVisible selector="{{AdminCategoryContentSection.sectionHeader}}" stepKey="waitForContentSection"/>
        <conditionalClick selector="{{AdminCategoryContentSection.sectionHeader}}" dependentSelector="{{AdminCategoryContentSection.uploadButton}}" visible="false" stepKey="openContentSection"/>
        <waitForPageLoad stepKey="waitForPageLoad1"/>
        <waitForElementVisible selector="{{AdminCategoryContentSection.selectFromGalleryButton}}" stepKey="waitForSelectFromGalleryButton"/>
        <click selector="{{AdminCategoryContentSection.selectFromGalleryButton}}" stepKey="clickSelectFromGalleryButton"/>
        <waitForPageLoad stepKey="waitForPageLoad2"/>
        <waitForLoadingMaskToDisappear stepKey="waitForLoadingMaskToDisappear"/>
    </actionGroup>

    <!--Actions to check if a category exists on StoreFront-->
    <actionGroup name="CheckCategoryOnStorefront">
        <arguments>
            <argument name="categoryEntity" defaultValue="_defaultCategory"/>
        </arguments>
        <amOnPage url="/{{categoryEntity.name_lwr}}.html" stepKey="goToCategoryFrontPage"/>
        <waitForPageLoad stepKey="waitForPageLoad1"/>
        <see selector="{{StorefrontCategoryMainSection.CategoryTitle}}" userInput="{{categoryEntity.name_lwr}}" stepKey="assertCategoryOnStorefront"/>
        <seeInTitle userInput="{{categoryEntity.name}}" stepKey="seeCategoryNameInTitle"/>
    </actionGroup>

    <!--Actions to delete category-->
    <actionGroup name="DeleteCategory">
        <arguments>
            <argument name="categoryEntity" defaultValue="_defaultCategory"/>
        </arguments>
        <amOnPage url="{{AdminCategoryPage.url}}" stepKey="goToCategoryPage"/>
        <waitForPageLoad time="60" stepKey="waitForCategoryPageLoad"/>
        <click selector="{{AdminCategorySidebarTreeSection.categoryInTree(categoryEntity.name)}}" stepKey="clickCategoryLink"/>
        <click selector="{{AdminCategoryMainActionsSection.DeleteButton}}" stepKey="clickDelete"/>
        <waitForElementVisible selector="{{AdminCategoryModalSection.message}}" stepKey="waitForConfirmationModal"/>
        <see selector="{{AdminCategoryModalSection.message}}" userInput="Are you sure you want to delete this category?" stepKey="seeDeleteConfirmationMessage"/>
        <click selector="{{AdminCategoryModalSection.ok}}" stepKey="confirmDelete"/>
        <waitForPageLoad time="60" stepKey="waitForDeleteToFinish"/>
        <see selector="You deleted the category." stepKey="seeDeleteSuccess"/>
        <click selector="{{AdminCategorySidebarTreeSection.expandAll}}" stepKey="expandToSeeAllCategories"/>
        <dontSee selector="{{AdminCategorySidebarTreeSection.categoryInTree(categoryEntity.name)}}" stepKey="dontSeeCategoryInTree"/>
    </actionGroup>

    <!-- Actions to fill out a new category from the product page-->
    <!-- The action assumes that you are already on an admin product configuration page -->
    <actionGroup name="FillNewProductCategory" >
        <arguments>
            <argument name="categoryName" defaultValue="Test Category" type="string"/>
            <argument name="parentCategoryName" defaultValue="default" type="string"/>
        </arguments>

        <!-- Click on new Category -->
        <click stepKey="clickNewCategory" selector="{{AdminProductCategoryCreationSection.newCategory}}"/>
        <waitForPageLoad stepKey="waitForFieldSet"/>

        <fillField stepKey="fillCategoryName" selector="{{AdminProductCategoryCreationSection.nameInput}}" userInput="{{categoryName}}"/>

        <!-- Search and select a parent category for the product -->
        <click stepKey="clickParentCategory" selector="{{AdminProductCategoryCreationSection.parentCategory}}"/>
        <waitForPageLoad stepKey="waitForDropDownVisible"/>
        <fillField stepKey="searchForParent" userInput="{{parentCategoryName}}" selector="{{AdminProductCategoryCreationSection.parentSearch}}"/>
        <waitForPageLoad stepKey="waitForFieldResults"/>
        <click stepKey="clickParent" selector="{{AdminProductCategoryCreationSection.parentSearchResult}}"/>

        <click stepKey="createCategory" selector="{{AdminProductCategoryCreationSection.createCategory}}"/>
        <waitForPageLoad stepKey="waitForCategoryCreated"/>
    </actionGroup>

    <!-- Actions to delete the category last made -->
    <actionGroup name="DeleteMostRecentCategory">

        <amOnPage url="/{{AdminCategoryPage.url}}" stepKey="goToCategoryFrontPage"/>

        <waitForPageLoad stepKey="waitForCategoryPageLoad"/>

        <click stepKey="goToCreateCategory" selector="{{AdminCategorySidebarTreeSection.lastCreatedCategory}}" />
        <waitForPageLoad stepKey="waitForCreatedCategoryPageLoad"/>

        <click stepKey="clickDeleteCategory" selector="{{AdminCategoryMainActionsSection.DeleteButton}}" />
        <waitForPageLoad stepKey="waitForModalVisible"/>

        <click stepKey="clickOkToDelete" selector="{{AdminCategoryModalSection.ok}}" />

        <waitForPageLoad stepKey="waitForModalNotVisible"/>

    </actionGroup>

    <!-- Actions to check if a certain category is present on the page -->
    <actionGroup name="CategoryPresent" >
        <arguments>
            <argument name="categoryName" defaultValue="Test Category" type="string"/>
        </arguments>

        <amOnPage url="{{AdminCategoryPage.url}}" stepKey="goToCategoryAdminPage"/>
        <waitForPageLoad stepKey="waitForCategoryAdminPageLoad"/>

        <see userInput="{{categoryName}}" stepKey="assertCategoryOnAdminPage" selector="{{AdminCategorySidebarTreeSection.treeContainer}}"/>

        <amOnPage url="/{{categoryName}}.html" stepKey="goToCustomerFrontPage"/>

        <see userInput="{{categoryName}}" stepKey="assertCategoryNameOnStorefront" selector="{{StorefrontCategoryMainSection.CategoryTitle}}"/>

        <waitForPageLoad stepKey="waitForCustomerCategoryPageLoad"/>
    </actionGroup>

    <!--Check that name field is required-->
    <actionGroup name="CheckCategoryNameIsRequiredField">
        <seeInCurrentUrl url="{{AdminCategoryPage.url}}" stepKey="seeOnCategoryPage"/>
        <click selector="{{AdminCategorySidebarActionSection.AddSubcategoryButton}}" stepKey="clickOnAddSubCategory"/>
        <clearField selector="{{AdminCategoryBasicFieldSection.CategoryNameInput}}" stepKey="makeNameFieldEmpty"/>
        <click selector="{{AdminCategoryMainActionsSection.SaveButton}}" stepKey="saveCategory"/>
        <seeInCurrentUrl url="{{AdminCategoryPage.url}}add" stepKey="seeBackOnCreateCategoryPage"/>
        <see selector="{{AdminCategoryBasicFieldSection.FieldError('uid')}}" userInput="This is a required field." stepKey="seeErrorMessage"/>
    </actionGroup>

    <actionGroup name="switchCategoryStoreView">
        <arguments>
            <argument name="Store"/>
            <argument name="CatName"/>
        </arguments>
        <amOnPage url="{{AdminCategoryPage.page}}" stepKey="amOnCategoryPage"/>
        <waitForPageLoad stepKey="waitForPageLoad1"/>
        <click selector="{{AdminCategorySidebarTreeSection.categoryInTree(CatName)}}" stepKey="navigateToCreatedCategory" />
        <waitForPageLoad stepKey="waitForPageLoad2"/>
        <waitForLoadingMaskToDisappear stepKey="waitForSpinner"/>
        <scrollToTopOfPage stepKey="scrollToToggle"/>
        <click selector="{{AdminCategoryMainActionsSection.CategoryStoreViewDropdownToggle}}" stepKey="openStoreViewDropDown"/>
        <click selector="{{AdminCategoryMainActionsSection.CategoryStoreViewOption(Store)}}" stepKey="selectStoreView"/>
        <waitForPageLoad stepKey="waitForPageLoad3"/>
        <waitForLoadingMaskToDisappear stepKey="waitForSpinner2"/>
        <click selector="{{AdminCategoryMainActionsSection.CategoryStoreViewModalAccept}}" stepKey="selectStoreViewAccept"/>
        <waitForPageLoad stepKey="waitForStoreViewChangeLoad"/>
    </actionGroup>

    <actionGroup name="switchCategoryToAllStoreView">
        <arguments>
            <argument name="CatName"/>
        </arguments>
        <click selector="{{AdminCategorySidebarTreeSection.categoryInTree(CatName)}}" stepKey="navigateToCreatedCategory" />
        <waitForPageLoad stepKey="waitForPageLoad1"/>
        <waitForLoadingMaskToDisappear stepKey="waitForSpinner1"/>
        <scrollToTopOfPage stepKey="scrollToToggle"/>
        <click selector="{{AdminCategoryMainActionsSection.CategoryStoreViewDropdownToggle}}" stepKey="openStoreViewDropDown"/>
        <click selector="{{AdminCategoryMainActionsSection.allStoreViews}}" stepKey="clickStoreViewByName"/>
        <see selector="{{AdminCategoryMainActionsSection.storeSwitcher}}" userInput="All Store Views" stepKey="seeAllStoreView"/>
        <waitForPageLoad stepKey="waitForPageLoad2"/>
        <waitForLoadingMaskToDisappear stepKey="waitForSpinner2"/>
        <click selector="{{AdminCategoryMainActionsSection.CategoryStoreViewModalAccept}}" stepKey="selectStoreViewAccept"/>
        <waitForPageLoad stepKey="waitForStoreViewChangeLoad"/>
    </actionGroup>

    <actionGroup name="navigateToCreatedCategory">
        <arguments>
            <argument name="Category"/>
        </arguments>
        <amOnPage url="{{AdminCategoryPage.page}}" stepKey="amOnCategoryPage"/>
        <waitForPageLoad stepKey="waitForPageLoad1"/>
        <click selector="{{AdminCategorySidebarTreeSection.expandAll}}" stepKey="expandAll"/>
        <waitForPageLoad stepKey="waitForPageLoad2"/>
        <click selector="{{AdminCategorySidebarTreeSection.categoryInTree(Category.Name)}}" stepKey="navigateToCreatedCategory" />
        <waitForLoadingMaskToDisappear stepKey="waitForSpinner" />
    </actionGroup>

    <actionGroup name="ChangeSeoUrlKey">
        <arguments>
            <argument name="value" type="string"/>
        </arguments>
        <click selector="{{AdminCategorySEOSection.SectionHeader}}"  stepKey="openSeoSection"/>
        <fillField selector="{{AdminCategorySEOSection.UrlKeyInput}}" userInput="{{value}}" stepKey="enterURLKey"/>
        <click selector="{{AdminCategoryMainActionsSection.SaveButton}}" stepKey="saveCategory"/>
        <seeElement selector="{{AdminCategoryMessagesSection.SuccessMessage}}" stepKey="assertSuccessMessage"/>
    </actionGroup>

    <actionGroup name="ChangeSeoUrlKeyForSubCategory">
        <arguments>
            <argument name="value" type="string"/>
        </arguments>
        <click selector="{{AdminCategorySEOSection.SectionHeader}}"  stepKey="openSeoSection"/>
        <uncheckOption selector="{{AdminCategorySEOSection.UrlKeyDefaultValueCheckbox}}" stepKey="uncheckDefaultValue"/>
        <fillField selector="{{AdminCategorySEOSection.UrlKeyInput}}" userInput="{{value}}" stepKey="enterURLKey"/>
        <click selector="{{AdminCategoryMainActionsSection.SaveButton}}" stepKey="saveCategory"/>
        <seeElement selector="{{AdminCategoryMessagesSection.SuccessMessage}}" stepKey="assertSuccessMessage"/>
    </actionGroup>
<<<<<<< HEAD

=======
    <actionGroup name="OpenCategoryFromCategoryTree">
        <arguments>
            <argument name="category" type="string"/>
        </arguments>
        <amOnPage url="{{AdminCategoryPage.url}}" stepKey="openAdminCategoryIndexPage"/>
        <waitForPageLoad stepKey="waitForCategoryPageToLoad"/>
        <click selector="{{AdminCategorySidebarTreeSection.expandAll}}" stepKey="clickOnExpandTree"/>
        <waitForPageLoad stepKey="waitForCategoryToLoad"/>
        <click selector="{{AdminCategorySidebarTreeSection.categoryInTree(category)}}" stepKey="selectCategory"/>
        <waitForPageLoad stepKey="waitForPageToLoad"/>
        <waitForElementVisible selector="{{AdminCategoryContentSection.categoryPageTitle}}" stepKey="waitForCategoryTitle"/>
    </actionGroup>
>>>>>>> bd049307
    <actionGroup name="AdminAssignProductToCategory">
        <arguments>
            <argument name="productId" type="string"/>
            <argument name="categoryName" type="string"/>
        </arguments>
        <amOnPage url="{{AdminProductEditPage.url(productId)}}" stepKey="amOnPage"/>
        <searchAndMultiSelectOption selector="{{AdminProductFormSection.categoriesDropdown}}" parameterArray="[{{categoryName}}]" stepKey="selectCategory"/>
        <click selector="{{AdminProductFormActionSection.saveButton}}" stepKey="clickOnSaveButton"/>
        <see selector="{{AdminMessagesSection.success}}" userInput="You saved the product." stepKey="seeSaveProductMessage"/>
    </actionGroup>
<<<<<<< HEAD
=======
    <actionGroup name="FillCategoryNameAndUrlKeyAndSave">
        <arguments>
            <argument name="categoryName" type="string"/>
            <argument name="categoryUrlKey" type="string"/>
        </arguments>
        <fillField selector="{{AdminCategoryBasicFieldSection.CategoryNameInput}}" userInput="{{categoryName}}" stepKey="enterCategoryName"/>
        <scrollTo selector="{{AdminCategorySEOSection.SectionHeader}}" stepKey="scrollToSearchEngineOptimization"/>
        <click selector="{{AdminCategorySEOSection.SectionHeader}}" stepKey="openSEO"/>
        <waitForPageLoad stepKey="waitForPageToLoad"/>
        <fillField selector="{{AdminCategorySEOSection.UrlKeyInput}}" userInput="{{categoryUrlKey}}" stepKey="enterURLKey"/>
        <scrollToTopOfPage stepKey="scrollToTheTopOfPage"/>
        <click selector="{{AdminCategoryMainActionsSection.SaveButton}}" stepKey="saveCategory"/>
        <waitForPageLoad stepKey="waitForPageToLoad1"/>
    </actionGroup>
>>>>>>> bd049307
</actionGroups><|MERGE_RESOLUTION|>--- conflicted
+++ resolved
@@ -280,9 +280,6 @@
         <click selector="{{AdminCategoryMainActionsSection.SaveButton}}" stepKey="saveCategory"/>
         <seeElement selector="{{AdminCategoryMessagesSection.SuccessMessage}}" stepKey="assertSuccessMessage"/>
     </actionGroup>
-<<<<<<< HEAD
-
-=======
     <actionGroup name="OpenCategoryFromCategoryTree">
         <arguments>
             <argument name="category" type="string"/>
@@ -295,7 +292,6 @@
         <waitForPageLoad stepKey="waitForPageToLoad"/>
         <waitForElementVisible selector="{{AdminCategoryContentSection.categoryPageTitle}}" stepKey="waitForCategoryTitle"/>
     </actionGroup>
->>>>>>> bd049307
     <actionGroup name="AdminAssignProductToCategory">
         <arguments>
             <argument name="productId" type="string"/>
@@ -306,8 +302,6 @@
         <click selector="{{AdminProductFormActionSection.saveButton}}" stepKey="clickOnSaveButton"/>
         <see selector="{{AdminMessagesSection.success}}" userInput="You saved the product." stepKey="seeSaveProductMessage"/>
     </actionGroup>
-<<<<<<< HEAD
-=======
     <actionGroup name="FillCategoryNameAndUrlKeyAndSave">
         <arguments>
             <argument name="categoryName" type="string"/>
@@ -322,5 +316,4 @@
         <click selector="{{AdminCategoryMainActionsSection.SaveButton}}" stepKey="saveCategory"/>
         <waitForPageLoad stepKey="waitForPageToLoad1"/>
     </actionGroup>
->>>>>>> bd049307
 </actionGroups>