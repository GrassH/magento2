--- conflicted
+++ resolved
@@ -55,11 +55,7 @@
     <actionGroup name="AddProductCustomOptionField">
         <arguments>
             <argument name="option" defaultValue="ProductOptionField"/>
-<<<<<<< HEAD
-            <argiment name="optionIndex" type="string"/>
-=======
             <argument name="optionIndex" type="string"/>
->>>>>>> f85e6644
         </arguments>
         <conditionalClick selector="{{AdminProductCustomizableOptionsSection.customizableOptions}}" dependentSelector="{{AdminProductCustomizableOptionsSection.addOptionBtn}}" visible="false" stepKey="openCustomOptionSection"/>
         <click selector="{{AdminProductCustomizableOptionsSection.addOptionBtn}}" stepKey="clickAddOption"/>
@@ -94,11 +90,7 @@
     <actionGroup name="checkCustomizableOptionImport">
         <arguments>
             <argument name="option" defaultValue="ProductOptionField"/>
-<<<<<<< HEAD
-            <argiment name="optionIndex" type="string"/>
-=======
             <argument name="optionIndex" type="string"/>
->>>>>>> f85e6644
         </arguments>
         <grabValueFrom selector="{{AdminProductCustomizableOptionsSection.optionTitleInput(optionIndex)}}" stepKey="grabOptionTitle"/>
         <grabValueFrom selector="{{AdminProductCustomizableOptionsSection.optionPrice(optionIndex)}}" stepKey="grabOptionPrice"/>
