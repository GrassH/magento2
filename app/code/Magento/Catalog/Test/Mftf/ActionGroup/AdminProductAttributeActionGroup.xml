<?xml version="1.0" encoding="UTF-8"?>
<!--
 /**
  * Copyright © Magento, Inc. All rights reserved.
  * See COPYING.txt for license details.
  */
-->

<actionGroups xmlns:xsi="http://www.w3.org/2001/XMLSchema-instance"
              xsi:noNamespaceSchemaLocation="urn:magento:mftf:Test/etc/actionGroupSchema.xsd">
    <actionGroup name="navigateToCreatedProductAttribute">
        <arguments>
            <argument name="ProductAttribute"/>
        </arguments>
        <amOnPage url="{{AdminProductAttributeGridPage.url}}" stepKey="navigateToProductAttributeGrid"/>
        <fillField selector="{{AdminProductAttributeGridSection.FilterByAttributeCode}}"
                   userInput="{{ProductAttribute.attribute_code}}" stepKey="setAttributeCode"/>
        <click selector="{{AdminProductAttributeGridSection.Search}}" stepKey="searchForAttributeFromTheGrid"/>
        <click selector="{{AdminProductAttributeGridSection.FirstRow}}" stepKey="clickOnAttributeRow"/>
        <waitForPageLoad stepKey="waitForPageLoad2" />
    </actionGroup>
    <actionGroup name="navigateToEditProductAttribute">
        <arguments>
            <argument name="ProductAttribute" type="string"/>
        </arguments>
        <amOnPage url="{{AdminProductAttributeGridPage.url}}" stepKey="navigateToProductAttributeGrid"/>
        <fillField selector="{{AdminProductAttributeGridSection.GridFilterFrontEndLabel}}" userInput="{{ProductAttribute}}" stepKey="navigateToAttributeEditPage1" />
        <click selector="{{AdminProductAttributeGridSection.Search}}" stepKey="navigateToAttributeEditPage2" />
        <waitForPageLoad stepKey="waitForPageLoad2" />
        <click selector="{{AdminProductAttributeGridSection.FirstRow}}" stepKey="navigateToAttributeEditPage3" />
        <waitForPageLoad stepKey="waitForPageLoad3" />
    </actionGroup>
    <actionGroup name="changeUseForPromoRuleConditionsProductAttribute">
        <arguments>
            <argument name="option" type="string"/>
        </arguments>
        <click selector="{{StorefrontPropertiesSection.StoreFrontPropertiesTab}}" stepKey="clickStoreFrontPropertiesTab"/>
        <waitForPageLoad stepKey="waitForPageLoad"/>
        <selectOption selector="{{StorefrontPropertiesSection.useForPromoRuleConditions}}" userInput="{{option}}" stepKey="changeOption"/>
        <click selector="{{AttributePropertiesSection.Save}}" stepKey="saveAttribute"/>
        <see selector="{{AdminMessagesSection.success}}" userInput="You saved the product attribute." stepKey="successMessage"/>
    </actionGroup>
    <actionGroup name="deleteProductAttribute" extends="navigateToCreatedProductAttribute">
        <click selector="{{AttributePropertiesSection.DeleteAttribute}}" stepKey="deleteAttribute"/>
        <click selector="{{ModalConfirmationSection.OkButton}}" stepKey="ClickOnDeleteButton"/>
        <waitForPageLoad stepKey="waitForPageLoad"/>
        <seeElement selector="{{AdminProductMessagesSection.successMessage}}"
                    stepKey="waitForSuccessMessage"/>
    </actionGroup>
<<<<<<< HEAD
=======
    <actionGroup name="deleteProductAttributeByLabel">
        <arguments>
            <argument name="ProductAttribute"/>
        </arguments>
        <amOnPage url="{{AdminProductAttributeGridPage.url}}" stepKey="navigateToProductAttributeGrid"/>
        <fillField selector="{{AdminProductAttributeGridSection.FilterByAttributeCode}}" userInput="{{ProductAttribute.default_label}}" stepKey="setAttributeCode"/>
        <click selector="{{AdminProductAttributeGridSection.Search}}" stepKey="searchForAttributeFromTheGrid"/>
        <click selector="{{AdminProductAttributeGridSection.FirstRow}}" stepKey="clickOnAttributeRow"/>
        <waitForPageLoad stepKey="waitForPageLoad"/>
        <click selector="{{AttributePropertiesSection.DeleteAttribute}}" stepKey="deleteAttribute"/>
        <click selector="{{ModalConfirmationSection.OkButton}}" stepKey="ClickOnDeleteButton"/>
        <waitForPageLoad stepKey="waitForPageLoad1"/>
        <seeElement selector="{{AdminProductMessagesSection.successMessage}}" stepKey="waitForSuccessMessage"/>
    </actionGroup>
>>>>>>> ca42e420
    <!-- Delete product attribute by Attribute Code -->
    <actionGroup name="deleteProductAttributeByAttributeCode">
        <arguments>
            <argument name="ProductAttributeCode" type="string"/>
        </arguments>
        <amOnPage url="{{AdminProductAttributeGridPage.url}}" stepKey="navigateToProductAttributeGrid"/>
        <fillField selector="{{AdminProductAttributeGridSection.FilterByAttributeCode}}" userInput="{{ProductAttributeCode}}" stepKey="setAttributeCode"/>
        <click selector="{{AdminProductAttributeGridSection.Search}}" stepKey="searchForAttributeFromTheGrid"/>
        <click selector="{{AdminProductAttributeGridSection.FirstRow}}" stepKey="clickOnAttributeRow"/>
        <waitForPageLoad stepKey="waitForPageLoad2" />
        <click selector="{{AttributePropertiesSection.DeleteAttribute}}" stepKey="deleteAttribute"/>
        <click selector="{{ModalConfirmationSection.OkButton}}" stepKey="ClickOnDeleteButton"/>
        <waitForPageLoad stepKey="waitForPageLoad"/>
        <seeElement selector="{{AdminProductMessagesSection.successMessage}}" stepKey="waitForSuccessMessage"/>
    </actionGroup>
    <!--Filter product attribute by Attribute Code -->
    <actionGroup name="filterProductAttributeByAttributeCode">
        <arguments>
            <argument name="ProductAttributeCode" type="string"/>
        </arguments>
        <click selector="{{AdminProductAttributeGridSection.ResetFilter}}" stepKey="resetFiltersOnGrid"/>
        <fillField selector="{{AdminProductAttributeGridSection.FilterByAttributeCode}}" userInput="{{ProductAttributeCode}}" stepKey="setAttributeCode"/>
        <waitForPageLoad stepKey="waitForUserInput"/>
        <click selector="{{AdminProductAttributeGridSection.Search}}" stepKey="searchForAttributeFromTheGrid"/>
    </actionGroup>
    <!--Filter product attribute by Default Label -->
    <actionGroup name="filterProductAttributeByDefaultLabel">
        <arguments>
            <argument name="productAttributeLabel" type="string"/>
        </arguments>
        <click selector="{{AdminProductAttributeGridSection.ResetFilter}}" stepKey="resetFiltersOnGrid"/>
        <fillField selector="{{AdminProductAttributeGridSection.GridFilterFrontEndLabel}}" userInput="{{productAttributeLabel}}" stepKey="setDefaultLabel"/>
        <waitForPageLoad stepKey="waitForUserInput"/>
        <click selector="{{AdminProductAttributeGridSection.Search}}" stepKey="searchForAttributeFromTheGrid"/>
    </actionGroup>
</actionGroups><|MERGE_RESOLUTION|>--- conflicted
+++ resolved
@@ -47,8 +47,6 @@
         <seeElement selector="{{AdminProductMessagesSection.successMessage}}"
                     stepKey="waitForSuccessMessage"/>
     </actionGroup>
-<<<<<<< HEAD
-=======
     <actionGroup name="deleteProductAttributeByLabel">
         <arguments>
             <argument name="ProductAttribute"/>
@@ -63,7 +61,6 @@
         <waitForPageLoad stepKey="waitForPageLoad1"/>
         <seeElement selector="{{AdminProductMessagesSection.successMessage}}" stepKey="waitForSuccessMessage"/>
     </actionGroup>
->>>>>>> ca42e420
     <!-- Delete product attribute by Attribute Code -->
     <actionGroup name="deleteProductAttributeByAttributeCode">
         <arguments>
