<?xml version="1.0" encoding="UTF-8"?>
<!--
 /**
  * Copyright © Magento, Inc. All rights reserved.
  * See COPYING.txt for license details.
  */
-->

<actionGroups xmlns:xsi="http://www.w3.org/2001/XMLSchema-instance"
              xsi:noNamespaceSchemaLocation="urn:magento:mftf:Test/etc/actionGroupSchema.xsd">
    <actionGroup name="navigateToCreatedProductAttribute">
        <arguments>
            <argument name="ProductAttribute"/>
        </arguments>
        <amOnPage url="{{AdminProductAttributeGridPage.url}}" stepKey="navigateToProductAttributeGrid"/>
        <fillField selector="{{AdminProductAttributeGridSection.FilterByAttributeCode}}"
                   userInput="{{ProductAttribute.attribute_code}}" stepKey="setAttributeCode"/>
        <click selector="{{AdminProductAttributeGridSection.Search}}" stepKey="searchForAttributeFromTheGrid"/>
        <click selector="{{AdminProductAttributeGridSection.FirstRow}}" stepKey="clickOnAttributeRow"/>
        <waitForPageLoad stepKey="waitForPageLoad2" />
    </actionGroup>

    <actionGroup name="navigateToEditProductAttribute">
        <arguments>
            <argument name="ProductAttribute" type="string"/>
        </arguments>
        <amOnPage url="{{AdminProductAttributeGridPage.url}}" stepKey="navigateToProductAttributeGrid"/>
        <fillField selector="{{AdminProductAttributeGridSection.GridFilterFrontEndLabel}}" userInput="{{ProductAttribute}}" stepKey="navigateToAttributeEditPage1" />
        <click selector="{{AdminProductAttributeGridSection.Search}}" stepKey="navigateToAttributeEditPage2" />
        <waitForPageLoad stepKey="waitForPageLoad2" />
        <click selector="{{AdminProductAttributeGridSection.FirstRow}}" stepKey="navigateToAttributeEditPage3" />
        <waitForPageLoad stepKey="waitForPageLoad3" />
    </actionGroup>

<<<<<<< HEAD
    <actionGroup name="AdminCreateAttributeFromProductPage">
        <arguments>
            <argument name="attributeName" type="string"/>
            <argument name="attributeType" type="string" defaultValue="TextField"/>
        </arguments>
        <click selector="{{AdminProductFormSection.addAttributeBtn}}" stepKey="clickAddAttributeBtn"/>
        <see userInput="Select Attribute" stepKey="checkNewAttributePopUpAppeared"/>
        <click selector="{{AdminProductFormAttributeSection.createNewAttribute}}" stepKey="clickCreateNewAttribute"/>
        <fillField selector="{{AdminProductFormNewAttributeSection.attributeLabel}}" userInput="{{attributeName}}" stepKey="fillAttributeLabel"/>
        <selectOption selector="{{AdminProductFormNewAttributeSection.attributeType}}" userInput="{{attributeType}}" stepKey="selectAttributeType"/>
        <click selector="{{AdminProductFormNewAttributeSection.saveAttribute}}" stepKey="saveAttribute"/>
    </actionGroup>

    <actionGroup name="AdminCreateAttributeWithValueWithTwoStoreViesFromProductPage" extends="AdminCreateAttributeFromProductPage">
        <remove keyForRemoval="saveAttribute"/>
        <arguments>
            <argument name="firstStoreViewName" type="string"/>
            <argument name="secondStoreViewName" type="string"/>
        </arguments>
        <click selector="{{AdminProductFormNewAttributeSection.addValue}}" stepKey="addValue" after="selectAttributeType"/>
        <seeElement selector="{{AdminProductFormNewAttributeSection.optionViewName(firstStoreViewName))}}" stepKey="seeFirstStoreView"/>
        <seeElement selector="{{AdminProductFormNewAttributeSection.optionViewName(firstStoreViewName))}}" stepKey="seeSecondStoreView"/>
        <fillField selector="{{AdminProductFormNewAttributeSection.optionValue('1'))}}" userInput="default" stepKey="fillDefaultStoreView"/>
        <fillField selector="{{AdminProductFormNewAttributeSection.optionValue('2'))}}" userInput="admin" stepKey="fillAdminStoreView"/>
        <fillField selector="{{AdminProductFormNewAttributeSection.optionValue('3'))}}" userInput="view1" stepKey="fillFirstStoreView"/>
        <fillField selector="{{AdminProductFormNewAttributeSection.optionValue('4'))}}" userInput="view2" stepKey="fillSecondStoreView"/>

        <!--Check store view in Manage Titles section-->
        <click selector="{{AdminProductFormNewAttributeSection.manageTitlesHeader}}" stepKey="openManageTitlesSection"/>
        <seeElement selector="{{AdminProductFormNewAttributeSection.manageTitlesViewName(customStoreEN.name)}}" stepKey="seeFirstStoreViewName"/>
        <seeElement selector="{{AdminProductFormNewAttributeSection.manageTitlesViewName(customStoreFR.name)}}" stepKey="seeSecondStoreViewName"/>
        <click selector="{{AdminProductFormNewAttributeSection.saveAttribute}}" stepKey="saveAttribute1"/>
    </actionGroup>

=======
>>>>>>> 5821d6d0
    <actionGroup name="changeUseForPromoRuleConditionsProductAttribute">
        <arguments>
            <argument name="option" type="string"/>
        </arguments>
        <click selector="{{StorefrontPropertiesSection.StoreFrontPropertiesTab}}" stepKey="clickStoreFrontPropertiesTab"/>
        <waitForPageLoad stepKey="waitForPageLoad"/>
        <selectOption selector="{{StorefrontPropertiesSection.useForPromoRuleConditions}}" userInput="{{option}}" stepKey="changeOption"/>
        <click selector="{{AttributePropertiesSection.Save}}" stepKey="saveAttribute"/>
        <see selector="{{AdminMessagesSection.success}}" userInput="You saved the product attribute." stepKey="successMessage"/>
    </actionGroup>

    <actionGroup name="deleteProductAttribute" extends="navigateToCreatedProductAttribute">
        <click selector="{{AttributePropertiesSection.DeleteAttribute}}" stepKey="deleteAttribute"/>
        <click selector="{{ModalConfirmationSection.OkButton}}" stepKey="ClickOnDeleteButton"/>
        <waitForPageLoad stepKey="waitForPageLoad"/>
        <seeElement selector="{{AdminProductMessagesSection.successMessage}}"
                    stepKey="waitForSuccessMessage"/>
    </actionGroup>
<<<<<<< HEAD
    <actionGroup name="deleteProductAttributeByLabel">
        <arguments>
            <argument name="ProductAttribute"/>
        </arguments>
        <amOnPage url="{{AdminProductAttributeGridPage.url}}" stepKey="navigateToProductAttributeGrid"/>
        <fillField selector="{{AdminProductAttributeGridSection.FilterByAttributeCode}}" userInput="{{ProductAttribute.default_label}}" stepKey="setAttributeCode"/>
        <click selector="{{AdminProductAttributeGridSection.Search}}" stepKey="searchForAttributeFromTheGrid"/>
        <click selector="{{AdminProductAttributeGridSection.FirstRow}}" stepKey="clickOnAttributeRow"/>
        <waitForPageLoad stepKey="waitForPageLoad"/>
        <click selector="{{AttributePropertiesSection.DeleteAttribute}}" stepKey="deleteAttribute"/>
        <click selector="{{ModalConfirmationSection.OkButton}}" stepKey="ClickOnDeleteButton"/>
        <waitForPageLoad stepKey="waitForPageLoad1"/>
        <seeElement selector="{{AdminProductMessagesSection.successMessage}}" stepKey="waitForSuccessMessage"/>
    </actionGroup>
    <!-- Delete product attribute by Attribute Code -->
    <actionGroup name="deleteProductAttributeByAttributeCode">
        <arguments>
            <argument name="ProductAttributeCode" type="string"/>
        </arguments>
        <amOnPage url="{{AdminProductAttributeGridPage.url}}" stepKey="navigateToProductAttributeGrid"/>
        <fillField selector="{{AdminProductAttributeGridSection.FilterByAttributeCode}}" userInput="{{ProductAttributeCode}}" stepKey="setAttributeCode"/>
        <click selector="{{AdminProductAttributeGridSection.Search}}" stepKey="searchForAttributeFromTheGrid"/>
        <click selector="{{AdminProductAttributeGridSection.FirstRow}}" stepKey="clickOnAttributeRow"/>
        <waitForPageLoad stepKey="waitForPageLoad2" />
        <click selector="{{AttributePropertiesSection.DeleteAttribute}}" stepKey="deleteAttribute"/>
        <click selector="{{ModalConfirmationSection.OkButton}}" stepKey="ClickOnDeleteButton"/>
        <waitForPageLoad stepKey="waitForPageLoad"/>
        <seeElement selector="{{AdminProductMessagesSection.successMessage}}" stepKey="waitForSuccessMessage"/>
    </actionGroup>
    <!--Filter product attribute by Attribute Code -->
    <actionGroup name="filterProductAttributeByAttributeCode">
        <arguments>
            <argument name="ProductAttributeCode" type="string"/>
        </arguments>
        <click selector="{{AdminProductAttributeGridSection.ResetFilter}}" stepKey="resetFiltersOnGrid"/>
        <fillField selector="{{AdminProductAttributeGridSection.FilterByAttributeCode}}" userInput="{{ProductAttributeCode}}" stepKey="setAttributeCode"/>
        <waitForPageLoad stepKey="waitForUserInput"/>
        <click selector="{{AdminProductAttributeGridSection.Search}}" stepKey="searchForAttributeFromTheGrid"/>
    </actionGroup>
    <!--Filter product attribute by Default Label -->
    <actionGroup name="filterProductAttributeByDefaultLabel">
        <arguments>
            <argument name="productAttributeLabel" type="string"/>
        </arguments>
        <click selector="{{AdminProductAttributeGridSection.ResetFilter}}" stepKey="resetFiltersOnGrid"/>
        <fillField selector="{{AdminProductAttributeGridSection.GridFilterFrontEndLabel}}" userInput="{{productAttributeLabel}}" stepKey="setDefaultLabel"/>
        <waitForPageLoad stepKey="waitForUserInput"/>
        <click selector="{{AdminProductAttributeGridSection.Search}}" stepKey="searchForAttributeFromTheGrid"/>
    </actionGroup>
    <actionGroup name="saveProductAttribute">
        <waitForElementVisible selector="{{AttributePropertiesSection.Save}}" stepKey="waitForSaveButton"/>
        <click selector="{{AttributePropertiesSection.Save}}" stepKey="clickSaveButton"/>
        <waitForPageLoad stepKey="waitForAttributeToSave"/>
        <seeElement selector="{{AdminProductMessagesSection.successMessage}}" stepKey="seeSuccessMessage"/>
    </actionGroup>
    <actionGroup name="confirmChangeInputTypeModal">
        <waitForElementVisible selector="{{AdminEditProductAttributesSection.ProductDataMayBeLostConfirmButton}}" stepKey="waitForChangeInputTypeButton"/>
        <click selector="{{AdminEditProductAttributesSection.ProductDataMayBeLostConfirmButton}}" stepKey="clickChangeInputTypeButton"/>
        <waitForElementNotVisible selector="{{AdminEditProductAttributesSection.ProductDataMayBeLostModal}}" stepKey="waitForChangeInputTypeModalGone"/>
    </actionGroup>
    <actionGroup name="saveProductAttributeInUse">
        <waitForElementVisible selector="{{AttributePropertiesSection.Save}}" stepKey="waitForSaveButton"/>
        <click selector="{{AttributePropertiesSection.Save}}" stepKey="clickSaveButton"/>
        <waitForPageLoad stepKey="waitForAttributeToSave"/>
        <seeElement selector="{{AdminProductMessagesSection.successMessage}}" stepKey="seeSuccessMessage"/>
=======

    <!--Clicks Add Attribute and adds the given attribute-->
    <actionGroup name="addProductAttributeInProductModal">
        <arguments>
            <argument name="attributeCode" type="string"/>
        </arguments>
        <click stepKey="addAttribute" selector="{{AdminProductFormActionSection.addAttributeButton}}"/>
        <conditionalClick selector="{{AdminProductAddAttributeModalSection.clearFilters}}" dependentSelector="{{AdminProductAddAttributeModalSection.clearFilters}}" visible="true" stepKey="clearFilters"/>
        <click stepKey="clickFilters" selector="{{AdminProductAddAttributeModalSection.filters}}"/>
        <fillField stepKey="fillCode" selector="{{AdminProductAddAttributeModalSection.attributeCodeFilter}}" userInput="{{attributeCode}}"/>
        <click stepKey="clickApply" selector="{{AdminProductAddAttributeModalSection.applyFilters}}"/>
        <waitForPageLoad stepKey="waitForFilters"/>
        <checkOption selector="{{AdminProductAddAttributeModalSection.firstRowCheckBox}}" stepKey="checkAttribute"/>
        <click stepKey="addSelected" selector="{{AdminProductAddAttributeModalSection.addSelected}}"/>
    </actionGroup>

    <!--Clicks createNewAttribute and fills out form-->
    <actionGroup name="createProductAttribute">
        <arguments>
            <argument name="attribute" type="entity" defaultValue="productAttributeWysiwyg"/>
        </arguments>
        <click stepKey="createNewAttribute" selector="{{AdminProductAttributeGridSection.NewAttribute}}"/>
        <fillField stepKey="fillDefaultLabel" selector="{{AttributePropertiesSection.DefaultLabel}}" userInput="{{attribute.attribute_code}}"/>
        <selectOption selector="{{AttributePropertiesSection.InputType}}" stepKey="checkInputType" userInput="{{attribute.frontend_input}}"/>
        <selectOption selector="{{AttributePropertiesSection.ValueRequired}}" stepKey="checkRequired" userInput="{{attribute.is_required_admin}}"/>
        <click stepKey="saveAttribute" selector="{{AttributePropertiesSection.Save}}"/>
    </actionGroup>

    <!-- Inputs text default value and attribute code-->
    <actionGroup name="createProductAttributeWithTextField" extends="createProductAttribute" insertAfter="checkRequired">
        <click stepKey="openAdvancedProperties" selector="{{AdvancedAttributePropertiesSection.AdvancedAttributePropertiesSectionToggle}}"/>
        <fillField stepKey="fillCode" selector="{{AdvancedAttributePropertiesSection.AttributeCode}}" userInput="{{attribute.attribute_code}}"/>
        <fillField stepKey="fillDefaultValue" selector="{{AdvancedAttributePropertiesSection.DefaultValueText}}" userInput="{{attribute.default_value}}"/>
    </actionGroup>

    <!-- Inputs date default value and attribute code-->
    <actionGroup name="createProductAttributeWithDateField" extends="createProductAttribute" insertAfter="checkRequired">
        <arguments>
            <argument name="date" type="string"/>
        </arguments>
        <click stepKey="openAdvancedProperties" selector="{{AdvancedAttributePropertiesSection.AdvancedAttributePropertiesSectionToggle}}"/>
        <fillField stepKey="fillCode" selector="{{AdvancedAttributePropertiesSection.AttributeCode}}" userInput="{{attribute.attribute_code}}"/>
        <fillField stepKey="fillDefaultValue" selector="{{AdvancedAttributePropertiesSection.DefaultValueDate}}" userInput="{{date}}"/>
    </actionGroup>

    <!-- Creates dropdown option at row without saving-->
    <actionGroup name="createAttributeDropdownNthOption">
        <arguments>
            <argument name="row" type="string"/>
            <argument name="adminName" type="string"/>
            <argument name="frontName" type="string"/>
        </arguments>
        <click stepKey="clickAddOptions" selector="{{AttributePropertiesSection.dropdownAddOptions}}"/>
        <waitForPageLoad stepKey="waitForNewOption"/>
        <fillField stepKey="fillAdmin" selector="{{AttributePropertiesSection.dropdownNthOptionAdmin(row)}}" userInput="{{adminName}}"/>
        <fillField stepKey="fillStoreView" selector="{{AttributePropertiesSection.dropdownNthOptionDefaultStoreView(row)}}" userInput="{{frontName}}"/>
    </actionGroup>

    <!-- Creates dropdown option at row as default-->
    <actionGroup name="createAttributeDropdownNthOptionAsDefault" extends="createAttributeDropdownNthOption">
        <checkOption selector="{{AttributePropertiesSection.dropdownNthOptionIsDefault(row)}}" stepKey="setAsDefault" after="fillStoreView"/>
>>>>>>> 5821d6d0
    </actionGroup>
</actionGroups><|MERGE_RESOLUTION|>--- conflicted
+++ resolved
@@ -19,7 +19,6 @@
         <click selector="{{AdminProductAttributeGridSection.FirstRow}}" stepKey="clickOnAttributeRow"/>
         <waitForPageLoad stepKey="waitForPageLoad2" />
     </actionGroup>
-
     <actionGroup name="navigateToEditProductAttribute">
         <arguments>
             <argument name="ProductAttribute" type="string"/>
@@ -32,7 +31,6 @@
         <waitForPageLoad stepKey="waitForPageLoad3" />
     </actionGroup>
 
-<<<<<<< HEAD
     <actionGroup name="AdminCreateAttributeFromProductPage">
         <arguments>
             <argument name="attributeName" type="string"/>
@@ -67,8 +65,6 @@
         <click selector="{{AdminProductFormNewAttributeSection.saveAttribute}}" stepKey="saveAttribute1"/>
     </actionGroup>
 
-=======
->>>>>>> 5821d6d0
     <actionGroup name="changeUseForPromoRuleConditionsProductAttribute">
         <arguments>
             <argument name="option" type="string"/>
@@ -79,7 +75,6 @@
         <click selector="{{AttributePropertiesSection.Save}}" stepKey="saveAttribute"/>
         <see selector="{{AdminMessagesSection.success}}" userInput="You saved the product attribute." stepKey="successMessage"/>
     </actionGroup>
-
     <actionGroup name="deleteProductAttribute" extends="navigateToCreatedProductAttribute">
         <click selector="{{AttributePropertiesSection.DeleteAttribute}}" stepKey="deleteAttribute"/>
         <click selector="{{ModalConfirmationSection.OkButton}}" stepKey="ClickOnDeleteButton"/>
@@ -87,7 +82,6 @@
         <seeElement selector="{{AdminProductMessagesSection.successMessage}}"
                     stepKey="waitForSuccessMessage"/>
     </actionGroup>
-<<<<<<< HEAD
     <actionGroup name="deleteProductAttributeByLabel">
         <arguments>
             <argument name="ProductAttribute"/>
@@ -153,7 +147,7 @@
         <click selector="{{AttributePropertiesSection.Save}}" stepKey="clickSaveButton"/>
         <waitForPageLoad stepKey="waitForAttributeToSave"/>
         <seeElement selector="{{AdminProductMessagesSection.successMessage}}" stepKey="seeSuccessMessage"/>
-=======
+    </actionGroup>
 
     <!--Clicks Add Attribute and adds the given attribute-->
     <actionGroup name="addProductAttributeInProductModal">
@@ -215,6 +209,5 @@
     <!-- Creates dropdown option at row as default-->
     <actionGroup name="createAttributeDropdownNthOptionAsDefault" extends="createAttributeDropdownNthOption">
         <checkOption selector="{{AttributePropertiesSection.dropdownNthOptionIsDefault(row)}}" stepKey="setAsDefault" after="fillStoreView"/>
->>>>>>> 5821d6d0
     </actionGroup>
 </actionGroups>