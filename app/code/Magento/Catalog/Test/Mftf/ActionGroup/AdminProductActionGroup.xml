--- conflicted
+++ resolved
@@ -275,23 +275,7 @@
         <click selector="{{AdminConfirmationModalSection.ok}}" stepKey="acceptStoreSwitchingMessage"/>
         <waitForPageLoad stepKey="waitForPageLoad"/>
     </actionGroup>
-<<<<<<< HEAD
-
-    <!--Check tier price with a discount percentage on product-->
-    <actionGroup name="AssertDiscountsPercentageOfProducts">
-        <arguments>
-            <argument name="amount" type="string" defaultValue="45"/>
-        </arguments>
-        <click selector="{{AdminProductFormSection.advancedPricingLink}}" stepKey="clickOnAdvancedPricingButton"/>
-        <waitForElement selector="{{AdminProductFormAdvancedPricingSection.customerGroupPriceAddButton}}" stepKey="waitForCustomerGroupPriceAddButton"/>
-        <grabValueFrom selector="{{AdminProductFormAdvancedPricingSection.productTierPricePercentageValuePriceInput('0')}}" stepKey="grabProductTierPriceInput"/>
-        <assertEquals stepKey="assertProductTierPriceInput">
-            <expectedResult type="string">{{amount}}</expectedResult>
-            <actualResult type="string">$grabProductTierPriceInput</actualResult>
-        </assertEquals>
-    </actionGroup>
-
-=======
+
     <actionGroup name="CreatedProductConnectToWebsite">
         <arguments>
             <argument name="website"/>
@@ -308,5 +292,19 @@
         <click selector="{{AdminProductFormAdvancedPricingSection.save}}" stepKey="clickSaveProduct"/>
         <waitForPageLoad stepKey="waitForSave"/>
     </actionGroup>
->>>>>>> 1536c15f
+
+    <!--Check tier price with a discount percentage on product-->
+    <actionGroup name="AssertDiscountsPercentageOfProducts">
+        <arguments>
+            <argument name="amount" type="string" defaultValue="45"/>
+        </arguments>
+        <click selector="{{AdminProductFormSection.advancedPricingLink}}" stepKey="clickOnAdvancedPricingButton"/>
+        <waitForElement selector="{{AdminProductFormAdvancedPricingSection.customerGroupPriceAddButton}}" stepKey="waitForCustomerGroupPriceAddButton"/>
+        <grabValueFrom selector="{{AdminProductFormAdvancedPricingSection.productTierPricePercentageValuePriceInput('0')}}" stepKey="grabProductTierPriceInput"/>
+        <assertEquals stepKey="assertProductTierPriceInput">
+            <expectedResult type="string">{{amount}}</expectedResult>
+            <actualResult type="string">$grabProductTierPriceInput</actualResult>
+        </assertEquals>
+    </actionGroup>
+
 </actionGroups>