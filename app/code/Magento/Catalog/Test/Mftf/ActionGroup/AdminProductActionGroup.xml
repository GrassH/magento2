--- conflicted
+++ resolved
@@ -485,7 +485,6 @@
         <click selector="{{AdminAddUpSellProductsModalSection.AddSelectedProductsButton}}" stepKey="addRelatedProductSelected"/>
         <waitForPageLoad stepKey="waitForPageToLoad1"/>
     </actionGroup>
-<<<<<<< HEAD
     <actionGroup name="adminProductAdvancedPricingNewCustomerGroupPrice">
         <arguments>
             <argument name="qty" type="string" defaultValue="2"/>
@@ -498,10 +497,9 @@
         <selectOption selector="{{AdminProductFormAdvancedPricingSection.productTierPriceValueTypeSelect(customerGroup)}}" userInput="{{priceType}}" stepKey="selectProductTierPriceValueType1"/>
         <fillField selector="{{AdminProductFormAdvancedPricingSection.productTierPricePercentageValuePriceInput(customerGroup)}}" userInput="{{discount}}" stepKey="selectProductTierPricePriceInput"/>
         <click selector="{{AdminProductFormAdvancedPricingSection.doneButton}}" stepKey="clickDoneButton1"/>
-=======
+    </actionGroup>
     <actionGroup name="AdminSetProductDisabled">
         <conditionalClick selector="{{AdminProductFormSection.enableProductLabel}}" dependentSelector="{{AdminProductFormSection.productStatusValue('1')}}" visible="true" stepKey="disableProduct"/>
         <seeElement selector="{{AdminProductFormSection.productStatusValue('2')}}" stepKey="assertThatProductSetToDisabled"/>
->>>>>>> 8e16abce
     </actionGroup>
 </actionGroups>