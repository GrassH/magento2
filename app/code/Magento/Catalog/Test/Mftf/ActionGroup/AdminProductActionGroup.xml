<?xml version="1.0" encoding="UTF-8"?>
<!--
 /**
  * Copyright © Magento, Inc. All rights reserved.
  * See COPYING.txt for license details.
  */
-->
<actionGroups xmlns:xsi="http://www.w3.org/2001/XMLSchema-instance"
              xsi:noNamespaceSchemaLocation="urn:magento:mftf:Test/etc/actionGroupSchema.xsd">
    <!--Navigate to create product page from product grid page-->
    <actionGroup name="goToCreateProductPage">
        <arguments>
            <argument name="product" defaultValue="_defaultProduct"/>
        </arguments>
        <click selector="{{AdminProductGridActionSection.addProductToggle}}" stepKey="clickAddProductToggle"/>
        <waitForElementVisible selector="{{AdminProductGridActionSection.addTypeProduct(product.type_id)}}" stepKey="waitForAddProductDropdown" time="30"/>
        <click selector="{{AdminProductGridActionSection.addTypeProduct(product.type_id)}}" stepKey="clickAddProductType"/>
        <waitForPageLoad stepKey="waitForCreateProductPageLoad"/>
        <seeInCurrentUrl url="{{AdminProductCreatePage.url(AddToDefaultSet.attributeSetId, product.type_id)}}" stepKey="seeNewProductUrl"/>
        <see selector="{{AdminHeaderSection.pageTitle}}" userInput="New Product" stepKey="seeNewProductTitle"/>
    </actionGroup>

    <!--Fill main fields in create product form-->
    <actionGroup name="fillMainProductForm">
        <arguments>
            <argument name="product" defaultValue="_defaultProduct"/>
        </arguments>
        <fillField selector="{{AdminProductFormSection.productName}}" userInput="{{product.name}}" stepKey="fillProductName"/>
        <fillField selector="{{AdminProductFormSection.productSku}}" userInput="{{product.sku}}" stepKey="fillProductSku"/>
        <fillField selector="{{AdminProductFormSection.productPrice}}" userInput="{{product.price}}" stepKey="fillProductPrice"/>
        <fillField selector="{{AdminProductFormSection.productQuantity}}" userInput="{{product.quantity}}" stepKey="fillProductQty"/>
        <selectOption selector="{{AdminProductFormSection.productStockStatus}}" userInput="{{product.status}}" stepKey="selectStockStatus"/>
        <selectOption selector="{{AdminProductFormSection.productWeightSelect}}" userInput="This item has weight" stepKey="selectWeight"/>
        <fillField selector="{{AdminProductFormSection.productWeight}}" userInput="{{product.weight}}" stepKey="fillProductWeight"/>
    </actionGroup>

    <!--Fill main fields in create product form with no weight, useful for virtual and downloadable products -->
    <actionGroup name="fillMainProductFormNoWeight">
        <arguments>
            <argument name="product" defaultValue="DownloadableProduct"/>
        </arguments>
        <fillField selector="{{AdminProductFormSection.productName}}" userInput="{{product.name}}" stepKey="fillProductName"/>
        <fillField selector="{{AdminProductFormSection.productSku}}" userInput="{{product.sku}}" stepKey="fillProductSku"/>
        <fillField selector="{{AdminProductFormSection.productPrice}}" userInput="{{product.price}}" stepKey="fillProductPrice"/>
        <fillField selector="{{AdminProductFormSection.productQuantity}}" userInput="{{product.quantity}}" stepKey="fillProductQty"/>
        <selectOption selector="{{AdminProductFormSection.productStockStatus}}" userInput="{{product.status}}" stepKey="selectStockStatus"/>
        <selectOption selector="{{AdminProductFormSection.productWeightSelect}}" userInput="This item has no weight" stepKey="selectWeight"/>
    </actionGroup>

    <!--Fill main fields in create product form with name and sku -->
    <actionGroup name="fillProductNameAndSkuInProductForm">
        <arguments>
            <argument name="product"/>
        </arguments>
        <fillField selector="{{AdminProductFormSection.productName}}" userInput="{{product.name}}" stepKey="fillProductName"/>
        <fillField selector="{{AdminProductFormSection.productSku}}" userInput="{{product.sku}}" stepKey="fillProductSku"/>
    </actionGroup>

    <!--Check that required fields are actually required-->
    <actionGroup name="checkRequiredFieldsInProductForm">
        <clearField selector="{{AdminProductFormSection.productName}}" stepKey="clearProductName"/>
        <clearField selector="{{AdminProductFormSection.productSku}}" stepKey="clearProductSku"/>
        <clearField selector="{{AdminProductFormSection.productPrice}}" stepKey="clearProductPrice"/>
        <click selector="{{AdminProductFormActionSection.saveButton}}" stepKey="clickSaveButton"/>
        <see selector="{{AdminHeaderSection.pageTitle}}" userInput="New Product" stepKey="seeStillOnEditPage"/>
        <see selector="{{AdminProductFormSection.fieldError('name')}}" userInput="This is a required field." stepKey="seeNameRequired"/>
        <see selector="{{AdminProductFormSection.fieldError('sku')}}" userInput="This is a required field." stepKey="seeSkuRequired"/>
        <see selector="{{AdminProductFormSection.priceFieldError}}" userInput="This is a required field." stepKey="seePriceRequired"/>
    </actionGroup>

    <!--Save product and see success message-->
    <actionGroup name="saveProductForm">
<<<<<<< HEAD
        <scrollToTopOfPage stepKey="scrollToTop"/>
=======
        <scrollToTopOfPage stepKey="scrollTopPageProduct"/>
>>>>>>> e62d140f
        <click selector="{{AdminProductFormActionSection.saveButton}}" stepKey="clickSaveProduct"/>
        <see selector="{{AdminProductMessagesSection.successMessage}}" userInput="You saved the product." stepKey="seeSaveConfirmation"/>
    </actionGroup>

    <!--Upload image for product-->
    <actionGroup name="addProductImage">
        <arguments>
            <argument name="image" defaultValue="ProductImage"/>
        </arguments>
        <conditionalClick selector="{{AdminProductImagesSection.productImagesToggle}}" dependentSelector="{{AdminProductImagesSection.imageUploadButton}}" visible="false" stepKey="openProductImagesSection"/>
        <waitForPageLoad time="30" stepKey="waitForPageRefresh"/>
        <waitForElementVisible selector="{{AdminProductImagesSection.imageUploadButton}}" stepKey="seeImageSectionIsReady"/>
        <attachFile selector="{{AdminProductImagesSection.imageFileUpload}}" userInput="{{image.file}}" stepKey="uploadFile"/>
        <waitForElementNotVisible selector="{{AdminProductImagesSection.uploadProgressBar}}" stepKey="waitForUpload"/>
        <waitForElementVisible selector="{{AdminProductImagesSection.imageFile(image.fileName)}}" stepKey="waitForThumbnail"/>
    </actionGroup>

    <!--Remove image for product-->
    <actionGroup name="removeProductImage">
        <conditionalClick selector="{{AdminProductImagesSection.productImagesToggle}}" dependentSelector="{{AdminProductImagesSection.imageUploadButton}}" visible="false" stepKey="openProductImagesSection"/>
        <waitForPageLoad time="30" stepKey="waitForPageRefresh"/>
        <click selector="{{AdminProductImagesSection.removeImageButton}}" stepKey="clickRemoveImage"/>
    </actionGroup>

    <!-- Assert product image in Admin Product page -->
    <actionGroup name="assertProductImageAdminProductPage">
        <arguments>
            <argument name="image" defaultValue="MagentoLogo"/>
        </arguments>
        <conditionalClick selector="{{AdminProductImagesSection.productImagesToggle}}" dependentSelector="{{AdminProductImagesSection.imageUploadButton}}" visible="false" stepKey="openProductImagesSection"/>
        <waitForPageLoad stepKey="waitForPageLoad"/>
        <seeElement selector="{{AdminProductImagesSection.imageFile(image.filename)}}" stepKey="seeImage"/>
    </actionGroup>

    <!-- Assert no product image in Admin Product page -->
    <actionGroup name="assertProductImageNotInAdminProductPage">
        <arguments>
            <argument name="image" defaultValue="MagentoLogo"/>
        </arguments>
        <conditionalClick selector="{{AdminProductImagesSection.productImagesToggle}}" dependentSelector="{{AdminProductImagesSection.imageUploadButton}}" visible="false" stepKey="openProductImagesSection"/>
        <waitForPageLoad stepKey="waitForPageLoad"/>
        <dontSeeElement selector="{{AdminProductImagesSection.imageFile(image.filename)}}" stepKey="seeImage"/>
    </actionGroup>

    <!--Fill fields for simple product in a category in Admin-->
    <actionGroup name="FillAdminSimpleProductForm">
        <arguments>
            <argument name="category"/>
            <argument name="simpleProduct"/>
        </arguments>
        <amOnPage url="{{AdminProductIndexPage.url}}" stepKey="navigateToProductIndex"/>
        <click selector="{{AdminProductGridActionSection.addProductToggle}}" stepKey="clickAddProductDropdown"/>
        <click selector="{{AdminProductGridActionSection.addSimpleProduct}}" stepKey="clickAddSimpleProduct"/>
        <fillField userInput="{{simpleProduct.name}}" selector="{{AdminProductFormSection.productName}}" stepKey="fillName"/>
        <fillField userInput="{{simpleProduct.sku}}" selector="{{AdminProductFormSection.productSku}}" stepKey="fillSKU"/>
        <fillField userInput="{{simpleProduct.price}}" selector="{{AdminProductFormSection.productPrice}}" stepKey="fillPrice"/>
        <fillField userInput="{{simpleProduct.quantity}}" selector="{{AdminProductFormSection.productQuantity}}" stepKey="fillQuantity"/>
        <searchAndMultiSelectOption selector="{{AdminProductFormSection.categoriesDropdown}}" parameterArray="[{{category.name}}]" stepKey="searchAndSelectCategory"/>
        <click selector="{{AdminProductSEOSection.sectionHeader}}" stepKey="openSeoSection"/>
        <fillField userInput="{{simpleProduct.urlKey}}" selector="{{AdminProductSEOSection.urlKeyInput}}" stepKey="fillUrlKey"/>
        <click selector="{{AdminProductFormActionSection.saveButton}}" stepKey="saveProduct"/>
        <seeElement selector="{{AdminProductMessagesSection.successMessage}}" stepKey="assertSaveMessageSuccess"/>
        <seeInField userInput="{{simpleProduct.name}}" selector="{{AdminProductFormSection.productName}}" stepKey="assertFieldName"/>
        <seeInField userInput="{{simpleProduct.sku}}" selector="{{AdminProductFormSection.productSku}}" stepKey="assertFieldSku"/>
        <seeInField userInput="{{simpleProduct.price}}" selector="{{AdminProductFormSection.productPrice}}" stepKey="assertFieldPrice"/>
        <click selector="{{AdminProductSEOSection.sectionHeader}}" stepKey="openSeoSectionAssert"/>
        <seeInField userInput="{{simpleProduct.urlKey}}" selector="{{AdminProductSEOSection.urlKeyInput}}" stepKey="assertFieldUrlKey"/>
    </actionGroup>

    <!--Fill fields for simple product in a category in Admin, including text option with char limit-->
    <actionGroup name="AdminCreateSimpleProductWithTextOptionCharLimit">
        <arguments>
            <argument name="category"/>
            <argument name="simpleProduct"/>
            <argument name="charLimit"/>
        </arguments>
        <amOnPage url="{{AdminProductIndexPage.url}}" stepKey="navigateToProductIndex"/>
        <click selector="{{AdminProductGridActionSection.addProductToggle}}" stepKey="clickAddProductDropdown"/>
        <click selector="{{AdminProductGridActionSection.addSimpleProduct}}" stepKey="clickAddSimpleProduct"/>
        <fillField userInput="{{simpleProduct.name}}" selector="{{AdminProductFormSection.productName}}" stepKey="fillName"/>
        <fillField userInput="{{simpleProduct.sku}}" selector="{{AdminProductFormSection.productSku}}" stepKey="fillSKU"/>
        <fillField userInput="{{simpleProduct.price}}" selector="{{AdminProductFormSection.productPrice}}" stepKey="fillPrice"/>
        <fillField userInput="{{simpleProduct.quantity}}" selector="{{AdminProductFormSection.productQuantity}}" stepKey="fillQuantity"/>
        <searchAndMultiSelectOption selector="{{AdminProductFormSection.categoriesDropdown}}" parameterArray="[{{category.name}}]" stepKey="searchAndSelectCategory"/>
        <click selector="{{AdminProductSEOSection.sectionHeader}}" stepKey="openSeoSection"/>
        <fillField userInput="{{simpleProduct.urlKey}}" selector="{{AdminProductSEOSection.urlKeyInput}}" stepKey="fillUrlKey"/>

        <click selector="{{AdminProductCustomizableOptionsSection.customizableOptions}}" stepKey="openCustomOptionsSection"/>
        <click selector="{{AdminProductCustomizableOptionsSection.addOptionBtn}}" stepKey="clickAddOption"/>
        <fillField userInput="option1" selector="{{AdminProductCustomizableOptionsSection.optionTitleInput}}" stepKey="fillOptionTitle"/>
        <click selector="{{AdminProductCustomizableOptionsSection.optionTypeOpenDropDown}}" stepKey="openTypeDropDown"/>
        <click selector="{{AdminProductCustomizableOptionsSection.optionTypeTextField}}" stepKey="selectTypeTextField"/>
        <fillField userInput="20" selector="{{AdminProductCustomizableOptionsSection.maxCharactersInput}}" stepKey="fillMaxChars"/>

        <click selector="{{AdminProductFormActionSection.saveButton}}" stepKey="saveProduct"/>
        <seeElement selector="{{AdminProductMessagesSection.successMessage}}" stepKey="assertSaveMessageSuccess"/>
        <seeInField userInput="{{simpleProduct.name}}" selector="{{AdminProductFormSection.productName}}" stepKey="assertFieldName"/>
        <seeInField userInput="{{simpleProduct.sku}}" selector="{{AdminProductFormSection.productSku}}" stepKey="assertFieldSku"/>
        <seeInField userInput="{{simpleProduct.price}}" selector="{{AdminProductFormSection.productPrice}}" stepKey="assertFieldPrice"/>
        <click selector="{{AdminProductSEOSection.sectionHeader}}" stepKey="openSeoSectionAssert"/>
        <seeInField userInput="{{simpleProduct.urlKey}}" selector="{{AdminProductSEOSection.urlKeyInput}}" stepKey="assertFieldUrlKey"/>
    </actionGroup>

    <actionGroup name="ProductSetWebsite">
        <arguments>
            <argument name="website" type="string"/>
        </arguments>
        <scrollTo selector="{{ProductInWebsitesSection.sectionHeader}}" stepKey="ScrollToWebsites"/>
        <click selector="{{ProductInWebsitesSection.sectionHeader}}" stepKey="ClickTpOpenProductInWebsite"/>
        <waitForPageLoad stepKey="waitForPageOpened"/>
        <click selector="{{ProductInWebsitesSection.website(website)}}" stepKey="SelectWebsite"/>
        <click selector="{{AdminProductFormAdvancedPricingSection.save}}" stepKey="clickSaveProduct"/>
        <waitForPageLoad time='60' stepKey="waitForPageOpened1"/>
    </actionGroup>

    <actionGroup name="ProductSetAdvancedPricing">
        <arguments>
            <argument name="website" type="string" defaultValue=""/>
            <argument name="group" type="string" defaultValue="Retailer"/>
            <argument name="quantity" type="string" defaultValue="1"/>
            <argument name="price" type="string" defaultValue="Discount"/>
            <argument name="amount" type="string" defaultValue="45"/>
        </arguments>
        <click selector="{{AdminProductFormSection.advancedPricingLink}}" stepKey="clickOnAdvancedPricingButton"/>
        <waitForElement selector="{{AdminProductFormAdvancedPricingSection.customerGroupPriceAddButton}}" stepKey="waitForCustomerGroupPriceAddButton"/>
        <click selector="{{AdminProductFormAdvancedPricingSection.customerGroupPriceAddButton}}" stepKey="addCustomerGroupAllGroupsQty1PriceDiscountAnd10percent"/>
        <waitForElement selector="{{AdminProductFormAdvancedPricingSection.productTierPriceCustGroupSelect('0')}}" stepKey="waitForSelectCustomerGroupNameAttribute2"/>
        <selectOption selector="{{AdminProductFormAdvancedPricingSection.productTierPriceWebsiteSelect('0')}}" userInput="{{website}}" stepKey="selectProductWebsiteValue"/>
        <selectOption selector="{{AdminProductFormAdvancedPricingSection.productTierPriceCustGroupSelect('0')}}" userInput="{{group}}" stepKey="selectProductCustomGroupValue"/>
        <fillField selector="{{AdminProductFormAdvancedPricingSection.productTierPriceQtyInput('0')}}" userInput="{{quantity}}" stepKey="fillProductTierPriceQtyInput"/>
        <selectOption selector="{{AdminProductFormAdvancedPricingSection.productTierPriceValueTypeSelect('0')}}" userInput="{{price}}" stepKey="selectProductTierPriceValueType"/>
        <fillField selector="{{AdminProductFormAdvancedPricingSection.productTierPricePercentageValuePriceInput('0')}}" userInput="{{amount}}" stepKey="selectProductTierPricePriceInput"/>
        <click selector="{{AdminProductFormAdvancedPricingSection.doneButton}}" stepKey="clickDoneButton"/>
        <waitForPageLoad stepKey="WaitForProductSave"/>
        <click selector="{{AdminProductFormAdvancedPricingSection.save}}" stepKey="clickSaveProduct1"/>
        <waitForPageLoad time="60" stepKey="WaitForProductSave1"/>
        <see userInput="You saved the product." stepKey="seeSaveConfirmation"/>
    </actionGroup>

    <!--Assert text in Related, Up-Sell or Cross-Sell section in Admin Product page-->
    <actionGroup name="AssertTextInAdminProductRelatedUpSellCrossSellSection">
        <arguments>
            <argument name="element" defaultValue="AdminProductFormRelatedUpSellCrossSellSection.relatedProductSectionText"/>
            <argument name="expectedText"/>
        </arguments>
        <conditionalClick selector="{{AdminProductFormSection.productFormTab('Related Products')}}" dependentSelector="{{AdminProductFormSection.productFormTabState('Related Products', 'closed')}}" visible="true" stepKey="openTab"/>
        <waitForPageLoad time="30" stepKey="waitForPageLoad"/>
        <see selector="{{element}}" userInput="{{expectedText}}" stepKey="assertText"/>
    </actionGroup>

    <!--Related products-->
    <actionGroup name="addRelatedProductBySku">
        <arguments>
            <argument name="sku"/>
        </arguments>
        <!--Scroll up to avoid error-->
        <scrollTo selector="{{AdminProductFormRelatedUpSellCrossSellSection.relatedDropdown}}" x="0" y="-100" stepKey="scrollTo"/>
        <conditionalClick selector="{{AdminProductFormRelatedUpSellCrossSellSection.relatedDropdown}}" dependentSelector="{{AdminProductFormRelatedUpSellCrossSellSection.relatedDependent}}" visible="false" stepKey="openDropDownIfClosedRelatedUpSellCrossSell"/>
        <click selector="{{AdminProductFormRelatedUpSellCrossSellSection.AddRelatedProductsButton}}" stepKey="clickAddRelatedProductButton"/>
        <conditionalClick selector="{{AdminProductGridFilterSection.clearFilters}}" dependentSelector="{{AdminProductGridFilterSection.clearFilters}}" visible="true" stepKey="clickClearFilters"/>
        <click selector="{{AdminProductGridFilterSection.filters}}" stepKey="openProductFilters"/>
        <fillField selector="{{AdminProductGridFilterSection.skuFilter}}" userInput="{{sku}}" stepKey="fillProductSkuFilter"/>
        <click selector="{{AdminProductGridFilterSection.applyFilters}}" stepKey="clickApplyFilters"/>
        <waitForPageLoad stepKey="waitForPageToLoad"/>
        <click selector="{{AdminProductModalSlideGridSection.productGridXRowYColumnButton('1', '1')}}" stepKey="selectProduct"/>
        <click selector="{{AdminAddRelatedProductsModalSection.AddSelectedProductsButton}}" stepKey="addRelatedProductSelected"/>
    </actionGroup>

    <!--Add special price to product in Admin product page-->
    <actionGroup name="AddSpecialPriceToProductActionGroup">
        <arguments>
            <argument name="price" type="string" defaultValue="8"/>
        </arguments>
        <waitForPageLoad stepKey="waitForPageLoad"/>
        <click selector="{{AdminProductFormSection.advancedPricingLink}}" stepKey="clickAdvancedPricingLink"/>
        <waitForElementVisible selector="{{AdminProductFormAdvancedPricingSection.specialPrice}}" stepKey="waitSpecialPrice"/>
        <fillField userInput="{{price}}" selector="{{AdminProductFormAdvancedPricingSection.specialPrice}}" stepKey="fillSpecialPrice"/>
        <click selector="{{AdminProductFormAdvancedPricingSection.doneButton}}" stepKey="clickDone"/>
        <waitForElementNotVisible selector="{{AdminProductFormAdvancedPricingSection.specialPrice}}" stepKey="waitForCloseModalWindow"/>
      </actionGroup>

    <!--Select Product In Websites-->
    <actionGroup name="SelectProductInWebsitesActionGroup">
        <arguments>
            <argument name="website" type="string"/>
        </arguments>
        <scrollTo selector="{{ProductInWebsitesSection.sectionHeader}}" stepKey="scrollToWebsites"/>
        <click selector="{{ProductInWebsitesSection.sectionHeader}}" stepKey="clickToOpenProductInWebsite"/>
        <waitForPageLoad stepKey="waitForPageOpened"/>
        <checkOption selector="{{ProductInWebsitesSection.website(website)}}" stepKey="selectWebsite"/>
    </actionGroup>

    <!--Switch to New Store view-->
    <actionGroup name="SwitchToTheNewStoreView">
        <arguments>
            <argument name="storeViewName" type="string"/>
        </arguments>
        <scrollTo selector="{{AdminProductContentSection.pageHeader}}" stepKey="scrollToUp"/>
        <waitForElementVisible selector="{{AdminProductFormActionSection.changeStoreButton}}" stepKey="waitForElementBecomeVisible"/>
        <click selector="{{AdminProductFormActionSection.changeStoreButton}}" stepKey="clickStoreviewSwitcher"/>
        <click selector="{{AdminProductFormActionSection.selectStoreView(storeViewName)}}" stepKey="chooseStoreView"/>
        <click selector="{{AdminConfirmationModalSection.ok}}" stepKey="acceptStoreSwitchingMessage"/>
        <waitForPageLoad stepKey="waitForPageLoad"/>
    </actionGroup>

    <!--Create a Simple Product-->
    <actionGroup name="createSimpleProductAndAddToWebsite">
        <arguments>
            <argument name="product"/>
            <argument name="website" type="string"/>
        </arguments>
        <amOnPage url="{{AdminProductIndexPage.url}}" stepKey="navigateToCatalogProductGrid"/>
        <waitForPageLoad stepKey="waitForProductGrid"/>
        <click selector="{{AdminProductGridActionSection.addProductToggle}}" stepKey="clickAddProductDropdown"/>
        <click selector="{{AdminProductGridActionSection.addSimpleProduct}}" stepKey="clickAddSimpleProduct"/>
        <fillField userInput="{{product.name}}" selector="{{AdminProductFormSection.productName}}" stepKey="fillProductName"/>
        <fillField userInput="{{product.sku}}" selector="{{AdminProductFormSection.productSku}}" stepKey="fillProductSKU"/>
        <fillField userInput="{{product.price}}" selector="{{AdminProductFormSection.productPrice}}" stepKey="fillProductPrice"/>
        <fillField userInput="{{product.quantity}}" selector="{{AdminProductFormSection.productQuantity}}" stepKey="fillProductQuantity"/>
        <click selector="{{ProductInWebsitesSection.sectionHeader}}" stepKey="openProductInWebsites"/>
        <click selector="{{ProductInWebsitesSection.website(website)}}" stepKey="selectWebsite"/>
        <click selector="{{AdminProductFormActionSection.saveButton}}" stepKey="clickSave"/>
        <waitForLoadingMaskToDisappear stepKey="waitForProductPageSave"/>
        <seeElement selector="{{AdminProductMessagesSection.successMessage}}" stepKey="seeSaveProductMessage"/>
    </actionGroup>

    <actionGroup name="CreatedProductConnectToWebsite">
        <arguments>
            <argument name="website"/>
            <argument name="product"/>
        </arguments>
        <amOnPage url="{{AdminCatalogProductPage.url}}" stepKey="navigateToProductPage"/>
        <waitForPageLoad stepKey="waitForProductsList"/>
        <click stepKey="openProduct" selector="{{AdminProductGridActionSection.productName(product.name)}}"/>
        <waitForPageLoad stepKey="waitForProductPage"/>
        <scrollTo selector="{{ProductInWebsitesSection.sectionHeader}}" stepKey="ScrollToWebsites"/>
        <click selector="{{ProductInWebsitesSection.sectionHeader}}" stepKey="openWebsitesList"/>
        <waitForPageLoad stepKey="waitForWebsitesList"/>
        <click selector="{{ProductInWebsitesSection.website(website.name)}}" stepKey="SelectWebsite"/>
        <click selector="{{AdminProductFormAdvancedPricingSection.save}}" stepKey="clickSaveProduct"/>
        <waitForPageLoad stepKey="waitForSave"/>
    </actionGroup>

    <!--Check tier price with a discount percentage on product-->
    <actionGroup name="AssertDiscountsPercentageOfProducts">
        <arguments>
            <argument name="amount" type="string" defaultValue="45"/>
        </arguments>
        <click selector="{{AdminProductFormSection.advancedPricingLink}}" stepKey="clickOnAdvancedPricingButton"/>
        <waitForElement selector="{{AdminProductFormAdvancedPricingSection.customerGroupPriceAddButton}}" stepKey="waitForCustomerGroupPriceAddButton"/>
        <grabValueFrom selector="{{AdminProductFormAdvancedPricingSection.productTierPricePercentageValuePriceInput('0')}}" stepKey="grabProductTierPriceInput"/>
        <assertEquals stepKey="assertProductTierPriceInput">
            <expectedResult type="string">{{amount}}</expectedResult>
            <actualResult type="string">$grabProductTierPriceInput</actualResult>
        </assertEquals>
    </actionGroup>

</actionGroups><|MERGE_RESOLUTION|>--- conflicted
+++ resolved
@@ -70,11 +70,7 @@
 
     <!--Save product and see success message-->
     <actionGroup name="saveProductForm">
-<<<<<<< HEAD
-        <scrollToTopOfPage stepKey="scrollToTop"/>
-=======
         <scrollToTopOfPage stepKey="scrollTopPageProduct"/>
->>>>>>> e62d140f
         <click selector="{{AdminProductFormActionSection.saveButton}}" stepKey="clickSaveProduct"/>
         <see selector="{{AdminProductMessagesSection.successMessage}}" userInput="You saved the product." stepKey="seeSaveConfirmation"/>
     </actionGroup>
