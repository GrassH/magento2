--- conflicted
+++ resolved
@@ -483,21 +483,12 @@
         <click selector="{{AdminAddUpSellProductsModalSection.AddSelectedProductsButton}}" stepKey="addRelatedProductSelected"/>
         <waitForPageLoad stepKey="waitForPageToLoad1"/>
     </actionGroup>
-<<<<<<< HEAD
-    <actionGroup name="AdminProductAdvancedPricingNewCustomerGroupPrice">
-        <arguments>
-            <argument name="qty" type="string"/>
-            <argument name="priceType" type="string"/>
-            <argument name="discount" type="string"/>
-            <argument name="customerGroup" type="string"/>
-=======
     <actionGroup name="adminProductAdvancedPricingNewCustomerGroupPrice">
         <arguments>
             <argument name="qty" type="string" defaultValue="2"/>
             <argument name="priceType" type="string" defaultValue="Discount"/>
             <argument name="discount" type="string" defaultValue="75"/>
             <argument name="customerGroup" type="string" defaultValue="0"/>
->>>>>>> f0252c17
         </arguments>
         <click selector="{{AdminProductFormAdvancedPricingSection.customerGroupPriceAddButton}}" stepKey="addCustomerGroup"/>
         <fillField selector="{{AdminProductFormAdvancedPricingSection.productTierPriceQtyInput(customerGroup)}}" userInput="{{qty}}" stepKey="fillProductTierPriceQtyInput1"/>
