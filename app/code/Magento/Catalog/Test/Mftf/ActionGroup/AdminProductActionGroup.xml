--- conflicted
+++ resolved
@@ -252,8 +252,6 @@
         <waitForElementNotVisible selector="{{AdminProductFormAdvancedPricingSection.specialPrice}}" stepKey="waitForCloseModalWindow"/>
       </actionGroup>
 
-<<<<<<< HEAD
-=======
     <!--Select Product In Websites-->
     <actionGroup name="SelectProductInWebsitesActionGroup">
         <arguments>
@@ -266,7 +264,6 @@
         <click selector="{{CreateProductSection.saveButton}}" stepKey="clickSaveProduct"/>
     </actionGroup>
 
->>>>>>> 547ad4a3
     <!--Switch to New Store view-->
     <actionGroup name="SwitchToTheNewStoreView">
         <arguments>
