<?xml version="1.0" encoding="UTF-8"?>
<!--
 /**
  * Copyright © Magento, Inc. All rights reserved.
  * See COPYING.txt for license details.
  */
-->
<actionGroups xmlns:xsi="http://www.w3.org/2001/XMLSchema-instance"
              xsi:noNamespaceSchemaLocation="urn:magento:mftf:Test/etc/actionGroupSchema.xsd">
    <!--Navigate to create product page from product grid page-->
    <actionGroup name="goToCreateProductPage">
        <arguments>
            <argument name="product" defaultValue="_defaultProduct"/>
        </arguments>
        <click selector="{{AdminProductGridActionSection.addProductToggle}}" stepKey="clickAddProductToggle"/>
        <waitForElementVisible selector="{{AdminProductGridActionSection.addTypeProduct(product.type_id)}}" stepKey="waitForAddProductDropdown" time="30"/>
        <click selector="{{AdminProductGridActionSection.addTypeProduct(product.type_id)}}" stepKey="clickAddProductType"/>
        <waitForPageLoad stepKey="waitForCreateProductPageLoad"/>
        <seeInCurrentUrl url="{{AdminProductCreatePage.url(AddToDefaultSet.attributeSetId, product.type_id)}}" stepKey="seeNewProductUrl"/>
        <see selector="{{AdminHeaderSection.pageTitle}}" userInput="New Product" stepKey="seeNewProductTitle"/>
    </actionGroup>

    <!--Fill main fields in create product form-->
    <actionGroup name="fillMainProductForm">
        <arguments>
            <argument name="product" defaultValue="_defaultProduct"/>
        </arguments>
        <fillField selector="{{AdminProductFormSection.productName}}" userInput="{{product.name}}" stepKey="fillProductName"/>
        <fillField selector="{{AdminProductFormSection.productSku}}" userInput="{{product.sku}}" stepKey="fillProductSku"/>
        <fillField selector="{{AdminProductFormSection.productPrice}}" userInput="{{product.price}}" stepKey="fillProductPrice"/>
        <fillField selector="{{AdminProductFormSection.productQuantity}}" userInput="{{product.quantity}}" stepKey="fillProductQty"/>
        <selectOption selector="{{AdminProductFormSection.productStockStatus}}" userInput="{{product.status}}" stepKey="selectStockStatus"/>
        <selectOption selector="{{AdminProductFormSection.productWeightSelect}}" userInput="This item has weight" stepKey="selectWeight"/>
        <fillField selector="{{AdminProductFormSection.productWeight}}" userInput="{{product.weight}}" stepKey="fillProductWeight"/>
    </actionGroup>

    <!--Fill main fields in create product form with no weight, useful for virtual and downloadable products -->
    <actionGroup name="fillMainProductFormNoWeight">
        <arguments>
            <argument name="product" defaultValue="DownloadableProduct"/>
        </arguments>
        <fillField selector="{{AdminProductFormSection.productName}}" userInput="{{product.name}}" stepKey="fillProductName"/>
        <fillField selector="{{AdminProductFormSection.productSku}}" userInput="{{product.sku}}" stepKey="fillProductSku"/>
        <fillField selector="{{AdminProductFormSection.productPrice}}" userInput="{{product.price}}" stepKey="fillProductPrice"/>
        <fillField selector="{{AdminProductFormSection.productQuantity}}" userInput="{{product.quantity}}" stepKey="fillProductQty"/>
        <selectOption selector="{{AdminProductFormSection.productStockStatus}}" userInput="{{product.status}}" stepKey="selectStockStatus"/>
        <selectOption selector="{{AdminProductFormSection.productWeightSelect}}" userInput="This item has no weight" stepKey="selectWeight"/>
    </actionGroup>

    <!--Fill main fields in create product form with name and sku -->
    <actionGroup name="fillProductNameAndSkuInProductForm">
        <arguments>
            <argument name="product"/>
        </arguments>
        <fillField selector="{{AdminProductFormSection.productName}}" userInput="{{product.name}}" stepKey="fillProductName"/>
        <fillField selector="{{AdminProductFormSection.productSku}}" userInput="{{product.sku}}" stepKey="fillProductSku"/>
    </actionGroup>

    <!--Check that required fields are actually required-->
    <actionGroup name="checkRequiredFieldsInProductForm">
        <clearField selector="{{AdminProductFormSection.productName}}" stepKey="clearProductName"/>
        <clearField selector="{{AdminProductFormSection.productSku}}" stepKey="clearProductSku"/>
        <clearField selector="{{AdminProductFormSection.productPrice}}" stepKey="clearProductPrice"/>
        <click selector="{{AdminProductFormActionSection.saveButton}}" stepKey="clickSaveButton"/>
        <see selector="{{AdminHeaderSection.pageTitle}}" userInput="New Product" stepKey="seeStillOnEditPage"/>
        <see selector="{{AdminProductFormSection.fieldError('name')}}" userInput="This is a required field." stepKey="seeNameRequired"/>
        <see selector="{{AdminProductFormSection.fieldError('sku')}}" userInput="This is a required field." stepKey="seeSkuRequired"/>
        <see selector="{{AdminProductFormSection.priceFieldError}}" userInput="This is a required field." stepKey="seePriceRequired"/>
    </actionGroup>

    <!--Save product and see success message-->
    <actionGroup name="saveProductForm">
        <click selector="{{AdminProductFormActionSection.saveButton}}" stepKey="clickSaveProduct"/>
        <see selector="{{AdminProductMessagesSection.successMessage}}" userInput="You saved the product." stepKey="seeSaveConfirmation"/>
    </actionGroup>

    <!--Upload image for product-->
    <actionGroup name="addProductImage">
        <arguments>
            <argument name="image" defaultValue="ProductImage"/>
        </arguments>
        <conditionalClick selector="{{AdminProductImagesSection.productImagesToggle}}" dependentSelector="{{AdminProductImagesSection.imageUploadButton}}" visible="false" stepKey="openProductImagesSection"/>
        <waitForPageLoad time="30" stepKey="waitForPageRefresh"/>
        <waitForElementVisible selector="{{AdminProductImagesSection.imageUploadButton}}" stepKey="seeImageSectionIsReady"/>
        <attachFile selector="{{AdminProductImagesSection.imageFileUpload}}" userInput="{{image.file}}" stepKey="uploadFile"/>
        <waitForElementNotVisible selector="{{AdminProductImagesSection.uploadProgressBar}}" stepKey="waitForUpload"/>
        <waitForElementVisible selector="{{AdminProductImagesSection.imageFile(image.fileName)}}" stepKey="waitForThumbnail"/>
    </actionGroup>

    <!--Remove image for product-->
    <actionGroup name="removeProductImage">
        <conditionalClick selector="{{AdminProductImagesSection.productImagesToggle}}" dependentSelector="{{AdminProductImagesSection.imageUploadButton}}" visible="false" stepKey="openProductImagesSection"/>
        <waitForPageLoad time="30" stepKey="waitForPageRefresh"/>
        <click selector="{{AdminProductImagesSection.removeImageButton}}" stepKey="clickRemoveImage"/>
    </actionGroup>

    <!-- Assert product image in Admin Product page -->
    <actionGroup name="assertProductImageAdminProductPage">
        <arguments>
            <argument name="image" defaultValue="MagentoLogo"/>
        </arguments>
        <conditionalClick selector="{{AdminProductImagesSection.productImagesToggle}}" dependentSelector="{{AdminProductImagesSection.imageUploadButton}}" visible="false" stepKey="openProductImagesSection"/>
        <waitForPageLoad stepKey="waitForPageLoad"/>
        <seeElement selector="{{AdminProductImagesSection.imageFile(image.filename)}}" stepKey="seeImage"/>
    </actionGroup>

    <!-- Assert no product image in Admin Product page -->
    <actionGroup name="assertProductImageNotInAdminProductPage">
        <arguments>
            <argument name="image" defaultValue="MagentoLogo"/>
        </arguments>
        <conditionalClick selector="{{AdminProductImagesSection.productImagesToggle}}" dependentSelector="{{AdminProductImagesSection.imageUploadButton}}" visible="false" stepKey="openProductImagesSection"/>
        <waitForPageLoad stepKey="waitForPageLoad"/>
        <dontSeeElement selector="{{AdminProductImagesSection.imageFile(image.filename)}}" stepKey="seeImage"/>
    </actionGroup>

    <!--Fill fields for simple product in a category in Admin-->
    <actionGroup name="FillAdminSimpleProductForm">
        <arguments>
            <argument name="category"/>
            <argument name="simpleProduct"/>
        </arguments>
        <amOnPage url="{{AdminProductIndexPage.url}}" stepKey="navigateToProductIndex"/>
        <click selector="{{AdminProductGridActionSection.addProductToggle}}" stepKey="clickAddProductDropdown"/>
        <click selector="{{AdminProductGridActionSection.addSimpleProduct}}" stepKey="clickAddSimpleProduct"/>
        <fillField userInput="{{simpleProduct.name}}" selector="{{AdminProductFormSection.productName}}" stepKey="fillName"/>
        <fillField userInput="{{simpleProduct.sku}}" selector="{{AdminProductFormSection.productSku}}" stepKey="fillSKU"/>
        <fillField userInput="{{simpleProduct.price}}" selector="{{AdminProductFormSection.productPrice}}" stepKey="fillPrice"/>
        <fillField userInput="{{simpleProduct.quantity}}" selector="{{AdminProductFormSection.productQuantity}}" stepKey="fillQuantity"/>
        <searchAndMultiSelectOption selector="{{AdminProductFormSection.categoriesDropdown}}" parameterArray="[{{category.name}}]" stepKey="searchAndSelectCategory"/>
        <click selector="{{AdminProductSEOSection.sectionHeader}}" stepKey="openSeoSection"/>
        <fillField userInput="{{simpleProduct.urlKey}}" selector="{{AdminProductSEOSection.urlKeyInput}}" stepKey="fillUrlKey"/>
        <click selector="{{AdminProductFormActionSection.saveButton}}" stepKey="saveProduct"/>
        <seeElement selector="{{AdminProductMessagesSection.successMessage}}" stepKey="assertSaveMessageSuccess"/>
        <seeInField userInput="{{simpleProduct.name}}" selector="{{AdminProductFormSection.productName}}" stepKey="assertFieldName"/>
        <seeInField userInput="{{simpleProduct.sku}}" selector="{{AdminProductFormSection.productSku}}" stepKey="assertFieldSku"/>
        <seeInField userInput="{{simpleProduct.price}}" selector="{{AdminProductFormSection.productPrice}}" stepKey="assertFieldPrice"/>
        <click selector="{{AdminProductSEOSection.sectionHeader}}" stepKey="openSeoSectionAssert"/>
        <seeInField userInput="{{simpleProduct.urlKey}}" selector="{{AdminProductSEOSection.urlKeyInput}}" stepKey="assertFieldUrlKey"/>
    </actionGroup>

    <!--Fill fields for simple product in a category in Admin, including text option with char limit-->
    <actionGroup name="AdminCreateSimpleProductWithTextOptionCharLimit">
        <arguments>
            <argument name="category"/>
            <argument name="simpleProduct"/>
            <argument name="charLimit"/>
        </arguments>
        <amOnPage url="{{AdminProductIndexPage.url}}" stepKey="navigateToProductIndex"/>
        <click selector="{{AdminProductGridActionSection.addProductToggle}}" stepKey="clickAddProductDropdown"/>
        <click selector="{{AdminProductGridActionSection.addSimpleProduct}}" stepKey="clickAddSimpleProduct"/>
        <fillField userInput="{{simpleProduct.name}}" selector="{{AdminProductFormSection.productName}}" stepKey="fillName"/>
        <fillField userInput="{{simpleProduct.sku}}" selector="{{AdminProductFormSection.productSku}}" stepKey="fillSKU"/>
        <fillField userInput="{{simpleProduct.price}}" selector="{{AdminProductFormSection.productPrice}}" stepKey="fillPrice"/>
        <fillField userInput="{{simpleProduct.quantity}}" selector="{{AdminProductFormSection.productQuantity}}" stepKey="fillQuantity"/>
        <searchAndMultiSelectOption selector="{{AdminProductFormSection.categoriesDropdown}}" parameterArray="[{{category.name}}]" stepKey="searchAndSelectCategory"/>
        <click selector="{{AdminProductSEOSection.sectionHeader}}" stepKey="openSeoSection"/>
        <fillField userInput="{{simpleProduct.urlKey}}" selector="{{AdminProductSEOSection.urlKeyInput}}" stepKey="fillUrlKey"/>

        <click selector="{{AdminProductCustomizableOptionsSection.customizableOptions}}" stepKey="openCustomOptionsSection"/>
        <click selector="{{AdminProductCustomizableOptionsSection.addOptionBtn}}" stepKey="clickAddOption"/>
        <fillField userInput="option1" selector="{{AdminProductCustomizableOptionsSection.optionTitleInput}}" stepKey="fillOptionTitle"/>
        <click selector="{{AdminProductCustomizableOptionsSection.optionTypeOpenDropDown}}" stepKey="openTypeDropDown"/>
        <click selector="{{AdminProductCustomizableOptionsSection.optionTypeTextField}}" stepKey="selectTypeTextField"/>
        <fillField userInput="20" selector="{{AdminProductCustomizableOptionsSection.maxCharactersInput}}" stepKey="fillMaxChars"/>

        <click selector="{{AdminProductFormActionSection.saveButton}}" stepKey="saveProduct"/>
        <seeElement selector="{{AdminProductMessagesSection.successMessage}}" stepKey="assertSaveMessageSuccess"/>
        <seeInField userInput="{{simpleProduct.name}}" selector="{{AdminProductFormSection.productName}}" stepKey="assertFieldName"/>
        <seeInField userInput="{{simpleProduct.sku}}" selector="{{AdminProductFormSection.productSku}}" stepKey="assertFieldSku"/>
        <seeInField userInput="{{simpleProduct.price}}" selector="{{AdminProductFormSection.productPrice}}" stepKey="assertFieldPrice"/>
        <click selector="{{AdminProductSEOSection.sectionHeader}}" stepKey="openSeoSectionAssert"/>
        <seeInField userInput="{{simpleProduct.urlKey}}" selector="{{AdminProductSEOSection.urlKeyInput}}" stepKey="assertFieldUrlKey"/>
    </actionGroup>

    <actionGroup name="ProductSetWebsite">
        <arguments>
            <argument name="website" type="string"/>
        </arguments>
        <scrollTo selector="{{ProductInWebsitesSection.sectionHeader}}" stepKey="ScrollToWebsites"/>
        <click selector="{{ProductInWebsitesSection.sectionHeader}}" stepKey="ClickTpOpenProductInWebsite"/>
        <waitForPageLoad stepKey="waitForPageOpened"/>
        <click selector="{{ProductInWebsitesSection.website(website)}}" stepKey="SelectWebsite"/>
        <click selector="{{AdminProductFormAdvancedPricingSection.save}}" stepKey="clickSaveProduct"/>
        <waitForPageLoad time='60' stepKey="waitForPageOpened1"/>
    </actionGroup>

    <actionGroup name="ProductSetAdvancedPricing">
        <arguments>
            <argument name="website" type="string" defaultValue=""/>
            <argument name="group" type="string" defaultValue="Retailer"/>
            <argument name="quantity" type="string" defaultValue="1"/>
            <argument name="price" type="string" defaultValue="Discount"/>
            <argument name="amount" type="string" defaultValue="45"/>
        </arguments>
        <click selector="{{AdminProductFormSection.advancedPricingLink}}" stepKey="clickOnAdvancedPricingButton"/>
        <waitForElement selector="{{AdminProductFormAdvancedPricingSection.customerGroupPriceAddButton}}" stepKey="waitForCustomerGroupPriceAddButton"/>
        <click selector="{{AdminProductFormAdvancedPricingSection.customerGroupPriceAddButton}}" stepKey="addCustomerGroupAllGroupsQty1PriceDiscountAnd10percent"/>
        <waitForElement selector="{{AdminProductFormAdvancedPricingSection.productTierPriceCustGroupSelect('0')}}" stepKey="waitForSelectCustomerGroupNameAttribute2"/>
        <selectOption selector="{{AdminProductFormAdvancedPricingSection.productTierPriceWebsiteSelect('0')}}" userInput="{{website}}" stepKey="selectProductWebsiteValue"/>
        <selectOption selector="{{AdminProductFormAdvancedPricingSection.productTierPriceCustGroupSelect('0')}}" userInput="{{group}}" stepKey="selectProductCustomGroupValue"/>
        <fillField selector="{{AdminProductFormAdvancedPricingSection.productTierPriceQtyInput('0')}}" userInput="{{quantity}}" stepKey="fillProductTierPriceQtyInput"/>
        <selectOption selector="{{AdminProductFormAdvancedPricingSection.productTierPriceValueTypeSelect('0')}}" userInput="{{price}}" stepKey="selectProductTierPriceValueType"/>
        <fillField selector="{{AdminProductFormAdvancedPricingSection.productTierPricePercentageValuePriceInput('0')}}" userInput="{{amount}}" stepKey="selectProductTierPricePriceInput"/>
        <click selector="{{AdminProductFormAdvancedPricingSection.doneButton}}" stepKey="clickDoneButton"/>
        <waitForPageLoad stepKey="WaitForProductSave"/>
        <click selector="{{AdminProductFormAdvancedPricingSection.save}}" stepKey="clickSaveProduct1"/>
        <waitForPageLoad time="60" stepKey="WaitForProductSave1"/>
        <see userInput="You saved the product." stepKey="seeSaveConfirmation"/>
    </actionGroup>

    <!--Assert text in Related, Up-Sell or Cross-Sell section in Admin Product page-->
    <actionGroup name="AssertTextInAdminProductRelatedUpSellCrossSellSection">
        <arguments>
            <argument name="element" defaultValue="AdminProductFormRelatedUpSellCrossSellSection.relatedProductSectionText"/>
            <argument name="expectedText"/>
        </arguments>
        <conditionalClick selector="{{AdminProductFormSection.productFormTab('Related Products')}}" dependentSelector="{{AdminProductFormSection.productFormTabState('Related Products', 'closed')}}" visible="true" stepKey="openTab"/>
        <waitForPageLoad time="30" stepKey="waitForPageLoad"/>
        <see selector="{{element}}" userInput="{{expectedText}}" stepKey="assertText"/>
    </actionGroup>

    <!--Related products-->
    <actionGroup name="addRelatedProductBySku">
        <arguments>
            <argument name="sku"/>
        </arguments>
        <!--Scroll up to avoid error-->
        <scrollTo selector="{{AdminProductFormRelatedUpSellCrossSellSection.relatedDropdown}}" x="0" y="-100" stepKey="scrollTo"/>
        <conditionalClick selector="{{AdminProductFormRelatedUpSellCrossSellSection.relatedDropdown}}" dependentSelector="{{AdminProductFormRelatedUpSellCrossSellSection.relatedDependent}}" visible="false" stepKey="openDropDownIfClosedRelatedUpSellCrossSell"/>
        <click selector="{{AdminProductFormRelatedUpSellCrossSellSection.AddRelatedProductsButton}}" stepKey="clickAddRelatedProductButton"/>
        <conditionalClick selector="{{AdminProductGridFilterSection.clearFilters}}" dependentSelector="{{AdminProductGridFilterSection.clearFilters}}" visible="true" stepKey="clickClearFilters"/>
        <click selector="{{AdminProductGridFilterSection.filters}}" stepKey="openProductFilters"/>
        <fillField selector="{{AdminProductGridFilterSection.skuFilter}}" userInput="{{sku}}" stepKey="fillProductSkuFilter"/>
        <click selector="{{AdminProductGridFilterSection.applyFilters}}" stepKey="clickApplyFilters"/>
        <waitForPageLoad stepKey="waitForPageToLoad"/>
        <click selector="{{AdminProductModalSlideGridSection.productGridXRowYColumnButton('1', '1')}}" stepKey="selectProduct"/>
        <click selector="{{AdminAddRelatedProductsModalSection.AddSelectedProductsButton}}" stepKey="addRelatedProductSelected"/>
    </actionGroup>

    <!--Add special price to product in Admin product page-->
    <actionGroup name="AddSpecialPriceToProductActionGroup">
        <arguments>
            <argument name="price" type="string" defaultValue="8"/>
        </arguments>
        <waitForPageLoad stepKey="waitForPageLoad"/>
        <click selector="{{AdminProductFormSection.advancedPricingLink}}" stepKey="clickAdvancedPricingLink"/>
        <waitForElementVisible selector="{{AdminProductFormAdvancedPricingSection.specialPrice}}" stepKey="waitSpecialPrice"/>
        <fillField userInput="{{price}}" selector="{{AdminProductFormAdvancedPricingSection.specialPrice}}" stepKey="fillSpecialPrice"/>
        <click selector="{{AdminProductFormAdvancedPricingSection.doneButton}}" stepKey="clickDone"/>
        <waitForElementNotVisible selector="{{AdminProductFormAdvancedPricingSection.specialPrice}}" stepKey="waitForCloseModalWindow"/>
      </actionGroup>

    <!--Select Product In Websites-->
    <actionGroup name="SelectProductInWebsitesActionGroup">
        <arguments>
            <argument name="website" type="string"/>
        </arguments>
        <scrollTo selector="{{ProductInWebsitesSection.sectionHeader}}" stepKey="scrollToWebsites"/>
        <click selector="{{ProductInWebsitesSection.sectionHeader}}" stepKey="clickToOpenProductInWebsite"/>
        <waitForPageLoad stepKey="waitForPageOpened"/>
        <checkOption selector="{{ProductInWebsitesSection.website(website)}}" stepKey="selectWebsite"/>
    </actionGroup>

    <!--Switch to New Store view-->
    <actionGroup name="SwitchToTheNewStoreView">
        <arguments>
            <argument name="storeViewName" type="string"/>
        </arguments>
        <scrollTo selector="{{AdminProductContentSection.pageHeader}}" stepKey="scrollToUp"/>
        <waitForElementVisible selector="{{AdminProductFormActionSection.changeStoreButton}}" stepKey="waitForElementBecomeVisible"/>
        <click selector="{{AdminProductFormActionSection.changeStoreButton}}" stepKey="clickStoreviewSwitcher"/>
        <click selector="{{AdminProductFormActionSection.selectStoreView(storeViewName)}}" stepKey="chooseStoreView"/>
        <click selector="{{AdminConfirmationModalSection.ok}}" stepKey="acceptStoreSwitchingMessage"/>
        <waitForPageLoad stepKey="waitForPageLoad"/>
    </actionGroup>

    <!--Create a Simple Product-->
    <actionGroup name="createSimpleProductAndAddToWebsite">
        <arguments>
            <argument name="product"/>
            <argument name="website" type="string"/>
        </arguments>
        <amOnPage url="{{AdminProductIndexPage.url}}" stepKey="navigateToCatalogProductGrid"/>
        <waitForPageLoad stepKey="waitForProductGrid"/>
        <click selector="{{AdminProductGridActionSection.addProductToggle}}" stepKey="clickAddProductDropdown"/>
        <click selector="{{AdminProductGridActionSection.addSimpleProduct}}" stepKey="clickAddSimpleProduct"/>
        <fillField userInput="{{product.name}}" selector="{{AdminProductFormSection.productName}}" stepKey="fillProductName"/>
        <fillField userInput="{{product.sku}}" selector="{{AdminProductFormSection.productSku}}" stepKey="fillProductSKU"/>
        <fillField userInput="{{product.price}}" selector="{{AdminProductFormSection.productPrice}}" stepKey="fillProductPrice"/>
        <fillField userInput="{{product.quantity}}" selector="{{AdminProductFormSection.productQuantity}}" stepKey="fillProductQuantity"/>
        <click selector="{{ProductInWebsitesSection.sectionHeader}}" stepKey="openProductInWebsites"/>
        <click selector="{{ProductInWebsitesSection.website(website)}}" stepKey="selectWebsite"/>
        <click selector="{{AdminProductFormActionSection.saveButton}}" stepKey="clickSave"/>
        <waitForLoadingMaskToDisappear stepKey="waitForProductPageSave"/>
        <seeElement selector="{{AdminProductMessagesSection.successMessage}}" stepKey="seeSaveProductMessage"/>
    </actionGroup>

    <actionGroup name="CreatedProductConnectToWebsite">
        <arguments>
            <argument name="website"/>
            <argument name="product"/>
        </arguments>
        <amOnPage url="{{AdminCatalogProductPage.url}}" stepKey="navigateToProductPage"/>
        <waitForPageLoad stepKey="waitForProductsList"/>
        <click stepKey="openProduct" selector="{{AdminProductGridActionSection.productName(product.name)}}"/>
        <waitForPageLoad stepKey="waitForProductPage"/>
        <scrollTo selector="{{ProductInWebsitesSection.sectionHeader}}" stepKey="ScrollToWebsites"/>
        <click selector="{{ProductInWebsitesSection.sectionHeader}}" stepKey="openWebsitesList"/>
        <waitForPageLoad stepKey="waitForWebsitesList"/>
        <click selector="{{ProductInWebsitesSection.website(website.name)}}" stepKey="SelectWebsite"/>
        <click selector="{{AdminProductFormAdvancedPricingSection.save}}" stepKey="clickSaveProduct"/>
        <waitForPageLoad stepKey="waitForSave"/>
    </actionGroup>
<<<<<<< HEAD
=======

    <!--Check tier price with a discount percentage on product-->
    <actionGroup name="AssertDiscountsPercentageOfProducts">
        <arguments>
            <argument name="amount" type="string" defaultValue="45"/>
        </arguments>
        <click selector="{{AdminProductFormSection.advancedPricingLink}}" stepKey="clickOnAdvancedPricingButton"/>
        <waitForElement selector="{{AdminProductFormAdvancedPricingSection.customerGroupPriceAddButton}}" stepKey="waitForCustomerGroupPriceAddButton"/>
        <grabValueFrom selector="{{AdminProductFormAdvancedPricingSection.productTierPricePercentageValuePriceInput('0')}}" stepKey="grabProductTierPriceInput"/>
        <assertEquals stepKey="assertProductTierPriceInput">
            <expectedResult type="string">{{amount}}</expectedResult>
            <actualResult type="string">$grabProductTierPriceInput</actualResult>
        </assertEquals>
    </actionGroup>

>>>>>>> 8b7e6838
</actionGroups><|MERGE_RESOLUTION|>--- conflicted
+++ resolved
@@ -312,8 +312,6 @@
         <click selector="{{AdminProductFormAdvancedPricingSection.save}}" stepKey="clickSaveProduct"/>
         <waitForPageLoad stepKey="waitForSave"/>
     </actionGroup>
-<<<<<<< HEAD
-=======
 
     <!--Check tier price with a discount percentage on product-->
     <actionGroup name="AssertDiscountsPercentageOfProducts">
@@ -329,5 +327,4 @@
         </assertEquals>
     </actionGroup>
 
->>>>>>> 8b7e6838
 </actionGroups>