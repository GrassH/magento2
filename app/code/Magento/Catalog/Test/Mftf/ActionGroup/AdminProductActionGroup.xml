<?xml version="1.0" encoding="UTF-8"?>
<!--
 /**
  * Copyright © Magento, Inc. All rights reserved.
  * See COPYING.txt for license details.
  */
-->
<actionGroups xmlns:xsi="http://www.w3.org/2001/XMLSchema-instance"
              xsi:noNamespaceSchemaLocation="urn:magento:mftf:Test/etc/actionGroupSchema.xsd">
    <!--Navigate to create product page from product grid page-->
    <actionGroup name="goToCreateProductPage">
        <arguments>
            <argument name="product" defaultValue="_defaultProduct"/>
        </arguments>
        <click selector="{{AdminProductGridActionSection.addProductToggle}}" stepKey="clickAddProductToggle"/>
        <waitForElementVisible selector="{{AdminProductGridActionSection.addTypeProduct(product.type_id)}}" stepKey="waitForAddProductDropdown" time="30"/>
        <click selector="{{AdminProductGridActionSection.addTypeProduct(product.type_id)}}" stepKey="clickAddProductType"/>
        <waitForPageLoad time="30" stepKey="waitForCreateProductPageLoad"/>
        <seeInCurrentUrl url="{{AdminProductCreatePage.url(AddToDefaultSet.attributeSetId, product.type_id)}}" stepKey="seeNewProductUrl"/>
        <see selector="{{AdminHeaderSection.pageTitle}}" userInput="New Product" stepKey="seeNewProductTitle"/>
    </actionGroup>
    
    <!--Navigate to create product page directly via ID-->
    <actionGroup name="goToProductPageViaID">
        <arguments>
            <argument name="productId" type="string"/>
        </arguments>
        <amOnPage url="{{AdminProductEditPage.url(productId)}}" stepKey="goToProduct"/>
    </actionGroup>

    <!-- Fill main fields in create product form using a product entity -->
    <actionGroup name="fillMainProductForm">
        <arguments>
            <argument name="product" defaultValue="_defaultProduct"/>
        </arguments>
        <fillField selector="{{AdminProductFormSection.productName}}" userInput="{{product.name}}" stepKey="fillProductName"/>
        <fillField selector="{{AdminProductFormSection.productSku}}" userInput="{{product.sku}}" stepKey="fillProductSku"/>
        <fillField selector="{{AdminProductFormSection.productPrice}}" userInput="{{product.price}}" stepKey="fillProductPrice"/>
        <fillField selector="{{AdminProductFormSection.productQuantity}}" userInput="{{product.quantity}}" stepKey="fillProductQty"/>
        <selectOption selector="{{AdminProductFormSection.productStockStatus}}" userInput="{{product.status}}" stepKey="selectStockStatus"/>
        <selectOption selector="{{AdminProductFormSection.productWeightSelect}}" userInput="This item has weight" stepKey="selectWeight"/>
        <fillField selector="{{AdminProductFormSection.productWeight}}" userInput="{{product.weight}}" stepKey="fillProductWeight"/>
    </actionGroup>

    <!-- Fill main fields in create product form using strings for flexibility -->
    <actionGroup name="FillMainProductFormByString">
        <arguments>
            <argument name="productName" type="string"/>
            <argument name="productSku" type="string"/>
            <argument name="productPrice" type="string"/>
            <argument name="productQuantity" type="string"/>
            <argument name="productStatus" type="string"/>
            <argument name="productWeight" type="string"/>
        </arguments>
        <fillField selector="{{AdminProductFormSection.productName}}" userInput="{{productName}}" stepKey="fillProductName"/>
        <fillField selector="{{AdminProductFormSection.productSku}}" userInput="{{productSku}}" stepKey="fillProductSku"/>
        <fillField selector="{{AdminProductFormSection.productPrice}}" userInput="{{productPrice}}" stepKey="fillProductPrice"/>
        <fillField selector="{{AdminProductFormSection.productQuantity}}" userInput="{{productQuantity}}" stepKey="fillProductQty"/>
        <selectOption selector="{{AdminProductFormSection.productStockStatus}}" userInput="{{productStatus}}" stepKey="selectStockStatus"/>
        <selectOption selector="{{AdminProductFormSection.productWeightSelect}}" userInput="This item has weight" stepKey="selectWeight"/>
        <fillField selector="{{AdminProductFormSection.productWeight}}" userInput="{{productWeight}}" stepKey="fillProductWeight"/>
    </actionGroup>

    <!--Fill main fields in create product form with no weight, useful for virtual and downloadable products -->
    <actionGroup name="fillMainProductFormNoWeight">
        <arguments>
            <argument name="product" defaultValue="DownloadableProduct"/>
        </arguments>
        <fillField selector="{{AdminProductFormSection.productName}}" userInput="{{product.name}}" stepKey="fillProductName"/>
        <fillField selector="{{AdminProductFormSection.productSku}}" userInput="{{product.sku}}" stepKey="fillProductSku"/>
        <fillField selector="{{AdminProductFormSection.productPrice}}" userInput="{{product.price}}" stepKey="fillProductPrice"/>
        <fillField selector="{{AdminProductFormSection.productQuantity}}" userInput="{{product.quantity}}" stepKey="fillProductQty"/>
        <selectOption selector="{{AdminProductFormSection.productStockStatus}}" userInput="{{product.status}}" stepKey="selectStockStatus"/>
        <selectOption selector="{{AdminProductFormSection.productWeightSelect}}" userInput="This item has no weight" stepKey="selectWeight"/>
    </actionGroup>

    <!--Fill main fields in create product form with name and sku -->
    <actionGroup name="fillProductNameAndSkuInProductForm">
        <arguments>
            <argument name="product"/>
        </arguments>
        <fillField selector="{{AdminProductFormSection.productName}}" userInput="{{product.name}}" stepKey="fillProductName"/>
        <fillField selector="{{AdminProductFormSection.productSku}}" userInput="{{product.sku}}" stepKey="fillProductSku"/>
    </actionGroup>

    <!--Check that required fields are actually required-->
    <actionGroup name="checkRequiredFieldsInProductForm">
        <clearField selector="{{AdminProductFormSection.productName}}" stepKey="clearProductName"/>
        <clearField selector="{{AdminProductFormSection.productSku}}" stepKey="clearProductSku"/>
        <clearField selector="{{AdminProductFormSection.productPrice}}" stepKey="clearProductPrice"/>
        <click selector="{{AdminProductFormActionSection.saveButton}}" stepKey="clickSaveButton"/>
        <see selector="{{AdminHeaderSection.pageTitle}}" userInput="New Product" stepKey="seeStillOnEditPage"/>
        <see selector="{{AdminProductFormSection.fieldError('name')}}" userInput="This is a required field." stepKey="seeNameRequired"/>
        <see selector="{{AdminProductFormSection.fieldError('sku')}}" userInput="This is a required field." stepKey="seeSkuRequired"/>
        <see selector="{{AdminProductFormSection.priceFieldError}}" userInput="This is a required field." stepKey="seePriceRequired"/>
    </actionGroup>

    <!--Save product and see success message-->
    <actionGroup name="saveProductForm">
        <scrollToTopOfPage stepKey="scrollTopPageProduct"/>
        <waitForElementVisible selector="{{AdminProductFormActionSection.saveButton}}" stepKey="waitForSaveProductButton" />
        <click selector="{{AdminProductFormActionSection.saveButton}}" stepKey="clickSaveProduct"/>
        <waitForPageLoad stepKey="waitForProductToSave"/>
        <see selector="{{AdminProductMessagesSection.successMessage}}" userInput="You saved the product." stepKey="seeSaveConfirmation"/>
    </actionGroup>

<<<<<<< HEAD
=======
    <actionGroup name="toggleProductEnabled">
        <click selector="{{AdminProductFormSection.enableProductLabel}}" stepKey="toggleEnabled"/>
    </actionGroup>
>>>>>>> eea6126c
    <!-- Save product but do not expect a success message -->
    <actionGroup name="SaveProductFormNoSuccessCheck" extends="saveProductForm">
        <remove keyForRemoval="seeSaveConfirmation"/>
    </actionGroup>

    <!--Upload image for product-->
    <actionGroup name="addProductImage">
        <arguments>
            <argument name="image" defaultValue="ProductImage"/>
        </arguments>
        <conditionalClick selector="{{AdminProductImagesSection.productImagesToggle}}" dependentSelector="{{AdminProductImagesSection.imageUploadButton}}" visible="false" stepKey="openProductImagesSection"/>
        <waitForPageLoad time="30" stepKey="waitForPageRefresh"/>
        <waitForElementVisible selector="{{AdminProductImagesSection.imageUploadButton}}" stepKey="seeImageSectionIsReady"/>
        <attachFile selector="{{AdminProductImagesSection.imageFileUpload}}" userInput="{{image.file}}" stepKey="uploadFile"/>
        <waitForElementNotVisible selector="{{AdminProductImagesSection.uploadProgressBar}}" stepKey="waitForUpload"/>
        <waitForElementVisible selector="{{AdminProductImagesSection.imageFile(image.fileName)}}" stepKey="waitForThumbnail"/>
    </actionGroup>

    <!--Remove image for product-->
    <actionGroup name="removeProductImage">
        <conditionalClick selector="{{AdminProductImagesSection.productImagesToggle}}" dependentSelector="{{AdminProductImagesSection.imageUploadButton}}" visible="false" stepKey="openProductImagesSection"/>
        <waitForPageLoad time="30" stepKey="waitForPageRefresh"/>
        <click selector="{{AdminProductImagesSection.removeImageButton}}" stepKey="clickRemoveImage"/>
    </actionGroup>

    <!-- Assert product image in Admin Product page -->
    <actionGroup name="assertProductImageAdminProductPage">
        <arguments>
            <argument name="image" defaultValue="MagentoLogo"/>
        </arguments>
        <conditionalClick selector="{{AdminProductImagesSection.productImagesToggle}}" dependentSelector="{{AdminProductImagesSection.imageUploadButton}}" visible="false" stepKey="openProductImagesSection"/>
        <waitForPageLoad stepKey="waitForPageLoad"/>
        <seeElement selector="{{AdminProductImagesSection.imageFile(image.filename)}}" stepKey="seeImage"/>
    </actionGroup>

    <!-- Assert no product image in Admin Product page -->
    <actionGroup name="assertProductImageNotInAdminProductPage">
        <arguments>
            <argument name="image" defaultValue="MagentoLogo"/>
        </arguments>
        <conditionalClick selector="{{AdminProductImagesSection.productImagesToggle}}" dependentSelector="{{AdminProductImagesSection.imageUploadButton}}" visible="false" stepKey="openProductImagesSection"/>
        <waitForPageLoad stepKey="waitForPageLoad"/>
        <dontSeeElement selector="{{AdminProductImagesSection.imageFile(image.filename)}}" stepKey="seeImage"/>
    </actionGroup>

    <!--Fill fields for simple product in a category in Admin-->
    <actionGroup name="FillAdminSimpleProductForm">
        <arguments>
            <argument name="category"/>
            <argument name="simpleProduct"/>
        </arguments>
        <amOnPage url="{{AdminProductIndexPage.url}}" stepKey="navigateToProductIndex"/>
        <click selector="{{AdminProductGridActionSection.addProductToggle}}" stepKey="clickAddProductDropdown"/>
        <click selector="{{AdminProductGridActionSection.addSimpleProduct}}" stepKey="clickAddSimpleProduct"/>
        <fillField userInput="{{simpleProduct.name}}" selector="{{AdminProductFormSection.productName}}" stepKey="fillName"/>
        <fillField userInput="{{simpleProduct.sku}}" selector="{{AdminProductFormSection.productSku}}" stepKey="fillSKU"/>
        <fillField userInput="{{simpleProduct.price}}" selector="{{AdminProductFormSection.productPrice}}" stepKey="fillPrice"/>
        <fillField userInput="{{simpleProduct.quantity}}" selector="{{AdminProductFormSection.productQuantity}}" stepKey="fillQuantity"/>
        <searchAndMultiSelectOption selector="{{AdminProductFormSection.categoriesDropdown}}" parameterArray="[{{category.name}}]" stepKey="searchAndSelectCategory"/>
        <click selector="{{AdminProductSEOSection.sectionHeader}}" stepKey="openSeoSection"/>
        <fillField userInput="{{simpleProduct.urlKey}}" selector="{{AdminProductSEOSection.urlKeyInput}}" stepKey="fillUrlKey"/>
        <click selector="{{AdminProductFormActionSection.saveButton}}" stepKey="saveProduct"/>
        <seeElement selector="{{AdminProductMessagesSection.successMessage}}" stepKey="assertSaveMessageSuccess"/>
        <seeInField userInput="{{simpleProduct.name}}" selector="{{AdminProductFormSection.productName}}" stepKey="assertFieldName"/>
        <seeInField userInput="{{simpleProduct.sku}}" selector="{{AdminProductFormSection.productSku}}" stepKey="assertFieldSku"/>
        <seeInField userInput="{{simpleProduct.price}}" selector="{{AdminProductFormSection.productPrice}}" stepKey="assertFieldPrice"/>
        <click selector="{{AdminProductSEOSection.sectionHeader}}" stepKey="openSeoSectionAssert"/>
        <seeInField userInput="{{simpleProduct.urlKey}}" selector="{{AdminProductSEOSection.urlKeyInput}}" stepKey="assertFieldUrlKey"/>
    </actionGroup>

    <!--Fill fields for simple product in a category in Admin, including text option with char limit-->
    <actionGroup name="AdminCreateSimpleProductWithTextOptionCharLimit">
        <arguments>
            <argument name="category"/>
            <argument name="simpleProduct"/>
            <argument name="charLimit"/>
        </arguments>
        <amOnPage url="{{AdminProductIndexPage.url}}" stepKey="navigateToProductIndex"/>
        <click selector="{{AdminProductGridActionSection.addProductToggle}}" stepKey="clickAddProductDropdown"/>
        <click selector="{{AdminProductGridActionSection.addSimpleProduct}}" stepKey="clickAddSimpleProduct"/>
        <fillField userInput="{{simpleProduct.name}}" selector="{{AdminProductFormSection.productName}}" stepKey="fillName"/>
        <fillField userInput="{{simpleProduct.sku}}" selector="{{AdminProductFormSection.productSku}}" stepKey="fillSKU"/>
        <fillField userInput="{{simpleProduct.price}}" selector="{{AdminProductFormSection.productPrice}}" stepKey="fillPrice"/>
        <fillField userInput="{{simpleProduct.quantity}}" selector="{{AdminProductFormSection.productQuantity}}" stepKey="fillQuantity"/>
        <searchAndMultiSelectOption selector="{{AdminProductFormSection.categoriesDropdown}}" parameterArray="[{{category.name}}]" stepKey="searchAndSelectCategory"/>
        <click selector="{{AdminProductSEOSection.sectionHeader}}" stepKey="openSeoSection"/>
        <fillField userInput="{{simpleProduct.urlKey}}" selector="{{AdminProductSEOSection.urlKeyInput}}" stepKey="fillUrlKey"/>

        <click selector="{{AdminProductCustomizableOptionsSection.customizableOptions}}" stepKey="openCustomOptionsSection"/>
        <click selector="{{AdminProductCustomizableOptionsSection.addOptionBtn}}" stepKey="clickAddOption"/>
        <fillField selector="{{AdminProductCustomizableOptionsSection.optionTitleInput('0')}}" userInput="option1" stepKey="fillOptionTitle"/>
        <click selector="{{AdminProductCustomizableOptionsSection.optionTypeOpenDropDown}}" stepKey="openTypeDropDown"/>
        <click selector="{{AdminProductCustomizableOptionsSection.optionTypeTextField}}" stepKey="selectTypeTextField"/>
        <fillField userInput="20" selector="{{AdminProductCustomizableOptionsSection.maxCharactersInput}}" stepKey="fillMaxChars"/>

        <click selector="{{AdminProductFormActionSection.saveButton}}" stepKey="saveProduct"/>
        <seeElement selector="{{AdminProductMessagesSection.successMessage}}" stepKey="assertSaveMessageSuccess"/>
        <seeInField userInput="{{simpleProduct.name}}" selector="{{AdminProductFormSection.productName}}" stepKey="assertFieldName"/>
        <seeInField userInput="{{simpleProduct.sku}}" selector="{{AdminProductFormSection.productSku}}" stepKey="assertFieldSku"/>
        <seeInField userInput="{{simpleProduct.price}}" selector="{{AdminProductFormSection.productPrice}}" stepKey="assertFieldPrice"/>
        <click selector="{{AdminProductSEOSection.sectionHeader}}" stepKey="openSeoSectionAssert"/>
        <seeInField userInput="{{simpleProduct.urlKey}}" selector="{{AdminProductSEOSection.urlKeyInput}}" stepKey="assertFieldUrlKey"/>
    </actionGroup>

    <actionGroup name="ProductSetWebsite">
        <arguments>
            <argument name="website" type="string"/>
        </arguments>
        <scrollTo selector="{{ProductInWebsitesSection.sectionHeader}}" stepKey="scrollToWebsites"/>
        <conditionalClick selector="{{ProductInWebsitesSection.sectionHeader}}" dependentSelector="{{ProductInWebsitesSection.website(website)}}" visible="false" stepKey="clickToOpenProductInWebsite"/>
        <waitForPageLoad stepKey="waitForPageOpened"/>
        <click selector="{{ProductInWebsitesSection.website(website)}}" stepKey="selectWebsite"/>
        <click selector="{{AdminProductFormAdvancedPricingSection.save}}" stepKey="clickSaveProduct"/>
        <waitForPageLoad time='60' stepKey="waitForProducrSaved"/>
        <waitForElementVisible selector="{{AdminMessagesSection.success}}" stepKey="waitForSaveSuccessMessage"/>
        <see selector="{{AdminMessagesSection.success}}" userInput="You saved the product." stepKey="seeSaveSuccessMessage"/>
    </actionGroup>

    <actionGroup name="ProductSetAdvancedPricing">
        <arguments>
            <argument name="website" type="string" defaultValue=""/>
            <argument name="group" type="string" defaultValue="Retailer"/>
            <argument name="quantity" type="string" defaultValue="1"/>
            <argument name="price" type="string" defaultValue="Discount"/>
            <argument name="amount" type="string" defaultValue="45"/>
        </arguments>
        <click selector="{{AdminProductFormSection.advancedPricingLink}}" stepKey="clickOnAdvancedPricingButton"/>
        <waitForElement selector="{{AdminProductFormAdvancedPricingSection.customerGroupPriceAddButton}}" stepKey="waitForCustomerGroupPriceAddButton"/>
        <click selector="{{AdminProductFormAdvancedPricingSection.customerGroupPriceAddButton}}" stepKey="addCustomerGroupAllGroupsQty1PriceDiscountAnd10percent"/>
        <waitForElement selector="{{AdminProductFormAdvancedPricingSection.productTierPriceCustGroupSelect('0')}}" stepKey="waitForSelectCustomerGroupNameAttribute2"/>
        <selectOption selector="{{AdminProductFormAdvancedPricingSection.productTierPriceWebsiteSelect('0')}}" userInput="{{website}}" stepKey="selectProductWebsiteValue"/>
        <selectOption selector="{{AdminProductFormAdvancedPricingSection.productTierPriceCustGroupSelect('0')}}" userInput="{{group}}" stepKey="selectProductCustomGroupValue"/>
        <fillField selector="{{AdminProductFormAdvancedPricingSection.productTierPriceQtyInput('0')}}" userInput="{{quantity}}" stepKey="fillProductTierPriceQtyInput"/>
        <selectOption selector="{{AdminProductFormAdvancedPricingSection.productTierPriceValueTypeSelect('0')}}" userInput="{{price}}" stepKey="selectProductTierPriceValueType"/>
        <fillField selector="{{AdminProductFormAdvancedPricingSection.productTierPricePercentageValuePriceInput('0')}}" userInput="{{amount}}" stepKey="selectProductTierPricePriceInput"/>
        <click selector="{{AdminProductFormAdvancedPricingSection.doneButton}}" stepKey="clickDoneButton"/>
        <waitForPageLoad stepKey="WaitForProductSave"/>
        <click selector="{{AdminProductFormAdvancedPricingSection.save}}" stepKey="clickSaveProduct1"/>
        <waitForPageLoad time="60" stepKey="WaitForProductSave1"/>
        <see userInput="You saved the product." stepKey="seeSaveConfirmation"/>
    </actionGroup>

    <!--Assert text in Related, Up-Sell or Cross-Sell section in Admin Product page-->
    <actionGroup name="AssertTextInAdminProductRelatedUpSellCrossSellSection">
        <arguments>
            <argument name="element" defaultValue="AdminProductFormRelatedUpSellCrossSellSection.relatedProductSectionText"/>
            <argument name="expectedText"/>
        </arguments>
        <conditionalClick selector="{{AdminProductFormSection.productFormTab('Related Products')}}" dependentSelector="{{AdminProductFormSection.productFormTabState('Related Products', 'closed')}}" visible="true" stepKey="openTab"/>
        <waitForPageLoad time="30" stepKey="waitForPageLoad"/>
        <see selector="{{element}}" userInput="{{expectedText}}" stepKey="assertText"/>
    </actionGroup>

    <!--Related products-->
    <actionGroup name="addRelatedProductBySku">
        <arguments>
            <argument name="sku"/>
        </arguments>
        <!--Scroll up to avoid error-->
        <scrollTo selector="{{AdminProductFormRelatedUpSellCrossSellSection.relatedDropdown}}" x="0" y="-100" stepKey="scrollTo"/>
        <conditionalClick selector="{{AdminProductFormRelatedUpSellCrossSellSection.relatedDropdown}}" dependentSelector="{{AdminProductFormRelatedUpSellCrossSellSection.relatedDependent}}" visible="false" stepKey="openDropDownIfClosedRelatedUpSellCrossSell"/>
        <click selector="{{AdminProductFormRelatedUpSellCrossSellSection.AddRelatedProductsButton}}" stepKey="clickAddRelatedProductButton"/>
        <conditionalClick selector="{{AdminProductGridFilterSection.clearFilters}}" dependentSelector="{{AdminProductGridFilterSection.clearFilters}}" visible="true" stepKey="clickClearFilters"/>
        <click selector="{{AdminProductGridFilterSection.filters}}" stepKey="openProductFilters"/>
        <fillField selector="{{AdminProductGridFilterSection.skuFilter}}" userInput="{{sku}}" stepKey="fillProductSkuFilter"/>
        <click selector="{{AdminProductGridFilterSection.applyFilters}}" stepKey="clickApplyFilters"/>
        <waitForPageLoad stepKey="waitForPageToLoad"/>
        <checkOption selector="{{AdminProductModalSlideGridSection.productRowCheckboxBySku(sku)}}" stepKey="selectProduct"/>
        <click selector="{{AdminAddRelatedProductsModalSection.AddSelectedProductsButton}}" stepKey="addRelatedProductSelected"/>
    </actionGroup>

    <!--Click AddCrossSellProducts and adds product by SKU-->
    <actionGroup name="addCrossSellProductBySku">
        <arguments>
            <argument name="sku"/>
        </arguments>
        <!--Scroll up to avoid error-->
        <scrollTo selector="{{AdminProductFormRelatedUpSellCrossSellSection.relatedDropdown}}" x="0" y="-100" stepKey="scrollTo"/>
        <conditionalClick selector="{{AdminProductFormRelatedUpSellCrossSellSection.relatedDropdown}}" dependentSelector="{{AdminProductFormRelatedUpSellCrossSellSection.relatedDependent}}" visible="false" stepKey="openDropDownIfClosedRelatedUpSellCrossSell"/>
        <click selector="{{AdminProductFormRelatedUpSellCrossSellSection.AddCrossSellProductsButton}}" stepKey="clickAddCrossSellButton"/>
        <conditionalClick selector="{{AdminProductGridFilterSection.clearFilters}}" dependentSelector="{{AdminProductGridFilterSection.clearFilters}}" visible="true" stepKey="clickClearFilters"/>
        <click selector="{{AdminProductGridFilterSection.filters}}" stepKey="openProductFilters"/>
        <fillField selector="{{AdminProductGridFilterSection.skuFilter}}" userInput="{{sku}}" stepKey="fillProductSkuFilter"/>
        <click selector="{{AdminProductGridFilterSection.applyFilters}}" stepKey="clickApplyFilters"/>
        <waitForPageLoad stepKey="waitForPageToLoad"/>
        <click selector="{{AdminProductModalSlideGridSection.productGridXRowYColumnButton('1', '1')}}" stepKey="selectProduct"/>
        <click selector="{{AdminProductCrossSellModalSection.addSelectedProducts}}" stepKey="addRelatedProductSelected"/>
        <waitForPageLoad stepKey="waitForModalDisappear"/>
    </actionGroup>

    <!--Add special price to product in Admin product page-->
    <actionGroup name="AddSpecialPriceToProductActionGroup">
        <arguments>
            <argument name="price" type="string" defaultValue="8"/>
        </arguments>
        <waitForPageLoad stepKey="waitForPageLoad"/>
        <click selector="{{AdminProductFormSection.advancedPricingLink}}" stepKey="clickAdvancedPricingLink"/>
        <waitForElementVisible selector="{{AdminProductFormAdvancedPricingSection.specialPrice}}" stepKey="waitSpecialPrice"/>
        <fillField userInput="{{price}}" selector="{{AdminProductFormAdvancedPricingSection.specialPrice}}" stepKey="fillSpecialPrice"/>
        <click selector="{{AdminProductFormAdvancedPricingSection.doneButton}}" stepKey="clickDone"/>
        <waitForElementNotVisible selector="{{AdminProductFormAdvancedPricingSection.specialPrice}}" stepKey="waitForCloseModalWindow"/>
      </actionGroup>

    <!--Select Product In Websites-->
    <actionGroup name="SelectProductInWebsitesActionGroup">
        <arguments>
            <argument name="website" type="string"/>
        </arguments>
        <scrollTo selector="{{ProductInWebsitesSection.sectionHeader}}" stepKey="scrollToWebsites"/>
        <conditionalClick selector="{{ProductInWebsitesSection.sectionHeader}}" dependentSelector="{{AdminProductContentSection.sectionHeaderShow}}" visible="false" stepKey="expandSection"/>
        <waitForPageLoad stepKey="waitForPageOpened"/>
        <checkOption selector="{{ProductInWebsitesSection.website(website)}}" stepKey="selectWebsite"/>
    </actionGroup>

    <actionGroup name="AdminProductAddSpecialPrice">
        <arguments>
            <argument name="specialPrice" type="string"/>
        </arguments>
        <click selector="{{AdminProductFormSection.advancedPricingLink}}" stepKey="clickAdvancedPricingLink1"/>
        <waitForElementVisible selector="{{AdminProductFormAdvancedPricingSection.specialPrice}}" stepKey="waitSpecialPrice1"/>
        <click selector="{{AdminProductFormAdvancedPricingSection.useDefaultPrice}}" stepKey="checkUseDefault"/>
        <fillField userInput="{{specialPrice}}" selector="{{AdminProductFormAdvancedPricingSection.specialPrice}}" stepKey="fillSpecialPrice"/>
        <click selector="{{AdminProductFormAdvancedPricingSection.doneButton}}" stepKey="clickDone"/>
        <waitForElementNotVisible selector="{{AdminProductFormAdvancedPricingSection.specialPrice}}" stepKey="waitForCloseModalWindow"/>
        <click selector="{{AdminProductFormActionSection.saveButton}}" stepKey="clickOnSaveButton"/>
        <seeElement selector="{{AdminProductMessagesSection.successMessage}}" stepKey="seeSaveProductMessage"/>
    </actionGroup>

    <!--Switch to New Store view-->
    <actionGroup name="SwitchToTheNewStoreView">
        <arguments>
            <argument name="storeViewName" type="string"/>
        </arguments>
        <scrollTo selector="{{AdminProductContentSection.pageHeader}}" stepKey="scrollToUp"/>
        <waitForElementVisible selector="{{AdminProductFormActionSection.changeStoreButton}}" stepKey="waitForElementBecomeVisible"/>
        <click selector="{{AdminProductFormActionSection.changeStoreButton}}" stepKey="clickStoreviewSwitcher"/>
        <click selector="{{AdminProductFormActionSection.selectStoreView(storeViewName)}}" stepKey="chooseStoreView"/>
        <click selector="{{AdminConfirmationModalSection.ok}}" stepKey="acceptStoreSwitchingMessage"/>
        <waitForPageLoad stepKey="waitForPageLoad"/>
    </actionGroup>

    <!--Create a Simple Product-->
    <actionGroup name="createSimpleProductAndAddToWebsite">
        <arguments>
            <argument name="product"/>
            <argument name="website" type="string"/>
        </arguments>
        <amOnPage url="{{AdminProductIndexPage.url}}" stepKey="navigateToCatalogProductGrid"/>
        <waitForPageLoad stepKey="waitForProductGrid"/>
        <click selector="{{AdminProductGridActionSection.addProductToggle}}" stepKey="clickAddProductDropdown"/>
        <click selector="{{AdminProductGridActionSection.addSimpleProduct}}" stepKey="clickAddSimpleProduct"/>
        <fillField userInput="{{product.name}}" selector="{{AdminProductFormSection.productName}}" stepKey="fillProductName"/>
        <fillField userInput="{{product.sku}}" selector="{{AdminProductFormSection.productSku}}" stepKey="fillProductSKU"/>
        <fillField userInput="{{product.price}}" selector="{{AdminProductFormSection.productPrice}}" stepKey="fillProductPrice"/>
        <fillField userInput="{{product.quantity}}" selector="{{AdminProductFormSection.productQuantity}}" stepKey="fillProductQuantity"/>
        <click selector="{{ProductInWebsitesSection.sectionHeader}}" stepKey="openProductInWebsites"/>
        <click selector="{{ProductInWebsitesSection.website(website)}}" stepKey="selectWebsite"/>
        <click selector="{{AdminProductFormActionSection.saveButton}}" stepKey="clickSave"/>
        <waitForLoadingMaskToDisappear stepKey="waitForProductPageSave"/>
        <seeElement selector="{{AdminProductMessagesSection.successMessage}}" stepKey="seeSaveProductMessage"/>
    </actionGroup>

    <actionGroup name="CreatedProductConnectToWebsite">
        <arguments>
            <argument name="website"/>
            <argument name="product"/>
        </arguments>
        <click stepKey="openProduct" selector="{{AdminProductGridActionSection.productName(product.sku)}}"/>
        <waitForPageLoad stepKey="waitForProductPage"/>
        <scrollTo selector="{{ProductInWebsitesSection.sectionHeader}}" stepKey="ScrollToWebsites"/>
        <click selector="{{ProductInWebsitesSection.sectionHeader}}" stepKey="openWebsitesList"/>
        <waitForPageLoad stepKey="waitForWebsitesList"/>
        <click selector="{{ProductInWebsitesSection.website(website.name)}}" stepKey="SelectWebsite"/>
        <click selector="{{AdminProductFormAdvancedPricingSection.save}}" stepKey="clickSaveProduct"/>
        <waitForPageLoad stepKey="waitForSave"/>
    </actionGroup>

    <!--Check tier price with a discount percentage on product-->
    <actionGroup name="AssertDiscountsPercentageOfProducts">
        <arguments>
            <argument name="amount" type="string" defaultValue="45"/>
        </arguments>
        <click selector="{{AdminProductFormSection.advancedPricingLink}}" stepKey="clickOnAdvancedPricingButton"/>
        <waitForElement selector="{{AdminProductFormAdvancedPricingSection.customerGroupPriceAddButton}}" stepKey="waitForCustomerGroupPriceAddButton"/>
        <grabValueFrom selector="{{AdminProductFormAdvancedPricingSection.productTierPricePercentageValuePriceInput('0')}}" stepKey="grabProductTierPriceInput"/>
        <assertEquals stepKey="assertProductTierPriceInput">
            <expectedResult type="string">{{amount}}</expectedResult>
            <actualResult type="string">$grabProductTierPriceInput</actualResult>
        </assertEquals>
    </actionGroup>

    <!-- This action group goes to the product index page, opens the drop down and clicks the specified product type for adding a product -->
    <actionGroup name="GoToSpecifiedCreateProductPage">
        <arguments>
            <argument type="string" name="productType" defaultValue="simple"/>
        </arguments>
        <comment userInput="actionGroup:GoToSpecifiedCreateProductPage" stepKey="actionGroupComment"/>
        <amOnPage url="{{AdminProductIndexPage.url}}" stepKey="navigateToProductIndex"/>
        <click selector="{{AdminProductGridActionSection.addProductToggle}}" stepKey="clickAddProductDropdown"/>
        <click selector="{{AdminProductGridActionSection.addTypeProduct(productType)}}" stepKey="clickAddProduct"/>
        <waitForPageLoad stepKey="waitForFormToLoad"/>
    </actionGroup>

    <!-- This action group simply navigates to the product catalog page -->
    <actionGroup name="GoToProductCatalogPage">
        <comment userInput="actionGroup:GoToProductCatalogPage" stepKey="actionGroupComment"/>
        <amOnPage url="{{AdminCatalogProductPage.url}}" stepKey="GoToCatalogProductPage"/>
        <waitForPageLoad stepKey="WaitForPageToLoad"/>
    </actionGroup>

    <actionGroup name="SetProductUrlKey">
        <arguments>
            <argument name="product" defaultValue="_defaultProduct"/>
        </arguments>
        <click selector="{{AdminProductSEOSection.sectionHeader}}" stepKey="openSeoSection"/>
        <fillField userInput="{{product.urlKey}}" selector="{{AdminProductSEOSection.urlKeyInput}}" stepKey="fillUrlKey"/>
    </actionGroup>

    <actionGroup name="SetProductUrlKeyByString">
        <arguments>
            <argument name="urlKey" type="string"/>
        </arguments>
        <click selector="{{AdminProductSEOSection.sectionHeader}}" stepKey="openSeoSection"/>
        <fillField userInput="{{urlKey}}" selector="{{AdminProductSEOSection.urlKeyInput}}" stepKey="fillUrlKey"/>
    </actionGroup>

    <actionGroup name="SetCategoryByName">
        <arguments>
            <argument name="categoryName" type="string"/>
        </arguments>
        <searchAndMultiSelectOption selector="{{AdminProductFormSection.categoriesDropdown}}" parameterArray="[{{categoryName}}]" stepKey="searchAndSelectCategory"/>
    </actionGroup>

    <actionGroup name="expandAdminProductSection">
        <arguments>
            <argument name="sectionSelector" defaultValue="{{AdminProductContentSection.sectionHeader}}" type="string"/>
            <argument name="sectionDependentSelector" defaultValue="{{AdminProductContentSection.sectionHeaderShow}}" type="string"/>
        </arguments>
        <scrollToTopOfPage stepKey="scrollToTopOfPage"/>
        <waitForElementVisible time="30" selector="{{sectionSelector}}" stepKey="waitForSection"/>
        <conditionalClick selector="{{sectionSelector}}" dependentSelector="{{sectionDependentSelector}}" visible="false" stepKey="expandSection"/>
        <waitForPageLoad time="30" stepKey="waitForSectionToExpand"/>
    </actionGroup>
    <actionGroup name="navigateToCreatedProductEditPage">
        <arguments>
            <argument name="product" defaultValue="_defaultProduct"/>
        </arguments>
        <amOnPage url="{{AdminProductIndexPage.url}}" stepKey="goToAdminProductIndexPage"/>
        <waitForPageLoad stepKey="waitForProductIndexPageToLoad"/>
        <conditionalClick selector="{{AdminProductGridFilterSection.clearFilters}}" dependentSelector="{{AdminProductGridFilterSection.clearFilters}}" visible="true" stepKey="clickClearFilters"/>
        <waitForPageLoad stepKey="waitForClearFilters"/>
        <dontSeeElement selector="{{AdminProductGridFilterSection.clearFilters}}" stepKey="dontSeeClearFilters"/>
        <click selector="{{AdminProductGridFilterSection.viewDropdown}}" stepKey="openViewBookmarksTab"/>
        <click selector="{{AdminProductGridFilterSection.viewBookmark('Default View')}}" stepKey="resetToDefaultGridView"/>
        <waitForPageLoad stepKey="waitForResetToDefaultView"/>
        <see selector="{{AdminProductGridFilterSection.viewDropdown}}" userInput="Default View" stepKey="seeDefaultViewSelected"/>
        <click selector="{{AdminProductGridFilterSection.filters}}" stepKey="openProductFilters"/>
        <fillField selector="{{AdminProductGridFilterSection.skuFilter}}" userInput="{{product.sku}}" stepKey="fillProductSkuFilter"/>
        <click selector="{{AdminProductGridFilterSection.applyFilters}}" stepKey="clickApplyFilters"/>
        <waitForPageLoad stepKey="waitForFilterOnGrid"/>
        <click selector="{{AdminProductGridSection.selectRowBasedOnName(product.name)}}" stepKey="clickProduct"/>
        <waitForPageLoad stepKey="waitForProductEditPageLoad"/>
        <waitForElementVisible selector="{{AdminProductFormBundleSection.productSku}}" stepKey="waitForProductSKUField"/>
        <seeInField selector="{{AdminProductFormBundleSection.productSku}}" userInput="{{product.sku}}" stepKey="seeProductSKU"/>
    </actionGroup>
    <actionGroup name="addUpSellProductBySku" extends="addRelatedProductBySku">
        <click selector="{{AdminProductFormRelatedUpSellCrossSellSection.AddUpSellProductsButton}}" stepKey="clickAddRelatedProductButton"/>
        <conditionalClick selector="{{AdminAddUpSellProductsModalSection.Modal}} {{AdminProductGridFilterSection.clearFilters}}" dependentSelector="{{AdminAddUpSellProductsModalSection.Modal}} {{AdminProductGridFilterSection.clearFilters}}" visible="true" stepKey="clickClearFilters"/>
        <click selector="{{AdminAddUpSellProductsModalSection.Modal}} {{AdminProductGridFilterSection.filters}}" stepKey="openProductFilters"/>
        <fillField selector="{{AdminAddUpSellProductsModalSection.Modal}} {{AdminProductGridFilterSection.skuFilter}}" userInput="{{sku}}" stepKey="fillProductSkuFilter"/>
        <click selector="{{AdminAddUpSellProductsModalSection.Modal}} {{AdminProductGridFilterSection.applyFilters}}" stepKey="clickApplyFilters"/>
        <waitForPageLoad stepKey="waitForPageToLoad"/>
        <click selector="{{AdminAddUpSellProductsModalSection.Modal}}{{AdminProductModalSlideGridSection.productGridXRowYColumnButton('1', '1')}}" stepKey="selectProduct"/>
        <click selector="{{AdminAddUpSellProductsModalSection.AddSelectedProductsButton}}" stepKey="addRelatedProductSelected"/>
        <waitForPageLoad stepKey="waitForPageToLoad1"/>
    </actionGroup>
</actionGroups><|MERGE_RESOLUTION|>--- conflicted
+++ resolved
@@ -104,12 +104,9 @@
         <see selector="{{AdminProductMessagesSection.successMessage}}" userInput="You saved the product." stepKey="seeSaveConfirmation"/>
     </actionGroup>
 
-<<<<<<< HEAD
-=======
     <actionGroup name="toggleProductEnabled">
         <click selector="{{AdminProductFormSection.enableProductLabel}}" stepKey="toggleEnabled"/>
     </actionGroup>
->>>>>>> eea6126c
     <!-- Save product but do not expect a success message -->
     <actionGroup name="SaveProductFormNoSuccessCheck" extends="saveProductForm">
         <remove keyForRemoval="seeSaveConfirmation"/>
