<?xml version="1.0" encoding="UTF-8"?>
<!--
 /**
  * Copyright © Magento, Inc. All rights reserved.
  * See COPYING.txt for license details.
  */
-->
<actionGroups xmlns:xsi="http://www.w3.org/2001/XMLSchema-instance"
              xsi:noNamespaceSchemaLocation="urn:magento:mftf:Test/etc/actionGroupSchema.xsd">
    <!--Navigate to create product page from product grid page-->
    <actionGroup name="goToCreateProductPage">
        <arguments>
            <argument name="product" defaultValue="_defaultProduct"/>
        </arguments>
        <click selector="{{AdminProductGridActionSection.addProductToggle}}" stepKey="clickAddProductToggle"/>
        <waitForElementVisible selector="{{AdminProductGridActionSection.addTypeProduct(product.type_id)}}" stepKey="waitForAddProductDropdown" time="30"/>
        <click selector="{{AdminProductGridActionSection.addTypeProduct(product.type_id)}}" stepKey="clickAddProductType"/>
        <waitForPageLoad time="30" stepKey="waitForCreateProductPageLoad"/>
        <seeInCurrentUrl url="{{AdminProductCreatePage.url(AddToDefaultSet.attributeSetId, product.type_id)}}" stepKey="seeNewProductUrl"/>
        <see selector="{{AdminHeaderSection.pageTitle}}" userInput="New Product" stepKey="seeNewProductTitle"/>
    </actionGroup>
    
    <!--Navigate to create product page directly via ID-->
    <actionGroup name="goToProductPageViaID">
        <arguments>
            <argument name="productId" type="string"/>
        </arguments>
        <amOnPage url="{{AdminProductEditPage.url(productId)}}" stepKey="goToProduct"/>
    </actionGroup>

    <!-- Fill main fields in create product form using a product entity -->
    <actionGroup name="fillMainProductForm">
        <arguments>
            <argument name="product" defaultValue="_defaultProduct"/>
        </arguments>
        <scrollToTopOfPage stepKey="scrollToTopOfPage"/>
        <fillField selector="{{AdminProductFormSection.productName}}" userInput="{{product.name}}" stepKey="fillProductName"/>
        <fillField selector="{{AdminProductFormSection.productSku}}" userInput="{{product.sku}}" stepKey="fillProductSku"/>
        <fillField selector="{{AdminProductFormSection.productPrice}}" userInput="{{product.price}}" stepKey="fillProductPrice"/>
        <fillField selector="{{AdminProductFormSection.productQuantity}}" userInput="{{product.quantity}}" stepKey="fillProductQty"/>
        <selectOption selector="{{AdminProductFormSection.productStockStatus}}" userInput="{{product.status}}" stepKey="selectStockStatus"/>
        <selectOption selector="{{AdminProductFormSection.productWeightSelect}}" userInput="This item has weight" stepKey="selectWeight"/>
        <fillField selector="{{AdminProductFormSection.productWeight}}" userInput="{{product.weight}}" stepKey="fillProductWeight"/>
    </actionGroup>

    <!-- Fill main fields in create product form using strings for flexibility -->
    <actionGroup name="FillMainProductFormByString">
        <arguments>
            <argument name="productName" type="string"/>
            <argument name="productSku" type="string"/>
            <argument name="productPrice" type="string"/>
            <argument name="productQuantity" type="string"/>
            <argument name="productStatus" type="string"/>
            <argument name="productWeight" type="string"/>
        </arguments>
        <fillField selector="{{AdminProductFormSection.productName}}" userInput="{{productName}}" stepKey="fillProductName"/>
        <fillField selector="{{AdminProductFormSection.productSku}}" userInput="{{productSku}}" stepKey="fillProductSku"/>
        <fillField selector="{{AdminProductFormSection.productPrice}}" userInput="{{productPrice}}" stepKey="fillProductPrice"/>
        <fillField selector="{{AdminProductFormSection.productQuantity}}" userInput="{{productQuantity}}" stepKey="fillProductQty"/>
        <selectOption selector="{{AdminProductFormSection.productStockStatus}}" userInput="{{productStatus}}" stepKey="selectStockStatus"/>
        <selectOption selector="{{AdminProductFormSection.productWeightSelect}}" userInput="This item has weight" stepKey="selectWeight"/>
        <fillField selector="{{AdminProductFormSection.productWeight}}" userInput="{{productWeight}}" stepKey="fillProductWeight"/>
    </actionGroup>

    <!--Fill main fields in create product form with no weight, useful for virtual and downloadable products -->
    <actionGroup name="fillMainProductFormNoWeight">
        <arguments>
            <argument name="product" defaultValue="DownloadableProduct"/>
        </arguments>
        <fillField selector="{{AdminProductFormSection.productName}}" userInput="{{product.name}}" stepKey="fillProductName"/>
        <fillField selector="{{AdminProductFormSection.productSku}}" userInput="{{product.sku}}" stepKey="fillProductSku"/>
        <fillField selector="{{AdminProductFormSection.productPrice}}" userInput="{{product.price}}" stepKey="fillProductPrice"/>
        <fillField selector="{{AdminProductFormSection.productQuantity}}" userInput="{{product.quantity}}" stepKey="fillProductQty"/>
        <selectOption selector="{{AdminProductFormSection.productStockStatus}}" userInput="{{product.status}}" stepKey="selectStockStatus"/>
        <selectOption selector="{{AdminProductFormSection.productWeightSelect}}" userInput="This item has no weight" stepKey="selectWeight"/>
    </actionGroup>

    <!--Fill main fields in create product form with name and sku -->
    <actionGroup name="fillProductNameAndSkuInProductForm">
        <arguments>
            <argument name="product"/>
        </arguments>
        <fillField selector="{{AdminProductFormSection.productName}}" userInput="{{product.name}}" stepKey="fillProductName"/>
        <fillField selector="{{AdminProductFormSection.productSku}}" userInput="{{product.sku}}" stepKey="fillProductSku"/>
    </actionGroup>

    <!--Check that required fields are actually required-->
    <actionGroup name="checkRequiredFieldsInProductForm">
        <clearField selector="{{AdminProductFormSection.productName}}" stepKey="clearProductName"/>
        <clearField selector="{{AdminProductFormSection.productSku}}" stepKey="clearProductSku"/>
        <clearField selector="{{AdminProductFormSection.productPrice}}" stepKey="clearProductPrice"/>
        <click selector="{{AdminProductFormActionSection.saveButton}}" stepKey="clickSaveButton"/>
        <see selector="{{AdminHeaderSection.pageTitle}}" userInput="New Product" stepKey="seeStillOnEditPage"/>
        <see selector="{{AdminProductFormSection.fieldError('name')}}" userInput="This is a required field." stepKey="seeNameRequired"/>
        <see selector="{{AdminProductFormSection.fieldError('sku')}}" userInput="This is a required field." stepKey="seeSkuRequired"/>
        <see selector="{{AdminProductFormSection.priceFieldError}}" userInput="This is a required field." stepKey="seePriceRequired"/>
    </actionGroup>

    <!--Save product and see success message-->
    <actionGroup name="saveProductForm">
        <scrollToTopOfPage stepKey="scrollTopPageProduct"/>
        <waitForElementVisible selector="{{AdminProductFormActionSection.saveButton}}" stepKey="waitForSaveProductButton" />
        <click selector="{{AdminProductFormActionSection.saveButton}}" stepKey="clickSaveProduct"/>
        <waitForPageLoad stepKey="waitForProductToSave"/>
        <see selector="{{AdminProductMessagesSection.successMessage}}" userInput="You saved the product." stepKey="seeSaveConfirmation"/>
    </actionGroup>

    <actionGroup name="toggleProductEnabled">
        <click selector="{{AdminProductFormSection.enableProductLabel}}" stepKey="toggleEnabled"/>
    </actionGroup>
    <!-- Save product but do not expect a success message -->
    <actionGroup name="SaveProductFormNoSuccessCheck" extends="saveProductForm">
        <remove keyForRemoval="seeSaveConfirmation"/>
    </actionGroup>

    <!--Upload image for product-->
    <actionGroup name="addProductImage">
        <arguments>
            <argument name="image" defaultValue="ProductImage"/>
        </arguments>
        <conditionalClick selector="{{AdminProductImagesSection.productImagesToggle}}" dependentSelector="{{AdminProductImagesSection.imageUploadButton}}" visible="false" stepKey="openProductImagesSection"/>
        <waitForPageLoad time="30" stepKey="waitForPageRefresh"/>
        <waitForElementVisible selector="{{AdminProductImagesSection.imageUploadButton}}" stepKey="seeImageSectionIsReady"/>
        <attachFile selector="{{AdminProductImagesSection.imageFileUpload}}" userInput="{{image.file}}" stepKey="uploadFile"/>
        <waitForElementNotVisible selector="{{AdminProductImagesSection.uploadProgressBar}}" stepKey="waitForUpload"/>
        <waitForElementVisible selector="{{AdminProductImagesSection.imageFile(image.fileName)}}" stepKey="waitForThumbnail"/>
    </actionGroup>

    <!--Remove image for product-->
    <actionGroup name="removeProductImage">
        <conditionalClick selector="{{AdminProductImagesSection.productImagesToggle}}" dependentSelector="{{AdminProductImagesSection.imageUploadButton}}" visible="false" stepKey="openProductImagesSection"/>
        <waitForPageLoad time="30" stepKey="waitForPageRefresh"/>
        <click selector="{{AdminProductImagesSection.removeImageButton}}" stepKey="clickRemoveImage"/>
    </actionGroup>

    <!-- Assert product image in Admin Product page -->
    <actionGroup name="assertProductImageAdminProductPage">
        <arguments>
            <argument name="image" defaultValue="MagentoLogo"/>
        </arguments>
        <conditionalClick selector="{{AdminProductImagesSection.productImagesToggle}}" dependentSelector="{{AdminProductImagesSection.imageUploadButton}}" visible="false" stepKey="openProductImagesSection"/>
        <waitForPageLoad stepKey="waitForPageLoad"/>
        <seeElement selector="{{AdminProductImagesSection.imageFile(image.filename)}}" stepKey="seeImage"/>
    </actionGroup>

    <!-- Assert no product image in Admin Product page -->
    <actionGroup name="assertProductImageNotInAdminProductPage">
        <arguments>
            <argument name="image" defaultValue="MagentoLogo"/>
        </arguments>
        <conditionalClick selector="{{AdminProductImagesSection.productImagesToggle}}" dependentSelector="{{AdminProductImagesSection.imageUploadButton}}" visible="false" stepKey="openProductImagesSection"/>
        <waitForPageLoad stepKey="waitForPageLoad"/>
        <dontSeeElement selector="{{AdminProductImagesSection.imageFile(image.filename)}}" stepKey="seeImage"/>
    </actionGroup>

    <!--Fill fields for simple product in a category in Admin-->
    <actionGroup name="FillAdminSimpleProductForm">
        <arguments>
            <argument name="category"/>
            <argument name="simpleProduct"/>
        </arguments>
        <amOnPage url="{{AdminProductIndexPage.url}}" stepKey="navigateToProductIndex"/>
        <click selector="{{AdminProductGridActionSection.addProductToggle}}" stepKey="clickAddProductDropdown"/>
        <click selector="{{AdminProductGridActionSection.addSimpleProduct}}" stepKey="clickAddSimpleProduct"/>
        <fillField userInput="{{simpleProduct.name}}" selector="{{AdminProductFormSection.productName}}" stepKey="fillName"/>
        <fillField userInput="{{simpleProduct.sku}}" selector="{{AdminProductFormSection.productSku}}" stepKey="fillSKU"/>
        <fillField userInput="{{simpleProduct.price}}" selector="{{AdminProductFormSection.productPrice}}" stepKey="fillPrice"/>
        <fillField userInput="{{simpleProduct.quantity}}" selector="{{AdminProductFormSection.productQuantity}}" stepKey="fillQuantity"/>
        <searchAndMultiSelectOption selector="{{AdminProductFormSection.categoriesDropdown}}" parameterArray="[{{category.name}}]" stepKey="searchAndSelectCategory"/>
        <click selector="{{AdminProductSEOSection.sectionHeader}}" stepKey="openSeoSection"/>
        <fillField userInput="{{simpleProduct.urlKey}}" selector="{{AdminProductSEOSection.urlKeyInput}}" stepKey="fillUrlKey"/>
        <click selector="{{AdminProductFormActionSection.saveButton}}" stepKey="saveProduct"/>
        <seeElement selector="{{AdminProductMessagesSection.successMessage}}" stepKey="assertSaveMessageSuccess"/>
        <seeInField userInput="{{simpleProduct.name}}" selector="{{AdminProductFormSection.productName}}" stepKey="assertFieldName"/>
        <seeInField userInput="{{simpleProduct.sku}}" selector="{{AdminProductFormSection.productSku}}" stepKey="assertFieldSku"/>
        <seeInField userInput="{{simpleProduct.price}}" selector="{{AdminProductFormSection.productPrice}}" stepKey="assertFieldPrice"/>
        <click selector="{{AdminProductSEOSection.sectionHeader}}" stepKey="openSeoSectionAssert"/>
        <seeInField userInput="{{simpleProduct.urlKey}}" selector="{{AdminProductSEOSection.urlKeyInput}}" stepKey="assertFieldUrlKey"/>
    </actionGroup>

    <!--Fill fields for simple product in a category in Admin, including text option with char limit-->
    <actionGroup name="AdminCreateSimpleProductWithTextOptionCharLimit">
        <arguments>
            <argument name="category"/>
            <argument name="simpleProduct"/>
            <argument name="charLimit"/>
        </arguments>
        <amOnPage url="{{AdminProductIndexPage.url}}" stepKey="navigateToProductIndex"/>
        <click selector="{{AdminProductGridActionSection.addProductToggle}}" stepKey="clickAddProductDropdown"/>
        <click selector="{{AdminProductGridActionSection.addSimpleProduct}}" stepKey="clickAddSimpleProduct"/>
        <fillField userInput="{{simpleProduct.name}}" selector="{{AdminProductFormSection.productName}}" stepKey="fillName"/>
        <fillField userInput="{{simpleProduct.sku}}" selector="{{AdminProductFormSection.productSku}}" stepKey="fillSKU"/>
        <fillField userInput="{{simpleProduct.price}}" selector="{{AdminProductFormSection.productPrice}}" stepKey="fillPrice"/>
        <fillField userInput="{{simpleProduct.quantity}}" selector="{{AdminProductFormSection.productQuantity}}" stepKey="fillQuantity"/>
        <searchAndMultiSelectOption selector="{{AdminProductFormSection.categoriesDropdown}}" parameterArray="[{{category.name}}]" stepKey="searchAndSelectCategory"/>
        <click selector="{{AdminProductSEOSection.sectionHeader}}" stepKey="openSeoSection"/>
        <fillField userInput="{{simpleProduct.urlKey}}" selector="{{AdminProductSEOSection.urlKeyInput}}" stepKey="fillUrlKey"/>

        <click selector="{{AdminProductCustomizableOptionsSection.customizableOptions}}" stepKey="openCustomOptionsSection"/>
        <click selector="{{AdminProductCustomizableOptionsSection.addOptionBtn}}" stepKey="clickAddOption"/>
        <fillField selector="{{AdminProductCustomizableOptionsSection.optionTitleInput('0')}}" userInput="option1" stepKey="fillOptionTitle"/>
        <click selector="{{AdminProductCustomizableOptionsSection.optionTypeOpenDropDown}}" stepKey="openTypeDropDown"/>
        <click selector="{{AdminProductCustomizableOptionsSection.optionTypeTextField}}" stepKey="selectTypeTextField"/>
        <fillField userInput="20" selector="{{AdminProductCustomizableOptionsSection.maxCharactersInput}}" stepKey="fillMaxChars"/>

        <click selector="{{AdminProductFormActionSection.saveButton}}" stepKey="saveProduct"/>
        <seeElement selector="{{AdminProductMessagesSection.successMessage}}" stepKey="assertSaveMessageSuccess"/>
        <seeInField userInput="{{simpleProduct.name}}" selector="{{AdminProductFormSection.productName}}" stepKey="assertFieldName"/>
        <seeInField userInput="{{simpleProduct.sku}}" selector="{{AdminProductFormSection.productSku}}" stepKey="assertFieldSku"/>
        <seeInField userInput="{{simpleProduct.price}}" selector="{{AdminProductFormSection.productPrice}}" stepKey="assertFieldPrice"/>
        <click selector="{{AdminProductSEOSection.sectionHeader}}" stepKey="openSeoSectionAssert"/>
        <seeInField userInput="{{simpleProduct.urlKey}}" selector="{{AdminProductSEOSection.urlKeyInput}}" stepKey="assertFieldUrlKey"/>
    </actionGroup>

    <actionGroup name="ProductSetWebsite">
        <arguments>
            <argument name="website" type="string"/>
        </arguments>
        <scrollTo selector="{{ProductInWebsitesSection.sectionHeader}}" stepKey="scrollToWebsites"/>
        <conditionalClick selector="{{ProductInWebsitesSection.sectionHeader}}" dependentSelector="{{ProductInWebsitesSection.website(website)}}" visible="false" stepKey="clickToOpenProductInWebsite"/>
        <waitForPageLoad stepKey="waitForPageOpened"/>
        <click selector="{{ProductInWebsitesSection.website(website)}}" stepKey="selectWebsite"/>
        <click selector="{{AdminProductFormAdvancedPricingSection.save}}" stepKey="clickSaveProduct"/>
        <waitForPageLoad time='60' stepKey="waitForProducrSaved"/>
        <waitForElementVisible selector="{{AdminMessagesSection.success}}" stepKey="waitForSaveSuccessMessage"/>
        <see selector="{{AdminMessagesSection.success}}" userInput="You saved the product." stepKey="seeSaveSuccessMessage"/>
    </actionGroup>

    <actionGroup name="ProductSetAdvancedPricing">
        <arguments>
            <argument name="website" type="string" defaultValue=""/>
            <argument name="group" type="string" defaultValue="Retailer"/>
            <argument name="quantity" type="string" defaultValue="1"/>
            <argument name="price" type="string" defaultValue="Discount"/>
            <argument name="amount" type="string" defaultValue="45"/>
        </arguments>
        <click selector="{{AdminProductFormSection.advancedPricingLink}}" stepKey="clickOnAdvancedPricingButton"/>
        <waitForElement selector="{{AdminProductFormAdvancedPricingSection.customerGroupPriceAddButton}}" stepKey="waitForCustomerGroupPriceAddButton"/>
        <click selector="{{AdminProductFormAdvancedPricingSection.customerGroupPriceAddButton}}" stepKey="addCustomerGroupAllGroupsQty1PriceDiscountAnd10percent"/>
        <waitForElement selector="{{AdminProductFormAdvancedPricingSection.productTierPriceCustGroupSelect('0')}}" stepKey="waitForSelectCustomerGroupNameAttribute2"/>
        <selectOption selector="{{AdminProductFormAdvancedPricingSection.productTierPriceWebsiteSelect('0')}}" userInput="{{website}}" stepKey="selectProductWebsiteValue"/>
        <selectOption selector="{{AdminProductFormAdvancedPricingSection.productTierPriceCustGroupSelect('0')}}" userInput="{{group}}" stepKey="selectProductCustomGroupValue"/>
        <fillField selector="{{AdminProductFormAdvancedPricingSection.productTierPriceQtyInput('0')}}" userInput="{{quantity}}" stepKey="fillProductTierPriceQtyInput"/>
        <selectOption selector="{{AdminProductFormAdvancedPricingSection.productTierPriceValueTypeSelect('0')}}" userInput="{{price}}" stepKey="selectProductTierPriceValueType"/>
        <fillField selector="{{AdminProductFormAdvancedPricingSection.productTierPricePercentageValuePriceInput('0')}}" userInput="{{amount}}" stepKey="selectProductTierPricePriceInput"/>
        <click selector="{{AdminProductFormAdvancedPricingSection.doneButton}}" stepKey="clickDoneButton"/>
        <waitForPageLoad stepKey="WaitForProductSave"/>
        <click selector="{{AdminProductFormAdvancedPricingSection.save}}" stepKey="clickSaveProduct1"/>
        <waitForPageLoad time="60" stepKey="WaitForProductSave1"/>
        <see userInput="You saved the product." stepKey="seeSaveConfirmation"/>
    </actionGroup>
    <actionGroup name="ProductSetAdvancedTierFixedPricing" extends="ProductSetAdvancedPricing">
        <remove keyForRemoval="selectProductTierPricePriceInput"/>
        <fillField selector="{{AdminProductFormAdvancedPricingSection.productTierPriceFixedPriceInput('0')}}" userInput="{{amount}}" stepKey="selectProductTierPricePriceInput" after="selectProductTierPriceValueType"/>
    </actionGroup>

    <!--Assert text in Related, Up-Sell or Cross-Sell section in Admin Product page-->
    <actionGroup name="AssertTextInAdminProductRelatedUpSellCrossSellSection">
        <arguments>
            <argument name="element" defaultValue="AdminProductFormRelatedUpSellCrossSellSection.relatedProductSectionText"/>
            <argument name="expectedText"/>
        </arguments>
        <conditionalClick selector="{{AdminProductFormSection.productFormTab('Related Products')}}" dependentSelector="{{AdminProductFormSection.productFormTabState('Related Products', 'closed')}}" visible="true" stepKey="openTab"/>
        <waitForPageLoad time="30" stepKey="waitForPageLoad"/>
        <see selector="{{element}}" userInput="{{expectedText}}" stepKey="assertText"/>
    </actionGroup>

    <!--Related products-->
    <actionGroup name="addRelatedProductBySku">
        <arguments>
            <argument name="sku"/>
        </arguments>
        <!--Scroll up to avoid error-->
        <scrollTo selector="{{AdminProductFormRelatedUpSellCrossSellSection.relatedDropdown}}" x="0" y="-100" stepKey="scrollTo"/>
        <conditionalClick selector="{{AdminProductFormRelatedUpSellCrossSellSection.relatedDropdown}}" dependentSelector="{{AdminProductFormRelatedUpSellCrossSellSection.relatedDependent}}" visible="false" stepKey="openDropDownIfClosedRelatedUpSellCrossSell"/>
        <click selector="{{AdminProductFormRelatedUpSellCrossSellSection.AddRelatedProductsButton}}" stepKey="clickAddRelatedProductButton"/>
        <conditionalClick selector="{{AdminProductGridFilterSection.clearFilters}}" dependentSelector="{{AdminProductGridFilterSection.clearFilters}}" visible="true" stepKey="clickClearFilters"/>
        <click selector="{{AdminProductGridFilterSection.filters}}" stepKey="openProductFilters"/>
        <fillField selector="{{AdminProductGridFilterSection.skuFilter}}" userInput="{{sku}}" stepKey="fillProductSkuFilter"/>
        <click selector="{{AdminProductGridFilterSection.applyFilters}}" stepKey="clickApplyFilters"/>
        <waitForPageLoad stepKey="waitForPageToLoad"/>
        <click selector="{{AdminProductModalSlideGridSection.productGridXRowYColumnButton('1', '1')}}" stepKey="selectProduct"/>
        <click selector="{{AdminAddRelatedProductsModalSection.AddSelectedProductsButton}}" stepKey="addRelatedProductSelected"/>
        <waitForElementNotVisible selector="{{AdminAddRelatedProductsModalSection.AddSelectedProductsButton}}" stepKey="waitForElementNotVisible"/>
    </actionGroup>

    <!--Click AddCrossSellProducts and adds product by SKU-->
    <actionGroup name="addCrossSellProductBySku">
        <arguments>
            <argument name="sku"/>
        </arguments>
        <!--Scroll up to avoid error-->
        <scrollTo selector="{{AdminProductFormRelatedUpSellCrossSellSection.relatedDropdown}}" x="0" y="-100" stepKey="scrollTo"/>
        <conditionalClick selector="{{AdminProductFormRelatedUpSellCrossSellSection.relatedDropdown}}" dependentSelector="{{AdminProductFormRelatedUpSellCrossSellSection.relatedDependent}}" visible="false" stepKey="openDropDownIfClosedRelatedUpSellCrossSell"/>
        <click selector="{{AdminProductFormRelatedUpSellCrossSellSection.AddCrossSellProductsButton}}" stepKey="clickAddCrossSellButton"/>
        <conditionalClick selector="{{AdminProductGridFilterSection.clearFilters}}" dependentSelector="{{AdminProductGridFilterSection.clearFilters}}" visible="true" stepKey="clickClearFilters"/>
        <click selector="{{AdminProductGridFilterSection.filters}}" stepKey="openProductFilters"/>
        <fillField selector="{{AdminProductGridFilterSection.skuFilter}}" userInput="{{sku}}" stepKey="fillProductSkuFilter"/>
        <click selector="{{AdminProductGridFilterSection.applyFilters}}" stepKey="clickApplyFilters"/>
        <waitForPageLoad stepKey="waitForPageToLoad"/>
        <click selector="{{AdminProductModalSlideGridSection.productGridXRowYColumnButton('1', '1')}}" stepKey="selectProduct"/>
        <click selector="{{AdminProductCrossSellModalSection.addSelectedProducts}}" stepKey="addRelatedProductSelected"/>
        <waitForPageLoad stepKey="waitForModalDisappear"/>
    </actionGroup>

    <!--Add special price to product in Admin product page-->
    <actionGroup name="AddSpecialPriceToProductActionGroup">
        <arguments>
            <argument name="price" type="string" defaultValue="8"/>
        </arguments>
        <waitForPageLoad stepKey="waitForPageLoad"/>
        <click selector="{{AdminProductFormSection.advancedPricingLink}}" stepKey="clickAdvancedPricingLink"/>
        <waitForPageLoad stepKey="waitForAdvancedPricingModal"/>
        <waitForElementVisible selector="{{AdminProductFormAdvancedPricingSection.specialPrice}}" stepKey="waitSpecialPrice"/>
        <fillField userInput="{{price}}" selector="{{AdminProductFormAdvancedPricingSection.specialPrice}}" stepKey="fillSpecialPrice"/>
        <click selector="{{AdminProductFormAdvancedPricingSection.doneButton}}" stepKey="clickDone"/>
        <waitForPageLoad stepKey="waitForAdvancedPricingModalGone"/>
        <waitForElementNotVisible selector="{{AdminProductFormAdvancedPricingSection.specialPrice}}" stepKey="waitForCloseModalWindow"/>
      </actionGroup>

    <!--Select Product In Websites-->
    <actionGroup name="SelectProductInWebsitesActionGroup">
        <arguments>
            <argument name="website" type="string"/>
        </arguments>
        <scrollTo selector="{{ProductInWebsitesSection.sectionHeader}}" stepKey="scrollToWebsites"/>
        <conditionalClick selector="{{ProductInWebsitesSection.sectionHeader}}" dependentSelector="{{AdminProductContentSection.sectionHeaderShow}}" visible="false" stepKey="expandSection"/>
        <waitForPageLoad stepKey="waitForPageOpened"/>
        <checkOption selector="{{ProductInWebsitesSection.website(website)}}" stepKey="selectWebsite"/>
    </actionGroup>

    <actionGroup name="AdminProductAddSpecialPrice">
        <arguments>
            <argument name="specialPrice" type="string"/>
        </arguments>
        <click selector="{{AdminProductFormSection.advancedPricingLink}}" stepKey="clickAdvancedPricingLink1"/>
        <waitForElementVisible selector="{{AdminProductFormAdvancedPricingSection.specialPrice}}" stepKey="waitSpecialPrice1"/>
        <click selector="{{AdminProductFormAdvancedPricingSection.useDefaultPrice}}" stepKey="checkUseDefault"/>
        <fillField userInput="{{specialPrice}}" selector="{{AdminProductFormAdvancedPricingSection.specialPrice}}" stepKey="fillSpecialPrice"/>
        <click selector="{{AdminProductFormAdvancedPricingSection.doneButton}}" stepKey="clickDone"/>
        <waitForElementNotVisible selector="{{AdminProductFormAdvancedPricingSection.specialPrice}}" stepKey="waitForCloseModalWindow"/>
        <click selector="{{AdminProductFormActionSection.saveButton}}" stepKey="clickOnSaveButton"/>
        <seeElement selector="{{AdminProductMessagesSection.successMessage}}" stepKey="seeSaveProductMessage"/>
    </actionGroup>

    <!--Switch to New Store view-->
    <actionGroup name="SwitchToTheNewStoreView">
        <arguments>
            <argument name="storeViewName" type="string"/>
        </arguments>
        <scrollTo selector="{{AdminProductContentSection.pageHeader}}" stepKey="scrollToUp"/>
        <waitForElementVisible selector="{{AdminProductFormActionSection.changeStoreButton}}" stepKey="waitForElementBecomeVisible"/>
        <click selector="{{AdminProductFormActionSection.changeStoreButton}}" stepKey="clickStoreviewSwitcher"/>
        <click selector="{{AdminProductFormActionSection.selectStoreView(storeViewName)}}" stepKey="chooseStoreView"/>
        <click selector="{{AdminConfirmationModalSection.ok}}" stepKey="acceptStoreSwitchingMessage"/>
        <waitForPageLoad stepKey="waitForPageLoad"/>
    </actionGroup>

    <!--Create a Simple Product-->
    <actionGroup name="createSimpleProductAndAddToWebsite">
        <arguments>
            <argument name="product"/>
            <argument name="website" type="string"/>
        </arguments>
        <amOnPage url="{{AdminProductIndexPage.url}}" stepKey="navigateToCatalogProductGrid"/>
        <waitForPageLoad stepKey="waitForProductGrid"/>
        <click selector="{{AdminProductGridActionSection.addProductToggle}}" stepKey="clickAddProductDropdown"/>
        <click selector="{{AdminProductGridActionSection.addSimpleProduct}}" stepKey="clickAddSimpleProduct"/>
        <fillField userInput="{{product.name}}" selector="{{AdminProductFormSection.productName}}" stepKey="fillProductName"/>
        <fillField userInput="{{product.sku}}" selector="{{AdminProductFormSection.productSku}}" stepKey="fillProductSKU"/>
        <fillField userInput="{{product.price}}" selector="{{AdminProductFormSection.productPrice}}" stepKey="fillProductPrice"/>
        <fillField userInput="{{product.quantity}}" selector="{{AdminProductFormSection.productQuantity}}" stepKey="fillProductQuantity"/>
        <click selector="{{ProductInWebsitesSection.sectionHeader}}" stepKey="openProductInWebsites"/>
        <click selector="{{ProductInWebsitesSection.website(website)}}" stepKey="selectWebsite"/>
        <click selector="{{AdminProductFormActionSection.saveButton}}" stepKey="clickSave"/>
        <waitForLoadingMaskToDisappear stepKey="waitForProductPageSave"/>
        <seeElement selector="{{AdminProductMessagesSection.successMessage}}" stepKey="seeSaveProductMessage"/>
    </actionGroup>

    <actionGroup name="CreatedProductConnectToWebsite">
        <arguments>
            <argument name="website"/>
            <argument name="product"/>
        </arguments>
        <click stepKey="openProduct" selector="{{AdminProductGridActionSection.productName(product.sku)}}"/>
        <waitForPageLoad stepKey="waitForProductPage"/>
        <scrollTo selector="{{ProductInWebsitesSection.sectionHeader}}" stepKey="ScrollToWebsites"/>
        <click selector="{{ProductInWebsitesSection.sectionHeader}}" stepKey="openWebsitesList"/>
        <waitForPageLoad stepKey="waitForWebsitesList"/>
        <click selector="{{ProductInWebsitesSection.website(website.name)}}" stepKey="SelectWebsite"/>
        <click selector="{{AdminProductFormAdvancedPricingSection.save}}" stepKey="clickSaveProduct"/>
        <waitForPageLoad stepKey="waitForSave"/>
    </actionGroup>

    <!-- Action group assign to one website and unassign from another -->
    <actionGroup name="AdminProcessProductWebsitesActionGroup" extends="CreatedProductConnectToWebsite">
        <arguments>
            <argument name="websiteToUnassign"/>
        </arguments>
        <uncheckOption selector="{{ProductInWebsitesSection.website(websiteToUnassign.name)}}" after="SelectWebsite" stepKey="uncheckWebsite"/>
    </actionGroup>

    <!--Check tier price with a discount percentage on product-->
    <actionGroup name="AssertDiscountsPercentageOfProducts">
        <arguments>
            <argument name="amount" type="string" defaultValue="45"/>
        </arguments>
        <click selector="{{AdminProductFormSection.advancedPricingLink}}" stepKey="clickOnAdvancedPricingButton"/>
        <waitForElement selector="{{AdminProductFormAdvancedPricingSection.customerGroupPriceAddButton}}" stepKey="waitForCustomerGroupPriceAddButton"/>
        <grabValueFrom selector="{{AdminProductFormAdvancedPricingSection.productTierPricePercentageValuePriceInput('0')}}" stepKey="grabProductTierPriceInput"/>
        <assertEquals stepKey="assertProductTierPriceInput">
            <expectedResult type="string">{{amount}}</expectedResult>
            <actualResult type="string">$grabProductTierPriceInput</actualResult>
        </assertEquals>
    </actionGroup>

    <!-- This action group goes to the product index page, opens the drop down and clicks the specified product type for adding a product -->
    <actionGroup name="GoToSpecifiedCreateProductPage">
        <arguments>
            <argument type="string" name="productType" defaultValue="simple"/>
        </arguments>
        <comment userInput="actionGroup:GoToSpecifiedCreateProductPage" stepKey="actionGroupComment"/>
        <amOnPage url="{{AdminProductIndexPage.url}}" stepKey="navigateToProductIndex"/>
        <click selector="{{AdminProductGridActionSection.addProductToggle}}" stepKey="clickAddProductDropdown"/>
        <click selector="{{AdminProductGridActionSection.addTypeProduct(productType)}}" stepKey="clickAddProduct"/>
        <waitForPageLoad stepKey="waitForFormToLoad"/>
    </actionGroup>

    <!-- This action group simply navigates to the product catalog page -->
    <actionGroup name="GoToProductCatalogPage">
        <comment userInput="actionGroup:GoToProductCatalogPage" stepKey="actionGroupComment"/>
        <amOnPage url="{{AdminCatalogProductPage.url}}" stepKey="GoToCatalogProductPage"/>
        <waitForPageLoad stepKey="WaitForPageToLoad"/>
    </actionGroup>

    <actionGroup name="SetProductUrlKey">
        <arguments>
            <argument name="product" defaultValue="_defaultProduct"/>
        </arguments>
        <click selector="{{AdminProductSEOSection.sectionHeader}}" stepKey="openSeoSection"/>
        <fillField userInput="{{product.urlKey}}" selector="{{AdminProductSEOSection.urlKeyInput}}" stepKey="fillUrlKey"/>
    </actionGroup>

    <actionGroup name="SetProductUrlKeyByString">
        <arguments>
            <argument name="urlKey" type="string"/>
        </arguments>
        <click selector="{{AdminProductSEOSection.sectionHeader}}" stepKey="openSeoSection"/>
        <fillField userInput="{{urlKey}}" selector="{{AdminProductSEOSection.urlKeyInput}}" stepKey="fillUrlKey"/>
    </actionGroup>

    <actionGroup name="SetCategoryByName">
        <arguments>
            <argument name="categoryName" type="string"/>
        </arguments>
        <searchAndMultiSelectOption selector="{{AdminProductFormSection.categoriesDropdown}}" parameterArray="[{{categoryName}}]" stepKey="searchAndSelectCategory"/>
    </actionGroup>
    <!--Remove category from product in ProductFrom Page-->
    <actionGroup name="removeCategoryFromProduct">
        <arguments>
            <argument name="categoryName" type="string" defaultValue="{{_defaultCategory.name}}"/>
        </arguments>
        <click selector="{{AdminProductFormSection.categoriesDropdown}}" stepKey="clickCategoriesDropDown"/>
        <click selector="{{AdminProductFormSection.unselectCategories(categoryName)}}" stepKey="unselectCategories"/>
        <click selector="{{AdminProductFormSection.done}}" stepKey="clickOnDoneAdvancedCategory"/>
    </actionGroup>

    <actionGroup name="expandAdminProductSection">
        <arguments>
            <argument name="sectionSelector" defaultValue="{{AdminProductContentSection.sectionHeader}}" type="string"/>
            <argument name="sectionDependentSelector" defaultValue="{{AdminProductContentSection.sectionHeaderShow}}" type="string"/>
        </arguments>
        <scrollToTopOfPage stepKey="scrollToTopOfPage"/>
        <waitForElementVisible time="30" selector="{{sectionSelector}}" stepKey="waitForSection"/>
        <conditionalClick selector="{{sectionSelector}}" dependentSelector="{{sectionDependentSelector}}" visible="false" stepKey="expandSection"/>
        <waitForPageLoad time="30" stepKey="waitForSectionToExpand"/>
    </actionGroup>
    <actionGroup name="navigateToCreatedProductEditPage">
        <arguments>
            <argument name="product" defaultValue="_defaultProduct"/>
        </arguments>
        <amOnPage url="{{AdminProductIndexPage.url}}" stepKey="goToAdminProductIndexPage"/>
        <waitForPageLoad stepKey="waitForProductIndexPageToLoad"/>
        <conditionalClick selector="{{AdminProductGridFilterSection.clearFilters}}" dependentSelector="{{AdminProductGridFilterSection.clearFilters}}" visible="true" stepKey="clickClearFilters"/>
        <waitForPageLoad stepKey="waitForClearFilters"/>
        <dontSeeElement selector="{{AdminProductGridFilterSection.clearFilters}}" stepKey="dontSeeClearFilters"/>
        <click selector="{{AdminProductGridFilterSection.viewDropdown}}" stepKey="openViewBookmarksTab"/>
        <click selector="{{AdminProductGridFilterSection.viewBookmark('Default View')}}" stepKey="resetToDefaultGridView"/>
        <waitForPageLoad stepKey="waitForResetToDefaultView"/>
        <see selector="{{AdminProductGridFilterSection.viewDropdown}}" userInput="Default View" stepKey="seeDefaultViewSelected"/>
        <click selector="{{AdminProductGridFilterSection.filters}}" stepKey="openProductFilters"/>
        <fillField selector="{{AdminProductGridFilterSection.skuFilter}}" userInput="{{product.sku}}" stepKey="fillProductSkuFilter"/>
        <click selector="{{AdminProductGridFilterSection.applyFilters}}" stepKey="clickApplyFilters"/>
        <waitForPageLoad stepKey="waitForFilterOnGrid"/>
        <click selector="{{AdminProductGridSection.selectRowBasedOnName(product.name)}}" stepKey="clickProduct"/>
        <waitForPageLoad stepKey="waitForProductEditPageLoad"/>
        <waitForElementVisible selector="{{AdminProductFormBundleSection.productSku}}" stepKey="waitForProductSKUField"/>
        <seeInField selector="{{AdminProductFormBundleSection.productSku}}" userInput="{{product.sku}}" stepKey="seeProductSKU"/>
    </actionGroup>
    <actionGroup name="addUpSellProductBySku" extends="addRelatedProductBySku">
        <click selector="{{AdminProductFormRelatedUpSellCrossSellSection.AddUpSellProductsButton}}" stepKey="clickAddRelatedProductButton"/>
        <conditionalClick selector="{{AdminAddUpSellProductsModalSection.Modal}} {{AdminProductGridFilterSection.clearFilters}}" dependentSelector="{{AdminAddUpSellProductsModalSection.Modal}} {{AdminProductGridFilterSection.clearFilters}}" visible="true" stepKey="clickClearFilters"/>
        <click selector="{{AdminAddUpSellProductsModalSection.Modal}} {{AdminProductGridFilterSection.filters}}" stepKey="openProductFilters"/>
        <fillField selector="{{AdminAddUpSellProductsModalSection.Modal}} {{AdminProductGridFilterSection.skuFilter}}" userInput="{{sku}}" stepKey="fillProductSkuFilter"/>
        <click selector="{{AdminAddUpSellProductsModalSection.Modal}} {{AdminProductGridFilterSection.applyFilters}}" stepKey="clickApplyFilters"/>
        <waitForPageLoad stepKey="waitForPageToLoad"/>
        <click selector="{{AdminAddUpSellProductsModalSection.Modal}}{{AdminProductModalSlideGridSection.productGridXRowYColumnButton('1', '1')}}" stepKey="selectProduct"/>
        <click selector="{{AdminAddUpSellProductsModalSection.AddSelectedProductsButton}}" stepKey="addRelatedProductSelected"/>
        <waitForPageLoad stepKey="waitForPageToLoad1"/>
    </actionGroup>
    <actionGroup name="adminProductAdvancedPricingNewCustomerGroupPrice">
        <arguments>
            <argument name="qty" type="string" defaultValue="2"/>
            <argument name="priceType" type="string" defaultValue="Discount"/>
            <argument name="discount" type="string" defaultValue="75"/>
            <argument name="customerGroup" type="string" defaultValue="0"/>
        </arguments>
        <click selector="{{AdminProductFormAdvancedPricingSection.customerGroupPriceAddButton}}" stepKey="addCustomerGroup"/>
        <fillField selector="{{AdminProductFormAdvancedPricingSection.productTierPriceQtyInput(customerGroup)}}" userInput="{{qty}}" stepKey="fillProductTierPriceQtyInput1"/>
        <selectOption selector="{{AdminProductFormAdvancedPricingSection.productTierPriceValueTypeSelect(customerGroup)}}" userInput="{{priceType}}" stepKey="selectProductTierPriceValueType1"/>
        <fillField selector="{{AdminProductFormAdvancedPricingSection.productTierPricePercentageValuePriceInput(customerGroup)}}" userInput="{{discount}}" stepKey="selectProductTierPricePriceInput"/>
        <click selector="{{AdminProductFormAdvancedPricingSection.doneButton}}" stepKey="clickDoneButton1"/>
    </actionGroup>
    <actionGroup name="AdminSetProductDisabled">
        <conditionalClick selector="{{AdminProductFormSection.enableProductLabel}}" dependentSelector="{{AdminProductFormSection.productStatusValue('1')}}" visible="true" stepKey="disableProduct"/>
        <seeElement selector="{{AdminProductFormSection.productStatusValue('2')}}" stepKey="assertThatProductSetToDisabled"/>
    </actionGroup>

    <!-- You are on product Edit Page -->
    <!-- Assert checkbox available for website in Product In Websites -->
    <actionGroup name="AssertWebsiteIsAvailableInProductWebsites">
        <arguments>
            <argument name="website" type="string"/>
        </arguments>
        <scrollTo selector="{{ProductInWebsitesSection.sectionHeader}}" stepKey="scrollToProductInWebsitesSection"/>
        <conditionalClick selector="{{ProductInWebsitesSection.sectionHeader}}" dependentSelector="{{ProductInWebsitesSection.sectionHeaderOpened}}" visible="false" stepKey="expandProductWebsitesSection"/>
        <seeElement selector="{{ProductInWebsitesSection.website(website)}}" stepKey="seeCheckboxForWebsite"/>
    </actionGroup>

    <!-- You are on product Edit Page -->
    <!-- Assert checkbox not available for website in Product In Websites -->
    <actionGroup name="AssertWebsiteIsNotAvailableInProductWebsites" extends="AssertWebsiteIsAvailableInProductWebsites">
        <remove keyForRemoval="seeCheckboxForWebsite"/>
        <dontSeeElement selector="{{ProductInWebsitesSection.website(website)}}" after="expandProductWebsitesSection" stepKey="dontSeeCheckboxForWebsite"/>
    </actionGroup>

    <!-- You are on product Edit Page -->
    <!-- Assert checkbox Is checked for website in Product In Websites -->
    <actionGroup name="AssertProductIsAssignedToWebsite" extends="AssertWebsiteIsAvailableInProductWebsites">
        <remove keyForRemoval="seeCheckboxForWebsite"/>
        <seeCheckboxIsChecked selector="{{ProductInWebsitesSection.website(website)}}" after="expandProductWebsitesSection" stepKey="seeCustomWebsiteIsChecked"/>
    </actionGroup>
<<<<<<< HEAD
    <!-- You are on product Edit Page -->
    <!-- Assert Product Name in admin Product page -->
    <actionGroup name="AssertProductNameInProductEditForm">
        <arguments>
            <argument name="productName" type="string"/>
        </arguments>
        <seeInField selector="{{AdminProductFormSection.productName}}" userInput="{{productName}}" stepKey="seeProductNameOnEditProductPage"/>
    </actionGroup>
    <!-- You are on product Edit Page -->
    <!-- Assert Product Description in admin Product page -->
    <actionGroup name="AssertProductDescriptionInProductEditForm">
        <arguments>
            <argument name="productDescription" type="string"/>
        </arguments>
        <conditionalClick selector="{{AdminProductContentSection.sectionHeader}}" dependentSelector="{{AdminProductContentSection.sectionHeaderShow}}" visible="false" stepKey="expandContentSection"/>
        <seeInField selector="{{AdminProductContentSection.descriptionTextArea}}" userInput="{{productDescription}}" stepKey="seeProductDescription"/>
=======

    <!-- You are on product Edit Page -->
    <!-- Assert checkbox is not checked for website in Product In Websites -->
    <actionGroup name="AssertProductIsNotAssignedToWebsite" extends="AssertWebsiteIsAvailableInProductWebsites">
        <remove keyForRemoval="seeCheckboxForWebsite"/>
        <dontSeeCheckboxIsChecked selector="{{ProductInWebsitesSection.website(website)}}" after="expandProductWebsitesSection" stepKey="seeCustomWebsiteIsNotChecked"/>
>>>>>>> 4184f631
    </actionGroup>
</actionGroups><|MERGE_RESOLUTION|>--- conflicted
+++ resolved
@@ -550,30 +550,30 @@
         <remove keyForRemoval="seeCheckboxForWebsite"/>
         <seeCheckboxIsChecked selector="{{ProductInWebsitesSection.website(website)}}" after="expandProductWebsitesSection" stepKey="seeCustomWebsiteIsChecked"/>
     </actionGroup>
-<<<<<<< HEAD
-    <!-- You are on product Edit Page -->
-    <!-- Assert Product Name in admin Product page -->
-    <actionGroup name="AssertProductNameInProductEditForm">
-        <arguments>
-            <argument name="productName" type="string"/>
-        </arguments>
-        <seeInField selector="{{AdminProductFormSection.productName}}" userInput="{{productName}}" stepKey="seeProductNameOnEditProductPage"/>
-    </actionGroup>
-    <!-- You are on product Edit Page -->
-    <!-- Assert Product Description in admin Product page -->
-    <actionGroup name="AssertProductDescriptionInProductEditForm">
-        <arguments>
-            <argument name="productDescription" type="string"/>
-        </arguments>
-        <conditionalClick selector="{{AdminProductContentSection.sectionHeader}}" dependentSelector="{{AdminProductContentSection.sectionHeaderShow}}" visible="false" stepKey="expandContentSection"/>
-        <seeInField selector="{{AdminProductContentSection.descriptionTextArea}}" userInput="{{productDescription}}" stepKey="seeProductDescription"/>
-=======
 
     <!-- You are on product Edit Page -->
     <!-- Assert checkbox is not checked for website in Product In Websites -->
     <actionGroup name="AssertProductIsNotAssignedToWebsite" extends="AssertWebsiteIsAvailableInProductWebsites">
         <remove keyForRemoval="seeCheckboxForWebsite"/>
         <dontSeeCheckboxIsChecked selector="{{ProductInWebsitesSection.website(website)}}" after="expandProductWebsitesSection" stepKey="seeCustomWebsiteIsNotChecked"/>
->>>>>>> 4184f631
+    </actionGroup>
+
+    <!-- You are on product Edit Page -->
+    <!-- Assert Product Name in admin Product page -->
+    <actionGroup name="AssertProductNameInProductEditForm">
+        <arguments>
+            <argument name="productName" type="string"/>
+        </arguments>
+        <seeInField selector="{{AdminProductFormSection.productName}}" userInput="{{productName}}" stepKey="seeProductNameOnEditProductPage"/>
+    </actionGroup>
+
+    <!-- You are on product Edit Page -->
+    <!-- Assert Product Description in admin Product page -->
+    <actionGroup name="AssertProductDescriptionInProductEditForm">
+        <arguments>
+            <argument name="productDescription" type="string"/>
+        </arguments>
+        <conditionalClick selector="{{AdminProductContentSection.sectionHeader}}" dependentSelector="{{AdminProductContentSection.sectionHeaderShow}}" visible="false" stepKey="expandContentSection"/>
+        <seeInField selector="{{AdminProductContentSection.descriptionTextArea}}" userInput="{{productDescription}}" stepKey="seeProductDescription"/>
     </actionGroup>
 </actionGroups>