<?xml version="1.0" encoding="UTF-8"?>
<!--
 /**
  * Copyright © Magento, Inc. All rights reserved.
  * See COPYING.txt for license details.
  */
-->
<actionGroups xmlns:xsi="http://www.w3.org/2001/XMLSchema-instance"
              xsi:noNamespaceSchemaLocation="urn:magento:mftf:Test/etc/actionGroupSchema.xsd">
    <!--Navigate to create product page from product grid page-->
    <actionGroup name="goToCreateProductPage">
        <arguments>
            <argument name="product" defaultValue="_defaultProduct"/>
        </arguments>
        <click selector="{{AdminProductGridActionSection.addProductToggle}}" stepKey="clickAddProductToggle"/>
        <waitForElementVisible selector="{{AdminProductGridActionSection.addTypeProduct(product.type_id)}}" stepKey="waitForAddProductDropdown" time="30"/>
        <click selector="{{AdminProductGridActionSection.addTypeProduct(product.type_id)}}" stepKey="clickAddProductType"/>
        <waitForPageLoad time="30" stepKey="waitForCreateProductPageLoad"/>
        <seeInCurrentUrl url="{{AdminProductCreatePage.url(AddToDefaultSet.attributeSetId, product.type_id)}}" stepKey="seeNewProductUrl"/>
        <see selector="{{AdminHeaderSection.pageTitle}}" userInput="New Product" stepKey="seeNewProductTitle"/>
    </actionGroup>

    <!-- Fill main fields in create product form using a product entity -->
    <actionGroup name="fillMainProductForm">
        <arguments>
            <argument name="product" defaultValue="_defaultProduct"/>
        </arguments>
        <fillField selector="{{AdminProductFormSection.productName}}" userInput="{{product.name}}" stepKey="fillProductName"/>
        <fillField selector="{{AdminProductFormSection.productSku}}" userInput="{{product.sku}}" stepKey="fillProductSku"/>
        <fillField selector="{{AdminProductFormSection.productPrice}}" userInput="{{product.price}}" stepKey="fillProductPrice"/>
        <fillField selector="{{AdminProductFormSection.productQuantity}}" userInput="{{product.quantity}}" stepKey="fillProductQty"/>
        <selectOption selector="{{AdminProductFormSection.productStockStatus}}" userInput="{{product.status}}" stepKey="selectStockStatus"/>
        <selectOption selector="{{AdminProductFormSection.productWeightSelect}}" userInput="This item has weight" stepKey="selectWeight"/>
        <fillField selector="{{AdminProductFormSection.productWeight}}" userInput="{{product.weight}}" stepKey="fillProductWeight"/>
    </actionGroup>

    <!-- Fill main fields in create product form using strings for flexibility -->
    <actionGroup name="FillMainProductFormByString">
        <arguments>
            <argument name="productName" type="string"/>
            <argument name="productSku" type="string"/>
            <argument name="productPrice" type="string"/>
            <argument name="productQuantity" type="string"/>
            <argument name="productStatus" type="string"/>
            <argument name="productWeight" type="string"/>
        </arguments>
        <fillField selector="{{AdminProductFormSection.productName}}" userInput="{{productName}}" stepKey="fillProductName"/>
        <fillField selector="{{AdminProductFormSection.productSku}}" userInput="{{productSku}}" stepKey="fillProductSku"/>
        <fillField selector="{{AdminProductFormSection.productPrice}}" userInput="{{productPrice}}" stepKey="fillProductPrice"/>
        <fillField selector="{{AdminProductFormSection.productQuantity}}" userInput="{{productQuantity}}" stepKey="fillProductQty"/>
        <selectOption selector="{{AdminProductFormSection.productStockStatus}}" userInput="{{productStatus}}" stepKey="selectStockStatus"/>
        <selectOption selector="{{AdminProductFormSection.productWeightSelect}}" userInput="This item has weight" stepKey="selectWeight"/>
        <fillField selector="{{AdminProductFormSection.productWeight}}" userInput="{{productWeight}}" stepKey="fillProductWeight"/>
    </actionGroup>

    <!--Fill main fields in create product form with no weight, useful for virtual and downloadable products -->
    <actionGroup name="fillMainProductFormNoWeight">
        <arguments>
            <argument name="product" defaultValue="DownloadableProduct"/>
        </arguments>
        <fillField selector="{{AdminProductFormSection.productName}}" userInput="{{product.name}}" stepKey="fillProductName"/>
        <fillField selector="{{AdminProductFormSection.productSku}}" userInput="{{product.sku}}" stepKey="fillProductSku"/>
        <fillField selector="{{AdminProductFormSection.productPrice}}" userInput="{{product.price}}" stepKey="fillProductPrice"/>
        <fillField selector="{{AdminProductFormSection.productQuantity}}" userInput="{{product.quantity}}" stepKey="fillProductQty"/>
        <selectOption selector="{{AdminProductFormSection.productStockStatus}}" userInput="{{product.status}}" stepKey="selectStockStatus"/>
        <selectOption selector="{{AdminProductFormSection.productWeightSelect}}" userInput="This item has no weight" stepKey="selectWeight"/>
    </actionGroup>

    <!--Fill main fields in create product form with name and sku -->
    <actionGroup name="fillProductNameAndSkuInProductForm">
        <arguments>
            <argument name="product"/>
        </arguments>
        <fillField selector="{{AdminProductFormSection.productName}}" userInput="{{product.name}}" stepKey="fillProductName"/>
        <fillField selector="{{AdminProductFormSection.productSku}}" userInput="{{product.sku}}" stepKey="fillProductSku"/>
    </actionGroup>

    <!--Check that required fields are actually required-->
    <actionGroup name="checkRequiredFieldsInProductForm">
        <clearField selector="{{AdminProductFormSection.productName}}" stepKey="clearProductName"/>
        <clearField selector="{{AdminProductFormSection.productSku}}" stepKey="clearProductSku"/>
        <clearField selector="{{AdminProductFormSection.productPrice}}" stepKey="clearProductPrice"/>
        <click selector="{{AdminProductFormActionSection.saveButton}}" stepKey="clickSaveButton"/>
        <see selector="{{AdminHeaderSection.pageTitle}}" userInput="New Product" stepKey="seeStillOnEditPage"/>
        <see selector="{{AdminProductFormSection.fieldError('name')}}" userInput="This is a required field." stepKey="seeNameRequired"/>
        <see selector="{{AdminProductFormSection.fieldError('sku')}}" userInput="This is a required field." stepKey="seeSkuRequired"/>
        <see selector="{{AdminProductFormSection.priceFieldError}}" userInput="This is a required field." stepKey="seePriceRequired"/>
    </actionGroup>

    <!--Save product and see success message-->
    <actionGroup name="saveProductForm">
        <scrollToTopOfPage stepKey="scrollTopPageProduct"/>
        <waitForElementVisible selector="{{AdminProductFormActionSection.saveButton}}" stepKey="waitForSaveProductButton" />
        <click selector="{{AdminProductFormActionSection.saveButton}}" stepKey="clickSaveProduct"/>
        <waitForPageLoad stepKey="waitForProductToSave"/>
        <see selector="{{AdminProductMessagesSection.successMessage}}" userInput="You saved the product." stepKey="seeSaveConfirmation"/>
    </actionGroup>

    <!-- Save product but do not expect a success message -->
    <actionGroup name="SaveProductFormNoSuccessCheck" extends="saveProductForm">
        <remove keyForRemoval="seeSaveConfirmation"/>
    </actionGroup>

    <!--Upload image for product-->
    <actionGroup name="addProductImage">
        <arguments>
            <argument name="image" defaultValue="ProductImage"/>
        </arguments>
        <conditionalClick selector="{{AdminProductImagesSection.productImagesToggle}}" dependentSelector="{{AdminProductImagesSection.imageUploadButton}}" visible="false" stepKey="openProductImagesSection"/>
        <waitForPageLoad time="30" stepKey="waitForPageRefresh"/>
        <waitForElementVisible selector="{{AdminProductImagesSection.imageUploadButton}}" stepKey="seeImageSectionIsReady"/>
        <attachFile selector="{{AdminProductImagesSection.imageFileUpload}}" userInput="{{image.file}}" stepKey="uploadFile"/>
        <waitForElementNotVisible selector="{{AdminProductImagesSection.uploadProgressBar}}" stepKey="waitForUpload"/>
        <waitForElementVisible selector="{{AdminProductImagesSection.imageFile(image.fileName)}}" stepKey="waitForThumbnail"/>
    </actionGroup>

    <!--Remove image for product-->
    <actionGroup name="removeProductImage">
        <conditionalClick selector="{{AdminProductImagesSection.productImagesToggle}}" dependentSelector="{{AdminProductImagesSection.imageUploadButton}}" visible="false" stepKey="openProductImagesSection"/>
        <waitForPageLoad time="30" stepKey="waitForPageRefresh"/>
        <click selector="{{AdminProductImagesSection.removeImageButton}}" stepKey="clickRemoveImage"/>
    </actionGroup>

    <!-- Assert product image in Admin Product page -->
    <actionGroup name="assertProductImageAdminProductPage">
        <arguments>
            <argument name="image" defaultValue="MagentoLogo"/>
        </arguments>
        <conditionalClick selector="{{AdminProductImagesSection.productImagesToggle}}" dependentSelector="{{AdminProductImagesSection.imageUploadButton}}" visible="false" stepKey="openProductImagesSection"/>
        <waitForPageLoad stepKey="waitForPageLoad"/>
        <seeElement selector="{{AdminProductImagesSection.imageFile(image.filename)}}" stepKey="seeImage"/>
    </actionGroup>

    <!-- Assert no product image in Admin Product page -->
    <actionGroup name="assertProductImageNotInAdminProductPage">
        <arguments>
            <argument name="image" defaultValue="MagentoLogo"/>
        </arguments>
        <conditionalClick selector="{{AdminProductImagesSection.productImagesToggle}}" dependentSelector="{{AdminProductImagesSection.imageUploadButton}}" visible="false" stepKey="openProductImagesSection"/>
        <waitForPageLoad stepKey="waitForPageLoad"/>
        <dontSeeElement selector="{{AdminProductImagesSection.imageFile(image.filename)}}" stepKey="seeImage"/>
    </actionGroup>

    <!--Fill fields for simple product in a category in Admin-->
    <actionGroup name="FillAdminSimpleProductForm">
        <arguments>
            <argument name="category"/>
            <argument name="simpleProduct"/>
        </arguments>
        <amOnPage url="{{AdminProductIndexPage.url}}" stepKey="navigateToProductIndex"/>
        <click selector="{{AdminProductGridActionSection.addProductToggle}}" stepKey="clickAddProductDropdown"/>
        <click selector="{{AdminProductGridActionSection.addSimpleProduct}}" stepKey="clickAddSimpleProduct"/>
        <fillField userInput="{{simpleProduct.name}}" selector="{{AdminProductFormSection.productName}}" stepKey="fillName"/>
        <fillField userInput="{{simpleProduct.sku}}" selector="{{AdminProductFormSection.productSku}}" stepKey="fillSKU"/>
        <fillField userInput="{{simpleProduct.price}}" selector="{{AdminProductFormSection.productPrice}}" stepKey="fillPrice"/>
        <fillField userInput="{{simpleProduct.quantity}}" selector="{{AdminProductFormSection.productQuantity}}" stepKey="fillQuantity"/>
        <searchAndMultiSelectOption selector="{{AdminProductFormSection.categoriesDropdown}}" parameterArray="[{{category.name}}]" stepKey="searchAndSelectCategory"/>
        <click selector="{{AdminProductSEOSection.sectionHeader}}" stepKey="openSeoSection"/>
        <fillField userInput="{{simpleProduct.urlKey}}" selector="{{AdminProductSEOSection.urlKeyInput}}" stepKey="fillUrlKey"/>
        <click selector="{{AdminProductFormActionSection.saveButton}}" stepKey="saveProduct"/>
        <seeElement selector="{{AdminProductMessagesSection.successMessage}}" stepKey="assertSaveMessageSuccess"/>
        <seeInField userInput="{{simpleProduct.name}}" selector="{{AdminProductFormSection.productName}}" stepKey="assertFieldName"/>
        <seeInField userInput="{{simpleProduct.sku}}" selector="{{AdminProductFormSection.productSku}}" stepKey="assertFieldSku"/>
        <seeInField userInput="{{simpleProduct.price}}" selector="{{AdminProductFormSection.productPrice}}" stepKey="assertFieldPrice"/>
        <click selector="{{AdminProductSEOSection.sectionHeader}}" stepKey="openSeoSectionAssert"/>
        <seeInField userInput="{{simpleProduct.urlKey}}" selector="{{AdminProductSEOSection.urlKeyInput}}" stepKey="assertFieldUrlKey"/>
    </actionGroup>

    <!--Fill fields for simple product in a category in Admin, including text option with char limit-->
    <actionGroup name="AdminCreateSimpleProductWithTextOptionCharLimit">
        <arguments>
            <argument name="category"/>
            <argument name="simpleProduct"/>
            <argument name="charLimit"/>
        </arguments>
        <amOnPage url="{{AdminProductIndexPage.url}}" stepKey="navigateToProductIndex"/>
        <click selector="{{AdminProductGridActionSection.addProductToggle}}" stepKey="clickAddProductDropdown"/>
        <click selector="{{AdminProductGridActionSection.addSimpleProduct}}" stepKey="clickAddSimpleProduct"/>
        <fillField userInput="{{simpleProduct.name}}" selector="{{AdminProductFormSection.productName}}" stepKey="fillName"/>
        <fillField userInput="{{simpleProduct.sku}}" selector="{{AdminProductFormSection.productSku}}" stepKey="fillSKU"/>
        <fillField userInput="{{simpleProduct.price}}" selector="{{AdminProductFormSection.productPrice}}" stepKey="fillPrice"/>
        <fillField userInput="{{simpleProduct.quantity}}" selector="{{AdminProductFormSection.productQuantity}}" stepKey="fillQuantity"/>
        <searchAndMultiSelectOption selector="{{AdminProductFormSection.categoriesDropdown}}" parameterArray="[{{category.name}}]" stepKey="searchAndSelectCategory"/>
        <click selector="{{AdminProductSEOSection.sectionHeader}}" stepKey="openSeoSection"/>
        <fillField userInput="{{simpleProduct.urlKey}}" selector="{{AdminProductSEOSection.urlKeyInput}}" stepKey="fillUrlKey"/>

        <click selector="{{AdminProductCustomizableOptionsSection.customizableOptions}}" stepKey="openCustomOptionsSection"/>
        <click selector="{{AdminProductCustomizableOptionsSection.addOptionBtn}}" stepKey="clickAddOption"/>
        <fillField selector="{{AdminProductCustomizableOptionsSection.optionTitleInput('0')}}" userInput="option1" stepKey="fillOptionTitle"/>
        <click selector="{{AdminProductCustomizableOptionsSection.optionTypeOpenDropDown}}" stepKey="openTypeDropDown"/>
        <click selector="{{AdminProductCustomizableOptionsSection.optionTypeTextField}}" stepKey="selectTypeTextField"/>
        <fillField userInput="20" selector="{{AdminProductCustomizableOptionsSection.maxCharactersInput}}" stepKey="fillMaxChars"/>

        <click selector="{{AdminProductFormActionSection.saveButton}}" stepKey="saveProduct"/>
        <seeElement selector="{{AdminProductMessagesSection.successMessage}}" stepKey="assertSaveMessageSuccess"/>
        <seeInField userInput="{{simpleProduct.name}}" selector="{{AdminProductFormSection.productName}}" stepKey="assertFieldName"/>
        <seeInField userInput="{{simpleProduct.sku}}" selector="{{AdminProductFormSection.productSku}}" stepKey="assertFieldSku"/>
        <seeInField userInput="{{simpleProduct.price}}" selector="{{AdminProductFormSection.productPrice}}" stepKey="assertFieldPrice"/>
        <click selector="{{AdminProductSEOSection.sectionHeader}}" stepKey="openSeoSectionAssert"/>
        <seeInField userInput="{{simpleProduct.urlKey}}" selector="{{AdminProductSEOSection.urlKeyInput}}" stepKey="assertFieldUrlKey"/>
    </actionGroup>

    <actionGroup name="ProductSetWebsite">
        <arguments>
            <argument name="website" type="string"/>
        </arguments>
        <scrollTo selector="{{ProductInWebsitesSection.sectionHeader}}" stepKey="scrollToWebsites"/>
        <conditionalClick selector="{{ProductInWebsitesSection.sectionHeader}}" dependentSelector="{{ProductInWebsitesSection.website(website)}}" visible="false" stepKey="clickToOpenProductInWebsite"/>
        <waitForPageLoad stepKey="waitForPageOpened"/>
        <click selector="{{ProductInWebsitesSection.website(website)}}" stepKey="selectWebsite"/>
        <click selector="{{AdminProductFormAdvancedPricingSection.save}}" stepKey="clickSaveProduct"/>
        <waitForPageLoad time='60' stepKey="waitForProducrSaved"/>
        <waitForElementVisible selector="{{AdminMessagesSection.success}}" stepKey="waitForSaveSuccessMessage"/>
        <see selector="{{AdminMessagesSection.success}}" userInput="You saved the product." stepKey="seeSaveSuccessMessage"/>
    </actionGroup>

    <actionGroup name="ProductSetAdvancedPricing">
        <arguments>
            <argument name="website" type="string" defaultValue=""/>
            <argument name="group" type="string" defaultValue="Retailer"/>
            <argument name="quantity" type="string" defaultValue="1"/>
            <argument name="price" type="string" defaultValue="Discount"/>
            <argument name="amount" type="string" defaultValue="45"/>
        </arguments>
        <click selector="{{AdminProductFormSection.advancedPricingLink}}" stepKey="clickOnAdvancedPricingButton"/>
        <waitForElement selector="{{AdminProductFormAdvancedPricingSection.customerGroupPriceAddButton}}" stepKey="waitForCustomerGroupPriceAddButton"/>
        <click selector="{{AdminProductFormAdvancedPricingSection.customerGroupPriceAddButton}}" stepKey="addCustomerGroupAllGroupsQty1PriceDiscountAnd10percent"/>
        <waitForElement selector="{{AdminProductFormAdvancedPricingSection.productTierPriceCustGroupSelect('0')}}" stepKey="waitForSelectCustomerGroupNameAttribute2"/>
        <selectOption selector="{{AdminProductFormAdvancedPricingSection.productTierPriceWebsiteSelect('0')}}" userInput="{{website}}" stepKey="selectProductWebsiteValue"/>
        <selectOption selector="{{AdminProductFormAdvancedPricingSection.productTierPriceCustGroupSelect('0')}}" userInput="{{group}}" stepKey="selectProductCustomGroupValue"/>
        <fillField selector="{{AdminProductFormAdvancedPricingSection.productTierPriceQtyInput('0')}}" userInput="{{quantity}}" stepKey="fillProductTierPriceQtyInput"/>
        <selectOption selector="{{AdminProductFormAdvancedPricingSection.productTierPriceValueTypeSelect('0')}}" userInput="{{price}}" stepKey="selectProductTierPriceValueType"/>
        <fillField selector="{{AdminProductFormAdvancedPricingSection.productTierPricePercentageValuePriceInput('0')}}" userInput="{{amount}}" stepKey="selectProductTierPricePriceInput"/>
        <click selector="{{AdminProductFormAdvancedPricingSection.doneButton}}" stepKey="clickDoneButton"/>
        <waitForPageLoad stepKey="WaitForProductSave"/>
        <click selector="{{AdminProductFormAdvancedPricingSection.save}}" stepKey="clickSaveProduct1"/>
        <waitForPageLoad time="60" stepKey="WaitForProductSave1"/>
        <see userInput="You saved the product." stepKey="seeSaveConfirmation"/>
    </actionGroup>

    <!--Assert text in Related, Up-Sell or Cross-Sell section in Admin Product page-->
    <actionGroup name="AssertTextInAdminProductRelatedUpSellCrossSellSection">
        <arguments>
            <argument name="element" defaultValue="AdminProductFormRelatedUpSellCrossSellSection.relatedProductSectionText"/>
            <argument name="expectedText"/>
        </arguments>
        <conditionalClick selector="{{AdminProductFormSection.productFormTab('Related Products')}}" dependentSelector="{{AdminProductFormSection.productFormTabState('Related Products', 'closed')}}" visible="true" stepKey="openTab"/>
        <waitForPageLoad time="30" stepKey="waitForPageLoad"/>
        <see selector="{{element}}" userInput="{{expectedText}}" stepKey="assertText"/>
    </actionGroup>

    <!--Related products-->
    <actionGroup name="addRelatedProductBySku">
        <arguments>
            <argument name="sku"/>
        </arguments>
        <!--Scroll up to avoid error-->
        <scrollTo selector="{{AdminProductFormRelatedUpSellCrossSellSection.relatedDropdown}}" x="0" y="-100" stepKey="scrollTo"/>
        <conditionalClick selector="{{AdminProductFormRelatedUpSellCrossSellSection.relatedDropdown}}" dependentSelector="{{AdminProductFormRelatedUpSellCrossSellSection.relatedDependent}}" visible="false" stepKey="openDropDownIfClosedRelatedUpSellCrossSell"/>
        <click selector="{{AdminProductFormRelatedUpSellCrossSellSection.AddRelatedProductsButton}}" stepKey="clickAddRelatedProductButton"/>
        <conditionalClick selector="{{AdminProductGridFilterSection.clearFilters}}" dependentSelector="{{AdminProductGridFilterSection.clearFilters}}" visible="true" stepKey="clickClearFilters"/>
        <click selector="{{AdminProductGridFilterSection.filters}}" stepKey="openProductFilters"/>
        <fillField selector="{{AdminProductGridFilterSection.skuFilter}}" userInput="{{sku}}" stepKey="fillProductSkuFilter"/>
        <click selector="{{AdminProductGridFilterSection.applyFilters}}" stepKey="clickApplyFilters"/>
        <waitForPageLoad stepKey="waitForPageToLoad"/>
        <checkOption selector="{{AdminProductModalSlideGridSection.productRowCheckboxBySku(sku)}}" stepKey="selectProduct"/>
        <click selector="{{AdminAddRelatedProductsModalSection.AddSelectedProductsButton}}" stepKey="addRelatedProductSelected"/>
    </actionGroup>

    <!--Click AddCrossSellProducts and adds product by SKU-->
    <actionGroup name="addCrossSellProductBySku">
        <arguments>
            <argument name="sku"/>
        </arguments>
        <!--Scroll up to avoid error-->
        <scrollTo selector="{{AdminProductFormRelatedUpSellCrossSellSection.relatedDropdown}}" x="0" y="-100" stepKey="scrollTo"/>
        <conditionalClick selector="{{AdminProductFormRelatedUpSellCrossSellSection.relatedDropdown}}" dependentSelector="{{AdminProductFormRelatedUpSellCrossSellSection.relatedDependent}}" visible="false" stepKey="openDropDownIfClosedRelatedUpSellCrossSell"/>
        <click selector="{{AdminProductFormRelatedUpSellCrossSellSection.AddCrossSellProductsButton}}" stepKey="clickAddCrossSellButton"/>
        <conditionalClick selector="{{AdminProductGridFilterSection.clearFilters}}" dependentSelector="{{AdminProductGridFilterSection.clearFilters}}" visible="true" stepKey="clickClearFilters"/>
        <click selector="{{AdminProductGridFilterSection.filters}}" stepKey="openProductFilters"/>
        <fillField selector="{{AdminProductGridFilterSection.skuFilter}}" userInput="{{sku}}" stepKey="fillProductSkuFilter"/>
        <click selector="{{AdminProductGridFilterSection.applyFilters}}" stepKey="clickApplyFilters"/>
        <waitForPageLoad stepKey="waitForPageToLoad"/>
        <click selector="{{AdminProductModalSlideGridSection.productGridXRowYColumnButton('1', '1')}}" stepKey="selectProduct"/>
        <click selector="{{AdminProductCrossSellModalSection.addSelectedProducts}}" stepKey="addRelatedProductSelected"/>
        <waitForPageLoad stepKey="waitForModalDisappear"/>
    </actionGroup>

    <!--Add special price to product in Admin product page-->
    <actionGroup name="AddSpecialPriceToProductActionGroup">
        <arguments>
            <argument name="price" type="string" defaultValue="8"/>
        </arguments>
        <waitForPageLoad stepKey="waitForPageLoad"/>
        <click selector="{{AdminProductFormSection.advancedPricingLink}}" stepKey="clickAdvancedPricingLink"/>
        <waitForElementVisible selector="{{AdminProductFormAdvancedPricingSection.specialPrice}}" stepKey="waitSpecialPrice"/>
        <fillField userInput="{{price}}" selector="{{AdminProductFormAdvancedPricingSection.specialPrice}}" stepKey="fillSpecialPrice"/>
        <click selector="{{AdminProductFormAdvancedPricingSection.doneButton}}" stepKey="clickDone"/>
        <waitForElementNotVisible selector="{{AdminProductFormAdvancedPricingSection.specialPrice}}" stepKey="waitForCloseModalWindow"/>
      </actionGroup>

    <!--Select Product In Websites-->
    <actionGroup name="SelectProductInWebsitesActionGroup">
        <arguments>
            <argument name="website" type="string"/>
        </arguments>
        <scrollTo selector="{{ProductInWebsitesSection.sectionHeader}}" stepKey="scrollToWebsites"/>
        <conditionalClick selector="{{ProductInWebsitesSection.sectionHeader}}" dependentSelector="{{AdminProductContentSection.sectionHeaderShow}}" visible="false" stepKey="expandSection"/>
        <waitForPageLoad stepKey="waitForPageOpened"/>
        <checkOption selector="{{ProductInWebsitesSection.website(website)}}" stepKey="selectWebsite"/>
    </actionGroup>

    <actionGroup name="AdminProductAddSpecialPrice">
        <arguments>
            <argument name="specialPrice" type="string"/>
        </arguments>
        <click selector="{{AdminProductFormSection.advancedPricingLink}}" stepKey="clickAdvancedPricingLink1"/>
        <waitForElementVisible selector="{{AdminProductFormAdvancedPricingSection.specialPrice}}" stepKey="waitSpecialPrice1"/>
        <click selector="{{AdminProductFormAdvancedPricingSection.useDefaultPrice}}" stepKey="checkUseDefault"/>
        <fillField userInput="{{specialPrice}}" selector="{{AdminProductFormAdvancedPricingSection.specialPrice}}" stepKey="fillSpecialPrice"/>
        <click selector="{{AdminProductFormAdvancedPricingSection.doneButton}}" stepKey="clickDone"/>
        <waitForElementNotVisible selector="{{AdminProductFormAdvancedPricingSection.specialPrice}}" stepKey="waitForCloseModalWindow"/>
        <click selector="{{AdminProductFormActionSection.saveButton}}" stepKey="clickOnSaveButton"/>
        <seeElement selector="{{AdminProductMessagesSection.successMessage}}" stepKey="seeSaveProductMessage"/>
    </actionGroup>

    <!--Switch to New Store view-->
    <actionGroup name="SwitchToTheNewStoreView">
        <arguments>
            <argument name="storeViewName" type="string"/>
        </arguments>
        <scrollTo selector="{{AdminProductContentSection.pageHeader}}" stepKey="scrollToUp"/>
        <waitForElementVisible selector="{{AdminProductFormActionSection.changeStoreButton}}" stepKey="waitForElementBecomeVisible"/>
        <click selector="{{AdminProductFormActionSection.changeStoreButton}}" stepKey="clickStoreviewSwitcher"/>
        <click selector="{{AdminProductFormActionSection.selectStoreView(storeViewName)}}" stepKey="chooseStoreView"/>
        <click selector="{{AdminConfirmationModalSection.ok}}" stepKey="acceptStoreSwitchingMessage"/>
        <waitForPageLoad stepKey="waitForPageLoad"/>
    </actionGroup>

    <!--Create a Simple Product-->
    <actionGroup name="createSimpleProductAndAddToWebsite">
        <arguments>
            <argument name="product"/>
            <argument name="website" type="string"/>
        </arguments>
        <amOnPage url="{{AdminProductIndexPage.url}}" stepKey="navigateToCatalogProductGrid"/>
        <waitForPageLoad stepKey="waitForProductGrid"/>
        <click selector="{{AdminProductGridActionSection.addProductToggle}}" stepKey="clickAddProductDropdown"/>
        <click selector="{{AdminProductGridActionSection.addSimpleProduct}}" stepKey="clickAddSimpleProduct"/>
        <fillField userInput="{{product.name}}" selector="{{AdminProductFormSection.productName}}" stepKey="fillProductName"/>
        <fillField userInput="{{product.sku}}" selector="{{AdminProductFormSection.productSku}}" stepKey="fillProductSKU"/>
        <fillField userInput="{{product.price}}" selector="{{AdminProductFormSection.productPrice}}" stepKey="fillProductPrice"/>
        <fillField userInput="{{product.quantity}}" selector="{{AdminProductFormSection.productQuantity}}" stepKey="fillProductQuantity"/>
        <click selector="{{ProductInWebsitesSection.sectionHeader}}" stepKey="openProductInWebsites"/>
        <click selector="{{ProductInWebsitesSection.website(website)}}" stepKey="selectWebsite"/>
        <click selector="{{AdminProductFormActionSection.saveButton}}" stepKey="clickSave"/>
        <waitForLoadingMaskToDisappear stepKey="waitForProductPageSave"/>
        <seeElement selector="{{AdminProductMessagesSection.successMessage}}" stepKey="seeSaveProductMessage"/>
    </actionGroup>

    <actionGroup name="CreatedProductConnectToWebsite">
        <arguments>
            <argument name="website"/>
            <argument name="product"/>
        </arguments>
        <click stepKey="openProduct" selector="{{AdminProductGridActionSection.productName(product.sku)}}"/>
        <waitForPageLoad stepKey="waitForProductPage"/>
        <scrollTo selector="{{ProductInWebsitesSection.sectionHeader}}" stepKey="ScrollToWebsites"/>
        <click selector="{{ProductInWebsitesSection.sectionHeader}}" stepKey="openWebsitesList"/>
        <waitForPageLoad stepKey="waitForWebsitesList"/>
        <click selector="{{ProductInWebsitesSection.website(website.name)}}" stepKey="SelectWebsite"/>
        <click selector="{{AdminProductFormAdvancedPricingSection.save}}" stepKey="clickSaveProduct"/>
        <waitForPageLoad stepKey="waitForSave"/>
    </actionGroup>

    <!--Check tier price with a discount percentage on product-->
    <actionGroup name="AssertDiscountsPercentageOfProducts">
        <arguments>
            <argument name="amount" type="string" defaultValue="45"/>
        </arguments>
        <click selector="{{AdminProductFormSection.advancedPricingLink}}" stepKey="clickOnAdvancedPricingButton"/>
        <waitForElement selector="{{AdminProductFormAdvancedPricingSection.customerGroupPriceAddButton}}" stepKey="waitForCustomerGroupPriceAddButton"/>
        <grabValueFrom selector="{{AdminProductFormAdvancedPricingSection.productTierPricePercentageValuePriceInput('0')}}" stepKey="grabProductTierPriceInput"/>
        <assertEquals stepKey="assertProductTierPriceInput">
            <expectedResult type="string">{{amount}}</expectedResult>
            <actualResult type="string">$grabProductTierPriceInput</actualResult>
        </assertEquals>
    </actionGroup>

    <!-- This action group goes to the product index page, opens the drop down and clicks the specified product type for adding a product -->
    <actionGroup name="GoToSpecifiedCreateProductPage">
        <arguments>
            <argument type="string" name="productType" defaultValue="simple"/>
        </arguments>
        <comment userInput="actionGroup:GoToSpecifiedCreateProductPage" stepKey="actionGroupComment"/>
        <amOnPage url="{{AdminProductIndexPage.url}}" stepKey="navigateToProductIndex"/>
        <click selector="{{AdminProductGridActionSection.addProductToggle}}" stepKey="clickAddProductDropdown"/>
        <click selector="{{AdminProductGridActionSection.addTypeProduct(productType)}}" stepKey="clickAddProduct"/>
        <waitForPageLoad stepKey="waitForFormToLoad"/>
    </actionGroup>

    <!-- This action group simply navigates to the product catalog page -->
    <actionGroup name="GoToProductCatalogPage">
        <comment userInput="actionGroup:GoToProductCatalogPage" stepKey="actionGroupComment"/>
        <amOnPage url="{{AdminCatalogProductPage.url}}" stepKey="GoToCatalogProductPage"/>
        <waitForPageLoad stepKey="WaitForPageToLoad"/>
    </actionGroup>

    <actionGroup name="SetProductUrlKey">
        <arguments>
            <argument name="product" defaultValue="_defaultProduct"/>
        </arguments>
        <click selector="{{AdminProductSEOSection.sectionHeader}}" stepKey="openSeoSection"/>
        <fillField userInput="{{product.urlKey}}" selector="{{AdminProductSEOSection.urlKeyInput}}" stepKey="fillUrlKey"/>
    </actionGroup>
<<<<<<< HEAD
=======

    <actionGroup name="SetProductUrlKeyByString">
        <arguments>
            <argument name="urlKey" type="string"/>
        </arguments>
        <click selector="{{AdminProductSEOSection.sectionHeader}}" stepKey="openSeoSection"/>
        <fillField userInput="{{urlKey}}" selector="{{AdminProductSEOSection.urlKeyInput}}" stepKey="fillUrlKey"/>
    </actionGroup>

    <actionGroup name="SetCategoryByName">
        <arguments>
            <argument name="categoryName" type="string"/>
        </arguments>
        <searchAndMultiSelectOption selector="{{AdminProductFormSection.categoriesDropdown}}" parameterArray="[{{categoryName}}]" stepKey="searchAndSelectCategory"/>
    </actionGroup>

>>>>>>> bd049307
    <actionGroup name="expandAdminProductSection">
        <arguments>
            <argument name="sectionSelector" defaultValue="{{AdminProductContentSection.sectionHeader}}" type="string"/>
            <argument name="sectionDependentSelector" defaultValue="{{AdminProductContentSection.sectionHeaderShow}}" type="string"/>
        </arguments>
        <scrollToTopOfPage stepKey="scrollToTopOfPage"/>
        <waitForElementVisible time="30" selector="{{sectionSelector}}" stepKey="waitForSection"/>
        <conditionalClick selector="{{sectionSelector}}" dependentSelector="{{sectionDependentSelector}}" visible="false" stepKey="expandSection"/>
        <waitForPageLoad time="30" stepKey="waitForSectionToExpand"/>
    </actionGroup>
    <actionGroup name="navigateToCreatedProductEditPage">
        <arguments>
            <argument name="product" defaultValue="_defaultProduct"/>
        </arguments>
        <amOnPage url="{{AdminProductIndexPage.url}}" stepKey="goToAdminProductIndexPage"/>
        <waitForPageLoad stepKey="waitForProductIndexPageToLoad"/>
        <conditionalClick selector="{{AdminProductGridFilterSection.clearFilters}}" dependentSelector="{{AdminProductGridFilterSection.clearFilters}}" visible="true" stepKey="clickClearFilters"/>
        <waitForPageLoad stepKey="waitForClearFilters"/>
        <dontSeeElement selector="{{AdminProductGridFilterSection.clearFilters}}" stepKey="dontSeeClearFilters"/>
        <click selector="{{AdminProductGridFilterSection.viewDropdown}}" stepKey="openViewBookmarksTab"/>
        <click selector="{{AdminProductGridFilterSection.viewBookmark('Default View')}}" stepKey="resetToDefaultGridView"/>
        <waitForPageLoad stepKey="waitForResetToDefaultView"/>
        <see selector="{{AdminProductGridFilterSection.viewDropdown}}" userInput="Default View" stepKey="seeDefaultViewSelected"/>
        <click selector="{{AdminProductGridFilterSection.filters}}" stepKey="openProductFilters"/>
        <fillField selector="{{AdminProductGridFilterSection.skuFilter}}" userInput="{{product.sku}}" stepKey="fillProductSkuFilter"/>
        <click selector="{{AdminProductGridFilterSection.applyFilters}}" stepKey="clickApplyFilters"/>
        <waitForPageLoad stepKey="waitForFilterOnGrid"/>
        <click selector="{{AdminProductGridSection.selectRowBasedOnName(product.name)}}" stepKey="clickProduct"/>
        <waitForPageLoad stepKey="waitForProductEditPageLoad"/>
        <waitForElementVisible selector="{{AdminProductFormBundleSection.productSku}}" stepKey="waitForProductSKUField"/>
        <seeInField selector="{{AdminProductFormBundleSection.productSku}}" userInput="{{product.sku}}" stepKey="seeProductSKU"/>
    </actionGroup>
    <actionGroup name="addUpSellProductBySku" extends="addRelatedProductBySku">
        <click selector="{{AdminProductFormRelatedUpSellCrossSellSection.AddUpSellProductsButton}}" stepKey="clickAddRelatedProductButton"/>
        <conditionalClick selector="{{AdminAddUpSellProductsModalSection.Modal}} {{AdminProductGridFilterSection.clearFilters}}" dependentSelector="{{AdminAddUpSellProductsModalSection.Modal}} {{AdminProductGridFilterSection.clearFilters}}" visible="true" stepKey="clickClearFilters"/>
        <click selector="{{AdminAddUpSellProductsModalSection.Modal}} {{AdminProductGridFilterSection.filters}}" stepKey="openProductFilters"/>
        <fillField selector="{{AdminAddUpSellProductsModalSection.Modal}} {{AdminProductGridFilterSection.skuFilter}}" userInput="{{sku}}" stepKey="fillProductSkuFilter"/>
        <click selector="{{AdminAddUpSellProductsModalSection.Modal}} {{AdminProductGridFilterSection.applyFilters}}" stepKey="clickApplyFilters"/>
        <waitForPageLoad stepKey="waitForPageToLoad"/>
        <click selector="{{AdminAddUpSellProductsModalSection.Modal}}{{AdminProductModalSlideGridSection.productGridXRowYColumnButton('1', '1')}}" stepKey="selectProduct"/>
        <click selector="{{AdminAddUpSellProductsModalSection.AddSelectedProductsButton}}" stepKey="addRelatedProductSelected"/>
        <waitForPageLoad stepKey="waitForPageToLoad1"/>
    </actionGroup>
</actionGroups><|MERGE_RESOLUTION|>--- conflicted
+++ resolved
@@ -413,8 +413,6 @@
         <click selector="{{AdminProductSEOSection.sectionHeader}}" stepKey="openSeoSection"/>
         <fillField userInput="{{product.urlKey}}" selector="{{AdminProductSEOSection.urlKeyInput}}" stepKey="fillUrlKey"/>
     </actionGroup>
-<<<<<<< HEAD
-=======
 
     <actionGroup name="SetProductUrlKeyByString">
         <arguments>
@@ -431,7 +429,6 @@
         <searchAndMultiSelectOption selector="{{AdminProductFormSection.categoriesDropdown}}" parameterArray="[{{categoryName}}]" stepKey="searchAndSelectCategory"/>
     </actionGroup>
 
->>>>>>> bd049307
     <actionGroup name="expandAdminProductSection">
         <arguments>
             <argument name="sectionSelector" defaultValue="{{AdminProductContentSection.sectionHeader}}" type="string"/>
