<?xml version="1.0" encoding="UTF-8"?>
<!--
 /**
  * Copyright © Magento, Inc. All rights reserved.
  * See COPYING.txt for license details.
  */
-->
<actionGroups xmlns:xsi="http://www.w3.org/2001/XMLSchema-instance"
              xsi:noNamespaceSchemaLocation="urn:magento:mftf:Test/etc/actionGroupSchema.xsd">
    <!--Navigate to create product page from product grid page-->
    <actionGroup name="goToCreateProductPage">
        <arguments>
            <argument name="product" defaultValue="_defaultProduct"/>
        </arguments>
        <click selector="{{AdminProductGridActionSection.addProductToggle}}" stepKey="clickAddProductToggle"/>
        <waitForElementVisible selector="{{AdminProductGridActionSection.addTypeProduct(product.type_id)}}" stepKey="waitForAddProductDropdown" time="30"/>
        <click selector="{{AdminProductGridActionSection.addTypeProduct(product.type_id)}}" stepKey="clickAddProductType"/>
        <waitForPageLoad stepKey="waitForCreateProductPageLoad"/>
        <seeInCurrentUrl url="{{AdminProductCreatePage.url(AddToDefaultSet.attributeSetId, product.type_id)}}" stepKey="seeNewProductUrl"/>
        <see selector="{{AdminHeaderSection.pageTitle}}" userInput="New Product" stepKey="seeNewProductTitle"/>
    </actionGroup>

    <!--Fill main fields in create product form-->
    <actionGroup name="fillMainProductForm">
        <arguments>
            <argument name="product" defaultValue="_defaultProduct"/>
        </arguments>
        <fillField selector="{{AdminProductFormSection.productName}}" userInput="{{product.name}}" stepKey="fillProductName"/>
        <fillField selector="{{AdminProductFormSection.productSku}}" userInput="{{product.sku}}" stepKey="fillProductSku"/>
        <fillField selector="{{AdminProductFormSection.productPrice}}" userInput="{{product.price}}" stepKey="fillProductPrice"/>
        <fillField selector="{{AdminProductFormSection.productQuantity}}" userInput="{{product.quantity}}" stepKey="fillProductQty"/>
        <selectOption selector="{{AdminProductFormSection.productStockStatus}}" userInput="{{product.status}}" stepKey="selectStockStatus"/>
        <selectOption selector="{{AdminProductFormSection.productWeightSelect}}" userInput="This item has weight" stepKey="selectWeight"/>
        <fillField selector="{{AdminProductFormSection.productWeight}}" userInput="{{product.weight}}" stepKey="fillProductWeight"/>
    </actionGroup>

    <!--Fill main fields in create product form with no weight, useful for virtual and downloadable products -->
    <actionGroup name="fillMainProductFormNoWeight">
        <arguments>
            <argument name="product" defaultValue="DownloadableProduct"/>
        </arguments>
        <fillField selector="{{AdminProductFormSection.productName}}" userInput="{{product.name}}" stepKey="fillProductName"/>
        <fillField selector="{{AdminProductFormSection.productSku}}" userInput="{{product.sku}}" stepKey="fillProductSku"/>
        <fillField selector="{{AdminProductFormSection.productPrice}}" userInput="{{product.price}}" stepKey="fillProductPrice"/>
        <fillField selector="{{AdminProductFormSection.productQuantity}}" userInput="{{product.quantity}}" stepKey="fillProductQty"/>
        <selectOption selector="{{AdminProductFormSection.productStockStatus}}" userInput="{{product.status}}" stepKey="selectStockStatus"/>
        <selectOption selector="{{AdminProductFormSection.productWeightSelect}}" userInput="This item has no weight" stepKey="selectWeight"/>
    </actionGroup>

    <!--Fill main fields in create product form with name and sku -->
    <actionGroup name="fillProductNameAndSkuInProductForm">
        <arguments>
            <argument name="product"/>
        </arguments>
        <fillField selector="{{AdminProductFormSection.productName}}" userInput="{{product.name}}" stepKey="fillProductName"/>
        <fillField selector="{{AdminProductFormSection.productSku}}" userInput="{{product.sku}}" stepKey="fillProductSku"/>
    </actionGroup>

    <!--Check that required fields are actually required-->
    <actionGroup name="checkRequiredFieldsInProductForm">
        <clearField selector="{{AdminProductFormSection.productName}}" stepKey="clearProductName"/>
        <clearField selector="{{AdminProductFormSection.productSku}}" stepKey="clearProductSku"/>
        <clearField selector="{{AdminProductFormSection.productPrice}}" stepKey="clearProductPrice"/>
        <click selector="{{AdminProductFormActionSection.saveButton}}" stepKey="clickSaveButton"/>
        <see selector="{{AdminHeaderSection.pageTitle}}" userInput="New Product" stepKey="seeStillOnEditPage"/>
        <see selector="{{AdminProductFormSection.fieldError('name')}}" userInput="This is a required field." stepKey="seeNameRequired"/>
        <see selector="{{AdminProductFormSection.fieldError('sku')}}" userInput="This is a required field." stepKey="seeSkuRequired"/>
        <see selector="{{AdminProductFormSection.priceFieldError}}" userInput="This is a required field." stepKey="seePriceRequired"/>
    </actionGroup>

    <!--Save product and see success message-->
    <actionGroup name="saveProductForm">
        <click selector="{{AdminProductFormActionSection.saveButton}}" stepKey="clickSaveProduct"/>
        <see selector="{{AdminProductMessagesSection.successMessage}}" userInput="You saved the product." stepKey="seeSaveConfirmation"/>
    </actionGroup>

    <!--Upload image for product-->
    <actionGroup name="addProductImage">
        <arguments>
            <argument name="image" defaultValue="ProductImage"/>
        </arguments>
        <conditionalClick selector="{{AdminProductImagesSection.productImagesToggle}}" dependentSelector="{{AdminProductImagesSection.imageUploadButton}}" visible="false" stepKey="openProductImagesSection"/>
        <waitForPageLoad time="30" stepKey="waitForPageRefresh"/>
        <waitForElementVisible selector="{{AdminProductImagesSection.imageUploadButton}}" stepKey="seeImageSectionIsReady"/>
        <attachFile selector="{{AdminProductImagesSection.imageFileUpload}}" userInput="{{image.file}}" stepKey="uploadFile"/>
        <waitForElementNotVisible selector="{{AdminProductImagesSection.uploadProgressBar}}" stepKey="waitForUpload"/>
        <waitForElementVisible selector="{{AdminProductImagesSection.imageFile(image.fileName)}}" stepKey="waitForThumbnail"/>
    </actionGroup>

    <!--Remove image for product-->
    <actionGroup name="removeProductImage">
        <conditionalClick selector="{{AdminProductImagesSection.productImagesToggle}}" dependentSelector="{{AdminProductImagesSection.imageUploadButton}}" visible="false" stepKey="openProductImagesSection"/>
        <waitForPageLoad time="30" stepKey="waitForPageRefresh"/>
        <click selector="{{AdminProductImagesSection.removeImageButton}}" stepKey="clickRemoveImage"/>
    </actionGroup>

    <!-- Assert product image in Admin Product page -->
    <actionGroup name="assertProductImageAdminProductPage">
        <arguments>
            <argument name="image" defaultValue="MagentoLogo"/>
        </arguments>
        <conditionalClick selector="{{AdminProductImagesSection.productImagesToggle}}" dependentSelector="{{AdminProductImagesSection.imageUploadButton}}" visible="false" stepKey="openProductImagesSection"/>
        <waitForPageLoad stepKey="waitForPageLoad"/>
        <seeElement selector="{{AdminProductImagesSection.imageFile(image.filename)}}" stepKey="seeImage"/>
    </actionGroup>

    <!-- Assert no product image in Admin Product page -->
    <actionGroup name="assertProductImageNotInAdminProductPage">
        <arguments>
            <argument name="image" defaultValue="MagentoLogo"/>
        </arguments>
        <conditionalClick selector="{{AdminProductImagesSection.productImagesToggle}}" dependentSelector="{{AdminProductImagesSection.imageUploadButton}}" visible="false" stepKey="openProductImagesSection"/>
        <waitForPageLoad stepKey="waitForPageLoad"/>
        <dontSeeElement selector="{{AdminProductImagesSection.imageFile(image.filename)}}" stepKey="seeImage"/>
    </actionGroup>

    <!--Fill fields for simple product in a category in Admin-->
    <actionGroup name="FillAdminSimpleProductForm">
        <arguments>
            <argument name="category"/>
            <argument name="simpleProduct"/>
        </arguments>
        <amOnPage url="{{AdminProductIndexPage.url}}" stepKey="navigateToProductIndex"/>
        <waitForPageLoad stepKey="waitForPageLoad"/>
        <click selector="{{AdminProductGridActionSection.addProductToggle}}" stepKey="clickAddProductDropdown"/>
        <click selector="{{AdminProductGridActionSection.addSimpleProduct}}" stepKey="clickAddSimpleProduct"/>
        <fillField userInput="{{simpleProduct.name}}" selector="{{AdminProductFormSection.productName}}" stepKey="fillName"/>
        <fillField userInput="{{simpleProduct.sku}}" selector="{{AdminProductFormSection.productSku}}" stepKey="fillSKU"/>
        <fillField userInput="{{simpleProduct.price}}" selector="{{AdminProductFormSection.productPrice}}" stepKey="fillPrice"/>
        <fillField userInput="{{simpleProduct.quantity}}" selector="{{AdminProductFormSection.productQuantity}}" stepKey="fillQuantity"/>
        <searchAndMultiSelectOption selector="{{AdminProductFormSection.categoriesDropdown}}" parameterArray="[{{category.name}}]" stepKey="searchAndSelectCategory"/>
        <click selector="{{AdminProductSEOSection.sectionHeader}}" stepKey="openSeoSection"/>
        <fillField userInput="{{simpleProduct.urlKey}}" selector="{{AdminProductSEOSection.urlKeyInput}}" stepKey="fillUrlKey"/>
        <click selector="{{AdminProductFormActionSection.saveButton}}" stepKey="saveProduct"/>
        <seeElement selector="{{AdminProductMessagesSection.successMessage}}" stepKey="assertSaveMessageSuccess"/>
        <seeInField userInput="{{simpleProduct.name}}" selector="{{AdminProductFormSection.productName}}" stepKey="assertFieldName"/>
        <seeInField userInput="{{simpleProduct.sku}}" selector="{{AdminProductFormSection.productSku}}" stepKey="assertFieldSku"/>
        <seeInField userInput="{{simpleProduct.price}}" selector="{{AdminProductFormSection.productPrice}}" stepKey="assertFieldPrice"/>
        <click selector="{{AdminProductSEOSection.sectionHeader}}" stepKey="openSeoSectionAssert"/>
        <seeInField userInput="{{simpleProduct.urlKey}}" selector="{{AdminProductSEOSection.urlKeyInput}}" stepKey="assertFieldUrlKey"/>
    </actionGroup>

    <!--Fill fields for simple product in a category in Admin, including text option with char limit-->
    <actionGroup name="AdminCreateSimpleProductWithTextOptionCharLimit">
        <arguments>
            <argument name="category"/>
            <argument name="simpleProduct"/>
            <argument name="charLimit"/>
        </arguments>
        <amOnPage url="{{AdminProductIndexPage.url}}" stepKey="navigateToProductIndex"/>
        <click selector="{{AdminProductGridActionSection.addProductToggle}}" stepKey="clickAddProductDropdown"/>
        <click selector="{{AdminProductGridActionSection.addSimpleProduct}}" stepKey="clickAddSimpleProduct"/>
        <fillField userInput="{{simpleProduct.name}}" selector="{{AdminProductFormSection.productName}}" stepKey="fillName"/>
        <fillField userInput="{{simpleProduct.sku}}" selector="{{AdminProductFormSection.productSku}}" stepKey="fillSKU"/>
        <fillField userInput="{{simpleProduct.price}}" selector="{{AdminProductFormSection.productPrice}}" stepKey="fillPrice"/>
        <fillField userInput="{{simpleProduct.quantity}}" selector="{{AdminProductFormSection.productQuantity}}" stepKey="fillQuantity"/>
        <searchAndMultiSelectOption selector="{{AdminProductFormSection.categoriesDropdown}}" parameterArray="[{{category.name}}]" stepKey="searchAndSelectCategory"/>
        <click selector="{{AdminProductSEOSection.sectionHeader}}" stepKey="openSeoSection"/>
        <fillField userInput="{{simpleProduct.urlKey}}" selector="{{AdminProductSEOSection.urlKeyInput}}" stepKey="fillUrlKey"/>

        <click selector="{{AdminProductCustomizableOptionsSection.customizableOptions}}" stepKey="openCustomOptionsSection"/>
        <click selector="{{AdminProductCustomizableOptionsSection.addOptionBtn}}" stepKey="clickAddOption"/>
        <fillField userInput="option1" selector="{{AdminProductCustomizableOptionsSection.optionTitleInput}}" stepKey="fillOptionTitle"/>
        <click selector="{{AdminProductCustomizableOptionsSection.optionTypeOpenDropDown}}" stepKey="openTypeDropDown"/>
        <click selector="{{AdminProductCustomizableOptionsSection.optionTypeTextField}}" stepKey="selectTypeTextField"/>
        <fillField userInput="20" selector="{{AdminProductCustomizableOptionsSection.maxCharactersInput}}" stepKey="fillMaxChars"/>

        <click selector="{{AdminProductFormActionSection.saveButton}}" stepKey="saveProduct"/>
        <seeElement selector="{{AdminProductMessagesSection.successMessage}}" stepKey="assertSaveMessageSuccess"/>
        <seeInField userInput="{{simpleProduct.name}}" selector="{{AdminProductFormSection.productName}}" stepKey="assertFieldName"/>
        <seeInField userInput="{{simpleProduct.sku}}" selector="{{AdminProductFormSection.productSku}}" stepKey="assertFieldSku"/>
        <seeInField userInput="{{simpleProduct.price}}" selector="{{AdminProductFormSection.productPrice}}" stepKey="assertFieldPrice"/>
        <click selector="{{AdminProductSEOSection.sectionHeader}}" stepKey="openSeoSectionAssert"/>
        <seeInField userInput="{{simpleProduct.urlKey}}" selector="{{AdminProductSEOSection.urlKeyInput}}" stepKey="assertFieldUrlKey"/>
    </actionGroup>

    <actionGroup name="ProductSetWebsite">
        <arguments>
            <argument name="website" type="string"/>
        </arguments>
        <scrollTo selector="{{ProductInWebsitesSection.sectionHeader}}" stepKey="ScrollToWebsites"/>
        <click selector="{{ProductInWebsitesSection.sectionHeader}}" stepKey="ClickTpOpenProductInWebsite"/>
        <waitForPageLoad stepKey="waitForPageOpened"/>
        <click selector="{{ProductInWebsitesSection.website(website)}}" stepKey="SelectWebsite"/>
        <click selector="{{AdminProductFormAdvancedPricingSection.save}}" stepKey="clickSaveProduct"/>
        <waitForPageLoad time='60' stepKey="waitForPageOpened1"/>
    </actionGroup>

    <actionGroup name="ProductSetAdvancedPricing">
        <arguments>
            <argument name="website" type="string" defaultValue=""/>
            <argument name="group" type="string" defaultValue="Retailer"/>
            <argument name="quantity" type="string" defaultValue="1"/>
            <argument name="price" type="string" defaultValue="Discount"/>
            <argument name="amount" type="string" defaultValue="45"/>
        </arguments>
        <click selector="{{AdminProductFormSection.advancedPricingLink}}" stepKey="clickOnAdvancedPricingButton"/>
        <waitForElement selector="{{AdminProductFormAdvancedPricingSection.customerGroupPriceAddButton}}" stepKey="waitForCustomerGroupPriceAddButton"/>
        <click selector="{{AdminProductFormAdvancedPricingSection.customerGroupPriceAddButton}}" stepKey="addCustomerGroupAllGroupsQty1PriceDiscountAnd10percent"/>
        <waitForElement selector="{{AdminProductFormAdvancedPricingSection.productTierPriceCustGroupSelect('0')}}" stepKey="waitForSelectCustomerGroupNameAttribute2"/>
        <selectOption selector="{{AdminProductFormAdvancedPricingSection.productTierPriceWebsiteSelect('0')}}" userInput="{{website}}" stepKey="selectProductWebsiteValue"/>
        <selectOption selector="{{AdminProductFormAdvancedPricingSection.productTierPriceCustGroupSelect('0')}}" userInput="{{group}}" stepKey="selectProductCustomGroupValue"/>
        <fillField selector="{{AdminProductFormAdvancedPricingSection.productTierPriceQtyInput('0')}}" userInput="{{quantity}}" stepKey="fillProductTierPriceQtyInput"/>
        <selectOption selector="{{AdminProductFormAdvancedPricingSection.productTierPriceValueTypeSelect('0')}}" userInput="{{price}}" stepKey="selectProductTierPriceValueType"/>
        <fillField selector="{{AdminProductFormAdvancedPricingSection.productTierPricePercentageValuePriceInput('0')}}" userInput="{{amount}}" stepKey="selectProductTierPricePriceInput"/>
        <click selector="{{AdminProductFormAdvancedPricingSection.doneButton}}" stepKey="clickDoneButton"/>
        <waitForPageLoad stepKey="WaitForProductSave"/>
        <click selector="{{AdminProductFormAdvancedPricingSection.save}}" stepKey="clickSaveProduct1"/>
        <waitForPageLoad time="60" stepKey="WaitForProductSave1"/>
        <see userInput="You saved the product." stepKey="seeSaveConfirmation"/>
    </actionGroup>

    <!--Assert text in Related, Up-Sell or Cross-Sell section in Admin Product page-->
    <actionGroup name="AssertTextInAdminProductRelatedUpSellCrossSellSection">
        <arguments>
            <argument name="element" defaultValue="AdminProductFormRelatedUpSellCrossSellSection.relatedProductSectionText"/>
            <argument name="expectedText"/>
        </arguments>
        <conditionalClick selector="{{AdminProductFormSection.productFormTab('Related Products')}}" dependentSelector="{{AdminProductFormSection.productFormTabState('Related Products', 'closed')}}" visible="true" stepKey="openTab"/>
        <waitForPageLoad time="30" stepKey="waitForPageLoad"/>
        <see selector="{{element}}" userInput="{{expectedText}}" stepKey="assertText"/>
    </actionGroup>

    <!--Related products-->
    <actionGroup name="addRelatedProductBySku">
        <arguments>
            <argument name="sku"/>
        </arguments>
        <!--Scroll up to avoid error-->
        <scrollTo selector="{{AdminProductFormRelatedUpSellCrossSellSection.relatedDropdown}}" x="0" y="-100" stepKey="scrollTo"/>
        <conditionalClick selector="{{AdminProductFormRelatedUpSellCrossSellSection.relatedDropdown}}" dependentSelector="{{AdminProductFormRelatedUpSellCrossSellSection.relatedDependent}}" visible="false" stepKey="openDropDownIfClosedRelatedUpSellCrossSell"/>
        <click selector="{{AdminProductFormRelatedUpSellCrossSellSection.AddRelatedProductsButton}}" stepKey="clickAddRelatedProductButton"/>
        <conditionalClick selector="{{AdminProductGridFilterSection.clearFilters}}" dependentSelector="{{AdminProductGridFilterSection.clearFilters}}" visible="true" stepKey="clickClearFilters"/>
        <click selector="{{AdminProductGridFilterSection.filters}}" stepKey="openProductFilters"/>
        <fillField selector="{{AdminProductGridFilterSection.skuFilter}}" userInput="{{sku}}" stepKey="fillProductSkuFilter"/>
        <click selector="{{AdminProductGridFilterSection.applyFilters}}" stepKey="clickApplyFilters"/>
        <waitForPageLoad stepKey="waitForPageToLoad"/>
        <click selector="{{AdminProductModalSlideGridSection.productGridXRowYColumnButton('1', '1')}}" stepKey="selectProduct"/>
        <click selector="{{AdminAddRelatedProductsModalSection.AddSelectedProductsButton}}" stepKey="addRelatedProductSelected"/>
    </actionGroup>

    <!--Add special price to product in Admin product page-->
    <actionGroup name="AddSpecialPriceToProductActionGroup">
        <arguments>
            <argument name="price" type="string" defaultValue="8"/>
        </arguments>
        <waitForPageLoad stepKey="waitForPageLoad"/>
        <click selector="{{AdminProductFormSection.advancedPricingLink}}" stepKey="clickAdvancedPricingLink"/>
        <waitForElementVisible selector="{{AdminProductFormAdvancedPricingSection.specialPrice}}" stepKey="waitSpecialPrice"/>
        <fillField userInput="{{price}}" selector="{{AdminProductFormAdvancedPricingSection.specialPrice}}" stepKey="fillSpecialPrice"/>
        <click selector="{{AdminProductFormAdvancedPricingSection.doneButton}}" stepKey="clickDone"/>
        <waitForElementNotVisible selector="{{AdminProductFormAdvancedPricingSection.specialPrice}}" stepKey="waitForCloseModalWindow"/>
      </actionGroup>

    <!--Select Product In Websites-->
    <actionGroup name="SelectProductInWebsitesActionGroup">
        <arguments>
            <argument name="website" type="string"/>
        </arguments>
        <scrollTo selector="{{ProductInWebsitesSection.sectionHeader}}" stepKey="scrollToWebsites"/>
        <click selector="{{ProductInWebsitesSection.sectionHeader}}" stepKey="clickToOpenProductInWebsite"/>
        <waitForPageLoad stepKey="waitForPageOpened"/>
        <checkOption selector="{{ProductInWebsitesSection.website(website)}}" stepKey="selectWebsite"/>
    </actionGroup>

    <!--Switch to New Store view-->
    <actionGroup name="SwitchToTheNewStoreView">
        <arguments>
            <argument name="storeViewName" type="string"/>
        </arguments>
        <scrollTo selector="{{AdminProductContentSection.pageHeader}}" stepKey="scrollToUp"/>
        <waitForElementVisible selector="{{AdminProductFormActionSection.changeStoreButton}}" stepKey="waitForElementBecomeVisible"/>
        <click selector="{{AdminProductFormActionSection.changeStoreButton}}" stepKey="clickStoreviewSwitcher"/>
        <click selector="{{AdminProductFormActionSection.selectStoreView(storeViewName)}}" stepKey="chooseStoreView"/>
        <click selector="{{AdminConfirmationModalSection.ok}}" stepKey="acceptStoreSwitchingMessage"/>
        <waitForPageLoad stepKey="waitForPageLoad"/>
    </actionGroup>
<<<<<<< HEAD

    <!--Create a Simple Product-->
    <actionGroup name="createSimpleProductAndAddToWebsite">
        <arguments>
            <argument name="product"/>
            <argument name="website" type="string"/>
        </arguments>
        <amOnPage url="{{AdminProductIndexPage.url}}" stepKey="navigateToCatalogProductGrid"/>
        <waitForPageLoad stepKey="waitForProductGrid"/>
        <click selector="{{AdminProductGridActionSection.addProductToggle}}" stepKey="clickAddProductDropdown"/>
        <click selector="{{AdminProductGridActionSection.addSimpleProduct}}" stepKey="clickAddSimpleProduct"/>
        <fillField userInput="{{product.name}}" selector="{{AdminProductFormSection.productName}}" stepKey="fillProductName"/>
        <fillField userInput="{{product.sku}}" selector="{{AdminProductFormSection.productSku}}" stepKey="fillProductSKU"/>
        <fillField userInput="{{product.price}}" selector="{{AdminProductFormSection.productPrice}}" stepKey="fillProductPrice"/>
        <fillField userInput="{{product.quantity}}" selector="{{AdminProductFormSection.productQuantity}}" stepKey="fillProductQuantity"/>
        <click selector="{{ProductInWebsitesSection.sectionHeader}}" stepKey="openProductInWebsites"/>
        <click selector="{{ProductInWebsitesSection.website(website)}}" stepKey="selectWebsite"/>
        <click selector="{{AdminProductFormActionSection.saveButton}}" stepKey="clickSave"/>
        <waitForLoadingMaskToDisappear stepKey="waitForProductPageSave"/>
        <seeElement selector="{{AdminProductMessagesSection.successMessage}}" stepKey="seeSaveProductMessage"/>
    </actionGroup>

=======
    <actionGroup name="CreatedProductConnectToWebsite">
        <arguments>
            <argument name="website"/>
            <argument name="product"/>
        </arguments>
        <amOnPage url="{{AdminCatalogProductPage.url}}" stepKey="navigateToProductPage"/>
        <waitForPageLoad stepKey="waitForProductsList"/>
        <click stepKey="openProduct" selector="{{AdminProductGridActionSection.productName(product.name)}}"/>
        <waitForPageLoad stepKey="waitForProductPage"/>
        <scrollTo selector="{{ProductInWebsitesSection.sectionHeader}}" stepKey="ScrollToWebsites"/>
        <click selector="{{ProductInWebsitesSection.sectionHeader}}" stepKey="openWebsitesList"/>
        <waitForPageLoad stepKey="waitForWebsitesList"/>
        <click selector="{{ProductInWebsitesSection.website(website.name)}}" stepKey="SelectWebsite"/>
        <click selector="{{AdminProductFormAdvancedPricingSection.save}}" stepKey="clickSaveProduct"/>
        <waitForPageLoad stepKey="waitForSave"/>
    </actionGroup>
>>>>>>> 57d7010c
</actionGroups><|MERGE_RESOLUTION|>--- conflicted
+++ resolved
@@ -275,7 +275,6 @@
         <click selector="{{AdminConfirmationModalSection.ok}}" stepKey="acceptStoreSwitchingMessage"/>
         <waitForPageLoad stepKey="waitForPageLoad"/>
     </actionGroup>
-<<<<<<< HEAD
 
     <!--Create a Simple Product-->
     <actionGroup name="createSimpleProductAndAddToWebsite">
@@ -298,7 +297,6 @@
         <seeElement selector="{{AdminProductMessagesSection.successMessage}}" stepKey="seeSaveProductMessage"/>
     </actionGroup>
 
-=======
     <actionGroup name="CreatedProductConnectToWebsite">
         <arguments>
             <argument name="website"/>
@@ -315,5 +313,4 @@
         <click selector="{{AdminProductFormAdvancedPricingSection.save}}" stepKey="clickSaveProduct"/>
         <waitForPageLoad stepKey="waitForSave"/>
     </actionGroup>
->>>>>>> 57d7010c
 </actionGroups>