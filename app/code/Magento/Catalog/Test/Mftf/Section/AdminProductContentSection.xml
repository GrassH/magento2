--- conflicted
+++ resolved
@@ -12,10 +12,7 @@
         <element name="sectionHeader" type="button" selector="div[data-index='content']" timeout="30"/>
         <element name="descriptionTextArea" type="textarea" selector="#product_form_description"/>
         <element name="shortDescriptionTextArea" type="textarea" selector="#product_form_short_description"/>
-<<<<<<< HEAD
         <element name="sectionHeaderIfNotShowing" type="button" selector="//div[@data-index='content']//div[contains(@class, '_hide')]"/>
-=======
         <element name="pageHeader" type="textarea" selector="//*[@class='page-header row']"/>
->>>>>>> 0eb435b3
     </section>
 </sections>