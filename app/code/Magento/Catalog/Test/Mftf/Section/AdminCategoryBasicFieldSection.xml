--- conflicted
+++ resolved
@@ -39,8 +39,6 @@
         <element name="FieldError" type="text" selector=".admin__field-error[data-bind='attr: {for: {{field}}}, text: error']" parameterized="true"/>
         <element name="filterPriceRangeUseConfig" type="checkbox" selector="input[name='use_config[filter_price_range]']"/>
         <element name="RequiredFieldIndicator" type="text" selector=" return window.getComputedStyle(document.querySelector('._required[data-index={{arg1}}]&gt;.admin__field-label span'), ':after').getPropertyValue('content');" parameterized="true"/>
-<<<<<<< HEAD
-=======
         <element name="displayMode" type="button" selector="select[name='display_mode']"/>
         <element name="anchor" type="checkbox" selector="input[name='is_anchor']"/>
         <element name="productListCheckBox" type="checkbox" selector="input[name='use_config[available_sort_by]']" />
@@ -48,7 +46,6 @@
         <element name="defaultProductLisCheckBox" type="checkbox" selector="input[name='use_config[default_sort_by]']"/>
         <element name="defaultProductList" type="text" selector="select[name='default_sort_by']"/>
         <element name="layeredNavigationPriceCheckBox" type="checkbox" selector="input[name='use_config[filter_price_range]']"/>
->>>>>>> 8b7e6838
     </section>
     <section name="CatalogWYSIWYGSection">
         <element name="ShowHideBtn" type="button" selector="#togglecategory_form_description"/>
