--- conflicted
+++ resolved
@@ -11,12 +11,8 @@
     <section name="StorefrontProductPageDesignSection">
         <element name="layoutTwoColumnsLeft" type="block" selector=".page-layout-2columns-left"/>
         <element name="layoutEmpty" type="block" selector=".page-layout-empty"/>
-<<<<<<< HEAD
-        <element name="layoutOneColumn" type="block" selector=".page-layout-1column"/>
-=======
         <element name="layoutThreeColumns" type="block" selector=".page-layout-3columns"/>
         <element name="layoutOneColumn" type="block" selector=".page-layout-1column"/>
         <element name="layoutTwoColumnsRight" type="block" selector=".page-layout-2columns-right"/>
->>>>>>> 53695579
     </section>
 </sections>