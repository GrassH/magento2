<?xml version="1.0" encoding="UTF-8"?>
<!--
 /**
  * Copyright © Magento, Inc. All rights reserved.
  * See COPYING.txt for license details.
  */
-->

<sections xmlns:xsi="http://www.w3.org/2001/XMLSchema-instance"
          xsi:noNamespaceSchemaLocation="urn:magento:mftf:Page/etc/SectionObject.xsd">
    <section name="StorefrontProductPageDesignSection">
        <element name="layoutTwoColumnsLeft" type="block" selector=".page-layout-2columns-left"/>
        <element name="layoutEmpty" type="block" selector=".page-layout-empty"/>
        <element name="layoutThreeColumns" type="block" selector=".page-layout-3columns"/>
<<<<<<< HEAD
=======
        <element name="layoutOneColumn" type="block" selector=".page-layout-1column"/>
>>>>>>> 53695579
        <element name="layoutTwoColumnsRight" type="block" selector=".page-layout-2columns-right"/>
    </section>
</sections><|MERGE_RESOLUTION|>--- conflicted
+++ resolved
@@ -12,10 +12,7 @@
         <element name="layoutTwoColumnsLeft" type="block" selector=".page-layout-2columns-left"/>
         <element name="layoutEmpty" type="block" selector=".page-layout-empty"/>
         <element name="layoutThreeColumns" type="block" selector=".page-layout-3columns"/>
-<<<<<<< HEAD
-=======
         <element name="layoutOneColumn" type="block" selector=".page-layout-1column"/>
->>>>>>> 53695579
         <element name="layoutTwoColumnsRight" type="block" selector=".page-layout-2columns-right"/>
     </section>
 </sections>