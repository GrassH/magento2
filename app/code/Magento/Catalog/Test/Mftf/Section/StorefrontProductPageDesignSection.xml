--- conflicted
+++ resolved
@@ -11,10 +11,7 @@
     <section name="StorefrontProductPageDesignSection">
         <element name="layoutTwoColumnsLeft" type="block" selector=".page-layout-2columns-left"/>
         <element name="layoutEmpty" type="block" selector=".page-layout-empty"/>
-<<<<<<< HEAD
+        <element name="layoutThreeColumns" type="block" selector=".page-layout-3columns"/>
         <element name="layoutTwoColumnsRight" type="block" selector=".page-layout-2columns-right"/>
-=======
-        <element name="layoutThreeColumns" type="block" selector=".page-layout-3columns"/>
->>>>>>> c5ebdf11
     </section>
 </sections>