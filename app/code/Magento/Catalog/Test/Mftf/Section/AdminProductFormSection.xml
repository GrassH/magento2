<?xml version="1.0" encoding="UTF-8"?>
<!--
 /**
  * Copyright © Magento, Inc. All rights reserved.
  * See COPYING.txt for license details.
  */
-->
<sections xmlns:xsi="http://www.w3.org/2001/XMLSchema-instance"
        xsi:noNamespaceSchemaLocation="urn:magento:mftf:Page/etc/SectionObject.xsd">
    <section name="AdminProductFormSection">
        <element name="attributeSet" type="select" selector="div[data-index='attribute_set_id'] .admin__field-control"/>
        <element name="attributeSetFilter" type="input" selector="div[data-index='attribute_set_id'] .admin__field-control input" timeout="30"/>
        <element name="attributeSetFilterResult" type="input" selector="div[data-index='attribute_set_id'] .action-menu-item._last" timeout="30"/>
        <element name="attributeSetFilterResultByName" type="text" selector="//label/span[text() = '{{var}}']" timeout="30" parameterized="true"/>
        <element name="productName" type="input" selector=".admin__field[data-index=name] input"/>
        <element name="RequiredNameIndicator" type="text" selector=" return window.getComputedStyle(document.querySelector('._required[data-index=name]&gt;.admin__field-label span'), ':after').getPropertyValue('content');"/>
        <element name="RequiredSkuIndicator" type="text" selector=" return window.getComputedStyle(document.querySelector('._required[data-index=sku]&gt;.admin__field-label span'), ':after').getPropertyValue('content');"/>
        <element name="productSku" type="input" selector=".admin__field[data-index=sku] input"/>
        <element name="enableProductAttributeLabel" type="text" selector="//span[text()='Enable Product']/parent::label"/>
        <element name="enableProductAttributeLabelWrapper" type="text" selector="//span[text()='Enable Product']/parent::label/parent::div"/>
        <element name="productStatus" type="checkbox" selector="input[name='product[status]']"/>
        <element name="enableProductLabel" type="checkbox" selector="input[name='product[status]']+label"/>
        <element name="productStatusUseDefault" type="checkbox" selector="input[name='use_default[status]']"/>
        <element name="productNameUseDefault" type="checkbox" selector="input[name='use_default[name]']"/>
        <element name="productPrice" type="input" selector=".admin__field[data-index=price] input"/>
        <element name="productTaxClassUseDefault" type="checkbox" selector="input[name='use_default[tax_class_id]']"/>
        <element name="advancedPricingLink" type="button" selector="button[data-index='advanced_pricing_button']"/>
        <element name="categoriesDropdown" type="multiselect" selector="div[data-index='category_ids']"/>
        <element name="productQuantity" type="input" selector=".admin__field[data-index=qty] input"/>
        <element name="productStockStatus" type="select" selector="select[name='product[quantity_and_stock_status][is_in_stock]']"/>
        <element name="productWeight" type="input" selector=".admin__field[data-index=weight] input"/>
        <element name="productWeightSelect" type="select" selector="select[name='product[product_has_weight]']"/>
        <element name="contentTab" type="button" selector="//strong[contains(@class, 'admin__collapsible-title')]/span[text()='Content']"/>
        <element name="fieldError" type="text" selector="//input[@name='product[{{fieldName}}]']/following-sibling::label[@class='admin__field-error']" parameterized="true"/>
        <element name="priceFieldError" type="text" selector="//input[@name='product[price]']/parent::div/parent::div/label[@class='admin__field-error']"/>
        <element name="addAttributeBtn" type="button" selector="#addAttribute"/>
        <element name="createNewAttributeBtn" type="button" selector="button[data-index='add_new_attribute_button']"/>
        <element name="save" type="button" selector="#save"/>
        <element name="attributeTab" type="button" selector="//strong[contains(@class, 'admin__collapsible-title')]/span[text()='Attributes']"/>
        <element name="attributeLabel" type="input" selector="//input[@name='frontend_label[0]']"/>
        <element name="frontendInput" type="select" selector="select[name = 'frontend_input']"/>
        <element name="productFormTab" type="button" selector="//strong[@class='admin__collapsible-title']/span[contains(text(), '{{tabName}}')]" parameterized="true"/>
        <element name="productFormTabState" type="text" selector="//strong[@class='admin__collapsible-title']/span[contains(text(), '{{tabName}}')]/parent::*/parent::*[@data-state-collapsible='{{state}}']" parameterized="true"/>
        <element name="visibility" type="select" selector="//select[@name='product[visibility]']"/>
        <element name="visibilityUseDefault" type="checkbox" selector="//input[@name='use_default[visibility]']"/>
        <element name="divByDataIndex" type="input" selector="div[data-index='{{var}}']" parameterized="true"/>
<<<<<<< HEAD
        <element name="attributeLabelByText" type="text" selector="//*[@class='admin__field']//label[text()='{{attributeLabel}}']" parameterized="true"/>
        <element name="setProductAsNewFrom" type="input" selector="input[name='product[news_from_date]']"/>
        <element name="setProductAsNewTo" type="input" selector="input[name='product[news_to_date]']"/>
=======
        <element name="attributeLabelByText" type="text" selector="//*[@class='admin__field']//span[text()='{{attributeLabel}}']" parameterized="true"/>
>>>>>>> 3be6811e
    </section>
    <section name="ProductInWebsitesSection">
        <element name="sectionHeader" type="button" selector="div[data-index='websites']" timeout="30"/>
        <element name="website" type="checkbox" selector="//label[contains(text(), '{{var1}}')]/parent::div//input[@type='checkbox']" parameterized="true"/>
    </section>
    <section name="ProductDesignSection">
        <element name="DesignTab" type="button" selector="//strong[@class='admin__collapsible-title']//span[text()='Design']"/>
        <element name="LayoutDropdown" type="select" selector="select[name='product[page_layout]']"/>
    </section>
    <section name="AdminProductFormRelatedUpSellCrossSellSection">
        <element name="AddRelatedProductsButton" type="button" selector="button[data-index='button_related']" timeout="30"/>
    </section>
    <section name="AdminAddRelatedProductsModalSection">
        <element name="AddSelectedProductsButton" type="button" selector="//aside[contains(@class, 'product_form_product_form_related_related_modal')]//button/span[contains(text(), 'Add Selected Products')]" timeout="30"/>
    </section>
    <section name="ProductWYSIWYGSection">
        <element name="Switcher" type="button" selector="//select[@id='dropdown-switcher']"/>
        <element name="v436" type ="button" selector="//select[@id='dropdown-switcher']/option[text()='TinyMCE 4.3.6']" />
        <element name="v3" type ="button" selector="//select[@id='dropdown-switcher']/option[text()='TinyMCE 3.6(Deprecated)']" />
        <element name="TinymceDescription3" type ="button" selector="//span[text()='Description']" />
        <element name="SaveConfig" type ="button" selector="#save" />
        <element name="v4" type="button" selector="#category_form_description_v4"/>
        <element name="WYSIWYGBtn" type="button" selector=".//button[@class='action-default scalable action-wysiwyg']"/>
    </section>
    <section name="ProductAttributeWYSIWYGSection">
        <element name="TextArea" type ="text" selector="//div[@data-index='{{var1}}']//textarea" parameterized="true"/>
        <element name="showHideBtn" type="button" selector="//button[contains(@id,'{{var1}}')]" parameterized="true"/>
        <element name="InsertImageBtn" type="button" selector="//div[contains(@id, '{{var1}}')]//span[text()='Insert Image...']" parameterized="true"/>
        <element name="Style" type="button" selector="//div[contains(@id, '{{var1}}')]//span[text()='Paragraph']" parameterized="true"/>
        <element name="Bold" type="button" selector="//div[contains(@id, '{{var1}}')]//i[@class='mce-ico mce-i-bold']" parameterized="true"/>
        <element name="Italic" type="button" selector="//div[contains(@id, '{{var1}}')]//i[@class='mce-ico mce-i-bold']" parameterized="true"/>
        <element name="Underline" type="button" selector="//div[contains(@id, '{{var1}}')]//i[@class='mce-ico mce-i-underline']" parameterized="true"/>
        <element name="AlignLeft" type="button" selector="//div[contains(@id, '{{var1}}')]//i[@class='mce-ico mce-i-alignleft']" parameterized="true"/>
        <element name="AlignCenter" type="button" selector="//div[contains(@id, '{{var1}}')]//i[@class='mce-ico mce-i-aligncenter']" parameterized="true"/>
        <element name="AlignRight" type="button" selector="//div[contains(@id, '{{var1}}')]//i[@class='mce-ico mce-i-alignright']" parameterized="true"/>
        <element name="Numlist" type="button" selector="//div[contains(@id, '{{var1}}')]//i[@class='mce-ico mce-i-bullist']" parameterized="true"/>
        <element name="Bullet" type="button" selector="//div[contains(@id, '{{var1}}')]//i[@class='mce-ico mce-i-numlist']" parameterized="true"/>
        <element name="InsertLink" type="button" selector="//div[contains(@id, '{{var1}}')]//i[@class='mce-ico mce-i-link']" parameterized="true"/>
        <element name="InsertImageIcon" type="button" selector="//div[contains(@id, '{{var1}}')]//i[@class='mce-ico mce-i-image']" parameterized="true"/>
        <element name="InsertTable" type="button" selector="//div[contains(@id, '{{var1}}')]//i[@class='mce-ico mce-i-table']" parameterized="true"/>
        <element name="SpecialCharacter" type="button" selector="//div[contains(@id, '{{var1}}')]//i[@class='mce-ico mce-i-charmap']" parameterized="true"/>
        <element name="TinyMCE4" type="text" selector="//div[contains(@id, '{{var1}}')]//div[@class='mce-branding-powered-by']" parameterized="true"/>
    </section>
    <section name="ProductDescriptionWYSIWYGToolbarSection">
        <element name="TinyMCE4" type ="button" selector="//div[@id='editorproduct_form_description']//div[@class='mce-branding-powered-by']" />
        <element name="showHideBtn" type="button" selector="#toggleproduct_form_description"/>
        <element name="InsertImageBtn" type="button" selector="#buttonsproduct_form_description > .scalable.action-add-image.plugin" />
        <element name="Style" type="button" selector="//div[@id='editorproduct_form_description']//span[text()='Paragraph']" />
        <element name="Bold" type="button" selector="//div[@id='editorproduct_form_description']//i[@class='mce-ico mce-i-bold']" />
        <element name="Italic" type="button" selector="//div[@id='editorproduct_form_description']//i[@class='mce-ico mce-i-italic']" />
        <element name="Underline" type="button" selector="//div[@id='editorproduct_form_description']//i[@class='mce-ico mce-i-underline']" />
        <element name="AlignLeft" type="button" selector="//div[@id='editorproduct_form_description']//i[@class='mce-ico mce-i-alignleft']" />
        <element name="AlignCenter" type="button" selector="//div[@id='editorproduct_form_description']//i[@class='mce-ico mce-i-aligncenter']" />
        <element name="AlignRight" type="button" selector="//div[@id='editorproduct_form_description']//i[@class='mce-ico mce-i-alignright']" />
        <element name="Numlist" type="button" selector="//div[@id='editorproduct_form_description']//i[@class='mce-ico mce-i-bullist']" />
        <element name="Bullet" type="button" selector="//div[@id='editorproduct_form_description']//i[@class='mce-ico mce-i-numlist']" />
        <element name="InsertLink" type="button" selector="//div[@id='editorproduct_form_description']//i[@class='mce-ico mce-i-link']" />
        <element name="InsertImageIcon" type="button" selector="//div[@id='editorproduct_form_description']//i[@class='mce-ico mce-i-image']" />
        <element name="InsertTable" type="button" selector="//div[@id='editorproduct_form_description']//i[@class='mce-ico mce-i-table']" />
        <element name="SpecialCharacter" type="button" selector="//div[@id='editorproduct_form_description']//i[@class='mce-ico mce-i-charmap']" />
        <element name="Browse" type="button" selector=".mce-i-browse"/>
        <element name="BrowseUploadImage" type="file" selector=".fileupload" />
        <element name="image" type="text" selector="//small[text()='{{var1}}']" parameterized="true"/>
        <element name="imageSelected" type="text" selector="//small[text()='{{var1}}']/parent::*[@class='filecnt selected']" parameterized="true"/>
        <element name="ImageSource" type="input" selector=".mce-combobox.mce-abs-layout-item.mce-last.mce-has-open" />
        <element name="ImageDescription" type="input" selector=".mce-textbox.mce-abs-layout-item.mce-last" />
        <element name="Height" type="input" selector=".mce-textbox.mce-abs-layout-item.mce-first" />
        <element name="UploadImage" type="file" selector=".fileupload" />
        <element name="OkBtn" type="button" selector="//span[text()='Ok']"/>
        <element name="InsertFile" type="text" selector="#insert_files"/>
        <element name="CreateFolder" type="button" selector="#new_folder" />
        <element name="DeleteSelectedBtn" type="text" selector="#delete_files"/>
        <element name="CancelBtn" type="button" selector="#cancel" />
        <element name="FolderName" type="button" selector="input[data-role='promptField']" />
        <element name="AcceptFolderName" type="button" selector=".action-primary.action-accept" />
        <element name="StorageRootArrow" type="button" selector="#root > .jstree-icon" />
        <element name="checkIfArrowExpand" type="button" selector="//li[@id='root' and contains(@class,'jstree-closed')]" />
        <element name="WysiwygArrow" type="button" selector="#d3lzaXd5Zw-- > .jstree-icon" />
        <element name="checkIfWysiwygArrowExpand" type="button" selector="//li[@id='d3lzaXd5Zw--' and contains(@class,'jstree-closed')]" />
        <element name="confirmDelete" type="button" selector=".action-primary.action-accept" />
    </section>
    <section name="ProductShortDescriptionWYSIWYGToolbarSection">
        <element name="TinyMCE4" type ="button" selector="//div[@id='editorproduct_form_short_description']//div[@class='mce-branding-powered-by']" />
        <element name="InsertImageBtn" type="button" selector="#buttonsproduct_form_short_description > .scalable.action-add-image.plugin" />
        <element name="showHideBtn" type="button" selector="#toggleproduct_form_short_description"/>
        <element name="Style" type="button" selector="//div[@id='editorproduct_form_short_description']//span[text()='Paragraph']" />
        <element name="Bold" type="button" selector="//div[@id='editorproduct_form_short_description']//i[@class='mce-ico mce-i-bold']" />
        <element name="Italic" type="button" selector="//div[@id='editorproduct_form_short_description']//i[@class='mce-ico mce-i-italic']" />
        <element name="Underline" type="button" selector="//div[@id='editorproduct_form_short_description']//i[@class='mce-ico mce-i-underline']" />
        <element name="AlignLeft" type="button" selector="//div[@id='editorproduct_form_short_description']//i[@class='mce-ico mce-i-alignleft']" />
        <element name="AlignCenter" type="button" selector="//div[@id='editorproduct_form_short_description']//i[@class='mce-ico mce-i-aligncenter']" />
        <element name="AlignRight" type="button" selector="//div[@id='editorproduct_form_short_description']//i[@class='mce-ico mce-i-alignright']" />
        <element name="Numlist" type="button" selector="//div[@id='editorproduct_form_short_description']//i[@class='mce-ico mce-i-bullist']" />
        <element name="Bullet" type="button" selector="//div[@id='editorproduct_form_short_description']//i[@class='mce-ico mce-i-numlist']" />
        <element name="InsertLink" type="button" selector="//div[@id='editorproduct_form_short_description']//i[@class='mce-ico mce-i-link']" />
        <element name="InsertImageIcon" type="button" selector="//div[@id='editorproduct_form_short_description']//i[@class='mce-ico mce-i-image']" />
        <element name="InsertTable" type="button" selector="//div[@id='editorproduct_form_short_description']//i[@class='mce-ico mce-i-table']" />
        <element name="SpecialCharacter" type="button" selector="//div[@id='editorproduct_form_short_description']//i[@class='mce-ico mce-i-charmap']"/>
        <element name="Browse" type="button" selector=".mce-i-browse"/>
        <element name="BrowseUploadImage" type="file" selector=".fileupload" />
        <element name="image" type="text" selector="//small[text()='{{var1}}']" parameterized="true"/>
        <element name="imageSelected" type="text" selector="//small[text()='{{var1}}']/parent::*[@class='filecnt selected']" parameterized="true"/>
        <element name="ImageSource" type="input" selector=".mce-combobox.mce-abs-layout-item.mce-last.mce-has-open" />
        <element name="ImageDescription" type="input" selector=".mce-textbox.mce-abs-layout-item.mce-last" />
        <element name="Height" type="input" selector=".mce-textbox.mce-abs-layout-item.mce-first" />
        <element name="UploadImage" type="file" selector=".fileupload" />
        <element name="OkBtn" type="button" selector="//span[text()='Ok']"/>
        <element name="InsertFile" type="text" selector="#insert_files"/>
        <element name="CreateFolder" type="button" selector="#new_folder" />
        <element name="DeleteSelectedBtn" type="text" selector="#delete_files"/>
        <element name="CancelBtn" type="button" selector="#cancel" />
        <element name="FolderName" type="button" selector="input[data-role='promptField']" />
        <element name="AcceptFolderName" type="button" selector=".action-primary.action-accept" />
        <element name="StorageRootArrow" type="button" selector="#root > .jstree-icon" />
        <element name="checkIfArrowExpand" type="button" selector="//li[@id='root' and contains(@class,'jstree-closed')]" />
        <element name="confirmDelete" type="button" selector=".action-primary.action-accept" />
    </section>
    <section name="AdminProductFormAdvancedPricingSection">
        <element name="specialPrice" type="input" selector="input[name='product[special_price]']"/>
        <element name="doneButton" type="button" selector=".product_form_product_form_advanced_pricing_modal button.action-primary"/>
    </section>
</sections><|MERGE_RESOLUTION|>--- conflicted
+++ resolved
@@ -44,13 +44,9 @@
         <element name="visibility" type="select" selector="//select[@name='product[visibility]']"/>
         <element name="visibilityUseDefault" type="checkbox" selector="//input[@name='use_default[visibility]']"/>
         <element name="divByDataIndex" type="input" selector="div[data-index='{{var}}']" parameterized="true"/>
-<<<<<<< HEAD
-        <element name="attributeLabelByText" type="text" selector="//*[@class='admin__field']//label[text()='{{attributeLabel}}']" parameterized="true"/>
         <element name="setProductAsNewFrom" type="input" selector="input[name='product[news_from_date]']"/>
         <element name="setProductAsNewTo" type="input" selector="input[name='product[news_to_date]']"/>
-=======
         <element name="attributeLabelByText" type="text" selector="//*[@class='admin__field']//span[text()='{{attributeLabel}}']" parameterized="true"/>
->>>>>>> 3be6811e
     </section>
     <section name="ProductInWebsitesSection">
         <element name="sectionHeader" type="button" selector="div[data-index='websites']" timeout="30"/>
