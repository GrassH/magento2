--- conflicted
+++ resolved
@@ -29,11 +29,8 @@
         <element name="categoryImage" type="text" selector=".category-image"/>
         <element name="emptyProductMessage" type="block" selector=".message.info.empty>div"/>
         <element name="lineProductName" type="text" selector=".products.list.items.product-items li:nth-of-type({{line}}) .product-item-link" timeout="30" parameterized="true"/>
-<<<<<<< HEAD
         <element name="asLowAs" type="input" selector="//*[@class='price-box price-final_price']/a/span[@class='price-container price-final_price tax weee']"/>
         <element name="productsList" type="block" selector="#maincontent .column.main"/>
-=======
         <element name="productName" type="text" selector=".product.name.product-item-name"/>
->>>>>>> b1087116
     </section>
 </sections>