--- conflicted
+++ resolved
@@ -11,10 +11,6 @@
     <section name="StorefrontMessagesSection">
         <element name="success" type="text" selector="div.message-success.success.message"/>
         <element name="error" type="text" selector="div.message-error.error.message"/>
-<<<<<<< HEAD
-        <element name="noticeMessage" type="text" selector="//div[@class='message notice']/div"/>
-=======
         <element name="noticeMessage" type="text" selector="div.message.notice div"/>
->>>>>>> 2e863d64
     </section>
 </sections>