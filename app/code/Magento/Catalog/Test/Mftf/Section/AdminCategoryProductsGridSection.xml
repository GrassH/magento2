--- conflicted
+++ resolved
@@ -15,9 +15,6 @@
         <element name="rowPrice" type="text" selector="#catalog_category_products_table tbody tr:nth-of-type({{row}}) .col-price" parameterized="true"/>
         <element name="rowPosition" type="input" selector="#catalog_category_products_table tbody tr:nth-of-type({{row}}) .col-position .position input" timeout="30" parameterized="true"/>
         <element name="productGridNameProduct" type="text" selector="//table[@id='catalog_category_products_table']//td[contains(., '{{productName}}')]" parameterized="true"/>
-<<<<<<< HEAD
-=======
         <element name="productVisibility" type="select" selector="//*[@name='product[visibility]']"/>
->>>>>>> 8b7e6838
     </section>
 </sections>