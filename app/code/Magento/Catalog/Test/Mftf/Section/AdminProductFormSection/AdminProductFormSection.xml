<?xml version="1.0" encoding="UTF-8"?>
<!--
 /**
  * Copyright © Magento, Inc. All rights reserved.
  * See COPYING.txt for license details.
  */
-->
<sections xmlns:xsi="http://www.w3.org/2001/XMLSchema-instance"
	xsi:noNamespaceSchemaLocation="urn:magento:mftf:Page/etc/SectionObject.xsd">
    <section name="AdminProductFormSection">
        <element name="additionalOptions" type="select" selector=".admin__control-multiselect"/>
        <element name="datepickerNewAttribute" type="input" selector="[data-index='{{attrName}}'] input" timeout="30" parameterized="true"/>
        <element name="attributeSet" type="select" selector="div[data-index='attribute_set_id'] .admin__field-control"/>
        <element name="attributeSetFilter" type="input" selector="div[data-index='attribute_set_id'] .admin__field-control input" timeout="30"/>
        <element name="attributeSetFilterResult" type="input" selector="div[data-index='attribute_set_id'] .action-menu-item._last" timeout="30"/>
        <element name="attributeSetFilterResultByName" type="text" selector="//label/span[text() = '{{var}}']" timeout="30" parameterized="true"/>
        <element name="productName" type="input" selector=".admin__field[data-index=name] input"/>
        <element name="productNameDisabled" type="input" selector=".admin__field[data-index=name] input[disabled=true]"/>
        <element name="RequiredNameIndicator" type="text" selector=" return window.getComputedStyle(document.querySelector('._required[data-index=name]&gt;.admin__field-label span'), ':after').getPropertyValue('content');"/>
        <element name="RequiredSkuIndicator" type="text" selector=" return window.getComputedStyle(document.querySelector('._required[data-index=sku]&gt;.admin__field-label span'), ':after').getPropertyValue('content');"/>
        <element name="productSku" type="input" selector=".admin__field[data-index=sku] input"/>
        <element name="productSkuDisabled" type="input" selector=".admin__field[data-index=sku] input[disabled=true]"/>
        <element name="enableProductAttributeLabel" type="text" selector="//span[text()='Enable Product']/parent::label"/>
        <element name="enableProductAttributeLabelWrapper" type="text" selector="//span[text()='Enable Product']/parent::label/parent::div"/>
        <element name="productStatus" type="checkbox" selector="input[name='product[status]']"/>
        <element name="productStatusValue" type="checkbox" selector="input[name='product[status]'][value='{{value}}']" timeout="30" parameterized="true"/>
        <element name="productStatusDisabled" type="checkbox" selector="input[name='product[status]'][disabled]"/>
        <element name="enableProductLabel" type="checkbox" selector="input[name='product[status]']+label"/>
        <element name="productStatusUseDefault" type="checkbox" selector="input[name='use_default[status]']"/>
        <element name="productNameUseDefault" type="checkbox" selector="input[name='use_default[name]']"/>
        <element name="productPrice" type="input" selector=".admin__field[data-index=price] input"/>
        <element name="productPriceDisabled" type="input" selector=".admin__field[data-index=price] input[disabled=true]"/>
        <element name="productPriceUseDefault" type="checkbox" selector=".admin__field[data-index=price] [name='use_default[price]']"/>
        <element name="productTaxClass" type="select" selector="//*[@name='product[tax_class_id]']"/>
        <element name="productTaxClassDisabled" type="select" selector="select[name='product[tax_class_id]'][disabled=true]"/>
        <element name="productTaxClassUseDefault" type="checkbox" selector="input[name='use_default[tax_class_id]']"/>
        <element name="advancedPricingLink" type="button" selector="button[data-index='advanced_pricing_button']" timeout="30"/>
        <element name="currentCategory" type="text" selector=".admin__action-multiselect-crumb &gt; span"/>
        <element name="categoriesDropdown" type="multiselect" selector="div[data-index='category_ids']" timeout="30"/>
        <element name="unselectCategories" type="button" selector="//span[@class='admin__action-multiselect-crumb']/span[contains(.,'{{category}}')]/../button[@data-action='remove-selected-item']" parameterized="true" timeout="30"/>
        <element name="productQuantity" type="input" selector=".admin__field[data-index=qty] input"/>
        <element name="advancedInventoryLink" type="button" selector="button[data-index='advanced_inventory_button'].action-additional" timeout="30"/>
        <element name="productStockStatus" type="select" selector="select[name='product[quantity_and_stock_status][is_in_stock]']" timeout="30"/>
        <element name="productStockStatusDisabled" type="select" selector="select[name='product[quantity_and_stock_status][is_in_stock]'][disabled=true]"/>
        <element name="stockStatus" type="select" selector="[data-index='product-details'] select[name='product[quantity_and_stock_status][is_in_stock]']"/>
        <element name="productWeight" type="input" selector=".admin__field[data-index=weight] input"/>
        <element name="productWeightSelect" type="select" selector="select[name='product[product_has_weight]']"/>
        <element name="contentTab" type="button" selector="//strong[contains(@class, 'admin__collapsible-title')]/span[text()='Content']"/>
        <element name="fieldError" type="text" selector="//input[@name='product[{{fieldName}}]']/following-sibling::label[@class='admin__field-error']" parameterized="true"/>
        <element name="priceFieldError" type="text" selector="//input[@name='product[price]']/parent::div/parent::div/label[@class='admin__field-error']"/>
        <element name="addAttributeBtn" type="button" selector="#addAttribute" timeout="30"/>
        <element name="createNewAttributeBtn" type="button" selector="button[data-index='add_new_attribute_button']" timeout="30"/>
        <element name="save" type="button" selector="#save-button" timeout="30"/>
        <element name="saveNewAttribute" type="button" selector="//aside[contains(@class, 'create_new_attribute_modal')]//button[@id='save']"/>
        <element name="successMessage" type="text" selector="#messages"/>
        <element name="attributeTab" type="button" selector="//strong[contains(@class, 'admin__collapsible-title')]/span[text()='Attributes']"/>
        <element name="attributeTabOpened" type="button" selector="//div[contains(@class, 'admin__collapsible-block-wrapper') and contains(@class, '_show') ]//span[text()='Attributes']"/>
        <element name="attributeLabel" type="input" selector="//input[@name='frontend_label[0]']"/>
        <element name="frontendInput" type="select" selector="select[name = 'frontend_input']"/>
        <element name="productFormTab" type="button" selector="//strong[@class='admin__collapsible-title']/span[contains(text(), '{{tabName}}')]" parameterized="true"/>
        <element name="productFormTabState" type="text" selector="//strong[@class='admin__collapsible-title']/span[contains(text(), '{{tabName}}')]/parent::*/parent::*[@data-state-collapsible='{{state}}']" parameterized="true"/>
        <element name="visibility" type="select" selector="//select[@name='product[visibility]']"/>
        <element name="visibilityDisabled" type="select" selector="select[name='product[visibility]'][disabled=true]"/>
        <element name="visibilityUseDefault" type="checkbox" selector="//input[@name='use_default[visibility]']"/>
        <element name="divByDataIndex" type="input" selector="div[data-index='{{var}}']" parameterized="true"/>
        <element name="setProductAsNewFrom" type="input" selector="input[name='product[news_from_date]']"/>
        <element name="setProductAsNewTo" type="input" selector="input[name='product[news_to_date]']"/>
        <element name="attributeLabelByText" type="text" selector="//*[@class='admin__field']//span[text()='{{attributeLabel}}']" parameterized="true"/>
        <element name="attributeRequiredInput" type="input" selector="//input[contains(@name, 'product[{{attributeCode}}]')]" parameterized="true"/>
        <element name="attributeFieldError" type="text" selector="//*[@class='admin__field _required _error']/..//label[contains(.,'This is a required field.')]"/>
        <element name="customSelectField" type="select" selector="//select[@name='product[{{var}}]']" parameterized="true"/>
        <element name="searchCategory" type="input" selector="//*[@data-index='category_ids']//input[contains(@class, 'multiselect-search')]" timeout="30"/>
        <element name="selectCategory" type="input" selector="//*[@data-index='category_ids']//label[contains(., '{{categoryName}}')]" parameterized="true" timeout="30"/>
        <element name="done" type="button" selector="//*[@data-index='category_ids']//button[@data-action='close-advanced-select']" timeout="30"/>
        <element name="selectMultipleCategories" type="input" selector="//*[@data-index='container_category_ids']//*[contains(@class, '_selected')]"/>
        <element name="countryOfManufacture" type="select" selector="select[name='product[country_of_manufacture]']"/>
        <element name="newAddedAttribute" type="text" selector="//fieldset[@class='admin__fieldset']//div[contains(@data-index,'{{attributeCode}}')]" parameterized="true"/>
        <element name="newAddedAttributeInput" type="text" selector="//fieldset[@class='admin__fieldset']//div[contains(@data-index,'{{attributeCode}}')]//input" parameterized="true"/>
        <element name="newCategoryButton" type="button" selector="button[data-index='create_category_button']" timeout="30"/>
        <element name="footerBlock" type="block" selector="//footer"/>
        <element name="categories" type="text" selector="//*[@class='admin__action-multiselect-crumb']/span[contains(text(), '{{categoryName}}')]" parameterized="true"/>
        <element name="attributeRequiredLabelText" type="text" selector="//*[@class='admin__field-label']//span[text()='{{attributeLabel}}']" parameterized="true"/>
        <element name="newAddedAttributeValue" type="text" selector="//option[contains(@data-title,'{{attributeValue}}')]" parameterized="true"/>
        <element name="country_Of_Manufacture" type="select" selector="//td[contains(text(), 'country_of_manufacture')]"/>
        <element name="textArea" type="text" selector="//textarea[@name='product[test_custom_attribute]']" timeout="30"/>
<<<<<<< HEAD
        <element name="assignedSourcesQty" type="input" selector="//input[@name='sources[assigned_sources][0][quantity]']"/>
        <element name="btnAdvancedInventory" type="button" selector="//button//span[text()='Advanced Inventory']/.."/>
=======
        <element name="saveCategory" type="button" selector="//button[@data-action='close-advanced-select']" timeout="30"/>
        <element name="attributeRequiredInputField" type="select" selector="//select[contains(@name, 'product[{{attributeCode}}]')]" parameterized="true"/>
>>>>>>> 1efc1ab1
    </section>
</sections><|MERGE_RESOLUTION|>--- conflicted
+++ resolved
@@ -83,12 +83,9 @@
         <element name="newAddedAttributeValue" type="text" selector="//option[contains(@data-title,'{{attributeValue}}')]" parameterized="true"/>
         <element name="country_Of_Manufacture" type="select" selector="//td[contains(text(), 'country_of_manufacture')]"/>
         <element name="textArea" type="text" selector="//textarea[@name='product[test_custom_attribute]']" timeout="30"/>
-<<<<<<< HEAD
         <element name="assignedSourcesQty" type="input" selector="//input[@name='sources[assigned_sources][0][quantity]']"/>
         <element name="btnAdvancedInventory" type="button" selector="//button//span[text()='Advanced Inventory']/.."/>
-=======
         <element name="saveCategory" type="button" selector="//button[@data-action='close-advanced-select']" timeout="30"/>
         <element name="attributeRequiredInputField" type="select" selector="//select[contains(@name, 'product[{{attributeCode}}]')]" parameterized="true"/>
->>>>>>> 1efc1ab1
     </section>
 </sections>