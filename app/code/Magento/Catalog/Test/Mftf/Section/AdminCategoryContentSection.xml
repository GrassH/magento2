<?xml version="1.0" encoding="UTF-8"?>
<!--
 /**
  * Copyright © Magento, Inc. All rights reserved.
  * See COPYING.txt for license details.
  */
-->

<sections xmlns:xsi="http://www.w3.org/2001/XMLSchema-instance"
        xsi:noNamespaceSchemaLocation="urn:magento:mftf:Page/etc/SectionObject.xsd">
    <section name="AdminCategoryContentSection">
        <element name="sectionHeader" type="button" selector="div[data-index='content']" timeout="30"/>
        <element name="uploadButton" type="button" selector="//*[@class='file-uploader-area']/label[text()='Upload']"/>
        <element name="selectFromGalleryButton" type="button" selector="//*[@class='file-uploader-area']/label[text()='Select from Gallery']"/>
        <element name="uploadImageFile" type="input" selector=".file-uploader-area>input"/>
        <element name="imageFileName" type="text" selector=".file-uploader-filename"/>
        <element name="removeImageButton" type="button" selector=".file-uploader-summary .action-remove"/>
        <element name="AddCMSBlock" type="select" selector="//*[@name='landing_page']"/>
<<<<<<< HEAD
=======
        <element name="description" type="input" selector="//*[@name='description']"/>
        <element name="content" type="button" selector="div[data-index='content'"/>
        <element name="categoryInTree" type="button" selector="//li[contains(@class, 'x-tree-node')]//div[contains(.,'{{categoryName}}') and contains(@class, 'no-active-category')]" parameterized="true" />
        <element name="categoryPageTitle" type="text" selector="h1.page-title" />
        <element name="activeCategoryInTree" type="button" selector="//li[contains(@class, 'x-tree-node')]//div[contains(.,'{{categoryName}}') and contains(@class, 'active-category')]" parameterized="true" />
        <element name="productTableColumnName" type="input" selector="#catalog_category_products_filter_name"/>
        <element name="productTableRow" type="button" selector="#catalog_category_products_table tbody tr"/>
        <element name="productSearch" type="button" selector="//button[@data-action='grid-filter-apply']" timeout="30"/>
>>>>>>> 8b7e6838
    </section>
</sections><|MERGE_RESOLUTION|>--- conflicted
+++ resolved
@@ -16,8 +16,6 @@
         <element name="imageFileName" type="text" selector=".file-uploader-filename"/>
         <element name="removeImageButton" type="button" selector=".file-uploader-summary .action-remove"/>
         <element name="AddCMSBlock" type="select" selector="//*[@name='landing_page']"/>
-<<<<<<< HEAD
-=======
         <element name="description" type="input" selector="//*[@name='description']"/>
         <element name="content" type="button" selector="div[data-index='content'"/>
         <element name="categoryInTree" type="button" selector="//li[contains(@class, 'x-tree-node')]//div[contains(.,'{{categoryName}}') and contains(@class, 'no-active-category')]" parameterized="true" />
@@ -26,6 +24,5 @@
         <element name="productTableColumnName" type="input" selector="#catalog_category_products_filter_name"/>
         <element name="productTableRow" type="button" selector="#catalog_category_products_table tbody tr"/>
         <element name="productSearch" type="button" selector="//button[@data-action='grid-filter-apply']" timeout="30"/>
->>>>>>> 8b7e6838
     </section>
 </sections>