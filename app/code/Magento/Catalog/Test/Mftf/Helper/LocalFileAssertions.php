<?php
/**
 * Copyright © Magento, Inc. All rights reserved.
 * See COPYING.txt for license details.
 */
declare(strict_types=1);

namespace Magento\Catalog\Test\Mftf\Helper;

use Codeception\Lib\ModuleContainer;
use Magento\Framework\Filesystem\Driver\File;
use Magento\Framework\Filesystem\DriverInterface;
use Magento\FunctionalTestingFramework\Helper\Helper;

/**
 * Class for MFTF helpers for doing file assertions using the local filesystem.
 *
 * If relative file paths are given assume they're in context of the Magento base path.
 */
class LocalFileAssertions extends Helper
{
    /**
     * @var DriverInterface $driver
     */
    private $driver;

    /**
     * Call the parent constructor then create the local filesystem driver
     *
     * @param ModuleContainer $moduleContainer
     * @param array|null $config
     * @return void
     */
    public function __construct(ModuleContainer $moduleContainer, ?array $config = null)
    {
        parent::__construct($moduleContainer, $config);

        $this->driver = new File();
    }

    /**
     * Create a text file
     *
     * @param string $filePath
     * @param string $text
     * @return void
     *
     * @throws \Magento\Framework\Exception\FileSystemException
     */
    public function createTextFile($filePath, $text): void
    {
        $realPath = $this->expandPath($filePath);
        $this->driver->filePutContents($realPath, $text);
    }

    /**
     * Delete a file if it exists
     *
     * @param string $filePath
     * @return void
     *
     * @throws \Magento\Framework\Exception\FileSystemException
     */
    public function deleteFileIfExists($filePath): void
    {
        $realPath = $this->expandPath($filePath);
        if ($this->driver->isExists($realPath)) {
            $this->driver->deleteFile($realPath);
        }
    }

    /**
     * Recursive delete directory
     *
     * @param string $path
     * @return void
     *
     * @throws \Magento\Framework\Exception\FileSystemException
     */
    public function deleteDirectory($path): void
    {
        $realPath = $this->expandPath($path);
        if ($this->driver->isExists($realPath)) {
            $this->driver->deleteDirectory($realPath);
        }
    }

    /**
     * Copy source into destination
     *
     * @param string $source
     * @param string $destination
     * @return void
     *
     * @throws \Magento\Framework\Exception\FileSystemException
     */
    public function copy($source, $destination): void
    {
        $sourceRealPath = $this->expandPath($source);
        $destinationRealPath = $this->expandPath($destination);
        $this->driver->copy($sourceRealPath, $destinationRealPath);
    }

    /**
     * Create directory
     *
     * @param string $path
     * @param int $permissions
     * @return void
     *
     * @throws \Magento\Framework\Exception\FileSystemException
     */
    public function createDirectory($path, $permissions = 0777): void
    {
        $permissions = $this->convertOctalStringToDecimalInt($permissions);
        $sourceRealPath = $this->expandPath($path);
        $oldUmask = umask(0);
        $this->driver->createDirectory($sourceRealPath, $permissions);
        umask($oldUmask);
    }

    /**
     * Assert a file exists
     *
     * @param string $filePath
     * @param string $message
     * @return void
     *
     * @throws \Magento\Framework\Exception\FileSystemException
     */
    public function assertFileExists($filePath, $message = ''): void
    {
        $realPath = $this->expandPath($filePath);
        $this->assertTrue($this->driver->isExists($realPath), "Failed asserting $filePath exists. " . $message);
    }

    /**
     * Asserts that a file with the given glob pattern exists in the given path
     *
     * @param string $path
     * @param string $pattern
     * @param string $message
     *
     * @throws \Magento\Framework\Exception\FileSystemException
     */
    public function assertGlobbedFileExists($path, $pattern, $message = ''): void
    {
        $realPath = $this->expandPath($path);
        $files = $this->driver->search($pattern, $realPath);
        $this->assertNotEmpty($files, "Failed asserting file matching glob pattern \"$pattern\" at location \"$path\" is not empty. " . $message);
    }

    /**
     * Asserts that a file or directory exists
     *
     * @param string $path
     * @param string $message
     * @return void
     *
     * @throws \Magento\Framework\Exception\FileSystemException
     */
    public function assertPathExists($path, $message = ''): void
    {
        $realPath = $this->expandPath($path);
        $this->assertTrue($this->driver->isExists($realPath), "Failed asserting $path exists. " . $message);
    }

    /**
     * Asserts that a file or directory does not exist
     *
     * @param string $path
     * @param string $message
     * @return void
     *
     * @throws \Magento\Framework\Exception\FileSystemException
     */
    public function assertPathDoesNotExist($path, $message = ''): void
    {
        $realPath = $this->expandPath($path);
        $this->assertFalse($this->driver->isExists($realPath), "Failed asserting $path does not exist. " . $message);
    }

    /**
     * Assert a file has no contents
     *
     * @param string $filePath
     * @param string $message
     * @return void
     *
     * @throws \Magento\Framework\Exception\FileSystemException
     */
    public function assertFileEmpty($filePath, $message = ''): void
    {
        $realPath = $this->expandPath($filePath);
        $this->assertEmpty($this->driver->fileGetContents($realPath), "Failed asserting $filePath is empty. " . $message);
    }

    /**
     * Assert a file is not empty
     *
     * @param string $filePath
     * @param string $message
     * @return void
     *
     * @throws \Magento\Framework\Exception\FileSystemException
     */
    public function assertFileNotEmpty($filePath, $message = ''): void
    {
        $realPath = $this->expandPath($filePath);
        $this->assertNotEmpty($this->driver->fileGetContents($realPath), "Failed asserting $filePath is not empty. " . $message);
    }

    /**
     * Assert a file contains a given string
     *
     * @param string $filePath
     * @param string $text
     * @param string $message
     * @return void
     *
     * @throws \Magento\Framework\Exception\FileSystemException
     */
    public function assertFileContainsString($filePath, $text, $message = ''): void
    {
        $realPath = $this->expandPath($filePath);
        $this->assertStringContainsString($text, $this->driver->fileGetContents($realPath), "Failed asserting $filePath contains $text. " . $message);
    }

    /**
     * Asserts that a file with the given glob pattern at the given path contains a given string
     *
     * @param string $path
     * @param string $pattern
     * @param string $text
     * @param int $fileIndex
     * @param string $message
     * @return void
     *
     * @throws \Magento\Framework\Exception\FileSystemException
     */
    public function assertGlobbedFileContainsString($path, $pattern, $text, $fileIndex = 0, $message = ''): void
    {
        $realPath = $this->expandPath($path);
        $files = $this->driver->search($pattern, $realPath);
        $this->assertStringContainsString($text, $this->driver->fileGetContents($files[$fileIndex] ?? ''), "Failed asserting file of index \"$fileIndex\" matching glob pattern \"$pattern\" at location \"$path\" contains $text. " . $message);
    }

    /**
     * Assert a file does not contain a given string
     *
     * @param string $filePath
     * @param string $text
     * @param string $message
     * @return void
     *
     * @throws \Magento\Framework\Exception\FileSystemException
     */
<<<<<<< HEAD
    public function assertFileDoesNotContainString($filePath, $text, $message = ""): void
=======
    public function assertFileDoesNotContain($filePath, $text, $message = ''): void
>>>>>>> df49b9f2
    {
        $realPath = $this->expandPath($filePath);
        $this->assertStringNotContainsString($text, $this->driver->fileGetContents($realPath), "Failed asserting $filePath does not contain $text. " . $message);
    }

    /**
     * Asserts that a directory is empty
     *
     * @param string $path
     * @param string $message
     * @return void
     *
     * @throws \Magento\Framework\Exception\FileSystemException
     */
    public function assertDirectoryEmpty($path, $message = ''): void
    {
        $realPath = $this->expandPath($path);
        $this->assertEmpty($this->driver->readDirectory($realPath), "Failed asserting $path is empty. " . $message);
    }

    /**
     * Asserts that a directory is not empty
     *
     * @param string $path
     * @param string $message
     * @return void
     *
     * @throws \Magento\Framework\Exception\FileSystemException
     */
    public function assertDirectoryNotEmpty($path, $message = ''): void
    {
        $realPath = $this->expandPath($path);
        $this->assertNotEmpty($this->driver->readDirectory($realPath), "Failed asserting $path is not empty. " . $message);
    }

    /**
     * Helper function to convert an octal string to its decimal equivalent
     *
     * @param string $string
     * @return int
     *
     */
    private function convertOctalStringToDecimalInt($string): int
    {
        if (is_string($string)) {
            $string = octdec($string);
        }
        return $string;
    }

    /**
     * Helper function to construct the real path to the file
     *
     * If the given path isn't an absolute path then assume it's in context of the Magento root
     *
     * @param string $filePath
     * @return string
     */
    private function expandPath($filePath): string
    {
        return (substr($filePath, 0, 1) === '/') ? $filePath : MAGENTO_BP . '/' . $filePath;

    }
}<|MERGE_RESOLUTION|>--- conflicted
+++ resolved
@@ -255,11 +255,7 @@
      *
      * @throws \Magento\Framework\Exception\FileSystemException
      */
-<<<<<<< HEAD
-    public function assertFileDoesNotContainString($filePath, $text, $message = ""): void
-=======
-    public function assertFileDoesNotContain($filePath, $text, $message = ''): void
->>>>>>> df49b9f2
+    public function assertFileDoesNotContainString($filePath, $text, $message = ''): void
     {
         $realPath = $this->expandPath($filePath);
         $this->assertStringNotContainsString($text, $this->driver->fileGetContents($realPath), "Failed asserting $filePath does not contain $text. " . $message);
