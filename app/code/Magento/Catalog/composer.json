{
    "name": "magento/module-catalog",
    "description": "N/A",
    "require": {
        "php": "~5.6.0|7.0.2|~7.0.6",
        "magento/module-store": "100.2.*",
        "magento/module-eav": "100.2.*",
        "magento/module-cms": "101.1.*",
        "magento/module-indexer": "100.2.*",
        "magento/module-customer": "100.2.*",
        "magento/module-theme": "100.2.*",
        "magento/module-checkout": "100.2.*",
        "magento/module-backend": "100.2.*",
        "magento/module-widget": "100.2.*",
        "magento/module-wishlist": "100.2.*",
        "magento/module-tax": "100.2.*",
        "magento/module-msrp": "100.2.*",
        "magento/module-catalog-inventory": "100.2.*",
        "magento/module-directory": "100.2.*",
        "magento/module-catalog-rule": "100.2.*",
        "magento/module-product-alert": "100.2.*",
        "magento/module-url-rewrite": "100.2.*",
        "magento/module-catalog-url-rewrite": "100.2.*",
        "magento/module-page-cache": "100.2.*",
        "magento/module-quote": "100.2.*",
        "magento/module-config": "100.2.*",
        "magento/module-media-storage": "100.2.*",
        "magento/framework": "100.2.*",
        "magento/module-ui": "100.2.*"
    },
    "suggest": {
<<<<<<< HEAD
        "magento/module-cookie": "100.1.*",
        "magento/module-sales": "100.1.*",
        "magento/module-catalog-sample-data": "Sample Data version:100.1.*"
=======
        "magento/module-cookie": "100.2.*",
        "magento/module-catalog-sample-data": "Sample Data version:100.2.*"
>>>>>>> 7e9d1812
    },
    "type": "magento2-module",
    "version": "101.1.0-dev",
    "license": [
        "OSL-3.0",
        "AFL-3.0"
    ],
    "autoload": {
        "files": [
            "registration.php"
        ],
        "psr-4": {
            "Magento\\Catalog\\": ""
        }
    }
}<|MERGE_RESOLUTION|>--- conflicted
+++ resolved
@@ -29,14 +29,9 @@
         "magento/module-ui": "100.2.*"
     },
     "suggest": {
-<<<<<<< HEAD
-        "magento/module-cookie": "100.1.*",
-        "magento/module-sales": "100.1.*",
-        "magento/module-catalog-sample-data": "Sample Data version:100.1.*"
-=======
         "magento/module-cookie": "100.2.*",
+        "magento/module-sales": "100.2.*",
         "magento/module-catalog-sample-data": "Sample Data version:100.2.*"
->>>>>>> 7e9d1812
     },
     "type": "magento2-module",
     "version": "101.1.0-dev",
