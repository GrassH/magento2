--- conflicted
+++ resolved
@@ -98,11 +98,11 @@
     private $toolbarMemorizer;
 
     /**
-<<<<<<< HEAD
      * @var LayoutUpdateManager
      */
     private $customLayoutManager;
-=======
+
+    /**
      * @var CategoryHelper
      */
     private $categoryHelper;
@@ -111,7 +111,6 @@
      * @var LoggerInterface
      */
     private $logger;
->>>>>>> c7f071f1
 
     /**
      * Constructor
@@ -126,14 +125,10 @@
      * @param ForwardFactory $resultForwardFactory
      * @param Resolver $layerResolver
      * @param CategoryRepositoryInterface $categoryRepository
-<<<<<<< HEAD
      * @param ToolbarMemorizer|null $toolbarMemorizer
      * @param LayoutUpdateManager|null $layoutUpdateManager
-=======
-     * @param ToolbarMemorizer $toolbarMemorizer
      * @param CategoryHelper $categoryHelper
      * @param LoggerInterface $logger
->>>>>>> c7f071f1
      * @SuppressWarnings(PHPMD.ExcessiveParameterList)
      */
     public function __construct(
@@ -148,12 +143,9 @@
         Resolver $layerResolver,
         CategoryRepositoryInterface $categoryRepository,
         ToolbarMemorizer $toolbarMemorizer = null,
-<<<<<<< HEAD
-        ?LayoutUpdateManager $layoutUpdateManager = null
-=======
+        ?LayoutUpdateManager $layoutUpdateManager = null,
         CategoryHelper $categoryHelper = null,
         LoggerInterface $logger = null
->>>>>>> c7f071f1
     ) {
         parent::__construct($context);
         $this->_storeManager = $storeManager;
@@ -165,18 +157,13 @@
         $this->resultForwardFactory = $resultForwardFactory;
         $this->layerResolver = $layerResolver;
         $this->categoryRepository = $categoryRepository;
-<<<<<<< HEAD
-        $this->toolbarMemorizer = $toolbarMemorizer ?: $context->getObjectManager()->get(ToolbarMemorizer::class);
+        $this->toolbarMemorizer = $toolbarMemorizer ?: ObjectManager::getInstance()->get(ToolbarMemorizer::class);
         $this->customLayoutManager = $layoutUpdateManager
-            ?? $context->getObjectManager()->get(LayoutUpdateManager::class);
-=======
-        $this->toolbarMemorizer = $toolbarMemorizer ?: ObjectManager::getInstance()
-            ->get(ToolbarMemorizer::class);
+            ?? ObjectManager::getInstance()->get(LayoutUpdateManager::class);
         $this->categoryHelper = $categoryHelper ?: ObjectManager::getInstance()
             ->get(CategoryHelper::class);
         $this->logger = $logger ?: ObjectManager::getInstance()
             ->get(LoggerInterface::class);
->>>>>>> c7f071f1
     }
 
     /**
