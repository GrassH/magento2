--- conflicted
+++ resolved
@@ -29,13 +29,8 @@
      * @param \Magento\Customer\Model\Visitor $customerVisitor
      * @param \Magento\Catalog\Model\Product\Compare\ListCompare $catalogProductCompareList
      * @param \Magento\Catalog\Model\Session $catalogSession
-<<<<<<< HEAD
-     * @param \Magento\Store\Model\StoreManagerInterface $storeManager
+     * @param \Magento\Framework\Store\StoreManagerInterface $storeManager
      * @param Validator $formKeyValidator
-=======
-     * @param \Magento\Framework\Store\StoreManagerInterface $storeManager
-     * @param FormKeyValidator $formKeyValidator
->>>>>>> f52e5db4
      * @param Result\RedirectFactory $resultRedirectFactory
      * @param PageFactory $resultPageFactory
      * @param ProductRepositoryInterface $productRepository
@@ -51,13 +46,8 @@
         \Magento\Customer\Model\Visitor $customerVisitor,
         \Magento\Catalog\Model\Product\Compare\ListCompare $catalogProductCompareList,
         \Magento\Catalog\Model\Session $catalogSession,
-<<<<<<< HEAD
-        \Magento\Store\Model\StoreManagerInterface $storeManager,
+        \Magento\Framework\Store\StoreManagerInterface $storeManager,
         Validator $formKeyValidator,
-=======
-        \Magento\Framework\Store\StoreManagerInterface $storeManager,
-        FormKeyValidator $formKeyValidator,
->>>>>>> f52e5db4
         Result\RedirectFactory $resultRedirectFactory,
         PageFactory $resultPageFactory,
         ProductRepositoryInterface $productRepository,
