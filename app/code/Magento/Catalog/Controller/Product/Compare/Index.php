<?php
/**
 *
 * Copyright © 2015 Magento. All rights reserved.
 * See COPYING.txt for license details.
 */
namespace Magento\Catalog\Controller\Product\Compare;

use Magento\Catalog\Api\ProductRepositoryInterface;
use Magento\Framework\Data\Form\FormKey\Validator;
use Magento\Framework\Controller\Result;
use Magento\Framework\View\Result\PageFactory;

/**
 * @SuppressWarnings(PHPMD.CouplingBetweenObjects)
 */
class Index extends \Magento\Catalog\Controller\Product\Compare
{
    /**
     * @var \Magento\Framework\Url\DecoderInterface
     */
    protected $urlDecoder;

    /**
     * @param \Magento\Framework\App\Action\Context $context
     * @param \Magento\Catalog\Model\Product\Compare\ItemFactory $compareItemFactory
     * @param \Magento\Catalog\Model\Resource\Product\Compare\Item\CollectionFactory $itemCollectionFactory
     * @param \Magento\Customer\Model\Session $customerSession
     * @param \Magento\Customer\Model\Visitor $customerVisitor
     * @param \Magento\Catalog\Model\Product\Compare\ListCompare $catalogProductCompareList
     * @param \Magento\Catalog\Model\Session $catalogSession
     * @param \Magento\Store\Model\StoreManagerInterface $storeManager
<<<<<<< HEAD
     * @param FormKeyValidator $formKeyValidator
=======
     * @param Validator $formKeyValidator
>>>>>>> 92552fa9
     * @param Result\RedirectFactory $resultRedirectFactory
     * @param PageFactory $resultPageFactory
     * @param ProductRepositoryInterface $productRepository
     * @param \Magento\Framework\Url\DecoderInterface $urlDecoder
     *
     * @SuppressWarnings(PHPMD.ExcessiveParameterList)
     */
    public function __construct(
        \Magento\Framework\App\Action\Context $context,
        \Magento\Catalog\Model\Product\Compare\ItemFactory $compareItemFactory,
        \Magento\Catalog\Model\Resource\Product\Compare\Item\CollectionFactory $itemCollectionFactory,
        \Magento\Customer\Model\Session $customerSession,
        \Magento\Customer\Model\Visitor $customerVisitor,
        \Magento\Catalog\Model\Product\Compare\ListCompare $catalogProductCompareList,
        \Magento\Catalog\Model\Session $catalogSession,
        \Magento\Store\Model\StoreManagerInterface $storeManager,
<<<<<<< HEAD
        FormKeyValidator $formKeyValidator,
=======
        Validator $formKeyValidator,
>>>>>>> 92552fa9
        Result\RedirectFactory $resultRedirectFactory,
        PageFactory $resultPageFactory,
        ProductRepositoryInterface $productRepository,
        \Magento\Framework\Url\DecoderInterface $urlDecoder
    ) {
        parent::__construct(
            $context,
            $compareItemFactory,
            $itemCollectionFactory,
            $customerSession,
            $customerVisitor,
            $catalogProductCompareList,
            $catalogSession,
            $storeManager,
            $formKeyValidator,
            $resultRedirectFactory,
            $resultPageFactory,
            $productRepository
        );
        $this->urlDecoder = $urlDecoder;
    }

    /**
     * Compare index action
     *
     * @return \Magento\Framework\Controller\ResultInterface
     */
    public function execute()
    {
        $items = $this->getRequest()->getParam('items');

        $beforeUrl = $this->getRequest()->getParam(self::PARAM_NAME_URL_ENCODED);
        if ($beforeUrl) {
            $this->_catalogSession->setBeforeCompareUrl(
                $this->urlDecoder->decode($beforeUrl)
            );
        }

        if ($items) {
            $items = explode(',', $items);
            /** @var \Magento\Catalog\Model\Product\Compare\ListCompare $list */
            $list = $this->_catalogProductCompareList;
            $list->addProducts($items);
            $resultRedirect = $this->resultRedirectFactory->create();
            return $resultRedirect->setPath('*/*/*');
        }
        return $this->resultPageFactory->create();
    }
}<|MERGE_RESOLUTION|>--- conflicted
+++ resolved
@@ -30,11 +30,7 @@
      * @param \Magento\Catalog\Model\Product\Compare\ListCompare $catalogProductCompareList
      * @param \Magento\Catalog\Model\Session $catalogSession
      * @param \Magento\Store\Model\StoreManagerInterface $storeManager
-<<<<<<< HEAD
-     * @param FormKeyValidator $formKeyValidator
-=======
      * @param Validator $formKeyValidator
->>>>>>> 92552fa9
      * @param Result\RedirectFactory $resultRedirectFactory
      * @param PageFactory $resultPageFactory
      * @param ProductRepositoryInterface $productRepository
@@ -51,11 +47,7 @@
         \Magento\Catalog\Model\Product\Compare\ListCompare $catalogProductCompareList,
         \Magento\Catalog\Model\Session $catalogSession,
         \Magento\Store\Model\StoreManagerInterface $storeManager,
-<<<<<<< HEAD
-        FormKeyValidator $formKeyValidator,
-=======
         Validator $formKeyValidator,
->>>>>>> 92552fa9
         Result\RedirectFactory $resultRedirectFactory,
         PageFactory $resultPageFactory,
         ProductRepositoryInterface $productRepository,
