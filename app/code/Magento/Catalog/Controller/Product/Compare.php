<?php
/**
 * Copyright © 2015 Magento. All rights reserved.
 * See COPYING.txt for license details.
 */
namespace Magento\Catalog\Controller\Product;

use Magento\Catalog\Api\ProductRepositoryInterface;
use Magento\Framework\Data\Form\FormKey\Validator;
use Magento\Framework\Controller\Result;
use Magento\Framework\View\Result\PageFactory;

/**
 * Catalog compare controller
 *
 * @SuppressWarnings(PHPMD.LongVariable)
 * @SuppressWarnings(PHPMD.CouplingBetweenObjects)
 */
class Compare extends \Magento\Framework\App\Action\Action
{
    /**
     * Customer id
     *
     * @var null|int
     */
    protected $_customerId = null;

    /**
     * Catalog session
     *
     * @var \Magento\Catalog\Model\Session
     */
    protected $_catalogSession;

    /**
     * Catalog product compare list
     *
     * @var \Magento\Catalog\Model\Product\Compare\ListCompare
     */
    protected $_catalogProductCompareList;

    /**
     * Customer visitor
     *
     * @var \Magento\Customer\Model\Visitor
     */
    protected $_customerVisitor;

    /**
     * Customer session
     *
     * @var \Magento\Customer\Model\Session
     */
    protected $_customerSession;

    /**
     * Item collection factory
     *
     * @var \Magento\Catalog\Model\Resource\Product\Compare\Item\CollectionFactory
     */
    protected $_itemCollectionFactory;

    /**
     * Compare item factory
     *
     * @var \Magento\Catalog\Model\Product\Compare\ItemFactory
     */
    protected $_compareItemFactory;

    /**
     * @var \Magento\Store\Model\StoreManagerInterface
     */
    protected $_storeManager;

    /**
     * @var Validator
     */
    protected $_formKeyValidator;

    /**
     * @var Result\Redirect
     */
    protected $resultRedirectFactory;

    /**
     * @var \Magento\Framework\View\Result\PageFactory
     */
    protected $resultPageFactory;

    /**
     * @var ProductRepositoryInterface
     */
    protected $productRepository;

    /**
     * Constructor
     *
     * @param \Magento\Framework\App\Action\Context $context
     * @param \Magento\Catalog\Model\Product\Compare\ItemFactory $compareItemFactory
     * @param \Magento\Catalog\Model\Resource\Product\Compare\Item\CollectionFactory $itemCollectionFactory
     * @param \Magento\Customer\Model\Session $customerSession
     * @param \Magento\Customer\Model\Visitor $customerVisitor
     * @param \Magento\Catalog\Model\Product\Compare\ListCompare $catalogProductCompareList
     * @param \Magento\Catalog\Model\Session $catalogSession
     * @param \Magento\Store\Model\StoreManagerInterface $storeManager
<<<<<<< HEAD
     * @param FormKeyValidator $formKeyValidator
=======
     * @param Validator $formKeyValidator
>>>>>>> 92552fa9
     * @param \Magento\Framework\Controller\Result\RedirectFactory $resultRedirectFactory
     * @param \Magento\Framework\View\Result\PageFactory $resultPageFactory
     * @param ProductRepositoryInterface $productRepository
     * @SuppressWarnings(PHPMD.ExcessiveParameterList)
     */
    public function __construct(
        \Magento\Framework\App\Action\Context $context,
        \Magento\Catalog\Model\Product\Compare\ItemFactory $compareItemFactory,
        \Magento\Catalog\Model\Resource\Product\Compare\Item\CollectionFactory $itemCollectionFactory,
        \Magento\Customer\Model\Session $customerSession,
        \Magento\Customer\Model\Visitor $customerVisitor,
        \Magento\Catalog\Model\Product\Compare\ListCompare $catalogProductCompareList,
        \Magento\Catalog\Model\Session $catalogSession,
        \Magento\Store\Model\StoreManagerInterface $storeManager,
<<<<<<< HEAD
        FormKeyValidator $formKeyValidator,
=======
        Validator $formKeyValidator,
>>>>>>> 92552fa9
        Result\RedirectFactory $resultRedirectFactory,
        PageFactory $resultPageFactory,
        ProductRepositoryInterface $productRepository
    ) {
        $this->_storeManager = $storeManager;
        $this->_compareItemFactory = $compareItemFactory;
        $this->_itemCollectionFactory = $itemCollectionFactory;
        $this->_customerSession = $customerSession;
        $this->_customerVisitor = $customerVisitor;
        $this->_catalogProductCompareList = $catalogProductCompareList;
        $this->_catalogSession = $catalogSession;
        $this->_formKeyValidator = $formKeyValidator;
        $this->resultRedirectFactory = $resultRedirectFactory;
        $this->resultPageFactory = $resultPageFactory;
        $this->productRepository = $productRepository;
        parent::__construct($context);
    }

    /**
     * Setter for customer id
     *
     * @param int $customerId
     * @return $this
     */
    public function setCustomerId($customerId)
    {
        $this->_customerId = $customerId;
        return $this;
    }
}<|MERGE_RESOLUTION|>--- conflicted
+++ resolved
@@ -103,11 +103,7 @@
      * @param \Magento\Catalog\Model\Product\Compare\ListCompare $catalogProductCompareList
      * @param \Magento\Catalog\Model\Session $catalogSession
      * @param \Magento\Store\Model\StoreManagerInterface $storeManager
-<<<<<<< HEAD
-     * @param FormKeyValidator $formKeyValidator
-=======
      * @param Validator $formKeyValidator
->>>>>>> 92552fa9
      * @param \Magento\Framework\Controller\Result\RedirectFactory $resultRedirectFactory
      * @param \Magento\Framework\View\Result\PageFactory $resultPageFactory
      * @param ProductRepositoryInterface $productRepository
@@ -122,11 +118,7 @@
         \Magento\Catalog\Model\Product\Compare\ListCompare $catalogProductCompareList,
         \Magento\Catalog\Model\Session $catalogSession,
         \Magento\Store\Model\StoreManagerInterface $storeManager,
-<<<<<<< HEAD
-        FormKeyValidator $formKeyValidator,
-=======
         Validator $formKeyValidator,
->>>>>>> 92552fa9
         Result\RedirectFactory $resultRedirectFactory,
         PageFactory $resultPageFactory,
         ProductRepositoryInterface $productRepository
