--- conflicted
+++ resolved
@@ -220,13 +220,9 @@
                                 __('The "%1" attribute is required. Enter and try again.', $attribute)
                             );
                         } else {
-<<<<<<< HEAD
-                            throw new \RuntimeException($error);
-=======
                             $this->messageManager->addErrorMessage(__('Something went wrong while saving the category.'));
                             $this->logger->critical('Something went wrong while saving the category.');
                             $this->_getSession()->setCategoryData($categoryPostData);
->>>>>>> c7f071f1
                         }
                     }
                 }
@@ -238,16 +234,12 @@
                 // phpcs:disable Magento2.Exceptions.ThrowCatch
             } catch (\Magento\Framework\Exception\LocalizedException $e) {
                 $this->messageManager->addExceptionMessage($e);
-<<<<<<< HEAD
-                $this->_objectManager->get(\Psr\Log\LoggerInterface::class)->critical($e);
+                $this->logger->critical($e);
                 $this->_getSession()->setCategoryData($categoryPostData);
                 // phpcs:disable Magento2.Exceptions.ThrowCatch
-            } catch (\Exception $e) {
+            } catch (\Throwable $e) {
                 $this->messageManager->addErrorMessage(__('Something went wrong while saving the category.'));
-                $this->_objectManager->get(\Psr\Log\LoggerInterface::class)->critical($e);
-=======
                 $this->logger->critical($e);
->>>>>>> c7f071f1
                 $this->_getSession()->setCategoryData($categoryPostData);
             }
         }
