--- conflicted
+++ resolved
@@ -99,12 +99,8 @@
         }
 
         $data['general'] = $this->getRequest()->getPostValue();
-<<<<<<< HEAD
+        $isNewCategory = !isset($data['general']['entity_id']);
         $data = $this->stringToBoolConverting($data);
-=======
-        $isNewCategory = !isset($data['general']['entity_id']);
-        $data = $this->stringToBoolConverting($this->stringToBoolInputs, $data);
->>>>>>> 38dd0ed1
         $data = $this->imagePreprocessing($data);
         $storeId = isset($data['general']['store_id']) ? $data['general']['store_id'] : null;
         $parentId = isset($data['general']['parent']) ? $data['general']['parent'] : null;
