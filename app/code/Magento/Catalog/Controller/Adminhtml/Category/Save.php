<?php
/**
 * Copyright © 2015 Magento. All rights reserved.
 * See COPYING.txt for license details.
 */
namespace Magento\Catalog\Controller\Adminhtml\Category;

/**
 * Class Save
 */
class Save extends \Magento\Catalog\Controller\Adminhtml\Category
{
    /**
     * @var \Magento\Framework\Controller\Result\RawFactory
     */
    protected $resultRawFactory;

    /**
     * @var \Magento\Framework\Controller\Result\JsonFactory
     */
    protected $resultJsonFactory;

    /**
     * @var \Magento\Framework\View\LayoutFactory
     */
    protected $layoutFactory;

    /**
     * The list of inputs that need to convert from string to boolean
     * @var array
     */
    protected $stringToBoolInputs = [
        'general' => [
            'custom_use_parent_settings',
            'custom_apply_to_products',
            'is_active',
            'include_in_menu',
            'is_anchor',
            'use_default' => ['url_key'],
            'use_config' => ['available_sort_by', 'filter_price_range', 'default_sort_by'],
            'savedImage' => ['delete']
        ]
    ];

    /**
     * Constructor
     *
     * @param \Magento\Backend\App\Action\Context $context
     * @param \Magento\Framework\Controller\Result\RawFactory $resultRawFactory
     * @param \Magento\Framework\Controller\Result\JsonFactory $resultJsonFactory
     * @param \Magento\Framework\View\LayoutFactory $layoutFactory
     */
    public function __construct(
        \Magento\Backend\App\Action\Context $context,
        \Magento\Framework\Controller\Result\RawFactory $resultRawFactory,
        \Magento\Framework\Controller\Result\JsonFactory $resultJsonFactory,
        \Magento\Framework\View\LayoutFactory $layoutFactory
    ) {
        parent::__construct($context);
        $this->resultRawFactory = $resultRawFactory;
        $this->resultJsonFactory = $resultJsonFactory;
        $this->layoutFactory = $layoutFactory;
    }

    /**
     * Filter category data
     *
     * @param array $rawData
     * @return array
     */
    protected function _filterCategoryPostData(array $rawData)
    {
        $data = $rawData;
        // @todo It is a workaround to prevent saving this data in category model and it has to be refactored in future
        if (isset($data['image']) && is_array($data['image'])) {
            $data['image_additional_data'] = $data['image'];
            unset($data['image']);
        }
        return $data;
    }

    /**
     * Category save
     *
     * @return \Magento\Framework\Controller\ResultInterface
     * @SuppressWarnings(PHPMD.CyclomaticComplexity)
     * @SuppressWarnings(PHPMD.NPathComplexity)
     * @SuppressWarnings(PHPMD.ExcessiveMethodLength)
     */
    public function execute()
    {
        /** @var \Magento\Backend\Model\View\Result\Redirect $resultRedirect */
        $resultRedirect = $this->resultRedirectFactory->create();

        $category = $this->_initCategory();

        if (!$category) {
            return $resultRedirect->setPath('catalog/*/', ['_current' => true, 'id' => null]);
        }

        $data['general'] = $this->getRequest()->getPostValue();
        $isNewCategory = !isset($data['general']['entity_id']);
        $data = $this->stringToBoolConverting($this->stringToBoolInputs, $data);
        $data = $this->imagePreprocessing($data);
        $storeId = isset($data['general']['store_id']) ? $data['general']['store_id'] : null;
        $parentId = isset($data['general']['parent']) ? $data['general']['parent'] : null;
        if ($data['general']) {
            $category->addData($this->_filterCategoryPostData($data['general']));
            if ($isNewCategory) {
                $parentCategory = $this->getParentCategory($parentId, $storeId);
                $category->setPath($parentCategory->getPath());
                $category->setParentId($parentCategory->getId());
            }

            /**
             * Process "Use Config Settings" checkboxes
             */
            $generalPost = $data['general'];
            $useConfig = [];
            if (isset($generalPost['use_config']) && !empty($generalPost['use_config'])) {
                foreach ($generalPost['use_config'] as $attributeCode => $attributeValue) {
                    if ($attributeValue) {
                        $useConfig[] = $attributeCode;
                    }
                }
                foreach ($useConfig as $attributeCode) {
                    $category->setData($attributeCode, null);
                }
            }

            $category->setAttributeSetId($category->getDefaultAttributeSetId());

            if (isset($data['general']['category_products'])
                && is_string($data['general']['category_products'])
                && !$category->getProductsReadonly()
            ) {
                $products = json_decode($data['general']['category_products'], true);
                $category->setPostedProducts($products);
            }
            $this->_eventManager->dispatch(
                'catalog_category_prepare_save',
                ['category' => $category, 'request' => $this->getRequest()]
            );

            /**
             * Check "Use Default Value" checkboxes values
             */
            if (isset($generalPost['use_default']) && !empty($generalPost['use_default'])) {
                foreach ($generalPost['use_default'] as $attributeCode => $attributeValue) {
                    if ($attributeValue) {
                        $category->setData($attributeCode, false);
                    }
                }
            }

            /**
             * Proceed with $_POST['use_config']
             * set into category model for processing through validation
             */
            $category->setData('use_post_data_config', $useConfig);

            try {
                $categoryResource = $category->getResource();
                if ($category->hasCustomDesignTo()) {
                    $categoryResource->getAttribute('custom_design_from')->setMaxValue($category->getCustomDesignTo());
                }
                $validate = $category->validate();
                if ($validate !== true) {
                    foreach ($validate as $code => $error) {
                        if ($error === true) {
                            $attribute = $categoryResource->getAttribute($code)->getFrontend()->getLabel();
                            throw new \Magento\Framework\Exception\LocalizedException(
                                __('Attribute "%1" is required.', $attribute)
                            );
                        } else {
                            throw new \Magento\Framework\Exception\LocalizedException(__($error));
                        }
                    }
                }

                $category->unsetData('use_post_data_config');

                $category->save();
                $this->messageManager->addSuccess(__('You saved the category.'));
<<<<<<< HEAD
                $refreshTree = true;
            } catch (\Magento\Framework\Exception\AlreadyExistsException $e) {
                $this->messageManager->addError($e->getMessage());
                $this->_objectManager->get(\Psr\Log\LoggerInterface::class)->critical($e);
=======
>>>>>>> 34639826
            } catch (\Exception $e) {
                $this->messageManager->addError(__('Something went wrong while saving the category.'));
                $this->_objectManager->get(\Psr\Log\LoggerInterface::class)->critical($e);
            } finally {
                $this->_getSession()->setCategoryData($data);
            }
        }

        $hasError = (bool)$this->messageManager->getMessages()->getCountByType(
            \Magento\Framework\Message\MessageInterface::TYPE_ERROR
        );

        if ($this->getRequest()->getPost('return_session_messages_only')) {
            $category->load($category->getId());
            // to obtain truncated category name
            /** @var $block \Magento\Framework\View\Element\Messages */
            $block = $this->layoutFactory->create()->getMessagesBlock();
            $block->setMessages($this->messageManager->getMessages(true));

            /** @var \Magento\Framework\Controller\Result\Json $resultJson */
            $resultJson = $this->resultJsonFactory->create();
            return $resultJson->setData(
                [
                    'messages' => $block->getGroupedHtml(),
                    'error' => $hasError,
                    'category' => $category->toArray(),
                ]
            );
        }

        $redirectParams = $this->getRedirectParams($isNewCategory, $hasError, $category->getId(), $parentId, $storeId);

        return $resultRedirect->setPath(
            $redirectParams['path'],
            $redirectParams['params']
        );
    }

    /**
     * Image data preprocessing
     *
     * @param array $data
     *
     * @return array
     */
    public function imagePreprocessing($data)
    {
        if (!isset($_FILES) || (isset($_FILES['image']) && $_FILES['image']['name'] === '' )) {
            unset($data['general']['image']);
            if (
                isset($data['general']['savedImage']['delete']) &&
                $data['general']['savedImage']['delete']
            ) {
                $data['general']['image']['delete'] = $data['general']['savedImage']['delete'];
            }
        }
        return $data;
    }

    /**
     * Converting inputs from string to boolean
     *
     * @param array $stringToBoolInputs
     * @param array $data
     *
     * @return array
     */
    public function stringToBoolConverting($stringToBoolInputs, $data)
    {
        foreach ($stringToBoolInputs as $key => $value) {
            if (is_array($value)) {
                if (isset($data[$key])) {
                    $data[$key] = $this->stringToBoolConverting($value, $data[$key]);
                }
            } else {
                if (isset($data[$value])) {
                    if ($data[$value] === 'true') {
                        $data[$value] = true;
                    }
                    if ($data[$value] === 'false') {
                        $data[$value] = false;
                    }
                }
            }
        }
        return $data;
    }

    /**
     * Get parent category
     *
     * @param int $parentId
     * @param int $storeId
     *
     * @return \Magento\Catalog\Model\Category
     */
    protected function getParentCategory($parentId, $storeId)
    {
        if (!$parentId) {
            if ($storeId) {
                $parentId = $this->_objectManager->get(
                    \Magento\Store\Model\StoreManagerInterface::class
                )->getStore(
                    $storeId
                )->getRootCategoryId();
            } else {
                $parentId = \Magento\Catalog\Model\Category::TREE_ROOT_ID;
            }
        }
        return $this->_objectManager->create(\Magento\Catalog\Model\Category::class)->load($parentId);
    }

    /**
     * Get category redirect path
     *
     * @param bool $isNewCategory
     * @param bool $hasError
     * @param int $categoryId
     * @param int $parentId
     * @param int $storeId
     *
     * @return array
     */
    protected function getRedirectParams($isNewCategory, $hasError, $categoryId, $parentId, $storeId)
    {
        $params = ['_current' => true];
        if ($storeId) {
            $params['store'] = $storeId;
        }
        if ($isNewCategory && $hasError) {
            $path = 'catalog/*/add';
            $params['parent'] = $parentId;
        } else {
            $path = 'catalog/*/edit';
            $params['id'] = $categoryId;

        }
        return ['path' => $path, 'params' => $params];
    }
}<|MERGE_RESOLUTION|>--- conflicted
+++ resolved
@@ -182,13 +182,9 @@
 
                 $category->save();
                 $this->messageManager->addSuccess(__('You saved the category.'));
-<<<<<<< HEAD
-                $refreshTree = true;
             } catch (\Magento\Framework\Exception\AlreadyExistsException $e) {
                 $this->messageManager->addError($e->getMessage());
                 $this->_objectManager->get(\Psr\Log\LoggerInterface::class)->critical($e);
-=======
->>>>>>> 34639826
             } catch (\Exception $e) {
                 $this->messageManager->addError(__('Something went wrong while saving the category.'));
                 $this->_objectManager->get(\Psr\Log\LoggerInterface::class)->critical($e);
