<?php
/**
 * Copyright © Magento, Inc. All rights reserved.
 * See COPYING.txt for license details.
 */

namespace Magento\Catalog\Controller\Adminhtml\Product\Initialization;

use DateTime;
use Magento\Backend\Helper\Js;
use Magento\Catalog\Api\Data\ProductCustomOptionInterfaceFactory as CustomOptionFactory;
use Magento\Catalog\Api\Data\ProductLinkInterfaceFactory as ProductLinkFactory;
use Magento\Catalog\Api\Data\ProductLinkTypeInterface;
use Magento\Catalog\Api\ProductRepositoryInterface;
use Magento\Catalog\Api\ProductRepositoryInterface\Proxy as ProductRepository;
use Magento\Catalog\Controller\Adminhtml\Product\Initialization\Helper\AttributeFilter;
use Magento\Catalog\Model\Product;
use Magento\Catalog\Model\Product\Initialization\Helper\ProductLinks;
use Magento\Catalog\Model\Product\Link\Resolver as LinkResolver;
use Magento\Catalog\Model\Product\LinkTypeProvider;
use Magento\Framework\App\ObjectManager;
<<<<<<< HEAD
use Magento\Catalog\Controller\Adminhtml\Product\Initialization\Helper\AttributeFilter;
use Magento\Catalog\Model\Product\Authorization as ProductAuthorization;
=======
use Magento\Framework\App\RequestInterface;
use Magento\Framework\Locale\FormatInterface;
use Magento\Framework\Stdlib\DateTime\Filter\Date;
use Magento\Store\Model\StoreManagerInterface;
use Zend_Filter_Input;
>>>>>>> c7f071f1

/**
 * Product helper
 *
 * @api
 * @SuppressWarnings(PHPMD.CouplingBetweenObjects)
 * @since 100.0.2
 */
class Helper
{
    /**
     * @var RequestInterface
     */
    protected $request;

    /**
     * @var StoreManagerInterface
     */
    protected $storeManager;

    /**
     * @var StockDataFilter
     */
    protected $stockFilter;

    /**
     * @var Js
     */
    protected $jsHelper;

    /**
     * @var Date
     * @deprecated 101.0.0
     */
    protected $dateFilter;

    /**
     * @var CustomOptionFactory
     * @since 101.0.0
     */
    protected $customOptionFactory;

    /**
     * @var ProductLinkFactory
     * @since 101.0.0
     */
    protected $productLinkFactory;

    /**
     * @var ProductRepository
     * @since 101.0.0
     */
    protected $productRepository;

    /**
     * @var ProductLinks
     */
    protected $productLinks;

    /**
     * @var LinkResolver
     */
    private $linkResolver;

    /**
     * @var \Magento\Framework\Stdlib\DateTime\Filter\DateTime
     */
    private $dateTimeFilter;

    /**
     * @var LinkTypeProvider
     */
    private $linkTypeProvider;

    /**
     * @var AttributeFilter
     */
    private $attributeFilter;

    /**
<<<<<<< HEAD
     * @var ProductAuthorization
     */
    private $productAuthorization;
=======
     * @var FormatInterface
     */
    private $localeFormat;
>>>>>>> c7f071f1

    /**
     * Constructor
     *
     * @param RequestInterface $request
     * @param StoreManagerInterface $storeManager
     * @param StockDataFilter $stockFilter
     * @param ProductLinks $productLinks
     * @param Js $jsHelper
     * @param Date $dateFilter
     * @param CustomOptionFactory|null $customOptionFactory
     * @param ProductLinkFactory|null $productLinkFactory
     * @param ProductRepositoryInterface|null $productRepository
     * @param LinkTypeProvider|null $linkTypeProvider
     * @param AttributeFilter|null $attributeFilter
<<<<<<< HEAD
     * @param ProductAuthorization|null $productAuthorization
=======
     * @param FormatInterface|null $localeFormat
>>>>>>> c7f071f1
     * @SuppressWarnings(PHPMD.ExcessiveParameterList)
     */
    public function __construct(
        RequestInterface $request,
        StoreManagerInterface $storeManager,
        StockDataFilter $stockFilter,
        ProductLinks $productLinks,
        Js $jsHelper,
        Date $dateFilter,
        CustomOptionFactory $customOptionFactory = null,
        ProductLinkFactory $productLinkFactory = null,
        ProductRepositoryInterface $productRepository = null,
        LinkTypeProvider $linkTypeProvider = null,
        AttributeFilter $attributeFilter = null,
<<<<<<< HEAD
        ?ProductAuthorization $productAuthorization = null
=======
        FormatInterface $localeFormat = null
>>>>>>> c7f071f1
    ) {
        $this->request = $request;
        $this->storeManager = $storeManager;
        $this->stockFilter = $stockFilter;
        $this->productLinks = $productLinks;
        $this->jsHelper = $jsHelper;
        $this->dateFilter = $dateFilter;

        $objectManager = ObjectManager::getInstance();
        $this->customOptionFactory = $customOptionFactory ?: $objectManager->get(CustomOptionFactory::class);
        $this->productLinkFactory = $productLinkFactory ?: $objectManager->get(ProductLinkFactory::class);
        $this->productRepository = $productRepository ?: $objectManager->get(ProductRepositoryInterface::class);
        $this->linkTypeProvider = $linkTypeProvider ?: $objectManager->get(LinkTypeProvider::class);
        $this->attributeFilter = $attributeFilter ?: $objectManager->get(AttributeFilter::class);
<<<<<<< HEAD
        $this->productAuthorization = $productAuthorization ?? $objectManager->get(ProductAuthorization::class);
=======
        $this->localeFormat = $localeFormat ?: $objectManager->get(FormatInterface::class);
>>>>>>> c7f071f1
    }

    /**
     * Initialize product from data
     *
     * @param Product $product
     * @param array $productData
     * @return Product
     * @SuppressWarnings(PHPMD.CyclomaticComplexity)
     * @SuppressWarnings(PHPMD.NPathComplexity)
     * @SuppressWarnings(PHPMD.ExcessiveMethodLength)
     * @since 101.0.0
     */
    public function initializeFromData(Product $product, array $productData)
    {
        unset($productData['custom_attributes'], $productData['extension_attributes']);

        if ($productData) {
            $stockData = isset($productData['stock_data']) ? $productData['stock_data'] : [];
            $productData['stock_data'] = $this->stockFilter->filter($stockData);
        }

        $productData = $this->normalize($productData);
        $productData = $this->convertSpecialFromDateStringToObject($productData);

        if (!empty($productData['is_downloadable'])) {
            $productData['product_has_weight'] = 0;
        }

        foreach (['category_ids', 'website_ids'] as $field) {
            if (!isset($productData[$field])) {
                $productData[$field] = [];
            }
        }
        $productData['website_ids'] = $this->filterWebsiteIds($productData['website_ids']);

        $wasLockedMedia = false;
        if ($product->isLockedAttribute('media')) {
            $product->unlockAttribute('media');
            $wasLockedMedia = true;
        }

        $dateFieldFilters = [];
        $attributes = $product->getAttributes();
        foreach ($attributes as $attrKey => $attribute) {
            if ($attribute->getBackend()->getType() == 'datetime') {
                if (array_key_exists($attrKey, $productData) && $productData[$attrKey] != '') {
                    $dateFieldFilters[$attrKey] = $this->getDateTimeFilter();
                }
            }
        }

        $inputFilter = new Zend_Filter_Input($dateFieldFilters, [], $productData);
        $productData = $inputFilter->getUnescaped();

        if (isset($productData['options'])) {
            $productOptions = $productData['options'];
            unset($productData['options']);
        } else {
            $productOptions = [];
        }
        $productData['tier_price'] = isset($productData['tier_price']) ? $productData['tier_price'] : [];

        $useDefaults = (array) $this->request->getPost('use_default', []);
        $productData = $this->attributeFilter->prepareProductAttributes($product, $productData, $useDefaults);
        $product->addData($productData);

        if ($wasLockedMedia) {
            $product->lockAttribute('media');
        }

        $product = $this->setProductLinks($product);
        $product = $this->fillProductOptions($product, $productOptions);

        $product->setCanSaveCustomOptions(
            !empty($productData['affect_product_custom_options']) && !$product->getOptionsReadonly()
        );

        return $product;
    }

    /**
     * Initialize product before saving
     *
     * @param Product $product
     * @return Product
     */
    public function initialize(Product $product)
    {
        $productData = $this->request->getPost('product', []);
<<<<<<< HEAD
        $product = $this->initializeFromData($product, $productData);
        $this->productAuthorization->authorizeSavingOf($product);

        return $product;
=======

        return $this->initializeFromData($product, $productData);
>>>>>>> c7f071f1
    }

    /**
     * Setting product links
     *
     * @param Product $product
     * @return Product
     * @SuppressWarnings(PHPMD.CyclomaticComplexity)
     * @since 101.0.0
     */
    protected function setProductLinks(Product $product)
    {
        $links = $this->getLinkResolver()->getLinks();

        $product->setProductLinks([]);

        $product = $this->productLinks->initializeLinks($product, $links);
        $productLinks = $product->getProductLinks();
        $linkTypes = [];

        /** @var ProductLinkTypeInterface $linkTypeObject */
        foreach ($this->linkTypeProvider->getItems() as $linkTypeObject) {
            $linkTypes[$linkTypeObject->getName()] = $product->getData($linkTypeObject->getName() . '_readonly');
        }

        // skip linkTypes that were already processed on initializeLinks plugins
        foreach ($productLinks as $productLink) {
            unset($linkTypes[$productLink->getLinkType()]);
        }

        foreach ($linkTypes as $linkType => $readonly) {
            if (isset($links[$linkType]) && !$readonly) {
                foreach ((array) $links[$linkType] as $linkData) {
                    if (empty($linkData['id'])) {
                        continue;
                    }

                    $linkProduct = $this->productRepository->getById($linkData['id']);
                    $link = $this->productLinkFactory->create();
                    $link->setSku($product->getSku())
                        ->setLinkedProductSku($linkProduct->getSku())
                        ->setLinkType($linkType)
                        ->setPosition(isset($linkData['position']) ? (int) $linkData['position'] : 0);
                    $productLinks[] = $link;
                }
            }
        }

        return $product->setProductLinks($productLinks);
    }

    /**
     * Internal normalization
     *
     * @param array $productData
     * @return array
     * @todo Remove this method
     * @since 101.0.0
     */
    protected function normalize(array $productData)
    {
        foreach ($productData as $key => $value) {
            if (is_scalar($value)) {
                if ($value === 'true') {
                    $productData[$key] = '1';
                } elseif ($value === 'false') {
                    $productData[$key] = '0';
                }
            } elseif (is_array($value)) {
                $productData[$key] = $this->normalize($value);
            }
        }

        return $productData;
    }

    /**
     * Merge product and default options for product
     *
     * @param array $productOptions product options
     * @param array $overwriteOptions default value options
     * @return array
     */
    public function mergeProductOptions($productOptions, $overwriteOptions)
    {
        if (!is_array($productOptions)) {
            return [];
        }

        if (!is_array($overwriteOptions)) {
            return $productOptions;
        }

        foreach ($productOptions as $optionIndex => $option) {
            $optionId = $option['option_id'];
            $option = $this->overwriteValue($optionId, $option, $overwriteOptions);

            if (isset($option['values']) && isset($overwriteOptions[$optionId]['values'])) {
                foreach ($option['values'] as $valueIndex => $value) {
                    if (isset($value['option_type_id'])) {
                        $valueId = $value['option_type_id'];
                        $value = $this->overwriteValue($valueId, $value, $overwriteOptions[$optionId]['values']);
                        $option['values'][$valueIndex] = $value;
                    }
                }
            }

            $productOptions[$optionIndex] = $option;
        }

        return $productOptions;
    }

    /**
     * Overwrite values of fields to default, if there are option id and field name in array overwriteOptions
     *
     * @param int $optionId
     * @param array $option
     * @param array $overwriteOptions
     * @return array
     */
    private function overwriteValue($optionId, $option, $overwriteOptions)
    {
        if (isset($overwriteOptions[$optionId])) {
            foreach ($overwriteOptions[$optionId] as $fieldName => $overwrite) {
                if ($overwrite && isset($option[$fieldName]) && isset($option['default_' . $fieldName])) {
                    $option[$fieldName] = $option['default_' . $fieldName];
                    if ('title' == $fieldName) {
                        $option['is_delete_store_title'] = 1;
                    }
                }
            }
        }

        return $option;
    }

    /**
     * Get link resolver instance
     *
     * @return LinkResolver
     * @deprecated 101.0.0
     */
    private function getLinkResolver()
    {
        if (!is_object($this->linkResolver)) {
            $this->linkResolver = ObjectManager::getInstance()->get(LinkResolver::class);
        }

        return $this->linkResolver;
    }

    /**
     * Get DateTimeFilter instance
     *
     * @return \Magento\Framework\Stdlib\DateTime\Filter\DateTime
     * @deprecated 101.0.0
     */
    private function getDateTimeFilter()
    {
        if ($this->dateTimeFilter === null) {
            $this->dateTimeFilter = ObjectManager::getInstance()
                ->get(\Magento\Framework\Stdlib\DateTime\Filter\DateTime::class);
        }

        return $this->dateTimeFilter;
    }

    /**
     * Remove ids of non selected websites from $websiteIds array and return filtered data
     *
     * $websiteIds parameter expects array with website ids as keys and 1 (selected) or 0 (non selected) as values
     * Only one id (default website ID) will be set to $websiteIds array when the single store mode is turned on
     *
     * @param array $websiteIds
     * @return array
     */
    private function filterWebsiteIds($websiteIds)
    {
        if (!$this->storeManager->isSingleStoreMode()) {
            $websiteIds = array_filter((array) $websiteIds);
        } else {
            $websiteIds[$this->storeManager->getWebsite(true)->getId()] = 1;
        }

        return $websiteIds;
    }

    /**
     * Fills $product with options from $productOptions array
     *
     * @param Product $product
     * @param array $productOptions
     * @return Product
     */
    private function fillProductOptions(Product $product, array $productOptions)
    {
        if ($product->getOptionsReadonly()) {
            return $product;
        }

        if (empty($productOptions)) {
            return $product->setOptions([]);
        }

        // mark custom options that should to fall back to default value
        $options = $this->mergeProductOptions(
            $productOptions,
            $this->request->getPost('options_use_default')
        );
        $customOptions = [];
        foreach ($options as $customOptionData) {
            if (!empty($customOptionData['is_delete'])) {
                continue;
            }

            if (empty($customOptionData['option_id'])) {
                $customOptionData['option_id'] = null;
            }

            if (isset($customOptionData['values'])) {
                $customOptionData['values'] = array_filter(
                    $customOptionData['values'],
                    function ($valueData) {
                        return empty($valueData['is_delete']);
                    }
                );
<<<<<<< HEAD
=======
            }

            if (isset($customOptionData['price'])) {
                // Make sure we're working with a number here and no localized value.
                $customOptionData['price'] = $this->localeFormat->getNumber($customOptionData['price']);
>>>>>>> c7f071f1
            }

            $customOption = $this->customOptionFactory->create(['data' => $customOptionData]);
            $customOption->setProductSku($product->getSku());
            $customOptions[] = $customOption;
        }

        return $product->setOptions($customOptions);
    }

    /**
     * Convert string date presentation into object
     *
     * @param array $productData
     * @return array
     */
    private function convertSpecialFromDateStringToObject($productData)
    {
        if (isset($productData['special_from_date']) && $productData['special_from_date'] != '') {
            $productData['special_from_date'] = $this->getDateTimeFilter()->filter($productData['special_from_date']);
            $productData['special_from_date'] = new DateTime($productData['special_from_date']);
        }

        return $productData;
    }
}<|MERGE_RESOLUTION|>--- conflicted
+++ resolved
@@ -19,16 +19,12 @@
 use Magento\Catalog\Model\Product\Link\Resolver as LinkResolver;
 use Magento\Catalog\Model\Product\LinkTypeProvider;
 use Magento\Framework\App\ObjectManager;
-<<<<<<< HEAD
-use Magento\Catalog\Controller\Adminhtml\Product\Initialization\Helper\AttributeFilter;
-use Magento\Catalog\Model\Product\Authorization as ProductAuthorization;
-=======
 use Magento\Framework\App\RequestInterface;
 use Magento\Framework\Locale\FormatInterface;
 use Magento\Framework\Stdlib\DateTime\Filter\Date;
 use Magento\Store\Model\StoreManagerInterface;
 use Zend_Filter_Input;
->>>>>>> c7f071f1
+use Magento\Catalog\Model\Product\Authorization as ProductAuthorization;
 
 /**
  * Product helper
@@ -109,15 +105,14 @@
     private $attributeFilter;
 
     /**
-<<<<<<< HEAD
      * @var ProductAuthorization
      */
     private $productAuthorization;
-=======
+
+    /**
      * @var FormatInterface
      */
     private $localeFormat;
->>>>>>> c7f071f1
 
     /**
      * Constructor
@@ -133,11 +128,8 @@
      * @param ProductRepositoryInterface|null $productRepository
      * @param LinkTypeProvider|null $linkTypeProvider
      * @param AttributeFilter|null $attributeFilter
-<<<<<<< HEAD
      * @param ProductAuthorization|null $productAuthorization
-=======
      * @param FormatInterface|null $localeFormat
->>>>>>> c7f071f1
      * @SuppressWarnings(PHPMD.ExcessiveParameterList)
      */
     public function __construct(
@@ -152,11 +144,8 @@
         ProductRepositoryInterface $productRepository = null,
         LinkTypeProvider $linkTypeProvider = null,
         AttributeFilter $attributeFilter = null,
-<<<<<<< HEAD
-        ?ProductAuthorization $productAuthorization = null
-=======
+        ?ProductAuthorization $productAuthorization = null,
         FormatInterface $localeFormat = null
->>>>>>> c7f071f1
     ) {
         $this->request = $request;
         $this->storeManager = $storeManager;
@@ -171,11 +160,8 @@
         $this->productRepository = $productRepository ?: $objectManager->get(ProductRepositoryInterface::class);
         $this->linkTypeProvider = $linkTypeProvider ?: $objectManager->get(LinkTypeProvider::class);
         $this->attributeFilter = $attributeFilter ?: $objectManager->get(AttributeFilter::class);
-<<<<<<< HEAD
         $this->productAuthorization = $productAuthorization ?? $objectManager->get(ProductAuthorization::class);
-=======
         $this->localeFormat = $localeFormat ?: $objectManager->get(FormatInterface::class);
->>>>>>> c7f071f1
     }
 
     /**
@@ -266,15 +252,10 @@
     public function initialize(Product $product)
     {
         $productData = $this->request->getPost('product', []);
-<<<<<<< HEAD
         $product = $this->initializeFromData($product, $productData);
         $this->productAuthorization->authorizeSavingOf($product);
 
         return $product;
-=======
-
-        return $this->initializeFromData($product, $productData);
->>>>>>> c7f071f1
     }
 
     /**
@@ -502,14 +483,11 @@
                         return empty($valueData['is_delete']);
                     }
                 );
-<<<<<<< HEAD
-=======
             }
 
             if (isset($customOptionData['price'])) {
                 // Make sure we're working with a number here and no localized value.
                 $customOptionData['price'] = $this->localeFormat->getNumber($customOptionData['price']);
->>>>>>> c7f071f1
             }
 
             $customOption = $this->customOptionFactory->create(['data' => $customOptionData]);
