--- conflicted
+++ resolved
@@ -315,11 +315,7 @@
             return $productOptions;
         }
 
-<<<<<<< HEAD
         foreach ($productOptions as $optionIndex => $option) {
-=======
-        foreach ($productOptions as $index => $option) {
->>>>>>> 66883d5f
             $optionId = $option['option_id'];
             $option = $this->overwriteValue($optionId, $option, $overwriteOptions);
 
