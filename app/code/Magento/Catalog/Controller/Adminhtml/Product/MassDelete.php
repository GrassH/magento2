<?php
/**
 *
 * Copyright © 2015 Magento. All rights reserved.
 * See COPYING.txt for license details.
 */
namespace Magento\Catalog\Controller\Adminhtml\Product;

class MassDelete extends \Magento\Catalog\Controller\Adminhtml\Product
{
    /**
<<<<<<< HEAD
     * @param \Magento\Backend\App\Action\Context $context
     * @param \Magento\Catalog\Controller\Adminhtml\Product\Builder $productBuilder
     */
    public function __construct(
        \Magento\Backend\App\Action\Context $context,
        \Magento\Catalog\Controller\Adminhtml\Product\Builder $productBuilder
    ) {
        parent::__construct($context, $productBuilder);
    }

    /**
=======
>>>>>>> 41f2fc8f
     * @return \Magento\Backend\Model\View\Result\Redirect
     */
    public function execute()
    {
        $productIds = $this->getRequest()->getParam('product');
        if (!is_array($productIds) || empty($productIds)) {
            $this->messageManager->addError(__('Please select product(s).'));
        } else {
            try {
                foreach ($productIds as $productId) {
                    $product = $this->_objectManager->get('Magento\Catalog\Model\Product')->load($productId);
                    $product->delete();
                }
                $this->messageManager->addSuccess(
                    __('A total of %1 record(s) have been deleted.', count($productIds))
                );
            } catch (\Exception $e) {
                $this->messageManager->addError($e->getMessage());
            }
        }
        return $this->resultRedirectFactory->create()->setPath('catalog/*/index');
    }
}<|MERGE_RESOLUTION|>--- conflicted
+++ resolved
@@ -9,20 +9,6 @@
 class MassDelete extends \Magento\Catalog\Controller\Adminhtml\Product
 {
     /**
-<<<<<<< HEAD
-     * @param \Magento\Backend\App\Action\Context $context
-     * @param \Magento\Catalog\Controller\Adminhtml\Product\Builder $productBuilder
-     */
-    public function __construct(
-        \Magento\Backend\App\Action\Context $context,
-        \Magento\Catalog\Controller\Adminhtml\Product\Builder $productBuilder
-    ) {
-        parent::__construct($context, $productBuilder);
-    }
-
-    /**
-=======
->>>>>>> 41f2fc8f
      * @return \Magento\Backend\Model\View\Result\Redirect
      */
     public function execute()
