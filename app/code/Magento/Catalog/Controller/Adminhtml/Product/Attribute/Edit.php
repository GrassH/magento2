--- conflicted
+++ resolved
@@ -6,35 +6,9 @@
  */
 namespace Magento\Catalog\Controller\Adminhtml\Product\Attribute;
 
-<<<<<<< HEAD
-use Magento\Backend\App\Action;
-use Magento\Framework\View\Result\PageFactory;
-
 class Edit extends \Magento\Catalog\Controller\Adminhtml\Product\Attribute
 {
     /**
-     * Constructor
-     *
-     * @param Action\Context $context
-     * @param \Magento\Framework\Cache\FrontendInterface $attributeLabelCache
-     * @param \Magento\Framework\Registry $coreRegistry
-     * @param PageFactory $resultPageFactory
-     */
-    public function __construct(
-        \Magento\Backend\App\Action\Context $context,
-        \Magento\Framework\Cache\FrontendInterface $attributeLabelCache,
-        \Magento\Framework\Registry $coreRegistry,
-        PageFactory $resultPageFactory
-    ) {
-        parent::__construct($context, $attributeLabelCache, $coreRegistry, $resultPageFactory);
-    }
-
-    /**
-=======
-class Edit extends \Magento\Catalog\Controller\Adminhtml\Product\Attribute
-{
-    /**
->>>>>>> bdd4b6f3
      * @return \Magento\Framework\Controller\ResultInterface
      * @SuppressWarnings(PHPMD.NPathComplexity)
      */
