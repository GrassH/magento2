<?php
/**
 *
 * Copyright © 2015 Magento. All rights reserved.
 * See COPYING.txt for license details.
 */

// @codingStandardsIgnoreFile

namespace Magento\Catalog\Controller\Adminhtml\Product\Attribute;

use Magento\Framework\Exception\AlreadyExistsException;
use Magento\Framework\Controller\ResultFactory;

/**
 * @SuppressWarnings(PHPMD.CouplingBetweenObjects)
 */
class Save extends \Magento\Catalog\Controller\Adminhtml\Product\Attribute
{
    /**
     * @var \Magento\Catalog\Model\Product\AttributeSet\BuildFactory
     */
    protected $buildFactory;

    /**
     * @var \Magento\Framework\Filter\FilterManager
     */
    protected $filterManager;

    /**
     * @var \Magento\Catalog\Helper\Product
     */
    protected $productHelper;

    /**
     * @var \Magento\Catalog\Model\ResourceModel\Eav\AttributeFactory
     */
    protected $attributeFactory;

    /**
     * @var \Magento\Eav\Model\Adminhtml\System\Config\Source\Inputtype\ValidatorFactory
     */
    protected $validatorFactory;

    /**
     * @var \Magento\Eav\Model\ResourceModel\Entity\Attribute\Group\CollectionFactory
     */
    protected $groupCollectionFactory;

    /**
     * @var \Magento\Framework\View\LayoutFactory
     */
    private $layoutFactory;

    /**
     * @param \Magento\Backend\App\Action\Context $context
     * @param \Magento\Framework\Cache\FrontendInterface $attributeLabelCache
     * @param \Magento\Framework\Registry $coreRegistry
     * @param \Magento\Catalog\Model\Product\AttributeSet\BuildFactory $buildFactory
     * @param \Magento\Framework\View\Result\PageFactory $resultPageFactory
     * @param \Magento\Catalog\Model\ResourceModel\Eav\AttributeFactory $attributeFactory
     * @param \Magento\Eav\Model\Adminhtml\System\Config\Source\Inputtype\ValidatorFactory $validatorFactory
     * @param \Magento\Eav\Model\ResourceModel\Entity\Attribute\Group\CollectionFactory $groupCollectionFactory
     * @param \Magento\Framework\Filter\FilterManager $filterManager
     * @param \Magento\Catalog\Helper\Product $productHelper
     * @param \Magento\Framework\View\LayoutFactory $layoutFactory
     * @SuppressWarnings(PHPMD.ExcessiveParameterList)
     */
    public function __construct(
        \Magento\Backend\App\Action\Context $context,
        \Magento\Framework\Cache\FrontendInterface $attributeLabelCache,
        \Magento\Framework\Registry $coreRegistry,
        \Magento\Framework\View\Result\PageFactory $resultPageFactory,
        \Magento\Catalog\Model\Product\AttributeSet\BuildFactory $buildFactory,
        \Magento\Catalog\Model\ResourceModel\Eav\AttributeFactory $attributeFactory,
        \Magento\Eav\Model\Adminhtml\System\Config\Source\Inputtype\ValidatorFactory $validatorFactory,
        \Magento\Eav\Model\ResourceModel\Entity\Attribute\Group\CollectionFactory $groupCollectionFactory,
        \Magento\Framework\Filter\FilterManager $filterManager,
        \Magento\Catalog\Helper\Product $productHelper,
        \Magento\Framework\View\LayoutFactory $layoutFactory
    ) {
        parent::__construct($context, $attributeLabelCache, $coreRegistry, $resultPageFactory);
        $this->buildFactory = $buildFactory;
        $this->filterManager = $filterManager;
        $this->productHelper = $productHelper;
        $this->attributeFactory = $attributeFactory;
        $this->validatorFactory = $validatorFactory;
        $this->groupCollectionFactory = $groupCollectionFactory;
        $this->layoutFactory = $layoutFactory;
    }

    /**
     * @return \Magento\Backend\Model\View\Result\Redirect
     * @SuppressWarnings(PHPMD.CyclomaticComplexity)
     * @SuppressWarnings(PHPMD.NPathComplexity)
     * @SuppressWarnings(PHPMD.ExcessiveMethodLength)
     */
    public function execute()
    {
        $data = $this->getRequest()->getPostValue();
        if ($data) {
            $setId = $this->getRequest()->getParam('set');

            $attributeSet = null;
            if (!empty($data['new_attribute_set_name'])) {
                $name = $this->filterManager->stripTags($data['new_attribute_set_name']);
                $name = trim($name);

                try {
                    /** @var $attributeSet \Magento\Eav\Model\Entity\Attribute\Set */
                    $attributeSet = $this->buildFactory->create()
                        ->setEntityTypeId($this->_entityTypeId)
                        ->setSkeletonId($setId)
                        ->setName($name)
                        ->getAttributeSet();

                } catch (AlreadyExistsException $alreadyExists) {
                    $this->messageManager->addError(__('An attribute set named \'%1\' already exists.', $name));
                    $this->_session->setAttributeData($data);
                    return $this->returnResult('catalog/*/edit', ['_current' => true], ['error' => true]);
                } catch (\Magento\Framework\Exception\LocalizedException $e) {
                    $this->messageManager->addError($e->getMessage());
                } catch (\Exception $e) {
                    $this->messageManager->addException($e, __('Something went wrong while saving the attribute.'));
                }
            }

            $attributeId = $this->getRequest()->getParam('attribute_id');
            $attributeCode = $this->getRequest()->getParam('attribute_code')
                ?: $this->generateCode($this->getRequest()->getParam('frontend_label')[0]);
            if (strlen($attributeCode) > 0) {
                $validatorAttrCode = new \Zend_Validate_Regex(['pattern' => '/^[a-z][a-z_0-9]{0,30}$/']);
                if (!$validatorAttrCode->isValid($attributeCode)) {
                    $this->messageManager->addError(
                        __(
                            'Attribute code "%1" is invalid. Please use only letters (a-z), ' .
                            'numbers (0-9) or underscore(_) in this field, first character should be a letter.',
                            $attributeCode
                        )
                    );
                    return $this->returnResult(
                        'catalog/*/edit',
                        ['attribute_id' => $attributeId, '_current' => true],
                        ['error' => true]
                    );
                }
            }
            $data['attribute_code'] = $attributeCode;

            //validate frontend_input
            if (isset($data['frontend_input'])) {
                /** @var $inputType \Magento\Eav\Model\Adminhtml\System\Config\Source\Inputtype\Validator */
                $inputType = $this->validatorFactory->create();
                if (!$inputType->isValid($data['frontend_input'])) {
                    foreach ($inputType->getMessages() as $message) {
                        $this->messageManager->addError($message);
                    }
                    return $this->returnResult(
                        'catalog/*/edit',
                        ['attribute_id' => $attributeId, '_current' => true].
                        ['error' => true]
                    );
                }
            }

            /* @var $model \Magento\Catalog\Model\ResourceModel\Eav\Attribute */
            $model = $this->attributeFactory->create();

            if ($attributeId) {
                $model->load($attributeId);
                if (!$model->getId()) {
                    $this->messageManager->addError(__('This attribute no longer exists.'));
                    return $this->returnResult('catalog/*/', [], ['error' => true]);
                }
                // entity type check
                if ($model->getEntityTypeId() != $this->_entityTypeId) {
                    $this->messageManager->addError(__('We can\'t update the attribute.'));
                    $this->_session->setAttributeData($data);
                    return $this->returnResult('catalog/*/', [], ['error' => true]);
                }

                $data['attribute_code'] = $model->getAttributeCode();
                $data['is_user_defined'] = $model->getIsUserDefined();
                $data['frontend_input'] = $model->getFrontendInput();
            } else {
                /**
                 * @todo add to helper and specify all relations for properties
                 */
                $data['source_model'] = $this->productHelper->getAttributeSourceModelByInputType(
                    $data['frontend_input']
                );
                $data['backend_model'] = $this->productHelper->getAttributeBackendModelByInputType(
                    $data['frontend_input']
                );
            }

            $data += ['is_filterable' => 0, 'is_filterable_in_search' => 0, 'apply_to' => []];

            if (is_null($model->getIsUserDefined()) || $model->getIsUserDefined() != 0) {
                $data['backend_type'] = $model->getBackendTypeByInput($data['frontend_input']);
            }

            $defaultValueField = $model->getDefaultValueByInput($data['frontend_input']);
            if ($defaultValueField) {
                $data['default_value'] = $this->getRequest()->getParam($defaultValueField);
            }

            if (!$model->getIsUserDefined() && $model->getId()) {
                // Unset attribute field for system attributes
                unset($data['apply_to']);
            }

            $model->addData($data);

            if (!$attributeId) {
                $model->setEntityTypeId($this->_entityTypeId);
                $model->setIsUserDefined(1);
            }

            $groupCode = $this->getRequest()->getParam('group');
            if ($setId && $groupCode) {
                // For creating product attribute on product page we need specify attribute set and group
                $attributeSetId = $attributeSet ? $attributeSet->getId() : $setId;
                $groupCollection = $this->groupCollectionFactory->create()
                    ->setAttributeSetFilter($attributeSetId)
                    ->addFieldToFilter('attribute_group_code', $groupCode)
                    ->setPageSize(1)
                    ->load();

                $group = $groupCollection->getFirstItem();
                if (!$group->getId()) {
                    $group->setAttributeGroupCode($groupCode);
                    $group->setSortOrder($this->getRequest()->getParam('groupSortOrder'));
                    $group->setAttributeGroupName($this->getRequest()->getParam('groupName'));
                    $group->setAttributeSetId($attributeSetId);
                    $group->save();
                }

                $model->setAttributeSetId($attributeSetId);
                $model->setAttributeGroupId($group->getId());
            }

            try {
                $model->save();
                $this->messageManager->addSuccess(__('You saved the product attribute.'));

                $this->_attributeLabelCache->clean();
                $this->_session->setAttributeData(false);
                if ($this->getRequest()->getParam('popup')) {
                    $requestParams = [
                        'attributeId' => $this->getRequest()->getParam('product'),
                        'attribute' => $model->getId(),
                        '_current' => true,
                        'product_tab' => $this->getRequest()->getParam('product_tab'),
                    ];
                    if (!is_null($attributeSet)) {
                        $requestParams['new_attribute_set_id'] = $attributeSet->getId();
                    }
                    return $this->returnResult('catalog/product/addAttribute', $requestParams, ['error' => false]);
                } elseif ($this->getRequest()->getParam('back', false)) {
                    return $this->returnResult(
                        'catalog/*/edit',
                        ['attribute_id' => $model->getId(), '_current' => true],
                        ['error' => false]
                    );
                }
                return $this->returnResult('catalog/*/', [], ['error' => false]);
            } catch (\Exception $e) {
                $this->messageManager->addError($e->getMessage());
                $this->_session->setAttributeData($data);
                return $this->returnResult(
                    'catalog/*/edit',
                    ['attribute_id' => $attributeId, '_current' => true],
                    ['error' => true]
                );
            }
        }
        return $this->returnResult('catalog/*/', [], ['error' => true]);
    }

    /**
     * @param string $path
     * @param array $params
     * @param array $response
     * @return \Magento\Framework\Controller\Result\Json|\Magento\Backend\Model\View\Result\Redirect
     */
    private function returnResult($path = '', array $params = [], array $response = [])
    {
        if ($this->isAjax()) {
            $layout = $this->layoutFactory->create();
            $layout->initMessages();

<<<<<<< HEAD
            $response['html_message'] = $layout->getMessagesBlock()->getGroupedHtml();
=======
            $response['messages'] = [$layout->getMessagesBlock()->getGroupedHtml()];
>>>>>>> a6cb0944
            return $this->resultFactory->create(ResultFactory::TYPE_JSON)
                    ->setData($response);
        } else {
            return $this->resultFactory->create(ResultFactory::TYPE_REDIRECT)
                ->setPath($path, $params);
        }
    }

    /**
     * Define whether request is Ajax
     *
     * @return boolean
     */
    private function isAjax()
    {
        return $this->getRequest()->getParam('isAjax');
    }
}<|MERGE_RESOLUTION|>--- conflicted
+++ resolved
@@ -290,11 +290,7 @@
             $layout = $this->layoutFactory->create();
             $layout->initMessages();
 
-<<<<<<< HEAD
-            $response['html_message'] = $layout->getMessagesBlock()->getGroupedHtml();
-=======
             $response['messages'] = [$layout->getMessagesBlock()->getGroupedHtml()];
->>>>>>> a6cb0944
             return $this->resultFactory->create(ResultFactory::TYPE_JSON)
                     ->setData($response);
         } else {
