--- conflicted
+++ resolved
@@ -261,13 +261,11 @@
                 unset($data['apply_to']);
             }
 
-<<<<<<< HEAD
-            unset($data['entity_type_id']);
-=======
             if ($model->getBackendType() == 'static' && !$model->getIsUserDefined()) {
                 $data['frontend_class'] = $model->getFrontendClass();
             }
->>>>>>> 56e17b8c
+
+            unset($data['entity_type_id']);
 
             $model->addData($data);
 
