--- conflicted
+++ resolved
@@ -7,11 +7,8 @@
 
 use Magento\Framework\App\Action\HttpPostActionInterface as HttpPostActionInterface;
 use Magento\Framework\App\Filesystem\DirectoryList;
-<<<<<<< HEAD
 use Magento\Framework\App\ObjectManager;
-=======
 use Magento\Framework\Exception\LocalizedException;
->>>>>>> 0583fc3a
 
 /**
  * Class Upload
@@ -31,7 +28,16 @@
     protected $resultRawFactory;
 
     /**
-<<<<<<< HEAD
+     * @var array
+     */
+    private $allowedMimeTypes = [
+        'jpg' => 'image/jpg',
+        'jpeg' => 'image/jpeg',
+        'gif' => 'image/png',
+        'png' => 'image/gif'
+    ];
+
+    /**
      * @var \Magento\Framework\Image\AdapterFactory
      */
     private $adapterFactory;
@@ -45,16 +51,6 @@
      * @var \Magento\Catalog\Model\Product\Media\Config
      */
     private $productMediaConfig;
-=======
-     * @var array
-     */
-    private $allowedMimeTypes = [
-        'jpg' => 'image/jpg',
-        'jpeg' => 'image/jpeg',
-        'gif' => 'image/png',
-        'png' => 'image/gif'
-    ];
->>>>>>> 0583fc3a
 
     /**
      * @param \Magento\Backend\App\Action\Context $context
@@ -81,11 +77,7 @@
     }
 
     /**
-<<<<<<< HEAD
-     * Image upload in product gallery
-=======
      * Upload image(s) to the product gallery.
->>>>>>> 0583fc3a
      *
      * @return \Magento\Framework\Controller\Result\Raw
      */
@@ -96,20 +88,13 @@
                 \Magento\MediaStorage\Model\File\Uploader::class,
                 ['fileId' => 'image']
             );
-<<<<<<< HEAD
-            $uploader->setAllowedExtensions(['jpg', 'jpeg', 'gif', 'png']);
-            $imageAdapter = $this->adapterFactory->create();
-=======
             $uploader->setAllowedExtensions($this->getAllowedExtensions());
 
             if (!$uploader->checkMimeType($this->getAllowedMimeTypes())) {
                 throw new LocalizedException(__('Disallowed File Type.'));
             }
 
-            /** @var \Magento\Framework\Image\Adapter\AdapterInterface $imageAdapter */
-            $imageAdapter = $this->_objectManager->get(\Magento\Framework\Image\AdapterFactory::class)->create();
->>>>>>> 0583fc3a
-            $uploader->addValidateCallback('catalog_product_image', $imageAdapter, 'validateUploadFile');
+            $imageAdapter = $this->adapterFactory->create();            $uploader->addValidateCallback('catalog_product_image', $imageAdapter, 'validateUploadFile');
             $uploader->setAllowRenameFiles(true);
             $uploader->setFilesDispersion(true);
             $mediaDirectory = $this->filesystem->getDirectoryRead(DirectoryList::MEDIA);
