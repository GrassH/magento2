--- conflicted
+++ resolved
@@ -19,10 +19,7 @@
 use Magento\Framework\Api\SortOrderBuilder;
 use Magento\Framework\Exception\LocalizedException;
 use Psr\Log\LoggerInterface;
-<<<<<<< HEAD
-=======
 use Magento\Framework\Api\ExtensionAttributesFactory;
->>>>>>> 531b29af
 
 /**
  * Class AddAttributeToTemplate
@@ -73,18 +70,13 @@
 
     /**
      * @var LoggerInterface
-<<<<<<< HEAD
      */
     protected $logger;
-=======
-     */
-    protected $logger;
 
     /**
      * @var ExtensionAttributesFactory
      */
     protected $extensionAttributesFactory;
->>>>>>> 531b29af
 
     /**
      * @param \Magento\Backend\App\Action\Context $context
@@ -98,10 +90,7 @@
      * @param SortOrderBuilder $sortOrderBuilder
      * @param AttributeManagementInterface $attributeManagement
      * @param LoggerInterface $logger
-<<<<<<< HEAD
-=======
      * @param ExtensionAttributesFactory $extensionAttributesFactory
->>>>>>> 531b29af
      * @SuppressWarnings(PHPMD.ExcessiveParameterList)
      */
     public function __construct(
@@ -115,12 +104,8 @@
         SearchCriteriaBuilder $searchCriteriaBuilder,
         SortOrderBuilder $sortOrderBuilder,
         AttributeManagementInterface $attributeManagement,
-<<<<<<< HEAD
-        LoggerInterface $logger
-=======
         LoggerInterface $logger,
         ExtensionAttributesFactory $extensionAttributesFactory
->>>>>>> 531b29af
     ) {
         parent::__construct($context, $productBuilder);
         $this->resultJsonFactory = $resultJsonFactory;
@@ -132,10 +117,7 @@
         $this->sortOrderBuilder = $sortOrderBuilder;
         $this->attributeManagement = $attributeManagement;
         $this->logger = $logger;
-<<<<<<< HEAD
-=======
         $this->extensionAttributesFactory = $extensionAttributesFactory;
->>>>>>> 531b29af
     }
 
     /**
@@ -180,12 +162,6 @@
                 $attributeGroup = $this->attributeGroupFactory->create();
             }
 
-<<<<<<< HEAD
-            $attributeGroup->setAttributeGroupCode($groupCode);
-            $attributeGroup->setSortOrder($groupSortOrder);
-            $attributeGroup->setAttributeGroupName($groupName);
-            $attributeGroup->setAttributeSetId($attributeSet->getAttributeSetId());
-=======
             $extensionAttributes = $attributeGroup->getExtensionAttributes()
                 ?: $this->extensionAttributesFactory->create(AttributeGroupInterface::class);
 
@@ -194,7 +170,6 @@
             $attributeGroup->setAttributeGroupName($groupName);
             $attributeGroup->setAttributeSetId($attributeSet->getAttributeSetId());
             $attributeGroup->setExtensionAttributes($extensionAttributes);
->>>>>>> 531b29af
 
             $this->attributeGroupRepository->save($attributeGroup);
 
