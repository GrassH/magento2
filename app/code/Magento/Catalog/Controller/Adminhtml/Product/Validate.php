<?php
/**
 *
 * Copyright © 2015 Magento. All rights reserved.
 * See COPYING.txt for license details.
 */
namespace Magento\Catalog\Controller\Adminhtml\Product;

use Magento\Backend\App\Action;
use Magento\Catalog\Controller\Adminhtml\Product;

/**
 * Product validate
 *
 * @SuppressWarnings(PHPMD.CouplingBetweenObjects)
 */
class Validate extends \Magento\Catalog\Controller\Adminhtml\Product
{
    /**
     * @var \Magento\Framework\Stdlib\DateTime\Filter\Date
     */
    protected $_dateFilter;

    /**
     * @var \Magento\Catalog\Model\Product\Validator
     */
    protected $productValidator;

    /**
     * @var \Magento\Framework\Controller\Result\JsonFactory
     */
    protected $resultJsonFactory;

    /**
     * @var \Magento\Framework\View\LayoutFactory
     */
    protected $layoutFactory;

    /** @var \Magento\Catalog\Model\ProductFactory */
    protected $productFactory;

    /**
     * @param Action\Context $context
     * @param Builder $productBuilder
     * @param \Magento\Framework\Stdlib\DateTime\Filter\Date $dateFilter
     * @param \Magento\Catalog\Model\Product\Validator $productValidator
     * @param \Magento\Framework\Controller\Result\JsonFactory $resultJsonFactory
     * @param \Magento\Framework\View\LayoutFactory $layoutFactory
     * @param \Magento\Catalog\Model\ProductFactory $productFactory
     */
    public function __construct(
        \Magento\Backend\App\Action\Context $context,
        Product\Builder $productBuilder,
        \Magento\Framework\Stdlib\DateTime\Filter\Date $dateFilter,
        \Magento\Catalog\Model\Product\Validator $productValidator,
<<<<<<< HEAD
        \Magento\Framework\Controller\Result\JsonFactory $resultJsonFactory,
        \Magento\Framework\View\LayoutFactory $layoutFactory
=======
        \Magento\Framework\Controller\Result\JSONFactory $resultJsonFactory,
        \Magento\Framework\View\LayoutFactory $layoutFactory,
        \Magento\Catalog\Model\ProductFactory $productFactory
>>>>>>> 10d1600d
    ) {
        $this->_dateFilter = $dateFilter;
        $this->productValidator = $productValidator;
        parent::__construct($context, $productBuilder);
        $this->resultJsonFactory = $resultJsonFactory;
        $this->layoutFactory = $layoutFactory;
        $this->productFactory = $productFactory;
    }

    /**
     * Validate product
     *
     * @return \Magento\Framework\Controller\Result\Json
     * @SuppressWarnings(PHPMD.CyclomaticComplexity)
     * @SuppressWarnings(PHPMD.NPathComplexity)
     */
    public function execute()
    {
        $response = new \Magento\Framework\Object();
        $response->setError(false);

        try {
            $productData = $this->getRequest()->getPost('product');

            if ($productData && !isset($productData['stock_data']['use_config_manage_stock'])) {
                $productData['stock_data']['use_config_manage_stock'] = 0;
            }
            /* @var $product \Magento\Catalog\Model\Product */
            $product = $this->productFactory->create();
            $product->setData('_edit_mode', true);
            $storeId = $this->getRequest()->getParam('store');
            if ($storeId) {
                $product->setStoreId($storeId);
            }
            $setId = $this->getRequest()->getPost('set');
            if ($setId) {
                $product->setAttributeSetId($setId);
            }
            $typeId = $this->getRequest()->getParam('type');
            if ($typeId) {
                $product->setTypeId($typeId);
            }
            $productId = $this->getRequest()->getParam('id');
            if ($productId) {
                $product->load($productId);
            }

            $dateFieldFilters = [];
            $attributes = $product->getAttributes();
            foreach ($attributes as $attrKey => $attribute) {
                if ($attribute->getBackend()->getType() == 'datetime') {
                    if (array_key_exists($attrKey, $productData) && $productData[$attrKey] != '') {
                        $dateFieldFilters[$attrKey] = $this->_dateFilter;
                    }
                }
            }
            $inputFilter = new \Zend_Filter_Input($dateFieldFilters, [], $productData);
            $productData = $inputFilter->getUnescaped();
            $product->addData($productData);

            /* set restrictions for date ranges */
            $resource = $product->getResource();
            $resource->getAttribute('special_from_date')->setMaxValue($product->getSpecialToDate());
            $resource->getAttribute('news_from_date')->setMaxValue($product->getNewsToDate());
            $resource->getAttribute('custom_design_from')->setMaxValue($product->getCustomDesignTo());

            $this->productValidator->validate($product, $this->getRequest(), $response);
        } catch (\Magento\Eav\Model\Entity\Attribute\Exception $e) {
            $response->setError(true);
            $response->setAttribute($e->getAttributeCode());
            $response->setMessage($e->getMessage());
        } catch (\Magento\Framework\Exception\LocalizedException $e) {
            $response->setError(true);
            $response->setMessage($e->getMessage());
        } catch (\Exception $e) {
            $this->messageManager->addError($e->getMessage());
            $layout = $this->layoutFactory->create();
            $layout->initMessages();
            $response->setError(true);
            $response->setHtmlMessage($layout->getMessagesBlock()->getGroupedHtml());
        }

        return $this->resultJsonFactory->create()->setJsonData($response->toJson());
    }
}<|MERGE_RESOLUTION|>--- conflicted
+++ resolved
@@ -53,14 +53,9 @@
         Product\Builder $productBuilder,
         \Magento\Framework\Stdlib\DateTime\Filter\Date $dateFilter,
         \Magento\Catalog\Model\Product\Validator $productValidator,
-<<<<<<< HEAD
         \Magento\Framework\Controller\Result\JsonFactory $resultJsonFactory,
-        \Magento\Framework\View\LayoutFactory $layoutFactory
-=======
-        \Magento\Framework\Controller\Result\JSONFactory $resultJsonFactory,
         \Magento\Framework\View\LayoutFactory $layoutFactory,
         \Magento\Catalog\Model\ProductFactory $productFactory
->>>>>>> 10d1600d
     ) {
         $this->_dateFilter = $dateFilter;
         $this->productValidator = $productValidator;
