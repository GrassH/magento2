--- conflicted
+++ resolved
@@ -120,14 +120,9 @@
                 $productId = $product->getEntityId();
                 $productAttributeSetId = $product->getAttributeSetId();
                 $productTypeId = $product->getTypeId();
-<<<<<<< HEAD
                 $extendedData = $data;
                 $extendedData['can_save_custom_options'] = $canSaveCustomOptions;
                 $this->copyToStores($extendedData, $productId);
-=======
-
-                $this->copyToStores($data, $productId);
->>>>>>> 7411604e
                 $this->messageManager->addSuccessMessage(__('You saved the product.'));
                 $this->getDataPersistor()->clear('catalog_product');
                 if ($product->getSku() != $originalSku) {
@@ -261,11 +256,7 @@
     }
 
     /**
-<<<<<<< HEAD
-     * Get category link management interface
-=======
      * Get categoryLinkManagement in a backward compatible way.
->>>>>>> 7411604e
      *
      * @return \Magento\Catalog\Api\CategoryLinkManagementInterface
      */
@@ -279,11 +270,7 @@
     }
 
     /**
-<<<<<<< HEAD
-     * Get store management interface
-=======
      * Get storeManager in a backward compatible way.
->>>>>>> 7411604e
      *
      * @return StoreManagerInterface
      * @deprecated 101.0.0
