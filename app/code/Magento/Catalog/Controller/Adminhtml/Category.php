<?php
/**
 * Copyright © 2015 Magento. All rights reserved.
 * See COPYING.txt for license details.
 */
namespace Magento\Catalog\Controller\Adminhtml;

/**
 * Catalog category controller
 */
class Category extends \Magento\Backend\App\Action
{
    /**
<<<<<<< HEAD
     * @param \Magento\Backend\App\Action\Context $context
     */
    public function __construct(
        \Magento\Backend\App\Action\Context $context
    ) {
        parent::__construct($context);
    }

    /**
=======
>>>>>>> bdd4b6f3
     * Initialize requested category and put it into registry.
     * Root category can be returned, if inappropriate store/category is specified
     *
     * @param bool $getRootInstead
     * @return \Magento\Catalog\Model\Category|false
     */
    protected function _initCategory($getRootInstead = false)
    {
        $categoryId = (int)$this->getRequest()->getParam('id', false);
        $storeId = (int)$this->getRequest()->getParam('store');
        $category = $this->_objectManager->create('Magento\Catalog\Model\Category');
        $category->setStoreId($storeId);

        if ($categoryId) {
            $category->load($categoryId);
            if ($storeId) {
                $rootId = $this->_objectManager->get(
                    'Magento\Store\Model\StoreManagerInterface'
                )->getStore(
                    $storeId
                )->getRootCategoryId();
                if (!in_array($rootId, $category->getPathIds())) {
                    // load root category instead wrong one
                    if ($getRootInstead) {
                        $category->load($rootId);
                    } else {
                        return false;
                    }
                }
            }
        }

        $activeTabId = (string)$this->getRequest()->getParam('active_tab_id');
        if ($activeTabId) {
            $this->_objectManager->get('Magento\Backend\Model\Auth\Session')->setActiveTabId($activeTabId);
        }
        $this->_objectManager->get('Magento\Framework\Registry')->register('category', $category);
        $this->_objectManager->get('Magento\Framework\Registry')->register('current_category', $category);
        $this->_objectManager->get('Magento\Cms\Model\Wysiwyg\Config')
            ->setStoreId($this->getRequest()->getParam('store'));
        return $category;
    }

    /**
     * Check if admin has permissions to visit related pages
     *
     * @return bool
     */
    protected function _isAllowed()
    {
        return $this->_authorization->isAllowed('Magento_Catalog::categories');
    }
}<|MERGE_RESOLUTION|>--- conflicted
+++ resolved
@@ -11,18 +11,6 @@
 class Category extends \Magento\Backend\App\Action
 {
     /**
-<<<<<<< HEAD
-     * @param \Magento\Backend\App\Action\Context $context
-     */
-    public function __construct(
-        \Magento\Backend\App\Action\Context $context
-    ) {
-        parent::__construct($context);
-    }
-
-    /**
-=======
->>>>>>> bdd4b6f3
      * Initialize requested category and put it into registry.
      * Root category can be returned, if inappropriate store/category is specified
      *
