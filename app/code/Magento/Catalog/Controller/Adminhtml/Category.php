<?php
/**
 * Copyright © Magento, Inc. All rights reserved.
 * See COPYING.txt for license details.
 */
declare(strict_types=1);

namespace Magento\Catalog\Controller\Adminhtml;

use Magento\Framework\App\ObjectManager;
use Magento\Store\Model\Store;
use Magento\Framework\Controller\ResultFactory;

/**
 * Catalog category controller
 * @SuppressWarnings(PHPMD.CouplingBetweenObjects)
 */
abstract class Category extends \Magento\Backend\App\Action
{
    /**
     * Authorization level of a basic admin session
     *
     * @see _isAllowed()
     */
    const ADMIN_RESOURCE = 'Magento_Catalog::categories';

    /**
     * @var \Magento\Framework\Stdlib\DateTime\Filter\Date
     */
    protected $dateFilter;

    /**
     * @var \Magento\Store\Model\StoreManagerInterface
     */
    private $storeManager;

    /**
     * @var \Magento\Framework\Registry
     */
    private $registry;

    /**
     * @var \Magento\Cms\Model\Wysiwyg\Config
     */
    private $wysiwigConfig;

    /**
     * @var \Magento\Backend\Model\Auth\Session
     */
    private $authSession;

    /**
     * @param \Magento\Backend\App\Action\Context $context
     * @param \Magento\Framework\Stdlib\DateTime\Filter\Date|null $dateFilter
     * @param \Magento\Store\Model\StoreManagerInterface $storeManager
     * @param \Magento\Framework\Registry $registry
     * @param \Magento\Cms\Model\Wysiwyg\Config $wysiwigConfig
     * @param \Magento\Backend\Model\Auth\Session $authSession
     */
    public function __construct(
        \Magento\Backend\App\Action\Context $context,
        \Magento\Framework\Stdlib\DateTime\Filter\Date $dateFilter = null,
        \Magento\Store\Model\StoreManagerInterface $storeManager = null,
        \Magento\Framework\Registry $registry = null,
        \Magento\Cms\Model\Wysiwyg\Config $wysiwigConfig = null,
        \Magento\Backend\Model\Auth\Session $authSession = null
    ) {
        $this->dateFilter = $dateFilter;
        $this->storeManager = $storeManager ?: ObjectManager::getInstance()->get(
            \Magento\Store\Model\StoreManagerInterface::class
        );
        $this->registry = $registry ?: ObjectManager::getInstance()->get(
            \Magento\Framework\Registry::class
        );
        $this->wysiwigConfig = $wysiwigConfig ?: ObjectManager::getInstance()->get(
            \Magento\Cms\Model\Wysiwyg\Config::class
        );
        $this->authSession = $authSession ?: ObjectManager::getInstance()->get(
            \Magento\Backend\Model\Auth\Session::class
        );
        parent::__construct($context);
    }

    /**
<<<<<<< HEAD
     * Initialize requested category and put it into registry.
=======
     * Initialize requested category and put it into registry
>>>>>>> c7f071f1
     *
     * Root category can be returned, if inappropriate store/category is specified
     *
     * @param bool $getRootInstead
     * @return \Magento\Catalog\Model\Category|false
     */
    protected function _initCategory($getRootInstead = false)
    {
        $categoryId = $this->resolveCategoryId();
        $storeId = $this->resolveStoreId();
        $category = $this->_objectManager->create(\Magento\Catalog\Model\Category::class);
        $category->setStoreId($storeId);

        if ($categoryId) {
            $category->load($categoryId);
            if ($storeId) {
                $rootId = $this->storeManager->getStore($storeId)->getRootCategoryId();
                if (!in_array($rootId, $category->getPathIds())) {
                    // load root category instead wrong one
                    if ($getRootInstead) {
                        $category->load($rootId);
                    } else {
                        return false;
                    }
                }
            }
        }

<<<<<<< HEAD
        /** @var \Magento\Framework\Registry $registry */
        $registry = $this->_objectManager->get(\Magento\Framework\Registry::class);
        $registry->unregister('category');
        $registry->unregister('current_category');
        $registry->register('category', $category);
        $registry->register('current_category', $category);
        $this->_objectManager->get(\Magento\Cms\Model\Wysiwyg\Config::class)
            ->setStoreId($storeId);
=======
        $this->registry->register('category', $category);
        $this->registry->register('current_category', $category);
        $this->wysiwigConfig->setStoreId($storeId);
>>>>>>> c7f071f1
        return $category;
    }

    /**
     * Resolve Category Id (from get or from post)
     *
     * @return int
     */
    private function resolveCategoryId() : int
    {
        $categoryId = (int)$this->getRequest()->getParam('id', false);

        return $categoryId ?: (int)$this->getRequest()->getParam('entity_id', false);
    }

    /**
     * Resolve store Id, tries to take store id from store HTTP parameter
     *
<<<<<<< HEAD
     * Tries to take store id from store HTTP parameter
     *
=======
>>>>>>> c7f071f1
     * @see Store
     *
     * @return int
     */
    private function resolveStoreId() : int
    {
        $storeId = (int)$this->getRequest()->getParam('store', false);

        return $storeId ?: (int)$this->getRequest()->getParam('store_id', Store::DEFAULT_STORE_ID);
    }

    /**
     * Build response for ajax request
     *
     * @param \Magento\Catalog\Model\Category $category
     * @param \Magento\Backend\Model\View\Result\Page $resultPage
     *
     * @return \Magento\Framework\Controller\Result\Json
     *
     * @deprecated 101.0.0
     */
    protected function ajaxRequestResponse($category, $resultPage)
    {
        // prepare breadcrumbs of selected category, if any
        $breadcrumbsPath = $category->getPath();
        if (empty($breadcrumbsPath)) {
            // but if no category, and it is deleted - prepare breadcrumbs from path, saved in session
            $breadcrumbsPath = $this->authSession->getDeletedPath(true);
            if (!empty($breadcrumbsPath)) {
                $breadcrumbsPath = explode('/', $breadcrumbsPath);
                // no need to get parent breadcrumbs if deleting category level 1
                if (count($breadcrumbsPath) <= 1) {
                    $breadcrumbsPath = '';
                } else {
                    array_pop($breadcrumbsPath);
                    $breadcrumbsPath = implode('/', $breadcrumbsPath);
                }
            }
        }

        $eventResponse = new \Magento\Framework\DataObject(
            [
                'content' => $resultPage->getLayout()->getUiComponent('category_form')->getFormHtml()
                    . $resultPage->getLayout()->getBlock('category.tree')
                        ->getBreadcrumbsJavascript($breadcrumbsPath, 'editingCategoryBreadcrumbs'),
                'messages' => $resultPage->getLayout()->getMessagesBlock()->getGroupedHtml(),
                'toolbar' => $resultPage->getLayout()->getBlock('page.actions.toolbar')->toHtml()
            ]
        );
        $this->_eventManager->dispatch(
            'category_prepare_ajax_response',
            ['response' => $eventResponse, 'controller' => $this]
        );
        /** @var \Magento\Framework\Controller\Result\Json $resultJson */
        $resultJson = $this->resultFactory->create(ResultFactory::TYPE_JSON);
        $resultJson->setHeader('Content-type', 'application/json', true);
        $resultJson->setData($eventResponse->getData());
        return $resultJson;
    }

    /**
     * Datetime data preprocessing
     *
     * @param \Magento\Catalog\Model\Category $category
     * @param array $postData
     *
     * @return array
     */
    protected function dateTimePreprocessing($category, $postData)
    {
        $dateFieldFilters = [];
        $attributes = $category->getAttributes();
        foreach ($attributes as $attrKey => $attribute) {
            if ($attribute->getBackend()->getType() == 'datetime') {
                if (array_key_exists($attrKey, $postData) && $postData[$attrKey] != '') {
                    $dateFieldFilters[$attrKey] = $this->dateFilter;
                }
            }
        }
        $inputFilter = new \Zend_Filter_Input($dateFieldFilters, [], $postData);
        return $inputFilter->getUnescaped();
    }
}<|MERGE_RESOLUTION|>--- conflicted
+++ resolved
@@ -82,11 +82,7 @@
     }
 
     /**
-<<<<<<< HEAD
      * Initialize requested category and put it into registry.
-=======
-     * Initialize requested category and put it into registry
->>>>>>> c7f071f1
      *
      * Root category can be returned, if inappropriate store/category is specified
      *
@@ -115,20 +111,11 @@
             }
         }
 
-<<<<<<< HEAD
-        /** @var \Magento\Framework\Registry $registry */
-        $registry = $this->_objectManager->get(\Magento\Framework\Registry::class);
-        $registry->unregister('category');
-        $registry->unregister('current_category');
-        $registry->register('category', $category);
-        $registry->register('current_category', $category);
-        $this->_objectManager->get(\Magento\Cms\Model\Wysiwyg\Config::class)
-            ->setStoreId($storeId);
-=======
+        $this->registry->unregister('category');
+        $this->registry->unregister('current_category');
         $this->registry->register('category', $category);
         $this->registry->register('current_category', $category);
         $this->wysiwigConfig->setStoreId($storeId);
->>>>>>> c7f071f1
         return $category;
     }
 
@@ -147,11 +134,6 @@
     /**
      * Resolve store Id, tries to take store id from store HTTP parameter
      *
-<<<<<<< HEAD
-     * Tries to take store id from store HTTP parameter
-     *
-=======
->>>>>>> c7f071f1
      * @see Store
      *
      * @return int
