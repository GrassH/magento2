--- conflicted
+++ resolved
@@ -53,7 +53,7 @@
      * @return int
      */
     public function getPosition();
-
+    
     /**
      * Set gallery entry position (sort order)
      *
@@ -72,10 +72,10 @@
     /**
      * Set whether gallery entry is hidden from product page
      *
-     * @param bool $isDisabled
+     * @param bool $disabled
      * @return $this
      */
-    public function setIsDisabled($isDisabled);
+    public function setDisabled($disabled);
 
     /**
      * Retrieve gallery entry image types (thumbnail, image, small_image etc)
@@ -100,16 +100,25 @@
     public function getFile();
 
     /**
-<<<<<<< HEAD
-     * @return \Magento\Catalog\Api\Data\ProductAttributeMediaGalleryEntryContentInterface|null
-     */
-    public function getContent();
-=======
      * Set file path
      *
      * @param string $file
      * @return $this
      */
     public function setFile($file);
->>>>>>> cdc3d605
+    
+    /**
+     * Get media gallery content
+     *
+     * @return \Magento\Catalog\Api\Data\ProductAttributeMediaGalleryEntryContentInterface|null
+     */
+    public function getContent();
+    
+    /**
+     * Set media gallery content
+     *
+     * @param $content \Magento\Catalog\Api\Data\ProductAttributeMediaGalleryEntryContentInterface
+     * @return $this 
+     */
+    public function setContent($content);
 }