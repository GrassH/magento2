<?xml version="1.0"?>
<!--
/**
 * Copyright © 2015 Magento. All rights reserved.
 * See COPYING.txt for license details.
 */
-->
<config xmlns:xsi="http://www.w3.org/2001/XMLSchema-instance" xsi:noNamespaceSchemaLocation="../../../../../../lib/internal/Magento/Framework/ObjectManager/etc/config.xsd">
    <type name="Magento\Catalog\Model\Resource\Category\Collection">
        <arguments>
            <argument name="fetchStrategy" xsi:type="object">Magento\Framework\Data\Collection\Db\FetchStrategy\Cache</argument>
        </arguments>
    </type>
    <type name="Magento\Quote\Model\Quote\Item\ToOrderItem">
        <plugin name="copy_quote_files_to_order" type="Magento\Catalog\Model\Plugin\QuoteItemProductOption"/>
    </type>
    <type name="Magento\Catalog\Model\Indexer\AbstractFlatState">
        <arguments>
            <argument name="isAvailable" xsi:type="boolean">true</argument>
        </arguments>
    </type>
    <virtualType name="Magento\Catalog\Block\ShortcutButtons\InCatalog" type="Magento\Catalog\Block\ShortcutButtons">
        <arguments>
            <argument name="isCatalogProduct" xsi:type="boolean">true</argument>
        </arguments>
    </virtualType>
    <virtualType name="Magento\Catalog\Block\ShortcutButtons\InCatalog\PositionAfter" type="Magento\Catalog\Block\ShortcutButtons">
        <arguments>
            <argument name="isCatalogProduct" xsi:type="boolean">true</argument>
            <argument name="orPosition" xsi:type="const">Magento\Catalog\Block\ShortcutButtons::POSITION_AFTER</argument>
        </arguments>
    </virtualType>
    <type name="Magento\Catalog\Model\Indexer\Product\Flat\State">
        <arguments>
            <argument name="isAvailable" xsi:type="boolean">true</argument>
        </arguments>
    </type>
    <type name="Magento\Framework\App\Action\Action">
        <plugin name="catalog-app-action-dispatchController-context-plugin" type="Magento\Catalog\Model\App\Action\ContextPlugin" sortOrder="10"/>
    </type>
    <type name="Magento\Framework\View\Layout">
        <plugin name="catalog-session-depersonalize"
                type="Magento\Catalog\Model\Layout\DepersonalizePlugin" sortOrder="10"/>
    </type>
<<<<<<< HEAD
    <type name="Magento\Customer\CustomerData\SectionPoolInterface">
        <arguments>
            <argument name="sectionSourceMap" xsi:type="array">
                <item name="compare-products" xsi:type="string">Magento\Catalog\CustomerData\CompareProducts</item>
=======
    <type name="Magento\Catalog\Helper\Product\ConfigurationPool">
        <arguments>
            <argument name="instancesByType" xsi:type="array">
                <item name="default" xsi:type="object">Magento\Catalog\Helper\Product\Configuration</item>
>>>>>>> 7991a641
            </argument>
        </arguments>
    </type>
</config><|MERGE_RESOLUTION|>--- conflicted
+++ resolved
@@ -42,17 +42,17 @@
         <plugin name="catalog-session-depersonalize"
                 type="Magento\Catalog\Model\Layout\DepersonalizePlugin" sortOrder="10"/>
     </type>
-<<<<<<< HEAD
     <type name="Magento\Customer\CustomerData\SectionPoolInterface">
         <arguments>
             <argument name="sectionSourceMap" xsi:type="array">
                 <item name="compare-products" xsi:type="string">Magento\Catalog\CustomerData\CompareProducts</item>
-=======
+            </argument>
+        </arguments>
+    </type>
     <type name="Magento\Catalog\Helper\Product\ConfigurationPool">
         <arguments>
             <argument name="instancesByType" xsi:type="array">
                 <item name="default" xsi:type="object">Magento\Catalog\Helper\Product\Configuration</item>
->>>>>>> 7991a641
             </argument>
         </arguments>
     </type>
