--- conflicted
+++ resolved
@@ -1651,14 +1651,9 @@
            comment="Link Media value to Product entity table">
         <column xsi:type="int" name="value_id" padding="10" unsigned="true" nullable="false" identity="false"
                 comment="Value media Entry ID"/>
-<<<<<<< HEAD
         <column xsi:type="int" name="entity_id" padding="10" unsigned="true" nullable="false" identity="false"
                 comment="Product Entity ID"/>
-        <constraint xsi:type="foreign" name="FK_A6C6C8FAA386736921D3A7C4B50B1185"
-=======
-        <column xsi:type="int" name="entity_id" padding="10" unsigned="true" nullable="false" identity="false"/>
         <constraint xsi:type="foreign" referenceId="FK_A6C6C8FAA386736921D3A7C4B50B1185"
->>>>>>> 2564fc2b
                     table="catalog_product_entity_media_gallery_value_to_entity" column="value_id"
                     referenceTable="catalog_product_entity_media_gallery" referenceColumn="value_id"
                     onDelete="CASCADE"/>
