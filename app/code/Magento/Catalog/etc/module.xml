<?xml version="1.0"?>
<!--
/**
 * Copyright © Magento, Inc. All rights reserved.
 * See COPYING.txt for license details.
 */
-->
<config xmlns:xsi="http://www.w3.org/2001/XMLSchema-instance" xsi:noNamespaceSchemaLocation="urn:magento:framework:Module/etc/module.xsd">
<<<<<<< HEAD
    <module name="Magento_Catalog" setup_version="2.1.6">
=======
    <module name="Magento_Catalog" setup_version="2.2.0">
>>>>>>> c1826ec1
        <sequence>
            <module name="Magento_Eav"/>
            <module name="Magento_Cms"/>
            <module name="Magento_Indexer"/>
            <module name="Magento_Customer"/>
        </sequence>
    </module>
</config><|MERGE_RESOLUTION|>--- conflicted
+++ resolved
@@ -6,11 +6,7 @@
  */
 -->
 <config xmlns:xsi="http://www.w3.org/2001/XMLSchema-instance" xsi:noNamespaceSchemaLocation="urn:magento:framework:Module/etc/module.xsd">
-<<<<<<< HEAD
-    <module name="Magento_Catalog" setup_version="2.1.6">
-=======
     <module name="Magento_Catalog" setup_version="2.2.0">
->>>>>>> c1826ec1
         <sequence>
             <module name="Magento_Eav"/>
             <module name="Magento_Cms"/>
