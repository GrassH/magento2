<?xml version="1.0"?>
<!--
/**
 * Copyright © 2016 Magento. All rights reserved.
 * See COPYING.txt for license details.
 */
-->
<config xmlns:xsi="http://www.w3.org/2001/XMLSchema-instance" xsi:noNamespaceSchemaLocation="urn:magento:framework:ObjectManager/etc/config.xsd">
    <preference for="Magento\Catalog\Api\Data\ProductInterface" type="Magento\Catalog\Model\Product" />
    <preference for="Magento\Catalog\Api\ProductRepositoryInterface" type="Magento\Catalog\Model\ProductRepository" />
    <preference for="Magento\Catalog\Api\CategoryAttributeRepositoryInterface" type="Magento\Catalog\Model\Category\AttributeRepository" />
    <preference for="Magento\Catalog\Api\Data\CategoryAttributeInterface" type="Magento\Catalog\Model\Category\Attribute" />
    <preference for="Magento\Catalog\Api\CategoryAttributeOptionManagementInterface" type="Magento\Catalog\Model\Category\Attribute\OptionManagement" />
    <preference for="Magento\Catalog\Model\ProductTypes\ConfigInterface" type="Magento\Catalog\Model\ProductTypes\Config" />
    <preference for="Magento\Catalog\Model\ProductOptions\ConfigInterface" type="Magento\Catalog\Model\ProductOptions\Config" />
    <preference for="Magento\Catalog\Model\Product\PriceModifierInterface" type="Magento\Catalog\Model\Product\PriceModifier\Composite" />
    <preference for="Magento\Catalog\Model\Attribute\LockValidatorInterface" type="Magento\Catalog\Model\Attribute\LockValidatorComposite" />
    <preference for="Magento\Catalog\Model\Entity\Product\Attribute\Group\AttributeMapperInterface" type="Magento\Catalog\Model\Entity\Product\Attribute\Group\AttributeMapper" />
    <preference for="Magento\Catalog\Block\Product\ReviewRendererInterface" type="Magento\Catalog\Block\Product\ReviewRenderer\DefaultProvider" />
    <preference for="Magento\Framework\Pricing\PriceInfoInterface" type="Magento\Framework\Pricing\PriceInfo\Base" />
    <preference for="Magento\Framework\Pricing\PriceCurrencyInterface" type="Magento\Directory\Model\PriceCurrency" />
    <preference for="Magento\Framework\Pricing\Adjustment\CalculatorInterface" type="Magento\Framework\Pricing\Adjustment\Calculator" />
    <preference for="Magento\Catalog\Api\Data\CategoryInterface" type="Magento\Catalog\Model\Category" />
    <preference for="Magento\Catalog\Api\CategoryManagementInterface" type="Magento\Catalog\Model\CategoryManagement" />
    <preference for="Magento\Catalog\Api\CategoryRepositoryInterface" type="Magento\Catalog\Model\CategoryRepository" />
    <preference for="Magento\Catalog\Api\Data\CategoryTreeInterface" type="Magento\Catalog\Model\Category" />
    <preference for="Magento\Catalog\Api\ProductAttributeRepositoryInterface" type="Magento\Catalog\Model\Product\Attribute\Repository" />
    <preference for="Magento\Catalog\Api\Data\ProductAttributeInterface" type="Magento\Catalog\Model\ResourceModel\Eav\Attribute" />
    <preference for="Magento\Catalog\Api\ProductTypeListInterface" type="Magento\Catalog\Model\ProductTypeList" />
    <preference for="Magento\Catalog\Api\Data\ProductTypeInterface" type="Magento\Catalog\Model\ProductType" />
    <preference for="Magento\Catalog\Api\ProductAttributeMediaGalleryManagementInterface" type="Magento\Catalog\Model\Product\Gallery\GalleryManagement" />
    <preference for="Magento\Catalog\Api\Data\ProductAttributeMediaGalleryEntryInterface" type="Magento\Catalog\Model\Product\Gallery\Entry" />
    <preference for="Magento\Catalog\Api\ProductMediaAttributeManagementInterface" type="Magento\Catalog\Model\Product\Media\AttributeManagement" />
    <preference for="Magento\Catalog\Api\ProductAttributeTypesListInterface" type="Magento\Catalog\Model\Product\Attribute\TypesList" />
    <preference for="Magento\Catalog\Api\Data\ProductAttributeTypeInterface" type="Magento\Catalog\Model\Product\Attribute\Type" />
    <preference for="Magento\Catalog\Api\ProductAttributeGroupRepositoryInterface" type="Magento\Catalog\Model\ProductAttributeGroupRepository" />
    <preference for="Magento\Catalog\Api\ProductAttributeOptionManagementInterface" type="Magento\Catalog\Model\Product\Attribute\OptionManagement" />
    <preference for="Magento\Catalog\Api\ProductLinkRepositoryInterface" type="Magento\Catalog\Model\ProductLink\Repository" />
    <preference for="Magento\Catalog\Api\Data\ProductAttributeSearchResultsInterface" type="Magento\Framework\Api\SearchResults" />
    <preference for="Magento\Catalog\Api\Data\CategoryAttributeSearchResultsInterface" type="Magento\Framework\Api\SearchResults" />
    <preference for="Magento\Catalog\Api\Data\ProductSearchResultsInterface" type="Magento\Framework\Api\SearchResults" />
    <preference for="Magento\Catalog\Api\ProductAttributeManagementInterface" type="Magento\Catalog\Model\Product\Attribute\Management" />
    <preference for="Magento\Catalog\Api\AttributeSetManagementInterface" type="Magento\Catalog\Model\Product\Attribute\SetManagement" />
    <preference for="Magento\Catalog\Api\AttributeSetRepositoryInterface" type="Magento\Catalog\Model\Product\Attribute\SetRepository" />
    <preference for="Magento\Catalog\Api\ProductManagementInterface" type="Magento\Catalog\Model\ProductManagement" />
    <type name="Magento\Customer\Model\ResourceModel\Visitor">
        <plugin name="catalogLog" type="Magento\Catalog\Model\Plugin\Log" />
    </type>
    <type name="Magento\Theme\Block\Html\Topmenu">
        <plugin name="catalogTopmenu" type="Magento\Catalog\Plugin\Block\Topmenu" />
    </type>
    <type name="Magento\Framework\Mview\View\StateInterface">
        <plugin name="setStatusForMview" type="Magento\Catalog\Model\Indexer\Category\Product\Plugin\MviewState" />
    </type>
    <type name="Magento\Catalog\Model\Indexer\Category\Product\Plugin\MviewState">
        <arguments>
            <argument name="state" xsi:type="object" shared="false">Magento\Framework\Mview\View\StateInterface</argument>
            <argument name="changelog" xsi:type="object" shared="false">Magento\Framework\Mview\View\ChangelogInterface</argument>
        </arguments>
    </type>
    <type name="Magento\Catalog\Model\Product\Attribute\Backend\Media\EntryConverterPool">
        <arguments>
            <argument name="mediaGalleryEntryConvertersCollection" xsi:type="array">
                <item name="image" xsi:type="object">Magento\Catalog\Model\Product\Attribute\Backend\Media\ImageEntryConverter</item>
            </argument>
        </arguments>
    </type>
    <type name="Magento\Catalog\Helper\Product">
        <arguments>
            <argument name="catalogSession" xsi:type="object">Magento\Catalog\Model\Session\Proxy</argument>
            <argument name="reindexPriceIndexerData" xsi:type="array">
                <item name="byDataResult" xsi:type="array">
                    <item name="tier_price_changed" xsi:type="string">tier_price_changed</item>
                </item>
                <item name="byDataChange" xsi:type="array">
                    <item name="status" xsi:type="string">status</item>
                    <item name="price" xsi:type="string">price</item>
                    <item name="special_price" xsi:type="string">special_price</item>
                    <item name="special_from_date" xsi:type="string">special_from_date</item>
                    <item name="special_to_date" xsi:type="string">special_to_date</item>
                    <item name="website_ids" xsi:type="string">website_ids</item>
                    <item name="gift_wrapping_price" xsi:type="string">gift_wrapping_price</item>
                    <item name="tax_class_id" xsi:type="string">tax_class_id</item>
                </item>
            </argument>
            <argument name="reindexProductCategoryIndexerData" xsi:type="array">
                <item name="byDataChange" xsi:type="array">
                    <item name="category_ids" xsi:type="string">category_ids</item>
                    <item name="entity_id" xsi:type="string">entity_id</item>
                    <item name="store_id" xsi:type="string">store_id</item>
                    <item name="website_ids" xsi:type="string">website_ids</item>
                    <item name="visibility" xsi:type="string">visibility</item>
                    <item name="status" xsi:type="string">status</item>
                </item>
            </argument>
            <argument name="productRepository" xsi:type="object">Magento\Catalog\Api\ProductRepositoryInterface\Proxy</argument>
        </arguments>
    </type>
    <type name="Magento\Catalog\Model\Product">
        <arguments>
            <argument name="catalogProductStatus" xsi:type="object">Magento\Catalog\Model\Product\Attribute\Source\Status\Proxy</argument>
            <argument name="productLink" xsi:type="object">Magento\Catalog\Model\Product\Link\Proxy</argument>
        </arguments>
    </type>
    <type name="Magento\Catalog\Model\ResourceModel\Product\Collection">
        <arguments>
            <argument name="catalogUrl" xsi:type="object">Magento\Catalog\Model\ResourceModel\Url\Proxy</argument>
            <argument name="customerSession" xsi:type="object">Magento\Customer\Model\Session\Proxy</argument>
        </arguments>
    </type>
    <type name="Magento\Catalog\Model\Entity\Product\Attribute\Design\Options\Container">
        <arguments>
            <argument name="options" xsi:type="array">
                <item name="option1" xsi:type="array">
                    <item name="value" xsi:type="string">container1</item>
                    <item name="label" xsi:type="string">Product Info Column</item>
                </item>
                <item name="option2" xsi:type="array">
                    <item name="value" xsi:type="string">container2</item>
                    <item name="label" xsi:type="string">Block after Info Column</item>
                </item>
            </argument>
        </arguments>
    </type>
    <type name="Magento\Catalog\Helper\Data">
        <arguments>
            <argument name="templateFilterModel" xsi:type="string">Magento\Catalog\Model\Template\Filter</argument>
            <argument name="catalogSession" xsi:type="object">Magento\Catalog\Model\Session\Proxy</argument>
        </arguments>
    </type>
    <type name="Magento\Catalog\Model\Config\Source\GridPerPage">
        <arguments>
            <argument name="perPageValues" xsi:type="string">9,15,30</argument>
        </arguments>
    </type>
    <type name="Magento\Catalog\Model\Config\Source\ListPerPage">
        <arguments>
            <argument name="options" xsi:type="string">5,10,15,20,25</argument>
        </arguments>
    </type>
    <type name="Magento\Catalog\Helper\Product\Compare">
        <arguments>
            <argument name="customerSession" xsi:type="object">Magento\Customer\Model\Session\Proxy</argument>
            <argument name="catalogSession" xsi:type="object">Magento\Catalog\Model\Session\Proxy</argument>
        </arguments>
    </type>
    <virtualType name="Magento\Catalog\Model\Session\Storage" type="Magento\Framework\Session\Storage">
        <arguments>
            <argument name="namespace" xsi:type="string">catalog</argument>
        </arguments>
    </virtualType>
    <virtualType name="Magento\Catalog\Model\System\Config\Source\InputtypeFactory" type="Magento\Eav\Model\Adminhtml\System\Config\Source\InputtypeFactory">
        <arguments>
            <argument name="instanceName" xsi:type="string">Magento\Catalog\Model\System\Config\Source\Inputtype</argument>
        </arguments>
    </virtualType>
    <virtualType name="Magento\Catalog\CategoryImageUpload" type="Magento\Catalog\Model\ImageUploader">
        <arguments>
            <argument name="baseTmpPath" xsi:type="string">catalog/tmp/category</argument>
            <argument name="basePath" xsi:type="string">catalog/category</argument>
            <argument name="allowedExtensions" xsi:type="array">
                <item name="jpg" xsi:type="string">jpg</item>
                <item name="jpeg" xsi:type="string">jpeg</item>
                <item name="gif" xsi:type="string">gif</item>
                <item name="png" xsi:type="string">png</item>
            </argument>
        </arguments>
    </virtualType>
    <type name="Magento\Catalog\Controller\Adminhtml\Category\Image\Upload">
        <arguments>
            <argument name="imageUploader" xsi:type="object">Magento\Catalog\CategoryImageUpload</argument>
        </arguments>
    </type>
    <type name="Magento\Catalog\Model\Session">
        <arguments>
            <argument name="storage" xsi:type="object">Magento\Catalog\Model\Session\Storage</argument>
        </arguments>
    </type>
    <type name="Magento\Store\Model\ResourceModel\Website">
        <plugin name="priceIndexerOnWebsiteDelete" type="Magento\Catalog\Model\Indexer\Product\Price\Plugin\Website"/>
    </type>
    <type name="Magento\Store\Model\ResourceModel\Store">
        <plugin name="storeViewResourceAroundSave" type="Magento\Catalog\Model\Indexer\Category\Flat\Plugin\StoreView"/>
        <plugin name="catalogProductFlatIndexerStore" type="Magento\Catalog\Model\Indexer\Product\Flat\Plugin\Store" />
        <plugin name="categoryStoreAroundSave" type="Magento\Catalog\Model\Indexer\Category\Product\Plugin\StoreView"/>
        <plugin name="productAttributesStoreViewSave" type="Magento\Catalog\Model\Indexer\Product\Eav\Plugin\StoreView"/>
    </type>
    <type name="Magento\Store\Model\ResourceModel\Group">
        <plugin name="storeGroupResourceAroundSave" type="Magento\Catalog\Model\Indexer\Category\Flat\Plugin\StoreGroup"/>
        <plugin name="catalogProductFlatIndexerStoreGroup" type="Magento\Catalog\Model\Indexer\Product\Flat\Plugin\StoreGroup" />
        <plugin name="categoryStoreGroupAroundSave" type="Magento\Catalog\Model\Indexer\Category\Product\Plugin\StoreGroup"/>
    </type>
    <type name="Magento\Customer\Api\GroupRepositoryInterface">
        <plugin name="invalidatePriceIndexerOnCustomerGroup" type="Magento\Catalog\Model\Indexer\Product\Price\Plugin\CustomerGroup"/>
    </type>
    <type name="Magento\Indexer\Model\Config\Data">
        <plugin name="indexerCategoryFlatConfigGet" type="Magento\Catalog\Model\Indexer\Category\Flat\Plugin\IndexerConfigData" />
        <plugin name="indexerProductFlatConfigGet" type="Magento\Catalog\Model\Indexer\Product\Flat\Plugin\IndexerConfigData" />
    </type>
    <type name="Magento\Catalog\Model\Indexer\Product\Price\AbstractAction">
        <arguments>
            <argument name="defaultPriceIndexer" xsi:type="object">Magento\Catalog\Model\ResourceModel\Product\Indexer\Price\DefaultPrice</argument>
        </arguments>
    </type>
    <type name="Magento\Eav\Model\Entity\Attribute\Set">
        <plugin name="invalidateEavIndexerOnAttributeSetSave" type="Magento\Catalog\Model\Indexer\Product\Eav\Plugin\AttributeSet" />
    </type>
    <type name="Magento\Catalog\Helper\Product\Flat\Indexer">
        <arguments>
            <argument name="flatAttributeGroups" xsi:type="array">
                <item name="catalog_product" xsi:type="string">catalog_product</item>
            </argument>
        </arguments>
    </type>
    <type name="Magento\Catalog\Model\Product\LinkTypeProvider">
        <arguments>
            <argument name="linkTypes" xsi:type="array">
                <item name="related" xsi:type="const">Magento\Catalog\Model\Product\Link::LINK_TYPE_RELATED</item>
                <item name="crosssell" xsi:type="const">Magento\Catalog\Model\Product\Link::LINK_TYPE_CROSSSELL</item>
                <item name="upsell" xsi:type="const">Magento\Catalog\Model\Product\Link::LINK_TYPE_UPSELL</item>
            </argument>
        </arguments>
    </type>
    <type name="Magento\Catalog\Model\Product\TypeTransitionManager">
        <arguments>
            <argument name="compatibleTypes" xsi:type="array">
                <item name="simple" xsi:type="const">Magento\Catalog\Model\Product\Type::TYPE_SIMPLE</item>
                <item name="virtual" xsi:type="const">Magento\Catalog\Model\Product\Type::TYPE_VIRTUAL</item>
            </argument>
        </arguments>
    </type>
    <type name="Magento\Eav\Model\Entity\Setup\PropertyMapper\Composite">
        <arguments>
            <argument name="propertyMappers" xsi:type="array">
                <item name="catalog" xsi:type="string">Magento\Catalog\Model\ResourceModel\Setup\PropertyMapper</item>
            </argument>
        </arguments>
    </type>
    <virtualType name="rowsFlatTableBuilder" type="Magento\Catalog\Model\Indexer\Product\Flat\FlatTableBuilder">
        <arguments>
            <argument name="tableData" xsi:type="object">Magento\Catalog\Model\Indexer\Product\Flat\Action\Rows\TableData</argument>
        </arguments>
    </virtualType>
    <type name="Magento\Catalog\Model\Indexer\Product\Flat\Action\Rows">
        <arguments>
            <argument name="flatTableBuilder" xsi:type="object">rowsFlatTableBuilder</argument>
        </arguments>
    </type>
    <type name="Magento\Catalog\Model\Indexer\Product\Flat\FlatTableBuilder">
        <arguments>
            <argument name="tableData" xsi:type="object">Magento\Catalog\Model\Indexer\Product\Flat\TableData</argument>
        </arguments>
    </type>
    <virtualType name="categoryFilterList" type="Magento\Catalog\Model\Layer\FilterList">
        <arguments>
            <argument name="filterableAttributes" xsi:type="object">Magento\Catalog\Model\Layer\Category\FilterableAttributeList</argument>
        </arguments>
    </virtualType>
    <virtualType name="searchFilterList" type="Magento\Catalog\Model\Layer\FilterList">
        <arguments>
            <argument name="filterableAttributes" xsi:type="object">Magento\Catalog\Model\Layer\Search\FilterableAttributeList</argument>
        </arguments>
    </virtualType>
    <type name="Magento\Catalog\Model\Layer\Category\FilterableAttributeList">
        <arguments>
            <argument name="layer" xsi:type="object">Magento\Catalog\Model\Layer\Category</argument>
        </arguments>
    </type>
    <type name="Magento\Catalog\Model\Layer\Search\FilterableAttributeList">
        <arguments>
            <argument name="layer" xsi:type="object">Magento\Catalog\Model\Layer\Search</argument>
        </arguments>
    </type>
    <type name="Magento\Catalog\Model\Indexer\Product\Price\Processor">
        <arguments>
            <argument name="indexer" xsi:type="object" shared="false">Magento\Framework\Indexer\IndexerInterface</argument>
        </arguments>
    </type>
    <type name="Magento\Framework\Model\ActionValidator\RemoveAction">
        <arguments>
            <argument name="protectedModels" xsi:type="array">
                <item name="catalogCategory" xsi:type="string">Magento\Catalog\Model\Category</item>
                <item name="catalogProduct" xsi:type="string">Magento\Catalog\Model\Product</item>
            </argument>
        </arguments>
    </type>
    <type name="Magento\Framework\Pricing\Adjustment\Collection">
    </type>
    <type name="Magento\Catalog\Model\Product\ReservedAttributeList">
        <arguments>
            <argument name="productModel" xsi:type="string">\Magento\Catalog\Model\Product</argument>
            <argument name="reservedAttributes" xsi:type="array">
                <item name="position" xsi:type="string">position</item>
            </argument>
            <argument name="allowedAttributes" xsi:type="array">
                <item name="type_id" xsi:type="string">type_id</item>
                <item name="calculated_final_price" xsi:type="string">calculated_final_price</item>
                <item name="request_path" xsi:type="string">request_path</item>
            </argument>
        </arguments>
    </type>
    <virtualType name="Magento\Catalog\Pricing\Price\Pool" type="Magento\Framework\Pricing\Price\Pool">
        <arguments>
            <argument name="prices" xsi:type="array">
                <item name="regular_price" xsi:type="string">Magento\Catalog\Pricing\Price\RegularPrice</item>
                <item name="final_price" xsi:type="string">Magento\Catalog\Pricing\Price\FinalPrice</item>
                <item name="tier_price" xsi:type="string">Magento\Catalog\Pricing\Price\TierPrice</item>
                <item name="special_price" xsi:type="string">Magento\Catalog\Pricing\Price\SpecialPrice</item>
                <item name="base_price" xsi:type="string">Magento\Catalog\Pricing\Price\BasePrice</item>
                <item name="custom_option_price" xsi:type="string">Magento\Catalog\Pricing\Price\CustomOptionPrice</item>
                <item name="configured_price" xsi:type="string">Magento\Catalog\Pricing\Price\ConfiguredPrice</item>
            </argument>
        </arguments>
    </virtualType>
    <virtualType name="Magento\Catalog\Pricing\Price\Collection" type="Magento\Framework\Pricing\Price\Collection">
        <arguments>
            <argument name="pool" xsi:type="object">Magento\Catalog\Pricing\Price\Pool</argument>
        </arguments>
    </virtualType>
    <type name="Magento\Framework\Pricing\PriceInfo\Factory">
        <arguments>
            <argument name="types" xsi:type="array">
                <item name="default" xsi:type="array">
                    <item name="infoClass" xsi:type="string">Magento\Framework\Pricing\PriceInfo\Base</item>
                    <item name="prices" xsi:type="string">Magento\Catalog\Pricing\Price\Collection</item>
                </item>
            </argument>
        </arguments>
    </type>
    <type name="Magento\Catalog\Model\ProductLink\CollectionProvider">
        <arguments>
            <argument name="providers" xsi:type="array">
                <item name="crosssell" xsi:type="object">Magento\Catalog\Model\ProductLink\CollectionProvider\Crosssell</item>
                <item name="upsell" xsi:type="object">Magento\Catalog\Model\ProductLink\CollectionProvider\Upsell</item>
                <item name="related" xsi:type="object">Magento\Catalog\Model\ProductLink\CollectionProvider\Related</item>
            </argument>
        </arguments>
    </type>
    <type name="Magento\Catalog\Model\ProductLink\Converter\ConverterPool">
        <arguments>
            <argument name="converters" xsi:type="array">
                <item name="default" xsi:type="object">Magento\Catalog\Model\ProductLink\Converter\DefaultConverter</item>
            </argument>
        </arguments>
    </type>
    <type name="Magento\Catalog\Model\Product\Option\Validator\Pool">
        <arguments>
            <argument name="validators" xsi:type="array">
                <item name="default" xsi:type="object">Magento\Catalog\Model\Product\Option\Validator\DefaultValidator</item>
                <item name="drop_down" xsi:type="object">Magento\Catalog\Model\Product\Option\Validator\Select</item>
                <item name="radio" xsi:type="object">Magento\Catalog\Model\Product\Option\Validator\Select</item>
                <item name="checkbox" xsi:type="object">Magento\Catalog\Model\Product\Option\Validator\Select</item>
                <item name="multiple" xsi:type="object">Magento\Catalog\Model\Product\Option\Validator\Select</item>
                <item name="text" xsi:type="object">Magento\Catalog\Model\Product\Option\Validator\Text</item>
                <item name="area" xsi:type="object">Magento\Catalog\Model\Product\Option\Validator\Text</item>
                <item name="file" xsi:type="object">Magento\Catalog\Model\Product\Option\Validator\File</item>
            </argument>
        </arguments>
    </type>
    <type name="Magento\Catalog\Model\ProductTypes\Config">
        <arguments>
            <argument name="reader" xsi:type="object">Magento\Catalog\Model\ProductTypes\Config\Reader\Proxy</argument>
        </arguments>
    </type>
    <type name="Magento\Catalog\Model\Attribute\Config\Data">
        <arguments>
            <argument name="reader" xsi:type="object">Magento\Catalog\Model\Attribute\Config\Reader\Proxy</argument>
        </arguments>
    </type>
    <type name="Magento\Catalog\Model\ProductOptions\Config">
        <arguments>
            <argument name="reader" xsi:type="object">Magento\Catalog\Model\ProductOptions\Config\Reader\Proxy</argument>
        </arguments>
    </type>
    <type name="Magento\CatalogInventory\Model\Config\Backend\ShowOutOfStock">
        <plugin name="showOutOfStockValueChanged" type="\Magento\Catalog\Model\Plugin\ShowOutOfStockConfig"/>
    </type>
    <virtualType name="Magento\Catalog\Block\Category\Widget\Link" type="Magento\Catalog\Block\Widget\Link">
        <arguments>
            <argument name="entityResource" xsi:type="object">Magento\Catalog\Model\ResourceModel\Category</argument>
        </arguments>
    </virtualType>
    <virtualType name="Magento\Catalog\Block\Product\Widget\Link" type="Magento\Catalog\Block\Widget\Link">
        <arguments>
            <argument name="entityResource" xsi:type="object">Magento\Catalog\Model\ResourceModel\Product</argument>
        </arguments>
    </virtualType>
    <type name="Magento\Framework\App\Rss\RssManagerInterface">
        <arguments>
            <argument name="dataProviders" xsi:type="array">
                <item name="new_products" xsi:type="string">Magento\Catalog\Block\Rss\Product\NewProducts</item>
                <item name="special_products" xsi:type="string">Magento\Catalog\Block\Rss\Product\Special</item>
                <item name="category" xsi:type="string">Magento\Catalog\Block\Rss\Category</item>
            </argument>
        </arguments>
    </type>
    <type name="Magento\Catalog\Model\Product\Option\Type\File">
        <arguments>
            <argument name="validatorInfo" xsi:type="object">Magento\Catalog\Model\Product\Option\Type\File\ValidatorInfo\Proxy</argument>
            <argument name="validatorFile" xsi:type="object">Magento\Catalog\Model\Product\Option\Type\File\ValidatorFile\Proxy</argument>
        </arguments>
    </type>
    <type name="Magento\Catalog\Model\Attribute\Config">
        <arguments>
            <argument name="dataStorage" xsi:type="object">Magento\Catalog\Model\Attribute\Config\Data\Proxy</argument>
        </arguments>
    </type>
    <virtualType name="Magento\Catalog\Model\Layer\Search\Context" type="Magento\Catalog\Model\Layer\Context">
        <arguments>
            <argument name="collectionProvider" xsi:type="object">Magento\Catalog\Model\Layer\Search\ItemCollectionProvider</argument>
            <argument name="stateKey" xsi:type="object">Magento\Catalog\Model\Layer\Category\StateKey</argument>
            <argument name="collectionFilter" xsi:type="object">Magento\Catalog\Model\Layer\Search\CollectionFilter</argument>
        </arguments>
    </virtualType>
    <virtualType name="Magento\Catalog\Model\Layer\Category\Context" type="Magento\Catalog\Model\Layer\Context">
        <arguments>
            <argument name="collectionProvider" xsi:type="object">Magento\Catalog\Model\Layer\Category\ItemCollectionProvider</argument>
            <argument name="stateKey" xsi:type="object">Magento\Catalog\Model\Layer\Category\StateKey</argument>
            <argument name="collectionFilter" xsi:type="object">Magento\Catalog\Model\Layer\Category\CollectionFilter</argument>
        </arguments>
    </virtualType>
    <type name="Magento\Catalog\Model\Layer\Search">
        <arguments>
            <argument name="context" xsi:type="object">Magento\Catalog\Model\Layer\Search\Context</argument>
        </arguments>
    </type>
    <type name="Magento\Catalog\Model\Layer\Category">
        <arguments>
            <argument name="context" xsi:type="object">Magento\Catalog\Model\Layer\Category\Context</argument>
        </arguments>
    </type>
    <type name="Magento\Catalog\Model\Layer\Filter\Dynamic\AlgorithmFactory">
        <arguments>
            <argument name="algorithms" xsi:type="array">
                <item name="auto" xsi:type="string">Magento\Catalog\Model\Layer\Filter\Dynamic\Auto</item>
                <item name="improved" xsi:type="string">Magento\Catalog\Model\Layer\Filter\Dynamic\Improved</item>
                <item name="manual" xsi:type="string">Magento\Catalog\Model\Layer\Filter\Dynamic\Manual</item>
            </argument>
        </arguments>
    </type>
    <type name="Magento\Catalog\Model\Layer\Resolver">
        <arguments>
            <argument name="layersPool" xsi:type="array">
                <item name="category" xsi:type="string">Magento\Catalog\Model\Layer\Category</item>
                <item name="search" xsi:type="string">Magento\Catalog\Model\Layer\Search</item>
            </argument>
        </arguments>
    </type>
    <type name="Magento\Catalog\Model\ResourceModel\Config">
        <plugin name="productListingAttributesCaching" type="Magento\Catalog\Plugin\Model\ResourceModel\Config" />
    </type>
    <preference for="Magento\Catalog\Api\ProductLinkTypeListInterface" type="Magento\Catalog\Model\Product\LinkTypeProvider" />
    <preference for="Magento\Catalog\Api\Data\ProductLinkAttributeInterface" type="\Magento\Catalog\Model\ProductLink\Attribute" />
    <preference for="Magento\Catalog\Api\Data\ProductLinkTypeInterface" type="Magento\Catalog\Model\ProductLink\Type" />
    <preference for="Magento\Catalog\Api\ProductLinkManagementInterface" type="Magento\Catalog\Model\ProductLink\Management" />
    <preference for="Magento\Catalog\Api\Data\ProductLinkInterface" type="Magento\Catalog\Model\ProductLink\Link" />
    <preference for="\Magento\Catalog\Api\CategoryLinkManagementInterface" type="\Magento\Catalog\Model\CategoryLinkManagement" />
    <preference for="Magento\Catalog\Api\Data\ProductWebsiteLinkInterface" type="Magento\Catalog\Model\ProductWebsiteLink" />
    <preference for="Magento\Catalog\Api\ProductWebsiteLinkRepositoryInterface" type="Magento\Catalog\Model\ProductWebsiteLinkRepository" />
    <preference for="\Magento\Catalog\Api\CategoryLinkRepositoryInterface" type="\Magento\Catalog\Model\CategoryLinkRepository" />
    <preference for="Magento\Catalog\Api\Data\ProductCustomOptionInterface" type="Magento\Catalog\Model\Product\Option" />
    <preference for="Magento\Catalog\Api\ProductCustomOptionRepositoryInterface" type="\Magento\Catalog\Model\Product\Option\Repository" />
    <preference for="Magento\Catalog\Api\Data\ProductCustomOptionTypeInterface" type="Magento\Catalog\Model\Product\Option\Type" />
    <preference for="Magento\Catalog\Api\ProductTierPriceManagementInterface" type="\Magento\Catalog\Model\Product\TierPriceManagement" />
    <preference for="Magento\Catalog\Api\Data\ProductTierPriceInterface" type="Magento\Catalog\Model\Product\TierPrice" />
    <preference for="Magento\Catalog\Api\Data\CategoryProductLinkInterface" type="Magento\Catalog\Model\CategoryProductLink" />
    <preference for="Magento\Catalog\Api\ProductCustomOptionTypeListInterface" type="Magento\Catalog\Model\ProductOptions\TypeList" />
    <preference for="Magento\Catalog\Api\Data\ProductCustomOptionValuesInterface" type="\Magento\Catalog\Model\Product\Option\Value" />
    <preference for="Magento\Catalog\Api\Data\CustomOptionInterface" type="Magento\Catalog\Model\CustomOptions\CustomOption" />
    <preference for="Magento\Catalog\Api\Data\ProductOptionInterface" type="Magento\Catalog\Model\ProductOption" />
    <virtualType name="Magento\Catalog\Model\ResourceModel\Attribute\Collection" type="Magento\Eav\Model\ResourceModel\Entity\Attribute\Collection">
    </virtualType>
    <type name="Magento\Eav\Model\Entity\Attribute\Backend\AbstractBackend">
        <plugin name="attributeValidation" type="Magento\Catalog\Plugin\Model\Attribute\Backend\AttributeValidation"/>
    </type>
    <type name="Magento\Catalog\Plugin\Model\Attribute\Backend\AttributeValidation">
        <arguments>
            <argument name="allowedEntityTypes" xsi:type="array">
                <item name="product" xsi:type="string">Magento\Catalog\Api\Data\ProductInterface</item>
                <item name="category" xsi:type="string">Magento\Catalog\Api\Data\CategoryInterface</item>
            </argument>
        </arguments>
    </type>
    <type name="Magento\Catalog\Model\CategoryRepository">
        <arguments>
            <argument name="categoryResource" xsi:type="object">Magento\Catalog\Model\ResourceModel\Category\Proxy</argument>
        </arguments>
    </type>
    <type name="Magento\Catalog\Helper\Product\ConfigurationPool">
        <arguments>
            <argument name="instancesByType" xsi:type="array">
                <item name="default" xsi:type="object">Magento\Catalog\Helper\Product\Configuration</item>
            </argument>
        </arguments>
    </type>
    <type name="Magento\Framework\Console\CommandList">
        <arguments>
            <argument name="commands" xsi:type="array">
                <item name="imagesResizeCommand" xsi:type="object">Magento\Catalog\Console\Command\ImagesResizeCommand</item>
                <item name="productAttributesCleanUp" xsi:type="object">Magento\Catalog\Console\Command\ProductAttributesCleanUp</item>
            </argument>
        </arguments>
    </type>
    <type name="Magento\Catalog\Console\Command\ImagesResizeCommand">
        <arguments>
            <argument name="productRepository" xsi:type="object">Magento\Catalog\Api\ProductRepositoryInterface\Proxy</argument>
        </arguments>
    </type>
    <type name="Magento\Framework\Config\View">
        <arguments>
            <argument name="xpath" xsi:type="array">
                <item name="image" xsi:type="array">
                    <item name="/view/media/images" xsi:type="array">
                        <item name="id" xsi:type="string">module</item>
                    </item>
                    <item name="/view/media/images/image" xsi:type="array">
                        <item name="id1" xsi:type="string">id</item>
                        <item name="id2" xsi:type="string">type</item>
                    </item>
                </item>
            </argument>
        </arguments>
    </type>
    <type name="Magento\Framework\View\Xsd\Media\TypeDataExtractorPool">
        <arguments>
            <argument name="extractors" xsi:type="array">
                <item name="images" xsi:type="object">Magento\Catalog\Model\ImageExtractor</item>
            </argument>
        </arguments>
    </type>
    <type name="Magento\Quote\Model\Quote\Item\Repository">
        <arguments>
            <argument name="cartItemProcessors" xsi:type="array">
                <item name="custom_options" xsi:type="object">Magento\Catalog\Model\CustomOptions\CustomOptionProcessor</item>
            </argument>
        </arguments>
    </type>
    <type name="Magento\Sales\Api\OrderItemRepositoryInterface">
        <arguments>
            <argument name="processorPool" xsi:type="array">
                <item name="custom_options" xsi:type="object">Magento\Catalog\Model\ProductOptionProcessor</item>
            </argument>
        </arguments>
    </type>
    <type name="Magento\Framework\Model\Entity\RepositoryFactory">
        <arguments>
            <argument name="entities" xsi:type="array">
                <item name="Magento\Catalog\Api\Data\ProductInterface" xsi:type="string">Magento\Catalog\Api\ProductRepositoryInterface</item>
                <item name="Magento\Catalog\Api\Data\CategoryInterface" xsi:type="string">Magento\Catalog\Api\CategoryRepositoryInterface</item>
            </argument>
        </arguments>
    </type>
    <type name="Magento\Framework\EntityManager\MetadataPool">
        <arguments>
            <argument name="metadata" xsi:type="array">
                <item name="Magento\Catalog\Api\Data\ProductInterface" xsi:type="array">
                    <item name="entityTableName" xsi:type="string">catalog_product_entity</item>
                    <item name="eavEntityType" xsi:type="string">catalog_product</item>
                    <item name="identifierField" xsi:type="string">entity_id</item>
                    <item name="entityContext" xsi:type="array">
                        <item name="store" xsi:type="string">Magento\Store\Model\StoreScopeProvider</item>
                    </item>
                </item>
                <item name="Magento\Catalog\Api\Data\CategoryInterface" xsi:type="array">
                    <item name="entityTableName" xsi:type="string">catalog_category_entity</item>
                    <item name="eavEntityType" xsi:type="string">catalog_category</item>
                    <item name="identifierField" xsi:type="string">entity_id</item>
                    <item name="entityContext" xsi:type="array">
                        <item name="store" xsi:type="string">Magento\Store\Model\StoreScopeProvider</item>
                    </item>
                </item>
            </argument>
        </arguments>
    </type>
    <type name="Magento\Framework\EntityManager\Operation\ExtensionPool">
        <arguments>
            <argument name="extensionActions" xsi:type="array">
                <item name="Magento\Catalog\Api\Data\ProductInterface" xsi:type="array">
                    <item name="read" xsi:type="array">
                        <item name="optionReader" xsi:type="string">Magento\Catalog\Model\Product\Option\ReadHandler</item>
                        <item name="mediaGalleryRead" xsi:type="string">Magento\Catalog\Model\Product\Gallery\ReadHandler</item>
                    </item>
                    <item name="create" xsi:type="array">
                        <item name="custom_options" xsi:type="string">Magento\Catalog\Model\Product\Option\SaveHandler</item>
                        <item name="mediaGalleryCreate" xsi:type="string">Magento\Catalog\Model\Product\Gallery\CreateHandler</item>
                    </item>
                    <item name="update" xsi:type="array">
                        <item name="optionUpdater" xsi:type="string">Magento\Catalog\Model\Product\Option\SaveHandler</item>
                        <item name="mediaGalleryUpdate" xsi:type="string">Magento\Catalog\Model\Product\Gallery\UpdateHandler</item>
                    </item>
                </item>
            </argument>
        </arguments>
    </type>
    <type name="Magento\Catalog\Model\Indexer\Category\Flat\SkipStaticColumnsProvider">
        <arguments>
            <argument name="skipStaticColumns" xsi:type="array">
                <item name="entity_type_id" xsi:type="string">entity_type_id</item>
                <item name="attribute_set_id" xsi:type="string">attribute_set_id</item>
            </argument>
        </arguments>
    </type>
    <type name="Magento\Catalog\Model\ResourceModel\Product\Collection\ProductLimitation"  shared="false"/>
    <type name="Magento\Theme\Model\Design\Config\MetadataProvider">
        <arguments>
            <argument name="metadata" xsi:type="array">
                <item name="watermark_image_size" xsi:type="array">
                    <item name="path" xsi:type="string">design/watermark/image_size</item>
                    <item name="fieldset" xsi:type="string">other_settings/watermark/image</item>
                </item>
                <item name="watermark_image_imageOpacity" xsi:type="array">
                    <item name="path" xsi:type="string">design/watermark/image_imageOpacity</item>
                    <item name="fieldset" xsi:type="string">other_settings/watermark/image</item>
                </item>
                <item name="watermark_image_image" xsi:type="array">
                    <item name="path" xsi:type="string">design/watermark/image_image</item>
                    <item name="fieldset" xsi:type="string">other_settings/watermark/image</item>
                    <item name="backend_model" xsi:type="string">Magento\Theme\Model\Design\Backend\Image</item>
                    <item name="upload_dir" xsi:type="array">
                        <item name="config" xsi:type="string">system/filesystem/media</item>
                        <item name="scope_info" xsi:type="string">1</item>
                        <item name="value" xsi:type="string">catalog/product/watermark</item>
                    </item>
                    <item name="base_url" xsi:type="array">
                        <item name="type" xsi:type="string">media</item>
                        <item name="scope_info" xsi:type="string">1</item>
                        <item name="value" xsi:type="string">catalog/product/watermark</item>
                    </item>
                </item>
                <item name="watermark_image_position" xsi:type="array">
                    <item name="path" xsi:type="string">design/watermark/image_position</item>
                    <item name="fieldset" xsi:type="string">other_settings/watermark/image</item>

                </item>
                <item name="watermark_small_image_size" xsi:type="array">
                    <item name="path" xsi:type="string">design/watermark/small_image_size</item>
                    <item name="fieldset" xsi:type="string">other_settings/watermark/small_image</item>
                </item>
                <item name="watermark_small_image_imageOpacity" xsi:type="array">
                    <item name="path" xsi:type="string">design/watermark/small_image_imageOpacity</item>
                    <item name="fieldset" xsi:type="string">other_settings/watermark/small_image</item>
                </item>
                <item name="watermark_small_image_image" xsi:type="array">
                    <item name="path" xsi:type="string">design/watermark/small_image_image</item>
                    <item name="fieldset" xsi:type="string">other_settings/watermark/small_image</item>
                    <item name="backend_model" xsi:type="string">Magento\Theme\Model\Design\Backend\Image</item>
                    <item name="upload_dir" xsi:type="array">
                        <item name="config" xsi:type="string">system/filesystem/media</item>
                        <item name="scope_info" xsi:type="string">1</item>
                        <item name="value" xsi:type="string">catalog/product/watermark</item>
                    </item>
                    <item name="base_url" xsi:type="array">
                        <item name="type" xsi:type="string">media</item>
                        <item name="scope_info" xsi:type="string">1</item>
                        <item name="value" xsi:type="string">catalog/product/watermark</item>
                    </item>
                </item>
                <item name="watermark_small_image_position" xsi:type="array">
                    <item name="path" xsi:type="string">design/watermark/small_image_position</item>
                    <item name="fieldset" xsi:type="string">other_settings/watermark/small_image</item>
                </item>
                <item name="watermark_thumbnail_size" xsi:type="array">
                    <item name="path" xsi:type="string">design/watermark/thumbnail_size</item>
                    <item name="fieldset" xsi:type="string">other_settings/watermark/thumbnail</item>
                </item>
                <item name="watermark_thumbnail_imageOpacity" xsi:type="array">
                    <item name="path" xsi:type="string">design/watermark/thumbnail_imageOpacity</item>
                    <item name="fieldset" xsi:type="string">other_settings/watermark/thumbnail</item>
                </item>
                <item name="watermark_thumbnail_image" xsi:type="array">
                    <item name="path" xsi:type="string">design/watermark/thumbnail_image</item>
                    <item name="fieldset" xsi:type="string">other_settings/watermark/thumbnail</item>
                    <item name="backend_model" xsi:type="string">Magento\Theme\Model\Design\Backend\Image</item>
                    <item name="upload_dir" xsi:type="array">
                        <item name="config" xsi:type="string">system/filesystem/media</item>
                        <item name="scope_info" xsi:type="string">1</item>
                        <item name="value" xsi:type="string">catalog/product/watermark</item>
                    </item>
                    <item name="base_url" xsi:type="array">
                        <item name="type" xsi:type="string">media</item>
                        <item name="scope_info" xsi:type="string">1</item>
                        <item name="value" xsi:type="string">catalog/product/watermark</item>
                    </item>
                </item>
                <item name="watermark_thumbnail_position" xsi:type="array">
                    <item name="path" xsi:type="string">design/watermark/thumbnail_position</item>
                    <item name="fieldset" xsi:type="string">other_settings/watermark/thumbnail</item>
                </item>
            </argument>
        </arguments>
    </type>
    <virtualType name="Magento\Catalog\EntityCreator\MetadataPool" type="Magento\Framework\EntityManager\MetadataPool">
        <arguments>
            <argument name="metadata" xsi:type="array">
                <item name="Magento\Catalog\Api\Data\ProductInterface" xsi:type="array">
                    <item name="entityContext" xsi:type="array">
                        <item name="store" xsi:type="string">Magento\Store\Model\DefaultStoreScopeProvider</item>
                    </item>
                </item>
                <item name="Magento\Catalog\Api\Data\CategoryInterface" xsi:type="array">
                    <item name="entityContext" xsi:type="array">
                        <item name="store" xsi:type="string">Magento\Store\Model\DefaultStoreScopeProvider</item>
                    </item>
                </item>
            </argument>
        </arguments>
    </virtualType>
    <virtualType name="Magento\Catalog\Model\Entity\CreationScopeResolver" type="Magento\Framework\Model\Entity\ScopeResolver">
        <arguments>
            <argument name="metadataPool" xsi:type="object">Magento\Catalog\EntityCreator\MetadataPool</argument>
        </arguments>
    </virtualType>
    <virtualType name="Magento\Catalog\Model\ResourceModel\CreateHandler" type="Magento\Eav\Model\ResourceModel\CreateHandler">
        <arguments>
<<<<<<< HEAD
            <argument name="attributePersistor" xsi:type="object">Magento\Catalog\Model\ResourceModel\AttributePersistor</argument>
            <argument name="scopeResolver" xsi:type="object">Magento\Catalog\Model\Entity\DefaultScopeResolver</argument>
=======
            <argument name="metadataPool" xsi:type="object">Magento\Catalog\EntityCreator\MetadataPool</argument>
            <argument name="scopeResolver" xsi:type="object">Magento\Catalog\Model\Entity\CreationScopeResolver</argument>
>>>>>>> 7044872b
        </arguments>
    </virtualType>
    <virtualType name="Magento\Catalog\Model\ResourceModel\UpdateHandler" type="Magento\Eav\Model\ResourceModel\UpdateHandler">
        <arguments>
            <argument name="attributePersistor" xsi:type="object">Magento\Catalog\Model\ResourceModel\AttributePersistor</argument>
        </arguments>
    </virtualType>
    <type name="Magento\Framework\EntityManager\Operation\AttributePool">
        <arguments>
            <argument name="extensionActions" xsi:type="array">
                <item name="eav" xsi:type="array">
                    <item name="Magento\Catalog\Api\Data\CategoryInterface" xsi:type="array">
                        <item name="create" xsi:type="string">Magento\Catalog\Model\ResourceModel\CreateHandler</item>
                        <item name="update" xsi:type="string">Magento\Catalog\Model\ResourceModel\UpdateHandler</item>
                    </item>
                    <item name="Magento\Catalog\Api\Data\ProductInterface" xsi:type="array">
                        <item name="create" xsi:type="string">Magento\Catalog\Model\ResourceModel\CreateHandler</item>
                        <item name="update" xsi:type="string">Magento\Catalog\Model\ResourceModel\UpdateHandler</item>
                    </item>
                </item>
            </argument>
        </arguments>
    </type>
</config><|MERGE_RESOLUTION|>--- conflicted
+++ resolved
@@ -712,13 +712,8 @@
     </virtualType>
     <virtualType name="Magento\Catalog\Model\ResourceModel\CreateHandler" type="Magento\Eav\Model\ResourceModel\CreateHandler">
         <arguments>
-<<<<<<< HEAD
-            <argument name="attributePersistor" xsi:type="object">Magento\Catalog\Model\ResourceModel\AttributePersistor</argument>
-            <argument name="scopeResolver" xsi:type="object">Magento\Catalog\Model\Entity\DefaultScopeResolver</argument>
-=======
             <argument name="metadataPool" xsi:type="object">Magento\Catalog\EntityCreator\MetadataPool</argument>
             <argument name="scopeResolver" xsi:type="object">Magento\Catalog\Model\Entity\CreationScopeResolver</argument>
->>>>>>> 7044872b
         </arguments>
     </virtualType>
     <virtualType name="Magento\Catalog\Model\ResourceModel\UpdateHandler" type="Magento\Eav\Model\ResourceModel\UpdateHandler">
