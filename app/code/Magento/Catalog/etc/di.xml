<?xml version="1.0"?>
<!--
/**
 * Copyright © 2015 Magento. All rights reserved.
 * See COPYING.txt for license details.
 */
-->
<config xmlns:xsi="http://www.w3.org/2001/XMLSchema-instance" xsi:noNamespaceSchemaLocation="urn:magento:framework:ObjectManager/etc/config.xsd">
    <preference for="Magento\Catalog\Api\Data\ProductInterface" type="Magento\Catalog\Model\Product" />
    <preference for="Magento\Catalog\Api\ProductRepositoryInterface" type="Magento\Catalog\Model\ProductRepository" />
    <preference for="Magento\Catalog\Api\CategoryAttributeRepositoryInterface" type="Magento\Catalog\Model\Category\AttributeRepository" />
    <preference for="Magento\Catalog\Api\Data\CategoryAttributeInterface" type="Magento\Catalog\Model\Category\Attribute" />
    <preference for="Magento\Catalog\Api\CategoryAttributeOptionManagementInterface" type="Magento\Catalog\Model\Category\Attribute\OptionManagement" />
    <preference for="Magento\Catalog\Model\ProductTypes\ConfigInterface" type="Magento\Catalog\Model\ProductTypes\Config" />
    <preference for="Magento\Catalog\Model\ProductOptions\ConfigInterface" type="Magento\Catalog\Model\ProductOptions\Config" />
    <preference for="Magento\Catalog\Model\Product\PriceModifierInterface" type="Magento\Catalog\Model\Product\PriceModifier\Composite" />
    <preference for="Magento\Catalog\Model\Attribute\LockValidatorInterface" type="Magento\Catalog\Model\Attribute\LockValidatorComposite" />
    <preference for="Magento\Catalog\Model\Entity\Product\Attribute\Group\AttributeMapperInterface" type="Magento\Catalog\Model\Entity\Product\Attribute\Group\AttributeMapper" />
    <preference for="Magento\Catalog\Block\Product\ReviewRendererInterface" type="Magento\Catalog\Block\Product\ReviewRenderer\DefaultProvider" />
    <preference for="Magento\Framework\Pricing\PriceInfoInterface" type="Magento\Framework\Pricing\PriceInfo\Base" />
    <preference for="Magento\Framework\Pricing\PriceCurrencyInterface" type="Magento\Directory\Model\PriceCurrency" />
    <preference for="Magento\Framework\Pricing\Adjustment\CalculatorInterface" type="Magento\Framework\Pricing\Adjustment\Calculator" />
    <preference for="Magento\Catalog\Api\Data\CategoryInterface" type="Magento\Catalog\Model\Category" />
    <preference for="Magento\Catalog\Api\CategoryManagementInterface" type="Magento\Catalog\Model\CategoryManagement" />
    <preference for="Magento\Catalog\Api\CategoryRepositoryInterface" type="Magento\Catalog\Model\CategoryRepository" />
    <preference for="Magento\Catalog\Api\Data\CategoryTreeInterface" type="Magento\Catalog\Model\Category" />
    <preference for="Magento\Catalog\Api\ProductAttributeRepositoryInterface" type="Magento\Catalog\Model\Product\Attribute\Repository" />
    <preference for="Magento\Catalog\Api\Data\ProductAttributeInterface" type="Magento\Catalog\Model\ResourceModel\Eav\Attribute" />
    <preference for="Magento\Catalog\Api\ProductTypeListInterface" type="Magento\Catalog\Model\ProductTypeList" />
    <preference for="Magento\Catalog\Api\Data\ProductTypeInterface" type="Magento\Catalog\Model\ProductType" />
    <preference for="Magento\Catalog\Api\ProductAttributeMediaGalleryManagementInterface" type="Magento\Catalog\Model\Product\Gallery\GalleryManagement" />
    <preference for="Magento\Catalog\Api\Data\ProductAttributeMediaGalleryEntryInterface" type="Magento\Catalog\Model\Product\Gallery\Entry" />
    <preference for="Magento\Catalog\Api\ProductMediaAttributeManagementInterface" type="Magento\Catalog\Model\Product\Media\AttributeManagement" />
    <preference for="Magento\Catalog\Api\ProductAttributeTypesListInterface" type="Magento\Catalog\Model\Product\Attribute\TypesList" />
    <preference for="Magento\Catalog\Api\Data\ProductAttributeTypeInterface" type="Magento\Catalog\Model\Product\Attribute\Type" />
    <preference for="Magento\Catalog\Api\ProductAttributeGroupRepositoryInterface" type="Magento\Catalog\Model\ProductAttributeGroupRepository" />
    <preference for="Magento\Catalog\Api\ProductAttributeOptionManagementInterface" type="Magento\Catalog\Model\Product\Attribute\OptionManagement" />
    <preference for="Magento\Catalog\Api\ProductLinkRepositoryInterface" type="Magento\Catalog\Model\ProductLink\Repository" />
    <preference for="Magento\Catalog\Api\Data\ProductAttributeSearchResultsInterface" type="Magento\Framework\Api\SearchResults" />
    <preference for="Magento\Catalog\Api\Data\CategoryAttributeSearchResultsInterface" type="Magento\Framework\Api\SearchResults" />
    <preference for="Magento\Catalog\Api\Data\ProductSearchResultsInterface" type="Magento\Framework\Api\SearchResults" />
    <preference for="Magento\Catalog\Api\ProductAttributeManagementInterface" type="Magento\Catalog\Model\Product\Attribute\Management" />
    <preference for="Magento\Catalog\Api\AttributeSetManagementInterface" type="Magento\Catalog\Model\Product\Attribute\SetManagement" />
    <preference for="Magento\Catalog\Api\AttributeSetRepositoryInterface" type="Magento\Catalog\Model\Product\Attribute\SetRepository" />
    <preference for="Magento\Catalog\Api\ProductManagementInterface" type="Magento\Catalog\Model\ProductManagement" />
    <type name="Magento\Customer\Model\ResourceModel\Visitor">
        <plugin name="catalogLog" type="Magento\Catalog\Model\Plugin\Log" />
    </type>
    <type name="Magento\Indexer\Model\Indexer\State">
        <plugin name="setStatusForIndexer" type="Magento\Catalog\Model\Indexer\Category\Product\Plugin\IndexerState" />
    </type>
    <type name="Magento\Framework\Mview\View\StateInterface">
        <plugin name="setStatusForMview" type="Magento\Catalog\Model\Indexer\Category\Product\Plugin\MviewState" />
    </type>
    <type name="Magento\Catalog\Model\Indexer\Category\Product\Plugin\IndexerState">
        <arguments>
            <argument name="state" xsi:type="object" shared="false">Magento\Indexer\Model\Indexer\State</argument>
        </arguments>
    </type>
    <type name="Magento\Catalog\Model\Indexer\Category\Product\Plugin\MviewState">
        <arguments>
            <argument name="state" xsi:type="object" shared="false">Magento\Framework\Mview\View\StateInterface</argument>
            <argument name="changelog" xsi:type="object" shared="false">Magento\Framework\Mview\View\ChangelogInterface</argument>
        </arguments>
    </type>
    <type name="Magento\Catalog\Model\Product\Attribute\Backend\Media\EntryConverterPool">
        <arguments>
            <argument name="mediaGalleryEntryConvertersCollection" xsi:type="array">
                <item name="image" xsi:type="object">Magento\Catalog\Model\Product\Attribute\Backend\Media\ImageEntryConverter</item>
            </argument>
        </arguments>
    </type>
    <type name="Magento\Catalog\Helper\Product">
        <arguments>
            <argument name="catalogSession" xsi:type="object">Magento\Catalog\Model\Session\Proxy</argument>
            <argument name="reindexPriceIndexerData" xsi:type="array">
                <item name="byDataResult" xsi:type="array">
                    <item name="tier_price_changed" xsi:type="string">tier_price_changed</item>
                </item>
                <item name="byDataChange" xsi:type="array">
                    <item name="status" xsi:type="string">status</item>
                    <item name="price" xsi:type="string">price</item>
                    <item name="special_price" xsi:type="string">special_price</item>
                    <item name="special_from_date" xsi:type="string">special_from_date</item>
                    <item name="special_to_date" xsi:type="string">special_to_date</item>
                    <item name="website_ids" xsi:type="string">website_ids</item>
                    <item name="gift_wrapping_price" xsi:type="string">gift_wrapping_price</item>
                    <item name="tax_class_id" xsi:type="string">tax_class_id</item>
                </item>
            </argument>
            <argument name="reindexProductCategoryIndexerData" xsi:type="array">
                <item name="byDataChange" xsi:type="array">
                    <item name="category_ids" xsi:type="string">category_ids</item>
                    <item name="entity_id" xsi:type="string">entity_id</item>
                    <item name="store_id" xsi:type="string">store_id</item>
                    <item name="website_ids" xsi:type="string">website_ids</item>
                    <item name="visibility" xsi:type="string">visibility</item>
                    <item name="status" xsi:type="string">status</item>
                </item>
            </argument>
            <argument name="productRepository" xsi:type="object">Magento\Catalog\Api\ProductRepositoryInterface\Proxy</argument>
        </arguments>
    </type>
    <type name="Magento\Catalog\Model\Product">
        <arguments>
            <argument name="catalogProductStatus" xsi:type="object">Magento\Catalog\Model\Product\Attribute\Source\Status\Proxy</argument>
            <argument name="productLink" xsi:type="object">Magento\Catalog\Model\Product\Link\Proxy</argument>
        </arguments>
    </type>
    <type name="Magento\Catalog\Model\ResourceModel\Product\Collection">
        <arguments>
            <argument name="catalogUrl" xsi:type="object">Magento\Catalog\Model\ResourceModel\Url\Proxy</argument>
            <argument name="customerSession" xsi:type="object">Magento\Customer\Model\Session\Proxy</argument>
        </arguments>
    </type>
    <type name="Magento\Catalog\Model\Entity\Product\Attribute\Design\Options\Container">
        <arguments>
            <argument name="options" xsi:type="array">
                <item name="option1" xsi:type="array">
                    <item name="value" xsi:type="string">container1</item>
                    <item name="label" xsi:type="string">Product Info Column</item>
                </item>
                <item name="option2" xsi:type="array">
                    <item name="value" xsi:type="string">container2</item>
                    <item name="label" xsi:type="string">Block after Info Column</item>
                </item>
            </argument>
        </arguments>
    </type>
    <type name="Magento\Catalog\Helper\Data">
        <arguments>
            <argument name="templateFilterModel" xsi:type="string">Magento\Catalog\Model\Template\Filter</argument>
            <argument name="catalogSession" xsi:type="object">Magento\Catalog\Model\Session\Proxy</argument>
        </arguments>
    </type>
    <type name="Magento\Catalog\Model\Config\Source\GridPerPage">
        <arguments>
            <argument name="perPageValues" xsi:type="string">9,15,30</argument>
        </arguments>
    </type>
    <type name="Magento\Catalog\Model\Config\Source\ListPerPage">
        <arguments>
            <argument name="options" xsi:type="string">5,10,15,20,25</argument>
        </arguments>
    </type>
    <type name="Magento\Catalog\Helper\Product\Compare">
        <arguments>
            <argument name="customerSession" xsi:type="object">Magento\Customer\Model\Session\Proxy</argument>
            <argument name="catalogSession" xsi:type="object">Magento\Catalog\Model\Session\Proxy</argument>
        </arguments>
    </type>
    <virtualType name="Magento\Catalog\Model\Session\Storage" type="Magento\Framework\Session\Storage">
        <arguments>
            <argument name="namespace" xsi:type="string">catalog</argument>
        </arguments>
    </virtualType>
    <virtualType name="Magento\Catalog\Model\System\Config\Source\InputtypeFactory" type="Magento\Eav\Model\Adminhtml\System\Config\Source\InputtypeFactory">
        <arguments>
            <argument name="instanceName" xsi:type="string">Magento\Catalog\Model\System\Config\Source\Inputtype</argument>
        </arguments>
    </virtualType>
    <virtualType name="Magento\Catalog\CategoryImageUpload" type="Magento\Catalog\Model\ImageUploader">
        <arguments>
            <argument name="baseTmpPath" xsi:type="string">catalog/tmp/category</argument>
            <argument name="basePath" xsi:type="string">catalog/category</argument>
            <argument name="allowedExtensions" xsi:type="array">
                <item name="jpg" xsi:type="string">jpg</item>
                <item name="jpeg" xsi:type="string">jpeg</item>
                <item name="gif" xsi:type="string">gif</item>
                <item name="png" xsi:type="string">png</item>
            </argument>
        </arguments>
    </virtualType>
    <type name="Magento\Catalog\Controller\Adminhtml\Category\Image\Upload">
        <arguments>
            <argument name="imageUploader" xsi:type="object">Magento\Catalog\CategoryImageUpload</argument>
        </arguments>
    </type>
    <type name="Magento\Catalog\Model\Session">
        <arguments>
            <argument name="storage" xsi:type="object">Magento\Catalog\Model\Session\Storage</argument>
        </arguments>
    </type>
    <type name="Magento\Store\Model\ResourceModel\Website">
        <plugin name="priceIndexerOnWebsiteDelete" type="Magento\Catalog\Model\Indexer\Product\Price\Plugin\Website"/>
    </type>
    <type name="Magento\Store\Model\ResourceModel\Store">
        <plugin name="storeViewResourceAroundSave" type="Magento\Catalog\Model\Indexer\Category\Flat\Plugin\StoreView"/>
        <plugin name="catalogProductFlatIndexerStore" type="Magento\Catalog\Model\Indexer\Product\Flat\Plugin\Store" />
        <plugin name="categoryStoreAroundSave" type="Magento\Catalog\Model\Indexer\Category\Product\Plugin\StoreView"/>
        <plugin name="productAttributesStoreViewSave" type="Magento\Catalog\Model\Indexer\Product\Eav\Plugin\StoreView"/>
    </type>
    <type name="Magento\Store\Model\ResourceModel\Group">
        <plugin name="storeGroupResourceAroundSave" type="Magento\Catalog\Model\Indexer\Category\Flat\Plugin\StoreGroup"/>
        <plugin name="catalogProductFlatIndexerStoreGroup" type="Magento\Catalog\Model\Indexer\Product\Flat\Plugin\StoreGroup" />
        <plugin name="categoryStoreGroupAroundSave" type="Magento\Catalog\Model\Indexer\Category\Product\Plugin\StoreGroup"/>
    </type>
    <type name="Magento\Customer\Api\GroupRepositoryInterface">
        <plugin name="invalidatePriceIndexerOnCustomerGroup" type="Magento\Catalog\Model\Indexer\Product\Price\Plugin\CustomerGroup"/>
    </type>
    <type name="Magento\Indexer\Model\Config\Data">
        <plugin name="indexerCategoryFlatConfigGet" type="Magento\Catalog\Model\Indexer\Category\Flat\Plugin\IndexerConfigData" />
        <plugin name="indexerProductFlatConfigGet" type="Magento\Catalog\Model\Indexer\Product\Flat\Plugin\IndexerConfigData" />
    </type>
    <type name="Magento\Catalog\Model\Indexer\Category\Flat">
        <plugin name="page-cache-indexer-reindex-category-flat"
                type="Magento\Catalog\Model\Indexer\Category\AffectCache" sortOrder="10"/>
    </type>
    <type name="Magento\Catalog\Model\Indexer\Product\Price\AbstractAction">
        <arguments>
            <argument name="defaultPriceIndexer" xsi:type="object">Magento\Catalog\Model\ResourceModel\Product\Indexer\Price\DefaultPrice</argument>
        </arguments>
    </type>
    <type name="Magento\Eav\Model\Entity\Attribute\Set">
        <plugin name="invalidateEavIndexerOnAttributeSetSave" type="Magento\Catalog\Model\Indexer\Product\Eav\Plugin\AttributeSet" />
    </type>
    <type name="Magento\Catalog\Helper\Product\Flat\Indexer">
        <arguments>
            <argument name="flatAttributeGroups" xsi:type="array">
                <item name="catalog_product" xsi:type="string">catalog_product</item>
            </argument>
        </arguments>
    </type>
    <type name="Magento\Catalog\Model\Indexer\Category\Product">
        <plugin name="page-cache-indexer-reindex-category-product"
                type="Magento\Catalog\Model\Indexer\Product\AffectCache" sortOrder="10"/>
    </type>
    <type name="Magento\Catalog\Model\Indexer\Product\Category">
        <plugin name="page-cache-indexer-reindex-product-category"
                type="Magento\Catalog\Model\Indexer\Category\AffectCache" sortOrder="10"/>
    </type>
    <type name="Magento\Catalog\Model\Product\LinkTypeProvider">
        <arguments>
            <argument name="linkTypes" xsi:type="array">
                <item name="related" xsi:type="const">Magento\Catalog\Model\Product\Link::LINK_TYPE_RELATED</item>
                <item name="crosssell" xsi:type="const">Magento\Catalog\Model\Product\Link::LINK_TYPE_CROSSSELL</item>
                <item name="upsell" xsi:type="const">Magento\Catalog\Model\Product\Link::LINK_TYPE_UPSELL</item>
            </argument>
        </arguments>
    </type>
    <type name="Magento\Catalog\Model\Product\TypeTransitionManager">
        <arguments>
            <argument name="compatibleTypes" xsi:type="array">
                <item name="simple" xsi:type="const">Magento\Catalog\Model\Product\Type::TYPE_SIMPLE</item>
                <item name="virtual" xsi:type="const">Magento\Catalog\Model\Product\Type::TYPE_VIRTUAL</item>
            </argument>
        </arguments>
    </type>
    <type name="Magento\Eav\Model\Entity\Setup\PropertyMapper\Composite">
        <arguments>
            <argument name="propertyMappers" xsi:type="array">
                <item name="catalog" xsi:type="string">Magento\Catalog\Model\ResourceModel\Setup\PropertyMapper</item>
            </argument>
        </arguments>
    </type>
    <virtualType name="rowsFlatTableBuilder" type="Magento\Catalog\Model\Indexer\Product\Flat\FlatTableBuilder">
        <arguments>
            <argument name="tableData" xsi:type="object">Magento\Catalog\Model\Indexer\Product\Flat\Action\Rows\TableData</argument>
        </arguments>
    </virtualType>
    <type name="Magento\Catalog\Model\Indexer\Product\Flat\Action\Rows">
        <arguments>
            <argument name="flatTableBuilder" xsi:type="object">rowsFlatTableBuilder</argument>
        </arguments>
    </type>
    <type name="Magento\Catalog\Model\Indexer\Product\Flat\FlatTableBuilder">
        <arguments>
            <argument name="tableData" xsi:type="object">Magento\Catalog\Model\Indexer\Product\Flat\TableData</argument>
        </arguments>
    </type>
    <virtualType name="categoryFilterList" type="Magento\Catalog\Model\Layer\FilterList">
        <arguments>
            <argument name="filterableAttributes" xsi:type="object">Magento\Catalog\Model\Layer\Category\FilterableAttributeList</argument>
        </arguments>
    </virtualType>
    <virtualType name="searchFilterList" type="Magento\Catalog\Model\Layer\FilterList">
        <arguments>
            <argument name="filterableAttributes" xsi:type="object">Magento\Catalog\Model\Layer\Search\FilterableAttributeList</argument>
        </arguments>
    </virtualType>
    <type name="Magento\Catalog\Model\Layer\Category\FilterableAttributeList">
        <arguments>
            <argument name="layer" xsi:type="object">Magento\Catalog\Model\Layer\Category</argument>
        </arguments>
    </type>
    <type name="Magento\Catalog\Model\Layer\Search\FilterableAttributeList">
        <arguments>
            <argument name="layer" xsi:type="object">Magento\Catalog\Model\Layer\Search</argument>
        </arguments>
    </type>
    <type name="Magento\Catalog\Model\Indexer\Product\Price\Processor">
        <arguments>
            <argument name="indexer" xsi:type="object" shared="false">Magento\Framework\Indexer\IndexerInterface</argument>
        </arguments>
    </type>
    <type name="Magento\Catalog\Model\Indexer\Product\Flat">
        <plugin name="page-cache-indexer-reindex-product-flat"
                type="Magento\Catalog\Model\Indexer\Product\AffectCache" sortOrder="10"/>
    </type>
    <type name="Magento\Framework\Model\ActionValidator\RemoveAction">
        <arguments>
            <argument name="protectedModels" xsi:type="array">
                <item name="catalogCategory" xsi:type="string">Magento\Catalog\Model\Category</item>
                <item name="catalogProduct" xsi:type="string">Magento\Catalog\Model\Product</item>
            </argument>
        </arguments>
    </type>
    <type name="Magento\Framework\Pricing\Adjustment\Collection">
    </type>
    <type name="Magento\Catalog\Model\Product\ReservedAttributeList">
        <arguments>
            <argument name="productModel" xsi:type="string">\Magento\Catalog\Model\Product</argument>
            <argument name="reservedAttributes" xsi:type="array">
                <item name="position" xsi:type="string">position</item>
            </argument>
            <argument name="allowedAttributes" xsi:type="array">
                <item name="type_id" xsi:type="string">type_id</item>
                <item name="calculated_final_price" xsi:type="string">calculated_final_price</item>
                <item name="request_path" xsi:type="string">request_path</item>
            </argument>
        </arguments>
    </type>
    <virtualType name="Magento\Catalog\Pricing\Price\Pool" type="Magento\Framework\Pricing\Price\Pool">
        <arguments>
            <argument name="prices" xsi:type="array">
                <item name="regular_price" xsi:type="string">Magento\Catalog\Pricing\Price\RegularPrice</item>
                <item name="final_price" xsi:type="string">Magento\Catalog\Pricing\Price\FinalPrice</item>
                <item name="tier_price" xsi:type="string">Magento\Catalog\Pricing\Price\TierPrice</item>
                <item name="special_price" xsi:type="string">Magento\Catalog\Pricing\Price\SpecialPrice</item>
                <item name="base_price" xsi:type="string">Magento\Catalog\Pricing\Price\BasePrice</item>
                <item name="custom_option_price" xsi:type="string">Magento\Catalog\Pricing\Price\CustomOptionPrice</item>
                <item name="configured_price" xsi:type="string">Magento\Catalog\Pricing\Price\ConfiguredPrice</item>
            </argument>
        </arguments>
    </virtualType>
    <virtualType name="Magento\Catalog\Pricing\Price\Collection" type="Magento\Framework\Pricing\Price\Collection">
        <arguments>
            <argument name="pool" xsi:type="object">Magento\Catalog\Pricing\Price\Pool</argument>
        </arguments>
    </virtualType>
    <type name="Magento\Framework\Pricing\PriceInfo\Factory">
        <arguments>
            <argument name="types" xsi:type="array">
                <item name="default" xsi:type="array">
                    <item name="infoClass" xsi:type="string">Magento\Framework\Pricing\PriceInfo\Base</item>
                    <item name="prices" xsi:type="string">Magento\Catalog\Pricing\Price\Collection</item>
                </item>
            </argument>
        </arguments>
    </type>
    <type name="Magento\Catalog\Model\ProductLink\CollectionProvider">
        <arguments>
            <argument name="providers" xsi:type="array">
                <item name="crosssell" xsi:type="object">Magento\Catalog\Model\ProductLink\CollectionProvider\Crosssell</item>
                <item name="upsell" xsi:type="object">Magento\Catalog\Model\ProductLink\CollectionProvider\Upsell</item>
                <item name="related" xsi:type="object">Magento\Catalog\Model\ProductLink\CollectionProvider\Related</item>
            </argument>
        </arguments>
    </type>
    <type name="Magento\Catalog\Model\ProductLink\Converter\ConverterPool">
        <arguments>
            <argument name="converters" xsi:type="array">
                <item name="default" xsi:type="object">Magento\Catalog\Model\ProductLink\Converter\DefaultConverter</item>
            </argument>
        </arguments>
    </type>
    <type name="Magento\Catalog\Model\Product\Option\Validator\Pool">
        <arguments>
            <argument name="validators" xsi:type="array">
                <item name="default" xsi:type="object">Magento\Catalog\Model\Product\Option\Validator\DefaultValidator</item>
                <item name="drop_down" xsi:type="object">Magento\Catalog\Model\Product\Option\Validator\Select</item>
                <item name="radio" xsi:type="object">Magento\Catalog\Model\Product\Option\Validator\Select</item>
                <item name="checkbox" xsi:type="object">Magento\Catalog\Model\Product\Option\Validator\Select</item>
                <item name="multiple" xsi:type="object">Magento\Catalog\Model\Product\Option\Validator\Select</item>
                <item name="text" xsi:type="object">Magento\Catalog\Model\Product\Option\Validator\Text</item>
                <item name="area" xsi:type="object">Magento\Catalog\Model\Product\Option\Validator\Text</item>
                <item name="file" xsi:type="object">Magento\Catalog\Model\Product\Option\Validator\File</item>
            </argument>
        </arguments>
    </type>
    <type name="Magento\Catalog\Model\ProductTypes\Config">
        <arguments>
            <argument name="reader" xsi:type="object">Magento\Catalog\Model\ProductTypes\Config\Reader\Proxy</argument>
        </arguments>
    </type>
    <type name="Magento\Catalog\Model\Attribute\Config\Data">
        <arguments>
            <argument name="reader" xsi:type="object">Magento\Catalog\Model\Attribute\Config\Reader\Proxy</argument>
        </arguments>
    </type>
    <type name="Magento\Catalog\Model\ProductOptions\Config">
        <arguments>
            <argument name="reader" xsi:type="object">Magento\Catalog\Model\ProductOptions\Config\Reader\Proxy</argument>
        </arguments>
    </type>
    <type name="Magento\CatalogInventory\Model\Config\Backend\ShowOutOfStock">
        <plugin name="showOutOfStockValueChanged" type="\Magento\Catalog\Model\Plugin\ShowOutOfStockConfig"/>
    </type>
    <virtualType name="Magento\Catalog\Block\Category\Widget\Link" type="Magento\Catalog\Block\Widget\Link">
        <arguments>
            <argument name="entityResource" xsi:type="object">Magento\Catalog\Model\ResourceModel\Category</argument>
        </arguments>
    </virtualType>
    <virtualType name="Magento\Catalog\Block\Product\Widget\Link" type="Magento\Catalog\Block\Widget\Link">
        <arguments>
            <argument name="entityResource" xsi:type="object">Magento\Catalog\Model\ResourceModel\Product</argument>
        </arguments>
    </virtualType>
    <type name="Magento\Framework\App\Rss\RssManagerInterface">
        <arguments>
            <argument name="dataProviders" xsi:type="array">
                <item name="new_products" xsi:type="string">Magento\Catalog\Block\Rss\Product\NewProducts</item>
                <item name="special_products" xsi:type="string">Magento\Catalog\Block\Rss\Product\Special</item>
                <item name="category" xsi:type="string">Magento\Catalog\Block\Rss\Category</item>
            </argument>
        </arguments>
    </type>
    <type name="Magento\Catalog\Model\Product\Option\Type\File">
        <arguments>
            <argument name="validatorInfo" xsi:type="object">Magento\Catalog\Model\Product\Option\Type\File\ValidatorInfo\Proxy</argument>
            <argument name="validatorFile" xsi:type="object">Magento\Catalog\Model\Product\Option\Type\File\ValidatorFile\Proxy</argument>
        </arguments>
    </type>
    <type name="Magento\Catalog\Model\Attribute\Config">
        <arguments>
            <argument name="dataStorage" xsi:type="object">Magento\Catalog\Model\Attribute\Config\Data\Proxy</argument>
        </arguments>
    </type>
    <virtualType name="Magento\Catalog\Model\Layer\Search\Context" type="Magento\Catalog\Model\Layer\Context">
        <arguments>
            <argument name="collectionProvider" xsi:type="object">Magento\Catalog\Model\Layer\Search\ItemCollectionProvider</argument>
            <argument name="stateKey" xsi:type="object">Magento\Catalog\Model\Layer\Category\StateKey</argument>
            <argument name="collectionFilter" xsi:type="object">Magento\Catalog\Model\Layer\Search\CollectionFilter</argument>
        </arguments>
    </virtualType>
    <virtualType name="Magento\Catalog\Model\Layer\Category\Context" type="Magento\Catalog\Model\Layer\Context">
        <arguments>
            <argument name="collectionProvider" xsi:type="object">Magento\Catalog\Model\Layer\Category\ItemCollectionProvider</argument>
            <argument name="stateKey" xsi:type="object">Magento\Catalog\Model\Layer\Category\StateKey</argument>
            <argument name="collectionFilter" xsi:type="object">Magento\Catalog\Model\Layer\Category\CollectionFilter</argument>
        </arguments>
    </virtualType>
    <type name="Magento\Catalog\Model\Layer\Search">
        <arguments>
            <argument name="context" xsi:type="object">Magento\Catalog\Model\Layer\Search\Context</argument>
        </arguments>
    </type>
    <type name="Magento\Catalog\Model\Layer\Category">
        <arguments>
            <argument name="context" xsi:type="object">Magento\Catalog\Model\Layer\Category\Context</argument>
        </arguments>
    </type>
    <type name="Magento\Catalog\Model\Layer\Filter\Dynamic\AlgorithmFactory">
        <arguments>
            <argument name="algorithms" xsi:type="array">
                <item name="auto" xsi:type="string">Magento\Catalog\Model\Layer\Filter\Dynamic\Auto</item>
                <item name="improved" xsi:type="string">Magento\Catalog\Model\Layer\Filter\Dynamic\Improved</item>
                <item name="manual" xsi:type="string">Magento\Catalog\Model\Layer\Filter\Dynamic\Manual</item>
            </argument>
        </arguments>
    </type>
    <type name="Magento\Catalog\Model\Layer\Resolver">
        <arguments>
            <argument name="layersPool" xsi:type="array">
                <item name="category" xsi:type="string">Magento\Catalog\Model\Layer\Category</item>
                <item name="search" xsi:type="string">Magento\Catalog\Model\Layer\Search</item>
            </argument>
        </arguments>
    </type>
    <type name="Magento\Catalog\Model\ResourceModel\Config">
        <plugin name="productListingAttributesCaching" type="Magento\Catalog\Plugin\Model\ResourceModel\Config" />
    </type>
    <preference for="Magento\Catalog\Api\ProductLinkTypeListInterface" type="Magento\Catalog\Model\Product\LinkTypeProvider" />
    <preference for="Magento\Catalog\Api\Data\ProductLinkAttributeInterface" type="\Magento\Catalog\Model\ProductLink\Attribute" />
    <preference for="Magento\Catalog\Api\Data\ProductLinkTypeInterface" type="Magento\Catalog\Model\ProductLink\Type" />
    <preference for="Magento\Catalog\Api\ProductLinkManagementInterface" type="Magento\Catalog\Model\ProductLink\Management" />
    <preference for="Magento\Catalog\Api\Data\ProductLinkInterface" type="Magento\Catalog\Model\ProductLink\Link" />
    <preference for="\Magento\Catalog\Api\CategoryLinkManagementInterface" type="\Magento\Catalog\Model\CategoryLinkManagement" />
    <preference for="Magento\Catalog\Api\Data\ProductWebsiteLinkInterface" type="Magento\Catalog\Model\ProductWebsiteLink" />
    <preference for="Magento\Catalog\Api\ProductWebsiteLinkRepositoryInterface" type="Magento\Catalog\Model\ProductWebsiteLinkRepository" />
    <preference for="\Magento\Catalog\Api\CategoryLinkRepositoryInterface" type="\Magento\Catalog\Model\CategoryLinkRepository" />
    <preference for="Magento\Catalog\Api\Data\ProductCustomOptionInterface" type="Magento\Catalog\Model\Product\Option" />
    <preference for="Magento\Catalog\Api\ProductCustomOptionRepositoryInterface" type="\Magento\Catalog\Model\Product\Option\Repository" />
    <preference for="Magento\Catalog\Api\Data\ProductCustomOptionTypeInterface" type="Magento\Catalog\Model\Product\Option\Type" />
    <preference for="Magento\Catalog\Api\ProductTierPriceManagementInterface" type="\Magento\Catalog\Model\Product\TierPriceManagement" />
    <preference for="Magento\Catalog\Api\Data\ProductTierPriceInterface" type="Magento\Catalog\Model\Product\TierPrice" />
    <preference for="Magento\Catalog\Api\Data\CategoryProductLinkInterface" type="Magento\Catalog\Model\CategoryProductLink" />
    <preference for="Magento\Catalog\Api\ProductCustomOptionTypeListInterface" type="Magento\Catalog\Model\ProductOptions\TypeList" />
    <preference for="Magento\Catalog\Api\Data\ProductCustomOptionValuesInterface" type="\Magento\Catalog\Model\Product\Option\Value" />
    <preference for="Magento\Catalog\Api\Data\CustomOptionInterface" type="Magento\Catalog\Model\CustomOptions\CustomOption" />
    <preference for="Magento\Catalog\Api\Data\ProductOptionInterface" type="Magento\Catalog\Model\ProductOption" />
    <virtualType name="Magento\Catalog\Model\ResourceModel\Attribute\Collection" type="Magento\Eav\Model\ResourceModel\Entity\Attribute\Collection">
    </virtualType>
    <type name="Magento\Catalog\Api\ProductRepositoryInterface">
        <plugin name="transactionWrapper" type="Magento\Catalog\Model\Plugin\ProductRepository\TransactionWrapper" sortOrder="-1"/>
    </type>
    <type name="Magento\Eav\Model\Entity\Attribute\Backend\AbstractBackend">
        <plugin name="attributeValidation" type="Magento\Catalog\Plugin\Model\Attribute\Backend\AttributeValidation"/>
    </type>
    <type name="Magento\Catalog\Model\CategoryRepository">
        <arguments>
            <argument name="categoryResource" xsi:type="object">Magento\Catalog\Model\ResourceModel\Category\Proxy</argument>
        </arguments>
    </type>
    <type name="Magento\Catalog\Helper\Product\ConfigurationPool">
        <arguments>
            <argument name="instancesByType" xsi:type="array">
                <item name="default" xsi:type="object">Magento\Catalog\Helper\Product\Configuration</item>
            </argument>
        </arguments>
    </type>
    <type name="Magento\Framework\Console\CommandList">
        <arguments>
            <argument name="commands" xsi:type="array">
                <item name="imagesResizeCommand" xsi:type="object">Magento\Catalog\Console\Command\ImagesResizeCommand</item>
                <item name="productAttributesCleanUp" xsi:type="object">Magento\Catalog\Console\Command\ProductAttributesCleanUp</item>
            </argument>
        </arguments>
    </type>
    <type name="Magento\Catalog\Console\Command\ImagesResizeCommand">
        <arguments>
            <argument name="productRepository" xsi:type="object">Magento\Catalog\Api\ProductRepositoryInterface\Proxy</argument>
        </arguments>
    </type>
    <type name="Magento\Framework\Config\View">
        <arguments>
            <argument name="xpath" xsi:type="array">
                <item name="image" xsi:type="array">
                    <item name="/view/media/images" xsi:type="array">
                        <item name="id" xsi:type="string">module</item>
                    </item>
                    <item name="/view/media/images/image" xsi:type="array">
                        <item name="id1" xsi:type="string">id</item>
                        <item name="id2" xsi:type="string">type</item>
                    </item>
                </item>
            </argument>
        </arguments>
    </type>
    <type name="Magento\Framework\View\Xsd\Media\TypeDataExtractorPool">
        <arguments>
            <argument name="extractors" xsi:type="array">
                <item name="images" xsi:type="object">Magento\Catalog\Model\ImageExtractor</item>
            </argument>
        </arguments>
    </type>
    <type name="Magento\Quote\Model\Quote\Item\Repository">
        <arguments>
            <argument name="cartItemProcessors" xsi:type="array">
                <item name="custom_options" xsi:type="object">Magento\Catalog\Model\CustomOptions\CustomOptionProcessor</item>
            </argument>
        </arguments>
    </type>
    <type name="Magento\Sales\Api\OrderItemRepositoryInterface">
        <arguments>
            <argument name="processorPool" xsi:type="array">
                <item name="custom_options" xsi:type="object">Magento\Catalog\Model\ProductOptionProcessor</item>
            </argument>
        </arguments>
    </type>
    <type name="Magento\Framework\Model\OrchestratorPool">
        <arguments>
            <argument name="operations" xsi:type="array">
                <item name="default" xsi:type="array">
                    <item name="read" xsi:type="string">Magento\Framework\Model\Operation\Read</item>
                    <item name="create" xsi:type="string">Magento\Framework\Model\Operation\Write\Create</item>
                    <item name="update" xsi:type="string">Magento\Framework\Model\Operation\Write\Update</item>
                    <item name="delete" xsi:type="string">Magento\Framework\Model\Operation\Write\Delete</item>
                </item>
            </argument>
        </arguments>
    </type>
    <type name="Magento\Framework\Model\Entity\MetadataPool">
        <arguments>
            <argument name="metadata" xsi:type="array">
                <item name="Magento\Catalog\Api\Data\ProductInterface" xsi:type="array">
                    <item name="entityTableName" xsi:type="string">catalog_product_entity</item>
                    <item name="eavEntityType" xsi:type="string">catalog_product</item>
                    <item name="identifierField" xsi:type="string">entity_id</item>
                    <item name="entityContext" xsi:type="array">
                        <item name="store_id" xsi:type="string">store_id</item>
                    </item>
                </item>
                <item name="Magento\Catalog\Api\Data\CategoryInterface" xsi:type="array">
                    <item name="entityTableName" xsi:type="string">catalog_category_entity</item>
                    <item name="eavEntityType" xsi:type="string">catalog_category</item>
                    <item name="identifierField" xsi:type="string">entity_id</item>
                    <item name="entityContext" xsi:type="array">
                        <item name="store_id" xsi:type="string">store_id</item>
                    </item>
                </item>
            </argument>
        </arguments>
    </type>
    <type name="Magento\Framework\Model\ResourceModel\Db\Relation\ActionPool">
        <arguments>
            <argument name="relationActions" xsi:type="array">
                <item name="Magento\Catalog\Api\Data\ProductInterface" xsi:type="array">
                    <item name="read" xsi:type="array">
                        <item name="optionReader" xsi:type="string">Magento\Catalog\Model\Product\Option\ReadHandler</item>
                        <item name="mediaGalleryRead" xsi:type="string">Magento\Catalog\Model\Product\Gallery\ReadHandler</item>
                    </item>
                    <item name="create" xsi:type="array">
                        <item name="custom_options" xsi:type="string">Magento\Catalog\Model\Product\Option\SaveHandler</item>
                        <item name="mediaGalleryCreate" xsi:type="string">Magento\Catalog\Model\Product\Gallery\CreateHandler</item>
                    </item>
                    <item name="update" xsi:type="array">
                        <item name="optionUpdater" xsi:type="string">Magento\Catalog\Model\Product\Option\SaveHandler</item>
                        <item name="mediaGalleryUpdate" xsi:type="string">Magento\Catalog\Model\Product\Gallery\UpdateHandler</item>
                    </item>
                </item>
            </argument>
        </arguments>
    </type>
    <type name="Magento\Catalog\Model\Indexer\Category\Flat\AbstractAction">
        <arguments>
            <argument name="skipStaticColumns" xsi:type="array">
                <item name="entity_type_id" xsi:type="string">entity_type_id</item>
                <item name="attribute_set_id" xsi:type="string">attribute_set_id</item>
            </argument>
        </arguments>
    </type>
    <type name="Magento\Catalog\Model\ResourceModel\Product\Collection\ProductLimitation"  shared="false"/>
<<<<<<< HEAD
    <type name="Magento\Eav\Model\EavCustomAttributeTypeLocator">
        <arguments>
            <argument name="serviceEntityTypeMap" xsi:type="array">
                <item name="Magento\Catalog\Api\Data\ProductInterface" xsi:type="const">Magento\Catalog\Api\Data\ProductAttributeInterface::ENTITY_TYPE_CODE</item>
            </argument>
            <argument name="serviceBackendModelDataInterfaceMap" xsi:type="array">
                <item name="Magento\Catalog\Api\Data\ProductInterface" xsi:type="array">
                    <item name="Magento\Catalog\Model\Product\Attribute\Backend\Media" xsi:type="string">Magento\Catalog\Api\Data\ProductAttributeMediaGalleryEntryInterface</item>
=======
    <type name="Magento\Theme\Model\Design\Config\MetadataProvider">
        <arguments>
            <argument name="metadata" xsi:type="array">
                <item name="watermark_image_size" xsi:type="array">
                    <item name="path" xsi:type="string">design/watermark/image_size</item>
                    <item name="fieldset" xsi:type="string">other_settings/watermark/image</item>
                </item>
                <item name="watermark_image_imageOpacity" xsi:type="array">
                    <item name="path" xsi:type="string">design/watermark/image_imageOpacity</item>
                    <item name="fieldset" xsi:type="string">other_settings/watermark/image</item>
                </item>
                <item name="watermark_image_image" xsi:type="array">
                    <item name="path" xsi:type="string">design/watermark/image_image</item>
                    <item name="fieldset" xsi:type="string">other_settings/watermark/image</item>
                    <item name="backend_model" xsi:type="string">Magento\Theme\Model\Design\Backend\Image</item>
                    <item name="upload_dir" xsi:type="array">
                        <item name="config" xsi:type="string">system/filesystem/media</item>
                        <item name="scope_info" xsi:type="string">1</item>
                        <item name="value" xsi:type="string">catalog/product/watermark</item>
                    </item>
                    <item name="base_url" xsi:type="array">
                        <item name="type" xsi:type="string">media</item>
                        <item name="scope_info" xsi:type="string">1</item>
                        <item name="value" xsi:type="string">catalog/product/watermark</item>
                    </item>
                </item>
                <item name="watermark_image_position" xsi:type="array">
                    <item name="path" xsi:type="string">design/watermark/image_position</item>
                    <item name="fieldset" xsi:type="string">other_settings/watermark/image</item>
                    <item name="default" xsi:type="string">stretch</item>
                </item>
                <item name="watermark_small_image_size" xsi:type="array">
                    <item name="path" xsi:type="string">design/watermark/small_image_size</item>
                    <item name="fieldset" xsi:type="string">other_settings/watermark/small_image</item>
                </item>
                <item name="watermark_small_image_imageOpacity" xsi:type="array">
                    <item name="path" xsi:type="string">design/watermark/small_image_imageOpacity</item>
                    <item name="fieldset" xsi:type="string">other_settings/watermark/small_image</item>
                </item>
                <item name="watermark_small_image_image" xsi:type="array">
                    <item name="path" xsi:type="string">design/watermark/small_image_image</item>
                    <item name="fieldset" xsi:type="string">other_settings/watermark/small_image</item>
                    <item name="backend_model" xsi:type="string">Magento\Theme\Model\Design\Backend\Image</item>
                    <item name="upload_dir" xsi:type="array">
                        <item name="config" xsi:type="string">system/filesystem/media</item>
                        <item name="scope_info" xsi:type="string">1</item>
                        <item name="value" xsi:type="string">catalog/product/watermark</item>
                    </item>
                    <item name="base_url" xsi:type="array">
                        <item name="type" xsi:type="string">media</item>
                        <item name="scope_info" xsi:type="string">1</item>
                        <item name="value" xsi:type="string">catalog/product/watermark</item>
                    </item>
                </item>
                <item name="watermark_small_image_position" xsi:type="array">
                    <item name="path" xsi:type="string">design/watermark/small_image_position</item>
                    <item name="fieldset" xsi:type="string">other_settings/watermark/small_image</item>
                    <item name="default" xsi:type="string">stretch</item>
                </item>
                <item name="watermark_thumbnail_size" xsi:type="array">
                    <item name="path" xsi:type="string">design/watermark/thumbnail_size</item>
                    <item name="fieldset" xsi:type="string">other_settings/watermark/thumbnail</item>
                </item>
                <item name="watermark_thumbnail_imageOpacity" xsi:type="array">
                    <item name="path" xsi:type="string">design/watermark/thumbnail_imageOpacity</item>
                    <item name="fieldset" xsi:type="string">other_settings/watermark/thumbnail</item>
                </item>
                <item name="watermark_thumbnail_image" xsi:type="array">
                    <item name="path" xsi:type="string">design/watermark/thumbnail_image</item>
                    <item name="fieldset" xsi:type="string">other_settings/watermark/thumbnail</item>
                    <item name="backend_model" xsi:type="string">Magento\Theme\Model\Design\Backend\Image</item>
                    <item name="upload_dir" xsi:type="array">
                        <item name="config" xsi:type="string">system/filesystem/media</item>
                        <item name="scope_info" xsi:type="string">1</item>
                        <item name="value" xsi:type="string">catalog/product/watermark</item>
                    </item>
                    <item name="base_url" xsi:type="array">
                        <item name="type" xsi:type="string">media</item>
                        <item name="scope_info" xsi:type="string">1</item>
                        <item name="value" xsi:type="string">catalog/product/watermark</item>
                    </item>
                </item>
                <item name="watermark_thumbnail_position" xsi:type="array">
                    <item name="path" xsi:type="string">design/watermark/thumbnail_position</item>
                    <item name="fieldset" xsi:type="string">other_settings/watermark/thumbnail</item>
                    <item name="default" xsi:type="string">stretch</item>
>>>>>>> c98c73db
                </item>
            </argument>
        </arguments>
    </type>
</config><|MERGE_RESOLUTION|>--- conflicted
+++ resolved
@@ -620,17 +620,19 @@
             </argument>
         </arguments>
     </type>
-    <type name="Magento\Catalog\Model\ResourceModel\Product\Collection\ProductLimitation"  shared="false"/>
-<<<<<<< HEAD
     <type name="Magento\Eav\Model\EavCustomAttributeTypeLocator">
-        <arguments>
+         <arguments>
             <argument name="serviceEntityTypeMap" xsi:type="array">
                 <item name="Magento\Catalog\Api\Data\ProductInterface" xsi:type="const">Magento\Catalog\Api\Data\ProductAttributeInterface::ENTITY_TYPE_CODE</item>
             </argument>
             <argument name="serviceBackendModelDataInterfaceMap" xsi:type="array">
                 <item name="Magento\Catalog\Api\Data\ProductInterface" xsi:type="array">
                     <item name="Magento\Catalog\Model\Product\Attribute\Backend\Media" xsi:type="string">Magento\Catalog\Api\Data\ProductAttributeMediaGalleryEntryInterface</item>
-=======
+                </item>
+            </argument>
+        </arguments>
+    </type>
+    <type name="Magento\Catalog\Model\ResourceModel\Product\Collection\ProductLimitation"  shared="false"/>
     <type name="Magento\Theme\Model\Design\Config\MetadataProvider">
         <arguments>
             <argument name="metadata" xsi:type="array">
@@ -717,7 +719,6 @@
                     <item name="path" xsi:type="string">design/watermark/thumbnail_position</item>
                     <item name="fieldset" xsi:type="string">other_settings/watermark/thumbnail</item>
                     <item name="default" xsi:type="string">stretch</item>
->>>>>>> c98c73db
                 </item>
             </argument>
         </arguments>
