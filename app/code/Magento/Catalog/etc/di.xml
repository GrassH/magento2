--- conflicted
+++ resolved
@@ -132,10 +132,7 @@
             <argument name="catalogUrl" xsi:type="object">Magento\Catalog\Model\ResourceModel\Url\Proxy</argument>
             <argument name="customerSession" xsi:type="object">Magento\Customer\Model\Session\Proxy</argument>
             <argument name="indexerFrontendResource" xsi:type="object">Magento\Catalog\Model\ResourceModel\Product\Indexer\Price\FrontendResource</argument>
-<<<<<<< HEAD
             <argument name="categoryProductIndexerFrontend" xsi:type="object">Magento\Catalog\Model\ResourceModel\Product\Indexer\Category\Product\FrontendResource</argument>
-=======
->>>>>>> ccb91484
         </arguments>
     </type>
     <type name="Magento\Catalog\Model\Entity\Product\Attribute\Design\Options\Container">
@@ -922,11 +919,7 @@
     <type name="Magento\Catalog\Model\ResourceModel\Product\Indexer\Price\BatchSizeCalculator">
         <arguments>
             <argument name="batchRowsCount" xsi:type="array">
-<<<<<<< HEAD
-                <item name="default" xsi:type="number">200000</item>
-=======
                 <item name="default" xsi:type="number">5000</item>
->>>>>>> ccb91484
             </argument>
             <argument name="estimators" xsi:type="array">
                 <item name="default" xsi:type="object">Magento\Catalog\Model\Indexer\Price\BatchSizeManagement</item>
@@ -955,7 +948,6 @@
             <argument name="indexerFrontendResource" xsi:type="object">Magento\Catalog\Model\ResourceModel\Product\Indexer\Price\FrontendResource</argument>
         </arguments>
     </type>
-<<<<<<< HEAD
     <type name="Magento\Catalog\Model\Indexer\Category\Product\Action\Full">
         <arguments>
             <argument name="batchSizeManagement" xsi:type="object">Magento\Catalog\Model\Indexer\CategoryProductBatchSize</argument>
@@ -988,27 +980,15 @@
             <argument name="categoryProductIndexerFrontend" xsi:type="object">Magento\Catalog\Model\ResourceModel\Product\Indexer\Category\Product\FrontendResource</argument>
         </arguments>
     </type>
-    <type name="Magento\Catalog\Model\ResourceModel\Product\Indexer\TemporaryTableStrategy" shared="false" />
-=======
     <type name="Magento\Catalog\Model\ResourceModel\Product\Indexer\TemporaryTableStrategy" shared="false">
         <arguments>
             <argument name="strategy" xsi:type="object">Magento\Framework\Indexer\Table\Strategy</argument>
         </arguments>
     </type>
->>>>>>> ccb91484
     <type name="Magento\Catalog\Model\ResourceModel\Product\Indexer\Price\DefaultPrice">
         <arguments>
             <argument name="tableStrategy" xsi:type="object">Magento\Catalog\Model\ResourceModel\Product\Indexer\TemporaryTableStrategy</argument>
             <argument name="connectionName" xsi:type="string">indexer</argument>
         </arguments>
     </type>
-<<<<<<< HEAD
-    <type name="Magento\Catalog\Model\ResourceModel\Product\Indexer\Eav\Source">
-        <arguments>
-            <argument name="tableStrategy" xsi:type="object">Magento\Catalog\Model\ResourceModel\Product\Indexer\TemporaryTableStrategy</argument>
-            <argument name="connectionName" xsi:type="string">indexer</argument>
-        </arguments>
-    </type>
-=======
->>>>>>> ccb91484
 </config>