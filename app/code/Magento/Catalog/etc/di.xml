--- conflicted
+++ resolved
@@ -592,7 +592,6 @@
             </argument>
         </arguments>
     </type>
-<<<<<<< HEAD
     <type name="Magento\Catalog\Model\Indexer\Category\Flat\AbstractAction">
         <arguments>
             <argument name="skipStaticColumns" xsi:type="array">
@@ -601,7 +600,5 @@
             </argument>
         </arguments>
     </type>
-=======
     <type name="Magento\Catalog\Model\ResourceModel\Product\Collection\ProductLimitation"  shared="false"/>
->>>>>>> e7147f7d
 </config>