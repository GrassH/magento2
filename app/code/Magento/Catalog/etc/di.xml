--- conflicted
+++ resolved
@@ -1202,7 +1202,47 @@
             </argument>
         </arguments>
     </type>
-<<<<<<< HEAD
+    <type name="Magento\Catalog\Model\ProductLink\Repository">
+        <arguments>
+            <argument name="entityCollectionProvider" xsi:type="object">Magento\Catalog\Model\ProductLink\CollectionProvider\Proxy</argument>
+            <argument name="linkInitializer" xsi:type="object">Magento\Catalog\Model\Product\Initialization\Helper\ProductLinks\Proxy</argument>
+        </arguments>
+    </type>
+    <type name="Magento\Catalog\Model\ProductLink\ProductLinkQuery">
+        <arguments>
+            <argument name="collectionProvider" xsi:type="object">Magento\Catalog\Model\ProductLink\CollectionProvider\Proxy</argument>
+        </arguments>
+    </type>
+    <type name="Magento\Catalog\Model\Product\Attribute\LayoutUpdateManager">
+        <arguments>
+            <argument name="themeFactory" xsi:type="object">Magento\Framework\View\Design\Theme\FlyweightFactory\Proxy</argument>
+        </arguments>
+    </type>
+    <type name="Magento\Catalog\Model\Category\Attribute\LayoutUpdateManager">
+        <arguments>
+            <argument name="themeFactory" xsi:type="object">Magento\Framework\View\Design\Theme\FlyweightFactory\Proxy</argument>
+        </arguments>
+    </type>
+    <type name="Magento\Catalog\Model\Category\Attribute\Backend\LayoutUpdate">
+        <arguments>
+            <argument name="manager" xsi:type="object">Magento\Catalog\Model\Category\Attribute\LayoutUpdateManager\Proxy</argument>
+        </arguments>
+    </type>
+    <type name="Magento\Catalog\Model\Category\Attribute\Source\LayoutUpdate">
+        <arguments>
+            <argument name="manager" xsi:type="object">Magento\Catalog\Model\Category\Attribute\LayoutUpdateManager\Proxy</argument>
+        </arguments>
+    </type>
+    <type name="Magento\Catalog\Model\Product\Attribute\Backend\LayoutUpdate">
+        <arguments>
+            <argument name="manager" xsi:type="object">Magento\Catalog\Model\Product\Attribute\LayoutUpdateManager\Proxy</argument>
+        </arguments>
+    </type>
+    <type name="Magento\Catalog\Model\Product\Attribute\Source\LayoutUpdate">
+        <arguments>
+            <argument name="manager" xsi:type="object">Magento\Catalog\Model\Product\Attribute\LayoutUpdateManager\Proxy</argument>
+        </arguments>
+    </type>
     <type name="Magento\Eav\Model\Config">
         <arguments>
             <argument name="attributesForPreload" xsi:type="array">
@@ -1280,47 +1320,6 @@
                     <item name="position" xsi:type="string">catalog_category</item>
                 </item>
             </argument>
-=======
-    <type name="Magento\Catalog\Model\ProductLink\Repository">
-        <arguments>
-            <argument name="entityCollectionProvider" xsi:type="object">Magento\Catalog\Model\ProductLink\CollectionProvider\Proxy</argument>
-            <argument name="linkInitializer" xsi:type="object">Magento\Catalog\Model\Product\Initialization\Helper\ProductLinks\Proxy</argument>
-        </arguments>
-    </type>
-    <type name="Magento\Catalog\Model\ProductLink\ProductLinkQuery">
-        <arguments>
-            <argument name="collectionProvider" xsi:type="object">Magento\Catalog\Model\ProductLink\CollectionProvider\Proxy</argument>
-        </arguments>
-    </type>
-    <type name="Magento\Catalog\Model\Product\Attribute\LayoutUpdateManager">
-        <arguments>
-            <argument name="themeFactory" xsi:type="object">Magento\Framework\View\Design\Theme\FlyweightFactory\Proxy</argument>
-        </arguments>
-    </type>
-    <type name="Magento\Catalog\Model\Category\Attribute\LayoutUpdateManager">
-        <arguments>
-            <argument name="themeFactory" xsi:type="object">Magento\Framework\View\Design\Theme\FlyweightFactory\Proxy</argument>
-        </arguments>
-    </type>
-    <type name="Magento\Catalog\Model\Category\Attribute\Backend\LayoutUpdate">
-        <arguments>
-            <argument name="manager" xsi:type="object">Magento\Catalog\Model\Category\Attribute\LayoutUpdateManager\Proxy</argument>
-        </arguments>
-    </type>
-    <type name="Magento\Catalog\Model\Category\Attribute\Source\LayoutUpdate">
-        <arguments>
-            <argument name="manager" xsi:type="object">Magento\Catalog\Model\Category\Attribute\LayoutUpdateManager\Proxy</argument>
-        </arguments>
-    </type>
-    <type name="Magento\Catalog\Model\Product\Attribute\Backend\LayoutUpdate">
-        <arguments>
-            <argument name="manager" xsi:type="object">Magento\Catalog\Model\Product\Attribute\LayoutUpdateManager\Proxy</argument>
-        </arguments>
-    </type>
-    <type name="Magento\Catalog\Model\Product\Attribute\Source\LayoutUpdate">
-        <arguments>
-            <argument name="manager" xsi:type="object">Magento\Catalog\Model\Product\Attribute\LayoutUpdateManager\Proxy</argument>
->>>>>>> 7c44546c
         </arguments>
     </type>
 </config>