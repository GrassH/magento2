<?xml version="1.0"?>
<!--
/**
 * Copyright © 2015 Magento. All rights reserved.
 * See COPYING.txt for license details.
 */
-->
<config xmlns:xsi="http://www.w3.org/2001/XMLSchema-instance" xsi:noNamespaceSchemaLocation="../../../../../lib/internal/Magento/Framework/ObjectManager/etc/config.xsd">
    <preference for="Magento\Catalog\Api\Data\ProductInterface" type="Magento\Catalog\Model\Product" />
    <preference for="Magento\Catalog\Api\ProductRepositoryInterface" type="Magento\Catalog\Model\ProductRepository" />
    <preference for="Magento\Catalog\Api\CategoryAttributeRepositoryInterface" type="Magento\Catalog\Model\Category\AttributeRepository" />
    <preference for="Magento\Catalog\Api\Data\CategoryAttributeInterface" type="Magento\Catalog\Model\Category\Attribute" />
    <preference for="Magento\Catalog\Api\CategoryAttributeOptionManagementInterface" type="Magento\Catalog\Model\Category\Attribute\OptionManagement" />
    <preference for="Magento\Catalog\Model\ProductTypes\ConfigInterface" type="Magento\Catalog\Model\ProductTypes\Config" />
    <preference for="Magento\Catalog\Model\ProductOptions\ConfigInterface" type="Magento\Catalog\Model\ProductOptions\Config" />
    <preference for="Magento\Catalog\Model\Product\PriceModifierInterface" type="Magento\Catalog\Model\Product\PriceModifier\Composite" />
    <preference for="Magento\Catalog\Model\Attribute\LockValidatorInterface" type="Magento\Catalog\Model\Attribute\LockValidatorComposite" />
    <preference for="Magento\Catalog\Model\Entity\Product\Attribute\Group\AttributeMapperInterface" type="Magento\Catalog\Model\Entity\Product\Attribute\Group\AttributeMapper" />
    <preference for="Magento\Catalog\Block\Product\ReviewRendererInterface" type="Magento\Catalog\Block\Product\ReviewRenderer\DefaultProvider" />
    <preference for="Magento\Framework\Pricing\PriceInfoInterface" type="Magento\Framework\Pricing\PriceInfo\Base" />
    <preference for="Magento\Framework\Pricing\PriceCurrencyInterface" type="Magento\Directory\Model\PriceCurrency" />
    <preference for="Magento\Framework\Pricing\Adjustment\CalculatorInterface" type="Magento\Framework\Pricing\Adjustment\Calculator" />
    <preference for="Magento\Catalog\Api\Data\CategoryInterface" type="Magento\Catalog\Model\Category" />
    <preference for="Magento\Catalog\Api\CategoryManagementInterface" type="Magento\Catalog\Model\CategoryManagement" />
    <preference for="Magento\Catalog\Api\CategoryRepositoryInterface" type="Magento\Catalog\Model\CategoryRepository" />
    <preference for="Magento\Catalog\Api\Data\CategoryTreeInterface" type="Magento\Catalog\Model\Category" />
    <preference for="Magento\Catalog\Api\ProductAttributeRepositoryInterface" type="Magento\Catalog\Model\Product\Attribute\Repository" />
    <preference for="Magento\Catalog\Api\Data\ProductAttributeInterface" type="Magento\Catalog\Model\Resource\Eav\Attribute" />
    <preference for="Magento\Catalog\Api\ProductTypeListInterface" type="Magento\Catalog\Model\ProductTypeList" />
    <preference for="Magento\Catalog\Api\Data\ProductTypeInterface" type="Magento\Catalog\Model\ProductType" />
    <preference for="Magento\Catalog\Api\ProductAttributeMediaGalleryManagementInterface" type="Magento\Catalog\Model\Product\Gallery\GalleryManagement" />
    <preference for="Magento\Catalog\Api\Data\ProductAttributeMediaGalleryEntryInterface" type="Magento\Catalog\Model\Product\Gallery\Entry" />
    <preference for="Magento\Catalog\Api\ProductMediaAttributeManagementInterface" type="Magento\Catalog\Model\Product\Media\AttributeManagement" />
    <preference for="Magento\Catalog\Api\ProductAttributeTypesListInterface" type="Magento\Catalog\Model\Product\Attribute\TypesList" />
    <preference for="Magento\Catalog\Api\Data\ProductAttributeTypeInterface" type="Magento\Catalog\Model\Product\Attribute\Type" />
    <preference for="Magento\Catalog\Api\ProductAttributeGroupRepositoryInterface" type="Magento\Catalog\Model\ProductAttributeGroupRepository" />
    <preference for="Magento\Catalog\Api\ProductAttributeOptionManagementInterface" type="Magento\Catalog\Model\Product\Attribute\OptionManagement" />
    <preference for="Magento\Catalog\Api\Data\ProductAttributeMediaGalleryEntryContentInterface" type="Magento\Catalog\Model\Product\Media\GalleryEntryContent" />
    <preference for="Magento\Catalog\Api\ProductLinkRepositoryInterface" type="Magento\Catalog\Model\ProductLink\Repository" />
    <preference for="Magento\Catalog\Api\Data\ProductAttributeSearchResultsInterface" type="Magento\Framework\Api\SearchResults" />
    <preference for="Magento\Catalog\Api\Data\CategoryAttributeSearchResultsInterface" type="Magento\Framework\Api\SearchResults" />
    <preference for="Magento\Catalog\Api\Data\ProductSearchResultsInterface" type="Magento\Framework\Api\SearchResults" />
    <preference for="Magento\Catalog\Api\ProductAttributeManagementInterface" type="Magento\Catalog\Model\Product\Attribute\Management" />
    <preference for="Magento\Catalog\Api\AttributeSetManagementInterface" type="Magento\Catalog\Model\Product\Attribute\SetManagement" />
    <preference for="Magento\Catalog\Api\AttributeSetRepositoryInterface" type="Magento\Catalog\Model\Product\Attribute\SetRepository" />
    <type name="Magento\Log\Model\Resource\Log">
        <plugin name="catalogLog" type="Magento\Catalog\Model\Plugin\Log" />
    </type>
    <type name="Magento\Indexer\Model\Indexer\State">
        <plugin name="setStatusForIndexer" type="Magento\Catalog\Model\Indexer\Category\Product\Plugin\IndexerState" />
    </type>
    <type name="Magento\Framework\Mview\View\StateInterface">
        <plugin name="setStatusForMview" type="Magento\Catalog\Model\Indexer\Category\Product\Plugin\MviewState" />
    </type>
    <type name="Magento\Catalog\Model\Indexer\Category\Product\Plugin\IndexerState">
        <arguments>
            <argument name="state" xsi:type="object" shared="false">Magento\Indexer\Model\Indexer\State</argument>
        </arguments>
    </type>
    <type name="Magento\Catalog\Model\Indexer\Category\Product\Plugin\MviewState">
        <arguments>
            <argument name="state" xsi:type="object" shared="false">Magento\Framework\Mview\View\StateInterface</argument>
            <argument name="changelog" xsi:type="object" shared="false">Magento\Framework\Mview\View\ChangelogInterface</argument>
        </arguments>
    </type>
    <type name="Magento\Catalog\Helper\Product">
        <arguments>
            <argument name="typeSwitcherLabel" xsi:type="string">Virtual</argument>
            <argument name="catalogSession" xsi:type="object">Magento\Catalog\Model\Session\Proxy</argument>
            <argument name="reindexPriceIndexerData" xsi:type="array">
                <item name="byDataResult" xsi:type="array">
                    <item name="group_price_changed" xsi:type="string">group_price_changed</item>
                    <item name="tier_price_changed" xsi:type="string">tier_price_changed</item>
                </item>
                <item name="byDataChange" xsi:type="array">
                    <item name="status" xsi:type="string">status</item>
                    <item name="price" xsi:type="string">price</item>
                    <item name="special_price" xsi:type="string">special_price</item>
                    <item name="special_from_date" xsi:type="string">special_from_date</item>
                    <item name="special_to_date" xsi:type="string">special_to_date</item>
                    <item name="website_ids" xsi:type="string">website_ids</item>
                    <item name="gift_wrapping_price" xsi:type="string">gift_wrapping_price</item>
                    <item name="tax_class_id" xsi:type="string">tax_class_id</item>
                </item>
            </argument>
            <argument name="reindexProductCategoryIndexerData" xsi:type="array">
                <item name="byDataChange" xsi:type="array">
                    <item name="category_ids" xsi:type="string">category_ids</item>
                    <item name="entity_id" xsi:type="string">entity_id</item>
                    <item name="store_id" xsi:type="string">store_id</item>
                    <item name="visibility" xsi:type="string">visibility</item>
                    <item name="status" xsi:type="string">status</item>
                </item>
            </argument>
            <argument name="productRepository" xsi:type="object">Magento\Catalog\Api\ProductRepositoryInterface\Proxy</argument>
        </arguments>
    </type>
    <type name="Magento\Catalog\Model\Product">
        <arguments>
            <argument name="catalogProductStatus" xsi:type="object">Magento\Catalog\Model\Product\Attribute\Source\Status\Proxy</argument>
            <argument name="productLink" xsi:type="object">Magento\Catalog\Model\Product\Link\Proxy</argument>
        </arguments>
    </type>
    <type name="Magento\Catalog\Model\Resource\Product\Collection">
        <arguments>
            <argument name="catalogUrl" xsi:type="object">Magento\Catalog\Model\Resource\Url\Proxy</argument>
            <argument name="customerSession" xsi:type="object">Magento\Customer\Model\Session\Proxy</argument>
        </arguments>
    </type>
    <type name="Magento\Catalog\Model\Entity\Product\Attribute\Design\Options\Container">
        <arguments>
            <argument name="options" xsi:type="array">
                <item name="option1" xsi:type="array">
                    <item name="value" xsi:type="string">container1</item>
                    <item name="label" xsi:type="string">Product Info Column</item>
                </item>
                <item name="option2" xsi:type="array">
                    <item name="value" xsi:type="string">container2</item>
                    <item name="label" xsi:type="string">Block after Info Column</item>
                </item>
            </argument>
        </arguments>
    </type>
    <type name="Magento\Catalog\Helper\Data">
        <arguments>
            <argument name="templateFilterModel" xsi:type="string">Magento\Catalog\Model\Template\Filter</argument>
            <argument name="catalogSession" xsi:type="object">Magento\Catalog\Model\Session\Proxy</argument>
        </arguments>
    </type>
    <type name="Magento\Catalog\Model\Config\Source\GridPerPage">
        <arguments>
            <argument name="perPageValues" xsi:type="string">9,15,30</argument>
        </arguments>
    </type>
    <type name="Magento\Catalog\Model\Config\Source\ListPerPage">
        <arguments>
            <argument name="options" xsi:type="string">5,10,15,20,25</argument>
        </arguments>
    </type>
    <type name="Magento\Catalog\Helper\Product\Compare">
        <arguments>
            <argument name="customerSession" xsi:type="object">Magento\Customer\Model\Session\Proxy</argument>
            <argument name="catalogSession" xsi:type="object">Magento\Catalog\Model\Session\Proxy</argument>
        </arguments>
    </type>
    <virtualType name="Magento\Catalog\Model\Session\Storage" type="Magento\Framework\Session\Storage">
        <arguments>
            <argument name="namespace" xsi:type="string">catalog</argument>
        </arguments>
    </virtualType>
    <virtualType name="Magento\Catalog\Model\System\Config\Source\InputtypeFactory" type="Magento\Eav\Model\Adminhtml\System\Config\Source\InputtypeFactory">
        <arguments>
            <argument name="instanceName" xsi:type="string">Magento\Catalog\Model\System\Config\Source\Inputtype</argument>
        </arguments>
    </virtualType>
    <type name="Magento\Catalog\Model\Session">
        <arguments>
            <argument name="storage" xsi:type="object">Magento\Catalog\Model\Session\Storage</argument>
        </arguments>
    </type>
    <type name="Magento\Store\Model\Resource\Website">
        <plugin name="priceIndexerOnWebsiteDelete" type="Magento\Catalog\Model\Indexer\Product\Price\Plugin\Website"/>
    </type>
    <type name="Magento\Store\Model\Resource\Store">
        <plugin name="storeViewResourceAroundSave" type="Magento\Catalog\Model\Indexer\Category\Flat\Plugin\StoreView"/>
        <plugin name="catalogProductFlatIndexerStore" type="Magento\Catalog\Model\Indexer\Product\Flat\Plugin\Store" />
        <plugin name="categoryStoreAroundSave" type="Magento\Catalog\Model\Indexer\Category\Product\Plugin\StoreView"/>
        <plugin name="productAttributesStoreViewSave" type="Magento\Catalog\Model\Indexer\Product\Eav\Plugin\StoreView"/>
    </type>
    <type name="Magento\Store\Model\Resource\Group">
        <plugin name="storeGroupResourceAroundSave" type="Magento\Catalog\Model\Indexer\Category\Flat\Plugin\StoreGroup"/>
        <plugin name="catalogProductFlatIndexerStoreGroup" type="Magento\Catalog\Model\Indexer\Product\Flat\Plugin\StoreGroup" />
        <plugin name="categoryStoreGroupAroundSave" type="Magento\Catalog\Model\Indexer\Category\Product\Plugin\StoreGroup"/>
    </type>
    <type name="Magento\Customer\Api\GroupRepositoryInterface">
        <plugin name="invalidatePriceIndexerOnCustomerGroup" type="Magento\Catalog\Model\Indexer\Product\Price\Plugin\CustomerGroup"/>
    </type>
    <type name="Magento\Indexer\Model\Config\Data">
        <plugin name="indexerCategoryFlatConfigGet" type="Magento\Catalog\Model\Indexer\Category\Flat\Plugin\IndexerConfigData" />
        <plugin name="indexerProductFlatConfigGet" type="Magento\Catalog\Model\Indexer\Product\Flat\Plugin\IndexerConfigData" />
    </type>
    <type name="Magento\Catalog\Model\Indexer\Category\Flat">
        <plugin name="page-cache-indexer-reindex-category-flat"
                type="Magento\Catalog\Model\Indexer\Category\AffectCache" sortOrder="10"/>
    </type>
    <type name="Magento\Catalog\Model\Indexer\Product\Price\AbstractAction">
        <arguments>
            <argument name="defaultPriceIndexer" xsi:type="string">Magento\Catalog\Model\Resource\Product\Indexer\Price\DefaultPrice</argument>
        </arguments>
    </type>
    <type name="Magento\Eav\Model\Entity\Attribute\Set">
        <plugin name="invalidateEavIndexerOnAttributeSetSave" type="Magento\Catalog\Model\Indexer\Product\Eav\Plugin\AttributeSet" />
    </type>
    <type name="Magento\Catalog\Helper\Product\Flat\Indexer">
        <arguments>
            <argument name="flatAttributeGroups" xsi:type="array">
                <item name="catalog_product" xsi:type="string">catalog_product</item>
            </argument>
        </arguments>
    </type>
    <type name="Magento\Catalog\Model\Indexer\Category\Product">
        <plugin name="page-cache-indexer-reindex-category-product"
                type="Magento\Catalog\Model\Indexer\Product\AffectCache" sortOrder="10"/>
    </type>
    <type name="Magento\Catalog\Model\Indexer\Product\Category">
        <plugin name="page-cache-indexer-reindex-product-category"
                type="Magento\Catalog\Model\Indexer\Category\AffectCache" sortOrder="10"/>
    </type>
    <type name="Magento\Catalog\Model\Product\LinkTypeProvider">
        <arguments>
            <argument name="linkTypes" xsi:type="array">
                <item name="related" xsi:type="const">Magento\Catalog\Model\Product\Link::LINK_TYPE_RELATED</item>
                <item name="crosssell" xsi:type="const">Magento\Catalog\Model\Product\Link::LINK_TYPE_CROSSSELL</item>
                <item name="upsell" xsi:type="const">Magento\Catalog\Model\Product\Link::LINK_TYPE_UPSELL</item>
            </argument>
        </arguments>
    </type>
    <type name="Magento\Catalog\Model\Product\TypeTransitionManager">
        <arguments>
            <argument name="compatibleTypes" xsi:type="array">
                <item name="simple" xsi:type="const">Magento\Catalog\Model\Product\Type::TYPE_SIMPLE</item>
                <item name="virtual" xsi:type="const">Magento\Catalog\Model\Product\Type::TYPE_VIRTUAL</item>
            </argument>
        </arguments>
    </type>
    <type name="Magento\Eav\Model\Entity\Setup\PropertyMapper\Composite">
        <arguments>
            <argument name="propertyMappers" xsi:type="array">
                <item name="catalog" xsi:type="string">Magento\Catalog\Model\Resource\Setup\PropertyMapper</item>
            </argument>
        </arguments>
    </type>
    <virtualType name="rowsFlatTableBuilder" type="Magento\Catalog\Model\Indexer\Product\Flat\FlatTableBuilder">
        <arguments>
            <argument name="tableData" xsi:type="object">Magento\Catalog\Model\Indexer\Product\Flat\Action\Rows\TableData</argument>
        </arguments>
    </virtualType>
    <type name="Magento\Catalog\Model\Indexer\Product\Flat\Action\Rows">
        <arguments>
            <argument name="flatTableBuilder" xsi:type="object">rowsFlatTableBuilder</argument>
        </arguments>
    </type>
    <type name="Magento\Catalog\Model\Indexer\Product\Flat\FlatTableBuilder">
        <arguments>
            <argument name="tableData" xsi:type="object">Magento\Catalog\Model\Indexer\Product\Flat\TableData</argument>
        </arguments>
    </type>
    <virtualType name="categoryFilterList" type="Magento\Catalog\Model\Layer\FilterList">
        <arguments>
            <argument name="filterableAttributes" xsi:type="object">Magento\Catalog\Model\Layer\Category\FilterableAttributeList</argument>
        </arguments>
    </virtualType>
    <virtualType name="searchFilterList" type="Magento\Catalog\Model\Layer\FilterList">
        <arguments>
            <argument name="filterableAttributes" xsi:type="object">Magento\Catalog\Model\Layer\Search\FilterableAttributeList</argument>
        </arguments>
    </virtualType>
    <type name="Magento\Catalog\Model\Layer\Category\FilterableAttributeList">
        <arguments>
            <argument name="layer" xsi:type="object">Magento\Catalog\Model\Layer\Category</argument>
        </arguments>
    </type>
    <type name="Magento\Catalog\Model\Layer\Search\FilterableAttributeList">
        <arguments>
            <argument name="layer" xsi:type="object">Magento\Catalog\Model\Layer\Search</argument>
        </arguments>
    </type>
    <type name="Magento\Catalog\Model\Indexer\Product\Price\Processor">
        <arguments>
            <argument name="indexer" xsi:type="object" shared="false">Magento\Indexer\Model\IndexerInterface</argument>
        </arguments>
    </type>
    <type name="Magento\Catalog\Model\Indexer\Product\Flat">
        <plugin name="page-cache-indexer-reindex-product-flat"
                type="Magento\Catalog\Model\Indexer\Product\AffectCache" sortOrder="10"/>
    </type>
    <type name="Magento\Framework\Model\ActionValidator\RemoveAction">
        <arguments>
            <argument name="protectedModels" xsi:type="array">
                <item name="catalogCategory" xsi:type="string">Magento\Catalog\Model\Category</item>
                <item name="catalogProduct" xsi:type="string">Magento\Catalog\Model\Product</item>
            </argument>
        </arguments>
    </type>
    <type name="Magento\Framework\Pricing\Adjustment\Collection">
    </type>
    <type name="Magento\Catalog\Model\Product\ReservedAttributeList">
        <arguments>
            <argument name="productModel" xsi:type="string">\Magento\Catalog\Model\Product</argument>
            <argument name="reservedAttributes" xsi:type="array">
                <item name="position" xsi:type="string">position</item>
            </argument>
            <argument name="allowedAttributes" xsi:type="array">
                <item name="type_id" xsi:type="string">type_id</item>
                <item name="calculated_final_price" xsi:type="string">calculated_final_price</item>
                <item name="request_path" xsi:type="string">request_path</item>
            </argument>
        </arguments>
    </type>
    <virtualType name="Magento\Catalog\Pricing\Price\Pool" type="Magento\Framework\Pricing\Price\Pool">
        <arguments>
            <argument name="prices" xsi:type="array">
                <item name="regular_price" xsi:type="string">Magento\Catalog\Pricing\Price\RegularPrice</item>
                <item name="final_price" xsi:type="string">Magento\Catalog\Pricing\Price\FinalPrice</item>
                <item name="tier_price" xsi:type="string">Magento\Catalog\Pricing\Price\TierPrice</item>
                <item name="group_price" xsi:type="string">Magento\Catalog\Pricing\Price\GroupPrice</item>
                <item name="special_price" xsi:type="string">Magento\Catalog\Pricing\Price\SpecialPrice</item>
                <item name="base_price" xsi:type="string">Magento\Catalog\Pricing\Price\BasePrice</item>
                <item name="custom_option_price" xsi:type="string">Magento\Catalog\Pricing\Price\CustomOptionPrice</item>
                <item name="configured_price" xsi:type="string">Magento\Catalog\Pricing\Price\ConfiguredPrice</item>
            </argument>
        </arguments>
    </virtualType>
    <virtualType name="Magento\Catalog\Pricing\Price\Collection" type="Magento\Framework\Pricing\Price\Collection">
        <arguments>
            <argument name="pool" xsi:type="object">Magento\Catalog\Pricing\Price\Pool</argument>
        </arguments>
    </virtualType>
    <type name="Magento\Framework\Pricing\PriceInfo\Factory">
        <arguments>
            <argument name="types" xsi:type="array">
                <item name="default" xsi:type="array">
                    <item name="infoClass" xsi:type="string">Magento\Framework\Pricing\PriceInfo\Base</item>
                    <item name="prices" xsi:type="string">Magento\Catalog\Pricing\Price\Collection</item>
                </item>
            </argument>
        </arguments>
    </type>
    <type name="Magento\Catalog\Model\ProductLink\CollectionProvider">
        <arguments>
            <argument name="providers" xsi:type="array">
                <item name="crosssell" xsi:type="object">Magento\Catalog\Model\ProductLink\CollectionProvider\Crosssell</item>
                <item name="upsell" xsi:type="object">Magento\Catalog\Model\ProductLink\CollectionProvider\Upsell</item>
                <item name="related" xsi:type="object">Magento\Catalog\Model\ProductLink\CollectionProvider\Related</item>
            </argument>
        </arguments>
    </type>
    <type name="Magento\Catalog\Model\ProductLink\Converter\ConverterPool">
        <arguments>
            <argument name="converters" xsi:type="array">
                <item name="default" xsi:type="object">Magento\Catalog\Model\ProductLink\Converter\DefaultConverter</item>
            </argument>
        </arguments>
    </type>
    <type name="Magento\Catalog\Model\Product\Option\Validator\Pool">
        <arguments>
            <argument name="validators" xsi:type="array">
                <item name="default" xsi:type="object">Magento\Catalog\Model\Product\Option\Validator\DefaultValidator</item>
                <item name="drop_down" xsi:type="object">Magento\Catalog\Model\Product\Option\Validator\Select</item>
                <item name="radio" xsi:type="object">Magento\Catalog\Model\Product\Option\Validator\Select</item>
                <item name="checkbox" xsi:type="object">Magento\Catalog\Model\Product\Option\Validator\Select</item>
                <item name="multiple" xsi:type="object">Magento\Catalog\Model\Product\Option\Validator\Select</item>
                <item name="text" xsi:type="object">Magento\Catalog\Model\Product\Option\Validator\Text</item>
                <item name="area" xsi:type="object">Magento\Catalog\Model\Product\Option\Validator\Text</item>
                <item name="file" xsi:type="object">Magento\Catalog\Model\Product\Option\Validator\File</item>
            </argument>
        </arguments>
    </type>
    <type name="Magento\Catalog\Model\ProductTypes\Config">
        <arguments>
            <argument name="reader" xsi:type="object">Magento\Catalog\Model\ProductTypes\Config\Reader\Proxy</argument>
        </arguments>
    </type>
    <type name="Magento\Catalog\Model\Attribute\Config\Data">
        <arguments>
            <argument name="reader" xsi:type="object">Magento\Catalog\Model\Attribute\Config\Reader\Proxy</argument>
        </arguments>
    </type>
    <type name="Magento\Catalog\Model\ProductOptions\Config">
        <arguments>
            <argument name="reader" xsi:type="object">Magento\Catalog\Model\ProductOptions\Config\Reader\Proxy</argument>
        </arguments>
    </type>
    <type name="Magento\CatalogInventory\Model\Config\Backend\ShowOutOfStock">
        <plugin name="showOutOfStockValueChanged" type="\Magento\Catalog\Model\Plugin\ShowOutOfStockConfig"/>
    </type>
    <virtualType name="Magento\Catalog\Block\Category\Widget\Link" type="Magento\Catalog\Block\Widget\Link">
        <arguments>
            <argument name="entityResource" xsi:type="object">Magento\Catalog\Model\Resource\Category</argument>
        </arguments>
    </virtualType>
    <virtualType name="Magento\Catalog\Block\Product\Widget\Link" type="Magento\Catalog\Block\Widget\Link">
        <arguments>
            <argument name="entityResource" xsi:type="object">Magento\Catalog\Model\Resource\Product</argument>
        </arguments>
    </virtualType>
    <type name="Magento\Framework\App\Rss\RssManagerInterface">
        <arguments>
            <argument name="dataProviders" xsi:type="array">
                <item name="new_products" xsi:type="string">Magento\Catalog\Block\Rss\Product\NewProducts</item>
                <item name="special_products" xsi:type="string">Magento\Catalog\Block\Rss\Product\Special</item>
                <item name="category" xsi:type="string">Magento\Catalog\Block\Rss\Category</item>
            </argument>
        </arguments>
    </type>
    <type name="Magento\Catalog\Model\Product\Option\Type\File">
        <arguments>
            <argument name="validatorInfo" xsi:type="object">Magento\Catalog\Model\Product\Option\Type\File\ValidatorInfo\Proxy</argument>
            <argument name="validatorFile" xsi:type="object">Magento\Catalog\Model\Product\Option\Type\File\ValidatorFile\Proxy</argument>
        </arguments>
    </type>
    <type name="Magento\Catalog\Model\Attribute\Config">
        <arguments>
            <argument name="dataStorage" xsi:type="object">Magento\Catalog\Model\Attribute\Config\Data\Proxy</argument>
        </arguments>
    </type>
    <virtualType name="Magento\Catalog\Model\Layer\Search\Context" type="Magento\Catalog\Model\Layer\Context">
        <arguments>
            <argument name="collectionProvider" xsi:type="object">Magento\Catalog\Model\Layer\Search\ItemCollectionProvider</argument>
            <argument name="stateKey" xsi:type="object">Magento\Catalog\Model\Layer\Category\StateKey</argument>
            <argument name="collectionFilter" xsi:type="object">Magento\Catalog\Model\Layer\Search\CollectionFilter</argument>
        </arguments>
    </virtualType>
    <virtualType name="Magento\Catalog\Model\Layer\Category\Context" type="Magento\Catalog\Model\Layer\Context">
        <arguments>
            <argument name="collectionProvider" xsi:type="object">Magento\Catalog\Model\Layer\Category\ItemCollectionProvider</argument>
            <argument name="stateKey" xsi:type="object">Magento\Catalog\Model\Layer\Category\StateKey</argument>
            <argument name="collectionFilter" xsi:type="object">Magento\Catalog\Model\Layer\Category\CollectionFilter</argument>
        </arguments>
    </virtualType>
    <type name="Magento\Catalog\Model\Layer\Search">
        <arguments>
            <argument name="context" xsi:type="object">Magento\Catalog\Model\Layer\Search\Context</argument>
        </arguments>
    </type>
    <type name="Magento\Catalog\Model\Layer\Category">
        <arguments>
            <argument name="context" xsi:type="object">Magento\Catalog\Model\Layer\Category\Context</argument>
        </arguments>
    </type>
    <type name="Magento\Catalog\Model\Layer\Filter\Dynamic\AlgorithmFactory">
        <arguments>
            <argument name="algorithms" xsi:type="array">
                <item name="auto" xsi:type="string">Magento\Catalog\Model\Layer\Filter\Dynamic\Auto</item>
                <item name="improved" xsi:type="string">Magento\Catalog\Model\Layer\Filter\Dynamic\Improved</item>
                <item name="manual" xsi:type="string">Magento\Catalog\Model\Layer\Filter\Dynamic\Manual</item>
            </argument>
        </arguments>
    </type>
    <type name="Magento\Catalog\Model\Layer\Resolver">
        <arguments>
            <argument name="layersPool" xsi:type="array">
                <item name="category" xsi:type="string">Magento\Catalog\Model\Layer\Category</item>
                <item name="search" xsi:type="string">Magento\Catalog\Model\Layer\Search</item>
            </argument>
        </arguments>
    </type>
    <type name="Magento\Catalog\Model\Resource\Config">
        <plugin name="productListingAttributesCaching" type="Magento\Catalog\Plugin\Model\Resource\Config" />
    </type>
    <preference for="Magento\Catalog\Api\ProductLinkTypeListInterface" type="Magento\Catalog\Model\Product\LinkTypeProvider" />
    <preference for="Magento\Catalog\Api\Data\ProductLinkAttributeInterface" type="\Magento\Catalog\Model\ProductLink\Attribute" />
    <preference for="Magento\Catalog\Api\Data\ProductLinkTypeInterface" type="Magento\Catalog\Model\ProductLink\Type" />
    <preference for="Magento\Catalog\Api\ProductLinkManagementInterface" type="Magento\Catalog\Model\ProductLink\Management" />
    <preference for="Magento\Catalog\Api\Data\ProductLinkInterface" type="Magento\Catalog\Model\ProductLink\Link" />
    <preference for="\Magento\Catalog\Api\CategoryLinkManagementInterface" type="\Magento\Catalog\Model\CategoryLinkManagement" />
    <preference for="\Magento\Catalog\Api\CategoryLinkRepositoryInterface" type="\Magento\Catalog\Model\CategoryLinkRepository" />
    <preference for="Magento\Catalog\Api\Data\ProductCustomOptionInterface" type="Magento\Catalog\Model\Product\Option" />
    <preference for="Magento\Catalog\Api\ProductGroupPriceManagementInterface" type="Magento\Catalog\Model\Product\GroupPriceManagement" />
    <preference for="Magento\Catalog\Api\Data\ProductGroupPriceInterface" type="Magento\Catalog\Model\Product\GroupPrice" />
    <preference for="Magento\Catalog\Api\ProductCustomOptionRepositoryInterface" type="\Magento\Catalog\Model\Product\Option\Repository" />
    <preference for="Magento\Catalog\Api\Data\ProductCustomOptionTypeInterface" type="Magento\Catalog\Model\Product\Option\Type" />
    <preference for="Magento\Catalog\Api\ProductTierPriceManagementInterface" type="\Magento\Catalog\Model\Product\TierPriceManagement" />
    <preference for="Magento\Catalog\Api\Data\ProductTierPriceInterface" type="Magento\Catalog\Model\Product\TierPrice" />
    <preference for="Magento\Catalog\Api\Data\CategoryProductLinkInterface" type="Magento\Catalog\Model\CategoryProductLink" />
    <preference for="Magento\Catalog\Api\ProductCustomOptionTypeListInterface" type="Magento\Catalog\Model\ProductOptions\TypeList" />
    <preference for="Magento\Catalog\Api\Data\ProductCustomOptionValuesInterface" type="\Magento\Catalog\Model\Product\Option\Value" />
    <virtualType name="Magento\Catalog\Model\Resource\Attribute\Collection" type="Magento\Eav\Model\Resource\Entity\Attribute\Collection">
    </virtualType>
    <type name="Magento\Catalog\Api\ProductRepositoryInterface">
        <plugin name="transactionWrapper" type="\Magento\Catalog\Model\Plugin\ProductRepository\TransactionWrapper" sortOrder="-1"/>
    </type>
<<<<<<< HEAD
    <type name="Magento\Catalog\Helper\Product\ConfigurationPool">
        <arguments>
            <argument name="instancesByType" xsi:type="array">
                <item name="default" xsi:type="object">Magento\Catalog\Helper\Product\Configuration</item>
            </argument>
=======
    <type name="Magento\Catalog\Model\CategoryRepository">
        <arguments>
            <argument name="categoryResource" xsi:type="object">Magento\Catalog\Model\Resource\Category\Proxy</argument>
>>>>>>> 4f25bddc
        </arguments>
    </type>
</config><|MERGE_RESOLUTION|>--- conflicted
+++ resolved
@@ -470,17 +470,16 @@
     <type name="Magento\Catalog\Api\ProductRepositoryInterface">
         <plugin name="transactionWrapper" type="\Magento\Catalog\Model\Plugin\ProductRepository\TransactionWrapper" sortOrder="-1"/>
     </type>
-<<<<<<< HEAD
+    <type name="Magento\Catalog\Model\CategoryRepository">
+        <arguments>
+            <argument name="categoryResource" xsi:type="object">Magento\Catalog\Model\Resource\Category\Proxy</argument>
+        </arguments>
+    </type>
     <type name="Magento\Catalog\Helper\Product\ConfigurationPool">
         <arguments>
             <argument name="instancesByType" xsi:type="array">
                 <item name="default" xsi:type="object">Magento\Catalog\Helper\Product\Configuration</item>
             </argument>
-=======
-    <type name="Magento\Catalog\Model\CategoryRepository">
-        <arguments>
-            <argument name="categoryResource" xsi:type="object">Magento\Catalog\Model\Resource\Category\Proxy</argument>
->>>>>>> 4f25bddc
         </arguments>
     </type>
 </config>