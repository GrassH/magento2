--- conflicted
+++ resolved
@@ -494,7 +494,6 @@
             </argument>
         </arguments>
     </type>
-<<<<<<< HEAD
     <type name="Magento\Quote\Model\Quote\Item\Repository">
         <arguments>
             <argument name="cartItemProcessors" xsi:type="array">
@@ -506,7 +505,9 @@
         <arguments>
             <argument name="processorPool" xsi:type="array">
                 <item name="custom_options" xsi:type="object">Magento\Catalog\Model\ProductOptionProcessor</item>
-=======
+            </argument>
+        </arguments>
+    </type>
     <type name="Magento\Framework\Config\View">
         <arguments>
             <argument name="xpath" xsi:type="array">
@@ -526,7 +527,6 @@
         <arguments>
             <argument name="extractors" xsi:type="array">
                 <item name="images" xsi:type="object">Magento\Catalog\Model\ImageExtractor</item>
->>>>>>> 45178191
             </argument>
         </arguments>
     </type>
