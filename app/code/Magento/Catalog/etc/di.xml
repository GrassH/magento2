<?xml version="1.0"?>
<!--
/**
 * Copyright © Magento, Inc. All rights reserved.
 * See COPYING.txt for license details.
 */
-->
<config xmlns:xsi="http://www.w3.org/2001/XMLSchema-instance" xsi:noNamespaceSchemaLocation="urn:magento:framework:ObjectManager/etc/config.xsd">
    <preference for="Magento\Catalog\Api\Data\ProductInterface" type="Magento\Catalog\Model\Product" />
    <preference for="Magento\Catalog\Api\ProductRepositoryInterface" type="Magento\Catalog\Model\ProductRepository" />
    <preference for="Magento\Catalog\Api\CategoryAttributeRepositoryInterface" type="Magento\Catalog\Model\Category\AttributeRepository" />
    <preference for="Magento\Catalog\Api\Data\CategoryAttributeInterface" type="Magento\Catalog\Model\Category\Attribute" />
    <preference for="Magento\Catalog\Api\CategoryAttributeOptionManagementInterface" type="Magento\Catalog\Model\Category\Attribute\OptionManagement" />
    <preference for="Magento\Catalog\Model\ProductTypes\ConfigInterface" type="Magento\Catalog\Model\ProductTypes\Config" />
    <preference for="Magento\Catalog\Model\ProductOptions\ConfigInterface" type="Magento\Catalog\Model\ProductOptions\Config" />
    <preference for="Magento\Catalog\Model\Product\PriceModifierInterface" type="Magento\Catalog\Model\Product\PriceModifier\Composite" />
    <preference for="Magento\Catalog\Model\Attribute\LockValidatorInterface" type="Magento\Catalog\Model\Attribute\LockValidatorComposite" />
    <preference for="Magento\Catalog\Model\Entity\Product\Attribute\Group\AttributeMapperInterface" type="Magento\Catalog\Model\Entity\Product\Attribute\Group\AttributeMapper" />
    <preference for="Magento\Catalog\Block\Product\ReviewRendererInterface" type="Magento\Catalog\Block\Product\ReviewRenderer\DefaultProvider" />
    <preference for="Magento\Framework\Pricing\PriceInfoInterface" type="Magento\Framework\Pricing\PriceInfo\Base" />
    <preference for="Magento\Framework\Pricing\PriceCurrencyInterface" type="Magento\Directory\Model\PriceCurrency" />
    <preference for="Magento\Framework\Pricing\Adjustment\CalculatorInterface" type="Magento\Framework\Pricing\Adjustment\Calculator" />
    <preference for="Magento\Catalog\Api\Data\CategoryInterface" type="Magento\Catalog\Model\Category" />
    <preference for="Magento\Catalog\Api\CategoryManagementInterface" type="Magento\Catalog\Model\CategoryManagement" />
    <preference for="Magento\Catalog\Api\CategoryRepositoryInterface" type="Magento\Catalog\Model\CategoryRepository" />
    <preference for="Magento\Catalog\Api\Data\CategoryTreeInterface" type="Magento\Catalog\Model\Category" />
    <preference for="Magento\Catalog\Api\ProductAttributeRepositoryInterface" type="Magento\Catalog\Model\Product\Attribute\Repository" />
    <preference for="Magento\Catalog\Api\Data\ProductAttributeInterface" type="Magento\Catalog\Model\ResourceModel\Eav\Attribute" />
    <preference for="Magento\Catalog\Api\ProductTypeListInterface" type="Magento\Catalog\Model\ProductTypeList" />
    <preference for="Magento\Catalog\Api\Data\ProductTypeInterface" type="Magento\Catalog\Model\ProductType" />
    <preference for="Magento\Catalog\Api\ProductAttributeMediaGalleryManagementInterface" type="Magento\Catalog\Model\Product\Gallery\GalleryManagement" />
    <preference for="Magento\Catalog\Api\Data\ProductAttributeMediaGalleryEntryInterface" type="Magento\Catalog\Model\Product\Gallery\Entry" />
    <preference for="Magento\Catalog\Api\ProductMediaAttributeManagementInterface" type="Magento\Catalog\Model\Product\Media\AttributeManagement" />
    <preference for="Magento\Catalog\Api\ProductAttributeTypesListInterface" type="Magento\Catalog\Model\Product\Attribute\TypesList" />
    <preference for="Magento\Catalog\Api\Data\ProductAttributeTypeInterface" type="Magento\Catalog\Model\Product\Attribute\Type" />
    <preference for="Magento\Catalog\Api\ProductAttributeGroupRepositoryInterface" type="Magento\Catalog\Model\ProductAttributeGroupRepository" />
    <preference for="Magento\Catalog\Api\ProductAttributeOptionManagementInterface" type="Magento\Catalog\Model\Product\Attribute\OptionManagement" />
    <preference for="Magento\Catalog\Api\ProductAttributeOptionUpdateInterface" type="Magento\Catalog\Model\Product\Attribute\OptionManagement" />
    <preference for="Magento\Catalog\Api\ProductLinkRepositoryInterface" type="Magento\Catalog\Model\ProductLink\Repository" />
    <preference for="Magento\Catalog\Api\Data\ProductAttributeSearchResultsInterface" type="Magento\Catalog\Model\ProductAttributeSearchResults" />
    <preference for="Magento\Catalog\Api\Data\CategoryAttributeSearchResultsInterface" type="Magento\Catalog\Model\CategoryAttributeSearchResults" />
    <preference for="Magento\Catalog\Api\Data\ProductSearchResultsInterface" type="Magento\Catalog\Model\ProductSearchResults" />
    <preference for="Magento\Catalog\Api\ProductAttributeManagementInterface" type="Magento\Catalog\Model\Product\Attribute\Management" />
    <preference for="Magento\Catalog\Api\AttributeSetManagementInterface" type="Magento\Catalog\Model\Product\Attribute\SetManagement" />
    <preference for="Magento\Catalog\Api\AttributeSetRepositoryInterface" type="Magento\Catalog\Model\Product\Attribute\SetRepository" />
    <preference for="Magento\Catalog\Api\ProductManagementInterface" type="Magento\Catalog\Model\ProductManagement" />
    <preference for="Magento\Catalog\Api\AttributeSetFinderInterface" type="Magento\Catalog\Model\Product\Attribute\AttributeSetFinder" />
    <preference for="Magento\Catalog\Api\CategoryListInterface" type="Magento\Catalog\Model\CategoryList" />
    <preference for="Magento\Catalog\Api\Data\CategorySearchResultsInterface" type="Magento\Catalog\Model\CategorySearchResults" />
    <preference for="Magento\Catalog\Model\Config\Source\ProductPriceOptionsInterface" type="Magento\Catalog\Model\Config\Source\Product\Options\Price"/>
    <preference for="Magento\Catalog\Model\Indexer\Product\Flat\Table\BuilderInterface" type="Magento\Catalog\Model\Indexer\Product\Flat\Table\Builder"/>
    <preference for="Magento\Catalog\Api\ProductRenderListInterface" type="Magento\Catalog\Model\ProductRenderList"/>
    <preference for="Magento\Catalog\Api\Data\ProductRenderSearchResultsInterface" type="Magento\Catalog\Model\ProductRenderSearchResults"/>
    <preference for="Magento\Catalog\Model\Product\Pricing\Renderer\SalableResolverInterface" type="Magento\Catalog\Model\Product\Pricing\Renderer\SalableResolver"/>
    <preference for="Magento\Catalog\Model\Product\Media\ConfigInterface" type="Magento\Catalog\Model\Product\Media\Config"/>
    <preference for="Magento\Framework\View\Asset\ContextInterface" type="Magento\Catalog\Model\View\Asset\Image\Context"/>
    <preference for="Magento\Catalog\Api\TierPriceStorageInterface" type="Magento\Catalog\Model\Product\Price\TierPriceStorage" />
    <preference for="Magento\Catalog\Api\Data\TierPriceInterface" type="Magento\Catalog\Model\Product\Price\TierPrice" />
    <preference for="Magento\Catalog\Api\BasePriceStorageInterface" type="Magento\Catalog\Model\Product\Price\BasePriceStorage" />
    <preference for="Magento\Catalog\Api\Data\BasePriceInterface" type="Magento\Catalog\Model\Product\Price\BasePrice" />
    <preference for="Magento\Catalog\Api\CostStorageInterface" type="Magento\Catalog\Model\Product\Price\CostStorage" />
    <preference for="Magento\Catalog\Api\Data\CostInterface" type="Magento\Catalog\Model\Product\Price\Cost" />
    <preference for="Magento\Catalog\Api\SpecialPriceStorageInterface" type="Magento\Catalog\Model\Product\Price\SpecialPriceStorage" />
    <preference for="Magento\Catalog\Api\Data\SpecialPriceInterface" type="Magento\Catalog\Model\Product\Price\SpecialPrice" />
    <preference for="Magento\Catalog\Api\Data\PriceUpdateResultInterface" type="Magento\Catalog\Model\Product\Price\PriceUpdateResult" />
    <preference for="Magento\Catalog\Api\SpecialPriceInterface" type="Magento\Catalog\Model\ResourceModel\Product\Price\SpecialPrice" />
    <preference for="Magento\Catalog\Model\ProductIdLocatorInterface" type="Magento\Catalog\Model\ProductIdLocator" />
    <preference for="Magento\Catalog\Api\Data\ProductRender\ButtonInterface" type="Magento\Catalog\Model\ProductRender\Button" />
    <preference for="Magento\Catalog\Api\Data\ProductRender\ImageInterface" type="Magento\Catalog\Model\ProductRender\Image" />
    <preference for="Magento\Catalog\Api\Data\ProductRender\PriceInfoInterface" type="Magento\Catalog\Model\ProductRender\PriceInfo" />
    <preference for="Magento\Catalog\Api\Data\ProductRender\FormattedPriceInfoInterface" type="Magento\Catalog\Model\ProductRender\FormattedPriceInfo" />
    <preference for="Magento\Framework\Indexer\BatchProviderInterface" type="Magento\Framework\Indexer\BatchProvider" />
    <preference for="Magento\Catalog\Model\Indexer\Product\Price\UpdateIndexInterface" type="Magento\Catalog\Model\Indexer\Product\Price\InvalidateIndex" />
    <preference for="Magento\Catalog\Model\Product\Gallery\ImagesConfigFactoryInterface" type="Magento\Catalog\Model\Product\Gallery\ImagesConfigFactory" />
    <preference for="Magento\Catalog\Model\Product\Configuration\Item\ItemResolverInterface" type="Magento\Catalog\Model\Product\Configuration\Item\ItemResolverComposite" />
    <preference for="Magento\Catalog\Api\Data\MassActionInterface" type="\Magento\Catalog\Model\MassAction" />
    <preference for="Magento\Catalog\Model\ProductLink\Data\ListCriteriaInterface" type="Magento\Catalog\Model\ProductLink\Data\ListCriteria" />
    <preference for="Magento\Catalog\Api\CategoryListDeleteBySkuInterface" type="Magento\Catalog\Model\CategoryLinkRepository"/>
    <type name="Magento\Customer\Model\ResourceModel\Visitor">
        <plugin name="catalogLog" type="Magento\Catalog\Model\Plugin\Log" />
    </type>
    <type name="Magento\Catalog\Model\Category\DataProvider">
        <arguments>
            <argument name="uiConfigFactory" xsi:type="object">uiComponentConfigFactory</argument>
        </arguments>
        <plugin name="set_page_layout_default_value" type="Magento\Catalog\Model\Plugin\SetPageLayoutDefaultValue" />
    </type>
    <type name="Magento\Theme\Block\Html\Topmenu">
        <plugin name="catalogTopmenu" type="Magento\Catalog\Plugin\Block\Topmenu" />
    </type>
    <type name="Magento\Framework\Mview\View\StateInterface">
        <plugin name="setStatusForMview" type="Magento\Catalog\Model\Indexer\Category\Product\Plugin\MviewState" />
    </type>
    <type name="Magento\Catalog\Model\Indexer\Category\Product\Plugin\MviewState">
        <arguments>
            <argument name="state" xsi:type="object" shared="false">Magento\Framework\Mview\View\StateInterface</argument>
            <argument name="changelog" xsi:type="object" shared="false">Magento\Framework\Mview\View\ChangelogInterface</argument>
        </arguments>
    </type>
    <type name="Magento\Catalog\Model\Indexer\Product\Full">
        <arguments>
            <argument name="indexerList" xsi:type="array">
                <item name="catalog_category_product" xsi:type="const">Magento\Catalog\Model\Indexer\Category\Product::INDEXER_ID</item>
                <item name="catalog_product_category" xsi:type="const">Magento\Catalog\Model\Indexer\Product\Category::INDEXER_ID</item>
                <item name="catalog_product_price" xsi:type="const">Magento\Catalog\Model\Indexer\Product\Price\Processor::INDEXER_ID</item>
                <item name="catalog_product_attribute" xsi:type="const">Magento\Catalog\Model\Indexer\Product\Eav\Processor::INDEXER_ID</item>
            </argument>
        </arguments>
    </type>
    <type name="Magento\Catalog\Model\Product\Attribute\Backend\Media\EntryConverterPool">
        <arguments>
            <argument name="mediaGalleryEntryConvertersCollection" xsi:type="array">
                <item name="image" xsi:type="object">Magento\Catalog\Model\Product\Attribute\Backend\Media\ImageEntryConverter</item>
            </argument>
        </arguments>
    </type>
    <type name="Magento\Catalog\Helper\Product">
        <arguments>
            <argument name="catalogSession" xsi:type="object">Magento\Catalog\Model\Session\Proxy</argument>
            <argument name="reindexPriceIndexerData" xsi:type="array">
                <item name="byDataResult" xsi:type="array">
                    <item name="tier_price_changed" xsi:type="string">tier_price_changed</item>
                </item>
                <item name="byDataChange" xsi:type="array">
                    <item name="status" xsi:type="string">status</item>
                    <item name="price" xsi:type="string">price</item>
                    <item name="special_price" xsi:type="string">special_price</item>
                    <item name="special_from_date" xsi:type="string">special_from_date</item>
                    <item name="special_to_date" xsi:type="string">special_to_date</item>
                    <item name="website_ids" xsi:type="string">website_ids</item>
                    <item name="gift_wrapping_price" xsi:type="string">gift_wrapping_price</item>
                    <item name="tax_class_id" xsi:type="string">tax_class_id</item>
                </item>
            </argument>
            <argument name="reindexProductCategoryIndexerData" xsi:type="array">
                <item name="byDataChange" xsi:type="array">
                    <item name="category_ids" xsi:type="string">category_ids</item>
                    <item name="entity_id" xsi:type="string">entity_id</item>
                    <item name="store_id" xsi:type="string">store_id</item>
                    <item name="website_ids" xsi:type="string">website_ids</item>
                    <item name="visibility" xsi:type="string">visibility</item>
                    <item name="status" xsi:type="string">status</item>
                </item>
            </argument>
            <argument name="productRepository" xsi:type="object">Magento\Catalog\Api\ProductRepositoryInterface\Proxy</argument>
        </arguments>
    </type>
    <type name="Magento\Catalog\Helper\Product\Edit\Action\Attribute">
        <arguments>
            <argument name="session" xsi:type="object">Magento\Backend\Model\Session\Proxy</argument>
        </arguments>
    </type>
    <type name="Magento\Catalog\Model\Product">
        <arguments>
            <argument name="catalogProductStatus" xsi:type="object">Magento\Catalog\Model\Product\Attribute\Source\Status\Proxy</argument>
            <argument name="productLink" xsi:type="object">Magento\Catalog\Model\Product\Link\Proxy</argument>
        </arguments>
    </type>
    <type name="Magento\Catalog\Model\ResourceModel\Product\Collection">
        <arguments>
            <argument name="catalogUrl" xsi:type="object">Magento\Catalog\Model\ResourceModel\Url\Proxy</argument>
            <argument name="customerSession" xsi:type="object">Magento\Customer\Model\Session\Proxy</argument>
        </arguments>
    </type>
    <type name="Magento\Catalog\Model\Entity\Product\Attribute\Design\Options\Container">
        <arguments>
            <argument name="options" xsi:type="array">
                <item name="option1" xsi:type="array">
                    <item name="value" xsi:type="string">container1</item>
                    <item name="label" xsi:type="string" translatable="true">Product Info Column</item>
                </item>
                <item name="option2" xsi:type="array">
                    <item name="value" xsi:type="string">container2</item>
                    <item name="label" xsi:type="string" translatable="true">Block after Info Column</item>
                </item>
            </argument>
        </arguments>
    </type>
    <type name="Magento\Catalog\Helper\Data">
        <arguments>
            <argument name="templateFilterModel" xsi:type="string">Magento\Widget\Model\Template\Filter</argument>
            <argument name="catalogSession" xsi:type="object">Magento\Catalog\Model\Session\Proxy</argument>
        </arguments>
    </type>
    <type name="Magento\Catalog\Helper\Output">
        <arguments>
            <argument name="directivePatterns" xsi:type="array">
                <item name="construct" xsi:type="const">\Magento\Framework\Filter\Template::CONSTRUCTION_PATTERN</item>
            </argument>
        </arguments>
    </type>
    <type name="Magento\Catalog\Model\Config\Source\GridPerPage">
        <arguments>
            <argument name="perPageValues" xsi:type="string">9,15,30</argument>
        </arguments>
    </type>
    <type name="Magento\Catalog\Model\ProductIdLocator">
        <arguments>
            <argument name="idsLimit" xsi:type="number">1000</argument>
        </arguments>
    </type>
    <type name="Magento\Catalog\Model\Config\Source\ListPerPage">
        <arguments>
            <argument name="options" xsi:type="string">5,10,15,20,25</argument>
        </arguments>
    </type>
    <type name="Magento\Catalog\Helper\Product\Compare">
        <arguments>
            <argument name="customerSession" xsi:type="object">Magento\Customer\Model\Session\Proxy</argument>
            <argument name="catalogSession" xsi:type="object">Magento\Catalog\Model\Session\Proxy</argument>
        </arguments>
    </type>
    <virtualType name="Magento\Catalog\Model\Session\Storage" type="Magento\Framework\Session\Storage">
        <arguments>
            <argument name="namespace" xsi:type="string">catalog</argument>
        </arguments>
    </virtualType>
    <virtualType name="Magento\Catalog\Model\System\Config\Source\InputtypeFactory" type="Magento\Eav\Model\Adminhtml\System\Config\Source\InputtypeFactory">
        <arguments>
            <argument name="instanceName" xsi:type="string">Magento\Catalog\Model\System\Config\Source\Inputtype</argument>
        </arguments>
    </virtualType>
    <virtualType name="Magento\Catalog\CategoryImageUpload" type="Magento\Catalog\Model\ImageUploader">
        <arguments>
            <argument name="baseTmpPath" xsi:type="string">catalog/tmp/category</argument>
            <argument name="basePath" xsi:type="string">catalog/category</argument>
            <argument name="allowedExtensions" xsi:type="array">
                <item name="jpg" xsi:type="string">jpg</item>
                <item name="jpeg" xsi:type="string">jpeg</item>
                <item name="gif" xsi:type="string">gif</item>
                <item name="png" xsi:type="string">png</item>
            </argument>
            <argument name="allowedMimeTypes" xsi:type="array">
                <item name="jpg" xsi:type="string">image/jpg</item>
                <item name="jpeg" xsi:type="string">image/jpeg</item>
                <item name="gif" xsi:type="string">image/gif</item>
                <item name="png" xsi:type="string">image/png</item>
            </argument>
        </arguments>
    </virtualType>
    <type name="Magento\Catalog\Controller\Adminhtml\Category\Image\Upload">
        <arguments>
            <argument name="imageUploader" xsi:type="object">Magento\Catalog\CategoryImageUpload</argument>
        </arguments>
    </type>
    <type name="Magento\Catalog\Model\Category\Attribute\Backend\Image">
        <arguments>
            <argument name="imageUploader" xsi:type="object">Magento\Catalog\CategoryImageUpload</argument>
        </arguments>
    </type>
    <type name="Magento\Catalog\Model\Session">
        <arguments>
            <argument name="storage" xsi:type="object">Magento\Catalog\Model\Session\Storage</argument>
        </arguments>
    </type>
    <type name="Magento\Store\Model\ResourceModel\Website">
        <plugin name="invalidatePriceIndexerOnWebsite" type="Magento\Catalog\Model\Indexer\Product\Price\Plugin\Website"/>
        <plugin name="categoryProductWebsiteAfterDelete" type="\Magento\Catalog\Model\Indexer\Category\Product\Plugin\Website"/>
    </type>
    <type name="Magento\Store\Model\ResourceModel\Store">
        <plugin name="storeViewResourceAroundSave" type="Magento\Catalog\Model\Indexer\Category\Flat\Plugin\StoreView"/>
        <plugin name="catalogProductFlatIndexerStore" type="Magento\Catalog\Model\Indexer\Product\Flat\Plugin\Store" />
        <plugin name="categoryStoreAroundSave" type="Magento\Catalog\Model\Indexer\Category\Product\Plugin\StoreView"/>
        <plugin name="productAttributesStoreViewSave" type="Magento\Catalog\Model\Indexer\Product\Eav\Plugin\StoreView"/>
    </type>
    <type name="Magento\Store\Model\ResourceModel\Group">
        <plugin name="storeGroupResourceAroundSave" type="Magento\Catalog\Model\Indexer\Category\Flat\Plugin\StoreGroup"/>
        <plugin name="catalogProductFlatIndexerStoreGroup" type="Magento\Catalog\Model\Indexer\Product\Flat\Plugin\StoreGroup" />
        <plugin name="categoryStoreGroupAroundSave" type="Magento\Catalog\Model\Indexer\Category\Product\Plugin\StoreGroup"/>
    </type>
    <type name="Magento\Customer\Api\GroupRepositoryInterface">
        <plugin name="invalidatePriceIndexerOnCustomerGroup" type="Magento\Catalog\Model\Indexer\Product\Price\Plugin\CustomerGroup"/>
    </type>
    <type name="Magento\Indexer\Model\Config\Data">
        <plugin name="indexerCategoryFlatConfigGet" type="Magento\Catalog\Model\Indexer\Category\Flat\Plugin\IndexerConfigData" />
        <plugin name="indexerProductFlatConfigGet" type="Magento\Catalog\Model\Indexer\Product\Flat\Plugin\IndexerConfigData" />
    </type>
    <type name="Magento\Catalog\Model\Indexer\Product\Price\AbstractAction">
        <arguments>
            <argument name="defaultPriceIndexer" xsi:type="object">Magento\Catalog\Model\ResourceModel\Product\Indexer\Price\DefaultPrice</argument>
        </arguments>
    </type>
    <type name="Magento\Eav\Model\Entity\Attribute\Set">
        <plugin name="invalidateEavIndexerOnAttributeSetSave" type="Magento\Catalog\Model\Indexer\Product\Eav\Plugin\AttributeSet" />
    </type>
    <type name="Magento\Catalog\Helper\Product\Flat\Indexer">
        <arguments>
            <argument name="flatAttributeGroups" xsi:type="array">
                <item name="catalog_product" xsi:type="string">catalog_product</item>
            </argument>
        </arguments>
    </type>
    <type name="Magento\Catalog\Model\Product\LinkTypeProvider">
        <arguments>
            <argument name="linkTypes" xsi:type="array">
                <item name="related" xsi:type="const">Magento\Catalog\Model\Product\Link::LINK_TYPE_RELATED</item>
                <item name="crosssell" xsi:type="const">Magento\Catalog\Model\Product\Link::LINK_TYPE_CROSSSELL</item>
                <item name="upsell" xsi:type="const">Magento\Catalog\Model\Product\Link::LINK_TYPE_UPSELL</item>
            </argument>
        </arguments>
    </type>
    <type name="Magento\Catalog\Model\Product\TypeTransitionManager">
        <arguments>
            <argument name="compatibleTypes" xsi:type="array">
                <item name="simple" xsi:type="const">Magento\Catalog\Model\Product\Type::TYPE_SIMPLE</item>
                <item name="virtual" xsi:type="const">Magento\Catalog\Model\Product\Type::TYPE_VIRTUAL</item>
            </argument>
        </arguments>
    </type>
    <type name="Magento\Eav\Model\Entity\Setup\PropertyMapper\Composite">
        <arguments>
            <argument name="propertyMappers" xsi:type="array">
                <item name="catalog" xsi:type="string">Magento\Catalog\Model\ResourceModel\Setup\PropertyMapper</item>
            </argument>
        </arguments>
    </type>
    <virtualType name="rowsFlatTableBuilder" type="Magento\Catalog\Model\Indexer\Product\Flat\FlatTableBuilder">
        <arguments>
            <argument name="tableData" xsi:type="object">Magento\Catalog\Model\Indexer\Product\Flat\Action\Rows\TableData</argument>
        </arguments>
    </virtualType>
    <type name="Magento\Catalog\Model\Indexer\Product\Flat\Action\Rows">
        <arguments>
            <argument name="flatTableBuilder" xsi:type="object">rowsFlatTableBuilder</argument>
        </arguments>
    </type>
    <type name="Magento\Catalog\Model\Indexer\Product\Flat\FlatTableBuilder">
        <arguments>
            <argument name="tableData" xsi:type="object">Magento\Catalog\Model\Indexer\Product\Flat\TableData</argument>
        </arguments>
    </type>
    <virtualType name="categoryFilterList" type="Magento\Catalog\Model\Layer\FilterList">
        <arguments>
            <argument name="filterableAttributes" xsi:type="object">Magento\Catalog\Model\Layer\Category\FilterableAttributeList</argument>
        </arguments>
    </virtualType>
    <virtualType name="searchFilterList" type="Magento\Catalog\Model\Layer\FilterList">
        <arguments>
            <argument name="filterableAttributes" xsi:type="object">Magento\Catalog\Model\Layer\Search\FilterableAttributeList</argument>
        </arguments>
    </virtualType>
    <type name="Magento\Catalog\Model\Layer\Category\FilterableAttributeList">
        <arguments>
            <argument name="layer" xsi:type="object">Magento\Catalog\Model\Layer\Category</argument>
        </arguments>
    </type>
    <type name="Magento\Catalog\Model\Layer\Search\FilterableAttributeList">
        <arguments>
            <argument name="layer" xsi:type="object">Magento\Catalog\Model\Layer\Search</argument>
        </arguments>
    </type>
    <type name="Magento\Catalog\Model\Indexer\Product\Price\Processor">
        <arguments>
            <argument name="indexer" xsi:type="object" shared="false">Magento\Framework\Indexer\IndexerInterface</argument>
        </arguments>
    </type>
    <type name="Magento\Framework\Model\ActionValidator\RemoveAction">
        <arguments>
            <argument name="protectedModels" xsi:type="array">
                <item name="catalogCategory" xsi:type="string">Magento\Catalog\Model\Category</item>
                <item name="catalogProduct" xsi:type="string">Magento\Catalog\Model\Product</item>
            </argument>
        </arguments>
    </type>
    <type name="Magento\Framework\Pricing\Adjustment\Collection">
    </type>
    <type name="Magento\Catalog\Model\Product\ReservedAttributeList">
        <arguments>
            <argument name="productModel" xsi:type="string">\Magento\Catalog\Model\Product</argument>
            <argument name="reservedAttributes" xsi:type="array">
                <item name="position" xsi:type="string">position</item>
            </argument>
            <argument name="allowedAttributes" xsi:type="array">
                <item name="type_id" xsi:type="string">type_id</item>
                <item name="calculated_final_price" xsi:type="string">calculated_final_price</item>
                <item name="request_path" xsi:type="string">request_path</item>
            </argument>
        </arguments>
    </type>
    <virtualType name="Magento\Catalog\Pricing\Price\Pool" type="Magento\Framework\Pricing\Price\Pool">
        <arguments>
            <argument name="prices" xsi:type="array">
                <item name="regular_price" xsi:type="string">Magento\Catalog\Pricing\Price\RegularPrice</item>
                <item name="final_price" xsi:type="string">Magento\Catalog\Pricing\Price\FinalPrice</item>
                <item name="tier_price" xsi:type="string">Magento\Catalog\Pricing\Price\TierPrice</item>
                <item name="special_price" xsi:type="string">Magento\Catalog\Pricing\Price\SpecialPrice</item>
                <item name="base_price" xsi:type="string">Magento\Catalog\Pricing\Price\BasePrice</item>
                <item name="custom_option_price" xsi:type="string">Magento\Catalog\Pricing\Price\CustomOptionPrice</item>
                <item name="configured_price" xsi:type="string">Magento\Catalog\Pricing\Price\ConfiguredPrice</item>
                <item name="configured_regular_price" xsi:type="string">Magento\Catalog\Pricing\Price\ConfiguredRegularPrice</item>
            </argument>
        </arguments>
    </virtualType>
    <type name="Magento\Catalog\Pricing\Price\Collection">
        <arguments>
            <argument name="pool" xsi:type="object">Magento\Catalog\Pricing\Price\Pool</argument>
        </arguments>
    </type>
    <type name="Magento\Framework\Pricing\PriceInfo\Factory">
        <arguments>
            <argument name="types" xsi:type="array">
                <item name="default" xsi:type="array">
                    <item name="infoClass" xsi:type="string">Magento\Framework\Pricing\PriceInfo\Base</item>
                    <item name="prices" xsi:type="string">Magento\Catalog\Pricing\Price\Collection</item>
                </item>
            </argument>
        </arguments>
    </type>
    <type name="Magento\Catalog\Model\ProductLink\CollectionProvider">
        <arguments>
            <argument name="providers" xsi:type="array">
                <item name="crosssell" xsi:type="object">Magento\Catalog\Model\ProductLink\CollectionProvider\Crosssell</item>
                <item name="upsell" xsi:type="object">Magento\Catalog\Model\ProductLink\CollectionProvider\Upsell</item>
                <item name="related" xsi:type="object">Magento\Catalog\Model\ProductLink\CollectionProvider\Related</item>
            </argument>
            <argument name="mapProviders" xsi:type="array">
                <item name="linked" xsi:type="object">Magento\Catalog\Model\ProductLink\CollectionProvider\LinkedMapProvider</item>
            </argument>
        </arguments>
    </type>
    <type name="Magento\Catalog\Model\ProductLink\Converter\ConverterPool">
        <arguments>
            <argument name="converters" xsi:type="array">
                <item name="default" xsi:type="object">Magento\Catalog\Model\ProductLink\Converter\DefaultConverter</item>
            </argument>
        </arguments>
    </type>
    <type name="Magento\Catalog\Model\Product\Option">
        <arguments>
            <argument name="optionGroups" xsi:type="array">
                <item name="date" xsi:type="string">Magento\Catalog\Model\Product\Option\Type\Date</item>
                <item name="file" xsi:type="string">Magento\Catalog\Model\Product\Option\Type\File</item>
                <item name="select" xsi:type="string">Magento\Catalog\Model\Product\Option\Type\Select</item>
                <item name="text" xsi:type="string">Magento\Catalog\Model\Product\Option\Type\Text</item>
            </argument>
            <argument name="optionTypesToGroups" xsi:type="array">
                <item name="field" xsi:type="const">Magento\Catalog\Api\Data\ProductCustomOptionInterface::OPTION_GROUP_TEXT</item>
                <item name="area" xsi:type="const">Magento\Catalog\Api\Data\ProductCustomOptionInterface::OPTION_GROUP_TEXT</item>
                <item name="file" xsi:type="const">Magento\Catalog\Api\Data\ProductCustomOptionInterface::OPTION_GROUP_FILE</item>
                <item name="drop_down" xsi:type="const">Magento\Catalog\Api\Data\ProductCustomOptionInterface::OPTION_GROUP_SELECT</item>
                <item name="radio" xsi:type="const">Magento\Catalog\Api\Data\ProductCustomOptionInterface::OPTION_GROUP_SELECT</item>
                <item name="checkbox" xsi:type="const">Magento\Catalog\Api\Data\ProductCustomOptionInterface::OPTION_GROUP_SELECT</item>
                <item name="multiple" xsi:type="const">Magento\Catalog\Api\Data\ProductCustomOptionInterface::OPTION_GROUP_SELECT</item>
                <item name="date" xsi:type="const">Magento\Catalog\Api\Data\ProductCustomOptionInterface::OPTION_GROUP_DATE</item>
                <item name="date_time" xsi:type="const">Magento\Catalog\Api\Data\ProductCustomOptionInterface::OPTION_GROUP_DATE</item>
                <item name="time" xsi:type="const">Magento\Catalog\Api\Data\ProductCustomOptionInterface::OPTION_GROUP_DATE</item>
            </argument>
        </arguments>
    </type>
    <type name="Magento\Catalog\Model\Product\Option\Validator\Pool">
        <arguments>
            <argument name="validators" xsi:type="array">
                <item name="default" xsi:type="object">Magento\Catalog\Model\Product\Option\Validator\DefaultValidator</item>
                <item name="drop_down" xsi:type="object">Magento\Catalog\Model\Product\Option\Validator\Select</item>
                <item name="radio" xsi:type="object">Magento\Catalog\Model\Product\Option\Validator\Select</item>
                <item name="checkbox" xsi:type="object">Magento\Catalog\Model\Product\Option\Validator\Select</item>
                <item name="multiple" xsi:type="object">Magento\Catalog\Model\Product\Option\Validator\Select</item>
                <item name="text" xsi:type="object">Magento\Catalog\Model\Product\Option\Validator\Text</item>
                <item name="area" xsi:type="object">Magento\Catalog\Model\Product\Option\Validator\Text</item>
                <item name="file" xsi:type="object">Magento\Catalog\Model\Product\Option\Validator\File</item>
            </argument>
        </arguments>
    </type>
    <type name="Magento\Catalog\Model\ProductTypes\Config">
        <arguments>
            <argument name="reader" xsi:type="object">Magento\Catalog\Model\ProductTypes\Config\Reader\Proxy</argument>
        </arguments>
    </type>
    <type name="Magento\Catalog\Model\Attribute\Config\Data">
        <arguments>
            <argument name="reader" xsi:type="object">Magento\Catalog\Model\Attribute\Config\Reader\Proxy</argument>
        </arguments>
    </type>
    <type name="Magento\Catalog\Model\ProductOptions\Config">
        <arguments>
            <argument name="reader" xsi:type="object">Magento\Catalog\Model\ProductOptions\Config\Reader\Proxy</argument>
        </arguments>
    </type>
    <type name="Magento\CatalogInventory\Model\Config\Backend\ShowOutOfStock">
        <plugin name="showOutOfStockValueChanged" type="Magento\Catalog\Model\Plugin\ShowOutOfStockConfig"/>
    </type>
    <virtualType name="Magento\Catalog\Block\Category\Widget\Link" type="Magento\Catalog\Block\Widget\Link">
        <arguments>
            <argument name="entityResource" xsi:type="object">Magento\Catalog\Model\ResourceModel\Category</argument>
        </arguments>
    </virtualType>
    <virtualType name="Magento\Catalog\Block\Product\Widget\Link" type="Magento\Catalog\Block\Widget\Link">
        <arguments>
            <argument name="entityResource" xsi:type="object">Magento\Catalog\Model\ResourceModel\Product</argument>
        </arguments>
    </virtualType>
    <type name="Magento\Framework\App\Rss\RssManagerInterface">
        <arguments>
            <argument name="dataProviders" xsi:type="array">
                <item name="new_products" xsi:type="string">Magento\Catalog\Block\Rss\Product\NewProducts</item>
                <item name="special_products" xsi:type="string">Magento\Catalog\Block\Rss\Product\Special</item>
                <item name="category" xsi:type="string">Magento\Catalog\Block\Rss\Category</item>
            </argument>
        </arguments>
    </type>
    <type name="Magento\Catalog\Model\Product\Option\Type\File">
        <arguments>
            <argument name="validatorInfo" xsi:type="object">Magento\Catalog\Model\Product\Option\Type\File\ValidatorInfo\Proxy</argument>
            <argument name="validatorFile" xsi:type="object">Magento\Catalog\Model\Product\Option\Type\File\ValidatorFile\Proxy</argument>
        </arguments>
    </type>
    <type name="Magento\Catalog\Model\Attribute\Config">
        <arguments>
            <argument name="dataStorage" xsi:type="object">Magento\Catalog\Model\Attribute\Config\Data\Proxy</argument>
        </arguments>
    </type>
    <virtualType name="Magento\Catalog\Model\Layer\Search\Context" type="Magento\Catalog\Model\Layer\Context">
        <arguments>
            <argument name="collectionProvider" xsi:type="object">Magento\Catalog\Model\Layer\Search\ItemCollectionProvider</argument>
            <argument name="stateKey" xsi:type="object">Magento\Catalog\Model\Layer\Category\StateKey</argument>
            <argument name="collectionFilter" xsi:type="object">Magento\Catalog\Model\Layer\Search\CollectionFilter</argument>
        </arguments>
    </virtualType>
    <virtualType name="Magento\Catalog\Model\Layer\Category\Context" type="Magento\Catalog\Model\Layer\Context">
        <arguments>
            <argument name="collectionProvider" xsi:type="object">Magento\Catalog\Model\Layer\Category\ItemCollectionProvider</argument>
            <argument name="stateKey" xsi:type="object">Magento\Catalog\Model\Layer\Category\StateKey</argument>
            <argument name="collectionFilter" xsi:type="object">Magento\Catalog\Model\Layer\Category\CollectionFilter</argument>
        </arguments>
    </virtualType>
    <type name="Magento\Catalog\Model\Layer\Search">
        <arguments>
            <argument name="context" xsi:type="object">Magento\Catalog\Model\Layer\Search\Context</argument>
        </arguments>
    </type>
    <type name="Magento\Catalog\Model\Layer\Category">
        <arguments>
            <argument name="context" xsi:type="object">Magento\Catalog\Model\Layer\Category\Context</argument>
        </arguments>
    </type>
    <type name="Magento\Catalog\Model\Layer\Filter\Dynamic\AlgorithmFactory">
        <arguments>
            <argument name="algorithms" xsi:type="array">
                <item name="auto" xsi:type="string">Magento\Catalog\Model\Layer\Filter\Dynamic\Auto</item>
                <item name="improved" xsi:type="string">Magento\Catalog\Model\Layer\Filter\Dynamic\Improved</item>
                <item name="manual" xsi:type="string">Magento\Catalog\Model\Layer\Filter\Dynamic\Manual</item>
            </argument>
        </arguments>
    </type>
    <type name="Magento\Catalog\Model\Layer\Resolver">
        <arguments>
            <argument name="layersPool" xsi:type="array">
                <item name="category" xsi:type="string">Magento\Catalog\Model\Layer\Category</item>
                <item name="search" xsi:type="string">Magento\Catalog\Model\Layer\Search</item>
            </argument>
        </arguments>
    </type>
    <type name="Magento\Catalog\Model\ResourceModel\Config">
        <plugin name="productListingAttributesCaching" type="Magento\Catalog\Plugin\Model\ResourceModel\Config" />
    </type>
    <preference for="Magento\Catalog\Api\ProductLinkTypeListInterface" type="Magento\Catalog\Model\Product\LinkTypeProvider" />
    <preference for="Magento\Catalog\Api\Data\ProductLinkAttributeInterface" type="Magento\Catalog\Model\ProductLink\Attribute" />
    <preference for="Magento\Catalog\Api\Data\ProductLinkTypeInterface" type="Magento\Catalog\Model\ProductLink\Type" />
    <preference for="Magento\Catalog\Api\ProductLinkManagementInterface" type="Magento\Catalog\Model\ProductLink\Management" />
    <preference for="Magento\Catalog\Api\Data\ProductLinkInterface" type="Magento\Catalog\Model\ProductLink\Link" />
    <preference for="Magento\Catalog\Api\CategoryLinkManagementInterface" type="Magento\Catalog\Model\CategoryLinkManagement" />
    <preference for="Magento\Catalog\Api\Data\ProductWebsiteLinkInterface" type="Magento\Catalog\Model\ProductWebsiteLink" />
    <preference for="Magento\Catalog\Api\ProductWebsiteLinkRepositoryInterface" type="Magento\Catalog\Model\ProductWebsiteLinkRepository" />
    <preference for="Magento\Catalog\Api\CategoryLinkRepositoryInterface" type="Magento\Catalog\Model\CategoryLinkRepository" />
    <preference for="Magento\Catalog\Api\Data\ProductCustomOptionInterface" type="Magento\Catalog\Model\Product\Option" />
    <preference for="Magento\Catalog\Api\ProductCustomOptionRepositoryInterface" type="Magento\Catalog\Model\Product\Option\Repository" />
    <preference for="Magento\Catalog\Api\Data\ProductCustomOptionTypeInterface" type="Magento\Catalog\Model\Product\Option\Type" />
    <preference for="Magento\Catalog\Api\ProductTierPriceManagementInterface" type="Magento\Catalog\Model\Product\TierPriceManagement" />
    <preference for="Magento\Catalog\Api\ScopedProductTierPriceManagementInterface" type="Magento\Catalog\Model\Product\ScopedTierPriceManagement" />
    <preference for="Magento\Catalog\Api\Data\ProductTierPriceInterface" type="Magento\Catalog\Model\Product\TierPrice" />
    <preference for="Magento\Catalog\Api\Data\CategoryProductLinkInterface" type="Magento\Catalog\Model\CategoryProductLink" />
    <preference for="Magento\Catalog\Api\ProductCustomOptionTypeListInterface" type="Magento\Catalog\Model\ProductOptions\TypeList" />
    <preference for="Magento\Catalog\Api\Data\ProductCustomOptionValuesInterface" type="Magento\Catalog\Model\Product\Option\Value" />
    <preference for="Magento\Catalog\Api\Data\CustomOptionInterface" type="Magento\Catalog\Model\CustomOptions\CustomOption" />
    <preference for="Magento\Catalog\Api\Data\ProductOptionInterface" type="Magento\Catalog\Model\ProductOption" />
    <preference for="Magento\Catalog\Api\Data\CategoryLinkInterface" type="Magento\Catalog\Model\CategoryLink" />
    <virtualType name="Magento\Catalog\Model\ResourceModel\Attribute\Collection" type="Magento\Eav\Model\ResourceModel\Entity\Attribute\Collection">
    </virtualType>
    <type name="Magento\Eav\Model\Entity\Attribute\Backend\AbstractBackend">
        <plugin name="attributeValidation" type="Magento\Catalog\Plugin\Model\Attribute\Backend\AttributeValidation"/>
    </type>
    <type name="Magento\Catalog\Plugin\Model\Attribute\Backend\AttributeValidation">
        <arguments>
            <argument name="allowedEntityTypes" xsi:type="array">
                <item name="product" xsi:type="string">Magento\Catalog\Api\Data\ProductInterface</item>
                <item name="category" xsi:type="string">Magento\Catalog\Api\Data\CategoryInterface</item>
            </argument>
        </arguments>
    </type>
    <type name="Magento\Catalog\Model\CategoryRepository">
        <arguments>
            <argument name="categoryResource" xsi:type="object">Magento\Catalog\Model\ResourceModel\Category\Proxy</argument>
        </arguments>
    </type>
    <type name="Magento\Catalog\Helper\Product\ConfigurationPool">
        <arguments>
            <argument name="instancesByType" xsi:type="array">
                <item name="default" xsi:type="object">Magento\Catalog\Helper\Product\Configuration</item>
            </argument>
        </arguments>
    </type>
    <type name="Magento\Framework\Console\CommandListInterface">
        <arguments>
            <argument name="commands" xsi:type="array">
                <item name="productAttributesCleanUp" xsi:type="object">Magento\Catalog\Console\Command\ProductAttributesCleanUp</item>
            </argument>
        </arguments>
    </type>
    <type name="Magento\Framework\Config\View">
        <arguments>
            <argument name="xpath" xsi:type="array">
                <item name="image" xsi:type="array">
                    <item name="/view/media/images" xsi:type="array">
                        <item name="id" xsi:type="string">module</item>
                    </item>
                    <item name="/view/media/images/image" xsi:type="array">
                        <item name="id1" xsi:type="string">id</item>
                        <item name="id2" xsi:type="string">type</item>
                    </item>
                </item>
            </argument>
        </arguments>
    </type>
    <type name="Magento\Framework\View\Xsd\Media\TypeDataExtractorPool">
        <arguments>
            <argument name="extractors" xsi:type="array">
                <item name="images" xsi:type="object">Magento\Catalog\Model\ImageExtractor</item>
            </argument>
        </arguments>
    </type>
    <type name="Magento\Quote\Model\Quote\Item\Repository">
        <arguments>
            <argument name="cartItemProcessors" xsi:type="array">
                <item name="custom_options" xsi:type="object">Magento\Catalog\Model\CustomOptions\CustomOptionProcessor\Proxy</item>
            </argument>
        </arguments>
    </type>
    <type name="Magento\Sales\Api\OrderItemRepositoryInterface">
        <arguments>
            <argument name="processorPool" xsi:type="array">
                <item name="custom_options" xsi:type="object">Magento\Catalog\Model\ProductOptionProcessor</item>
            </argument>
        </arguments>
    </type>
    <type name="Magento\Sales\Model\Order\ProductOption">
        <arguments>
            <argument name="processorPool" xsi:type="array">
                <item name="custom_options" xsi:type="object">Magento\Catalog\Model\ProductOptionProcessor</item>
            </argument>
        </arguments>
    </type>
    <type name="Magento\Framework\Model\Entity\RepositoryFactory">
        <arguments>
            <argument name="entities" xsi:type="array">
                <item name="Magento\Catalog\Api\Data\ProductInterface" xsi:type="string">Magento\Catalog\Api\ProductRepositoryInterface</item>
                <item name="Magento\Catalog\Api\Data\CategoryInterface" xsi:type="string">Magento\Catalog\Api\CategoryRepositoryInterface</item>
            </argument>
        </arguments>
    </type>
    <type name="Magento\Framework\EntityManager\MetadataPool">
        <arguments>
            <argument name="metadata" xsi:type="array">
                <item name="Magento\Catalog\Api\Data\ProductInterface" xsi:type="array">
                    <item name="entityTableName" xsi:type="string">catalog_product_entity</item>
                    <item name="eavEntityType" xsi:type="string">catalog_product</item>
                    <item name="identifierField" xsi:type="string">entity_id</item>
                    <item name="entityContext" xsi:type="array">
                        <item name="store" xsi:type="string">Magento\Store\Model\StoreScopeProvider</item>
                    </item>
                </item>
                <item name="Magento\Catalog\Api\Data\CategoryInterface" xsi:type="array">
                    <item name="entityTableName" xsi:type="string">catalog_category_entity</item>
                    <item name="eavEntityType" xsi:type="string">catalog_category</item>
                    <item name="identifierField" xsi:type="string">entity_id</item>
                    <item name="entityContext" xsi:type="array">
                        <item name="store" xsi:type="string">Magento\Store\Model\StoreScopeProvider</item>
                    </item>
                </item>
                <item name="Magento\Catalog\Api\Data\CategoryLinkInterface" xsi:type="array">
                    <item name="entityTableName" xsi:type="string">catalog_category_product</item>
                    <item name="identifierField" xsi:type="string">entity_id</item>
                </item>
                <item name="Magento\Catalog\Api\Data\ProductFrontendActionInterface" xsi:type="array">
                    <item name="entityTableName" xsi:type="string">catalog_product_frontend_action</item>
                    <item name="identifierField" xsi:type="string">action_id</item>
                </item>
            </argument>
        </arguments>
    </type>
    <type name="Magento\Framework\EntityManager\Operation\ExtensionPool">
        <arguments>
            <argument name="extensionActions" xsi:type="array">
                <item name="Magento\Catalog\Api\Data\ProductInterface" xsi:type="array">
                    <item name="read" xsi:type="array">
                        <item name="optionReader" xsi:type="string">Magento\Catalog\Model\Product\Option\ReadHandler</item>
                        <item name="mediaGalleryRead" xsi:type="string">Magento\Catalog\Model\Product\Gallery\ReadHandler</item>
                        <item name="categoryProductLinksRead" xsi:type="string">Magento\Catalog\Model\Category\Link\ReadHandler</item>
                        <item name="websiteReader" xsi:type="string">Magento\Catalog\Model\Product\Website\ReadHandler</item>
                    </item>
                    <item name="create" xsi:type="array">
                        <item name="custom_options" xsi:type="string">Magento\Catalog\Model\Product\Option\SaveHandler</item>
                        <item name="mediaGalleryCreate" xsi:type="string">Magento\Catalog\Model\Product\Gallery\CreateHandler</item>
                        <item name="categoryProductLinksSave" xsi:type="string">Magento\Catalog\Model\Category\Link\SaveHandler</item>
                        <item name="websitePersistor" xsi:type="string">Magento\Catalog\Model\Product\Website\SaveHandler</item>
                        <item name="tierPriceCreator" xsi:type="string">Magento\Catalog\Model\Product\Attribute\Backend\TierPrice\SaveHandler</item>
                    </item>
                    <item name="update" xsi:type="array">
                        <item name="optionUpdater" xsi:type="string">Magento\Catalog\Model\Product\Option\SaveHandler</item>
                        <item name="mediaGalleryUpdate" xsi:type="string">Magento\Catalog\Model\Product\Gallery\UpdateHandler</item>
                        <item name="categoryProductLinksSave" xsi:type="string">Magento\Catalog\Model\Category\Link\SaveHandler</item>
                        <item name="websitePersistor" xsi:type="string">Magento\Catalog\Model\Product\Website\SaveHandler</item>
                        <item name="tierPriceUpdater" xsi:type="string">Magento\Catalog\Model\Product\Attribute\Backend\TierPrice\UpdateHandler</item>
                    </item>
                </item>
            </argument>
        </arguments>
    </type>
    <type name="Magento\Catalog\Model\Indexer\Category\Flat\SkipStaticColumnsProvider">
        <arguments>
            <argument name="skipStaticColumns" xsi:type="array">
                <item name="entity_type_id" xsi:type="string">entity_type_id</item>
                <item name="attribute_set_id" xsi:type="string">attribute_set_id</item>
            </argument>
        </arguments>
    </type>
    <type name="Magento\Framework\Webapi\ServiceTypeToEntityTypeMap">
        <arguments>
            <argument name="serviceTypeToEntityTypeMap" xsi:type="array">
                <item name="Magento\Catalog\Api\Data\ProductInterface" xsi:type="const">Magento\Catalog\Api\Data\ProductAttributeInterface::ENTITY_TYPE_CODE</item>
                <item name="Magento\Catalog\Api\Data\CategoryInterface" xsi:type="const">Magento\Catalog\Api\Data\CategoryAttributeInterface::ENTITY_TYPE_CODE</item>
            </argument>
        </arguments>
    </type>
    <type name="Magento\Eav\Model\TypeLocator\ComplexType">
         <arguments>
            <argument name="backendModelToAttributeTypeMap" xsi:type="array">
                <item name="Magento\Catalog\Model\Product\Attribute\Backend\Sku" xsi:type="string">string</item>
                <item name="Magento\Catalog\Model\Product\Attribute\Backend\Category" xsi:type="string">int[]</item>
                <item name="Magento\Catalog\Model\Product\Attribute\Backend\Stock" xsi:type="string">Magento\CatalogInventory\Api\Data\StockItemInterface[]</item>
                <item name="Magento\Catalog\Model\Category\Attribute\Backend\Sortby" xsi:type="string">string[]</item>
            </argument>
        </arguments>
    </type>
    <type name="Magento\Catalog\Model\ResourceModel\Product\Collection\ProductLimitation"  shared="false"/>
    <type name="Magento\Theme\Model\Design\Config\MetadataProvider">
        <arguments>
            <argument name="metadata" xsi:type="array">
                <item name="watermark_image_size" xsi:type="array">
                    <item name="path" xsi:type="string">design/watermark/image_size</item>
                    <item name="fieldset" xsi:type="string">other_settings/watermark/image</item>
                </item>
                <item name="watermark_image_imageOpacity" xsi:type="array">
                    <item name="path" xsi:type="string">design/watermark/image_imageOpacity</item>
                    <item name="fieldset" xsi:type="string">other_settings/watermark/image</item>
                </item>
                <item name="watermark_image_image" xsi:type="array">
                    <item name="path" xsi:type="string">design/watermark/image_image</item>
                    <item name="fieldset" xsi:type="string">other_settings/watermark/image</item>
                    <item name="backend_model" xsi:type="string">Magento\Theme\Model\Design\Backend\Image</item>
                    <item name="upload_dir" xsi:type="array">
                        <item name="config" xsi:type="string">system/filesystem/media</item>
                        <item name="scope_info" xsi:type="string">1</item>
                        <item name="value" xsi:type="string">catalog/product/watermark</item>
                    </item>
                    <item name="base_url" xsi:type="array">
                        <item name="type" xsi:type="string">media</item>
                        <item name="scope_info" xsi:type="string">1</item>
                        <item name="value" xsi:type="string">catalog/product/watermark</item>
                    </item>
                </item>
                <item name="watermark_image_position" xsi:type="array">
                    <item name="path" xsi:type="string">design/watermark/image_position</item>
                    <item name="fieldset" xsi:type="string">other_settings/watermark/image</item>

                </item>
                <item name="watermark_small_image_size" xsi:type="array">
                    <item name="path" xsi:type="string">design/watermark/small_image_size</item>
                    <item name="fieldset" xsi:type="string">other_settings/watermark/small_image</item>
                </item>
                <item name="watermark_small_image_imageOpacity" xsi:type="array">
                    <item name="path" xsi:type="string">design/watermark/small_image_imageOpacity</item>
                    <item name="fieldset" xsi:type="string">other_settings/watermark/small_image</item>
                </item>
                <item name="watermark_small_image_image" xsi:type="array">
                    <item name="path" xsi:type="string">design/watermark/small_image_image</item>
                    <item name="fieldset" xsi:type="string">other_settings/watermark/small_image</item>
                    <item name="backend_model" xsi:type="string">Magento\Theme\Model\Design\Backend\Image</item>
                    <item name="upload_dir" xsi:type="array">
                        <item name="config" xsi:type="string">system/filesystem/media</item>
                        <item name="scope_info" xsi:type="string">1</item>
                        <item name="value" xsi:type="string">catalog/product/watermark</item>
                    </item>
                    <item name="base_url" xsi:type="array">
                        <item name="type" xsi:type="string">media</item>
                        <item name="scope_info" xsi:type="string">1</item>
                        <item name="value" xsi:type="string">catalog/product/watermark</item>
                    </item>
                </item>
                <item name="watermark_small_image_position" xsi:type="array">
                    <item name="path" xsi:type="string">design/watermark/small_image_position</item>
                    <item name="fieldset" xsi:type="string">other_settings/watermark/small_image</item>
                </item>
                <item name="watermark_thumbnail_size" xsi:type="array">
                    <item name="path" xsi:type="string">design/watermark/thumbnail_size</item>
                    <item name="fieldset" xsi:type="string">other_settings/watermark/thumbnail</item>
                </item>
                <item name="watermark_thumbnail_imageOpacity" xsi:type="array">
                    <item name="path" xsi:type="string">design/watermark/thumbnail_imageOpacity</item>
                    <item name="fieldset" xsi:type="string">other_settings/watermark/thumbnail</item>
                </item>
                <item name="watermark_thumbnail_image" xsi:type="array">
                    <item name="path" xsi:type="string">design/watermark/thumbnail_image</item>
                    <item name="fieldset" xsi:type="string">other_settings/watermark/thumbnail</item>
                    <item name="backend_model" xsi:type="string">Magento\Theme\Model\Design\Backend\Image</item>
                    <item name="upload_dir" xsi:type="array">
                        <item name="config" xsi:type="string">system/filesystem/media</item>
                        <item name="scope_info" xsi:type="string">1</item>
                        <item name="value" xsi:type="string">catalog/product/watermark</item>
                    </item>
                    <item name="base_url" xsi:type="array">
                        <item name="type" xsi:type="string">media</item>
                        <item name="scope_info" xsi:type="string">1</item>
                        <item name="value" xsi:type="string">catalog/product/watermark</item>
                    </item>
                </item>
                <item name="watermark_thumbnail_position" xsi:type="array">
                    <item name="path" xsi:type="string">design/watermark/thumbnail_position</item>
                    <item name="fieldset" xsi:type="string">other_settings/watermark/thumbnail</item>
                </item>
            </argument>
        </arguments>
    </type>
    <virtualType name="Magento\Catalog\EntityCreator\MetadataPool" type="Magento\Framework\EntityManager\MetadataPool">
        <arguments>
            <argument name="metadata" xsi:type="array">
                <item name="Magento\Catalog\Api\Data\ProductInterface" xsi:type="array">
                    <item name="entityContext" xsi:type="array">
                        <item name="store" xsi:type="string">Magento\Store\Model\DefaultStoreScopeProvider</item>
                    </item>
                </item>
                <item name="Magento\Catalog\Api\Data\CategoryInterface" xsi:type="array">
                    <item name="entityContext" xsi:type="array">
                        <item name="store" xsi:type="string">Magento\Store\Model\DefaultStoreScopeProvider</item>
                    </item>
                </item>
            </argument>
        </arguments>
    </virtualType>
    <virtualType name="Magento\Catalog\Model\Entity\CreationScopeResolver" type="Magento\Framework\Model\Entity\ScopeResolver">
        <arguments>
            <argument name="metadataPool" xsi:type="object">Magento\Catalog\EntityCreator\MetadataPool</argument>
        </arguments>
    </virtualType>
    <virtualType name="Magento\Catalog\Model\ResourceModel\CreateHandler" type="Magento\Eav\Model\ResourceModel\CreateHandler">
        <arguments>
            <argument name="metadataPool" xsi:type="object">Magento\Catalog\EntityCreator\MetadataPool</argument>
            <argument name="scopeResolver" xsi:type="object">Magento\Catalog\Model\Entity\CreationScopeResolver</argument>
        </arguments>
    </virtualType>
    <virtualType name="Magento\Catalog\Model\ResourceModel\UpdateHandler" type="Magento\Eav\Model\ResourceModel\UpdateHandler">
        <arguments>
            <argument name="attributePersistor" xsi:type="object">Magento\Catalog\Model\ResourceModel\AttributePersistor</argument>
        </arguments>
    </virtualType>
    <type name="Magento\Eav\Model\ResourceModel\ReadSnapshot">
        <plugin name="catalogReadSnapshot" type="Magento\Catalog\Plugin\Model\ResourceModel\ReadSnapshotPlugin" />
    </type>
    <type name="Magento\Framework\EntityManager\Operation\AttributePool">
        <arguments>
            <argument name="extensionActions" xsi:type="array">
                <item name="eav" xsi:type="array">
                    <item name="Magento\Catalog\Api\Data\CategoryInterface" xsi:type="array">
                        <item name="create" xsi:type="string">Magento\Catalog\Model\ResourceModel\CreateHandler</item>
                        <item name="update" xsi:type="string">Magento\Catalog\Model\ResourceModel\UpdateHandler</item>
                    </item>
                    <item name="Magento\Catalog\Api\Data\ProductInterface" xsi:type="array">
                        <item name="create" xsi:type="string">Magento\Catalog\Model\ResourceModel\CreateHandler</item>
                        <item name="update" xsi:type="string">Magento\Catalog\Model\ResourceModel\UpdateHandler</item>
                    </item>
                </item>
                <item name="websites" xsi:type="array">
                    <item name="Magento\Catalog\Api\Data\ProductInterface" xsi:type="array">
                        <item name="create" xsi:type="string">Magento\Catalog\Model\ResourceModel\ProductWebsiteAssignmentHandler</item>
                    </item>
                </item>
            </argument>
        </arguments>
    </type>
    <type name="Magento\Framework\EntityManager\HydratorPool">
        <arguments>
            <argument name="hydrators" xsi:type="array">
                <item name="Magento\Catalog\Api\Data\CategoryInterface" xsi:type="string">Magento\Framework\EntityManager\AbstractModelHydrator</item>
                <item name="Magento\Catalog\Api\Data\ProductInterface" xsi:type="string">Magento\Catalog\Model\Product\Hydrator</item>
            </argument>
        </arguments>
    </type>
    <preference for="Magento\Catalog\Model\ResourceModel\Product\LinkedProductSelectBuilderInterface" type="Magento\Catalog\Model\ResourceModel\Product\LinkedProductSelectBuilderComposite" />
    <type name="Magento\Catalog\Model\ResourceModel\Product\LinkedProductSelectBuilderComposite">
        <arguments>
            <argument name="linkedProductSelectBuilder" xsi:type="array">
                <item name="basePrice" xsi:type="object">Magento\Catalog\Model\ResourceModel\Product\LinkedProductSelectBuilderByBasePrice</item>
                <item name="specialPrice" xsi:type="object">Magento\Catalog\Model\ResourceModel\Product\LinkedProductSelectBuilderBySpecialPrice</item>
                <item name="tierPrice" xsi:type="object">Magento\Catalog\Model\ResourceModel\Product\LinkedProductSelectBuilderByTierPrice</item>
                <item name="indexPrice" xsi:type="object">Magento\Catalog\Model\ResourceModel\Product\Indexer\LinkedProductSelectBuilderByIndexPrice</item>
            </argument>
        </arguments>
    </type>
    <virtualType name="Magento\Catalog\Model\Api\SearchCriteria\CollectionProcessor\ProductFilterProcessor" type="Magento\Eav\Model\Api\SearchCriteria\CollectionProcessor\FilterProcessor">
        <arguments>
            <argument name="customFilters" xsi:type="array">
                <item name="category_id" xsi:type="object">Magento\Catalog\Model\Api\SearchCriteria\CollectionProcessor\FilterProcessor\ProductCategoryFilter</item>
                <item name="store" xsi:type="object">Magento\Catalog\Model\Api\SearchCriteria\CollectionProcessor\FilterProcessor\ProductStoreFilter</item>
                <item name="store_id" xsi:type="object">Magento\Catalog\Model\Api\SearchCriteria\CollectionProcessor\FilterProcessor\ProductStoreFilter</item>
                <item name="website_id" xsi:type="object">Magento\Catalog\Model\Api\SearchCriteria\CollectionProcessor\FilterProcessor\ProductWebsiteFilter</item>
            </argument>
        </arguments>
    </virtualType>
    <virtualType name="Magento\Catalog\Model\Api\SearchCriteria\ProductCollectionProcessor" type="Magento\Eav\Model\Api\SearchCriteria\CollectionProcessor">
        <arguments>
            <argument name="processors" xsi:type="array">
                <item name="filters" xsi:type="object">Magento\Catalog\Model\Api\SearchCriteria\CollectionProcessor\ProductFilterProcessor</item>
                <item name="sorting" xsi:type="object">Magento\Framework\Api\SearchCriteria\CollectionProcessor\SortingProcessor</item>
                <item name="pagination" xsi:type="object">Magento\Framework\Api\SearchCriteria\CollectionProcessor\PaginationProcessor</item>
            </argument>
        </arguments>
    </virtualType>
    <type name="Magento\Catalog\Model\ProductRepository">
        <arguments>
            <argument name="collectionProcessor" xsi:type="object">Magento\Catalog\Model\Api\SearchCriteria\ProductCollectionProcessor</argument>
        </arguments>
    </type>
    <type name="Magento\Catalog\Model\CategoryList">
        <arguments>
            <argument name="collectionProcessor" xsi:type="object">Magento\Eav\Model\Api\SearchCriteria\CollectionProcessor</argument>
        </arguments>
    </type>
    <type name="Magento\Catalog\Model\ProductRenderList">
        <arguments>
            <argument name="collectionProcessor" xsi:type="object">Magento\Catalog\Model\Api\SearchCriteria\ProductCollectionProcessor</argument>
        </arguments>
    </type>
    <type name="Magento\Quote\Model\Quote\Item\ToOrderItem">
        <plugin name="copy_quote_files_to_order" type="Magento\Catalog\Model\Plugin\QuoteItemProductOption"/>
    </type>
    <preference for="Magento\Catalog\Model\ResourceModel\Product\BaseSelectProcessorInterface" type="Magento\Catalog\Model\ResourceModel\Product\CompositeWithWebsiteProcessor" />
    <type name="Magento\Catalog\Model\ResourceModel\Product\CompositeBaseSelectProcessor">
        <arguments>
            <argument name="baseSelectProcessors" xsi:type="array">
                <item name="status" xsi:type="object">Magento\Catalog\Model\ResourceModel\Product\StatusBaseSelectProcessor</item>
            </argument>
        </arguments>
    </type>
    <virtualType name="Magento\Catalog\Model\ResourceModel\Product\CompositeWithWebsiteProcessor" type="Magento\Catalog\Model\ResourceModel\Product\CompositeBaseSelectProcessor">
        <arguments>
            <argument name="baseSelectProcessors" xsi:type="array">
                <item name="website" xsi:type="object">Magento\Catalog\Model\ResourceModel\Product\Website\SelectProcessor</item>
            </argument>
        </arguments>
    </virtualType>
    <type name="Magento\Catalog\Model\ResourceModel\Product\Indexer\LinkedProductSelectBuilderByIndexPrice">
        <arguments>
            <argument name="baseSelectProcessor" xsi:type="object">Magento\Catalog\Model\ResourceModel\Product\CompositeBaseSelectProcessor</argument>
            <argument name="priceTableResolver" xsi:type="object">Magento\Catalog\Model\Indexer\Product\Price\PriceTableResolver</argument>
        </arguments>
    </type>
    <type name="Magento\Catalog\Model\Product\Price\CostStorage">
        <arguments>
            <argument name="allowedProductTypes" xsi:type="array">
                <item name="0" xsi:type="string">simple</item>
                <item name="1" xsi:type="string">virtual</item>
            </argument>
        </arguments>
    </type>
    <type name="Magento\Catalog\Model\Product\Price\BasePriceStorage">
        <arguments>
            <argument name="allowedProductTypes" xsi:type="array">
                <item name="0" xsi:type="string">simple</item>
                <item name="1" xsi:type="string">virtual</item>
                <item name="2" xsi:type="string">bundle</item>
            </argument>
        </arguments>
    </type>
    <type name="Magento\Catalog\Model\Product\Price\Validation\TierPriceValidator">
        <arguments>
            <argument name="allowedProductTypes" xsi:type="array">
                <item name="0" xsi:type="string">simple</item>
                <item name="1" xsi:type="string">virtual</item>
                <item name="2" xsi:type="string">bundle</item>
            </argument>
        </arguments>
    </type>
    <type name="Magento\Catalog\Model\Product\Price\SpecialPriceStorage">
        <arguments>
            <argument name="allowedProductTypes" xsi:type="array">
                <item name="0" xsi:type="string">simple</item>
                <item name="1" xsi:type="string">virtual</item>
            </argument>
        </arguments>
    </type>
    <type name="Magento\Catalog\Ui\DataProvider\Product\ProductRenderCollectorComposite">
        <arguments>
            <argument name="productProviders" xsi:type="array">
                <item name="image" xsi:type="object">\Magento\Catalog\Ui\DataProvider\Product\Listing\Collector\Image</item>
                <item name="price" xsi:type="object">\Magento\Catalog\Ui\DataProvider\Product\Listing\Collector\Price</item>
                <item name="url" xsi:type="object">\Magento\Catalog\Ui\DataProvider\Product\Listing\Collector\Url</item>
                <item name="additional_info" xsi:type="object">\Magento\Catalog\Ui\DataProvider\Product\Listing\Collector\AdditionalInfo</item>
            </argument>
        </arguments>
    </type>
    <type name="Magento\Catalog\Model\FrontendStorageConfigurationPool">
        <arguments>
            <argument name="storageConfigurations" xsi:type="array">
                <item name="recently_viewed_product" xsi:type="object">Magento\Catalog\Model\Widget\RecentlyViewedStorageConfiguration</item>
                <item name="recently_compared_product" xsi:type="object">Magento\Catalog\Model\Widget\RecentlyComparedStorageConfiguration</item>
            </argument>
        </arguments>
    </type>
    <type name="Magento\Catalog\Ui\DataProvider\Product\Listing\Collector\Image">
        <arguments>
            <argument name="imageCodes" xsi:type="array">
                <item name="widget_recently_viewed_grid" xsi:type="string">recently_viewed_products_grid_content_widget</item>
                <item name="widget_recently_viewed_list" xsi:type="string">recently_viewed_products_list_content_widget</item>
                <item name="widget_recently_viewed_sidebar" xsi:type="string">recently_viewed_products_images_names_widget</item>
                <item name="widget_recently_compared_grid" xsi:type="string">recently_compared_products_grid_content_widget</item>
                <item name="widget_recently_compared_list" xsi:type="string">recently_compared_products_list_content_widget</item>
                <item name="widget_recently_compared_sidebar" xsi:type="string">recently_compared_products_images_names_widget</item>
            </argument>
        </arguments>
    </type>
    <preference for="Magento\Catalog\Pricing\Price\MinimalPriceCalculatorInterface" type="Magento\Catalog\Pricing\Price\MinimalTierPriceCalculator" />
    <type name="Magento\Catalog\Model\ResourceModel\Product\Indexer\Price\BatchSizeCalculator">
        <arguments>
            <argument name="batchRowsCount" xsi:type="array">
                <item name="default" xsi:type="number">5000</item>
            </argument>
            <argument name="estimators" xsi:type="array">
                <item name="default" xsi:type="object">Magento\Catalog\Model\Indexer\Price\BatchSizeManagement</item>
            </argument>
        </arguments>
    </type>
    <virtualType name="Magento\Catalog\Model\Indexer\Price\CompositeProductBatchSizeManagement" type="Magento\Framework\Indexer\BatchSizeManagement">
        <arguments>
            <argument name="rowSizeEstimator" xsi:type="object">Magento\Catalog\Model\ResourceModel\Product\Indexer\Price\CompositeProductRowSizeEstimator</argument>
        </arguments>
    </virtualType>
    <virtualType name="Magento\Catalog\Model\Indexer\Price\BatchSizeManagement" type="Magento\Framework\Indexer\BatchSizeManagement">
        <arguments>
            <argument name="rowSizeEstimator" xsi:type="object">Magento\Catalog\Model\ResourceModel\Product\Indexer\Price\IndexTableRowSizeEstimator</argument>
        </arguments>
    </virtualType>
    <type name="Magento\Catalog\Model\Indexer\Category\Product\Action\Full">
        <arguments>
            <argument name="batchRowsCount" xsi:type="number">100000</argument>
            <argument name="batchSizeManagement" xsi:type="object">Magento\Catalog\Model\Indexer\CategoryProductBatchSize</argument>
        </arguments>
    </type>
    <virtualType name="Magento\Catalog\Model\Indexer\CategoryProductBatchSize" type="Magento\Framework\Indexer\BatchSizeManagement">
        <arguments>
            <argument name="rowSizeEstimator" xsi:type="object">Magento\Catalog\Model\Indexer\Category\Product\RowSizeEstimator</argument>
        </arguments>
    </virtualType>
    <type name="Magento\Catalog\Model\ResourceModel\Product\Indexer\TemporaryTableStrategy" shared="false">
        <arguments>
            <argument name="strategy" xsi:type="object">Magento\Framework\Indexer\Table\Strategy</argument>
        </arguments>
    </type>
    <type name="Magento\Catalog\Model\ResourceModel\Product\Indexer\Price\DefaultPrice">
        <arguments>
            <argument name="tableStrategy" xsi:type="object">Magento\Catalog\Model\ResourceModel\Product\Indexer\TemporaryTableStrategy</argument>
            <argument name="connectionName" xsi:type="string">indexer</argument>
        </arguments>
    </type>
    <type name="Magento\Catalog\Model\Indexer\Product\Eav\Action\Full">
        <arguments>
            <argument name="batchSizeCalculator" xsi:type="object">Magento\Catalog\Model\ResourceModel\Product\Indexer\Eav\BatchSizeCalculator</argument>
        </arguments>
    </type>
    <type name="Magento\Catalog\Model\ResourceModel\Product\Indexer\Eav\Source">
        <arguments>
            <argument name="tableStrategy" xsi:type="object">Magento\Catalog\Model\ResourceModel\Product\Indexer\TemporaryTableStrategy</argument>
            <argument name="connectionName" xsi:type="string">indexer</argument>
        </arguments>
    </type>
    <virtualType name="Magento\Catalog\Model\ResourceModel\Product\Indexer\Eav\DecimalBatchSizeManagement" type="Magento\Framework\Indexer\BatchSizeManagement">
        <arguments>
            <argument name="rowSizeEstimator" xsi:type="object">Magento\Catalog\Model\ResourceModel\Product\Indexer\Eav\DecimalRowSizeEstimator</argument>
        </arguments>
    </virtualType>
    <virtualType name="Magento\Catalog\Model\ResourceModel\Product\Indexer\Eav\SourceBatchSizeManagement" type="Magento\Framework\Indexer\BatchSizeManagement">
        <arguments>
            <argument name="rowSizeEstimator" xsi:type="object">Magento\Catalog\Model\ResourceModel\Product\Indexer\Eav\SourceRowSizeEstimator</argument>
        </arguments>
    </virtualType>
    <type name="Magento\Catalog\Model\ResourceModel\Product\Indexer\Eav\BatchSizeCalculator">
        <arguments>
            <argument name="batchSizes" xsi:type="array">
                <item name="decimal" xsi:type="number">1000</item>
                <item name="source" xsi:type="number">1000</item>
            </argument>
            <argument name="batchSizeManagers" xsi:type="array">
                <item name="decimal" xsi:type="object">Magento\Catalog\Model\ResourceModel\Product\Indexer\Eav\DecimalBatchSizeManagement</item>
                <item name="source" xsi:type="object">Magento\Catalog\Model\ResourceModel\Product\Indexer\Eav\SourceBatchSizeManagement</item>
            </argument>
        </arguments>
    </type>
    <type name="Magento\Framework\Data\CollectionModifier">
        <arguments>
            <argument name="conditions" xsi:type="array">
                <item name="productVisibilityCondition" xsi:type="object">Magento\Catalog\Model\ProductVisibilityCondition</item>
            </argument>
        </arguments>
    </type>
    <type name="Magento\Catalog\Controller\Adminhtml\Product\Initialization\Helper">
        <arguments>
            <argument name="productRepository" xsi:type="object">Magento\Catalog\Api\ProductRepositoryInterface\Proxy</argument>
        </arguments>
    </type>
    <type name="Magento\Catalog\Model\ResourceModel\Product\Indexer\Price\TierPrice">
        <arguments>
            <argument name="connectionName" xsi:type="string">indexer</argument>
        </arguments>
    </type>
    <type name="Magento\Catalog\Model\Api\SearchCriteria\CollectionProcessor\ConditionProcessor\ConditionBuilder\Factory">
        <arguments>
            <argument name="eavAttributeConditionBuilder" xsi:type="object">Magento\Catalog\Model\Api\SearchCriteria\CollectionProcessor\ConditionProcessor\ConditionBuilder\EavAttributeCondition</argument>
            <argument name="nativeAttributeConditionBuilder" xsi:type="object">Magento\Catalog\Model\Api\SearchCriteria\CollectionProcessor\ConditionProcessor\ConditionBuilder\NativeAttributeCondition</argument>
        </arguments>
    </type>
    <type name="Magento\Catalog\Model\Indexer\Product\Price\DimensionCollectionFactory">
        <arguments>
            <argument name="dimensionProviders" xsi:type="array">
                <!-- @see \Magento\Store\Model\Indexer\WebsiteDimensionProvider::DIMENSION_NAME -->
                <item name="ws" xsi:type="object">Magento\Store\Model\Indexer\WebsiteDimensionProvider</item>
                <!-- @see \Magento\Customer\Model\Indexer\CustomerGroupDimensionProvider::DIMENSION_NAME -->
                <item name="cg" xsi:type="object">Magento\Customer\Model\Indexer\CustomerGroupDimensionProvider</item>
            </argument>
        </arguments>
    </type>
    <type name="Magento\Catalog\Model\Indexer\Product\Price\Plugin\TableResolver">
        <arguments>
            <argument name="priceTableResolver" xsi:type="object">Magento\Catalog\Model\Indexer\Product\Price\PriceTableResolver\Proxy</argument>
            <argument name="storeManager" xsi:type="object">Magento\Store\Model\StoreManagerInterface\Proxy</argument>
            <argument name="context" xsi:type="object">Magento\Framework\App\Http\Context\Proxy</argument>
            <!-- Unccomment after fix issue with Proxy generation -->
            <!--<argument name="dimensionModeConfiguration" xsi:type="object">-->
                <!--Magento\Catalog\Model\Indexer\Product\Price\DimensionModeConfiguration\Proxy-->
            <!--</argument>-->
        </arguments>
    </type>
    <type name="Magento\Catalog\Model\ResourceModel\Layer\Filter\Price">
        <arguments>
            <argument name="priceTableResolver" xsi:type="object">
                Magento\Catalog\Model\Indexer\Product\Price\PriceTableResolver
            </argument>
        </arguments>
    </type>
    <type name="Magento\Catalog\Model\ResourceModel\Product\Indexer\Price\CustomOptionPriceModifier">
        <arguments>
            <argument name="tableStrategy" xsi:type="object">Magento\Catalog\Model\ResourceModel\Product\Indexer\TemporaryTableStrategy</argument>
        </arguments>
    </type>
    <type name="Magento\Catalog\Model\Indexer\Product\Price\TableMaintainer">
        <arguments>
            <argument name="connectionName" xsi:type="string">indexer</argument>
            <argument name="tableResolver" xsi:type="object">Magento\Framework\Indexer\ScopeResolver\IndexScopeResolver</argument>
        </arguments>
    </type>
    <type name="Magento\Catalog\Model\ResourceModel\Product\Indexer\Price\BasePriceModifier">
        <arguments>
            <argument name="priceModifiers" xsi:type="array">
                <item name="customOptionPriceModifier" xsi:type="object">Magento\Catalog\Model\ResourceModel\Product\Indexer\Price\CustomOptionPriceModifier</item>
            </argument>
        </arguments>
    </type>
    <virtualType name="Magento\Catalog\Model\ResourceModel\Product\Indexer\Price\VirtualProductPrice" type="Magento\Catalog\Model\ResourceModel\Product\Indexer\Price\SimpleProductPrice">
        <arguments>
            <argument name="productType" xsi:type="string">virtual</argument>
        </arguments>
    </virtualType>
    <type name="Magento\Indexer\Console\Command\IndexerSetDimensionsModeCommand">
        <arguments>
            <argument name="dimensionSwitchers" xsi:type="array">
                <item name="catalog_product_price" xsi:type="object">Magento\Catalog\Model\Indexer\Product\Price\ModeSwitcher</item>
            </argument>
        </arguments>
    </type>
    <type name="Magento\Indexer\Console\Command\IndexerShowDimensionsModeCommand">
        <arguments>
            <argument name="indexers" xsi:type="array">
                <item name="catalog_product_price" xsi:type="string">catalog_product_price</item>
            </argument>
        </arguments>
    </type>
    <type name="Magento\Catalog\Model\Product\Option\Type\Select">
        <arguments>
            <argument name="singleSelectionTypes" xsi:type="array">
                <item name="drop_down" xsi:type="const">Magento\Catalog\Api\Data\ProductCustomOptionInterface::OPTION_TYPE_DROP_DOWN</item>
                <item name="radio" xsi:type="const">Magento\Catalog\Api\Data\ProductCustomOptionInterface::OPTION_TYPE_RADIO</item>
            </argument>
        </arguments>
    </type>
    <type name="Magento\Catalog\Model\ProductLink\Repository">
        <arguments>
            <argument name="entityCollectionProvider" xsi:type="object">Magento\Catalog\Model\ProductLink\CollectionProvider\Proxy</argument>
            <argument name="linkInitializer" xsi:type="object">Magento\Catalog\Model\Product\Initialization\Helper\ProductLinks\Proxy</argument>
        </arguments>
    </type>
    <type name="Magento\Catalog\Model\ProductLink\ProductLinkQuery">
        <arguments>
            <argument name="collectionProvider" xsi:type="object">Magento\Catalog\Model\ProductLink\CollectionProvider\Proxy</argument>
        </arguments>
    </type>
    <type name="Magento\Catalog\Model\Product\Attribute\LayoutUpdateManager">
        <arguments>
            <argument name="themeFactory" xsi:type="object">Magento\Framework\View\Design\Theme\FlyweightFactory\Proxy</argument>
        </arguments>
    </type>
    <type name="Magento\Catalog\Model\Category\Attribute\LayoutUpdateManager">
        <arguments>
            <argument name="themeFactory" xsi:type="object">Magento\Framework\View\Design\Theme\FlyweightFactory\Proxy</argument>
        </arguments>
    </type>
    <type name="Magento\Catalog\Model\Category\Attribute\Backend\LayoutUpdate">
        <arguments>
            <argument name="manager" xsi:type="object">Magento\Catalog\Model\Category\Attribute\LayoutUpdateManager\Proxy</argument>
        </arguments>
    </type>
    <type name="Magento\Catalog\Model\Category\Attribute\Source\LayoutUpdate">
        <arguments>
            <argument name="manager" xsi:type="object">Magento\Catalog\Model\Category\Attribute\LayoutUpdateManager\Proxy</argument>
        </arguments>
    </type>
    <type name="Magento\Catalog\Model\Product\Attribute\Backend\LayoutUpdate">
        <arguments>
            <argument name="manager" xsi:type="object">Magento\Catalog\Model\Product\Attribute\LayoutUpdateManager\Proxy</argument>
        </arguments>
    </type>
    <type name="Magento\Catalog\Model\Product\Attribute\Source\LayoutUpdate">
        <arguments>
            <argument name="manager" xsi:type="object">Magento\Catalog\Model\Product\Attribute\LayoutUpdateManager\Proxy</argument>
        </arguments>
    </type>
    <type name="Magento\Eav\Model\Config">
        <arguments>
            <argument name="attributesForPreload" xsi:type="array">
                <item name="catalog_product" xsi:type="array">
                    <item name="category_ids" xsi:type="string">catalog_product</item>
                    <item name="country_of_manufacture" xsi:type="string">catalog_product</item>
                    <item name="created_at" xsi:type="string">catalog_product</item>
                    <item name="custom_design" xsi:type="string">catalog_product</item>
                    <item name="custom_design_from" xsi:type="string">catalog_product</item>
                    <item name="custom_design_to" xsi:type="string">catalog_product</item>
                    <item name="custom_layout" xsi:type="string">catalog_product</item>
                    <item name="custom_layout_update" xsi:type="string">catalog_product</item>
                    <item name="description" xsi:type="string">catalog_product</item>
                    <item name="gallery" xsi:type="string">catalog_product</item>
                    <item name="has_options" xsi:type="string">catalog_product</item>
                    <item name="image" xsi:type="string">catalog_product</item>
                    <item name="image_label" xsi:type="string">catalog_product</item>
                    <item name="media_gallery" xsi:type="string">catalog_product</item>
                    <item name="meta_description" xsi:type="string">catalog_product</item>
                    <item name="meta_keyword" xsi:type="string">catalog_product</item>
                    <item name="meta_title" xsi:type="string">catalog_product</item>
                    <item name="minimal_price" xsi:type="string">catalog_product</item>
                    <item name="name" xsi:type="string">catalog_product</item>
                    <item name="news_from_date" xsi:type="string">catalog_product</item>
                    <item name="news_to_date" xsi:type="string">catalog_product</item>
                    <item name="old_id" xsi:type="string">catalog_product</item>
                    <item name="options_container" xsi:type="string">catalog_product</item>
                    <item name="page_layout" xsi:type="string">catalog_product</item>
                    <item name="price" xsi:type="string">catalog_product</item>
                    <item name="quantity_and_stock_status" xsi:type="string">catalog_product</item>
                    <item name="required_options" xsi:type="string">catalog_product</item>
                    <item name="short_description" xsi:type="string">catalog_product</item>
                    <item name="sku" xsi:type="string">catalog_product</item>
                    <item name="small_image" xsi:type="string">catalog_product</item>
                    <item name="small_image_label" xsi:type="string">catalog_product</item>
                    <item name="special_from_date" xsi:type="string">catalog_product</item>
                    <item name="special_price" xsi:type="string">catalog_product</item>
                    <item name="special_to_date" xsi:type="string">catalog_product</item>
                    <item name="status" xsi:type="string">catalog_product</item>
                    <item name="thumbnail" xsi:type="string">catalog_product</item>
                    <item name="thumbnail_label" xsi:type="string">catalog_product</item>
                    <item name="tier_price" xsi:type="string">catalog_product</item>
                    <item name="updated_at" xsi:type="string">catalog_product</item>
                    <item name="visibility" xsi:type="string">catalog_product</item>
                    <item name="weight" xsi:type="string">catalog_product</item>
                </item>
                <item name="catalog_category" xsi:type="array">
                    <item name="all_children" xsi:type="string">catalog_category</item>
                    <item name="available_sort_by" xsi:type="string">catalog_category</item>
                    <item name="children" xsi:type="string">catalog_category</item>
                    <item name="children_count" xsi:type="string">catalog_category</item>
                    <item name="custom_apply_to_products" xsi:type="string">catalog_category</item>
                    <item name="custom_design" xsi:type="string">catalog_category</item>
                    <item name="custom_design_from" xsi:type="string">catalog_category</item>
                    <item name="custom_design_to" xsi:type="string">catalog_category</item>
                    <item name="custom_layout_update" xsi:type="string">catalog_category</item>
                    <item name="custom_use_parent_settings" xsi:type="string">catalog_category</item>
                    <item name="default_sort_by" xsi:type="string">catalog_category</item>
                    <item name="description" xsi:type="string">catalog_category</item>
                    <item name="display_mode" xsi:type="string">catalog_category</item>
                    <item name="filter_price_range" xsi:type="string">catalog_category</item>
                    <item name="image" xsi:type="string">catalog_category</item>
                    <item name="include_in_menu" xsi:type="string">catalog_category</item>
                    <item name="is_active" xsi:type="string">catalog_category</item>
                    <item name="is_anchor" xsi:type="string">catalog_category</item>
                    <item name="landing_page" xsi:type="string">catalog_category</item>
                    <item name="level" xsi:type="string">catalog_category</item>
                    <item name="meta_description" xsi:type="string">catalog_category</item>
                    <item name="meta_keywords" xsi:type="string">catalog_category</item>
                    <item name="meta_title" xsi:type="string">catalog_category</item>
                    <item name="name" xsi:type="string">catalog_category</item>
                    <item name="page_layout" xsi:type="string">catalog_category</item>
                    <item name="path" xsi:type="string">catalog_category</item>
                    <item name="path_in_store" xsi:type="string">catalog_category</item>
                    <item name="position" xsi:type="string">catalog_category</item>
                </item>
            </argument>
        </arguments>
    </type>
<<<<<<< HEAD
    <type name="Magento\Catalog\Model\Product\Configuration\Item\ItemResolverComposite">
        <arguments>
            <argument name="itemResolvers" xsi:type="array"/>
        </arguments>
=======
    <type name="Magento\Catalog\Api\ProductRepositoryInterface">
        <plugin name="remove_images_from_gallery_after_removing_product"
                type="Magento\Catalog\Plugin\RemoveImagesFromGalleryAfterRemovingProduct"/>
>>>>>>> be82efbb
    </type>
</config><|MERGE_RESOLUTION|>--- conflicted
+++ resolved
@@ -1319,15 +1319,13 @@
             </argument>
         </arguments>
     </type>
-<<<<<<< HEAD
     <type name="Magento\Catalog\Model\Product\Configuration\Item\ItemResolverComposite">
         <arguments>
             <argument name="itemResolvers" xsi:type="array"/>
         </arguments>
-=======
+    </type>
     <type name="Magento\Catalog\Api\ProductRepositoryInterface">
         <plugin name="remove_images_from_gallery_after_removing_product"
                 type="Magento\Catalog\Plugin\RemoveImagesFromGalleryAfterRemovingProduct"/>
->>>>>>> be82efbb
     </type>
 </config>