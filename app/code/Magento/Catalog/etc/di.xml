<?xml version="1.0"?>
<!--
/**
 * Copyright © 2015 Magento. All rights reserved.
 * See COPYING.txt for license details.
 */
-->
<config xmlns:xsi="http://www.w3.org/2001/XMLSchema-instance" xsi:noNamespaceSchemaLocation="urn:magento:framework:ObjectManager/etc/config.xsd">
    <preference for="Magento\Catalog\Api\Data\ProductInterface" type="Magento\Catalog\Model\Product" />
    <preference for="Magento\Catalog\Api\ProductRepositoryInterface" type="Magento\Catalog\Model\ProductRepository" />
    <preference for="Magento\Catalog\Api\CategoryAttributeRepositoryInterface" type="Magento\Catalog\Model\Category\AttributeRepository" />
    <preference for="Magento\Catalog\Api\Data\CategoryAttributeInterface" type="Magento\Catalog\Model\Category\Attribute" />
    <preference for="Magento\Catalog\Api\CategoryAttributeOptionManagementInterface" type="Magento\Catalog\Model\Category\Attribute\OptionManagement" />
    <preference for="Magento\Catalog\Model\ProductTypes\ConfigInterface" type="Magento\Catalog\Model\ProductTypes\Config" />
    <preference for="Magento\Catalog\Model\ProductOptions\ConfigInterface" type="Magento\Catalog\Model\ProductOptions\Config" />
    <preference for="Magento\Catalog\Model\Product\PriceModifierInterface" type="Magento\Catalog\Model\Product\PriceModifier\Composite" />
    <preference for="Magento\Catalog\Model\Attribute\LockValidatorInterface" type="Magento\Catalog\Model\Attribute\LockValidatorComposite" />
    <preference for="Magento\Catalog\Model\Entity\Product\Attribute\Group\AttributeMapperInterface" type="Magento\Catalog\Model\Entity\Product\Attribute\Group\AttributeMapper" />
    <preference for="Magento\Catalog\Block\Product\ReviewRendererInterface" type="Magento\Catalog\Block\Product\ReviewRenderer\DefaultProvider" />
    <preference for="Magento\Framework\Pricing\PriceInfoInterface" type="Magento\Framework\Pricing\PriceInfo\Base" />
    <preference for="Magento\Framework\Pricing\PriceCurrencyInterface" type="Magento\Directory\Model\PriceCurrency" />
    <preference for="Magento\Framework\Pricing\Adjustment\CalculatorInterface" type="Magento\Framework\Pricing\Adjustment\Calculator" />
    <preference for="Magento\Catalog\Api\Data\CategoryInterface" type="Magento\Catalog\Model\Category" />
    <preference for="Magento\Catalog\Api\CategoryManagementInterface" type="Magento\Catalog\Model\CategoryManagement" />
    <preference for="Magento\Catalog\Api\CategoryRepositoryInterface" type="Magento\Catalog\Model\CategoryRepository" />
    <preference for="Magento\Catalog\Api\Data\CategoryTreeInterface" type="Magento\Catalog\Model\Category" />
    <preference for="Magento\Catalog\Api\ProductAttributeRepositoryInterface" type="Magento\Catalog\Model\Product\Attribute\Repository" />
    <preference for="Magento\Catalog\Api\Data\ProductAttributeInterface" type="Magento\Catalog\Model\ResourceModel\Eav\Attribute" />
    <preference for="Magento\Catalog\Api\ProductTypeListInterface" type="Magento\Catalog\Model\ProductTypeList" />
    <preference for="Magento\Catalog\Api\Data\ProductTypeInterface" type="Magento\Catalog\Model\ProductType" />
    <preference for="Magento\Catalog\Api\ProductAttributeMediaGalleryManagementInterface" type="Magento\Catalog\Model\Product\Gallery\GalleryManagement" />
    <preference for="Magento\Catalog\Api\Data\ProductAttributeMediaGalleryEntryInterface" type="Magento\Catalog\Model\Product\Gallery\Entry" />
    <preference for="Magento\Catalog\Api\ProductMediaAttributeManagementInterface" type="Magento\Catalog\Model\Product\Media\AttributeManagement" />
    <preference for="Magento\Catalog\Api\ProductAttributeTypesListInterface" type="Magento\Catalog\Model\Product\Attribute\TypesList" />
    <preference for="Magento\Catalog\Api\Data\ProductAttributeTypeInterface" type="Magento\Catalog\Model\Product\Attribute\Type" />
    <preference for="Magento\Catalog\Api\ProductAttributeGroupRepositoryInterface" type="Magento\Catalog\Model\ProductAttributeGroupRepository" />
    <preference for="Magento\Catalog\Api\ProductAttributeOptionManagementInterface" type="Magento\Catalog\Model\Product\Attribute\OptionManagement" />
    <preference for="Magento\Catalog\Api\ProductLinkRepositoryInterface" type="Magento\Catalog\Model\ProductLink\Repository" />
    <preference for="Magento\Catalog\Api\Data\ProductAttributeSearchResultsInterface" type="Magento\Framework\Api\SearchResults" />
    <preference for="Magento\Catalog\Api\Data\CategoryAttributeSearchResultsInterface" type="Magento\Framework\Api\SearchResults" />
    <preference for="Magento\Catalog\Api\Data\ProductSearchResultsInterface" type="Magento\Framework\Api\SearchResults" />
    <preference for="Magento\Catalog\Api\ProductAttributeManagementInterface" type="Magento\Catalog\Model\Product\Attribute\Management" />
    <preference for="Magento\Catalog\Api\AttributeSetManagementInterface" type="Magento\Catalog\Model\Product\Attribute\SetManagement" />
    <preference for="Magento\Catalog\Api\AttributeSetRepositoryInterface" type="Magento\Catalog\Model\Product\Attribute\SetRepository" />
    <preference for="Magento\Catalog\Api\ProductManagementInterface" type="Magento\Catalog\Model\ProductManagement" />
    <type name="Magento\Customer\Model\ResourceModel\Visitor">
        <plugin name="catalogLog" type="Magento\Catalog\Model\Plugin\Log" />
    </type>
    <type name="Magento\Indexer\Model\Indexer\State">
        <plugin name="setStatusForIndexer" type="Magento\Catalog\Model\Indexer\Category\Product\Plugin\IndexerState" />
    </type>
    <type name="Magento\Framework\Mview\View\StateInterface">
        <plugin name="setStatusForMview" type="Magento\Catalog\Model\Indexer\Category\Product\Plugin\MviewState" />
    </type>
    <type name="Magento\Catalog\Model\Indexer\Category\Product\Plugin\IndexerState">
        <arguments>
            <argument name="state" xsi:type="object" shared="false">Magento\Indexer\Model\Indexer\State</argument>
        </arguments>
    </type>
    <type name="Magento\Catalog\Model\Indexer\Category\Product\Plugin\MviewState">
        <arguments>
            <argument name="state" xsi:type="object" shared="false">Magento\Framework\Mview\View\StateInterface</argument>
            <argument name="changelog" xsi:type="object" shared="false">Magento\Framework\Mview\View\ChangelogInterface</argument>
        </arguments>
    </type>
    <type name="Magento\Catalog\Model\Product\Attribute\Backend\Media\EntryConverterPool">
        <arguments>
            <argument name="mediaGalleryEntryConvertersCollection" xsi:type="array">
                <item name="image" xsi:type="object">Magento\Catalog\Model\Product\Attribute\Backend\Media\ImageEntryConverter</item>
            </argument>
        </arguments>
    </type>
    <type name="Magento\Catalog\Helper\Product">
        <arguments>
            <argument name="catalogSession" xsi:type="object">Magento\Catalog\Model\Session\Proxy</argument>
            <argument name="reindexPriceIndexerData" xsi:type="array">
                <item name="byDataResult" xsi:type="array">
                    <item name="tier_price_changed" xsi:type="string">tier_price_changed</item>
                </item>
                <item name="byDataChange" xsi:type="array">
                    <item name="status" xsi:type="string">status</item>
                    <item name="price" xsi:type="string">price</item>
                    <item name="special_price" xsi:type="string">special_price</item>
                    <item name="special_from_date" xsi:type="string">special_from_date</item>
                    <item name="special_to_date" xsi:type="string">special_to_date</item>
                    <item name="website_ids" xsi:type="string">website_ids</item>
                    <item name="gift_wrapping_price" xsi:type="string">gift_wrapping_price</item>
                    <item name="tax_class_id" xsi:type="string">tax_class_id</item>
                </item>
            </argument>
            <argument name="reindexProductCategoryIndexerData" xsi:type="array">
                <item name="byDataChange" xsi:type="array">
                    <item name="category_ids" xsi:type="string">category_ids</item>
                    <item name="entity_id" xsi:type="string">entity_id</item>
                    <item name="store_id" xsi:type="string">store_id</item>
                    <item name="website_ids" xsi:type="string">website_ids</item>
                    <item name="visibility" xsi:type="string">visibility</item>
                    <item name="status" xsi:type="string">status</item>
                </item>
            </argument>
            <argument name="productRepository" xsi:type="object">Magento\Catalog\Api\ProductRepositoryInterface\Proxy</argument>
        </arguments>
    </type>
    <type name="Magento\Catalog\Model\Product">
        <arguments>
            <argument name="catalogProductStatus" xsi:type="object">Magento\Catalog\Model\Product\Attribute\Source\Status\Proxy</argument>
            <argument name="productLink" xsi:type="object">Magento\Catalog\Model\Product\Link\Proxy</argument>
        </arguments>
    </type>
    <type name="Magento\Catalog\Model\ResourceModel\Product\Collection">
        <arguments>
            <argument name="catalogUrl" xsi:type="object">Magento\Catalog\Model\ResourceModel\Url\Proxy</argument>
            <argument name="customerSession" xsi:type="object">Magento\Customer\Model\Session\Proxy</argument>
        </arguments>
    </type>
    <type name="Magento\Catalog\Model\Entity\Product\Attribute\Design\Options\Container">
        <arguments>
            <argument name="options" xsi:type="array">
                <item name="option1" xsi:type="array">
                    <item name="value" xsi:type="string">container1</item>
                    <item name="label" xsi:type="string">Product Info Column</item>
                </item>
                <item name="option2" xsi:type="array">
                    <item name="value" xsi:type="string">container2</item>
                    <item name="label" xsi:type="string">Block after Info Column</item>
                </item>
            </argument>
        </arguments>
    </type>
    <type name="Magento\Catalog\Helper\Data">
        <arguments>
            <argument name="templateFilterModel" xsi:type="string">Magento\Catalog\Model\Template\Filter</argument>
            <argument name="catalogSession" xsi:type="object">Magento\Catalog\Model\Session\Proxy</argument>
        </arguments>
    </type>
    <type name="Magento\Catalog\Model\Config\Source\GridPerPage">
        <arguments>
            <argument name="perPageValues" xsi:type="string">9,15,30</argument>
        </arguments>
    </type>
    <type name="Magento\Catalog\Model\Config\Source\ListPerPage">
        <arguments>
            <argument name="options" xsi:type="string">5,10,15,20,25</argument>
        </arguments>
    </type>
    <type name="Magento\Catalog\Helper\Product\Compare">
        <arguments>
            <argument name="customerSession" xsi:type="object">Magento\Customer\Model\Session\Proxy</argument>
            <argument name="catalogSession" xsi:type="object">Magento\Catalog\Model\Session\Proxy</argument>
        </arguments>
    </type>
    <virtualType name="Magento\Catalog\Model\Session\Storage" type="Magento\Framework\Session\Storage">
        <arguments>
            <argument name="namespace" xsi:type="string">catalog</argument>
        </arguments>
    </virtualType>
    <virtualType name="Magento\Catalog\Model\System\Config\Source\InputtypeFactory" type="Magento\Eav\Model\Adminhtml\System\Config\Source\InputtypeFactory">
        <arguments>
            <argument name="instanceName" xsi:type="string">Magento\Catalog\Model\System\Config\Source\Inputtype</argument>
        </arguments>
    </virtualType>
    <type name="Magento\Catalog\Model\Session">
        <arguments>
            <argument name="storage" xsi:type="object">Magento\Catalog\Model\Session\Storage</argument>
        </arguments>
    </type>
    <type name="Magento\Store\Model\ResourceModel\Website">
        <plugin name="priceIndexerOnWebsiteDelete" type="Magento\Catalog\Model\Indexer\Product\Price\Plugin\Website"/>
    </type>
    <type name="Magento\Store\Model\ResourceModel\Store">
        <plugin name="storeViewResourceAroundSave" type="Magento\Catalog\Model\Indexer\Category\Flat\Plugin\StoreView"/>
        <plugin name="catalogProductFlatIndexerStore" type="Magento\Catalog\Model\Indexer\Product\Flat\Plugin\Store" />
        <plugin name="categoryStoreAroundSave" type="Magento\Catalog\Model\Indexer\Category\Product\Plugin\StoreView"/>
        <plugin name="productAttributesStoreViewSave" type="Magento\Catalog\Model\Indexer\Product\Eav\Plugin\StoreView"/>
    </type>
    <type name="Magento\Store\Model\ResourceModel\Group">
        <plugin name="storeGroupResourceAroundSave" type="Magento\Catalog\Model\Indexer\Category\Flat\Plugin\StoreGroup"/>
        <plugin name="catalogProductFlatIndexerStoreGroup" type="Magento\Catalog\Model\Indexer\Product\Flat\Plugin\StoreGroup" />
        <plugin name="categoryStoreGroupAroundSave" type="Magento\Catalog\Model\Indexer\Category\Product\Plugin\StoreGroup"/>
    </type>
    <type name="Magento\Customer\Api\GroupRepositoryInterface">
        <plugin name="invalidatePriceIndexerOnCustomerGroup" type="Magento\Catalog\Model\Indexer\Product\Price\Plugin\CustomerGroup"/>
    </type>
    <type name="Magento\Indexer\Model\Config\Data">
        <plugin name="indexerCategoryFlatConfigGet" type="Magento\Catalog\Model\Indexer\Category\Flat\Plugin\IndexerConfigData" />
        <plugin name="indexerProductFlatConfigGet" type="Magento\Catalog\Model\Indexer\Product\Flat\Plugin\IndexerConfigData" />
    </type>
    <type name="Magento\Catalog\Model\Indexer\Category\Flat">
        <plugin name="page-cache-indexer-reindex-category-flat"
                type="Magento\Catalog\Model\Indexer\Category\AffectCache" sortOrder="10"/>
    </type>
    <type name="Magento\Catalog\Model\Indexer\Product\Price\AbstractAction">
        <arguments>
            <argument name="defaultPriceIndexer" xsi:type="object">Magento\Catalog\Model\ResourceModel\Product\Indexer\Price\DefaultPrice</argument>
        </arguments>
    </type>
    <type name="Magento\Eav\Model\Entity\Attribute\Set">
        <plugin name="invalidateEavIndexerOnAttributeSetSave" type="Magento\Catalog\Model\Indexer\Product\Eav\Plugin\AttributeSet" />
    </type>
    <type name="Magento\Catalog\Helper\Product\Flat\Indexer">
        <arguments>
            <argument name="flatAttributeGroups" xsi:type="array">
                <item name="catalog_product" xsi:type="string">catalog_product</item>
            </argument>
        </arguments>
    </type>
    <type name="Magento\Catalog\Model\Indexer\Category\Product">
        <plugin name="page-cache-indexer-reindex-category-product"
                type="Magento\Catalog\Model\Indexer\Product\AffectCache" sortOrder="10"/>
    </type>
    <type name="Magento\Catalog\Model\Indexer\Product\Category">
        <plugin name="page-cache-indexer-reindex-product-category"
                type="Magento\Catalog\Model\Indexer\Category\AffectCache" sortOrder="10"/>
    </type>
    <type name="Magento\Catalog\Model\Product\LinkTypeProvider">
        <arguments>
            <argument name="linkTypes" xsi:type="array">
                <item name="related" xsi:type="const">Magento\Catalog\Model\Product\Link::LINK_TYPE_RELATED</item>
                <item name="crosssell" xsi:type="const">Magento\Catalog\Model\Product\Link::LINK_TYPE_CROSSSELL</item>
                <item name="upsell" xsi:type="const">Magento\Catalog\Model\Product\Link::LINK_TYPE_UPSELL</item>
            </argument>
        </arguments>
    </type>
    <type name="Magento\Catalog\Model\Product\TypeTransitionManager">
        <arguments>
            <argument name="compatibleTypes" xsi:type="array">
                <item name="simple" xsi:type="const">Magento\Catalog\Model\Product\Type::TYPE_SIMPLE</item>
                <item name="virtual" xsi:type="const">Magento\Catalog\Model\Product\Type::TYPE_VIRTUAL</item>
            </argument>
        </arguments>
    </type>
    <type name="Magento\Eav\Model\Entity\Setup\PropertyMapper\Composite">
        <arguments>
            <argument name="propertyMappers" xsi:type="array">
                <item name="catalog" xsi:type="string">Magento\Catalog\Model\ResourceModel\Setup\PropertyMapper</item>
            </argument>
        </arguments>
    </type>
    <virtualType name="rowsFlatTableBuilder" type="Magento\Catalog\Model\Indexer\Product\Flat\FlatTableBuilder">
        <arguments>
            <argument name="tableData" xsi:type="object">Magento\Catalog\Model\Indexer\Product\Flat\Action\Rows\TableData</argument>
        </arguments>
    </virtualType>
    <type name="Magento\Catalog\Model\Indexer\Product\Flat\Action\Rows">
        <arguments>
            <argument name="flatTableBuilder" xsi:type="object">rowsFlatTableBuilder</argument>
        </arguments>
    </type>
    <type name="Magento\Catalog\Model\Indexer\Product\Flat\FlatTableBuilder">
        <arguments>
            <argument name="tableData" xsi:type="object">Magento\Catalog\Model\Indexer\Product\Flat\TableData</argument>
        </arguments>
    </type>
    <virtualType name="categoryFilterList" type="Magento\Catalog\Model\Layer\FilterList">
        <arguments>
            <argument name="filterableAttributes" xsi:type="object">Magento\Catalog\Model\Layer\Category\FilterableAttributeList</argument>
        </arguments>
    </virtualType>
    <virtualType name="searchFilterList" type="Magento\Catalog\Model\Layer\FilterList">
        <arguments>
            <argument name="filterableAttributes" xsi:type="object">Magento\Catalog\Model\Layer\Search\FilterableAttributeList</argument>
        </arguments>
    </virtualType>
    <type name="Magento\Catalog\Model\Layer\Category\FilterableAttributeList">
        <arguments>
            <argument name="layer" xsi:type="object">Magento\Catalog\Model\Layer\Category</argument>
        </arguments>
    </type>
    <type name="Magento\Catalog\Model\Layer\Search\FilterableAttributeList">
        <arguments>
            <argument name="layer" xsi:type="object">Magento\Catalog\Model\Layer\Search</argument>
        </arguments>
    </type>
    <type name="Magento\Catalog\Model\Indexer\Product\Price\Processor">
        <arguments>
            <argument name="indexer" xsi:type="object" shared="false">Magento\Framework\Indexer\IndexerInterface</argument>
        </arguments>
    </type>
    <type name="Magento\Catalog\Model\Indexer\Product\Flat">
        <plugin name="page-cache-indexer-reindex-product-flat"
                type="Magento\Catalog\Model\Indexer\Product\AffectCache" sortOrder="10"/>
    </type>
    <type name="Magento\Framework\Model\ActionValidator\RemoveAction">
        <arguments>
            <argument name="protectedModels" xsi:type="array">
                <item name="catalogCategory" xsi:type="string">Magento\Catalog\Model\Category</item>
                <item name="catalogProduct" xsi:type="string">Magento\Catalog\Model\Product</item>
            </argument>
        </arguments>
    </type>
    <type name="Magento\Framework\Pricing\Adjustment\Collection">
    </type>
    <type name="Magento\Catalog\Model\Product\ReservedAttributeList">
        <arguments>
            <argument name="productModel" xsi:type="string">\Magento\Catalog\Model\Product</argument>
            <argument name="reservedAttributes" xsi:type="array">
                <item name="position" xsi:type="string">position</item>
            </argument>
            <argument name="allowedAttributes" xsi:type="array">
                <item name="type_id" xsi:type="string">type_id</item>
                <item name="calculated_final_price" xsi:type="string">calculated_final_price</item>
                <item name="request_path" xsi:type="string">request_path</item>
            </argument>
        </arguments>
    </type>
    <virtualType name="Magento\Catalog\Pricing\Price\Pool" type="Magento\Framework\Pricing\Price\Pool">
        <arguments>
            <argument name="prices" xsi:type="array">
                <item name="regular_price" xsi:type="string">Magento\Catalog\Pricing\Price\RegularPrice</item>
                <item name="final_price" xsi:type="string">Magento\Catalog\Pricing\Price\FinalPrice</item>
                <item name="tier_price" xsi:type="string">Magento\Catalog\Pricing\Price\TierPrice</item>
                <item name="special_price" xsi:type="string">Magento\Catalog\Pricing\Price\SpecialPrice</item>
                <item name="base_price" xsi:type="string">Magento\Catalog\Pricing\Price\BasePrice</item>
                <item name="custom_option_price" xsi:type="string">Magento\Catalog\Pricing\Price\CustomOptionPrice</item>
                <item name="configured_price" xsi:type="string">Magento\Catalog\Pricing\Price\ConfiguredPrice</item>
            </argument>
        </arguments>
    </virtualType>
    <virtualType name="Magento\Catalog\Pricing\Price\Collection" type="Magento\Framework\Pricing\Price\Collection">
        <arguments>
            <argument name="pool" xsi:type="object">Magento\Catalog\Pricing\Price\Pool</argument>
        </arguments>
    </virtualType>
    <type name="Magento\Framework\Pricing\PriceInfo\Factory">
        <arguments>
            <argument name="types" xsi:type="array">
                <item name="default" xsi:type="array">
                    <item name="infoClass" xsi:type="string">Magento\Framework\Pricing\PriceInfo\Base</item>
                    <item name="prices" xsi:type="string">Magento\Catalog\Pricing\Price\Collection</item>
                </item>
            </argument>
        </arguments>
    </type>
    <type name="Magento\Catalog\Model\ProductLink\CollectionProvider">
        <arguments>
            <argument name="providers" xsi:type="array">
                <item name="crosssell" xsi:type="object">Magento\Catalog\Model\ProductLink\CollectionProvider\Crosssell</item>
                <item name="upsell" xsi:type="object">Magento\Catalog\Model\ProductLink\CollectionProvider\Upsell</item>
                <item name="related" xsi:type="object">Magento\Catalog\Model\ProductLink\CollectionProvider\Related</item>
            </argument>
        </arguments>
    </type>
    <type name="Magento\Catalog\Model\ProductLink\Converter\ConverterPool">
        <arguments>
            <argument name="converters" xsi:type="array">
                <item name="default" xsi:type="object">Magento\Catalog\Model\ProductLink\Converter\DefaultConverter</item>
            </argument>
        </arguments>
    </type>
    <type name="Magento\Catalog\Model\Product\Option\Validator\Pool">
        <arguments>
            <argument name="validators" xsi:type="array">
                <item name="default" xsi:type="object">Magento\Catalog\Model\Product\Option\Validator\DefaultValidator</item>
                <item name="drop_down" xsi:type="object">Magento\Catalog\Model\Product\Option\Validator\Select</item>
                <item name="radio" xsi:type="object">Magento\Catalog\Model\Product\Option\Validator\Select</item>
                <item name="checkbox" xsi:type="object">Magento\Catalog\Model\Product\Option\Validator\Select</item>
                <item name="multiple" xsi:type="object">Magento\Catalog\Model\Product\Option\Validator\Select</item>
                <item name="text" xsi:type="object">Magento\Catalog\Model\Product\Option\Validator\Text</item>
                <item name="area" xsi:type="object">Magento\Catalog\Model\Product\Option\Validator\Text</item>
                <item name="file" xsi:type="object">Magento\Catalog\Model\Product\Option\Validator\File</item>
            </argument>
        </arguments>
    </type>
    <type name="Magento\Catalog\Model\ProductTypes\Config">
        <arguments>
            <argument name="reader" xsi:type="object">Magento\Catalog\Model\ProductTypes\Config\Reader\Proxy</argument>
        </arguments>
    </type>
    <type name="Magento\Catalog\Model\Attribute\Config\Data">
        <arguments>
            <argument name="reader" xsi:type="object">Magento\Catalog\Model\Attribute\Config\Reader\Proxy</argument>
        </arguments>
    </type>
    <type name="Magento\Catalog\Model\ProductOptions\Config">
        <arguments>
            <argument name="reader" xsi:type="object">Magento\Catalog\Model\ProductOptions\Config\Reader\Proxy</argument>
        </arguments>
    </type>
    <type name="Magento\CatalogInventory\Model\Config\Backend\ShowOutOfStock">
        <plugin name="showOutOfStockValueChanged" type="\Magento\Catalog\Model\Plugin\ShowOutOfStockConfig"/>
    </type>
    <virtualType name="Magento\Catalog\Block\Category\Widget\Link" type="Magento\Catalog\Block\Widget\Link">
        <arguments>
            <argument name="entityResource" xsi:type="object">Magento\Catalog\Model\ResourceModel\Category</argument>
        </arguments>
    </virtualType>
    <virtualType name="Magento\Catalog\Block\Product\Widget\Link" type="Magento\Catalog\Block\Widget\Link">
        <arguments>
            <argument name="entityResource" xsi:type="object">Magento\Catalog\Model\ResourceModel\Product</argument>
        </arguments>
    </virtualType>
    <type name="Magento\Framework\App\Rss\RssManagerInterface">
        <arguments>
            <argument name="dataProviders" xsi:type="array">
                <item name="new_products" xsi:type="string">Magento\Catalog\Block\Rss\Product\NewProducts</item>
                <item name="special_products" xsi:type="string">Magento\Catalog\Block\Rss\Product\Special</item>
                <item name="category" xsi:type="string">Magento\Catalog\Block\Rss\Category</item>
            </argument>
        </arguments>
    </type>
    <type name="Magento\Catalog\Model\Product\Option\Type\File">
        <arguments>
            <argument name="validatorInfo" xsi:type="object">Magento\Catalog\Model\Product\Option\Type\File\ValidatorInfo\Proxy</argument>
            <argument name="validatorFile" xsi:type="object">Magento\Catalog\Model\Product\Option\Type\File\ValidatorFile\Proxy</argument>
        </arguments>
    </type>
    <type name="Magento\Catalog\Model\Attribute\Config">
        <arguments>
            <argument name="dataStorage" xsi:type="object">Magento\Catalog\Model\Attribute\Config\Data\Proxy</argument>
        </arguments>
    </type>
    <virtualType name="Magento\Catalog\Model\Layer\Search\Context" type="Magento\Catalog\Model\Layer\Context">
        <arguments>
            <argument name="collectionProvider" xsi:type="object">Magento\Catalog\Model\Layer\Search\ItemCollectionProvider</argument>
            <argument name="stateKey" xsi:type="object">Magento\Catalog\Model\Layer\Category\StateKey</argument>
            <argument name="collectionFilter" xsi:type="object">Magento\Catalog\Model\Layer\Search\CollectionFilter</argument>
        </arguments>
    </virtualType>
    <virtualType name="Magento\Catalog\Model\Layer\Category\Context" type="Magento\Catalog\Model\Layer\Context">
        <arguments>
            <argument name="collectionProvider" xsi:type="object">Magento\Catalog\Model\Layer\Category\ItemCollectionProvider</argument>
            <argument name="stateKey" xsi:type="object">Magento\Catalog\Model\Layer\Category\StateKey</argument>
            <argument name="collectionFilter" xsi:type="object">Magento\Catalog\Model\Layer\Category\CollectionFilter</argument>
        </arguments>
    </virtualType>
    <type name="Magento\Catalog\Model\Layer\Search">
        <arguments>
            <argument name="context" xsi:type="object">Magento\Catalog\Model\Layer\Search\Context</argument>
        </arguments>
    </type>
    <type name="Magento\Catalog\Model\Layer\Category">
        <arguments>
            <argument name="context" xsi:type="object">Magento\Catalog\Model\Layer\Category\Context</argument>
        </arguments>
    </type>
    <type name="Magento\Catalog\Model\Layer\Filter\Dynamic\AlgorithmFactory">
        <arguments>
            <argument name="algorithms" xsi:type="array">
                <item name="auto" xsi:type="string">Magento\Catalog\Model\Layer\Filter\Dynamic\Auto</item>
                <item name="improved" xsi:type="string">Magento\Catalog\Model\Layer\Filter\Dynamic\Improved</item>
                <item name="manual" xsi:type="string">Magento\Catalog\Model\Layer\Filter\Dynamic\Manual</item>
            </argument>
        </arguments>
    </type>
    <type name="Magento\Catalog\Model\Layer\Resolver">
        <arguments>
            <argument name="layersPool" xsi:type="array">
                <item name="category" xsi:type="string">Magento\Catalog\Model\Layer\Category</item>
                <item name="search" xsi:type="string">Magento\Catalog\Model\Layer\Search</item>
            </argument>
        </arguments>
    </type>
    <type name="Magento\Catalog\Model\ResourceModel\Config">
        <plugin name="productListingAttributesCaching" type="Magento\Catalog\Plugin\Model\ResourceModel\Config" />
    </type>
    <preference for="Magento\Catalog\Api\ProductLinkTypeListInterface" type="Magento\Catalog\Model\Product\LinkTypeProvider" />
    <preference for="Magento\Catalog\Api\Data\ProductLinkAttributeInterface" type="\Magento\Catalog\Model\ProductLink\Attribute" />
    <preference for="Magento\Catalog\Api\Data\ProductLinkTypeInterface" type="Magento\Catalog\Model\ProductLink\Type" />
    <preference for="Magento\Catalog\Api\ProductLinkManagementInterface" type="Magento\Catalog\Model\ProductLink\Management" />
    <preference for="Magento\Catalog\Api\Data\ProductLinkInterface" type="Magento\Catalog\Model\ProductLink\Link" />
    <preference for="\Magento\Catalog\Api\CategoryLinkManagementInterface" type="\Magento\Catalog\Model\CategoryLinkManagement" />
    <preference for="Magento\Catalog\Api\Data\ProductWebsiteLinkInterface" type="Magento\Catalog\Model\ProductWebsiteLink" />
    <preference for="Magento\Catalog\Api\ProductWebsiteLinkRepositoryInterface" type="Magento\Catalog\Model\ProductWebsiteLinkRepository" />
    <preference for="\Magento\Catalog\Api\CategoryLinkRepositoryInterface" type="\Magento\Catalog\Model\CategoryLinkRepository" />
    <preference for="Magento\Catalog\Api\Data\ProductCustomOptionInterface" type="Magento\Catalog\Model\Product\Option" />
    <preference for="Magento\Catalog\Api\ProductCustomOptionRepositoryInterface" type="\Magento\Catalog\Model\Product\Option\Repository" />
    <preference for="Magento\Catalog\Api\Data\ProductCustomOptionTypeInterface" type="Magento\Catalog\Model\Product\Option\Type" />
    <preference for="Magento\Catalog\Api\ProductTierPriceManagementInterface" type="\Magento\Catalog\Model\Product\TierPriceManagement" />
    <preference for="Magento\Catalog\Api\Data\ProductTierPriceInterface" type="Magento\Catalog\Model\Product\TierPrice" />
    <preference for="Magento\Catalog\Api\Data\CategoryProductLinkInterface" type="Magento\Catalog\Model\CategoryProductLink" />
    <preference for="Magento\Catalog\Api\ProductCustomOptionTypeListInterface" type="Magento\Catalog\Model\ProductOptions\TypeList" />
    <preference for="Magento\Catalog\Api\Data\ProductCustomOptionValuesInterface" type="\Magento\Catalog\Model\Product\Option\Value" />
    <preference for="Magento\Catalog\Api\Data\CustomOptionInterface" type="Magento\Catalog\Model\CustomOptions\CustomOption" />
    <preference for="Magento\Catalog\Api\Data\ProductOptionInterface" type="Magento\Catalog\Model\ProductOption" />
    <virtualType name="Magento\Catalog\Model\ResourceModel\Attribute\Collection" type="Magento\Eav\Model\ResourceModel\Entity\Attribute\Collection">
    </virtualType>
    <type name="Magento\Catalog\Api\ProductRepositoryInterface">
        <plugin name="transactionWrapper" type="Magento\Catalog\Model\Plugin\ProductRepository\TransactionWrapper" sortOrder="-1"/>
    </type>
    <type name="Magento\Catalog\Model\CategoryRepository">
        <arguments>
            <argument name="categoryResource" xsi:type="object">Magento\Catalog\Model\ResourceModel\Category\Proxy</argument>
        </arguments>
    </type>
    <type name="Magento\Catalog\Helper\Product\ConfigurationPool">
        <arguments>
            <argument name="instancesByType" xsi:type="array">
                <item name="default" xsi:type="object">Magento\Catalog\Helper\Product\Configuration</item>
            </argument>
        </arguments>
    </type>
    <type name="Magento\Framework\Console\CommandList">
        <arguments>
            <argument name="commands" xsi:type="array">
                <item name="imagesResizeCommand" xsi:type="object">Magento\Catalog\Console\Command\ImagesResizeCommand</item>
                <item name="productAttributesCleanUp" xsi:type="object">Magento\Catalog\Console\Command\ProductAttributesCleanUp</item>
            </argument>
        </arguments>
    </type>
    <type name="Magento\Catalog\Console\Command\ImagesResizeCommand">
        <arguments>
            <argument name="productRepository" xsi:type="object">Magento\Catalog\Api\ProductRepositoryInterface\Proxy</argument>
        </arguments>
    </type>
    <type name="Magento\Framework\Config\View">
        <arguments>
            <argument name="xpath" xsi:type="array">
                <item name="image" xsi:type="array">
                    <item name="/view/media/images" xsi:type="array">
                        <item name="id" xsi:type="string">module</item>
                    </item>
                    <item name="/view/media/images/image" xsi:type="array">
                        <item name="id1" xsi:type="string">id</item>
                        <item name="id2" xsi:type="string">type</item>
                    </item>
                </item>
            </argument>
        </arguments>
    </type>
    <type name="Magento\Framework\View\Xsd\Media\TypeDataExtractorPool">
        <arguments>
            <argument name="extractors" xsi:type="array">
                <item name="images" xsi:type="object">Magento\Catalog\Model\ImageExtractor</item>
            </argument>
        </arguments>
    </type>
    <type name="Magento\Quote\Model\Quote\Item\Repository">
        <arguments>
            <argument name="cartItemProcessors" xsi:type="array">
                <item name="custom_options" xsi:type="object">Magento\Catalog\Model\CustomOptions\CustomOptionProcessor</item>
            </argument>
        </arguments>
    </type>
    <type name="Magento\Sales\Api\OrderItemRepositoryInterface">
        <arguments>
            <argument name="processorPool" xsi:type="array">
                <item name="custom_options" xsi:type="object">Magento\Catalog\Model\ProductOptionProcessor</item>
            </argument>
        </arguments>
    </type>
<<<<<<< HEAD
=======
    <type name="Magento\Framework\Model\OrchestratorPool">
        <arguments>
            <argument name="operations" xsi:type="array">
                <item name="default" xsi:type="array">
                    <item name="read" xsi:type="string">Magento\Framework\Model\Operation\Read</item>
                    <item name="create" xsi:type="string">Magento\Framework\Model\Operation\Write\Create</item>
                    <item name="update" xsi:type="string">Magento\Framework\Model\Operation\Write\Update</item>
                    <item name="delete" xsi:type="string">Magento\Framework\Model\Operation\Write\Delete</item>
                </item>
            </argument>
        </arguments>
    </type>
>>>>>>> c0fc5b25
    <type name="Magento\Framework\Model\Entity\MetadataPool">
        <arguments>
            <argument name="metadata" xsi:type="array">
                <item name="Magento\Catalog\Api\Data\ProductInterface" xsi:type="array">
                    <item name="entityTableName" xsi:type="string">catalog_product_entity</item>
                    <item name="eavEntityType" xsi:type="string">catalog_product</item>
                    <item name="identifierField" xsi:type="string">entity_id</item>
                    <item name="entityContext" xsi:type="array">
                        <item name="store_id" xsi:type="string">store_id</item>
                    </item>
                </item>
            </argument>
        </arguments>
    </type>
    <type name="Magento\Framework\Model\ResourceModel\Db\Relation\ActionPool">
        <arguments>
            <argument name="relationActions" xsi:type="array">
                <item name="Magento\Catalog\Api\Data\ProductInterface" xsi:type="array">
                    <item name="read" xsi:type="array">
                        <item name="optionReader" xsi:type="string">Magento\Catalog\Model\Product\Option\ReadHandler</item>
                        <item name="mediaGalleryRead" xsi:type="string">Magento\Catalog\Model\Product\Gallery\ReadHandler</item>
                    </item>
                    <item name="create" xsi:type="array">
                        <item name="custom_options" xsi:type="string">Magento\Catalog\Model\Product\Option\SaveHandler</item>
                        <item name="mediaGalleryCreate" xsi:type="string">Magento\Catalog\Model\Product\Gallery\CreateHandler</item>
                    </item>
                    <item name="update" xsi:type="array">
                        <item name="optionUpdater" xsi:type="string">Magento\Catalog\Model\Product\Option\SaveHandler</item>
                        <item name="mediaGalleryUpdate" xsi:type="string">Magento\Catalog\Model\Product\Gallery\UpdateHandler</item>
                    </item>
                </item>
            </argument>
        </arguments>
    </type>
</config><|MERGE_RESOLUTION|>--- conflicted
+++ resolved
@@ -538,8 +538,6 @@
             </argument>
         </arguments>
     </type>
-<<<<<<< HEAD
-=======
     <type name="Magento\Framework\Model\OrchestratorPool">
         <arguments>
             <argument name="operations" xsi:type="array">
@@ -552,7 +550,6 @@
             </argument>
         </arguments>
     </type>
->>>>>>> c0fc5b25
     <type name="Magento\Framework\Model\Entity\MetadataPool">
         <arguments>
             <argument name="metadata" xsi:type="array">
