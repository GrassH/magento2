--- conflicted
+++ resolved
@@ -794,28 +794,6 @@
             </argument>
         </arguments>
     </type>
-<<<<<<< HEAD
-    <virtualType name="Magento\Catalog\Model\Product\Api\SearchCriteria\CollectionProcessor\FilterProcessor" type="Magento\Eav\Model\Api\SearchCriteria\CollectionProcessor\FilterProcessor">
-        <arguments>
-            <argument name="customFilters" xsi:type="array">
-                <item name="category_id" xsi:type="object">Magento\Catalog\Model\Product\Api\SearchCriteria\CollectionProcessor\FilterProcessor\CategoryFilter</item>
-            </argument>
-        </arguments>
-    </virtualType>
-    <virtualType name="Magento\Catalog\Model\Product\Api\SearchCriteria\CollectionProcessorComposite" type="Magento\Eav\Model\Api\SearchCriteria\CollectionProcessorComposite">
-        <arguments>
-            <argument name="processors" xsi:type="array">
-                <item name="filters" xsi:type="object">Magento\Catalog\Model\Product\Api\SearchCriteria\CollectionProcessor\FilterProcessor</item>
-                <item name="sorting" xsi:type="object">Magento\Framework\Api\SearchCriteria\CollectionProcessor\SortingProcessor</item>
-                <item name="pagination" xsi:type="object">Magento\Framework\Api\SearchCriteria\CollectionProcessor\PaginationProcessor</item>
-            </argument>
-        </arguments>
-    </virtualType>
-    <type name="Magento\Catalog\Model\ProductRepository">
-        <arguments>
-            <argument name="collectionProcessor" xsi:type="object">Magento\Catalog\Model\Product\Api\SearchCriteria\CollectionProcessorComposite</argument>
-        </arguments>
-=======
     <preference for="Magento\Catalog\Model\ResourceModel\Product\LinkedProductSelectBuilderInterface" type="Magento\Catalog\Model\ResourceModel\Product\LinkedProductSelectBuilderComposite" />
     <type name="Magento\Catalog\Model\ResourceModel\Product\LinkedProductSelectBuilderComposite">
         <arguments>
@@ -826,6 +804,26 @@
                 <item name="indexPrice" xsi:type="object">Magento\Catalog\Model\ResourceModel\Product\Indexer\LinkedProductSelectBuilderByIndexPrice</item>
             </argument>
         </arguments>
->>>>>>> bcdd65fd
+    </type>
+    <virtualType name="Magento\Catalog\Model\Product\Api\SearchCriteria\CollectionProcessor\FilterProcessor" type="Magento\Eav\Model\Api\SearchCriteria\CollectionProcessor\FilterProcessor">
+        <arguments>
+            <argument name="customFilters" xsi:type="array">
+                <item name="category_id" xsi:type="object">Magento\Catalog\Model\Product\Api\SearchCriteria\CollectionProcessor\FilterProcessor\CategoryFilter</item>
+            </argument>
+        </arguments>
+    </virtualType>
+    <virtualType name="Magento\Catalog\Model\Product\Api\SearchCriteria\CollectionProcessorComposite" type="Magento\Eav\Model\Api\SearchCriteria\CollectionProcessorComposite">
+        <arguments>
+            <argument name="processors" xsi:type="array">
+                <item name="filters" xsi:type="object">Magento\Catalog\Model\Product\Api\SearchCriteria\CollectionProcessor\FilterProcessor</item>
+                <item name="sorting" xsi:type="object">Magento\Framework\Api\SearchCriteria\CollectionProcessor\SortingProcessor</item>
+                <item name="pagination" xsi:type="object">Magento\Framework\Api\SearchCriteria\CollectionProcessor\PaginationProcessor</item>
+            </argument>
+        </arguments>
+    </virtualType>
+    <type name="Magento\Catalog\Model\ProductRepository">
+        <arguments>
+            <argument name="collectionProcessor" xsi:type="object">Magento\Catalog\Model\Product\Api\SearchCriteria\CollectionProcessorComposite</argument>
+        </arguments>
     </type>
 </config>