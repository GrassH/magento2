<?xml version="1.0"?>
<!--
/**
 * Copyright © 2015 Magento. All rights reserved.
 * See COPYING.txt for license details.
 */
-->
<config xmlns:xsi="http://www.w3.org/2001/XMLSchema-instance" xsi:noNamespaceSchemaLocation="urn:magento:framework:ObjectManager/etc/config.xsd">
    <preference for="Magento\Catalog\Api\Data\ProductInterface" type="Magento\Catalog\Model\Product" />
    <preference for="Magento\Catalog\Api\ProductRepositoryInterface" type="Magento\Catalog\Model\ProductRepository" />
    <preference for="Magento\Catalog\Api\CategoryAttributeRepositoryInterface" type="Magento\Catalog\Model\Category\AttributeRepository" />
    <preference for="Magento\Catalog\Api\Data\CategoryAttributeInterface" type="Magento\Catalog\Model\Category\Attribute" />
    <preference for="Magento\Catalog\Api\CategoryAttributeOptionManagementInterface" type="Magento\Catalog\Model\Category\Attribute\OptionManagement" />
    <preference for="Magento\Catalog\Model\ProductTypes\ConfigInterface" type="Magento\Catalog\Model\ProductTypes\Config" />
    <preference for="Magento\Catalog\Model\ProductOptions\ConfigInterface" type="Magento\Catalog\Model\ProductOptions\Config" />
    <preference for="Magento\Catalog\Model\Product\PriceModifierInterface" type="Magento\Catalog\Model\Product\PriceModifier\Composite" />
    <preference for="Magento\Catalog\Model\Attribute\LockValidatorInterface" type="Magento\Catalog\Model\Attribute\LockValidatorComposite" />
    <preference for="Magento\Catalog\Model\Entity\Product\Attribute\Group\AttributeMapperInterface" type="Magento\Catalog\Model\Entity\Product\Attribute\Group\AttributeMapper" />
    <preference for="Magento\Catalog\Block\Product\ReviewRendererInterface" type="Magento\Catalog\Block\Product\ReviewRenderer\DefaultProvider" />
    <preference for="Magento\Framework\Pricing\PriceInfoInterface" type="Magento\Framework\Pricing\PriceInfo\Base" />
    <preference for="Magento\Framework\Pricing\PriceCurrencyInterface" type="Magento\Directory\Model\PriceCurrency" />
    <preference for="Magento\Framework\Pricing\Adjustment\CalculatorInterface" type="Magento\Framework\Pricing\Adjustment\Calculator" />
    <preference for="Magento\Catalog\Api\Data\CategoryInterface" type="Magento\Catalog\Model\Category" />
    <preference for="Magento\Catalog\Api\CategoryManagementInterface" type="Magento\Catalog\Model\CategoryManagement" />
    <preference for="Magento\Catalog\Api\CategoryRepositoryInterface" type="Magento\Catalog\Model\CategoryRepository" />
    <preference for="Magento\Catalog\Api\Data\CategoryTreeInterface" type="Magento\Catalog\Model\Category" />
    <preference for="Magento\Catalog\Api\ProductAttributeRepositoryInterface" type="Magento\Catalog\Model\Product\Attribute\Repository" />
    <preference for="Magento\Catalog\Api\Data\ProductAttributeInterface" type="Magento\Catalog\Model\ResourceModel\Eav\Attribute" />
    <preference for="Magento\Catalog\Api\ProductTypeListInterface" type="Magento\Catalog\Model\ProductTypeList" />
    <preference for="Magento\Catalog\Api\Data\ProductTypeInterface" type="Magento\Catalog\Model\ProductType" />
    <preference for="Magento\Catalog\Api\ProductAttributeMediaGalleryManagementInterface" type="Magento\Catalog\Model\Product\Gallery\GalleryManagement" />
    <preference for="Magento\Catalog\Api\Data\ProductAttributeMediaGalleryEntryInterface" type="Magento\Catalog\Model\Product\Gallery\Entry" />
    <preference for="Magento\Catalog\Api\ProductMediaAttributeManagementInterface" type="Magento\Catalog\Model\Product\Media\AttributeManagement" />
    <preference for="Magento\Catalog\Api\ProductAttributeTypesListInterface" type="Magento\Catalog\Model\Product\Attribute\TypesList" />
    <preference for="Magento\Catalog\Api\Data\ProductAttributeTypeInterface" type="Magento\Catalog\Model\Product\Attribute\Type" />
    <preference for="Magento\Catalog\Api\ProductAttributeGroupRepositoryInterface" type="Magento\Catalog\Model\ProductAttributeGroupRepository" />
    <preference for="Magento\Catalog\Api\ProductAttributeOptionManagementInterface" type="Magento\Catalog\Model\Product\Attribute\OptionManagement" />
    <preference for="Magento\Catalog\Api\ProductLinkRepositoryInterface" type="Magento\Catalog\Model\ProductLink\Repository" />
    <preference for="Magento\Catalog\Api\Data\ProductAttributeSearchResultsInterface" type="Magento\Framework\Api\SearchResults" />
    <preference for="Magento\Catalog\Api\Data\CategoryAttributeSearchResultsInterface" type="Magento\Framework\Api\SearchResults" />
    <preference for="Magento\Catalog\Api\Data\ProductSearchResultsInterface" type="Magento\Framework\Api\SearchResults" />
    <preference for="Magento\Catalog\Api\ProductAttributeManagementInterface" type="Magento\Catalog\Model\Product\Attribute\Management" />
    <preference for="Magento\Catalog\Api\AttributeSetManagementInterface" type="Magento\Catalog\Model\Product\Attribute\SetManagement" />
    <preference for="Magento\Catalog\Api\AttributeSetRepositoryInterface" type="Magento\Catalog\Model\Product\Attribute\SetRepository" />
    <preference for="Magento\Catalog\Api\ProductManagementInterface" type="Magento\Catalog\Model\ProductManagement" />
    <type name="Magento\Customer\Model\ResourceModel\Visitor">
        <plugin name="catalogLog" type="Magento\Catalog\Model\Plugin\Log" />
    </type>
    <type name="Magento\Indexer\Model\Indexer\State">
        <plugin name="setStatusForIndexer" type="Magento\Catalog\Model\Indexer\Category\Product\Plugin\IndexerState" />
    </type>
    <type name="Magento\Framework\Mview\View\StateInterface">
        <plugin name="setStatusForMview" type="Magento\Catalog\Model\Indexer\Category\Product\Plugin\MviewState" />
    </type>
    <type name="Magento\Catalog\Model\Indexer\Category\Product\Plugin\IndexerState">
        <arguments>
            <argument name="state" xsi:type="object" shared="false">Magento\Indexer\Model\Indexer\State</argument>
        </arguments>
    </type>
    <type name="Magento\Catalog\Model\Indexer\Category\Product\Plugin\MviewState">
        <arguments>
            <argument name="state" xsi:type="object" shared="false">Magento\Framework\Mview\View\StateInterface</argument>
            <argument name="changelog" xsi:type="object" shared="false">Magento\Framework\Mview\View\ChangelogInterface</argument>
        </arguments>
    </type>
    <type name="Magento\Catalog\Model\Product\Attribute\Backend\Media\EntryConverterPool">
        <arguments>
            <argument name="mediaGalleryEntryConvertersCollection" xsi:type="array">
                <item name="image" xsi:type="object">Magento\Catalog\Model\Product\Attribute\Backend\Media\ImageEntryConverter</item>
            </argument>
        </arguments>
    </type>
    <type name="Magento\Catalog\Helper\Product">
        <arguments>
            <argument name="catalogSession" xsi:type="object">Magento\Catalog\Model\Session\Proxy</argument>
            <argument name="reindexPriceIndexerData" xsi:type="array">
                <item name="byDataResult" xsi:type="array">
                    <item name="tier_price_changed" xsi:type="string">tier_price_changed</item>
                </item>
                <item name="byDataChange" xsi:type="array">
                    <item name="status" xsi:type="string">status</item>
                    <item name="price" xsi:type="string">price</item>
                    <item name="special_price" xsi:type="string">special_price</item>
                    <item name="special_from_date" xsi:type="string">special_from_date</item>
                    <item name="special_to_date" xsi:type="string">special_to_date</item>
                    <item name="website_ids" xsi:type="string">website_ids</item>
                    <item name="gift_wrapping_price" xsi:type="string">gift_wrapping_price</item>
                    <item name="tax_class_id" xsi:type="string">tax_class_id</item>
                </item>
            </argument>
            <argument name="reindexProductCategoryIndexerData" xsi:type="array">
                <item name="byDataChange" xsi:type="array">
                    <item name="category_ids" xsi:type="string">category_ids</item>
                    <item name="entity_id" xsi:type="string">entity_id</item>
                    <item name="store_id" xsi:type="string">store_id</item>
                    <item name="website_ids" xsi:type="string">website_ids</item>
                    <item name="visibility" xsi:type="string">visibility</item>
                    <item name="status" xsi:type="string">status</item>
                </item>
            </argument>
            <argument name="productRepository" xsi:type="object">Magento\Catalog\Api\ProductRepositoryInterface\Proxy</argument>
        </arguments>
    </type>
    <type name="Magento\Catalog\Model\Product">
        <arguments>
            <argument name="catalogProductStatus" xsi:type="object">Magento\Catalog\Model\Product\Attribute\Source\Status\Proxy</argument>
            <argument name="productLink" xsi:type="object">Magento\Catalog\Model\Product\Link\Proxy</argument>
        </arguments>
    </type>
    <type name="Magento\Catalog\Model\ResourceModel\Product\Collection">
        <arguments>
            <argument name="catalogUrl" xsi:type="object">Magento\Catalog\Model\ResourceModel\Url\Proxy</argument>
            <argument name="customerSession" xsi:type="object">Magento\Customer\Model\Session\Proxy</argument>
        </arguments>
    </type>
    <type name="Magento\Catalog\Model\Entity\Product\Attribute\Design\Options\Container">
        <arguments>
            <argument name="options" xsi:type="array">
                <item name="option1" xsi:type="array">
                    <item name="value" xsi:type="string">container1</item>
                    <item name="label" xsi:type="string">Product Info Column</item>
                </item>
                <item name="option2" xsi:type="array">
                    <item name="value" xsi:type="string">container2</item>
                    <item name="label" xsi:type="string">Block after Info Column</item>
                </item>
            </argument>
        </arguments>
    </type>
    <type name="Magento\Catalog\Helper\Data">
        <arguments>
            <argument name="templateFilterModel" xsi:type="string">Magento\Catalog\Model\Template\Filter</argument>
            <argument name="catalogSession" xsi:type="object">Magento\Catalog\Model\Session\Proxy</argument>
        </arguments>
    </type>
    <type name="Magento\Catalog\Model\Config\Source\GridPerPage">
        <arguments>
            <argument name="perPageValues" xsi:type="string">9,15,30</argument>
        </arguments>
    </type>
    <type name="Magento\Catalog\Model\Config\Source\ListPerPage">
        <arguments>
            <argument name="options" xsi:type="string">5,10,15,20,25</argument>
        </arguments>
    </type>
    <type name="Magento\Catalog\Helper\Product\Compare">
        <arguments>
            <argument name="customerSession" xsi:type="object">Magento\Customer\Model\Session\Proxy</argument>
            <argument name="catalogSession" xsi:type="object">Magento\Catalog\Model\Session\Proxy</argument>
        </arguments>
    </type>
    <virtualType name="Magento\Catalog\Model\Session\Storage" type="Magento\Framework\Session\Storage">
        <arguments>
            <argument name="namespace" xsi:type="string">catalog</argument>
        </arguments>
    </virtualType>
    <virtualType name="Magento\Catalog\Model\System\Config\Source\InputtypeFactory" type="Magento\Eav\Model\Adminhtml\System\Config\Source\InputtypeFactory">
        <arguments>
            <argument name="instanceName" xsi:type="string">Magento\Catalog\Model\System\Config\Source\Inputtype</argument>
        </arguments>
    </virtualType>
    <type name="Magento\Catalog\Model\Session">
        <arguments>
            <argument name="storage" xsi:type="object">Magento\Catalog\Model\Session\Storage</argument>
        </arguments>
    </type>
    <type name="Magento\Store\Model\ResourceModel\Website">
        <plugin name="priceIndexerOnWebsiteDelete" type="Magento\Catalog\Model\Indexer\Product\Price\Plugin\Website"/>
    </type>
    <type name="Magento\Store\Model\ResourceModel\Store">
        <plugin name="storeViewResourceAroundSave" type="Magento\Catalog\Model\Indexer\Category\Flat\Plugin\StoreView"/>
        <plugin name="catalogProductFlatIndexerStore" type="Magento\Catalog\Model\Indexer\Product\Flat\Plugin\Store" />
        <plugin name="categoryStoreAroundSave" type="Magento\Catalog\Model\Indexer\Category\Product\Plugin\StoreView"/>
        <plugin name="productAttributesStoreViewSave" type="Magento\Catalog\Model\Indexer\Product\Eav\Plugin\StoreView"/>
    </type>
    <type name="Magento\Store\Model\ResourceModel\Group">
        <plugin name="storeGroupResourceAroundSave" type="Magento\Catalog\Model\Indexer\Category\Flat\Plugin\StoreGroup"/>
        <plugin name="catalogProductFlatIndexerStoreGroup" type="Magento\Catalog\Model\Indexer\Product\Flat\Plugin\StoreGroup" />
        <plugin name="categoryStoreGroupAroundSave" type="Magento\Catalog\Model\Indexer\Category\Product\Plugin\StoreGroup"/>
    </type>
    <type name="Magento\Customer\Api\GroupRepositoryInterface">
        <plugin name="invalidatePriceIndexerOnCustomerGroup" type="Magento\Catalog\Model\Indexer\Product\Price\Plugin\CustomerGroup"/>
    </type>
    <type name="Magento\Indexer\Model\Config\Data">
        <plugin name="indexerCategoryFlatConfigGet" type="Magento\Catalog\Model\Indexer\Category\Flat\Plugin\IndexerConfigData" />
        <plugin name="indexerProductFlatConfigGet" type="Magento\Catalog\Model\Indexer\Product\Flat\Plugin\IndexerConfigData" />
    </type>
    <type name="Magento\Catalog\Model\Indexer\Category\Flat">
        <plugin name="page-cache-indexer-reindex-category-flat"
                type="Magento\Catalog\Model\Indexer\Category\AffectCache" sortOrder="10"/>
    </type>
    <type name="Magento\Catalog\Model\Indexer\Product\Price\AbstractAction">
        <arguments>
            <argument name="defaultPriceIndexer" xsi:type="object">Magento\Catalog\Model\ResourceModel\Product\Indexer\Price\DefaultPrice</argument>
        </arguments>
    </type>
    <type name="Magento\Eav\Model\Entity\Attribute\Set">
        <plugin name="invalidateEavIndexerOnAttributeSetSave" type="Magento\Catalog\Model\Indexer\Product\Eav\Plugin\AttributeSet" />
    </type>
    <type name="Magento\Catalog\Helper\Product\Flat\Indexer">
        <arguments>
            <argument name="flatAttributeGroups" xsi:type="array">
                <item name="catalog_product" xsi:type="string">catalog_product</item>
            </argument>
        </arguments>
    </type>
    <type name="Magento\Catalog\Model\Indexer\Category\Product">
        <plugin name="page-cache-indexer-reindex-category-product"
                type="Magento\Catalog\Model\Indexer\Product\AffectCache" sortOrder="10"/>
    </type>
    <type name="Magento\Catalog\Model\Indexer\Product\Category">
        <plugin name="page-cache-indexer-reindex-product-category"
                type="Magento\Catalog\Model\Indexer\Category\AffectCache" sortOrder="10"/>
    </type>
    <type name="Magento\Catalog\Model\Product\LinkTypeProvider">
        <arguments>
            <argument name="linkTypes" xsi:type="array">
                <item name="related" xsi:type="const">Magento\Catalog\Model\Product\Link::LINK_TYPE_RELATED</item>
                <item name="crosssell" xsi:type="const">Magento\Catalog\Model\Product\Link::LINK_TYPE_CROSSSELL</item>
                <item name="upsell" xsi:type="const">Magento\Catalog\Model\Product\Link::LINK_TYPE_UPSELL</item>
            </argument>
        </arguments>
    </type>
    <type name="Magento\Catalog\Model\Product\TypeTransitionManager">
        <arguments>
            <argument name="compatibleTypes" xsi:type="array">
                <item name="simple" xsi:type="const">Magento\Catalog\Model\Product\Type::TYPE_SIMPLE</item>
                <item name="virtual" xsi:type="const">Magento\Catalog\Model\Product\Type::TYPE_VIRTUAL</item>
            </argument>
        </arguments>
    </type>
    <type name="Magento\Eav\Model\Entity\Setup\PropertyMapper\Composite">
        <arguments>
            <argument name="propertyMappers" xsi:type="array">
                <item name="catalog" xsi:type="string">Magento\Catalog\Model\ResourceModel\Setup\PropertyMapper</item>
            </argument>
        </arguments>
    </type>
    <virtualType name="rowsFlatTableBuilder" type="Magento\Catalog\Model\Indexer\Product\Flat\FlatTableBuilder">
        <arguments>
            <argument name="tableData" xsi:type="object">Magento\Catalog\Model\Indexer\Product\Flat\Action\Rows\TableData</argument>
        </arguments>
    </virtualType>
    <type name="Magento\Catalog\Model\Indexer\Product\Flat\Action\Rows">
        <arguments>
            <argument name="flatTableBuilder" xsi:type="object">rowsFlatTableBuilder</argument>
        </arguments>
    </type>
    <type name="Magento\Catalog\Model\Indexer\Product\Flat\FlatTableBuilder">
        <arguments>
            <argument name="tableData" xsi:type="object">Magento\Catalog\Model\Indexer\Product\Flat\TableData</argument>
        </arguments>
    </type>
    <virtualType name="categoryFilterList" type="Magento\Catalog\Model\Layer\FilterList">
        <arguments>
            <argument name="filterableAttributes" xsi:type="object">Magento\Catalog\Model\Layer\Category\FilterableAttributeList</argument>
        </arguments>
    </virtualType>
    <virtualType name="searchFilterList" type="Magento\Catalog\Model\Layer\FilterList">
        <arguments>
            <argument name="filterableAttributes" xsi:type="object">Magento\Catalog\Model\Layer\Search\FilterableAttributeList</argument>
        </arguments>
    </virtualType>
    <type name="Magento\Catalog\Model\Layer\Category\FilterableAttributeList">
        <arguments>
            <argument name="layer" xsi:type="object">Magento\Catalog\Model\Layer\Category</argument>
        </arguments>
    </type>
    <type name="Magento\Catalog\Model\Layer\Search\FilterableAttributeList">
        <arguments>
            <argument name="layer" xsi:type="object">Magento\Catalog\Model\Layer\Search</argument>
        </arguments>
    </type>
    <type name="Magento\Catalog\Model\Indexer\Product\Price\Processor">
        <arguments>
            <argument name="indexer" xsi:type="object" shared="false">Magento\Framework\Indexer\IndexerInterface</argument>
        </arguments>
    </type>
    <type name="Magento\Catalog\Model\Indexer\Product\Flat">
        <plugin name="page-cache-indexer-reindex-product-flat"
                type="Magento\Catalog\Model\Indexer\Product\AffectCache" sortOrder="10"/>
    </type>
    <type name="Magento\Framework\Model\ActionValidator\RemoveAction">
        <arguments>
            <argument name="protectedModels" xsi:type="array">
                <item name="catalogCategory" xsi:type="string">Magento\Catalog\Model\Category</item>
                <item name="catalogProduct" xsi:type="string">Magento\Catalog\Model\Product</item>
            </argument>
        </arguments>
    </type>
    <type name="Magento\Framework\Pricing\Adjustment\Collection">
    </type>
    <type name="Magento\Catalog\Model\Product\ReservedAttributeList">
        <arguments>
            <argument name="productModel" xsi:type="string">\Magento\Catalog\Model\Product</argument>
            <argument name="reservedAttributes" xsi:type="array">
                <item name="position" xsi:type="string">position</item>
            </argument>
            <argument name="allowedAttributes" xsi:type="array">
                <item name="type_id" xsi:type="string">type_id</item>
                <item name="calculated_final_price" xsi:type="string">calculated_final_price</item>
                <item name="request_path" xsi:type="string">request_path</item>
            </argument>
        </arguments>
    </type>
    <virtualType name="Magento\Catalog\Pricing\Price\Pool" type="Magento\Framework\Pricing\Price\Pool">
        <arguments>
            <argument name="prices" xsi:type="array">
                <item name="regular_price" xsi:type="string">Magento\Catalog\Pricing\Price\RegularPrice</item>
                <item name="final_price" xsi:type="string">Magento\Catalog\Pricing\Price\FinalPrice</item>
                <item name="tier_price" xsi:type="string">Magento\Catalog\Pricing\Price\TierPrice</item>
                <item name="special_price" xsi:type="string">Magento\Catalog\Pricing\Price\SpecialPrice</item>
                <item name="base_price" xsi:type="string">Magento\Catalog\Pricing\Price\BasePrice</item>
                <item name="custom_option_price" xsi:type="string">Magento\Catalog\Pricing\Price\CustomOptionPrice</item>
                <item name="configured_price" xsi:type="string">Magento\Catalog\Pricing\Price\ConfiguredPrice</item>
            </argument>
        </arguments>
    </virtualType>
    <virtualType name="Magento\Catalog\Pricing\Price\Collection" type="Magento\Framework\Pricing\Price\Collection">
        <arguments>
            <argument name="pool" xsi:type="object">Magento\Catalog\Pricing\Price\Pool</argument>
        </arguments>
    </virtualType>
    <type name="Magento\Framework\Pricing\PriceInfo\Factory">
        <arguments>
            <argument name="types" xsi:type="array">
                <item name="default" xsi:type="array">
                    <item name="infoClass" xsi:type="string">Magento\Framework\Pricing\PriceInfo\Base</item>
                    <item name="prices" xsi:type="string">Magento\Catalog\Pricing\Price\Collection</item>
                </item>
            </argument>
        </arguments>
    </type>
    <type name="Magento\Catalog\Model\ProductLink\CollectionProvider">
        <arguments>
            <argument name="providers" xsi:type="array">
                <item name="crosssell" xsi:type="object">Magento\Catalog\Model\ProductLink\CollectionProvider\Crosssell</item>
                <item name="upsell" xsi:type="object">Magento\Catalog\Model\ProductLink\CollectionProvider\Upsell</item>
                <item name="related" xsi:type="object">Magento\Catalog\Model\ProductLink\CollectionProvider\Related</item>
            </argument>
        </arguments>
    </type>
    <type name="Magento\Catalog\Model\ProductLink\Converter\ConverterPool">
        <arguments>
            <argument name="converters" xsi:type="array">
                <item name="default" xsi:type="object">Magento\Catalog\Model\ProductLink\Converter\DefaultConverter</item>
            </argument>
        </arguments>
    </type>
    <type name="Magento\Catalog\Model\Product\Option\Validator\Pool">
        <arguments>
            <argument name="validators" xsi:type="array">
                <item name="default" xsi:type="object">Magento\Catalog\Model\Product\Option\Validator\DefaultValidator</item>
                <item name="drop_down" xsi:type="object">Magento\Catalog\Model\Product\Option\Validator\Select</item>
                <item name="radio" xsi:type="object">Magento\Catalog\Model\Product\Option\Validator\Select</item>
                <item name="checkbox" xsi:type="object">Magento\Catalog\Model\Product\Option\Validator\Select</item>
                <item name="multiple" xsi:type="object">Magento\Catalog\Model\Product\Option\Validator\Select</item>
                <item name="text" xsi:type="object">Magento\Catalog\Model\Product\Option\Validator\Text</item>
                <item name="area" xsi:type="object">Magento\Catalog\Model\Product\Option\Validator\Text</item>
                <item name="file" xsi:type="object">Magento\Catalog\Model\Product\Option\Validator\File</item>
            </argument>
        </arguments>
    </type>
    <type name="Magento\Catalog\Model\ProductTypes\Config">
        <arguments>
            <argument name="reader" xsi:type="object">Magento\Catalog\Model\ProductTypes\Config\Reader\Proxy</argument>
        </arguments>
    </type>
    <type name="Magento\Catalog\Model\Attribute\Config\Data">
        <arguments>
            <argument name="reader" xsi:type="object">Magento\Catalog\Model\Attribute\Config\Reader\Proxy</argument>
        </arguments>
    </type>
    <type name="Magento\Catalog\Model\ProductOptions\Config">
        <arguments>
            <argument name="reader" xsi:type="object">Magento\Catalog\Model\ProductOptions\Config\Reader\Proxy</argument>
        </arguments>
    </type>
    <type name="Magento\CatalogInventory\Model\Config\Backend\ShowOutOfStock">
        <plugin name="showOutOfStockValueChanged" type="\Magento\Catalog\Model\Plugin\ShowOutOfStockConfig"/>
    </type>
    <virtualType name="Magento\Catalog\Block\Category\Widget\Link" type="Magento\Catalog\Block\Widget\Link">
        <arguments>
            <argument name="entityResource" xsi:type="object">Magento\Catalog\Model\ResourceModel\Category</argument>
        </arguments>
    </virtualType>
    <virtualType name="Magento\Catalog\Block\Product\Widget\Link" type="Magento\Catalog\Block\Widget\Link">
        <arguments>
            <argument name="entityResource" xsi:type="object">Magento\Catalog\Model\ResourceModel\Product</argument>
        </arguments>
    </virtualType>
    <type name="Magento\Framework\App\Rss\RssManagerInterface">
        <arguments>
            <argument name="dataProviders" xsi:type="array">
                <item name="new_products" xsi:type="string">Magento\Catalog\Block\Rss\Product\NewProducts</item>
                <item name="special_products" xsi:type="string">Magento\Catalog\Block\Rss\Product\Special</item>
                <item name="category" xsi:type="string">Magento\Catalog\Block\Rss\Category</item>
            </argument>
        </arguments>
    </type>
    <type name="Magento\Catalog\Model\Product\Option\Type\File">
        <arguments>
            <argument name="validatorInfo" xsi:type="object">Magento\Catalog\Model\Product\Option\Type\File\ValidatorInfo\Proxy</argument>
            <argument name="validatorFile" xsi:type="object">Magento\Catalog\Model\Product\Option\Type\File\ValidatorFile\Proxy</argument>
        </arguments>
    </type>
    <type name="Magento\Catalog\Model\Attribute\Config">
        <arguments>
            <argument name="dataStorage" xsi:type="object">Magento\Catalog\Model\Attribute\Config\Data\Proxy</argument>
        </arguments>
    </type>
    <virtualType name="Magento\Catalog\Model\Layer\Search\Context" type="Magento\Catalog\Model\Layer\Context">
        <arguments>
            <argument name="collectionProvider" xsi:type="object">Magento\Catalog\Model\Layer\Search\ItemCollectionProvider</argument>
            <argument name="stateKey" xsi:type="object">Magento\Catalog\Model\Layer\Category\StateKey</argument>
            <argument name="collectionFilter" xsi:type="object">Magento\Catalog\Model\Layer\Search\CollectionFilter</argument>
        </arguments>
    </virtualType>
    <virtualType name="Magento\Catalog\Model\Layer\Category\Context" type="Magento\Catalog\Model\Layer\Context">
        <arguments>
            <argument name="collectionProvider" xsi:type="object">Magento\Catalog\Model\Layer\Category\ItemCollectionProvider</argument>
            <argument name="stateKey" xsi:type="object">Magento\Catalog\Model\Layer\Category\StateKey</argument>
            <argument name="collectionFilter" xsi:type="object">Magento\Catalog\Model\Layer\Category\CollectionFilter</argument>
        </arguments>
    </virtualType>
    <type name="Magento\Catalog\Model\Layer\Search">
        <arguments>
            <argument name="context" xsi:type="object">Magento\Catalog\Model\Layer\Search\Context</argument>
        </arguments>
    </type>
    <type name="Magento\Catalog\Model\Layer\Category">
        <arguments>
            <argument name="context" xsi:type="object">Magento\Catalog\Model\Layer\Category\Context</argument>
        </arguments>
    </type>
    <type name="Magento\Catalog\Model\Layer\Filter\Dynamic\AlgorithmFactory">
        <arguments>
            <argument name="algorithms" xsi:type="array">
                <item name="auto" xsi:type="string">Magento\Catalog\Model\Layer\Filter\Dynamic\Auto</item>
                <item name="improved" xsi:type="string">Magento\Catalog\Model\Layer\Filter\Dynamic\Improved</item>
                <item name="manual" xsi:type="string">Magento\Catalog\Model\Layer\Filter\Dynamic\Manual</item>
            </argument>
        </arguments>
    </type>
    <type name="Magento\Catalog\Model\Layer\Resolver">
        <arguments>
            <argument name="layersPool" xsi:type="array">
                <item name="category" xsi:type="string">Magento\Catalog\Model\Layer\Category</item>
                <item name="search" xsi:type="string">Magento\Catalog\Model\Layer\Search</item>
            </argument>
        </arguments>
    </type>
    <type name="Magento\Catalog\Model\ResourceModel\Config">
        <plugin name="productListingAttributesCaching" type="Magento\Catalog\Plugin\Model\ResourceModel\Config" />
    </type>
    <preference for="Magento\Catalog\Api\ProductLinkTypeListInterface" type="Magento\Catalog\Model\Product\LinkTypeProvider" />
    <preference for="Magento\Catalog\Api\Data\ProductLinkAttributeInterface" type="\Magento\Catalog\Model\ProductLink\Attribute" />
    <preference for="Magento\Catalog\Api\Data\ProductLinkTypeInterface" type="Magento\Catalog\Model\ProductLink\Type" />
    <preference for="Magento\Catalog\Api\ProductLinkManagementInterface" type="Magento\Catalog\Model\ProductLink\Management" />
    <preference for="Magento\Catalog\Api\Data\ProductLinkInterface" type="Magento\Catalog\Model\ProductLink\Link" />
    <preference for="\Magento\Catalog\Api\CategoryLinkManagementInterface" type="\Magento\Catalog\Model\CategoryLinkManagement" />
    <preference for="Magento\Catalog\Api\Data\ProductWebsiteLinkInterface" type="Magento\Catalog\Model\ProductWebsiteLink" />
    <preference for="Magento\Catalog\Api\ProductWebsiteLinkRepositoryInterface" type="Magento\Catalog\Model\ProductWebsiteLinkRepository" />
    <preference for="\Magento\Catalog\Api\CategoryLinkRepositoryInterface" type="\Magento\Catalog\Model\CategoryLinkRepository" />
    <preference for="Magento\Catalog\Api\Data\ProductCustomOptionInterface" type="Magento\Catalog\Model\Product\Option" />
    <preference for="Magento\Catalog\Api\ProductCustomOptionRepositoryInterface" type="\Magento\Catalog\Model\Product\Option\Repository" />
    <preference for="Magento\Catalog\Api\Data\ProductCustomOptionTypeInterface" type="Magento\Catalog\Model\Product\Option\Type" />
    <preference for="Magento\Catalog\Api\ProductTierPriceManagementInterface" type="\Magento\Catalog\Model\Product\TierPriceManagement" />
    <preference for="Magento\Catalog\Api\Data\ProductTierPriceInterface" type="Magento\Catalog\Model\Product\TierPrice" />
    <preference for="Magento\Catalog\Api\Data\CategoryProductLinkInterface" type="Magento\Catalog\Model\CategoryProductLink" />
    <preference for="Magento\Catalog\Api\ProductCustomOptionTypeListInterface" type="Magento\Catalog\Model\ProductOptions\TypeList" />
    <preference for="Magento\Catalog\Api\Data\ProductCustomOptionValuesInterface" type="\Magento\Catalog\Model\Product\Option\Value" />
    <preference for="Magento\Catalog\Api\Data\CustomOptionInterface" type="Magento\Catalog\Model\CustomOptions\CustomOption" />
    <preference for="Magento\Catalog\Api\Data\ProductOptionInterface" type="Magento\Catalog\Model\ProductOption" />
    <virtualType name="Magento\Catalog\Model\ResourceModel\Attribute\Collection" type="Magento\Eav\Model\ResourceModel\Entity\Attribute\Collection">
    </virtualType>
    <type name="Magento\Catalog\Api\ProductRepositoryInterface">
        <plugin name="transactionWrapper" type="Magento\Catalog\Model\Plugin\ProductRepository\TransactionWrapper" sortOrder="-1"/>
    </type>
    <type name="Magento\Catalog\Model\CategoryRepository">
        <arguments>
            <argument name="categoryResource" xsi:type="object">Magento\Catalog\Model\ResourceModel\Category\Proxy</argument>
        </arguments>
    </type>
    <type name="Magento\Catalog\Helper\Product\ConfigurationPool">
        <arguments>
            <argument name="instancesByType" xsi:type="array">
                <item name="default" xsi:type="object">Magento\Catalog\Helper\Product\Configuration</item>
            </argument>
        </arguments>
    </type>
    <type name="Magento\Framework\Console\CommandList">
        <arguments>
            <argument name="commands" xsi:type="array">
                <item name="imagesResizeCommand" xsi:type="object">Magento\Catalog\Console\Command\ImagesResizeCommand</item>
                <item name="productAttributesCleanUp" xsi:type="object">Magento\Catalog\Console\Command\ProductAttributesCleanUp</item>
            </argument>
        </arguments>
    </type>
    <type name="Magento\Catalog\Console\Command\ImagesResizeCommand">
        <arguments>
            <argument name="productRepository" xsi:type="object">Magento\Catalog\Api\ProductRepositoryInterface\Proxy</argument>
        </arguments>
    </type>
    <type name="Magento\Framework\Config\View">
        <arguments>
            <argument name="xpath" xsi:type="array">
                <item name="image" xsi:type="array">
                    <item name="/view/media/images" xsi:type="array">
                        <item name="id" xsi:type="string">module</item>
                    </item>
                    <item name="/view/media/images/image" xsi:type="array">
                        <item name="id1" xsi:type="string">id</item>
                        <item name="id2" xsi:type="string">type</item>
                    </item>
                </item>
            </argument>
        </arguments>
    </type>
    <type name="Magento\Framework\View\Xsd\Media\TypeDataExtractorPool">
        <arguments>
            <argument name="extractors" xsi:type="array">
                <item name="images" xsi:type="object">Magento\Catalog\Model\ImageExtractor</item>
            </argument>
        </arguments>
    </type>
    <type name="Magento\Quote\Model\Quote\Item\Repository">
        <arguments>
            <argument name="cartItemProcessors" xsi:type="array">
                <item name="custom_options" xsi:type="object">Magento\Catalog\Model\CustomOptions\CustomOptionProcessor</item>
            </argument>
        </arguments>
    </type>
    <type name="Magento\Sales\Api\OrderItemRepositoryInterface">
        <arguments>
            <argument name="processorPool" xsi:type="array">
                <item name="custom_options" xsi:type="object">Magento\Catalog\Model\ProductOptionProcessor</item>
            </argument>
        </arguments>
    </type>
    <type name="Magento\Framework\Model\OrchestratorPool">
        <arguments>
            <argument name="operations" xsi:type="array">
                <item name="default" xsi:type="array">
                    <item name="read" xsi:type="string">Magento\Framework\Model\Operation\Read</item>
                    <item name="create" xsi:type="string">Magento\Framework\Model\Operation\Write\Create</item>
                    <item name="update" xsi:type="string">Magento\Framework\Model\Operation\Write\Update</item>
                    <item name="delete" xsi:type="string">Magento\Framework\Model\Operation\Write\Delete</item>
                </item>
            </argument>
        </arguments>
    </type>
    <type name="Magento\Framework\Model\Entity\MetadataPool">
        <arguments>
            <argument name="metadata" xsi:type="array">
                <item name="Magento\Catalog\Api\Data\ProductInterface" xsi:type="array">
                    <item name="entityTableName" xsi:type="string">catalog_product_entity</item>
                    <item name="eavEntityType" xsi:type="string">catalog_product</item>
                    <item name="identifierField" xsi:type="string">entity_id</item>
                    <item name="entityContext" xsi:type="array">
                        <item name="store_id" xsi:type="string">store_id</item>
                    </item>
                </item>
                <item name="Magento\Catalog\Api\Data\CategoryInterface" xsi:type="array">
                    <item name="entityTableName" xsi:type="string">catalog_category_entity</item>
                    <item name="eavEntityType" xsi:type="string">catalog_category</item>
                    <item name="identifierField" xsi:type="string">entity_id</item>
                    <item name="entityContext" xsi:type="array">
                        <item name="store_id" xsi:type="string">store_id</item>
                    </item>
                </item>
            </argument>
        </arguments>
    </type>
    <type name="Magento\Framework\Model\ResourceModel\Db\Relation\ActionPool">
        <arguments>
            <argument name="relationActions" xsi:type="array">
                <item name="Magento\Catalog\Api\Data\ProductInterface" xsi:type="array">
                    <item name="read" xsi:type="array">
                        <item name="optionReader" xsi:type="string">Magento\Catalog\Model\Product\Option\ReadHandler</item>
                        <item name="mediaGalleryRead" xsi:type="string">Magento\Catalog\Model\Product\Gallery\ReadHandler</item>
                    </item>
                    <item name="create" xsi:type="array">
                        <item name="custom_options" xsi:type="string">Magento\Catalog\Model\Product\Option\SaveHandler</item>
                        <item name="mediaGalleryCreate" xsi:type="string">Magento\Catalog\Model\Product\Gallery\CreateHandler</item>
                    </item>
                    <item name="update" xsi:type="array">
                        <item name="optionUpdater" xsi:type="string">Magento\Catalog\Model\Product\Option\SaveHandler</item>
                        <item name="mediaGalleryUpdate" xsi:type="string">Magento\Catalog\Model\Product\Gallery\UpdateHandler</item>
                    </item>
                </item>
            </argument>
        </arguments>
    </type>
<<<<<<< HEAD
    <type name="Magento\Theme\Model\Design\Config\MetadataProvider">
        <arguments>
            <argument name="metadata" xsi:type="array">
                <item name="watermark_image_size" xsi:type="array">
                    <item name="path" xsi:type="string">design/watermark/image_size</item>
                    <item name="fieldset" xsi:type="string">image</item>
                </item>
                <item name="watermark_image_imageOpacity" xsi:type="array">
                    <item name="path" xsi:type="string">design/watermark/image_imageOpacity</item>
                    <item name="fieldset" xsi:type="string">image</item>
                </item>
                <item name="watermark_image_image" xsi:type="array">
                    <item name="path" xsi:type="string">design/watermark/image_image</item>
                    <item name="fieldset" xsi:type="string">image</item>
                    <item name="backend_model" xsi:type="string">Magento\Config\Model\Config\Backend\Image</item>
                    <item name="upload_dir" xsi:type="array">
                        <item name="config" xsi:type="string">system/filesystem/media</item>
                        <item name="scope_info" xsi:type="string">1</item>
                        <item name="value" xsi:type="string">catalog/product/watermark</item>
                    </item>
                    <item name="base_url" xsi:type="array">
                        <item name="type" xsi:type="string">media</item>
                        <item name="scope_info" xsi:type="string">1</item>
                        <item name="value" xsi:type="string">catalog/product/watermark</item>
                    </item>
                </item>
                <item name="watermark_image_position" xsi:type="array">
                    <item name="path" xsi:type="string">design/watermark/image_position</item>
                    <item name="fieldset" xsi:type="string">image</item>
                </item>
                <item name="watermark_small_image_size" xsi:type="array">
                    <item name="path" xsi:type="string">design/watermark/small_image_size</item>
                    <item name="fieldset" xsi:type="string">small_image</item>
                </item>
                <item name="watermark_small_image_imageOpacity" xsi:type="array">
                    <item name="path" xsi:type="string">design/watermark/small_image_imageOpacity</item>
                    <item name="fieldset" xsi:type="string">small_image</item>
                </item>
                <item name="watermark_small_image_image" xsi:type="array">
                    <item name="path" xsi:type="string">design/watermark/small_image_image</item>
                    <item name="fieldset" xsi:type="string">small_image</item>
                    <item name="backend_model" xsi:type="string">Magento\Config\Model\Config\Backend\Image</item>
                    <item name="upload_dir" xsi:type="array">
                        <item name="config" xsi:type="string">system/filesystem/media</item>
                        <item name="scope_info" xsi:type="string">1</item>
                        <item name="value" xsi:type="string">catalog/product/watermark</item>
                    </item>
                    <item name="base_url" xsi:type="array">
                        <item name="type" xsi:type="string">media</item>
                        <item name="scope_info" xsi:type="string">1</item>
                        <item name="value" xsi:type="string">catalog/product/watermark</item>
                    </item>
                </item>
                <item name="watermark_small_image_position" xsi:type="array">
                    <item name="path" xsi:type="string">design/watermark/small_image_position</item>
                    <item name="fieldset" xsi:type="string">small_image</item>
                </item>
                <item name="watermark_thumbnail_size" xsi:type="array">
                    <item name="path" xsi:type="string">design/watermark/thumbnail_size</item>
                    <item name="fieldset" xsi:type="string">thumbnail</item>
                </item>
                <item name="watermark_thumbnail_imageOpacity" xsi:type="array">
                    <item name="path" xsi:type="string">design/watermark/thumbnail_imageOpacity</item>
                    <item name="fieldset" xsi:type="string">thumbnail</item>
                </item>
                <item name="watermark_thumbnail_image" xsi:type="array">
                    <item name="path" xsi:type="string">design/watermark/thumbnail_image</item>
                    <item name="fieldset" xsi:type="string">thumbnail</item>
                    <item name="backend_model" xsi:type="string">Magento\Config\Model\Config\Backend\Image</item>
                    <item name="upload_dir" xsi:type="array">
                        <item name="config" xsi:type="string">system/filesystem/media</item>
                        <item name="scope_info" xsi:type="string">1</item>
                        <item name="value" xsi:type="string">catalog/product/watermark</item>
                    </item>
                    <item name="base_url" xsi:type="array">
                        <item name="type" xsi:type="string">media</item>
                        <item name="scope_info" xsi:type="string">1</item>
                        <item name="value" xsi:type="string">catalog/product/watermark</item>
                    </item>
                </item>
                <item name="watermark_thumbnail_position" xsi:type="array">
                    <item name="path" xsi:type="string">design/watermark/thumbnail_position</item>
                    <item name="fieldset" xsi:type="string">thumbnail</item>
                </item>
=======
    <type name="Magento\Catalog\Model\Indexer\Category\Flat\AbstractAction">
        <arguments>
            <argument name="skipStaticColumns" xsi:type="array">
                <item name="entity_type_id" xsi:type="string">entity_type_id</item>
                <item name="attribute_set_id" xsi:type="string">attribute_set_id</item>
>>>>>>> 7af7519a
            </argument>
        </arguments>
    </type>
</config><|MERGE_RESOLUTION|>--- conflicted
+++ resolved
@@ -592,7 +592,14 @@
             </argument>
         </arguments>
     </type>
-<<<<<<< HEAD
+    <type name="Magento\Catalog\Model\Indexer\Category\Flat\AbstractAction">
+        <arguments>
+            <argument name="skipStaticColumns" xsi:type="array">
+                <item name="entity_type_id" xsi:type="string">entity_type_id</item>
+                <item name="attribute_set_id" xsi:type="string">attribute_set_id</item>
+            </argument>
+        </arguments>
+    </type>
     <type name="Magento\Theme\Model\Design\Config\MetadataProvider">
         <arguments>
             <argument name="metadata" xsi:type="array">
@@ -677,13 +684,6 @@
                     <item name="path" xsi:type="string">design/watermark/thumbnail_position</item>
                     <item name="fieldset" xsi:type="string">thumbnail</item>
                 </item>
-=======
-    <type name="Magento\Catalog\Model\Indexer\Category\Flat\AbstractAction">
-        <arguments>
-            <argument name="skipStaticColumns" xsi:type="array">
-                <item name="entity_type_id" xsi:type="string">entity_type_id</item>
-                <item name="attribute_set_id" xsi:type="string">attribute_set_id</item>
->>>>>>> 7af7519a
             </argument>
         </arguments>
     </type>
