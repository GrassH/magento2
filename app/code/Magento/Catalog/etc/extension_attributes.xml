<?xml version="1.0"?>
<!--
/**
 * Copyright © 2015 Magento. All rights reserved.
 * See COPYING.txt for license details.
 */
-->
<config xmlns:xsi="http://www.w3.org/2001/XMLSchema-instance" xsi:noNamespaceSchemaLocation="../../../../../lib/internal/Magento/Framework/Api/etc/extension_attributes.xsd">
    <extension_attributes for="Magento\Quote\Api\Data\ProductOptionInterface">
        <attribute code="custom_options" type="\Magento\Catalog\Api\Data\CustomOptionInterface[]" />
    </extension_attributes>
<<<<<<< HEAD
    <extension_attributes for="Magento\Catalog\Api\Data\ProductAttributeMediaGalleryEntryInterface">
        <attribute code="video_content" type="Magento\Framework\Api\Data\VideoContentInterface" />
=======
    <extension_attributes for="Magento\Catalog\Api\Data\ProductOptionInterface">
        <attribute code="custom_options" type="\Magento\Catalog\Api\Data\CustomOptionInterface[]" />
>>>>>>> 42cb5b2c
    </extension_attributes>
</config><|MERGE_RESOLUTION|>--- conflicted
+++ resolved
@@ -9,12 +9,10 @@
     <extension_attributes for="Magento\Quote\Api\Data\ProductOptionInterface">
         <attribute code="custom_options" type="\Magento\Catalog\Api\Data\CustomOptionInterface[]" />
     </extension_attributes>
-<<<<<<< HEAD
+    <extension_attributes for="Magento\Catalog\Api\Data\ProductOptionInterface">
+        <attribute code="custom_options" type="\Magento\Catalog\Api\Data\CustomOptionInterface[]" />
+    </extension_attributes>
     <extension_attributes for="Magento\Catalog\Api\Data\ProductAttributeMediaGalleryEntryInterface">
         <attribute code="video_content" type="Magento\Framework\Api\Data\VideoContentInterface" />
-=======
-    <extension_attributes for="Magento\Catalog\Api\Data\ProductOptionInterface">
-        <attribute code="custom_options" type="\Magento\Catalog\Api\Data\CustomOptionInterface[]" />
->>>>>>> 42cb5b2c
     </extension_attributes>
 </config>