<?php
/**
 * Copyright © Magento, Inc. All rights reserved.
 * See COPYING.txt for license details.
 */
namespace Magento\Catalog\Ui\Component;

use Magento\Ui\Component\Filters\FilterModifier;

/**
 * Column Factory
 *
 * @api
 * @since 100.0.2
 */
class ColumnFactory
{
    /**
     * @var \Magento\Framework\View\Element\UiComponentFactory
     */
    protected $componentFactory;

    /**
     * @var array
     */
    protected $jsComponentMap = [
        'text' => 'Magento_Ui/js/grid/columns/column',
        'select' => 'Magento_Ui/js/grid/columns/select',
        'multiselect' => 'Magento_Ui/js/grid/columns/select',
        'date' => 'Magento_Ui/js/grid/columns/date',
    ];

    /**
     * @var array
     */
    protected $dataTypeMap = [
        'default' => 'text',
        'text' => 'text',
        'boolean' => 'select',
        'select' => 'select',
        'multiselect' => 'multiselect',
        'date' => 'date',
    ];

    /**
     * @param \Magento\Framework\View\Element\UiComponentFactory $componentFactory
     */
    public function __construct(\Magento\Framework\View\Element\UiComponentFactory $componentFactory)
    {
        $this->componentFactory = $componentFactory;
    }

    /**
     * Create Factory
     *
     * @param \Magento\Catalog\Api\Data\ProductAttributeInterface $attribute
     * @param \Magento\Framework\View\Element\UiComponent\ContextInterface $context
     * @param array $config
     *
     * @return \Magento\Ui\Component\Listing\Columns\ColumnInterface
     * @throws \Magento\Framework\Exception\LocalizedException
     */
    public function create($attribute, $context, array $config = [])
    {
        $filterModifiers = $context->getRequestParam(FilterModifier::FILTER_MODIFIER, []);

        $columnName = $attribute->getAttributeCode();
<<<<<<< HEAD
        $config = array_merge([
            'label' => __($attribute->getDefaultFrontendLabel()),
            'dataType' => $this->getDataType($attribute),
            'add_field' => true,
            'visible' => $attribute->getIsVisibleInGrid(),
            'filter' => ($attribute->getIsFilterableInGrid() || array_key_exists($columnName, $filterModifiers))
                ? $this->getFilterType($attribute->getFrontendInput())
                : null,
            '__disableTmpl' => ['label' => true],
        ], $config);
=======
        $config = array_merge(
            [
                'label' => __($attribute->getDefaultFrontendLabel()),
                'dataType' => $this->getDataType($attribute),
                'add_field' => true,
                'visible' => $attribute->getIsVisibleInGrid(),
                'filter' => ($attribute->getIsFilterableInGrid() || array_key_exists($columnName, $filterModifiers))
                    ? $this->getFilterType($attribute->getFrontendInput())
                    : null,
            ],
            $config
        );
>>>>>>> 7ffabd07

        if ($attribute->usesSource()) {
            $config['options'] = $attribute->getSource()->getAllOptions();
            foreach ($config['options'] as &$optionData) {
                $optionData['__disableTmpl'] = true;
            }
        }
        
        $config['component'] = $this->getJsComponent($config['dataType']);
        
        $arguments = [
            'data' => [
                'config' => $config,
            ],
            'context' => $context,
        ];
        
        return $this->componentFactory->create($columnName, 'column', $arguments);
    }

    /**
     * Get Js Component
     *
     * @param string $dataType
     *
     * @return string
     */
    protected function getJsComponent($dataType)
    {
        return $this->jsComponentMap[$dataType];
    }

    /**
     * Get Data Type
     *
     * @param \Magento\Catalog\Api\Data\ProductAttributeInterface $attribute
     *
     * @return string
     */
    protected function getDataType($attribute)
    {
        return $this->dataTypeMap[$attribute->getFrontendInput()] ?? $this->dataTypeMap['default'];
    }

    /**
     * Retrieve filter type by $frontendInput
     *
     * @param string $frontendInput
     * @return string
     */
    protected function getFilterType($frontendInput)
    {
        $filtersMap = ['date' => 'dateRange'];
        $result = array_replace_recursive($this->dataTypeMap, $filtersMap);
        return $result[$frontendInput] ?? $result['default'];
    }
}<|MERGE_RESOLUTION|>--- conflicted
+++ resolved
@@ -65,18 +65,6 @@
         $filterModifiers = $context->getRequestParam(FilterModifier::FILTER_MODIFIER, []);
 
         $columnName = $attribute->getAttributeCode();
-<<<<<<< HEAD
-        $config = array_merge([
-            'label' => __($attribute->getDefaultFrontendLabel()),
-            'dataType' => $this->getDataType($attribute),
-            'add_field' => true,
-            'visible' => $attribute->getIsVisibleInGrid(),
-            'filter' => ($attribute->getIsFilterableInGrid() || array_key_exists($columnName, $filterModifiers))
-                ? $this->getFilterType($attribute->getFrontendInput())
-                : null,
-            '__disableTmpl' => ['label' => true],
-        ], $config);
-=======
         $config = array_merge(
             [
                 'label' => __($attribute->getDefaultFrontendLabel()),
@@ -86,10 +74,10 @@
                 'filter' => ($attribute->getIsFilterableInGrid() || array_key_exists($columnName, $filterModifiers))
                     ? $this->getFilterType($attribute->getFrontendInput())
                     : null,
+                '__disableTmpl' => ['label' => true],
             ],
             $config
         );
->>>>>>> 7ffabd07
 
         if ($attribute->usesSource()) {
             $config['options'] = $attribute->getSource()->getAllOptions();
