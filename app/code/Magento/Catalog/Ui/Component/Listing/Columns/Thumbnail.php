<?php
/**
 * Copyright © 2015 Magento. All rights reserved.
 * See COPYING.txt for license details.
 */
namespace Magento\Catalog\Ui\Component\Listing\Columns;

use Magento\Framework\View\Element\UiComponentFactory;
use Magento\Framework\View\Element\UiComponent\ContextInterface;

class Thumbnail extends \Magento\Ui\Component\Listing\Columns\Column
{
    const NAME = 'thumbnail';

    const ALT_FIELD = 'name';

    /**
     * @param ContextInterface $context
     * @param UiComponentFactory $uiComponentFactory
     * @param \Magento\Catalog\Helper\Image $imageHelper
     * @param \Magento\Framework\UrlInterface $urlBuilder
     * @param array $components
     * @param array $data
     */
    public function __construct(
        ContextInterface $context,
        UiComponentFactory $uiComponentFactory,
        \Magento\Catalog\Helper\Image $imageHelper,
        \Magento\Framework\UrlInterface $urlBuilder,
        array $components = [],
        array $data = []
    ) {
        parent::__construct($context, $uiComponentFactory, $components, $data);
        $this->imageHelper = $imageHelper;
        $this->urlBuilder = $urlBuilder;
    }

    /**
     * Prepare Data Source
     *
     * @param array $dataSource
     * @return void
     */
    public function prepareDataSource(array & $dataSource)
    {
        if (isset($dataSource['data']['items'])) {
            $fieldName = $this->getData('name');
            foreach ($dataSource['data']['items'] as & $item) {
<<<<<<< HEAD
                $product = new \Magento\Framework\Object($item);
                $imageHelper = $this->imageHelper->init($product, 'product_listing_thumbnail');
                $item[$fieldName . '_src'] = $imageHelper->getUrl();
                $item[$fieldName . '_alt'] = $this->getAlt($item) ?: $imageHelper->getLabel();
=======
                $product = new \Magento\Framework\DataObject($item);
                $imageView = $this->imageFactory->create()
                    ->init($product, 'product_listing_thumbnail', 'Magento_Catalog');
                $origImageView = $this->imageFactory->create()
                    ->init($product, 'product_listing_thumbnail_preview', 'Magento_Catalog');
                $item[$fieldName . '_src'] = $imageView->getUrl();
                $item[$fieldName . '_alt'] = $this->getAlt($item) ?: $imageView->getLabel();
>>>>>>> 607763e6
                $item[$fieldName . '_link'] = $this->urlBuilder->getUrl(
                    'catalog/product/edit',
                    ['id' => $product->getEntityId(), 'store' => $this->context->getRequestParam('store')]
                );
                $origImageHelper = $this->imageHelper->init($product, 'product_listing_thumbnail_preview');
                $item[$fieldName . '_orig_src'] = $origImageHelper->getUrl();
            }
        }
    }

    /**
     * @param array $row
     *
     * @return null|string
     */
    protected function getAlt($row)
    {
        $altField = $this->getData('config/altField') ?: self::ALT_FIELD;
        return isset($row[$altField]) ? $row[$altField] : null;
    }
}<|MERGE_RESOLUTION|>--- conflicted
+++ resolved
@@ -46,20 +46,10 @@
         if (isset($dataSource['data']['items'])) {
             $fieldName = $this->getData('name');
             foreach ($dataSource['data']['items'] as & $item) {
-<<<<<<< HEAD
-                $product = new \Magento\Framework\Object($item);
+                $product = new \Magento\Framework\DataObject($item);
                 $imageHelper = $this->imageHelper->init($product, 'product_listing_thumbnail');
                 $item[$fieldName . '_src'] = $imageHelper->getUrl();
                 $item[$fieldName . '_alt'] = $this->getAlt($item) ?: $imageHelper->getLabel();
-=======
-                $product = new \Magento\Framework\DataObject($item);
-                $imageView = $this->imageFactory->create()
-                    ->init($product, 'product_listing_thumbnail', 'Magento_Catalog');
-                $origImageView = $this->imageFactory->create()
-                    ->init($product, 'product_listing_thumbnail_preview', 'Magento_Catalog');
-                $item[$fieldName . '_src'] = $imageView->getUrl();
-                $item[$fieldName . '_alt'] = $this->getAlt($item) ?: $imageView->getLabel();
->>>>>>> 607763e6
                 $item[$fieldName . '_link'] = $this->urlBuilder->getUrl(
                     'catalog/product/edit',
                     ['id' => $product->getEntityId(), 'store' => $this->context->getRequestParam('store')]
