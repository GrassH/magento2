<?php
/**
 * Copyright © 2016 Magento. All rights reserved.
 * See COPYING.txt for license details.
 */
namespace Magento\Catalog\Ui\DataProvider\Product\Form\Modifier;

use Magento\Catalog\Api\Data\ProductAttributeInterface;
use Magento\Catalog\Model\Locator\LocatorInterface;
use Magento\Directory\Helper\Data;
use Magento\Store\Model\StoreManagerInterface;
use Magento\Customer\Api\Data\GroupInterface;
use Magento\Customer\Api\GroupManagementInterface;
use Magento\Customer\Api\GroupRepositoryInterface;
use Magento\Framework\Api\SearchCriteriaBuilder;
use Magento\Framework\Module\Manager as ModuleManager;
use Magento\Ui\Component\Container;
use Magento\Ui\Component\Form\Element\DataType\Number;
use Magento\Ui\Component\Form\Element\DataType\Price;
use Magento\Ui\Component\Form\Element\DataType\Text;
use Magento\Ui\Component\Form\Element\Input;
use Magento\Ui\Component\Form\Element\Select;
use Magento\Ui\Component\Form\Field;
use Magento\Ui\Component\Modal;
use Magento\Framework\Stdlib\ArrayManager;

/**
 * Class AdvancedPricing
 *
 * @SuppressWarnings(PHPMD.CouplingBetweenObjects)
 */
class AdvancedPricing extends AbstractModifier
{
    /**
     * @var LocatorInterface
     */
    protected $locator;

    /**
     * @var ModuleManager
     */
    protected $moduleManager;

    /**
     * @var GroupManagementInterface
     */
    protected $groupManagement;

    /**
     * @var SearchCriteriaBuilder
     */
    protected $searchCriteriaBuilder;

    /**
     * @var GroupRepositoryInterface
     */
    protected $groupRepository;

    /**
     * @var Data
     */
    protected $directoryHelper;

    /**
     * @var StoreManagerInterface
     */
    protected $storeManager;

    /**
     * @var ArrayManager
     */
    protected $arrayManager;

    /**
     * @var string
     */
    protected $scopeName;

    /**
     * @var array
     */
    protected $meta = [];

    /**
     * @param LocatorInterface $locator
     * @param StoreManagerInterface $storeManager
     * @param GroupRepositoryInterface $groupRepository
     * @param GroupManagementInterface $groupManagement
     * @param SearchCriteriaBuilder $searchCriteriaBuilder
     * @param ModuleManager $moduleManager
     * @param Data $directoryHelper
     * @param ArrayManager $arrayManager
     * @param string $scopeName
     * @SuppressWarnings(PHPMD.ExcessiveParameterList)
     */
    public function __construct(
        LocatorInterface $locator,
        StoreManagerInterface $storeManager,
        GroupRepositoryInterface $groupRepository,
        GroupManagementInterface $groupManagement,
        SearchCriteriaBuilder $searchCriteriaBuilder,
        ModuleManager $moduleManager,
        Data $directoryHelper,
        ArrayManager $arrayManager,
        $scopeName = ''
    ) {
        $this->locator = $locator;
        $this->storeManager = $storeManager;
        $this->groupRepository = $groupRepository;
        $this->groupManagement = $groupManagement;
        $this->searchCriteriaBuilder = $searchCriteriaBuilder;
        $this->moduleManager = $moduleManager;
        $this->directoryHelper = $directoryHelper;
        $this->arrayManager = $arrayManager;
        $this->scopeName = $scopeName;
    }

    /**
     * {@inheritdoc}
     */
    public function modifyMeta(array $meta)
    {
        $this->meta = $meta;

        $this->specialPriceDataToInline();
        $this->customizeTierPrice();

        if (isset($this->meta['advanced-pricing'])) {
            $this->addAdvancedPriceLink();
            $this->customizeAdvancedPricing();
        }

        return $this->meta;
    }

    /**
     * {@inheritdoc}
     */
    public function modifyData(array $data)
    {
        return $data;
    }

    /**
     * Prepare price fields
     *
     * Add currency symbol and validation
     *
     * @param string $fieldCode
     * @return $this
     */
    protected function preparePriceFields($fieldCode)
    {
        $pricePath = $this->arrayManager->findPath($fieldCode, $this->meta, null, 'children');

        if ($pricePath) {
            $this->meta = $this->arrayManager->set(
                $pricePath . '/arguments/data/config/addbefore',
                $this->meta,
                $this->getStore()->getBaseCurrency()->getCurrencySymbol()
            );
            $this->meta = $this->arrayManager->merge(
                $pricePath . '/arguments/data/config',
                $this->meta,
                ['validation' => ['validate-zero-or-greater' => true]]
            );
        }

        return $this;
    }

    /**
     * Customize tier price field
     *
     * @return $this
     */
    protected function customizeTierPrice()
    {
        $tierPricePath = $this->arrayManager->findPath(
            ProductAttributeInterface::CODE_TIER_PRICE,
            $this->meta,
            null,
            'children'
        );

        if ($tierPricePath) {
            $this->meta = $this->arrayManager->merge(
                $tierPricePath,
                $this->meta,
                $this->getTierPriceStructure($tierPricePath)
            );
            $this->meta = $this->arrayManager->set(
                $this->arrayManager->slicePath($tierPricePath, 0, -3)
                . '/' . ProductAttributeInterface::CODE_TIER_PRICE,
                $this->meta,
                $this->arrayManager->get($tierPricePath, $this->meta)
            );
            $this->meta = $this->arrayManager->remove(
                $this->arrayManager->slicePath($tierPricePath, 0, -2),
                $this->meta
            );
        }

        return $this;
    }

    /**
     * Retrieve allowed customer groups
     *
     * @return array
     */
    protected function getCustomerGroups()
    {
        if (!$this->moduleManager->isEnabled('Magento_Customer')) {
            return [];
        }
        $customerGroups = [
            [
                'label' => __('ALL GROUPS'),
                'value' => GroupInterface::CUST_GROUP_ALL,
            ]
        ];

        /** @var GroupInterface[] $groups */
        $groups = $this->groupRepository->getList($this->searchCriteriaBuilder->create());
        foreach ($groups->getItems() as $group) {
            $customerGroups[] = [
                'label' => $group->getCode(),
                'value' => $group->getId(),
            ];
        }

        return $customerGroups;
    }

    /**
     * Check tier_price attribute scope is global
     *
     * @return bool
     */
    protected function isScopeGlobal()
    {
        return $this->locator->getProduct()
            ->getResource()
            ->getAttribute(ProductAttributeInterface::CODE_TIER_PRICE)
            ->isScopeGlobal();
    }

    /**
     * Get websites list
     *
     * @return array
     */
    protected function getWebsites()
    {
        $websites = [
            [
                'label' => __('All Websites') . ' [' . $this->directoryHelper->getBaseCurrencyCode() . ']',
                'value' => 0,
            ]
        ];
        $product = $this->locator->getProduct();

        if (!$this->isScopeGlobal() && $product->getStoreId()) {
            /** @var \Magento\Store\Model\Website $website */
            $website = $this->getStore()->getWebsite();

            $websites[] = [
                'label' => $website->getName() . '[' . $website->getBaseCurrencyCode() . ']',
                'value' => $website->getId(),
            ];
        } elseif (!$this->isScopeGlobal()) {
            $websitesList = $this->storeManager->getWebsites();
            $productWebsiteIds = $product->getWebsiteIds();
            foreach ($websitesList as $website) {
                /** @var \Magento\Store\Model\Website $website */
                if (!in_array($website->getId(), $productWebsiteIds)) {
                    continue;
                }
                $websites[] = [
                    'label' => $website->getName() . '[' . $website->getBaseCurrencyCode() . ']',
                    'value' => $website->getId(),
                ];
            }
        }

        return $websites;
    }

    /**
     * Retrieve default value for customer group
     *
     * @return int
     */
    protected function getDefaultCustomerGroup()
    {
        return $this->groupManagement->getAllCustomersGroup()->getId();
    }

    /**
     * Retrieve default value for website
     *
     * @return int
     */
    public function getDefaultWebsite()
    {
        if ($this->isShowWebsiteColumn() && !$this->isAllowChangeWebsite()) {
            return $this->storeManager->getStore($this->locator->getProduct()->getStoreId())->getWebsiteId();
        }

        return 0;
    }

    /**
     * Show group prices grid website column
     *
     * @return bool
     */
    protected function isShowWebsiteColumn()
    {
        if ($this->isScopeGlobal() || $this->storeManager->isSingleStoreMode()) {
            return false;
        }
        return true;
    }

    /**
     * Show website column and switcher for group price table
     *
     * @return bool
     */
    protected function isMultiWebsites()
    {
        return !$this->storeManager->isSingleStoreMode();
    }

    /**
     * Check is allow change website value for combination
     *
     * @return bool
     */
    protected function isAllowChangeWebsite()
    {
        if (!$this->isShowWebsiteColumn() || $this->locator->getProduct()->getStoreId()) {
            return false;
        }
        return true;
    }

    /**
     * Add link to open Advanced Pricing Panel
     *
     * @return $this
     */
    protected function addAdvancedPriceLink()
    {
        $pricePath = $this->arrayManager->findPath(
            ProductAttributeInterface::CODE_PRICE,
            $this->meta,
            null,
            'children'
        );

        if ($pricePath) {
            $this->meta = $this->arrayManager->merge(
                $pricePath . '/arguments/data/config',
                $this->meta,
                ['additionalClasses' => 'admin__field-small']
            );

            $advancedPricingButton['arguments']['data']['config'] = [
                'displayAsLink' => true,
                'formElement' => Container::NAME,
                'componentType' => Container::NAME,
                'component' => 'Magento_Ui/js/form/components/button',
                'template' => 'ui/form/components/button/container',
                'actions' => [
                    [
                        'targetName' => $this->scopeName . '.advanced_pricing_modal',
                        'actionName' => 'toggleModal',
                    ]
                ],
                'title' => __('Advanced Pricing'),
                'additionalForGroup' => true,
                'provider' => false,
                'source' => 'product_details',
                'sortOrder' =>
                    $this->arrayManager->get($pricePath . '/arguments/data/config/sortOrder', $this->meta) + 1,
            ];

            $this->meta = $this->arrayManager->set(
                $this->arrayManager->slicePath($pricePath, 0, -1) . '/advanced_pricing_button',
                $this->meta,
                $advancedPricingButton
            );
        }

        return $this;
    }

    /**
     * Get tier price dynamic rows structure
     *
     * @param string $tierPricePath
     * @return array
     * @SuppressWarnings(PHPMD.ExcessiveMethodLength)
     */
    protected function getTierPriceStructure($tierPricePath)
    {
        return [
            'arguments' => [
                'data' => [
                    'config' => [
                        'componentType' => 'dynamicRows',
                        'label' => __('Tier Price'),
                        'renderDefaultRecord' => false,
                        'recordTemplate' => 'record',
                        'dataScope' => '',
                        'dndConfig' => [
                            'enabled' => false,
                        ],
                        'sortOrder' =>
                            $this->arrayManager->get($tierPricePath . '/arguments/data/config/sortOrder', $this->meta),
                    ],
                ],
            ],
            'children' => [
                'record' => [
                    'arguments' => [
                        'data' => [
                            'config' => [
                                'componentType' => Container::NAME,
                                'isTemplate' => true,
                                'is_collection' => true,
                                'component' => 'Magento_Ui/js/dynamic-rows/record',
                                'dataScope' => '',
                            ],
                        ],
                    ],
                    'children' => [
                        'website_id' => [
                            'arguments' => [
                                'data' => [
                                    'config' => [
                                        'dataType' => Text::NAME,
                                        'formElement' => Select::NAME,
                                        'componentType' => Field::NAME,
                                        'dataScope' => 'website_id',
                                        'label' => __('Website'),
                                        'options' => $this->getWebsites(),
                                        'value' => $this->getDefaultWebsite(),
                                        'visible' => $this->isMultiWebsites(),
                                        'disabled' => ($this->isShowWebsiteColumn() && !$this->isAllowChangeWebsite()),
                                    ],
                                ],
                            ],
                        ],
                        'cust_group' => [
                            'arguments' => [
                                'data' => [
                                    'config' => [
                                        'formElement' => Select::NAME,
                                        'componentType' => Field::NAME,
                                        'dataType' => Text::NAME,
                                        'dataScope' => 'cust_group',
                                        'label' => __('Customer Group'),
                                        'options' => $this->getCustomerGroups(),
                                        'value' => $this->getDefaultCustomerGroup(),
                                    ],
                                ],
                            ],
                        ],
                        'price_qty' => [
                            'arguments' => [
                                'data' => [
                                    'config' => [
                                        'formElement' => Input::NAME,
                                        'componentType' => Field::NAME,
                                        'dataType' => Number::NAME,
                                        'label' => __('Quantity'),
                                        'dataScope' => 'price_qty',
                                    ],
                                ],
                            ],
                        ],
                        'price' => [
                            'arguments' => [
                                'data' => [
                                    'config' => [
                                        'componentType' => Field::NAME,
                                        'formElement' => Input::NAME,
                                        'dataType' => Price::NAME,
                                        'label' => __('Price'),
                                        'enableLabel' => true,
                                        'dataScope' => 'price',
                                    ],
                                ],
                            ],
                        ],
                        'actionDelete' => [
                            'arguments' => [
                                'data' => [
                                    'config' => [
                                        'componentType' => 'actionDelete',
                                        'dataType' => Text::NAME,
                                        'label' => '',
                                    ],
                                ],
                            ],
                        ],
                    ],
                ],
            ],
        ];
    }

    /**
     * Special price data move to inline group
     *
     * @return $this
     */
    protected function specialPriceDataToInline()
    {
        $pathFrom = $this->arrayManager->findPath('special_from_date', $this->meta, null, 'children');
        $pathTo = $this->arrayManager->findPath('special_to_date', $this->meta, null, 'children');

        if ($pathFrom && $pathTo) {
            $this->meta = $this->arrayManager->merge(
                $this->arrayManager->slicePath($pathFrom, 0, -2) . '/arguments/data/config',
                $this->meta,
                [
                    'label' => __('Special Price From'),
                    'additionalClasses' => 'admin__control-grouped-date',
                    'breakLine' => false,
                    'component' => 'Magento_Ui/js/form/components/group',
                    'scopeLabel' =>
                        $this->arrayManager->get($pathFrom . '/arguments/data/config/scopeLabel', $this->meta),
                ]
            );
            $this->meta = $this->arrayManager->merge(
                $pathFrom . '/arguments/data/config',
                $this->meta,
                [
                    'label' => __('Special Price From'),
                    'scopeLabel' => null,
                    'additionalClasses' => 'admin__field-date'
                ]
            );
            $this->meta = $this->arrayManager->merge(
                $pathTo . '/arguments/data/config',
                $this->meta,
                [
                    'label' => __('To'),
                    'scopeLabel' => null,
                    'additionalClasses' => 'admin__field-date'
                ]
            );
            // Move special_to_date to special_from_date container
            $this->meta = $this->arrayManager->set(
                $this->arrayManager->slicePath($pathFrom, 0, -1) . '/special_to_date',
                $this->meta,
                $this->arrayManager->get(
                    $pathTo,
                    $this->meta
                )
            );
            $this->meta = $this->arrayManager->remove($this->arrayManager->slicePath($pathTo, 0, -2), $this->meta);
        }

        return $this;
    }

    /**
     * Customize Advanced Pricing Panel
     *
     * @return $this
     */
    protected function customizeAdvancedPricing()
    {
        $this->meta['advanced-pricing']['arguments']['data']['config']['opened'] = true;
        $this->meta['advanced-pricing']['arguments']['data']['config']['collapsible'] = false;
        $this->meta['advanced-pricing']['arguments']['data']['config']['label'] = '';

        $this->meta['advanced_pricing_modal']['arguments']['data']['config'] = [
            'isTemplate' => false,
            'componentType' => Modal::NAME,
            'dataScope' => '',
            'provider' => 'product_form.product_form_data_source',
            'onCancel' => 'actionDone',
            'options' => [
                'title' => __('Advanced Pricing'),
                'buttons' => [
                    [
<<<<<<< HEAD
=======
                        'text' => __('Cancel'),
                        'actions' => [
                            [
                                'targetName' => '${ $.name }',
                                'actionName' => 'actionCancel'
                            ]
                        ]
                    ],
                    [
>>>>>>> 03033d3d
                        'text' => __('Done'),
                        'class' => 'action-primary',
                        'actions' => [
                            [
                                'targetName' => '${ $.name }',
                                'actionName' => 'actionDone'
                            ]
                        ]
                    ],
                ],
            ],
        ];

        $this->meta = $this->arrayManager->merge(
            $this->arrayManager->findPath(
                static::CONTAINER_PREFIX . ProductAttributeInterface::CODE_PRICE,
                $this->meta,
                null,
                'children'
            ),
            $this->meta,
            [
                'arguments' => [
                    'data' => [
                        'config' => [
                            'component' => 'Magento_Ui/js/form/components/group',
                        ],
                    ],
                ],
            ]
        );

        $this->meta['advanced_pricing_modal']['children']['advanced-pricing'] = $this->meta['advanced-pricing'];
        unset($this->meta['advanced-pricing']);

        return $this;
    }

    /**
     * Retrieve store
     *
     * @return \Magento\Store\Model\Store
     */
    protected function getStore()
    {
        return $this->locator->getStore();
    }
}<|MERGE_RESOLUTION|>--- conflicted
+++ resolved
@@ -591,18 +591,6 @@
                 'title' => __('Advanced Pricing'),
                 'buttons' => [
                     [
-<<<<<<< HEAD
-=======
-                        'text' => __('Cancel'),
-                        'actions' => [
-                            [
-                                'targetName' => '${ $.name }',
-                                'actionName' => 'actionCancel'
-                            ]
-                        ]
-                    ],
-                    [
->>>>>>> 03033d3d
                         'text' => __('Done'),
                         'class' => 'action-primary',
                         'actions' => [
