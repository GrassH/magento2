--- conflicted
+++ resolved
@@ -123,18 +123,12 @@
     protected $meta = [];
 
     /**
-     * @var string
-     */
-    protected $scopeName;
-
-    /**
      * @param LocatorInterface $locator
      * @param StoreManagerInterface $storeManager
      * @param ConfigInterface $productOptionsConfig
      * @param ProductOptionsPrice $productOptionsPrice
      * @param UrlInterface $urlBuilder
      * @param ArrayManager $arrayManager
-     * @param string $scopeName
      */
     public function __construct(
         LocatorInterface $locator,
@@ -142,8 +136,7 @@
         ConfigInterface $productOptionsConfig,
         ProductOptionsPrice $productOptionsPrice,
         UrlInterface $urlBuilder,
-        ArrayManager $arrayManager,
-        $scopeName = ''
+        ArrayManager $arrayManager
     ) {
         $this->locator = $locator;
         $this->storeManager = $storeManager;
@@ -151,7 +144,6 @@
         $this->productOptionsPrice = $productOptionsPrice;
         $this->urlBuilder = $urlBuilder;
         $this->arrayManager = $arrayManager;
-        $this->scopeName = $scopeName;
     }
 
     /**
@@ -302,12 +294,6 @@
                                 'component' => 'Magento_Ui/js/form/components/button',
                                 'actions' => [
                                     [
-<<<<<<< HEAD
-                                        'targetName' => $this->scopeName . '.'
-                                            . static::GROUP_CUSTOM_OPTIONS_NAME . '.' . static::IMPORT_OPTIONS_MODAL,
-                                        'actionName' => 'toggleModal',
-                                    ]
-=======
                                         'targetName' => 'ns=' . static::FORM_NAME . ', index=options',
                                         'actionName' => 'clearDataProvider'
                                     ],
@@ -321,7 +307,6 @@
                                             . ', index=' . static::CUSTOM_OPTIONS_LISTING,
                                         'actionName' => 'render',
                                     ],
->>>>>>> 96d2202c
                                 ],
                                 'displayAsLink' => true,
                                 'sortOrder' => 10,
@@ -340,11 +325,7 @@
                                 'sortOrder' => 20,
                                 'actions' => [
                                     [
-<<<<<<< HEAD
-                                        'targetName' => $this->scopeName . '.'
-=======
                                         'targetName' => static::FORM_NAME . '.' . static::FORM_NAME . '.'
->>>>>>> 96d2202c
                                             . static::GROUP_CUSTOM_OPTIONS_NAME . '.' . static::GRID_OPTIONS_NAME,
                                         'actionName' => 'addChild',
                                     ]
