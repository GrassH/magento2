<?php
/**
 * Copyright © Magento, Inc. All rights reserved.
 * See COPYING.txt for license details.
 */
namespace Magento\Catalog\Ui\DataProvider\Product\Form\Modifier;

use Magento\Catalog\Api\Data\ProductAttributeInterface;
use Magento\Catalog\Api\ProductAttributeGroupRepositoryInterface;
use Magento\Catalog\Api\ProductAttributeRepositoryInterface;
use Magento\Catalog\Model\Attribute\ScopeOverriddenValue;
use Magento\Catalog\Model\Locator\LocatorInterface;
use Magento\Catalog\Model\Product;
use Magento\Catalog\Model\Product\Type as ProductType;
use Magento\Catalog\Model\ResourceModel\Eav\Attribute as EavAttribute;
use Magento\Catalog\Model\ResourceModel\Eav\AttributeFactory as EavAttributeFactory;
use Magento\Catalog\Ui\DataProvider\CatalogEavValidationRules;
use Magento\Eav\Api\Data\AttributeGroupInterface;
use Magento\Eav\Api\Data\AttributeInterface;
use Magento\Eav\Model\Config;
use Magento\Eav\Model\ResourceModel\Entity\Attribute\Group\CollectionFactory as GroupCollectionFactory;
use Magento\Framework\Api\SearchCriteriaBuilder;
use Magento\Framework\Api\SortOrderBuilder;
use Magento\Framework\App\ObjectManager;
use Magento\Framework\App\Request\DataPersistorInterface;
use Magento\Framework\App\RequestInterface;
use Magento\Framework\AuthorizationInterface;
use Magento\Framework\Filter\Translit;
use Magento\Framework\Locale\CurrencyInterface;
use Magento\Framework\Stdlib\ArrayManager;
use Magento\Store\Model\StoreManagerInterface;
use Magento\Ui\Component\Form\Element\Wysiwyg as WysiwygElement;
use Magento\Ui\Component\Form\Field;
use Magento\Ui\Component\Form\Fieldset;
use Magento\Ui\DataProvider\Mapper\FormElement as FormElementMapper;
use Magento\Ui\DataProvider\Mapper\MetaProperties as MetaPropertiesMapper;
use Magento\Catalog\Ui\DataProvider\Product\Form\Modifier\Eav\CompositeConfigProcessor;
use Magento\Framework\App\Config\ScopeConfigInterface;
use Magento\Eav\Model\ResourceModel\Entity\Attribute\CollectionFactory as AttributeCollectionFactory;

/**
 * Class Eav
 *
 * @api
 *
 * @SuppressWarnings(PHPMD.CouplingBetweenObjects)
 * @SuppressWarnings(PHPMD.TooManyFields)
 * @SuppressWarnings(PHPMD.ExcessiveClassComplexity)
 * @since 101.0.0
 */
class Eav extends AbstractModifier
{
    const SORT_ORDER_MULTIPLIER = 10;

    /**
     * @var LocatorInterface
     * @since 101.0.0
     */
    protected $locator;

    /**
     * @var Config
     * @since 101.0.0
     */
    protected $eavConfig;

    /**
     * @var CatalogEavValidationRules
     * @since 101.0.0
     */
    protected $catalogEavValidationRules;

    /**
     * @var RequestInterface
     * @since 101.0.0
     */
    protected $request;

    /**
     * @var GroupCollectionFactory
     * @since 101.0.0
     */
    protected $groupCollectionFactory;

    /**
     * @var StoreManagerInterface
     * @since 101.0.0
     */
    protected $storeManager;

    /**
     * @var FormElementMapper
     * @since 101.0.0
     */
    protected $formElementMapper;

    /**
     * @var MetaPropertiesMapper
     * @since 101.0.0
     */
    protected $metaPropertiesMapper;

    /**
     * @var ProductAttributeGroupRepositoryInterface
     * @since 101.0.0
     */
    protected $attributeGroupRepository;

    /**
     * @var SearchCriteriaBuilder
     * @since 101.0.0
     */
    protected $searchCriteriaBuilder;

    /**
     * @var ProductAttributeRepositoryInterface
     * @since 101.0.0
     */
    protected $attributeRepository;

    /**
     * @var SortOrderBuilder
     * @since 101.0.0
     */
    protected $sortOrderBuilder;

    /**
     * @var EavAttributeFactory
     * @since 101.0.0
     */
    protected $eavAttributeFactory;

    /**
     * @var Translit
     * @since 101.0.0
     */
    protected $translitFilter;

    /**
     * @var ArrayManager
     * @since 101.0.0
     */
    protected $arrayManager;

    /**
     * @var ScopeOverriddenValue
     */
    private $scopeOverriddenValue;

    /**
     * @var array
     */
    private $attributesToDisable;

    /**
     * @var array
     * @since 101.0.0
     */
    protected $attributesToEliminate;

    /**
     * @var DataPersistorInterface
     * @since 101.0.0
     */
    protected $dataPersistor;

    /**
     * @var EavAttribute[]
     */
    private $attributes = [];

    /**
     * @var AttributeGroupInterface[]
     */
    private $attributeGroups = [];

    /**
     * @var array
     */
    private $canDisplayUseDefault = [];

    /**
     * @var array
     */
    private $bannedInputTypes = ['media_image'];

    /**
     * @var array
     */
    private $prevSetAttributes;

    /**
     * @var CurrencyInterface
     */
    private $localeCurrency;

    /**
     * internal cache for attribute models
     * @var array
     */
    private $attributesCache = [];

    /**
     * @var AttributeCollectionFactory
     */
    private $attributeCollectionFactory;

    /**
     * @var CompositeConfigProcessor
     */
    private $wysiwygConfigProcessor;

    /**
     * @var ScopeConfigInterface
     */
    private $scopeConfig;

    /**
     * @var AuthorizationInterface
     */
    private $auth;

    /**
     * Eav constructor.
     * @param LocatorInterface $locator
     * @param CatalogEavValidationRules $catalogEavValidationRules
     * @param Config $eavConfig
     * @param RequestInterface $request
     * @param GroupCollectionFactory $groupCollectionFactory
     * @param StoreManagerInterface $storeManager
     * @param FormElementMapper $formElementMapper
     * @param MetaPropertiesMapper $metaPropertiesMapper
     * @param ProductAttributeGroupRepositoryInterface $attributeGroupRepository
     * @param ProductAttributeRepositoryInterface $attributeRepository
     * @param SearchCriteriaBuilder $searchCriteriaBuilder
     * @param SortOrderBuilder $sortOrderBuilder
     * @param EavAttributeFactory $eavAttributeFactory
     * @param Translit $translitFilter
     * @param ArrayManager $arrayManager
     * @param ScopeOverriddenValue $scopeOverriddenValue
     * @param DataPersistorInterface $dataPersistor
     * @param array $attributesToDisable
     * @param array $attributesToEliminate
     * @param CompositeConfigProcessor|null $wysiwygConfigProcessor
     * @param ScopeConfigInterface|null $scopeConfig
     * @param AttributeCollectionFactory $attributeCollectionFactory
     * @param AuthorizationInterface|null $auth
     * @SuppressWarnings(PHPMD.ExcessiveParameterList)
     */
    public function __construct(
        LocatorInterface $locator,
        CatalogEavValidationRules $catalogEavValidationRules,
        Config $eavConfig,
        RequestInterface $request,
        GroupCollectionFactory $groupCollectionFactory,
        StoreManagerInterface $storeManager,
        FormElementMapper $formElementMapper,
        MetaPropertiesMapper $metaPropertiesMapper,
        ProductAttributeGroupRepositoryInterface $attributeGroupRepository,
        ProductAttributeRepositoryInterface $attributeRepository,
        SearchCriteriaBuilder $searchCriteriaBuilder,
        SortOrderBuilder $sortOrderBuilder,
        EavAttributeFactory $eavAttributeFactory,
        Translit $translitFilter,
        ArrayManager $arrayManager,
        ScopeOverriddenValue $scopeOverriddenValue,
        DataPersistorInterface $dataPersistor,
        $attributesToDisable = [],
        $attributesToEliminate = [],
        CompositeConfigProcessor $wysiwygConfigProcessor = null,
        ScopeConfigInterface $scopeConfig = null,
        AttributeCollectionFactory $attributeCollectionFactory = null,
        ?AuthorizationInterface $auth = null
    ) {
        $this->locator = $locator;
        $this->catalogEavValidationRules = $catalogEavValidationRules;
        $this->eavConfig = $eavConfig;
        $this->request = $request;
        $this->groupCollectionFactory = $groupCollectionFactory;
        $this->storeManager = $storeManager;
        $this->formElementMapper = $formElementMapper;
        $this->metaPropertiesMapper = $metaPropertiesMapper;
        $this->attributeGroupRepository = $attributeGroupRepository;
        $this->searchCriteriaBuilder = $searchCriteriaBuilder;
        $this->attributeRepository = $attributeRepository;
        $this->sortOrderBuilder = $sortOrderBuilder;
        $this->eavAttributeFactory = $eavAttributeFactory;
        $this->translitFilter = $translitFilter;
        $this->arrayManager = $arrayManager;
        $this->scopeOverriddenValue = $scopeOverriddenValue;
        $this->dataPersistor = $dataPersistor;
        $this->attributesToDisable = $attributesToDisable;
        $this->attributesToEliminate = $attributesToEliminate;
        $this->wysiwygConfigProcessor = $wysiwygConfigProcessor
            ?: ObjectManager::getInstance()->get(CompositeConfigProcessor::class);
        $this->scopeConfig = $scopeConfig ?: ObjectManager::getInstance()->get(ScopeConfigInterface::class);
        $this->attributeCollectionFactory = $attributeCollectionFactory
            ?: ObjectManager::getInstance()->get(AttributeCollectionFactory::class);
        $this->auth = $auth ?? ObjectManager::getInstance()->get(AuthorizationInterface::class);
    }

    /**
     * @inheritdoc
     * @since 101.0.0
     */
    public function modifyMeta(array $meta)
    {
        $sortOrder = 0;

        foreach ($this->getGroups() as $groupCode => $group) {
            $attributes = !empty($this->getAttributes()[$groupCode]) ? $this->getAttributes()[$groupCode] : [];

            if ($attributes) {
                $meta[$groupCode]['children'] = $this->getAttributesMeta($attributes, $groupCode);
                $meta[$groupCode]['arguments']['data']['config']['componentType'] = Fieldset::NAME;
                $meta[$groupCode]['arguments']['data']['config']['label'] = __($group->getAttributeGroupName());
                $meta[$groupCode]['arguments']['data']['config']['collapsible'] = true;
                $meta[$groupCode]['arguments']['data']['config']['dataScope'] = self::DATA_SCOPE_PRODUCT;
                $meta[$groupCode]['arguments']['data']['config']['sortOrder'] =
                    $sortOrder * self::SORT_ORDER_MULTIPLIER;
            }

            $sortOrder++;
        }

        return $meta;
    }

    /**
     * Get attributes meta
     *
     * @param ProductAttributeInterface[] $attributes
     * @param string $groupCode
     * @return array
     * @throws \Magento\Framework\Exception\LocalizedException
     */
    private function getAttributesMeta(array $attributes, $groupCode)
    {
        $meta = [];

        foreach ($attributes as $sortOrder => $attribute) {
            if (in_array($attribute->getFrontendInput(), $this->bannedInputTypes)) {
                continue;
            }

            if (in_array($attribute->getAttributeCode(), $this->attributesToEliminate)) {
                continue;
            }

            if (!($attributeContainer = $this->setupAttributeContainerMeta($attribute))) {
                continue;
            }

            $attributeContainer = $this->addContainerChildren($attributeContainer, $attribute, $groupCode, $sortOrder);

            $meta[static::CONTAINER_PREFIX . $attribute->getAttributeCode()] = $attributeContainer;
        }

        return $meta;
    }

    /**
     * Add container children
     *
     * @param array $attributeContainer
     * @param ProductAttributeInterface $attribute
     * @param string $groupCode
     * @param int $sortOrder
     * @return array
     * @api
     * @since 101.0.0
     */
    public function addContainerChildren(
        array $attributeContainer,
        ProductAttributeInterface $attribute,
        $groupCode,
        $sortOrder
    ) {
        foreach ($this->getContainerChildren($attribute, $groupCode, $sortOrder) as $childCode => $child) {
            $attributeContainer['children'][$childCode] = $child;
        }

        $attributeContainer = $this->arrayManager->merge(
            ltrim(static::META_CONFIG_PATH, ArrayManager::DEFAULT_PATH_DELIMITER),
            $attributeContainer,
            [
                'sortOrder' => $sortOrder * self::SORT_ORDER_MULTIPLIER
            ]
        );

        return $attributeContainer;
    }

    /**
     * Retrieve container child fields
     *
     * @param ProductAttributeInterface $attribute
     * @param string $groupCode
     * @param int $sortOrder
     * @return array
     * @api
     * @since 101.0.0
     */
    public function getContainerChildren(ProductAttributeInterface $attribute, $groupCode, $sortOrder)
    {
        if (!($child = $this->setupAttributeMeta($attribute, $groupCode, $sortOrder))) {
            return [];
        }

        return [$attribute->getAttributeCode() => $child];
    }

    /**
     * @inheritdoc
     * @since 101.0.0
     */
    public function modifyData(array $data)
    {
        if (!$this->locator->getProduct()->getId() && $this->dataPersistor->get('catalog_product')) {
            return $this->resolvePersistentData($data);
        }

        $productId = $this->locator->getProduct()->getId();

        /** @var string $groupCode */
        foreach (array_keys($this->getGroups()) as $groupCode) {
            /** @var ProductAttributeInterface[] $attributes */
            $attributes = !empty($this->getAttributes()[$groupCode]) ? $this->getAttributes()[$groupCode] : [];

            foreach ($attributes as $attribute) {
                if (null !== ($attributeValue = $this->setupAttributeData($attribute))) {
                    if ($this->isPriceAttribute($attribute, $attributeValue)) {
                        $attributeValue = $this->formatPrice($attributeValue);
                    }
                    $data[$productId][self::DATA_SOURCE_DEFAULT][$attribute->getAttributeCode()] = $attributeValue;
                }
            }
        }

        return $data;
    }

    /**
     * Obtain if given attribute is a price
     *
     * @param \Magento\Catalog\Api\Data\ProductAttributeInterface $attribute
     * @param string|integer $attributeValue
     * @return bool
     */
    private function isPriceAttribute(ProductAttributeInterface $attribute, $attributeValue)
    {
        return $attribute->getFrontendInput() === 'price'
            && is_scalar($attributeValue)
            && !$this->isBundleSpecialPrice($attribute);
    }

    /**
     * Obtain if current product is bundle and given attribute is special_price
     *
     * @param \Magento\Catalog\Api\Data\ProductAttributeInterface $attribute
     * @return bool
     */
    private function isBundleSpecialPrice(ProductAttributeInterface $attribute)
    {
        return $this->locator->getProduct()->getTypeId() === ProductType::TYPE_BUNDLE
            && $attribute->getAttributeCode() === ProductAttributeInterface::CODE_SPECIAL_PRICE;
    }

    /**
     * Resolve data persistence
     *
     * @param array $data
     * @return array
     */
    private function resolvePersistentData(array $data)
    {
        $persistentData = (array)$this->dataPersistor->get('catalog_product');
        $this->dataPersistor->clear('catalog_product');
        $productId = $this->locator->getProduct()->getId();

        if (empty($data[$productId][self::DATA_SOURCE_DEFAULT])) {
            $data[$productId][self::DATA_SOURCE_DEFAULT] = [];
        }

        $data[$productId] = array_replace_recursive(
            $data[$productId][self::DATA_SOURCE_DEFAULT],
            $persistentData
        );

        return $data;
    }

    /**
     * Get product type
     *
     * @return null|string
     */
    private function getProductType()
    {
        return (string)$this->request->getParam('type', $this->locator->getProduct()->getTypeId());
    }

    /**
     * Return prev set id
     *
     * @return int
     */
    private function getPreviousSetId()
    {
        return (int)$this->request->getParam('prev_set_id', 0);
    }

    /**
     * Retrieve groups
     *
     * @return AttributeGroupInterface[]
     */
    private function getGroups()
    {
        if (!$this->attributeGroups) {
            $searchCriteria = $this->prepareGroupSearchCriteria()->create();
            $attributeGroupSearchResult = $this->attributeGroupRepository->getList($searchCriteria);
            foreach ($attributeGroupSearchResult->getItems() as $group) {
                $this->attributeGroups[$this->calculateGroupCode($group)] = $group;
            }
        }

        return $this->attributeGroups;
    }

    /**
     * Initialize attribute group search criteria with filters.
     *
     * @return SearchCriteriaBuilder
     */
    private function prepareGroupSearchCriteria()
    {
        return $this->searchCriteriaBuilder->addFilter(
            AttributeGroupInterface::ATTRIBUTE_SET_ID,
            $this->getAttributeSetId()
        );
    }

    /**
     * Return current attribute set id
     *
     * @return int|null
     */
    private function getAttributeSetId()
    {
        return $this->locator->getProduct()->getAttributeSetId();
    }

    /**
     * Retrieve attributes
     *
     * @return ProductAttributeInterface[]
     */
    private function getAttributes()
    {
        if (!$this->attributes) {
            $this->attributes = $this->loadAttributesForGroups($this->getGroups());
        }

        return $this->attributes;
    }

    /**
     * Loads attributes for specified groups at once
     *
     * @param AttributeGroupInterface[] $groups
     * @return ProductAttributeInterface[]
     */
    private function loadAttributesForGroups(array $groups)
    {
        $attributes = [];
        $groupIds = [];

        foreach ($groups as $group) {
            $groupIds[$group->getAttributeGroupId()] = $this->calculateGroupCode($group);
            $attributes[$this->calculateGroupCode($group)] = [];
        }

        $collection = $this->attributeCollectionFactory->create();
        $collection->setAttributeGroupFilter(array_keys($groupIds));

        $mapAttributeToGroup = [];

        foreach ($collection->getItems() as $attribute) {
            $mapAttributeToGroup[$attribute->getAttributeId()] = $attribute->getAttributeGroupId();
        }

        $sortOrder = $this->sortOrderBuilder
            ->setField('sort_order')
            ->setAscendingDirection()
            ->create();

        $searchCriteria = $this->searchCriteriaBuilder
            ->addFilter(AttributeGroupInterface::GROUP_ID, array_keys($groupIds), 'in')
            ->addFilter(ProductAttributeInterface::IS_VISIBLE, 1)
            ->addSortOrder($sortOrder)
            ->create();

        $groupAttributes = $this->attributeRepository->getList($searchCriteria)->getItems();

        $productType = $this->getProductType();

        foreach ($groupAttributes as $attribute) {
            $applyTo = $attribute->getApplyTo();
            $isRelated = !$applyTo || in_array($productType, $applyTo);
            if ($isRelated) {
                $attributeGroupId = $mapAttributeToGroup[$attribute->getAttributeId()];
                $attributeGroupCode = $groupIds[$attributeGroupId];
                $attributes[$attributeGroupCode][] = $attribute;
            }
        }

        return $attributes;
    }

    /**
     * Get attribute codes of prev set
     *
     * @return array
     * @throws \Magento\Framework\Exception\LocalizedException
     */
    private function getPreviousSetAttributes()
    {
        if ($this->prevSetAttributes === null) {
            $searchCriteria = $this->searchCriteriaBuilder
                ->addFilter('attribute_set_id', $this->getPreviousSetId())
                ->create();
            $attributes = $this->attributeRepository->getList($searchCriteria)->getItems();
            $this->prevSetAttributes = [];
            foreach ($attributes as $attribute) {
                $this->prevSetAttributes[] = $attribute->getAttributeCode();
            }
        }

        return $this->prevSetAttributes;
    }

    /**
     * Check is product already new or we trying to create one
     *
     * @return bool
     */
    private function isProductExists()
    {
        return (bool) $this->locator->getProduct()->getId();
    }

    /**
     * Initial meta setup
     *
     * @param ProductAttributeInterface $attribute
     * @param string $groupCode
     * @param int $sortOrder
     * @return array
     * @throws \Magento\Framework\Exception\LocalizedException
     * @SuppressWarnings(PHPMD.CyclomaticComplexity)
     * @SuppressWarnings(PHPMD.NPathComplexity)
     * @SuppressWarnings(PHPMD.ExcessiveMethodLength)
     * @api
     * @since 101.0.0
     */
    public function setupAttributeMeta(ProductAttributeInterface $attribute, $groupCode, $sortOrder)
    {
        $configPath = ltrim(static::META_CONFIG_PATH, ArrayManager::DEFAULT_PATH_DELIMITER);
        $attributeCode = $attribute->getAttributeCode();
<<<<<<< HEAD
        $meta = $this->arrayManager->set($configPath, [], [
            'dataType' => $attribute->getFrontendInput(),
            'formElement' => $this->getFormElementsMapValue($attribute->getFrontendInput()),
            'visible' => $attribute->getIsVisible(),
            'required' => $attribute->getIsRequired(),
            'notice' => $attribute->getNote() === null ? null : __($attribute->getNote()),
            'default' => (!$this->isProductExists()) ? $this->getAttributeDefaultValue($attribute) : null,
            'label' => __($attribute->getDefaultFrontendLabel()),
            'code' => $attributeCode,
            'source' => $groupCode,
            'scopeLabel' => $this->getScopeLabel($attribute),
            'globalScope' => $this->isScopeGlobal($attribute),
            'sortOrder' => $sortOrder * self::SORT_ORDER_MULTIPLIER,
            '__disableTmpl' => ['label' => true, 'code' => true]
        ]);
=======
        $meta = $this->arrayManager->set(
            $configPath,
            [],
            [
                'dataType' => $attribute->getFrontendInput(),
                'formElement' => $this->getFormElementsMapValue($attribute->getFrontendInput()),
                'visible' => $attribute->getIsVisible(),
                'required' => $attribute->getIsRequired(),
                'notice' => $attribute->getNote() === null ? null : __($attribute->getNote()),
                'default' => (!$this->isProductExists()) ? $this->getAttributeDefaultValue($attribute) : null,
                'label' => __($attribute->getDefaultFrontendLabel()),
                'code' => $attributeCode,
                'source' => $groupCode,
                'scopeLabel' => $this->getScopeLabel($attribute),
                'globalScope' => $this->isScopeGlobal($attribute),
                'sortOrder' => $sortOrder * self::SORT_ORDER_MULTIPLIER,
            ]
        );
>>>>>>> 7ffabd07

        // TODO: Refactor to $attribute->getOptions() when MAGETWO-48289 is done
        $attributeModel = $this->getAttributeModel($attribute);
        if ($attributeModel->usesSource()) {
            $options = $attributeModel->getSource()->getAllOptions(true, true);
            foreach ($options as &$option) {
                $option['__disableTmpl'] = true;
            }
<<<<<<< HEAD
            $meta = $this->arrayManager->merge($configPath, $meta, [
                'options' => $this->convertOptionsValueToString($options),
            ]);
=======
            $meta = $this->arrayManager->merge(
                $configPath,
                $meta,
                ['options' => $this->convertOptionsValueToString($options)]
            );
>>>>>>> 7ffabd07
        }

        if ($this->canDisplayUseDefault($attribute)) {
            $meta = $this->arrayManager->merge(
                $configPath,
                $meta,
                [
                    'service' => [
                        'template' => 'ui/form/element/helper/service',
                    ]
                ]
            );
        }

        if (!$this->arrayManager->exists($configPath . '/componentType', $meta)) {
            $meta = $this->arrayManager->merge($configPath, $meta, ['componentType' => Field::NAME]);
        }

        $product = $this->locator->getProduct();
        if (in_array($attributeCode, $this->attributesToDisable)
            || $product->isLockedAttribute($attributeCode)) {
            $meta = $this->arrayManager->merge($configPath, $meta, ['disabled' => true]);
        }

        // TODO: getAttributeModel() should not be used when MAGETWO-48284 is complete
        $childData = $this->arrayManager->get($configPath, $meta, []);
        if (($rules = $this->catalogEavValidationRules->build($this->getAttributeModel($attribute), $childData))) {
            $meta = $this->arrayManager->merge($configPath, $meta, ['validation' => $rules]);
        }

        $meta = $this->addUseDefaultValueCheckbox($attribute, $meta);

        switch ($attribute->getFrontendInput()) {
            case 'boolean':
                $meta = $this->customizeCheckbox($attribute, $meta);
                break;
            case 'textarea':
                $meta = $this->customizeWysiwyg($attribute, $meta);
                break;
            case 'price':
                $meta = $this->customizePriceAttribute($attribute, $meta);
                break;
            case 'gallery':
                // Gallery attribute is being handled by "Images And Videos" section
                $meta = [];
                break;
        }

        //Checking access to design config.
        $designDesignGroups = ['design', 'schedule-design-update'];
        if (in_array($groupCode, $designDesignGroups, true)) {
            if (!$this->auth->isAllowed('Magento_Catalog::edit_product_design')) {
                $meta = $this->arrayManager->merge(
                    $configPath,
                    $meta,
                    [
                        'disabled' => true,
                        'validation' => ['required' => false],
                        'required' => false,
                        'serviceDisabled' => true,
                    ]
                );
            }
        }

        return $meta;
    }

    /**
     * Returns attribute default value, based on db setting or setting in the system configuration.
     *
     * @param ProductAttributeInterface $attribute
     * @return null|string
     */
    private function getAttributeDefaultValue(ProductAttributeInterface $attribute)
    {
        if ($attribute->getAttributeCode() === 'page_layout') {
            $defaultValue = $this->scopeConfig->getValue(
                'web/default_layouts/default_product_layout',
                \Magento\Store\Model\ScopeInterface::SCOPE_STORE,
                $this->storeManager->getStore()
            );
            $attribute->setDefaultValue($defaultValue);
        }
        return $attribute->getDefaultValue();
    }

    /**
     * Convert options value to string.
     *
     * @param array $options
     * @return array
     */
    private function convertOptionsValueToString(array $options) : array
    {
        array_walk(
            $options,
            function (&$value) {
                if (isset($value['value']) && is_scalar($value['value'])) {
                    $value['value'] = (string)$value['value'];
                }
            }
        );

        return $options;
    }

    /**
     * Adds 'use default value' checkbox.
     *
     * @param ProductAttributeInterface $attribute
     * @param array $meta
     * @return array
     */
    private function addUseDefaultValueCheckbox(ProductAttributeInterface $attribute, array $meta)
    {
        $canDisplayService = $this->canDisplayUseDefault($attribute);
        if ($canDisplayService) {
            $meta['arguments']['data']['config']['service'] = [
                'template' => 'ui/form/element/helper/service',
            ];

            $meta['arguments']['data']['config']['disabled'] = !$this->scopeOverriddenValue->containsValue(
                \Magento\Catalog\Api\Data\ProductInterface::class,
                $this->locator->getProduct(),
                $attribute->getAttributeCode(),
                $this->locator->getStore()->getId()
            );
        }
        return $meta;
    }

    /**
     * Setup attribute container meta
     *
     * @param ProductAttributeInterface $attribute
     * @return array
     * @api
     * @since 101.0.0
     */
    public function setupAttributeContainerMeta(ProductAttributeInterface $attribute)
    {
        $containerMeta = $this->arrayManager->set(
            'arguments/data/config',
            [],
            [
                'formElement' => 'container',
                'componentType' => 'container',
                'breakLine' => false,
                'label' => $attribute->getDefaultFrontendLabel(),
                'required' => $attribute->getIsRequired(),
                '__disableTmpl' => ['label' => true]
            ]
        );

        if ($attribute->getIsWysiwygEnabled()) {
            $containerMeta = $this->arrayManager->merge(
                'arguments/data/config',
                $containerMeta,
                [
                    'component' => 'Magento_Ui/js/form/components/group'
                ]
            );
        }

        return $containerMeta;
    }

    /**
     * Setup attribute data
     *
     * @param ProductAttributeInterface $attribute
     * @return mixed|null
     * @api
     * @since 101.0.0
     */
    public function setupAttributeData(ProductAttributeInterface $attribute)
    {
        $product = $this->locator->getProduct();
        $productId = $product->getId();
        $prevSetId = $this->getPreviousSetId();
        $notUsed = !$prevSetId
            || ($prevSetId && !in_array($attribute->getAttributeCode(), $this->getPreviousSetAttributes()));

        if ($productId && $notUsed) {
            return $this->getValue($attribute);
        }

        return null;
    }

    /**
     * Customize checkboxes
     *
     * @param ProductAttributeInterface $attribute
     * @param array $meta
     * @return array
     */
    private function customizeCheckbox(ProductAttributeInterface $attribute, array $meta)
    {
        if ($attribute->getFrontendInput() === 'boolean') {
            $meta['arguments']['data']['config']['prefer'] = 'toggle';
            $meta['arguments']['data']['config']['valueMap'] = [
                'true' => '1',
                'false' => '0',
            ];
        }

        return $meta;
    }

    /**
     * Customize attribute that has price type
     *
     * @param ProductAttributeInterface $attribute
     * @param array $meta
     * @return array
     */
    private function customizePriceAttribute(ProductAttributeInterface $attribute, array $meta)
    {
        if ($attribute->getFrontendInput() === 'price') {
            $meta['arguments']['data']['config']['addbefore'] = $this->locator->getStore()
                ->getBaseCurrency()
                ->getCurrencySymbol();
        }

        return $meta;
    }

    /**
     * Add wysiwyg properties
     *
     * @param ProductAttributeInterface $attribute
     * @param array $meta
     * @return array
     */
    private function customizeWysiwyg(ProductAttributeInterface $attribute, array $meta)
    {
        if (!$attribute->getIsWysiwygEnabled()) {
            return $meta;
        }

        $meta['arguments']['data']['config']['formElement'] = WysiwygElement::NAME;
        $meta['arguments']['data']['config']['wysiwyg'] = true;
        $meta['arguments']['data']['config']['wysiwygConfigData'] = $this->wysiwygConfigProcessor->process($attribute);

        return $meta;
    }

    /**
     * Retrieve form element
     *
     * @param string $value
     * @return mixed
     */
    private function getFormElementsMapValue($value)
    {
        $valueMap = $this->formElementMapper->getMappings();

        return $valueMap[$value] ?? $value;
    }

    /**
     * Retrieve attribute value
     *
     * @param ProductAttributeInterface $attribute
     * @return mixed
     */
    private function getValue(ProductAttributeInterface $attribute)
    {
        /** @var Product $product */
        $product = $this->locator->getProduct();

        return $product->getData($attribute->getAttributeCode());
    }

    /**
     * Retrieve scope label
     *
     * @param ProductAttributeInterface $attribute
     * @return \Magento\Framework\Phrase|string
     */
    private function getScopeLabel(ProductAttributeInterface $attribute)
    {
        if ($this->storeManager->isSingleStoreMode()
            || $attribute->getFrontendInput() === AttributeInterface::FRONTEND_INPUT
        ) {
            return '';
        }

        switch ($attribute->getScope()) {
            case ProductAttributeInterface::SCOPE_GLOBAL_TEXT:
                return __('[GLOBAL]');
            case ProductAttributeInterface::SCOPE_WEBSITE_TEXT:
                return __('[WEBSITE]');
            case ProductAttributeInterface::SCOPE_STORE_TEXT:
                return __('[STORE VIEW]');
        }

        return '';
    }

    /**
     * Whether attribute can have default value
     *
     * @param ProductAttributeInterface $attribute
     * @return bool
     */
    private function canDisplayUseDefault(ProductAttributeInterface $attribute)
    {
        $attributeCode = $attribute->getAttributeCode();
        /** @var Product $product */
        $product = $this->locator->getProduct();
        if ($product->isLockedAttribute($attributeCode)) {
            return false;
        }

        if (isset($this->canDisplayUseDefault[$attributeCode])) {
            return $this->canDisplayUseDefault[$attributeCode];
        }

        return $this->canDisplayUseDefault[$attributeCode] = (
            ($attribute->getScope() != ProductAttributeInterface::SCOPE_GLOBAL_TEXT)
            && $product
            && $product->getId()
            && $product->getStoreId()
        );
    }

    /**
     * Check if attribute scope is global.
     *
     * @param ProductAttributeInterface $attribute
     * @return bool
     */
    private function isScopeGlobal($attribute)
    {
        return $attribute->getScope() === ProductAttributeInterface::SCOPE_GLOBAL_TEXT;
    }

    /**
     * Load attribute model by attribute data object.
     *
     * TODO: This method should be eliminated when all missing service methods are implemented
     *
     * @param ProductAttributeInterface $attribute
     * @return EavAttribute
     */
    private function getAttributeModel($attribute)
    {
        $attributeId = $attribute->getAttributeId();

        if (!array_key_exists($attributeId, $this->attributesCache)) {
            $this->attributesCache[$attributeId] = $this->eavAttributeFactory->create()->load($attributeId);
        }

        return $this->attributesCache[$attributeId];
    }

    /**
     * Calculate group code based on group name.
     *
     * TODO: This logic is copy-pasted from \Magento\Eav\Model\Entity\Attribute\Group::beforeSave
     * TODO: and should be moved to a separate service, which will allow two-way conversion groupName <=> groupCode
     * TODO: Remove after MAGETWO-48290 is complete
     *
     * @param AttributeGroupInterface $group
     * @return string
     */
    private function calculateGroupCode(AttributeGroupInterface $group)
    {
        $attributeGroupCode = $group->getAttributeGroupCode();

        if ($attributeGroupCode === 'images') {
            $attributeGroupCode = 'image-management';
        }

        return $attributeGroupCode;
    }

    /**
     * The getter function to get the locale currency for real application code
     *
     * @return \Magento\Framework\Locale\CurrencyInterface
     *
     * @deprecated 101.0.0
     */
    private function getLocaleCurrency()
    {
        if ($this->localeCurrency === null) {
            $this->localeCurrency = \Magento\Framework\App\ObjectManager::getInstance()->get(CurrencyInterface::class);
        }
        return $this->localeCurrency;
    }

    /**
     * Format price according to the locale of the currency
     *
     * @param mixed $value
     * @return string
     * @since 101.0.0
     */
    protected function formatPrice($value)
    {
        if (!is_numeric($value)) {
            return null;
        }

        $store = $this->storeManager->getStore();
        $currency = $this->getLocaleCurrency()->getCurrency($store->getBaseCurrencyCode());
        $value = $currency->toCurrency($value, ['display' => \Magento\Framework\Currency::NO_SYMBOL]);

        return $value;
    }
}<|MERGE_RESOLUTION|>--- conflicted
+++ resolved
@@ -668,23 +668,6 @@
     {
         $configPath = ltrim(static::META_CONFIG_PATH, ArrayManager::DEFAULT_PATH_DELIMITER);
         $attributeCode = $attribute->getAttributeCode();
-<<<<<<< HEAD
-        $meta = $this->arrayManager->set($configPath, [], [
-            'dataType' => $attribute->getFrontendInput(),
-            'formElement' => $this->getFormElementsMapValue($attribute->getFrontendInput()),
-            'visible' => $attribute->getIsVisible(),
-            'required' => $attribute->getIsRequired(),
-            'notice' => $attribute->getNote() === null ? null : __($attribute->getNote()),
-            'default' => (!$this->isProductExists()) ? $this->getAttributeDefaultValue($attribute) : null,
-            'label' => __($attribute->getDefaultFrontendLabel()),
-            'code' => $attributeCode,
-            'source' => $groupCode,
-            'scopeLabel' => $this->getScopeLabel($attribute),
-            'globalScope' => $this->isScopeGlobal($attribute),
-            'sortOrder' => $sortOrder * self::SORT_ORDER_MULTIPLIER,
-            '__disableTmpl' => ['label' => true, 'code' => true]
-        ]);
-=======
         $meta = $this->arrayManager->set(
             $configPath,
             [],
@@ -701,9 +684,9 @@
                 'scopeLabel' => $this->getScopeLabel($attribute),
                 'globalScope' => $this->isScopeGlobal($attribute),
                 'sortOrder' => $sortOrder * self::SORT_ORDER_MULTIPLIER,
+                '__disableTmpl' => ['label' => true, 'code' => true]
             ]
         );
->>>>>>> 7ffabd07
 
         // TODO: Refactor to $attribute->getOptions() when MAGETWO-48289 is done
         $attributeModel = $this->getAttributeModel($attribute);
@@ -712,17 +695,11 @@
             foreach ($options as &$option) {
                 $option['__disableTmpl'] = true;
             }
-<<<<<<< HEAD
-            $meta = $this->arrayManager->merge($configPath, $meta, [
-                'options' => $this->convertOptionsValueToString($options),
-            ]);
-=======
             $meta = $this->arrayManager->merge(
                 $configPath,
                 $meta,
                 ['options' => $this->convertOptionsValueToString($options)]
             );
->>>>>>> 7ffabd07
         }
 
         if ($this->canDisplayUseDefault($attribute)) {
