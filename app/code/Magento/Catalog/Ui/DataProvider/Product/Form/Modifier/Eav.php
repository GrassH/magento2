<?php
/**
 * Copyright © 2016 Magento. All rights reserved.
 * See COPYING.txt for license details.
 */
namespace Magento\Catalog\Ui\DataProvider\Product\Form\Modifier;

use Magento\Catalog\Api\Data\ProductAttributeInterface;
use Magento\Catalog\Api\ProductAttributeGroupRepositoryInterface;
use Magento\Catalog\Api\ProductAttributeRepositoryInterface;
use Magento\Catalog\Model\Locator\LocatorInterface;
use Magento\Catalog\Model\Product;
use Magento\Catalog\Model\ResourceModel\Eav\Attribute as EavAttribute;
use Magento\Catalog\Model\ResourceModel\Eav\AttributeFactory as EavAttributeFactory;
use Magento\Eav\Api\Data\AttributeGroupInterface;
use Magento\Eav\Api\Data\AttributeInterface;
use Magento\Eav\Model\Config;
use Magento\Eav\Model\ResourceModel\Entity\Attribute\Group\CollectionFactory as GroupCollectionFactory;
use Magento\Framework\Api\SearchCriteriaBuilder;
use Magento\Framework\Api\SortOrderBuilder;
use Magento\Framework\App\Request\DataPersistorInterface;
use Magento\Framework\App\RequestInterface;
use Magento\Framework\Filter\Translit;
use Magento\Framework\Stdlib\ArrayManager;
use Magento\Store\Model\StoreManagerInterface;
use Magento\Ui\Component\Form\Field;
use Magento\Ui\Component\Form\Fieldset;
use Magento\Catalog\Ui\DataProvider\CatalogEavValidationRules;
use Magento\Ui\DataProvider\Mapper\FormElement as FormElementMapper;
use Magento\Ui\DataProvider\Mapper\MetaProperties as MetaPropertiesMapper;
use Magento\Ui\Component\Form\Element\Wysiwyg as WysiwygElement;
use Magento\Catalog\Model\Attribute\ScopeOverriddenValue;

/**
 * Class Eav
 *
 * @SuppressWarnings(PHPMD.CouplingBetweenObjects)
 * @SuppressWarnings(PHPMD.TooManyFields)
 */
class Eav extends AbstractModifier
{
    const SORT_ORDER_MULTIPLIER = 10;

    /**
     * @var LocatorInterface
     */
    protected $locator;

    /**
     * @var Config
     */
    protected $eavConfig;

    /**
     * @var CatalogEavValidationRules
     */
    protected $catalogEavValidationRules;

    /**
     * @var RequestInterface
     */
    protected $request;

    /**
     * @var GroupCollectionFactory
     */
    protected $groupCollectionFactory;

    /**
     * @var StoreManagerInterface
     */
    protected $storeManager;

    /**
     * @var FormElementMapper
     */
    protected $formElementMapper;

    /**
     * @var MetaPropertiesMapper
     */
    protected $metaPropertiesMapper;

    /**
     * @var ProductAttributeGroupRepositoryInterface
     */
    protected $attributeGroupRepository;

    /**
     * @var SearchCriteriaBuilder
     */
    protected $searchCriteriaBuilder;

    /**
     * @var ProductAttributeRepositoryInterface
     */
    protected $attributeRepository;

    /**
     * @var SortOrderBuilder
     */
    protected $sortOrderBuilder;

    /**
     * @var EavAttributeFactory
     */
    protected $eavAttributeFactory;

    /**
     * @var Translit
     */
    protected $translitFilter;

    /**
     * @var ArrayManager
     */
    protected $arrayManager;

    /**
     * @var ScopeOverriddenValue
     */
    private $scopeOverriddenValue;

    /**
     * @var array
     */
    private $attributesToDisable;

    /**
     * @var array
     */
    protected $attributesToEliminate;

    /**
     * @var DataPersistorInterface
     */
    protected $dataPersistor;

    /**
     * @var EavAttribute[]
     */
    private $attributes = [];

    /**
     * @var AttributeGroupInterface[]
     */
    private $attributeGroups = [];

    /**
     * @var array
     */
    private $canDisplayUseDefault = [];

    /**
     * @var array
     */
    private $bannedInputTypes = ['media_image'];

    /**
     * @var array
     */
    private $prevSetAttributes;

    /**
     * @param LocatorInterface $locator
     * @param CatalogEavValidationRules $catalogEavValidationRules
     * @param Config $eavConfig
     * @param RequestInterface $request
     * @param GroupCollectionFactory $groupCollectionFactory
     * @param StoreManagerInterface $storeManager
     * @param FormElementMapper $formElementMapper
     * @param MetaPropertiesMapper $metaPropertiesMapper
     * @param ProductAttributeGroupRepositoryInterface $attributeGroupRepository
     * @param ProductAttributeRepositoryInterface $attributeRepository
     * @param SearchCriteriaBuilder $searchCriteriaBuilder
     * @param SortOrderBuilder $sortOrderBuilder
     * @param EavAttributeFactory $eavAttributeFactory
     * @param Translit $translitFilter
     * @param ArrayManager $arrayManager
     * @param ScopeOverriddenValue $scopeOverriddenValue
     * @param DataPersistorInterface $dataPersistor
     * @param array $attributesToDisable
     * @param array $attributesToEliminate
     * @SuppressWarnings(PHPMD.ExcessiveParameterList)
     */
    public function __construct(
        LocatorInterface $locator,
        CatalogEavValidationRules $catalogEavValidationRules,
        Config $eavConfig,
        RequestInterface $request,
        GroupCollectionFactory $groupCollectionFactory,
        StoreManagerInterface $storeManager,
        FormElementMapper $formElementMapper,
        MetaPropertiesMapper $metaPropertiesMapper,
        ProductAttributeGroupRepositoryInterface $attributeGroupRepository,
        ProductAttributeRepositoryInterface $attributeRepository,
        SearchCriteriaBuilder $searchCriteriaBuilder,
        SortOrderBuilder $sortOrderBuilder,
        EavAttributeFactory $eavAttributeFactory,
        Translit $translitFilter,
        ArrayManager $arrayManager,
        ScopeOverriddenValue $scopeOverriddenValue,
        DataPersistorInterface $dataPersistor,
        $attributesToDisable = [],
        $attributesToEliminate = []
    ) {
        $this->locator = $locator;
        $this->catalogEavValidationRules = $catalogEavValidationRules;
        $this->eavConfig = $eavConfig;
        $this->request = $request;
        $this->groupCollectionFactory = $groupCollectionFactory;
        $this->storeManager = $storeManager;
        $this->formElementMapper = $formElementMapper;
        $this->metaPropertiesMapper = $metaPropertiesMapper;
        $this->attributeGroupRepository = $attributeGroupRepository;
        $this->searchCriteriaBuilder = $searchCriteriaBuilder;
        $this->attributeRepository = $attributeRepository;
        $this->sortOrderBuilder = $sortOrderBuilder;
        $this->eavAttributeFactory = $eavAttributeFactory;
        $this->translitFilter = $translitFilter;
        $this->arrayManager = $arrayManager;
        $this->scopeOverriddenValue = $scopeOverriddenValue;
        $this->dataPersistor = $dataPersistor;
        $this->attributesToDisable = $attributesToDisable;
        $this->attributesToEliminate = $attributesToEliminate;
    }

    /**
     * {@inheritdoc}
     */
    public function modifyMeta(array $meta)
    {
        $sortOrder = 0;

        foreach ($this->getGroups() as $groupCode => $group) {
            $attributes = !empty($this->getAttributes()[$groupCode]) ? $this->getAttributes()[$groupCode] : [];

            if ($attributes) {
                $meta[$groupCode]['children'] = $this->getAttributesMeta($attributes, $groupCode);
                $meta[$groupCode]['arguments']['data']['config']['componentType'] = Fieldset::NAME;
                $meta[$groupCode]['arguments']['data']['config']['label'] = __('%1', $group->getAttributeGroupName());
                $meta[$groupCode]['arguments']['data']['config']['collapsible'] = true;
                $meta[$groupCode]['arguments']['data']['config']['dataScope'] = self::DATA_SCOPE_PRODUCT;
                $meta[$groupCode]['arguments']['data']['config']['sortOrder'] =
                    $sortOrder * self::SORT_ORDER_MULTIPLIER;
            }

            $sortOrder++;
        }

        return $meta;
    }

    /**
     * Get attributes meta
     *
     * @param ProductAttributeInterface[] $attributes
     * @param string $groupCode
     * @return array
     * @throws \Magento\Framework\Exception\LocalizedException
     */
    private function getAttributesMeta(array $attributes, $groupCode)
    {
        $meta = [];

        foreach ($attributes as $sortOrder => $attribute) {
            if (in_array($attribute->getFrontendInput(), $this->bannedInputTypes)) {
                continue;
            }

            if (in_array($attribute->getAttributeCode(), $this->attributesToEliminate)) {
                continue;
            }

            if (!($attributeContainer = $this->setupAttributeContainerMeta($attribute))) {
                continue;
            }

            $attributeContainer = $this->addContainerChildren($attributeContainer, $attribute, $groupCode, $sortOrder);

            $meta[static::CONTAINER_PREFIX . $attribute->getAttributeCode()] = $attributeContainer;
        }

        return $meta;
    }

    /**
     * Add container children
     *
     * @param array $attributeContainer
     * @param ProductAttributeInterface $attribute
     * @param string $groupCode
     * @param int $sortOrder
     * @return array
     * @api
     */
    public function addContainerChildren(
        array $attributeContainer,
        ProductAttributeInterface $attribute,
        $groupCode,
        $sortOrder
    ) {
        foreach ($this->getContainerChildren($attribute, $groupCode, $sortOrder) as $childCode => $child) {
            $attributeContainer['children'][$childCode] = $child;
        }

        $attributeContainer = $this->arrayManager->merge(
            ltrim(static::META_CONFIG_PATH, ArrayManager::DEFAULT_PATH_DELIMITER),
            $attributeContainer,
            [
                'sortOrder' => $sortOrder * self::SORT_ORDER_MULTIPLIER,
                // TODO: Eliminate this in scope of MAGETWO-51364
                'scopeLabel' => $this->getScopeLabel($attribute),
            ]
        );

        return $attributeContainer;
    }

    /**
     * Retrieve container child fields
     *
     * @param ProductAttributeInterface $attribute
     * @param string $groupCode
     * @param int $sortOrder
     * @return array
     * @api
     */
    public function getContainerChildren(ProductAttributeInterface $attribute, $groupCode, $sortOrder)
    {
        if (!($child = $this->setupAttributeMeta($attribute, $groupCode, $sortOrder))) {
            return [];
        }

        return [$attribute->getAttributeCode() => $child];
    }

    /**
     * {@inheritdoc}
     */
    public function modifyData(array $data)
    {
        if (!$this->locator->getProduct()->getId() && $this->dataPersistor->get('catalog_product')) {
            return $this->resolvePersistentData($data);
        }

        $productId = $this->locator->getProduct()->getId();

        /** @var string $groupCode */
        foreach (array_keys($this->getGroups()) as $groupCode) {
            /** @var ProductAttributeInterface[] $attributes */
            $attributes = !empty($this->getAttributes()[$groupCode]) ? $this->getAttributes()[$groupCode] : [];

            foreach ($attributes as $attribute) {
                if (null !== ($attributeValue = $this->setupAttributeData($attribute))) {
<<<<<<< HEAD
                    if ($attribute->getFrontendInput() === 'price') {
=======
                    if ($attribute->getFrontendInput() === 'price' && is_scalar($attributeValue)) {
>>>>>>> 8b4c1621
                        $attributeValue = number_format((float)$attributeValue, 2);
                    }
                    $data[$productId][self::DATA_SOURCE_DEFAULT][$attribute->getAttributeCode()] = $attributeValue;
                }
            }
        }

        return $data;
    }

    /**
     * Resolve data persistence
     *
     * @param array $data
     * @return array
     */
    private function resolvePersistentData(array $data)
    {
        $persistentData = (array)$this->dataPersistor->get('catalog_product');
        $productId = $this->locator->getProduct()->getId();

        if (empty($data[$productId][self::DATA_SOURCE_DEFAULT])) {
            $data[$productId][self::DATA_SOURCE_DEFAULT] = [];
        }

        $data[$productId] = array_replace_recursive(
            $data[$productId][self::DATA_SOURCE_DEFAULT],
            $persistentData
        );

        return $data;
    }

    /**
     * Get product type
     *
     * @return null|string
     */
    private function getProductType()
    {
        return (string)$this->request->getParam('type', $this->locator->getProduct()->getTypeId());
    }

    /**
     * Return prev set id
     *
     * @return int
     */
    private function getPreviousSetId()
    {
        return (int)$this->request->getParam('prev_set_id', 0);
    }

    /**
     * Retrieve groups
     *
     * @return AttributeGroupInterface[]
     */
    private function getGroups()
    {
        if (!$this->attributeGroups) {
            $searchCriteria = $this->prepareGroupSearchCriteria()->create();
            $attributeGroupSearchResult = $this->attributeGroupRepository->getList($searchCriteria);
            foreach ($attributeGroupSearchResult->getItems() as $group) {
                $this->attributeGroups[$this->calculateGroupCode($group)] = $group;
            }
        }

        return $this->attributeGroups;
    }

    /**
     * Initialize attribute group search criteria with filters.
     *
     * @return SearchCriteriaBuilder
     */
    private function prepareGroupSearchCriteria()
    {
        return $this->searchCriteriaBuilder->addFilter(
            AttributeGroupInterface::ATTRIBUTE_SET_ID,
            $this->getAttributeSetId()
        );
    }

    /**
     * Return current attribute set id
     *
     * @return int|null
     */
    private function getAttributeSetId()
    {
        return $this->locator->getProduct()->getAttributeSetId();
    }

    /**
     * Retrieve attributes
     *
     * @return ProductAttributeInterface[]
     */
    private function getAttributes()
    {
        if (!$this->attributes) {
            foreach ($this->getGroups() as $group) {
                $this->attributes[$this->calculateGroupCode($group)] = $this->loadAttributes($group);
            }
        }

        return $this->attributes;
    }

    /**
     * Loading product attributes from group
     *
     * @param AttributeGroupInterface $group
     * @return ProductAttributeInterface[]
     */
    private function loadAttributes(AttributeGroupInterface $group)
    {
        $attributes = [];
        $sortOrder = $this->sortOrderBuilder
            ->setField('sort_order')
            ->setAscendingDirection()
            ->create();
        $searchCriteria = $this->searchCriteriaBuilder
            ->addFilter(AttributeGroupInterface::GROUP_ID, $group->getAttributeGroupId())
            ->addFilter(ProductAttributeInterface::IS_VISIBLE, 1)
            ->addSortOrder($sortOrder)
            ->create();
        $groupAttributes = $this->attributeRepository->getList($searchCriteria)->getItems();
        $productType = $this->getProductType();
        foreach ($groupAttributes as $attribute) {
            $applyTo = $attribute->getApplyTo();
            $isRelated = !$applyTo || in_array($productType, $applyTo);
            if ($isRelated) {
                $attributes[] = $attribute;
            }
        }

        return $attributes;
    }

    /**
     * Get attribute codes of prev set
     *
     * @return array
     * @throws \Magento\Framework\Exception\LocalizedException
     */
    private function getPreviousSetAttributes()
    {
        if ($this->prevSetAttributes === null) {
            $searchCriteria = $this->searchCriteriaBuilder
                ->addFilter('attribute_set_id', $this->getPreviousSetId())
                ->create();
            $attributes = $this->attributeRepository->getList($searchCriteria)->getItems();
            $this->prevSetAttributes = [];
            foreach ($attributes as $attribute) {
                $this->prevSetAttributes[] = $attribute->getAttributeCode();
            }
        }

        return $this->prevSetAttributes;
    }

    /**
     * Initial meta setup
     *
     * @param ProductAttributeInterface $attribute
     * @param string $groupCode
     * @param int $sortOrder
     * @return array
     * @throws \Magento\Framework\Exception\LocalizedException
     * @SuppressWarnings(PHPMD.CyclomaticComplexity)
     * @api
     */
    public function setupAttributeMeta(ProductAttributeInterface $attribute, $groupCode, $sortOrder)
    {
        $configPath = ltrim(static::META_CONFIG_PATH, ArrayManager::DEFAULT_PATH_DELIMITER);

        $meta = $this->arrayManager->set($configPath, [], [
            'dataType' => $attribute->getFrontendInput(),
            'formElement' => $this->getFormElementsMapValue($attribute->getFrontendInput()),
            'visible' => $attribute->getIsVisible(),
            'required' => $attribute->getIsRequired(),
            'notice' => $attribute->getNote(),
            'default' => $attribute->getDefaultValue(),
            'label' => $attribute->getDefaultFrontendLabel(),
            'code' => $attribute->getAttributeCode(),
            'source' => $groupCode,
            'scopeLabel' => $this->getScopeLabel($attribute),
            'globalScope' => $this->isScopeGlobal($attribute),
            'sortOrder' => $sortOrder * self::SORT_ORDER_MULTIPLIER,
        ]);

        // TODO: Refactor to $attribute->getOptions() when MAGETWO-48289 is done
        $attributeModel = $this->getAttributeModel($attribute);
        if ($attributeModel->usesSource()) {
            $meta = $this->arrayManager->merge($configPath, $meta, [
                'options' => $attributeModel->getSource()->getAllOptions(),
            ]);
        }

        if ($this->canDisplayUseDefault($attribute)) {
            $meta = $this->arrayManager->merge($configPath, $meta, [
                'service' => [
                    'template' => 'ui/form/element/helper/service',
                ]
            ]);
        }

        if (!$this->arrayManager->exists($configPath . '/componentType', $meta)) {
            $meta = $this->arrayManager->merge($configPath, $meta, [
                'componentType' => Field::NAME,
            ]);
        }

        if (in_array($attribute->getAttributeCode(), $this->attributesToDisable)) {
            $meta = $this->arrayManager->merge($configPath, $meta, [
                'disabled' => true,
            ]);
        }

        // TODO: getAttributeModel() should not be used when MAGETWO-48284 is complete
        $childData = $this->arrayManager->get($configPath, $meta, []);
        if (($rules = $this->catalogEavValidationRules->build($this->getAttributeModel($attribute), $childData))) {
            $meta = $this->arrayManager->merge($configPath, $meta, [
                'validation' => $rules,
            ]);
        }

        $meta = $this->addUseDefaultValueCheckbox($attribute, $meta);

        switch ($attribute->getFrontendInput()) {
            case 'boolean':
                $meta = $this->customizeCheckbox($attribute, $meta);
                break;
            case 'textarea':
                $meta = $this->customizeWysiwyg($attribute, $meta);
                break;
            case 'price':
                $meta = $this->customizePriceAttribute($attribute, $meta);
                break;
            case 'gallery':
                // Gallery attribute is being handled by "Images And Videos" section
                $meta = [];
                break;
        }

        return $meta;
    }

    /**
     * @param ProductAttributeInterface $attribute
     * @param array $meta
     * @return array
     */
    private function addUseDefaultValueCheckbox(ProductAttributeInterface $attribute, array $meta)
    {
        $canDisplayService = $this->canDisplayUseDefault($attribute);
        if ($canDisplayService) {
            $meta['arguments']['data']['config']['service'] = [
                'template' => 'ui/form/element/helper/service',
            ];

            $meta['arguments']['data']['config']['disabled'] = !$this->scopeOverriddenValue->containsValue(
                \Magento\Catalog\Api\Data\ProductInterface::class,
                $this->locator->getProduct(),
                $attribute->getAttributeCode(),
                $this->locator->getStore()->getId()
            );
        }
        return $meta;
    }

    /**
     * Setup attribute container meta
     *
     * @param ProductAttributeInterface $attribute
     * @return array
     * @api
     */
    public function setupAttributeContainerMeta(ProductAttributeInterface $attribute)
    {
        $containerMeta = $this->arrayManager->set(
            'arguments/data/config',
            [],
            [
                'formElement' => 'container',
                'componentType' => 'container',
                'breakLine' => false,
                'label' => $attribute->getDefaultFrontendLabel(),
                'required' => $attribute->getIsRequired(),
            ]
        );

        if ($attribute->getIsWysiwygEnabled()) {
            $containerMeta = $this->arrayManager->merge(
                'arguments/data/config',
                $containerMeta,
                [
                    'component' => 'Magento_Ui/js/form/components/group'
                ]
            );
        }

        return $containerMeta;
    }

    /**
     * Setup attribute data
     *
     * @param ProductAttributeInterface $attribute
     * @return mixed|null
     * @api
     */
    public function setupAttributeData(ProductAttributeInterface $attribute)
    {
        $product = $this->locator->getProduct();
        $productId = $product->getId();
        $prevSetId = $this->getPreviousSetId();
        $notUsed = !$prevSetId
            || ($prevSetId && !in_array($attribute->getAttributeCode(), $this->getPreviousSetAttributes()));

        if ($productId && $notUsed) {
            return $this->getValue($attribute);
        }

        return null;
    }

    /**
     * Customize checkboxes
     *
     * @param ProductAttributeInterface $attribute
     * @param array $meta
     * @return array
     */
    private function customizeCheckbox(ProductAttributeInterface $attribute, array $meta)
    {
        if ($attribute->getFrontendInput() === 'boolean') {
            $meta['arguments']['data']['config']['prefer'] = 'toggle';
            $meta['arguments']['data']['config']['valueMap'] = [
                'true' => '1',
                'false' => '0',
            ];
        }

        return $meta;
    }

    /**
     * Customize attribute that has price type
     *
     * @param ProductAttributeInterface $attribute
     * @param array $meta
     * @return array
     */
    private function customizePriceAttribute(ProductAttributeInterface $attribute, array $meta)
    {
        if ($attribute->getFrontendInput() === 'price') {
            $meta['arguments']['data']['config']['addbefore'] = $this->locator->getStore()
                ->getBaseCurrency()
                ->getCurrencySymbol();
        }

        return $meta;
    }

    /**
     * Add wysiwyg properties
     *
     * @param ProductAttributeInterface $attribute
     * @param array $meta
     * @return array
     */
    private function customizeWysiwyg(ProductAttributeInterface $attribute, array $meta)
    {
        if (!$attribute->getIsWysiwygEnabled()) {
            return $meta;
        }

        $meta['arguments']['data']['config']['formElement'] = WysiwygElement::NAME;
        $meta['arguments']['data']['config']['wysiwyg'] = true;
        $meta['arguments']['data']['config']['wysiwygConfigData'] = [
            'add_variables' => false,
            'add_widgets' => false
        ];

        return $meta;
    }

    /**
     * Retrieve form element
     *
     * @param string $value
     * @return mixed
     */
    private function getFormElementsMapValue($value)
    {
        $valueMap = $this->formElementMapper->getMappings();

        return isset($valueMap[$value]) ? $valueMap[$value] : $value;
    }

    /**
     * Retrieve attribute value
     *
     * @param ProductAttributeInterface $attribute
     * @return mixed
     */
    private function getValue(ProductAttributeInterface $attribute)
    {
        /** @var Product $product */
        $product = $this->locator->getProduct();

        return $product->getData($attribute->getAttributeCode());
    }

    /**
     * Retrieve scope label
     *
     * @param ProductAttributeInterface $attribute
     * @return \Magento\Framework\Phrase|string
     */
    private function getScopeLabel(ProductAttributeInterface $attribute)
    {
        if (
            $this->storeManager->isSingleStoreMode()
            || $attribute->getFrontendInput() === AttributeInterface::FRONTEND_INPUT
        ) {
            return '';
        }

        switch ($attribute->getScope()) {
            case ProductAttributeInterface::SCOPE_GLOBAL_TEXT:
                return __('[GLOBAL]');
            case ProductAttributeInterface::SCOPE_WEBSITE_TEXT:
                return __('[WEBSITE]');
            case ProductAttributeInterface::SCOPE_STORE_TEXT:
                return __('[STORE VIEW]');
        }

        return '';
    }

    /**
     * Whether attribute can have default value
     *
     * @param ProductAttributeInterface $attribute
     * @return bool
     */
    private function canDisplayUseDefault(ProductAttributeInterface $attribute)
    {
        $attributeCode = $attribute->getAttributeCode();
        /** @var Product $product */
        $product = $this->locator->getProduct();

        if (isset($this->canDisplayUseDefault[$attributeCode])) {
            return $this->canDisplayUseDefault[$attributeCode];
        }

        return $this->canDisplayUseDefault[$attributeCode] = (
            ($attribute->getScope() != ProductAttributeInterface::SCOPE_GLOBAL_TEXT)
            && $product
            && $product->getId()
            && $product->getStoreId()
        );
    }

    /**
     * Check if attribute scope is global.
     *
     * @param ProductAttributeInterface $attribute
     * @return bool
     */
    private function isScopeGlobal($attribute)
    {
        return $attribute->getScope() === ProductAttributeInterface::SCOPE_GLOBAL_TEXT;
    }

    /**
     * Load attribute model by attribute data object.
     *
     * TODO: This method should be eliminated when all missing service methods are implemented
     *
     * @param ProductAttributeInterface $attribute
     * @return EavAttribute
     */
    private function getAttributeModel($attribute)
    {
        return $this->eavAttributeFactory->create()->load($attribute->getAttributeId());
    }

    /**
     * Calculate group code based on group name.
     *
     * TODO: This logic is copy-pasted from \Magento\Eav\Model\Entity\Attribute\Group::beforeSave
     * TODO: and should be moved to a separate service, which will allow two-way conversion groupName <=> groupCode
     * TODO: Remove after MAGETWO-48290 is complete
     *
     * @param AttributeGroupInterface $group
     * @return string
     */
    private function calculateGroupCode(AttributeGroupInterface $group)
    {
        $attributeGroupCode = $group->getAttributeGroupCode();

        if ($attributeGroupCode === 'images') {
            $attributeGroupCode = 'image-management';
        }

        return $attributeGroupCode;
    }
}<|MERGE_RESOLUTION|>--- conflicted
+++ resolved
@@ -353,11 +353,7 @@
 
             foreach ($attributes as $attribute) {
                 if (null !== ($attributeValue = $this->setupAttributeData($attribute))) {
-<<<<<<< HEAD
-                    if ($attribute->getFrontendInput() === 'price') {
-=======
                     if ($attribute->getFrontendInput() === 'price' && is_scalar($attributeValue)) {
->>>>>>> 8b4c1621
                         $attributeValue = number_format((float)$attributeValue, 2);
                     }
                     $data[$productId][self::DATA_SOURCE_DEFAULT][$attribute->getAttributeCode()] = $attributeValue;
