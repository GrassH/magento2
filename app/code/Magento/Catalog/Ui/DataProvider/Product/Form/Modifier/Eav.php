--- conflicted
+++ resolved
@@ -220,11 +220,7 @@
             if ($attributes) {
                 $meta[$groupCode]['children'] = $this->getAttributesMeta($attributes, $groupCode);
                 $meta[$groupCode]['arguments']['data']['config']['componentType'] = Fieldset::NAME;
-<<<<<<< HEAD
-                $meta[$groupCode]['arguments']['data']['config']['label'] = $group->getAttributeGroupName();
-=======
                 $meta[$groupCode]['arguments']['data']['config']['label'] = __('%1', $group->getAttributeGroupName());
->>>>>>> 5481fac8
                 $meta[$groupCode]['arguments']['data']['config']['collapsible'] = true;
                 $meta[$groupCode]['arguments']['data']['config']['dataScope'] = self::DATA_SCOPE_PRODUCT;
                 $meta[$groupCode]['arguments']['data']['config']['sortOrder'] =
@@ -268,11 +264,7 @@
                             'formElement' => 'container',
                             'componentType' => 'container',
                             'breakLine' => false,
-<<<<<<< HEAD
-                            'label' => $attribute->getDefaultFrontendLabel(),
-=======
                             'label' => __('%1', $attribute->getDefaultFrontendLabel()),
->>>>>>> 5481fac8
                             'sortOrder' => $sortKey * self::SORT_ORDER_MULTIPLIER,
                             'required' => $attribute->getIsRequired(),
                             'scopeLabel' => $this->getScopeLabel($attribute),
@@ -477,11 +469,7 @@
                         'required' => $attribute->getIsRequired(),
                         'notice' => $attribute->getNote(),
                         'default' => $attribute->getDefaultValue(),
-<<<<<<< HEAD
-                        'label' => $attribute->getDefaultFrontendLabel(),
-=======
                         'label' => __('%1', $attribute->getDefaultFrontendLabel()),
->>>>>>> 5481fac8
                     ],
                 ],
             ],
@@ -723,9 +711,9 @@
      */
     private function calculateGroupCode(AttributeGroupInterface $group)
     {
-        $attributeGroupCode = $group->getAttributeGroupCode();
-
-        if ($attributeGroupCode == 'images') {
+        $attributeGroupCode = $group->getAtributeGroupCode();
+
+        if ($attributeGroupCode === 'images') {
             $attributeGroupCode = 'image-management';
         }
 
