<?php
/**
 * Copyright © 2015 Magento. All rights reserved.
 * See COPYING.txt for license details.
 */
namespace Magento\Catalog\Ui\DataProvider\Product\Form\Modifier;

use Magento\Catalog\Api\Data\ProductAttributeInterface;
use Magento\Catalog\Model\Locator\LocatorInterface;
use Magento\Ui\Component\Form;
use Magento\Framework\Stdlib\ArrayManager;

/**
 * Data provider for main panel of product page
 */
class General extends AbstractModifier
{
    /**
     * @var LocatorInterface
     */
    protected $locator;

    /**
     * @var ArrayManager
     */
    protected $arrayManager;

    /**
     * @param LocatorInterface $locator
     * @param ArrayManager $arrayManager
     */
    public function __construct(
        LocatorInterface $locator,
        ArrayManager $arrayManager
    ) {
        $this->locator = $locator;
        $this->arrayManager = $arrayManager;
    }

    /**
     * {@inheritdoc}
     */
    public function modifyData(array $data)
    {
        $data = $this->customizeNumberFormat($data);
        $data = $this->customizeAdvancedPriceFormat($data);
        $modelId = $this->locator->getProduct()->getId();

        if (!isset($data[$modelId][static::DATA_SOURCE_DEFAULT][ProductAttributeInterface::CODE_STATUS])) {
            $data[$modelId][static::DATA_SOURCE_DEFAULT][ProductAttributeInterface::CODE_STATUS] = '1';
        }

        return $data;
    }

    /**
     * Customizing number fields
     *
     * @param array $data
     * @return array
     */
    protected function customizeNumberFormat(array $data)
    {
        $model = $this->locator->getProduct();
        $modelId = $model->getId();
        $numberFields = [
            ProductAttributeInterface::CODE_PRICE,
            ProductAttributeInterface::CODE_WEIGHT,
            ProductAttributeInterface::CODE_SPECIAL_PRICE,
            ProductAttributeInterface::CODE_COST,
        ];

        foreach ($numberFields as $fieldCode) {
            $path = $modelId . '/' . self::DATA_SOURCE_DEFAULT . '/' . $fieldCode;
            $number = (float)$this->arrayManager->get($path, $data);
            $data = $this->arrayManager->replace(
                $path,
                $data,
                $this->formatNumber($number)
            );
        }

        return $data;
    }

    /**
     * Formatting numeric field
     *
     * @param float $number
     * @param int $decimals
     * @return string
     */
    protected function formatNumber($number, $decimals = 2)
    {
        return number_format($number, $decimals);
    }

    /**
     * Customizing number fields for advanced price
     *
     * @param array $data
     * @return array
     */
    protected function customizeAdvancedPriceFormat(array $data)
    {
        $modelId = $this->locator->getProduct()->getId();
        $fieldCode = ProductAttributeInterface::CODE_TIER_PRICE;

        if (isset($data[$modelId][self::DATA_SOURCE_DEFAULT][$fieldCode])) {
            foreach ($data[$modelId][self::DATA_SOURCE_DEFAULT][$fieldCode] as &$value) {
                $value[ProductAttributeInterface::CODE_TIER_PRICE_FIELD_PRICE] =
                    $this->formatNumber($value[ProductAttributeInterface::CODE_TIER_PRICE_FIELD_PRICE]);
                $value[ProductAttributeInterface::CODE_TIER_PRICE_FIELD_PRICE_QTY] =
                    (int)$value[ProductAttributeInterface::CODE_TIER_PRICE_FIELD_PRICE_QTY];
            }
        }

        return $data;
    }

    /**
     * {@inheritdoc}
     */
    public function modifyMeta(array $meta)
    {
        $meta = $this->prepareFirstPanel($meta);
        $meta = $this->customizeStatusField($meta);
        $meta = $this->customizeWeightField($meta);
        $meta = $this->customizeNewDateRangeField($meta);
        $meta = $this->customizeNameListeners($meta);

        return $meta;
    }

    /**
     * Disable collapsible and set empty label
     *
     * @param array $meta
     * @return array
     */
    protected function prepareFirstPanel(array $meta)
    {
        $generalPanelName = $this->getGeneralPanelName($meta);

        $meta[$generalPanelName]['arguments']['data']['config']['label'] = '';
        $meta[$generalPanelName]['arguments']['data']['config']['collapsible'] = false;

        return $meta;
    }

    /**
     * Customize Status field
     *
     * @param array $meta
     * @return array
     */
    protected function customizeStatusField(array $meta)
    {
        $switcherConfig = [
            'arguments' => [
                'data' => [
                    'config' => [
                        'dataType' => Form\Element\DataType\Number::NAME,
                        'formElement' => Form\Element\Checkbox::NAME,
                        'componentType' => Form\Field::NAME,
                        'prefer' => 'toggle',
                        'valueMap' => [
                            'true' => '1',
                            'false' => '2'
                        ],
                    ],
                ],
            ],
        ];

        $path = $this->getElementArrayPath($meta, ProductAttributeInterface::CODE_STATUS);
        $meta = $this->arrayManager->merge($path, $meta, $switcherConfig);

        return $meta;
    }

    /**
     * Customize Weight filed
     *
     * @param array $meta
     * @return array
     */
    protected function customizeWeightField(array $meta)
    {
        if ($weightPath = $this->getElementArrayPath($meta, ProductAttributeInterface::CODE_WEIGHT)) {
            if ($this->locator->getProduct()->getTypeId() !== \Magento\Catalog\Model\Product\Type::TYPE_VIRTUAL) {
                $weightPath = $this->getElementArrayPath($meta, ProductAttributeInterface::CODE_WEIGHT);
                $meta = $this->arrayManager->merge(
                    $weightPath,
                    $meta,
                    [
                        'arguments' => [
                            'data' => [
                                'config' => [
                                    'dataScope' => ProductAttributeInterface::CODE_WEIGHT,
                                    'validation' => [
                                        'validate-number' => true,
                                    ],
                                    'additionalClasses' => 'admin__field-small',
                                    'addafter' => $this->locator->getStore()->getConfig('general/locale/weight_unit'),
                                    'imports' => [
                                        'disabled' => '!${$.provider}:' . self::DATA_SCOPE_PRODUCT
                                            . '.product_has_weight:value'
                                    ]
                                ],
                            ],
                        ],
                    ]
                );

                $containerPath = $this->getElementArrayPath(
                    $meta,
                    static::CONTAINER_PREFIX . ProductAttributeInterface::CODE_WEIGHT
                );
                $meta = $this->arrayManager->merge($containerPath, $meta, [
                    'arguments' => [
                        'data' => [
                            'config' => [
                                'component' => 'Magento_Ui/js/form/components/group',
                            ],
                        ],
                    ],
                ]);

                $hasWeightPath = $this->arrayManager->slicePath($weightPath, 0, -1) . '/'
                    . ProductAttributeInterface::CODE_HAS_WEIGHT;
                $meta = $this->arrayManager->set(
                    $hasWeightPath,
                    $meta,
                    [
                        'arguments' => [
                            'data' => [
                                'config' => [
                                    'dataType' => 'boolean',
                                    'formElement' => Form\Element\Select::NAME,
                                    'componentType' => Form\Field::NAME,
                                    'dataScope' => 'product_has_weight',
                                    'label' => '',
                                    'options' => [
                                        [
                                            'label' => __('This item has weight'),
                                            'value' => 1
                                        ],
                                        [
                                            'label' => __('This item has no weight'),
                                            'value' => 0
                                        ],
                                    ],
                                    'value' => (int)$this->locator->getProduct()->getTypeInstance()->hasWeight(),
                                ],
                            ],
                        ]
                    ]
                );
<<<<<<< HEAD

                $meta = $this->grouper->groupMetaElements(
                    $meta,
                    [ProductAttributeInterface::CODE_WEIGHT, ProductAttributeInterface::CODE_HAS_WEIGHT],
                    [
                        'meta' => [
                            'arguments' => [
                                'data' => [
                                    'config' => [
                                        'dataScope' => '',
                                        'breakLine' => false,
                                        'scopeLabel' => $this->arrayManager->get($weightPath . '/scopeLabel', $meta)
                                    ],
                                ],
                            ],
                        ],
                        'targetCode' => 'container_' . ProductAttributeInterface::CODE_WEIGHT
                    ]
                );
=======
>>>>>>> 49470891
            }
        }

        return $meta;
    }

    /**
     * Customize "Set Product as New" date fields
     *
     * @param array $meta
     * @return array
     */
    protected function customizeNewDateRangeField(array $meta)
    {
        $fromField = 'news_from_date';
        $toField = 'news_to_date';

        $fromFieldPath = $this->getElementArrayPath($meta, $fromField);
        $toFieldPath = $this->getElementArrayPath($meta, $toField);

        if ($fromFieldPath && $toFieldPath) {
            $fromContainerPath = $this->arrayManager->slicePath($fromFieldPath, 0, -2);
            $toContainerPath = $this->arrayManager->slicePath($toFieldPath, 0, -2);
            $scopeLabel = $this->arrayManager->get($fromFieldPath . self::META_CONFIG_PATH . '/scopeLabel', $meta);

            $meta = $this->arrayManager->merge(
                $fromFieldPath . self::META_CONFIG_PATH,
                $meta,
                [
                    'label' => __('Set Product as New From'),
                    'scopeLabel' => null,
                    'additionalClasses' => 'admin__field-date',
                ]
            );
            $meta = $this->arrayManager->merge(
                $toFieldPath . self::META_CONFIG_PATH,
                $meta,
                [
                    'label' => __('To'),
                    'scopeLabel' => null,
                    'additionalClasses' => 'admin__field-date',
                ]
            );
            $meta = $this->arrayManager->merge(
                $fromContainerPath . self::META_CONFIG_PATH,
                $meta,
                [
                    'label' => __('Set Product as New From'),
                    'additionalClasses' => 'admin__control-grouped-date',
                    'breakLine' => false,
                    'component' => 'Magento_Ui/js/form/components/group',
                    'scopeLabel' => $scopeLabel,
                ]
            );
            $meta = $this->arrayManager->set(
                $fromContainerPath . '/children/' . $toField,
                $meta,
                $this->arrayManager->get($toFieldPath, $meta)
            );

            $meta =  $this->arrayManager->remove($toContainerPath, $meta);
        }

        return $meta;
    }

    /**
     * Add links for fields depends of product name
     *
     * @param array $meta
     * @return array
     */
    protected function customizeNameListeners(array $meta)
    {
        $listeners = [
            ProductAttributeInterface::CODE_SKU,
            ProductAttributeInterface::CODE_SEO_FIELD_META_TITLE,
            ProductAttributeInterface::CODE_SEO_FIELD_META_KEYWORD,
            ProductAttributeInterface::CODE_SEO_FIELD_META_DESCRIPTION,
        ];
        foreach ($listeners as $listener) {
            $listenerPath = $this->getElementArrayPath($meta, $listener);
            $importsConfig = [
                'arguments' => [
                    'data' => [
                        'config' => [
                            'component' => 'Magento_Catalog/js/components/import-handler',
                            'imports' => [
                                'handleChanges' => '${$.provider}:data.product.name',
                            ],
                        ],
                    ],
                ],
            ];

            $meta = $this->arrayManager->merge($listenerPath, $meta, $importsConfig);
        }

        $skuPath = $this->getElementArrayPath($meta, ProductAttributeInterface::CODE_SKU);
        $meta = $this->arrayManager->merge(
            $skuPath,
            $meta,
            [
                'arguments' => [
                    'data' => [
                        'config' => [
                            'autoImportIfEmpty' => true,
                            'allowImport' => $this->locator->getProduct()->getId() ? false : true,
                        ],
                    ],
                ],
            ]
        );

        $namePath = $this->getElementArrayPath($meta, ProductAttributeInterface::CODE_NAME);

        return $this->arrayManager->merge(
            $namePath,
            $meta,
            [
                'arguments' => [
                    'data' => [
                        'config' => [
                            'valueUpdate' => 'keyup'
                        ],
                    ],
                ],
            ]
        );
    }
}<|MERGE_RESOLUTION|>--- conflicted
+++ resolved
@@ -257,28 +257,6 @@
                         ]
                     ]
                 );
-<<<<<<< HEAD
-
-                $meta = $this->grouper->groupMetaElements(
-                    $meta,
-                    [ProductAttributeInterface::CODE_WEIGHT, ProductAttributeInterface::CODE_HAS_WEIGHT],
-                    [
-                        'meta' => [
-                            'arguments' => [
-                                'data' => [
-                                    'config' => [
-                                        'dataScope' => '',
-                                        'breakLine' => false,
-                                        'scopeLabel' => $this->arrayManager->get($weightPath . '/scopeLabel', $meta)
-                                    ],
-                                ],
-                            ],
-                        ],
-                        'targetCode' => 'container_' . ProductAttributeInterface::CODE_WEIGHT
-                    ]
-                );
-=======
->>>>>>> 49470891
             }
         }
 
