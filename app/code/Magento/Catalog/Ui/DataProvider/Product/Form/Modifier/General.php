--- conflicted
+++ resolved
@@ -173,7 +173,7 @@
             ],
         ];
 
-        $path = $this->arrayManager->findPath(ProductAttributeInterface::CODE_STATUS, $meta);
+        $path = $this->arrayManager->findPath(ProductAttributeInterface::CODE_STATUS, $meta, null, 'children');
         $meta = $this->arrayManager->merge($path . static::META_CONFIG_PATH, $meta, $switcherConfig);
 
         return $meta;
@@ -187,41 +187,32 @@
      */
     protected function customizeWeightField(array $meta)
     {
-        if ($weightPath = $this->arrayManager->findPath(ProductAttributeInterface::CODE_WEIGHT, $meta)) {
+        $weightPath = $this->arrayManager->findPath(ProductAttributeInterface::CODE_WEIGHT, $meta, null, 'children');
+
+        if ($weightPath) {
             if ($this->locator->getProduct()->getTypeId() !== \Magento\Catalog\Model\Product\Type::TYPE_VIRTUAL) {
-                $weightPath = $this->arrayManager->findPath(ProductAttributeInterface::CODE_WEIGHT, $meta);
                 $meta = $this->arrayManager->merge(
-                    $weightPath,
+                    $weightPath . static::META_CONFIG_PATH,
                     $meta,
                     [
-<<<<<<< HEAD
                         'dataScope' => ProductAttributeInterface::CODE_WEIGHT,
                         'validation' => [
                             'validate-zero-or-greater' => true
-=======
-                        'arguments' => [
-                            'data' => [
-                                'config' => [
-                                    'dataScope' => ProductAttributeInterface::CODE_WEIGHT,
-                                    'validation' => [
-                                        'validate-number' => true,
-                                    ],
-                                    'additionalClasses' => 'admin__field-small',
-                                    'addafter' => $this->locator->getStore()->getConfig('general/locale/weight_unit'),
-                                    'imports' => [
-                                        'disabled' => '!${$.provider}:' . self::DATA_SCOPE_PRODUCT
-                                            . '.product_has_weight:value'
-                                    ]
-                                ],
-                            ],
->>>>>>> 013695ff
                         ],
+                        'additionalClasses' => 'admin__field-small',
+                        'addafter' => $this->locator->getStore()->getConfig('general/locale/weight_unit'),
+                        'imports' => [
+                            'disabled' => '!${$.provider}:' . self::DATA_SCOPE_PRODUCT
+                                . '.product_has_weight:value'
+                        ]
                     ]
                 );
 
                 $containerPath = $this->arrayManager->findPath(
                     static::CONTAINER_PREFIX . ProductAttributeInterface::CODE_WEIGHT,
-                    $meta
+                    $meta,
+                    null,
+                    'children'
                 );
                 $meta = $this->arrayManager->merge($containerPath . static::META_CONFIG_PATH, $meta, [
                     'component' => 'Magento_Ui/js/form/components/group',
@@ -312,7 +303,7 @@
                 $this->arrayManager->get($toFieldPath, $meta)
             );
 
-            $meta =  $this->arrayManager->remove($toContainerPath, $meta);
+            $meta = $this->arrayManager->remove($toContainerPath, $meta);
         }
 
         return $meta;
@@ -338,34 +329,20 @@
         ];
 
         foreach ($listeners as $listener) {
-            $listenerPath = $this->arrayManager->findPath($listener, $meta);
+            $listenerPath = $this->arrayManager->findPath($listener, $meta, null, 'children');
             $importsConfig = [
-<<<<<<< HEAD
-                'arguments' => [
-                    'data' => [
-                        'config' => [
-                            'mask' => $this->locator->getStore()->getConfig('catalog/fields_masks/' . $listener),
-                            'component' => 'Magento_Catalog/js/components/import-handler',
-                            'imports' => [
-                                'handleNameChanges' => '${$.provider}:data.product.name',
-                                'handleDescriptionChanges' => '${$.provider}:data.product.description',
-                                'handleSkuChanges' => '${$.provider}:data.product.sku',
-                                'handleColorChanges' => '${$.provider}:data.product.color',
-                                'handleCountryChanges' => '${$.provider}:data.product.country_of_manufacture',
-                                'handleGenderChanges' => '${$.provider}:data.product.gender',
-                                'handleMaterialChanges' => '${$.provider}:data.product.material',
-                                'handleShortDescriptionChanges' => '${$.provider}:data.product.short_description',
-                                'handleSizeChanges' => '${$.provider}:data.product.size',
-                            ],
-                            'autoImportIfEmpty' => true,
-                            'allowImport' => $this->locator->getProduct()->getId() ? false : true,
-                        ],
-                    ],
-=======
+                'mask' => $this->locator->getStore()->getConfig('catalog/fields_masks/' . $listener),
                 'component' => 'Magento_Catalog/js/components/import-handler',
                 'imports' => [
-                    'handleChanges' => '${$.provider}:data.product.name',
->>>>>>> 013695ff
+                    'handleNameChanges' => '${$.provider}:data.product.name',
+                    'handleDescriptionChanges' => '${$.provider}:data.product.description',
+                    'handleSkuChanges' => '${$.provider}:data.product.sku',
+                    'handleColorChanges' => '${$.provider}:data.product.color',
+                    'handleCountryChanges' => '${$.provider}:data.product.country_of_manufacture',
+                    'handleGenderChanges' => '${$.provider}:data.product.gender',
+                    'handleMaterialChanges' => '${$.provider}:data.product.material',
+                    'handleShortDescriptionChanges' => '${$.provider}:data.product.short_description',
+                    'handleSizeChanges' => '${$.provider}:data.product.size'
                 ],
             ];
 
@@ -376,7 +353,7 @@
             $meta = $this->arrayManager->merge($listenerPath . static::META_CONFIG_PATH, $meta, $importsConfig);
         }
 
-        $skuPath = $this->arrayManager->findPath(ProductAttributeInterface::CODE_SKU, $meta);
+        $skuPath = $this->arrayManager->findPath(ProductAttributeInterface::CODE_SKU, $meta, null, 'children');
         $meta = $this->arrayManager->merge(
             $skuPath . static::META_CONFIG_PATH,
             $meta,
@@ -386,7 +363,7 @@
             ]
         );
 
-        $namePath = $this->arrayManager->findPath(ProductAttributeInterface::CODE_NAME, $meta);
+        $namePath = $this->arrayManager->findPath(ProductAttributeInterface::CODE_NAME, $meta, null, 'children');
 
         return $this->arrayManager->merge(
             $namePath . static::META_CONFIG_PATH,
