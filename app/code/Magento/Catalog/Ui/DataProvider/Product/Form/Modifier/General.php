<?php
/**
 * Copyright © 2016 Magento. All rights reserved.
 * See COPYING.txt for license details.
 */
namespace Magento\Catalog\Ui\DataProvider\Product\Form\Modifier;

use Magento\Catalog\Api\Data\ProductAttributeInterface;
use Magento\Catalog\Model\Locator\LocatorInterface;
use Magento\Ui\Component\Form;
use Magento\Framework\Stdlib\ArrayManager;

/**
 * Data provider for main panel of product page
 */
class General extends AbstractModifier
{
    /**
     * @var LocatorInterface
     */
    protected $locator;

    /**
     * @var ArrayManager
     */
    protected $arrayManager;

    /**
     * @param LocatorInterface $locator
     * @param ArrayManager $arrayManager
     */
    public function __construct(
        LocatorInterface $locator,
        ArrayManager $arrayManager
    ) {
        $this->locator = $locator;
        $this->arrayManager = $arrayManager;
    }

    /**
     * {@inheritdoc}
     */
    public function modifyData(array $data)
    {
        $data = $this->customizeNumberFormat($data);
        $data = $this->customizeAdvancedPriceFormat($data);
        $modelId = $this->locator->getProduct()->getId();

        if (!isset($data[$modelId][static::DATA_SOURCE_DEFAULT][ProductAttributeInterface::CODE_STATUS])) {
            $data[$modelId][static::DATA_SOURCE_DEFAULT][ProductAttributeInterface::CODE_STATUS] = '1';
        }

        return $data;
    }

    /**
     * Customizing number fields
     *
     * @param array $data
     * @return array
     */
    protected function customizeNumberFormat(array $data)
    {
        $model = $this->locator->getProduct();
        $modelId = $model->getId();
        $numberFields = [
            ProductAttributeInterface::CODE_PRICE,
            ProductAttributeInterface::CODE_WEIGHT,
            ProductAttributeInterface::CODE_SPECIAL_PRICE,
            ProductAttributeInterface::CODE_COST,
        ];

        foreach ($numberFields as $fieldCode) {
            $path = $modelId . '/' . self::DATA_SOURCE_DEFAULT . '/' . $fieldCode;
            $number = (float)$this->arrayManager->get($path, $data);
            $data = $this->arrayManager->replace(
                $path,
                $data,
                $this->formatNumber($number)
            );
        }

        return $data;
    }

    /**
     * Formatting numeric field
     *
     * @param float $number
     * @param int $decimals
     * @return string
     */
    protected function formatNumber($number, $decimals = 2)
    {
        return number_format($number, $decimals);
    }

    /**
     * Customizing number fields for advanced price
     *
     * @param array $data
     * @return array
     */
    protected function customizeAdvancedPriceFormat(array $data)
    {
        $modelId = $this->locator->getProduct()->getId();
        $fieldCode = ProductAttributeInterface::CODE_TIER_PRICE;

        if (isset($data[$modelId][self::DATA_SOURCE_DEFAULT][$fieldCode])) {
            foreach ($data[$modelId][self::DATA_SOURCE_DEFAULT][$fieldCode] as &$value) {
                $value[ProductAttributeInterface::CODE_TIER_PRICE_FIELD_PRICE] =
                    $this->formatNumber($value[ProductAttributeInterface::CODE_TIER_PRICE_FIELD_PRICE]);
                $value[ProductAttributeInterface::CODE_TIER_PRICE_FIELD_PRICE_QTY] =
                    (int)$value[ProductAttributeInterface::CODE_TIER_PRICE_FIELD_PRICE_QTY];
            }
        }

        return $data;
    }

    /**
     * {@inheritdoc}
     */
    public function modifyMeta(array $meta)
    {
        $meta = $this->prepareFirstPanel($meta);
        $meta = $this->customizeStatusField($meta);
        $meta = $this->customizeWeightField($meta);
        $meta = $this->customizeNewDateRangeField($meta);
        $meta = $this->customizeNameListeners($meta);

        return $meta;
    }

    /**
     * Disable collapsible and set empty label
     *
     * @param array $meta
     * @return array
     */
    protected function prepareFirstPanel(array $meta)
    {
        if ($generalPanelCode = $this->getFirstPanelCode($meta)) {
            $meta[$generalPanelCode] = $this->arrayManager->merge(
                'arguments/data/config',
                $meta[$generalPanelCode],
                [
                    'label' => '',
                    'collapsible' => false,
                ]
            );
        }

        return $meta;
    }

    /**
     * Customize Status field
     *
     * @param array $meta
     * @return array
     */
    protected function customizeStatusField(array $meta)
    {
        $switcherConfig = [
            'arguments' => [
                'data' => [
                    'config' => [
                        'dataType' => Form\Element\DataType\Number::NAME,
                        'formElement' => Form\Element\Checkbox::NAME,
                        'componentType' => Form\Field::NAME,
                        'prefer' => 'toggle',
                        'valueMap' => [
                            'true' => '1',
                            'false' => '2'
                        ],
                    ],
                ],
            ],
        ];

        $path = $this->arrayManager->findPath(ProductAttributeInterface::CODE_STATUS, $meta, null, 'children');
        $meta = $this->arrayManager->merge($path, $meta, $switcherConfig);

        return $meta;
    }

    /**
     * Customize Weight filed
     *
     * @param array $meta
     * @return array
     */
    protected function customizeWeightField(array $meta)
    {
        $weightPath = $this->arrayManager->findPath(ProductAttributeInterface::CODE_WEIGHT, $meta, null, 'children');

        if ($weightPath) {
            if ($this->locator->getProduct()->getTypeId() !== \Magento\Catalog\Model\Product\Type::TYPE_VIRTUAL) {
                $meta = $this->arrayManager->merge(
                    $weightPath . static::META_CONFIG_PATH,
                    $meta,
                    [
<<<<<<< HEAD
                        'arguments' => [
                            'data' => [
                                'config' => [
                                    'dataScope' => ProductAttributeInterface::CODE_WEIGHT,
                                    'validation' => [
                                        'validate-zero-or-greater' => true
                                    ],
                                    'additionalClasses' => 'admin__field-small',
                                    'addafter' => $this->locator->getStore()->getConfig('general/locale/weight_unit'),
                                    'imports' => [
                                        'disabled' => '!${$.provider}:' . self::DATA_SCOPE_PRODUCT
                                            . '.product_has_weight:value'
                                    ]
                                ],
                            ],
=======
                        'dataScope' => ProductAttributeInterface::CODE_WEIGHT,
                        'validation' => [
                            'validate-number' => true,
>>>>>>> 62e7936c
                        ],
                        'additionalClasses' => 'admin__field-small',
                        'addafter' => $this->locator->getStore()->getConfig('general/locale/weight_unit'),
                        'imports' => [
                            'disabled' => '!${$.provider}:' . self::DATA_SCOPE_PRODUCT
                                . '.product_has_weight:value'
                        ]
                    ]
                );

                $containerPath = $this->arrayManager->findPath(
                    static::CONTAINER_PREFIX . ProductAttributeInterface::CODE_WEIGHT,
                    $meta,
                    null,
                    'children'
                );
                $meta = $this->arrayManager->merge($containerPath, $meta, [
                    'arguments' => [
                        'data' => [
                            'config' => [
                                'component' => 'Magento_Ui/js/form/components/group',
                            ],
                        ],
                    ],
                ]);

                $hasWeightPath = $this->arrayManager->slicePath($weightPath, 0, -1) . '/'
                    . ProductAttributeInterface::CODE_HAS_WEIGHT;
                $meta = $this->arrayManager->set(
                    $hasWeightPath,
                    $meta,
                    [
                        'arguments' => [
                            'data' => [
                                'config' => [
                                    'dataType' => 'boolean',
                                    'formElement' => Form\Element\Select::NAME,
                                    'componentType' => Form\Field::NAME,
                                    'dataScope' => 'product_has_weight',
                                    'label' => '',
                                    'options' => [
                                        [
                                            'label' => __('This item has weight'),
                                            'value' => 1
                                        ],
                                        [
                                            'label' => __('This item has no weight'),
                                            'value' => 0
                                        ],
                                    ],
                                    'value' => (int)$this->locator->getProduct()->getTypeInstance()->hasWeight(),
                                ],
                            ],
                        ]
                    ]
                );
            }
        }

        return $meta;
    }

    /**
     * Customize "Set Product as New" date fields
     *
     * @param array $meta
     * @return array
     */
    protected function customizeNewDateRangeField(array $meta)
    {
        $fromField = 'news_from_date';
        $toField = 'news_to_date';

        $fromFieldPath = $this->arrayManager->findPath($fromField, $meta, null, 'children');
        $toFieldPath = $this->arrayManager->findPath($toField, $meta, null, 'children');

        if ($fromFieldPath && $toFieldPath) {
            $fromContainerPath = $this->arrayManager->slicePath($fromFieldPath, 0, -2);
            $toContainerPath = $this->arrayManager->slicePath($toFieldPath, 0, -2);
            $scopeLabel = $this->arrayManager->get($fromFieldPath . self::META_CONFIG_PATH . '/scopeLabel', $meta);

            $meta = $this->arrayManager->merge(
                $fromFieldPath . self::META_CONFIG_PATH,
                $meta,
                [
                    'label' => __('Set Product as New From'),
                    'scopeLabel' => null,
                    'additionalClasses' => 'admin__field-date',
                ]
            );
            $meta = $this->arrayManager->merge(
                $toFieldPath . self::META_CONFIG_PATH,
                $meta,
                [
                    'label' => __('To'),
                    'scopeLabel' => null,
                    'additionalClasses' => 'admin__field-date',
                ]
            );
            $meta = $this->arrayManager->merge(
                $fromContainerPath . self::META_CONFIG_PATH,
                $meta,
                [
                    'label' => __('Set Product as New From'),
                    'additionalClasses' => 'admin__control-grouped-date',
                    'breakLine' => false,
                    'component' => 'Magento_Ui/js/form/components/group',
                    'scopeLabel' => $scopeLabel,
                ]
            );
            $meta = $this->arrayManager->set(
                $fromContainerPath . '/children/' . $toField,
                $meta,
                $this->arrayManager->get($toFieldPath, $meta)
            );

            $meta = $this->arrayManager->remove($toContainerPath, $meta);
        }

        return $meta;
    }

    /**
     * Add links for fields depends of product name
     *
     * @param array $meta
     * @return array
     */
    protected function customizeNameListeners(array $meta)
    {
        $listeners = [
            ProductAttributeInterface::CODE_SKU,
            ProductAttributeInterface::CODE_SEO_FIELD_META_TITLE,
            ProductAttributeInterface::CODE_SEO_FIELD_META_KEYWORD,
            ProductAttributeInterface::CODE_SEO_FIELD_META_DESCRIPTION,
        ];
        foreach ($listeners as $listener) {
            $listenerPath = $this->arrayManager->findPath($listener, $meta, null, 'children');
            $importsConfig = [
                'arguments' => [
                    'data' => [
                        'config' => [
                            'component' => 'Magento_Catalog/js/components/import-handler',
                            'imports' => [
                                'handleChanges' => '${$.provider}:data.product.name',
                            ],
                            'autoImportIfEmpty' => true,
                            'allowImport' => $this->locator->getProduct()->getId() ? false : true,
                        ],
                    ],
                ],
            ];

            $meta = $this->arrayManager->merge($listenerPath, $meta, $importsConfig);
        }

        $namePath = $this->arrayManager->findPath(ProductAttributeInterface::CODE_NAME, $meta, null, 'children');

        return $this->arrayManager->merge(
            $namePath,
            $meta,
            [
                'arguments' => [
                    'data' => [
                        'config' => [
                            'valueUpdate' => 'keyup'
                        ],
                    ],
                ],
            ]
        );
    }
}<|MERGE_RESOLUTION|>--- conflicted
+++ resolved
@@ -201,27 +201,9 @@
                     $weightPath . static::META_CONFIG_PATH,
                     $meta,
                     [
-<<<<<<< HEAD
-                        'arguments' => [
-                            'data' => [
-                                'config' => [
-                                    'dataScope' => ProductAttributeInterface::CODE_WEIGHT,
-                                    'validation' => [
-                                        'validate-zero-or-greater' => true
-                                    ],
-                                    'additionalClasses' => 'admin__field-small',
-                                    'addafter' => $this->locator->getStore()->getConfig('general/locale/weight_unit'),
-                                    'imports' => [
-                                        'disabled' => '!${$.provider}:' . self::DATA_SCOPE_PRODUCT
-                                            . '.product_has_weight:value'
-                                    ]
-                                ],
-                            ],
-=======
                         'dataScope' => ProductAttributeInterface::CODE_WEIGHT,
                         'validation' => [
-                            'validate-number' => true,
->>>>>>> 62e7936c
+                            'validate-zero-or-greater' => true
                         ],
                         'additionalClasses' => 'admin__field-small',
                         'addafter' => $this->locator->getStore()->getConfig('general/locale/weight_unit'),
