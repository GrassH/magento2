<?php
/**
 * Copyright © 2015 Magento. All rights reserved.
 * See COPYING.txt for license details.
 */
namespace Magento\Catalog\Helper;

use Magento\Framework\App\Area;
use Magento\Framework\App\Helper\AbstractHelper;

/**
 * Catalog image helper
 * @SuppressWarnings(PHPMD.TooManyFields)
 */
class Image extends AbstractHelper
{
    /**
     * Media config node
     */
    const MEDIA_TYPE_CONFIG_NODE = 'images';

    /**
     * Current model
     *
     * @var \Magento\Catalog\Model\Product\Image
     */
    protected $_model;

    /**
     * Scheduled for resize image
     *
     * @var bool
     */
    protected $_scheduleResize = true;

    /**
     * Scheduled for rotate image
     *
     * @var bool
     */
    protected $_scheduleRotate = false;

    /**
     * Angle
     *
     * @var int
     */
    protected $_angle;

    /**
     * Watermark file name
     *
     * @var string
     */
    protected $_watermark;

    /**
     * Watermark Position
     *
     * @var string
     */
    protected $_watermarkPosition;

    /**
     * Watermark Size
     *
     * @var string
     */
    protected $_watermarkSize;

    /**
     * Watermark Image opacity
     *
     * @var int
     */
    protected $_watermarkImageOpacity;

    /**
     * Current Product
     *
     * @var \Magento\Catalog\Model\Product
     */
    protected $_product;

    /**
     * Image File
     *
     * @var string
     */
    protected $_imageFile;

    /**
     * Image Placeholder
     *
     * @var string
     */
    protected $_placeholder;

    /**
     * @var \Magento\Framework\View\Asset\Repository
     */
    protected $_assetRepo;

    /**
     * Product image factory
     *
     * @var \Magento\Catalog\Model\Product\ImageFactory
     */
    protected $_productImageFactory;

    /**
     * @var \Magento\Framework\View\ConfigInterface
     */
    protected $viewConfig;

    /**
     * @var \Magento\Framework\Config\View
     */
    protected $configView;

    /**
     * Image configuration attributes
     *
     * @var array
     */
    protected $attributes = [];

    /**
     * @param \Magento\Framework\App\Helper\Context $context
     * @param \Magento\Catalog\Model\Product\ImageFactory $productImageFactory
     * @param \Magento\Framework\View\Asset\Repository $assetRepo
     * @param \Magento\Framework\View\ConfigInterface $viewConfig
     */
    public function __construct(
        \Magento\Framework\App\Helper\Context $context,
        \Magento\Catalog\Model\Product\ImageFactory $productImageFactory,
        \Magento\Framework\View\Asset\Repository $assetRepo,
        \Magento\Framework\View\ConfigInterface $viewConfig
    ) {
        $this->_productImageFactory = $productImageFactory;
        parent::__construct($context);
        $this->_assetRepo = $assetRepo;
        $this->viewConfig = $viewConfig;
    }

    /**
     * Reset all previous data
     *
     * @return $this
     */
    protected function _reset()
    {
        $this->_model = null;
        $this->_scheduleRotate = false;
        $this->_angle = null;
        $this->_watermark = null;
        $this->_watermarkPosition = null;
        $this->_watermarkSize = null;
        $this->_watermarkImageOpacity = null;
        $this->_product = null;
        $this->_imageFile = null;
        $this->attributes = [];
        return $this;
    }

    /**
     * Initialize Helper to work with Image
     *
     * @param \Magento\Catalog\Model\Product $product
     * @param string $imageId
     * @param array $attributes
     * @return $this
     */
    public function init($product, $imageId, $attributes = [])
    {
        $this->_reset();

        $this->attributes = array_merge(
            $attributes,
            $this->getConfigView()->getMediaAttributes('Magento_Catalog', self::MEDIA_TYPE_CONFIG_NODE, $imageId)
        );

        $this->setProduct($product);
        $this->setImageProperties();
        $this->setWatermarkProperties();

        return $this;
    }

    /**
     * Set image properties
     *
     * @return $this
     */
    protected function setImageProperties()
    {
        $this->_getModel()->setDestinationSubdir($this->getType());

        $this->_getModel()->setWidth($this->getWidth());
        $this->_getModel()->setHeight($this->getHeight());

        // Set 'keep frame' flag
        $frame = $this->getFrame();
        if (!empty($frame)) {
            $this->_getModel()->setKeepFrame($frame);
        }

        // Set 'constrain only' flag
        $constrain = $this->getAttribute('constrain');
        if (!empty($constrain)) {
            $this->_getModel()->setConstrainOnly($constrain);
        }

        // Set 'keep aspect ratio' flag
        $aspectRatio = $this->getAttribute('aspect_ratio');
        if (!empty($aspectRatio)) {
            $this->_getModel()->setKeepAspectRatio($aspectRatio);
        }

        // Set 'transparency' flag
        $transparency = $this->getAttribute('transparency');
        if (!empty($transparency)) {
            $this->_getModel()->setKeepTransparency($transparency);
        }

        // Set background color
        $background = $this->getAttribute('background');
        if (!empty($background)) {
            $this->_getModel()->setBackgroundColor($background);
        }

        return $this;
    }

    /**
     * Set watermark properties
     *
     * @return $this
     */
    protected function setWatermarkProperties()
    {
        $this->setWatermark(
            $this->scopeConfig->getValue(
                "design/watermark/{$this->_getModel()->getDestinationSubdir()}_image",
                \Magento\Store\Model\ScopeInterface::SCOPE_STORE
            )
        );
        $this->setWatermarkImageOpacity(
            $this->scopeConfig->getValue(
                "design/watermark/{$this->_getModel()->getDestinationSubdir()}_imageOpacity",
                \Magento\Store\Model\ScopeInterface::SCOPE_STORE
            )
        );
        $this->setWatermarkPosition(
            $this->scopeConfig->getValue(
                "design/watermark/{$this->_getModel()->getDestinationSubdir()}_position",
                \Magento\Store\Model\ScopeInterface::SCOPE_STORE
            )
        );
        $this->setWatermarkSize(
            $this->scopeConfig->getValue(
                "design/watermark/{$this->_getModel()->getDestinationSubdir()}_size",
                \Magento\Store\Model\ScopeInterface::SCOPE_STORE
            )
        );
        return $this;
    }

    /**
     * Schedule resize of the image
     * $width *or* $height can be null - in this case, lacking dimension will be calculated.
     *
     * @see \Magento\Catalog\Model\Product\Image
     * @param int $width
     * @param int $height
     * @return $this
     */
    public function resize($width, $height = null)
    {
        $this->_getModel()->setWidth($width)->setHeight($height);
        $this->_scheduleResize = true;
        return $this;
    }

    /**
     * Set image quality, values in percentage from 0 to 100
     *
     * @param int $quality
     * @return $this
     */
    public function setQuality($quality)
    {
        $this->_getModel()->setQuality($quality);
        return $this;
    }

    /**
     * Guarantee, that image picture width/height will not be distorted.
     * Applicable before calling resize()
     * It is true by default.
     *
     * @see \Magento\Catalog\Model\Product\Image
     * @param bool $flag
     * @return $this
     */
    public function keepAspectRatio($flag)
    {
        $this->_getModel()->setKeepAspectRatio($flag);
        return $this;
    }

    /**
     * Guarantee, that image will have dimensions, set in $width/$height
     * Applicable before calling resize()
     * Not applicable, if keepAspectRatio(false)
     *
     * $position - TODO, not used for now - picture position inside the frame.
     *
     * @see \Magento\Catalog\Model\Product\Image
     * @param bool $flag
     * @return $this
     * @SuppressWarnings(PHPMD.UnusedFormalParameter)
     */
    public function keepFrame($flag)
    {
        $this->_getModel()->setKeepFrame($flag);
        return $this;
    }

    /**
     * Guarantee, that image will not lose transparency if any.
     * Applicable before calling resize()
     * It is true by default.
     *
     * $alphaOpacity - TODO, not used for now
     *
     * @see \Magento\Catalog\Model\Product\Image
     * @param bool $flag
     * @return $this
     * @SuppressWarnings(PHPMD.UnusedFormalParameter)
     */
    public function keepTransparency($flag)
    {
        $this->_getModel()->setKeepTransparency($flag);
        return $this;
    }

    /**
     * Guarantee, that image picture will not be bigger, than it was.
     * Applicable before calling resize()
     * It is false by default
     *
     * @param bool $flag
     * @return $this
     */
    public function constrainOnly($flag)
    {
        $this->_getModel()->setConstrainOnly($flag);
        return $this;
    }

    /**
     * Set color to fill image frame with.
     * Applicable before calling resize()
     * The keepTransparency(true) overrides this (if image has transparent color)
     * It is white by default.
     *
     * @see \Magento\Catalog\Model\Product\Image
     * @param array $colorRGB
     * @return $this
     */
    public function backgroundColor($colorRGB)
    {
        // assume that 3 params were given instead of array
        if (!is_array($colorRGB)) {
            $colorRGB = func_get_args();
        }
        $this->_getModel()->setBackgroundColor($colorRGB);
        return $this;
    }

    /**
     * Rotate image into specified angle
     *
     * @param int $angle
     * @return $this
     */
    public function rotate($angle)
    {
        $this->setAngle($angle);
        $this->_getModel()->setAngle($angle);
        $this->_scheduleRotate = true;
        return $this;
    }

    /**
     * Add watermark to image
     * size param in format 100x200
     *
     * @param string $fileName
     * @param string $position
     * @param string $size
     * @param int $imageOpacity
     * @return $this
     */
    public function watermark($fileName, $position, $size = null, $imageOpacity = null)
    {
        $this->setWatermark(
            $fileName
        )->setWatermarkPosition(
            $position
        )->setWatermarkSize(
            $size
        )->setWatermarkImageOpacity(
            $imageOpacity
        );
        return $this;
    }

    /**
     * Set placeholder
     *
     * @param string $fileName
     * @return void
     */
    public function placeholder($fileName)
    {
        $this->_placeholder = $fileName;
    }

    /**
     * Get Placeholder
     *
     * @param null|string $placeholder
     * @return string
     */
    public function getPlaceholder($placeholder = null)
    {
<<<<<<< HEAD
        if ($placeholder) {
            $placeholderFullPath = 'Magento_Catalog::images/product/placeholder/' . $placeholder . '.jpg';
        } else {
            $placeholderFullPath = $this->_placeholder
                ?: 'Magento_Catalog::images/product/placeholder/' . $this->_getModel()->getDestinationSubdir() . '.jpg';
=======
        if (!$this->_placeholder) {
            $placeholder = $placeholder ? : $this->_getModel()->getDestinationSubdir();
            $this->_placeholder = 'Magento_Catalog::images/product/placeholder/' . $placeholder . '.jpg';
>>>>>>> 168d27c9
        }
        return $placeholderFullPath;
    }

    /**
     * Apply scheduled actions
     *
     * @return $this
     * @throws \Exception
     */
    protected function applyScheduledActions()
    {
        $this->initBaseFile();
        if ($this->isScheduledActionsAllowed()) {
            $model = $this->_getModel();
            if ($this->_scheduleRotate) {
                $model->rotate($this->getAngle());
            }
            if ($this->_scheduleResize) {
                $model->resize();
            }
            if ($this->getWatermark()) {
                $model->setWatermark($this->getWatermark());
            }
            $model->saveFile();
        }
        return $this;
    }

    /**
     * Initialize base image file
     *
     * @return $this
     */
    protected function initBaseFile()
    {
        $model = $this->_getModel();
        $baseFile = $model->getBaseFile();
        if (!$baseFile) {
            if ($this->getImageFile()) {
                $model->setBaseFile($this->getImageFile());
            } else {
                $model->setBaseFile($this->getProduct()->getData($model->getDestinationSubdir()));
            }
        }
        return $this;
    }

    /**
     * Check if scheduled actions is allowed
     *
     * @return bool
     */
    protected function isScheduledActionsAllowed()
    {
        $model = $this->_getModel();
        if ($model->isBaseFilePlaceholder()
            && $model->getNewFile() === true
            || $model->isCached()
        ) {
            return false;
        }
        return true;
    }

    /**
     * Retrieve image URL
     *
     * @return string
     */
    public function getUrl()
    {
        try {
            $this->applyScheduledActions();
            return $this->_getModel()->getUrl();
        } catch (\Exception $e) {
            return $this->getDefaultPlaceholderUrl();
        }
    }

    /**
     * @return $this
     */
    public function save()
    {
        $this->applyScheduledActions();
        return $this;
    }

    /**
     * Return resized product image information
     *
     * @return array
     */
    public function getResizedImageInfo()
    {
        $this->applyScheduledActions();
        return $this->_getModel()->getResizedImageInfo();
    }

    /**
     * @param null|string $placeholder
     * @return string
     */
    public function getDefaultPlaceholderUrl($placeholder = null)
    {
        try {
            $url = $this->_assetRepo->getUrl($this->getPlaceholder($placeholder));
        } catch (\Exception $e) {
            $this->_logger->critical($e);
            $url = $this->_urlBuilder->getUrl('', ['_direct' => 'core/index/notFound']);
        }
        return $url;
    }

    /**
     * Get current Image model
     *
     * @return \Magento\Catalog\Model\Product\Image
     */
    protected function _getModel()
    {
        if (!$this->_model) {
            $this->_model = $this->_productImageFactory->create();
        }
        return $this->_model;
    }

    /**
     * Set Rotation Angle
     *
     * @param int $angle
     * @return $this
     */
    protected function setAngle($angle)
    {
        $this->_angle = $angle;
        return $this;
    }

    /**
     * Get Rotation Angle
     *
     * @return int
     */
    protected function getAngle()
    {
        return $this->_angle;
    }

    /**
     * Set watermark file name
     *
     * @param string $watermark
     * @return $this
     */
    protected function setWatermark($watermark)
    {
        $this->_watermark = $watermark;
        $this->_getModel()->setWatermarkFile($watermark);
        return $this;
    }

    /**
     * Get watermark file name
     *
     * @return string
     */
    protected function getWatermark()
    {
        return $this->_watermark;
    }

    /**
     * Set watermark position
     *
     * @param string $position
     * @return $this
     */
    protected function setWatermarkPosition($position)
    {
        $this->_watermarkPosition = $position;
        $this->_getModel()->setWatermarkPosition($position);
        return $this;
    }

    /**
     * Get watermark position
     *
     * @return string
     */
    protected function getWatermarkPosition()
    {
        return $this->_watermarkPosition;
    }

    /**
     * Set watermark size
     * param size in format 100x200
     *
     * @param string $size
     * @return $this
     */
    public function setWatermarkSize($size)
    {
        $this->_watermarkSize = $size;
        $this->_getModel()->setWatermarkSize($this->parseSize($size));
        return $this;
    }

    /**
     * Get watermark size
     *
     * @return string
     */
    protected function getWatermarkSize()
    {
        return $this->_watermarkSize;
    }

    /**
     * Set watermark image opacity
     *
     * @param int $imageOpacity
     * @return $this
     */
    public function setWatermarkImageOpacity($imageOpacity)
    {
        $this->_watermarkImageOpacity = $imageOpacity;
        $this->_getModel()->setWatermarkImageOpacity($imageOpacity);
        return $this;
    }

    /**
     * Get watermark image opacity
     *
     * @return int
     */
    protected function getWatermarkImageOpacity()
    {
        if ($this->_watermarkImageOpacity) {
            return $this->_watermarkImageOpacity;
        }

        return $this->_getModel()->getWatermarkImageOpacity();
    }

    /**
     * Set current Product
     *
     * @param \Magento\Catalog\Model\Product $product
     * @return $this
     */
    protected function setProduct($product)
    {
        $this->_product = $product;
        return $this;
    }

    /**
     * Get current Product
     *
     * @return \Magento\Catalog\Model\Product
     */
    protected function getProduct()
    {
        return $this->_product;
    }

    /**
     * Set Image file
     *
     * @param string $file
     * @return $this
     */
    public function setImageFile($file)
    {
        $this->_imageFile = $file;
        return $this;
    }

    /**
     * Get Image file
     *
     * @return string
     */
    protected function getImageFile()
    {
        return $this->_imageFile;
    }

    /**
     * Retrieve size from string
     *
     * @param string $string
     * @return array|bool
     */
    protected function parseSize($string)
    {
        $size = explode('x', strtolower($string));
        if (sizeof($size) == 2) {
            return ['width' => $size[0] > 0 ? $size[0] : null, 'height' => $size[1] > 0 ? $size[1] : null];
        }
        return false;
    }

    /**
     * Retrieve original image width
     *
     * @return int|null
     */
    public function getOriginalWidth()
    {
        return $this->_getModel()->getImageProcessor()->getOriginalWidth();
    }

    /**
     * Retrieve original image height
     *
     * @return int|null
     */
    public function getOriginalHeight()
    {
        return $this->_getModel()->getImageProcessor()->getOriginalHeight();
    }

    /**
     * Retrieve Original image size as array
     * 0 - width, 1 - height
     *
     * @return int[]
     */
    public function getOriginalSizeArray()
    {
        return [$this->getOriginalWidth(), $this->getOriginalHeight()];
    }

    /**
     * Retrieve config view
     *
     * @return \Magento\Framework\Config\View
     */
    protected function getConfigView()
    {
        if (!$this->configView) {
            $this->configView = $this->viewConfig->getViewConfig();
        }
        return $this->configView;
    }

    /**
     * Retrieve image type
     *
     * @return string
     */
    public function getType()
    {
        return $this->getAttribute('type');
    }

    /**
     * Retrieve image width
     *
     * @return string
     */
    public function getWidth()
    {
        return $this->getAttribute('width');
    }

    /**
     * Retrieve image height
     *
     * @return string
     */
    public function getHeight()
    {
        return $this->getAttribute('height') ? : $this->getAttribute('width');
    }

    /**
     * Retrieve image frame flag
     *
     * @return false|string
     */
    public function getFrame()
    {
        $frame = $this->getAttribute('frame');
        if (empty($frame)) {
            $frame = $this->getConfigView()->getVarValue('Magento_Catalog', 'product_image_white_borders');
        }
        return $frame;
    }

    /**
     * Retrieve image attribute
     *
     * @param string $name
     * @return string
     */
    protected function getAttribute($name)
    {
        return isset($this->attributes[$name]) ? $this->attributes[$name] : null;
    }

    /**
     * Return image label
     *
     * @return string
     */
    public function getLabel()
    {
        $label = $this->_product->getData($this->getType() . '_' . 'label');
        if (empty($label)) {
            $label = $this->_product->getName();
        }
        return $label;
    }
}<|MERGE_RESOLUTION|>--- conflicted
+++ resolved
@@ -436,17 +436,11 @@
      */
     public function getPlaceholder($placeholder = null)
     {
-<<<<<<< HEAD
         if ($placeholder) {
             $placeholderFullPath = 'Magento_Catalog::images/product/placeholder/' . $placeholder . '.jpg';
         } else {
             $placeholderFullPath = $this->_placeholder
                 ?: 'Magento_Catalog::images/product/placeholder/' . $this->_getModel()->getDestinationSubdir() . '.jpg';
-=======
-        if (!$this->_placeholder) {
-            $placeholder = $placeholder ? : $this->_getModel()->getDestinationSubdir();
-            $this->_placeholder = 'Magento_Catalog::images/product/placeholder/' . $placeholder . '.jpg';
->>>>>>> 168d27c9
         }
         return $placeholderFullPath;
     }
@@ -824,7 +818,7 @@
      */
     public function getHeight()
     {
-        return $this->getAttribute('height') ? : $this->getAttribute('width');
+        return $this->getAttribute('height') ?: $this->getAttribute('width');
     }
 
     /**
