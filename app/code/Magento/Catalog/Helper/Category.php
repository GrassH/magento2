<?php
/**
 * Copyright © 2015 Magento. All rights reserved.
 * See COPYING.txt for license details.
 */
namespace Magento\Catalog\Helper;

use Magento\Catalog\Api\CategoryRepositoryInterface;
use Magento\Catalog\Model\Category as ModelCategory;
use Magento\Framework\App\Helper\AbstractHelper;
use Magento\Framework\Exception\NoSuchEntityException;
use Magento\Store\Model\Store;

/**
 * Catalog category helper
 *
 * @SuppressWarnings(PHPMD.LongVariable)
 */
class Category extends AbstractHelper
{
    const XML_PATH_USE_CATEGORY_CANONICAL_TAG = 'catalog/seo/category_canonical_tag';

    const XML_PATH_CATEGORY_ROOT_ID = 'catalog/category/root_id';

    /**
     * Store categories cache
     *
     * @var array
     */
    protected $_storeCategories = [];

    /**
     * Store manager
     *
     * @var \Magento\Store\Model\StoreManagerInterface
     */
    protected $_storeManager;

    /**
     * Category factory
     *
     * @var \Magento\Catalog\Model\CategoryFactory
     */
    protected $_categoryFactory;

    /**
     * Lib data collection factory
     *
     * @var \Magento\Framework\Data\CollectionFactory
     */
    protected $_dataCollectionFactory;

    /**
     * @var CategoryRepositoryInterface
     */
    protected $categoryRepository;

    /**
     * @param \Magento\Framework\App\Helper\Context $context
     * @param \Magento\Catalog\Model\CategoryFactory $categoryFactory
     * @param \Magento\Store\Model\StoreManagerInterface $storeManager
<<<<<<< HEAD
=======
     * @param \Magento\Framework\App\Config\ScopeConfigInterface $scopeConfig
>>>>>>> baadf057
     * @param \Magento\Framework\Data\CollectionFactory $dataCollectionFactory
     * @param CategoryRepositoryInterface $categoryRepository
     */
    public function __construct(
        \Magento\Framework\App\Helper\Context $context,
        \Magento\Catalog\Model\CategoryFactory $categoryFactory,
        \Magento\Store\Model\StoreManagerInterface $storeManager,
<<<<<<< HEAD
=======
        \Magento\Framework\App\Config\ScopeConfigInterface $scopeConfig,
>>>>>>> baadf057
        \Magento\Framework\Data\CollectionFactory $dataCollectionFactory,
        CategoryRepositoryInterface $categoryRepository
    ) {
        $this->_categoryFactory = $categoryFactory;
        $this->_storeManager = $storeManager;
        $this->_dataCollectionFactory = $dataCollectionFactory;
        $this->categoryRepository = $categoryRepository;
        parent::__construct($context);
    }

    /**
     * Retrieve current store categories
     *
     * @param bool|string $sorted
     * @param bool $asCollection
     * @param bool $toLoad
     * @return \Magento\Framework\Data\Tree\Node\Collection|\Magento\Catalog\Model\Resource\Category\Collection|array
     */
    public function getStoreCategories($sorted = false, $asCollection = false, $toLoad = true)
    {
        $parent = $this->_storeManager->getStore()->getRootCategoryId();
        $cacheKey = sprintf('%d-%d-%d-%d', $parent, $sorted, $asCollection, $toLoad);
        if (isset($this->_storeCategories[$cacheKey])) {
            return $this->_storeCategories[$cacheKey];
        }

        /**
         * Check if parent node of the store still exists
         */
        $category = $this->_categoryFactory->create();
        /* @var $category ModelCategory */
        if (!$category->checkId($parent)) {
            if ($asCollection) {
                return $this->_dataCollectionFactory->create();
            }
            return [];
        }

        $recursionLevel = max(
            0,
            (int)$this->scopeConfig->getValue(
                'catalog/navigation/max_depth',
                \Magento\Store\Model\ScopeInterface::SCOPE_STORE
            )
        );
        $storeCategories = $category->getCategories($parent, $recursionLevel, $sorted, $asCollection, $toLoad);

        $this->_storeCategories[$cacheKey] = $storeCategories;
        return $storeCategories;
    }

    /**
     * Retrieve category url
     *
     * @param ModelCategory $category
     * @return string
     */
    public function getCategoryUrl($category)
    {
        if ($category instanceof ModelCategory) {
            return $category->getUrl();
        }
        return $this->_categoryFactory->create()->setData($category->getData())->getUrl();
    }

    /**
     * Check if a category can be shown
     *
     * @param ModelCategory|int $category
     * @return bool
     */
    public function canShow($category)
    {
        if (is_int($category)) {
            try {
                $category = $this->categoryRepository->get($category);
            } catch (NoSuchEntityException $e) {
                return false;
            }
        } else {
            if (!$category->getId()) {
                return false;
            }
        }

        if (!$category->getIsActive()) {
            return false;
        }
        if (!$category->isInRootCategoryList()) {
            return false;
        }

        return true;
    }

    /**
     * Check if <link rel="canonical"> can be used for category
     *
     * @param null|string|bool|int|Store $store
     * @return bool
     */
    public function canUseCanonicalTag($store = null)
    {
        return $this->scopeConfig->getValue(
            self::XML_PATH_USE_CATEGORY_CANONICAL_TAG,
            \Magento\Store\Model\ScopeInterface::SCOPE_STORE,
            $store
        );
    }
}<|MERGE_RESOLUTION|>--- conflicted
+++ resolved
@@ -59,10 +59,6 @@
      * @param \Magento\Framework\App\Helper\Context $context
      * @param \Magento\Catalog\Model\CategoryFactory $categoryFactory
      * @param \Magento\Store\Model\StoreManagerInterface $storeManager
-<<<<<<< HEAD
-=======
-     * @param \Magento\Framework\App\Config\ScopeConfigInterface $scopeConfig
->>>>>>> baadf057
      * @param \Magento\Framework\Data\CollectionFactory $dataCollectionFactory
      * @param CategoryRepositoryInterface $categoryRepository
      */
@@ -70,10 +66,6 @@
         \Magento\Framework\App\Helper\Context $context,
         \Magento\Catalog\Model\CategoryFactory $categoryFactory,
         \Magento\Store\Model\StoreManagerInterface $storeManager,
-<<<<<<< HEAD
-=======
-        \Magento\Framework\App\Config\ScopeConfigInterface $scopeConfig,
->>>>>>> baadf057
         \Magento\Framework\Data\CollectionFactory $dataCollectionFactory,
         CategoryRepositoryInterface $categoryRepository
     ) {
