<?php
/**
 * Copyright © 2015 Magento. All rights reserved.
 * See COPYING.txt for license details.
 */

/**
 * Adminhtml catalog product action attribute update helper
 */
namespace Magento\Catalog\Helper\Product\Edit\Action;

/**
 * Class Attribute
 * @SuppressWarnings(PHPMD.CouplingBetweenObjects)
 */
class Attribute extends \Magento\Backend\Helper\Data
{
    /**
     * Selected products for mass-update
     *
     * @var \Magento\Catalog\Model\Resource\Product\Collection
     */
    protected $_products;

    /**
     * Array of same attributes for selected products
     *
     * @var \Magento\Eav\Model\Resource\Entity\Attribute\Collection
     */
    protected $_attributes;

    /**
     * Excluded from batch update attribute codes
     *
     * @var string[]
     */
    protected $_excludedAttributes = ['url_key'];

    /**
     * @var \Magento\Catalog\Model\Resource\Product\CollectionFactory
     */
    protected $_productsFactory;

    /**
     * @var \Magento\Backend\Model\Session
     */
    protected $_session;

    /**
     * @var \Magento\Eav\Model\Config
     */
    protected $_eavConfig;

    /**
     * @var \Magento\Framework\Store\StoreManagerInterface
     */
    protected $_storeManager;

    /**
     * @param \Magento\Framework\App\Helper\Context $context
     * @param \Magento\Framework\App\Route\Config $routeConfig
     * @param \Magento\Framework\Locale\ResolverInterface $locale
     * @param \Magento\Backend\Model\UrlInterface $backendUrl
     * @param \Magento\Backend\Model\Auth $auth
     * @param \Magento\Backend\App\Area\FrontNameResolver $frontNameResolver
     * @param \Magento\Framework\Math\Random $mathRandom
     * @param \Magento\Eav\Model\Config $eavConfig
     * @param \Magento\Backend\Model\Session $session
     * @param \Magento\Catalog\Model\Resource\Product\CollectionFactory $productsFactory
<<<<<<< HEAD
     * @param \Magento\Store\Model\StoreManagerInterface $storeManager
     * @SuppressWarnings(PHPMD.ExcessiveParameterList)
=======
     * @param \Magento\Framework\Store\StoreManagerInterface $storeManager
>>>>>>> c5c95284
     */
    public function __construct(
        \Magento\Framework\App\Helper\Context $context,
        \Magento\Framework\App\Route\Config $routeConfig,
        \Magento\Framework\Locale\ResolverInterface $locale,
        \Magento\Backend\Model\UrlInterface $backendUrl,
        \Magento\Backend\Model\Auth $auth,
        \Magento\Backend\App\Area\FrontNameResolver $frontNameResolver,
        \Magento\Framework\Math\Random $mathRandom,
        \Magento\Eav\Model\Config $eavConfig,
        \Magento\Backend\Model\Session $session,
        \Magento\Catalog\Model\Resource\Product\CollectionFactory $productsFactory,
        \Magento\Framework\Store\StoreManagerInterface $storeManager
    ) {
        $this->_eavConfig = $eavConfig;
        $this->_session = $session;
        $this->_productsFactory = $productsFactory;
        $this->_storeManager = $storeManager;
        parent::__construct($context, $routeConfig, $locale, $backendUrl, $auth, $frontNameResolver, $mathRandom);
    }

    /**
     * Return product collection with selected product filter
     * Product collection didn't load
     *
     * @return \Magento\Catalog\Model\Resource\Product\Collection
     */
    public function getProducts()
    {
        if (is_null($this->_products)) {
            $productsIds = $this->getProductIds();

            if (!is_array($productsIds)) {
                $productsIds = [0];
            }

            $this->_products = $this->_productsFactory->create()->setStoreId(
                $this->getSelectedStoreId()
            )->addIdFilter(
                $productsIds
            );
        }

        return $this->_products;
    }

    /**
     * Return array of selected product ids from post or session
     *
     * @return array|null
     */
    public function getProductIds()
    {
        if ($this->_getRequest()->isPost() && $this->_getRequest()->getActionName() == 'edit') {
            $this->_session->setProductIds($this->_getRequest()->getParam('product', null));
        }

        return $this->_session->getProductIds();
    }

    /**
     * Return selected store id from request
     *
     * @return integer
     */
    public function getSelectedStoreId()
    {
        return (int)$this->_getRequest()->getParam('store', \Magento\Store\Model\Store::DEFAULT_STORE_ID);
    }

    /**
     * Return array of attribute sets by selected products
     *
     * @return array
     */
    public function getProductsSetIds()
    {
        return $this->getProducts()->getSetIds();
    }

    /**
     * Return collection of same attributes for selected products without unique
     *
     * @return \Magento\Eav\Model\Resource\Entity\Attribute\Collection
     */
    public function getAttributes()
    {
        if (is_null($this->_attributes)) {
            $this->_attributes = $this->_eavConfig->getEntityType(
                \Magento\Catalog\Model\Product::ENTITY
            )->getAttributeCollection()->addIsNotUniqueFilter()->setInAllAttributeSetsFilter(
                $this->getProductsSetIds()
            );

            if ($this->_excludedAttributes) {
                $this->_attributes->addFieldToFilter('attribute_code', ['nin' => $this->_excludedAttributes]);
            }

            // check product type apply to limitation and remove attributes that impossible to change in mass-update
            $productTypeIds = $this->getProducts()->getProductTypeIds();
            foreach ($this->_attributes as $attribute) {
                /* @var $attribute \Magento\Catalog\Model\Entity\Attribute */
                foreach ($productTypeIds as $productTypeId) {
                    $applyTo = $attribute->getApplyTo();
                    if (count($applyTo) > 0 && !in_array($productTypeId, $applyTo)) {
                        $this->_attributes->removeItemByKey($attribute->getId());
                        break;
                    }
                }
            }
        }

        return $this->_attributes;
    }

    /**
     * @param int $storeId
     * @return int
     */
    public function getStoreWebsiteId($storeId)
    {
        return $this->_storeManager->getStore($storeId)->getWebsiteId();
    }
}<|MERGE_RESOLUTION|>--- conflicted
+++ resolved
@@ -67,12 +67,8 @@
      * @param \Magento\Eav\Model\Config $eavConfig
      * @param \Magento\Backend\Model\Session $session
      * @param \Magento\Catalog\Model\Resource\Product\CollectionFactory $productsFactory
-<<<<<<< HEAD
-     * @param \Magento\Store\Model\StoreManagerInterface $storeManager
+     * @param \Magento\Framework\Store\StoreManagerInterface $storeManager
      * @SuppressWarnings(PHPMD.ExcessiveParameterList)
-=======
-     * @param \Magento\Framework\Store\StoreManagerInterface $storeManager
->>>>>>> c5c95284
      */
     public function __construct(
         \Magento\Framework\App\Helper\Context $context,
