<?php
/**
 * Copyright © 2015 Magento. All rights reserved.
 * See COPYING.txt for license details.
 */

// @codingStandardsIgnoreFile

namespace Magento\Catalog\Model\Indexer\Category\Flat;

use Magento\Framework\App\ResourceConnection;
use Magento\Framework\Model\Entity\MetadataPool;

class AbstractAction
{
    /**
     * Suffix for table to show it is temporary
     */
    const TEMPORARY_TABLE_SUFFIX = '_tmp';

    /**
     * Attribute codes
     *
     * @var array
     */
    protected $attributeCodes;

    /**
     * @var Resource
     */
    protected $resource;

    /**
     * @var \Magento\Store\Model\StoreManagerInterface
     */
    protected $storeManager;

    /**
     * Catalog resource helper
     *
     * @var \Magento\Catalog\Model\ResourceModel\Helper
     */
    protected $resourceHelper;

    /**
     * Flat columns
     *
     * @var array
     */
    protected $columns = [];

    /**
     * @var \Magento\Framework\DB\Adapter\AdapterInterface
     */
    protected $connection;

    /**
     * @var \Magento\Framework\Model\Entity\EntityMetadata
     */
    protected $categoryMetadata;

    /**
     * Static columns to skip
     *
     * @var array
     */
    protected $skipStaticColumns = [];

    /**
     * @param ResourceConnection $resource
     * @param \Magento\Store\Model\StoreManagerInterface $storeManager
     * @param \Magento\Catalog\Model\ResourceModel\Helper $resourceHelper
     */
    public function __construct(
        ResourceConnection $resource,
        \Magento\Store\Model\StoreManagerInterface $storeManager,
        \Magento\Catalog\Model\ResourceModel\Helper $resourceHelper,
        MetadataPool $metadataPool,
        $skipStaticColumns = []
    ) {
        $this->resource = $resource;
        $this->connection = $resource->getConnection();
        $this->storeManager = $storeManager;
        $this->resourceHelper = $resourceHelper;
        $this->skipStaticColumns = $skipStaticColumns;
        $this->columns = array_merge($this->getStaticColumns(), $this->getEavColumns());
        $this->categoryMetadata = $metadataPool->getMetadata(\Magento\Catalog\Api\Data\CategoryInterface::class);
    }

    /**
     * Add suffix to table name to show it is temporary
     *
     * @param string $tableName
     * @return string
     */
    protected function addTemporaryTableSuffix($tableName)
    {
        return $tableName . self::TEMPORARY_TABLE_SUFFIX;
    }

    /**
     * Retrieve list of columns for flat structure
     *
     * @return array
     */
    public function getColumns()
    {
        return $this->columns;
    }

    /**
     * Return name of table for given $storeId.
     *
     * @param integer $storeId
     * @return string
     */
    public function getMainStoreTable($storeId = \Magento\Store\Model\Store::DEFAULT_STORE_ID)
    {
        if (is_string($storeId)) {
            $storeId = intval($storeId);
        }

        $suffix = sprintf('store_%d', $storeId);
        $table = $this->connection->getTableName($this->getTableName('catalog_category_flat_' . $suffix));

        return $table;
    }

    /**
     * Return structure for flat catalog table
     *
     * @param string $tableName
     * @return \Magento\Framework\DB\Ddl\Table
     */
    protected function getFlatTableStructure($tableName)
    {
        $table = $this->connection->newTable(
            $tableName
        )->setComment(
            sprintf("Catalog Category Flat", $tableName)
        );

        //Adding columns
        foreach ($this->getColumns() as $fieldName => $fieldProp) {
            $default = $fieldProp['default'];
            if ($fieldProp['type'][0] == \Magento\Framework\DB\Ddl\Table::TYPE_TIMESTAMP && $default == 'CURRENT_TIMESTAMP') {
                $default = \Magento\Framework\DB\Ddl\Table::TIMESTAMP_INIT;
            }
            $table->addColumn(
                $fieldName,
                $fieldProp['type'][0],
                $fieldProp['type'][1],
                [
                    'nullable' => $fieldProp['nullable'],
                    'unsigned' => $fieldProp['unsigned'],
                    'default' => $default,
                    'primary' => isset($fieldProp['primary']) ? $fieldProp['primary'] : false
                ],
                $fieldProp['comment'] != '' ? $fieldProp['comment'] : ucwords(str_replace('_', ' ', $fieldName))
            );
        }

        // Adding indexes
        $table->addIndex(
            $this->connection->getIndexName($tableName, ['entity_id']),
            ['entity_id'],
            ['type' => 'primary']
        );
        $table->addIndex(
            $this->connection->getIndexName($tableName, ['store_id']),
            ['store_id'],
            ['type' => 'index']
        );
        $table->addIndex(
            $this->connection->getIndexName($tableName, ['path']),
            ['path'],
            ['type' => 'index']
        );
        $table->addIndex(
            $this->connection->getIndexName($tableName, ['level']),
            ['level'],
            ['type' => 'index']
        );

        return $table;
    }

    /**
     * Return array of static columns
     *
     * @return array
     * @SuppressWarnings(PHPMD.CyclomaticComplexity)
     */
    protected function getStaticColumns()
    {
        $columns = [];
        $describe = $this->connection->describeTable(
            $this->connection->getTableName($this->getTableName('catalog_category_entity'))
        );

        foreach ($describe as $column) {
            if (in_array($column['COLUMN_NAME'], $this->skipStaticColumns)) {
                continue;
            }
            $isUnsigned = '';
            $options = null;
            $ddlType = $this->resourceHelper->getDdlTypeByColumnType($column['DATA_TYPE']);
            $column['DEFAULT'] = trim($column['DEFAULT'], "' ");
            switch ($ddlType) {
                case \Magento\Framework\DB\Ddl\Table::TYPE_SMALLINT:
                case \Magento\Framework\DB\Ddl\Table::TYPE_INTEGER:
                case \Magento\Framework\DB\Ddl\Table::TYPE_BIGINT:
                    $isUnsigned = (bool)$column['UNSIGNED'];
                    if ($column['DEFAULT'] === '') {
                        $column['DEFAULT'] = null;
                    }

                    $options = null;
                    if ($column['SCALE'] > 0) {
                        $ddlType = \Magento\Framework\DB\Ddl\Table::TYPE_DECIMAL;
                    } else {
                        break;
                    }
                    // fall-through intentional
                case \Magento\Framework\DB\Ddl\Table::TYPE_DECIMAL:
                    $options = $column['PRECISION'] . ',' . $column['SCALE'];
                    $isUnsigned = null;
                    if ($column['DEFAULT'] === '') {
                        $column['DEFAULT'] = null;
                    }
                    break;
                case \Magento\Framework\DB\Ddl\Table::TYPE_TEXT:
                    $options = $column['LENGTH'];
                    $isUnsigned = null;
                    break;
                case \Magento\Framework\DB\Ddl\Table::TYPE_TIMESTAMP:
                    $options = null;
                    $isUnsigned = null;
                    break;
                case \Magento\Framework\DB\Ddl\Table::TYPE_DATETIME:
                    $isUnsigned = null;
                    break;
            }
            $columns[$column['COLUMN_NAME']] = [
                'type' => [$ddlType, $options],
                'unsigned' => $isUnsigned,
                'nullable' => $column['NULLABLE'],
                'default' => $column['DEFAULT'] === null ? false : $column['DEFAULT'],
                'comment' => $column['COLUMN_NAME'],
            ];
        }
        $columns['store_id'] = [
            'type' => [\Magento\Framework\DB\Ddl\Table::TYPE_SMALLINT, 5],
            'unsigned' => true,
            'nullable' => false,
            'default' => '0',
            'comment' => 'Store Id',
        ];

        return $columns;
    }

    /**
     * Return array of eav columns, skip attribute with static type
     *
     * @return array
     */
    protected function getEavColumns()
    {
        $columns = [];
        foreach ($this->getAttributes() as $attribute) {
            if ($attribute['backend_type'] == 'static') {
                continue;
            }
            $columns[$attribute['attribute_code']] = [];
            switch ($attribute['backend_type']) {
                case 'varchar':
                    $columns[$attribute['attribute_code']] = [
                        'type' => [\Magento\Framework\DB\Ddl\Table::TYPE_TEXT, 255],
                        'unsigned' => null,
                        'nullable' => true,
                        'default' => null,
                        'comment' => (string)$attribute['frontend_label'],
                    ];
                    break;
                case 'int':
                    $columns[$attribute['attribute_code']] = [
                        'type' => [\Magento\Framework\DB\Ddl\Table::TYPE_INTEGER, null],
                        'unsigned' => null,
                        'nullable' => true,
                        'default' => null,
                        'comment' => (string)$attribute['frontend_label'],
                    ];
                    break;
                case 'text':
                    $columns[$attribute['attribute_code']] = [
                        'type' => [\Magento\Framework\DB\Ddl\Table::TYPE_TEXT, '64k'],
                        'unsigned' => null,
                        'nullable' => true,
                        'default' => null,
                        'comment' => (string)$attribute['frontend_label'],
                    ];
                    break;
                case 'datetime':
                    $columns[$attribute['attribute_code']] = [
                        'type' => [\Magento\Framework\DB\Ddl\Table::TYPE_DATETIME, null],
                        'unsigned' => null,
                        'nullable' => true,
                        'default' => null,
                        'comment' => (string)$attribute['frontend_label'],
                    ];
                    break;
                case 'decimal':
                    $columns[$attribute['attribute_code']] = [
                        'type' => [\Magento\Framework\DB\Ddl\Table::TYPE_DECIMAL, '12,4'],
                        'unsigned' => null,
                        'nullable' => true,
                        'default' => null,
                        'comment' => (string)$attribute['frontend_label'],
                    ];
                    break;
            }
        }

        return $columns;
    }

    /**
     * Return array of attribute codes for entity type 'catalog_category'
     *
     * @return array
     */
    protected function getAttributes()
    {
        if ($this->attributeCodes === null) {
            $select = $this->connection->select()->from(
                $this->connection->getTableName($this->getTableName('eav_entity_type')),
                []
            )->join(
                $this->connection->getTableName($this->getTableName('eav_attribute')),
                $this->connection->getTableName(
                    $this->getTableName('eav_attribute')
                ) . '.entity_type_id = ' . $this->connection->getTableName(
                    $this->getTableName('eav_entity_type')
                ) . '.entity_type_id',
                $this->connection->getTableName($this->getTableName('eav_attribute')) . '.*'
            )->where(
                $this->connection->getTableName(
                    $this->getTableName('eav_entity_type')
                ) . '.entity_type_code = ?',
                \Magento\Catalog\Model\Category::ENTITY
            );
            $this->attributeCodes = [];
            foreach ($this->connection->fetchAll($select) as $attribute) {
                $this->attributeCodes[$attribute['attribute_id']] = $attribute;
            }
        }

        return $this->attributeCodes;
    }

    /**
     * Return attribute values for given entities and store
     *
     * @param array $entityIds
     * @param integer $storeId
     * @return array
     */
    protected function getAttributeValues($entityIds, $storeId)
    {
        if (!is_array($entityIds)) {
            $entityIds = [$entityIds];
        }
        $values = [];

        foreach ($entityIds as $entityId) {
            $values[$entityId] = [];
        }
        $attributes = $this->getAttributes();
        $attributesType = ['varchar', 'int', 'decimal', 'text', 'datetime'];
        foreach ($attributesType as $type) {
            foreach ($this->getAttributeTypeValues($type, $entityIds, $storeId) as $row) {
                if (isset($row[$this->categoryMetadata->getLinkField()]) && isset($row['attribute_id'])) {
                    $attributeId = $row['attribute_id'];
                    if (isset($attributes[$attributeId])) {
                        $attributeCode = $attributes[$attributeId]['attribute_code'];
                        $values[$row[$this->categoryMetadata->getLinkField()]][$attributeCode] = $row['value'];
                    }
                }
            }
        }
        return $values;
    }

    /**
     * Return attribute values for given entities and store of specific attribute type
     *
     * @param string $type
     * @param array $entityIds
     * @param integer $storeId
     * @return array
     */
    protected function getAttributeTypeValues($type, $entityIds, $storeId)
    {
        $linkField = $this->categoryMetadata->getLinkField();
        $select = $this->connection->select()->from(
            [
                'def' => $this->connection->getTableName($this->getTableName('catalog_category_entity_' . $type)),
            ],
            [$linkField, 'attribute_id']
        )->joinLeft(
            [
<<<<<<< HEAD
                'e' => $this->connection->getTableName('catalog_category_entity')
=======
                'e' => $this->connection->getTableName($this->getTableName('catalog_category_entity'))
>>>>>>> c2c6955d
            ],
            "def.{$linkField} = e.{$linkField}"
        )->joinLeft(
            [
                'store' => $this->connection->getTableName(
                    $this->getTableName('catalog_category_entity_' . $type)
                ),
            ],
            "store.{$linkField} = def.{$linkField} AND store.attribute_id = def.attribute_id " .
            'AND store.store_id = ' .
            $storeId,
            [
                'value' => $this->connection->getCheckSql(
                    'store.value_id > 0',
                    $this->connection->quoteIdentifier('store.value'),
                    $this->connection->quoteIdentifier('def.value')
                )
            ]
        )->where(
            "e.entity_id IN (?)",
            $entityIds
        )->where(
            'def.store_id IN (?)',
            [\Magento\Store\Model\Store::DEFAULT_STORE_ID, $storeId]
        );

        return $this->connection->fetchAll($select);
    }

    /**
     * Prepare array of column and columnValue pairs
     *
     * @param array $data
     * @return array
     */
    protected function prepareValuesToInsert($data)
    {
        $values = [];
        foreach (array_keys($this->getColumns()) as $column) {
            if (isset($data[$column])) {
                $values[$column] = $data[$column];
            } else {
                $values[$column] = null;
            }
        }
        return $values;
    }

    /**
     * Get table name
     *
     * @param string $name
     * @return string
     */
    protected function getTableName($name)
    {
        return $this->resource->getTableName($name);
    }
}<|MERGE_RESOLUTION|>--- conflicted
+++ resolved
@@ -410,11 +410,7 @@
             [$linkField, 'attribute_id']
         )->joinLeft(
             [
-<<<<<<< HEAD
-                'e' => $this->connection->getTableName('catalog_category_entity')
-=======
                 'e' => $this->connection->getTableName($this->getTableName('catalog_category_entity'))
->>>>>>> c2c6955d
             ],
             "def.{$linkField} = e.{$linkField}"
         )->joinLeft(
