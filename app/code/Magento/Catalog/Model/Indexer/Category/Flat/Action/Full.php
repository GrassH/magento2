--- conflicted
+++ resolved
@@ -183,12 +183,8 @@
         foreach ($this->storeManager->getStores() as $store) {
             $actualStoreTables[] = sprintf(
                 '%s_store_%s',
-<<<<<<< HEAD
-                $this->connection->getTableName('catalog_category_flat'), $store->getId()
-=======
                 $this->connection->getTableName('catalog_category_flat'),
                 $store->getId()
->>>>>>> 958fb95f
             );
         }
 
