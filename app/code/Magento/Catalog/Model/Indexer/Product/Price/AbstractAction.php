<?php
/**
 * Copyright © Magento, Inc. All rights reserved.
 * See COPYING.txt for license details.
 */

namespace Magento\Catalog\Model\Indexer\Product\Price;

use Magento\Catalog\Model\Product\Type;
use Magento\Catalog\Model\ResourceModel\Product\Indexer\Price\DefaultPrice;
use Magento\Catalog\Model\ResourceModel\Product\Indexer\Price\Factory;
use Magento\Catalog\Model\ResourceModel\Product\Indexer\Price\PriceInterface;
use Magento\Catalog\Model\ResourceModel\Product\Indexer\Price\TierPrice;
use Magento\Customer\Model\Indexer\CustomerGroupDimensionProvider;
use Magento\Directory\Model\Currency;
use Magento\Directory\Model\CurrencyFactory;
use Magento\Framework\App\Config\ScopeConfigInterface;
use Magento\Framework\App\ObjectManager;
use Magento\Framework\DB\Adapter\AdapterInterface;
use Magento\Framework\Exception\InputException;
use Magento\Framework\Exception\LocalizedException;
use Magento\Framework\Exception\NoSuchEntityException;
use Magento\Framework\Indexer\DimensionalIndexerInterface;
use Magento\Framework\Search\Request\Dimension;
use Magento\Framework\Stdlib\DateTime;
use Magento\Framework\Stdlib\DateTime\TimezoneInterface;
use Magento\Store\Model\Indexer\WebsiteDimensionProvider;
use Magento\Store\Model\Store;
use Magento\Store\Model\StoreManagerInterface;
use Magento\Store\Model\Website;

/**
 * Abstract action reindex class
 *
 * @SuppressWarnings(PHPMD.CouplingBetweenObjects)
 */
abstract class AbstractAction
{
    /**
     * Default Product Type Price indexer resource model
     *
     * @var DefaultPrice
     */
    protected $_defaultIndexerResource;

    /**
     * @var AdapterInterface
     */
    protected $_connection;

    /**
     * Core config model
     *
     * @var ScopeConfigInterface
     */
    protected $_config;

    /**
     * @var StoreManagerInterface
     */
    protected $_storeManager;

    /**
     * Currency factory
     *
     * @var CurrencyFactory
     */
    protected $_currencyFactory;

    /**
     * @var TimezoneInterface
     */
    protected $_localeDate;

    /**
     * @var DateTime
     */
    protected $_dateTime;

    /**
     * @var Type
     */
    protected $_catalogProductType;

    /**
     * Indexer price factory
     *
     * @var Factory
     */
    protected $_indexerPriceFactory;

    /**
     * @var array|null
     */
    protected $_indexers;

    /**
     * @var TierPrice
     */
    private $tierPriceIndexResource;

    /**
     * @var DimensionCollectionFactory
     */
    private $dimensionCollectionFactory;

    /**
     * @var TableMaintainer
     */
    private $tableMaintainer;

    /**
     * @param ScopeConfigInterface $config
     * @param StoreManagerInterface $storeManager
     * @param CurrencyFactory $currencyFactory
     * @param TimezoneInterface $localeDate
     * @param DateTime $dateTime
     * @param Type $catalogProductType
     * @param Factory $indexerPriceFactory
     * @param DefaultPrice $defaultIndexerResource
     * @param TierPrice|null $tierPriceIndexResource
     * @param DimensionCollectionFactory|null $dimensionCollectionFactory
     * @param TableMaintainer|null $tableMaintainer
     * @SuppressWarnings(PHPMD.NPathComplexity)
     * @SuppressWarnings(PHPMD.CyclomaticComplexity)
     * @SuppressWarnings(PHPMD.ExcessiveParameterList)
     */
    public function __construct(
        ScopeConfigInterface $config,
        StoreManagerInterface $storeManager,
        CurrencyFactory $currencyFactory,
        TimezoneInterface $localeDate,
        DateTime $dateTime,
        Type $catalogProductType,
        Factory $indexerPriceFactory,
        DefaultPrice $defaultIndexerResource,
        TierPrice $tierPriceIndexResource = null,
        DimensionCollectionFactory $dimensionCollectionFactory = null,
        TableMaintainer $tableMaintainer = null
    ) {
        $this->_config = $config;
        $this->_storeManager = $storeManager;
        $this->_currencyFactory = $currencyFactory;
        $this->_localeDate = $localeDate;
        $this->_dateTime = $dateTime;
        $this->_catalogProductType = $catalogProductType;
        $this->_indexerPriceFactory = $indexerPriceFactory;
        $this->_defaultIndexerResource = $defaultIndexerResource;
        $this->_connection = $this->_defaultIndexerResource->getConnection();
        $this->tierPriceIndexResource = $tierPriceIndexResource ?? ObjectManager::getInstance()->get(
            TierPrice::class
        );
        $this->dimensionCollectionFactory = $dimensionCollectionFactory ?? ObjectManager::getInstance()->get(
            DimensionCollectionFactory::class
        );
        $this->tableMaintainer = $tableMaintainer ?? ObjectManager::getInstance()->get(
            TableMaintainer::class
        );
    }

    /**
     * Execute action for given ids
     *
     * @param array|int $ids
     * @return void
     */
    abstract public function execute($ids);

    /**
     * Synchronize data between index storage and original storage
     *
     * @param array $processIds
     * @return AbstractAction
     * @SuppressWarnings(PHPMD.UnusedFormalParameter)
     * @deprecated 102.0.6 Used only for backward compatibility for indexer, which not support indexation by dimensions
     */
    protected function _syncData(array $processIds = [])
    {
        // for backward compatibility split data from old idx table on dimension tables
        foreach ($this->dimensionCollectionFactory->create() as $dimensions) {
            $insertSelect = $this->getConnection()->select()->from(
                ['ip_tmp' => $this->_defaultIndexerResource->getIdxTable()]
            );

            foreach ($dimensions as $dimension) {
                if ($dimension->getName() === WebsiteDimensionProvider::DIMENSION_NAME) {
                    $insertSelect->where('ip_tmp.website_id = ?', $dimension->getValue());
                }
                if ($dimension->getName() === CustomerGroupDimensionProvider::DIMENSION_NAME) {
                    $insertSelect->where('ip_tmp.customer_group_id = ?', $dimension->getValue());
                }
            }

            $query = $insertSelect->insertFromSelect($this->tableMaintainer->getMainTableByDimensions($dimensions));
            $this->getConnection()->query($query);
        }
        return $this;
    }

    /**
     * Prepare website current dates table
     *
     * @return AbstractAction
     *
     * @throws LocalizedException
     * @throws NoSuchEntityException
     */
    protected function _prepareWebsiteDateTable()
    {
        $baseCurrency = $this->_config->getValue(Currency::XML_PATH_CURRENCY_BASE);

        $select = $this->getConnection()->select()->from(
            ['cw' => $this->_defaultIndexerResource->getTable('store_website')],
            ['website_id']
        )->join(
            ['csg' => $this->_defaultIndexerResource->getTable('store_group')],
            'cw.default_group_id = csg.group_id',
            ['store_id' => 'default_store_id']
        )->where(
            'cw.website_id != 0'
        );

        $data = [];
        foreach ($this->getConnection()->fetchAll($select) as $item) {
            /** @var $website Website */
            $website = $this->_storeManager->getWebsite($item['website_id']);

            if ($website->getBaseCurrencyCode() != $baseCurrency) {
                $rate = $this->_currencyFactory->create()->load(
                    $baseCurrency
                )->getRate(
                    $website->getBaseCurrencyCode()
                );
                if (!$rate) {
                    $rate = 1;
                }
            } else {
                $rate = 1;
            }

            /** @var $store Store */
            $store = $this->_storeManager->getStore($item['store_id']);
            if ($store) {
                $timestamp = $this->_localeDate->scopeTimeStamp($store);
                $data[] = [
                    'website_id' => $website->getId(),
                    'website_date' => $this->_dateTime->formatDate($timestamp, false),
                    'rate' => $rate,
                    'default_store_id' => $store->getId()
                ];
            }
        }

        $table = $this->_defaultIndexerResource->getTable('catalog_product_index_website');
        $this->_emptyTable($table);
        if ($data) {
            foreach ($data as $row) {
                $this->getConnection()->insertOnDuplicate($table, $row, array_keys($row));
            }
        }

        return $this;
    }

    /**
     * Prepare tier price index table
     *
     * @param int|array $entityIds the entity ids limitation
     * @return AbstractAction
     */
    protected function _prepareTierPriceIndex($entityIds = null)
    {
        $this->tierPriceIndexResource->reindexEntity((array)$entityIds);

        return $this;
    }

    /**
     * Retrieve price indexers per product type
     *
     * @param bool $fullReindexAction
     *
     * @return PriceInterface[]
     *
     * @throws LocalizedException
     */
    public function getTypeIndexers($fullReindexAction = false)
    {
        if ($this->_indexers === null) {
            $this->_indexers = [];
            $types = $this->_catalogProductType->getTypesByPriority();
            foreach ($types as $typeId => $typeInfo) {
                $modelName = isset(
                    $typeInfo['price_indexer']
                ) ? $typeInfo['price_indexer'] : get_class($this->_defaultIndexerResource);

                $indexer = $this->_indexerPriceFactory->create(
                    $modelName,
                    [
                        'fullReindexAction' => $fullReindexAction
                    ]
                );
                // left setters for backward compatibility
                if ($indexer instanceof DefaultPrice) {
                    $indexer->setTypeId(
                        $typeId
                    )->setIsComposite(
                        !empty($typeInfo['composite'])
                    );
                }
                $this->_indexers[$typeId] = $indexer;
            }
        }

        return $this->_indexers;
    }

    /**
     * Retrieve Price indexer by Product Type
     *
     * @param string $productTypeId
     * @return PriceInterface
     *
     * @throws InputException
     * @throws LocalizedException
     */
    protected function _getIndexer($productTypeId)
    {
        $this->getTypeIndexers();
        if (!isset($this->_indexers[$productTypeId])) {
            throw new InputException(__('Unsupported product type "%1".', $productTypeId));
        }
        return $this->_indexers[$productTypeId];
    }

    /**
     * Copy data from source table to destination
     *
     * @param string $sourceTable
     * @param string $destTable
     * @param null|string $where
     * @return void
     */
    protected function _insertFromTable($sourceTable, $destTable, $where = null)
    {
        $sourceColumns = array_keys($this->getConnection()->describeTable($sourceTable));
        $targetColumns = array_keys($this->getConnection()->describeTable($destTable));
        $select = $this->getConnection()->select()->from($sourceTable, $sourceColumns);
        if ($where) {
            $select->where($where);
        }
        $query = $this->getConnection()->insertFromSelect(
            $select,
            $destTable,
            $targetColumns,
            AdapterInterface::INSERT_ON_DUPLICATE
        );
        $this->getConnection()->query($query);
    }

    /**
     * Removes all data from the table
     *
     * @param string $table
     * @return void
     */
    protected function _emptyTable($table)
    {
        $this->getConnection()->delete($table);
    }

    /**
     * Refresh entities index
     *
     * @param array $changedIds
     * @return array Affected ids
     *
     * @throws InputException
     * @throws LocalizedException
     * @throws NoSuchEntityException
     */
    protected function _reindexRows($changedIds = [])
    {
        $this->_prepareWebsiteDateTable();

        $productsTypes = $this->getProductsTypes($changedIds);
        $parentProductsTypes = $this->getParentProductsTypes($changedIds);

        $changedIds = array_unique(array_merge($changedIds, ...array_values($parentProductsTypes)));
        $productsTypes = array_merge_recursive($productsTypes, $parentProductsTypes);

        if ($changedIds) {
            $this->deleteIndexData($changedIds);
        }

        $typeIndexers = $this->getTypeIndexers();
        foreach ($typeIndexers as $productType => $indexer) {
            $entityIds = $productsTypes[$productType] ?? [];
            if (empty($entityIds)) {
                continue;
            }

            if ($indexer instanceof DimensionalIndexerInterface) {
                foreach ($this->dimensionCollectionFactory->create() as $dimensions) {
                    $this->tableMaintainer->createMainTmpTable($dimensions);
                    $temporaryTable = $this->tableMaintainer->getMainTmpTable($dimensions);
                    $this->_emptyTable($temporaryTable);
                    $indexer->executeByDimensions($dimensions, \SplFixedArray::fromArray($entityIds, false));
                    // copy to index
                    $this->_insertFromTable(
                        $temporaryTable,
                        $this->tableMaintainer->getMainTableByDimensions($dimensions)
                    );
                }
            } else {
                // handle 3d-party indexers for backward compatibility
                $this->_emptyTable($this->_defaultIndexerResource->getIdxTable());
                $this->_copyRelationIndexData($entityIds);
                $indexer->reindexEntity($entityIds);
                $this->_syncData($entityIds);
            }
        }

        return $changedIds;
    }

    /**
     * Delete Index data index for list of entities
     *
     * @param array $entityIds
     * @return void
     */
    private function deleteIndexData(array $entityIds)
    {
        foreach ($this->dimensionCollectionFactory->create() as $dimensions) {
            $select = $this->getConnection()->select()->from(
                ['index_price' => $this->tableMaintainer->getMainTableByDimensions($dimensions)],
                null
            )->where('index_price.entity_id IN (?)', $entityIds, \Zend_Db::BIGINT_TYPE);
            $query = $select->deleteFromSelect('index_price');
            $this->getConnection()->query($query);
        }
    }

    /**
     * Copy relations product index from primary index to temporary index table by parent entity
     *
     * @param null|array $parentIds
     * @param array $excludeIds
<<<<<<< HEAD
     * @return AbstractAction
     * @deprecated Used only for backward compatibility for do not broke custom indexer implementation
=======
     * @return \Magento\Catalog\Model\Indexer\Product\Price\AbstractAction
     * @deprecated 102.0.6 Used only for backward compatibility for do not broke custom indexer implementation
>>>>>>> 31b939f6
     * which do not work by dimensions.
     * For indexers, which support dimensions all composite products read data directly from main price indexer table
     * or replica table for partial or full reindex correspondingly.
     */
    protected function _copyRelationIndexData($parentIds, $excludeIds = null)
    {
        $linkField = $this->getProductIdFieldName();
        $select = $this->getConnection()->select()->from(
            $this->_defaultIndexerResource->getTable('catalog_product_relation'),
            ['child_id']
        )->join(
            ['e' => $this->_defaultIndexerResource->getTable('catalog_product_entity')],
            'e.' . $linkField . ' = parent_id',
            []
        )->where(
            'e.entity_id IN(?)',
            $parentIds
        );
        if (!empty($excludeIds)) {
            $select->where('child_id NOT IN(?)', $excludeIds);
        }

        $children = $this->getConnection()->fetchCol($select);

        if ($children) {
            foreach ($this->dimensionCollectionFactory->create() as $dimensions) {
                $select = $this->getConnection()->select()->from(
                    $this->getIndexTargetTableByDimension($dimensions)
                )->where(
                    'entity_id IN(?)',
                    $children
                );
                $query = $select->insertFromSelect($this->_defaultIndexerResource->getIdxTable(), [], false);
                $this->getConnection()->query($query);
            }
        }

        return $this;
    }

    /**
     * Retrieve index table by dimension that will be used for write operations.
     *
     * This method is used during both partial and full reindex to identify the table.
     *
     * @param Dimension[] $dimensions
     *
     * @return string
     */
    private function getIndexTargetTableByDimension(array $dimensions)
    {
        $indexTargetTable = $this->getIndexTargetTable();
        if ($indexTargetTable === self::getIndexTargetTable()) {
            $indexTargetTable = $this->tableMaintainer->getMainTableByDimensions($dimensions);
        }
        if ($indexTargetTable === self::getIndexTargetTable() . '_replica') {
            $indexTargetTable = $this->tableMaintainer->getMainReplicaTable($dimensions);
        }
        return $indexTargetTable;
    }

    /**
     * Retrieve index table that will be used for write operations.
     *
     * This method is used during both partial and full reindex to identify the table.
     *
     * @return string
     */
    protected function getIndexTargetTable()
    {
        return $this->_defaultIndexerResource->getTable('catalog_product_index_price');
    }

    /**
     * Get product Id field name
     *
     * @return string
     */
    protected function getProductIdFieldName()
    {
        $table = $this->_defaultIndexerResource->getTable('catalog_product_entity');
        $indexList = $this->getConnection()->getIndexList($table);
        return $indexList[$this->getConnection()->getPrimaryKeyName($table)]['COLUMNS_LIST'][0];
    }

    /**
     * Get products types.
     *
     * @param array $changedIds
     * @return array
     */
    private function getProductsTypes(array $changedIds = [])
    {
        $select = $this->getConnection()->select()->from(
            $this->_defaultIndexerResource->getTable('catalog_product_entity'),
            ['entity_id', 'type_id']
        );
        if ($changedIds) {
            $select->where('entity_id IN (?)', $changedIds, \Zend_Db::BIGINT_TYPE);
        }
        $pairs = $this->getConnection()->fetchPairs($select);

        $byType = [];
        foreach ($pairs as $productId => $productType) {
            $byType[$productType][$productId] = $productId;
        }

        return $byType;
    }

    /**
     * Get parent products types
     *
     * Used for add composite products to reindex if we have only simple products in changed ids set
     *
     * @param array $productsIds
     * @return array
     */
    private function getParentProductsTypes(array $productsIds)
    {
        $select = $this->getConnection()->select()->from(
            ['l' => $this->_defaultIndexerResource->getTable('catalog_product_relation')],
            ''
        )->join(
            ['e' => $this->_defaultIndexerResource->getTable('catalog_product_entity')],
            'e.' . $this->getProductIdFieldName() . ' = l.parent_id',
            ['e.entity_id as parent_id', 'type_id']
        )->where(
            'l.child_id IN(?)',
            $productsIds
        );
        $pairs = $this->getConnection()->fetchPairs($select);

        $byType = [];
        foreach ($pairs as $productId => $productType) {
            $byType[$productType][$productId] = $productId;
        }

        return $byType;
    }

    /**
     * Get connection
     *
     * @return AdapterInterface
     */
    private function getConnection()
    {
        return $this->_defaultIndexerResource->getConnection();
    }
}<|MERGE_RESOLUTION|>--- conflicted
+++ resolved
@@ -447,13 +447,8 @@
      *
      * @param null|array $parentIds
      * @param array $excludeIds
-<<<<<<< HEAD
-     * @return AbstractAction
-     * @deprecated Used only for backward compatibility for do not broke custom indexer implementation
-=======
      * @return \Magento\Catalog\Model\Indexer\Product\Price\AbstractAction
      * @deprecated 102.0.6 Used only for backward compatibility for do not broke custom indexer implementation
->>>>>>> 31b939f6
      * which do not work by dimensions.
      * For indexers, which support dimensions all composite products read data directly from main price indexer table
      * or replica table for partial or full reindex correspondingly.
