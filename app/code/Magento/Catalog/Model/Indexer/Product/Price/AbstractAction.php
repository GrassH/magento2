<?php
/**
 * Copyright © Magento, Inc. All rights reserved.
 * See COPYING.txt for license details.
 */

namespace Magento\Catalog\Model\Indexer\Product\Price;

use Magento\Catalog\Model\Product\Type;
use Magento\Catalog\Model\ResourceModel\Product\Indexer\Price\DefaultPrice;
use Magento\Catalog\Model\ResourceModel\Product\Indexer\Price\Factory;
use Magento\Catalog\Model\ResourceModel\Product\Indexer\Price\PriceInterface;
use Magento\Catalog\Model\ResourceModel\Product\Indexer\Price\TierPrice;
use Magento\Customer\Model\Indexer\CustomerGroupDimensionProvider;
use Magento\Directory\Model\Currency;
use Magento\Directory\Model\CurrencyFactory;
use Magento\Framework\App\Config\ScopeConfigInterface;
use Magento\Framework\App\ObjectManager;
use Magento\Framework\DB\Adapter\AdapterInterface;
use Magento\Framework\Exception\InputException;
use Magento\Framework\Exception\LocalizedException;
use Magento\Framework\Exception\NoSuchEntityException;
use Magento\Framework\Indexer\DimensionalIndexerInterface;
use Magento\Framework\Search\Request\Dimension;
use Magento\Framework\Stdlib\DateTime;
use Magento\Framework\Stdlib\DateTime\TimezoneInterface;
use Magento\Store\Model\Indexer\WebsiteDimensionProvider;
use Magento\Store\Model\Store;
use Magento\Store\Model\StoreManagerInterface;
use Magento\Store\Model\Website;

/**
 * Abstract action reindex class
 *
 * @SuppressWarnings(PHPMD.CouplingBetweenObjects)
 */
abstract class AbstractAction
{
    /**
     * Default Product Type Price indexer resource model
     *
     * @var DefaultPrice
     */
    protected $_defaultIndexerResource;

    /**
     * @var AdapterInterface
     */
    protected $_connection;

    /**
     * Core config model
     *
     * @var ScopeConfigInterface
     */
    protected $_config;

    /**
     * @var StoreManagerInterface
     */
    protected $_storeManager;

    /**
     * Currency factory
     *
     * @var CurrencyFactory
     */
    protected $_currencyFactory;

    /**
     * @var TimezoneInterface
     */
    protected $_localeDate;

    /**
     * @var DateTime
     */
    protected $_dateTime;

    /**
     * @var Type
     */
    protected $_catalogProductType;

    /**
     * Indexer price factory
     *
     * @var Factory
     */
    protected $_indexerPriceFactory;

    /**
     * @var array|null
     */
    protected $_indexers;

    /**
     * @var TierPrice
     */
    private $tierPriceIndexResource;

    /**
     * @var DimensionCollectionFactory
     */
    private $dimensionCollectionFactory;

    /**
     * @var TableMaintainer
     */
    private $tableMaintainer;

    /**
     * @param ScopeConfigInterface $config
     * @param StoreManagerInterface $storeManager
     * @param CurrencyFactory $currencyFactory
     * @param TimezoneInterface $localeDate
     * @param DateTime $dateTime
     * @param Type $catalogProductType
     * @param Factory $indexerPriceFactory
     * @param DefaultPrice $defaultIndexerResource
     * @param TierPrice|null $tierPriceIndexResource
     * @param DimensionCollectionFactory|null $dimensionCollectionFactory
     * @param TableMaintainer|null $tableMaintainer
     * @SuppressWarnings(PHPMD.NPathComplexity)
     * @SuppressWarnings(PHPMD.CyclomaticComplexity)
     * @SuppressWarnings(PHPMD.ExcessiveParameterList)
     */
    public function __construct(
        ScopeConfigInterface $config,
        StoreManagerInterface $storeManager,
        CurrencyFactory $currencyFactory,
        TimezoneInterface $localeDate,
        DateTime $dateTime,
        Type $catalogProductType,
        Factory $indexerPriceFactory,
        DefaultPrice $defaultIndexerResource,
        TierPrice $tierPriceIndexResource = null,
        DimensionCollectionFactory $dimensionCollectionFactory = null,
        TableMaintainer $tableMaintainer = null
    ) {
        $this->_config = $config;
        $this->_storeManager = $storeManager;
        $this->_currencyFactory = $currencyFactory;
        $this->_localeDate = $localeDate;
        $this->_dateTime = $dateTime;
        $this->_catalogProductType = $catalogProductType;
        $this->_indexerPriceFactory = $indexerPriceFactory;
        $this->_defaultIndexerResource = $defaultIndexerResource;
        $this->_connection = $this->_defaultIndexerResource->getConnection();
        $this->tierPriceIndexResource = $tierPriceIndexResource ?? ObjectManager::getInstance()->get(
            TierPrice::class
        );
        $this->dimensionCollectionFactory = $dimensionCollectionFactory ?? ObjectManager::getInstance()->get(
            DimensionCollectionFactory::class
        );
        $this->tableMaintainer = $tableMaintainer ?? ObjectManager::getInstance()->get(
            TableMaintainer::class
        );
    }

    /**
     * Execute action for given ids
     *
     * @param array|int $ids
     * @return void
     */
    abstract public function execute($ids);

    /**
     * Synchronize data between index storage and original storage
     *
     * @param array $processIds
     * @return AbstractAction
     * @SuppressWarnings(PHPMD.UnusedFormalParameter)
     * @deprecated Used only for backward compatibility for indexer, which not support indexation by dimensions
     */
    protected function _syncData(array $processIds = [])
    {
        // for backward compatibility split data from old idx table on dimension tables
        foreach ($this->dimensionCollectionFactory->create() as $dimensions) {
            $insertSelect = $this->getConnection()->select()->from(
                ['ip_tmp' => $this->_defaultIndexerResource->getIdxTable()]
            );

            foreach ($dimensions as $dimension) {
                if ($dimension->getName() === WebsiteDimensionProvider::DIMENSION_NAME) {
                    $insertSelect->where('ip_tmp.website_id = ?', $dimension->getValue());
                }
                if ($dimension->getName() === CustomerGroupDimensionProvider::DIMENSION_NAME) {
                    $insertSelect->where('ip_tmp.customer_group_id = ?', $dimension->getValue());
                }
            }

            $query = $insertSelect->insertFromSelect($this->tableMaintainer->getMainTableByDimensions($dimensions));
            $this->getConnection()->query($query);
        }
        return $this;
    }

    /**
     * Prepare website current dates table
     *
     * @return AbstractAction
     *
     * @throws LocalizedException
     * @throws NoSuchEntityException
     */
    protected function _prepareWebsiteDateTable()
    {
        $baseCurrency = $this->_config->getValue(Currency::XML_PATH_CURRENCY_BASE);

        $select = $this->getConnection()->select()->from(
            ['cw' => $this->_defaultIndexerResource->getTable('store_website')],
            ['website_id']
        )->join(
            ['csg' => $this->_defaultIndexerResource->getTable('store_group')],
            'cw.default_group_id = csg.group_id',
            ['store_id' => 'default_store_id']
        )->where(
            'cw.website_id != 0'
        );

        $data = [];
        foreach ($this->getConnection()->fetchAll($select) as $item) {
            /** @var $website Website */
            $website = $this->_storeManager->getWebsite($item['website_id']);

            if ($website->getBaseCurrencyCode() != $baseCurrency) {
                $rate = $this->_currencyFactory->create()->load(
                    $baseCurrency
                )->getRate(
                    $website->getBaseCurrencyCode()
                );
                if (!$rate) {
                    $rate = 1;
                }
            } else {
                $rate = 1;
            }

            /** @var $store Store */
            $store = $this->_storeManager->getStore($item['store_id']);
            if ($store) {
                $timestamp = $this->_localeDate->scopeTimeStamp($store);
                $data[] = [
                    'website_id' => $website->getId(),
                    'website_date' => $this->_dateTime->formatDate($timestamp, false),
                    'rate' => $rate,
                    'default_store_id' => $store->getId()
                ];
            }
        }

        $table = $this->_defaultIndexerResource->getTable('catalog_product_index_website');
        $this->_emptyTable($table);
        if ($data) {
            foreach ($data as $row) {
                $this->getConnection()->insertOnDuplicate($table, $row, array_keys($row));
            }
        }

        return $this;
    }

    /**
     * Prepare tier price index table
     *
     * @param int|array $entityIds the entity ids limitation
     * @return AbstractAction
     */
    protected function _prepareTierPriceIndex($entityIds = null)
    {
        $this->tierPriceIndexResource->reindexEntity((array)$entityIds);

        return $this;
    }

    /**
     * Retrieve price indexers per product type
     *
     * @param bool $fullReindexAction
     *
     * @return PriceInterface[]
     *
     * @throws LocalizedException
     */
    public function getTypeIndexers($fullReindexAction = false)
    {
        if ($this->_indexers === null) {
            $this->_indexers = [];
            $types = $this->_catalogProductType->getTypesByPriority();
            foreach ($types as $typeId => $typeInfo) {
                $modelName = isset(
                    $typeInfo['price_indexer']
                ) ? $typeInfo['price_indexer'] : get_class($this->_defaultIndexerResource);

                $indexer = $this->_indexerPriceFactory->create(
                    $modelName,
                    [
                        'fullReindexAction' => $fullReindexAction
                    ]
                );
                // left setters for backward compatibility
                if ($indexer instanceof DefaultPrice) {
                    $indexer->setTypeId(
                        $typeId
                    )->setIsComposite(
                        !empty($typeInfo['composite'])
                    );
                }
                $this->_indexers[$typeId] = $indexer;
            }
        }

        return $this->_indexers;
    }

    /**
     * Retrieve Price indexer by Product Type
     *
     * @param string $productTypeId
     * @return PriceInterface
     *
     * @throws InputException
     * @throws LocalizedException
     */
    protected function _getIndexer($productTypeId)
    {
        $this->getTypeIndexers();
        if (!isset($this->_indexers[$productTypeId])) {
            throw new InputException(__('Unsupported product type "%1".', $productTypeId));
        }
        return $this->_indexers[$productTypeId];
    }

    /**
     * Copy data from source table to destination
     *
     * @param string $sourceTable
     * @param string $destTable
     * @param null|string $where
     * @return void
     */
    protected function _insertFromTable($sourceTable, $destTable, $where = null)
    {
        $sourceColumns = array_keys($this->getConnection()->describeTable($sourceTable));
        $targetColumns = array_keys($this->getConnection()->describeTable($destTable));
        $select = $this->getConnection()->select()->from($sourceTable, $sourceColumns);
        if ($where) {
            $select->where($where);
        }
        $query = $this->getConnection()->insertFromSelect(
            $select,
            $destTable,
            $targetColumns,
            AdapterInterface::INSERT_ON_DUPLICATE
        );
        $this->getConnection()->query($query);
    }

    /**
     * Removes all data from the table
     *
     * @param string $table
     * @return void
     */
    protected function _emptyTable($table)
    {
        $this->getConnection()->delete($table);
    }

    /**
     * Refresh entities index
     *
     * @param array $changedIds
     * @return array Affected ids
     *
     * @throws InputException
     * @throws LocalizedException
     * @throws NoSuchEntityException
     */
    protected function _reindexRows($changedIds = [])
    {
        $this->_prepareWebsiteDateTable();

        $productsTypes = $this->getProductsTypes($changedIds);
        $parentProductsTypes = $this->getParentProductsTypes($changedIds);

        $changedIds = array_merge($changedIds, ...array_values($parentProductsTypes));
        $productsTypes = array_merge_recursive($productsTypes, $parentProductsTypes);

        if ($changedIds) {
            $this->deleteIndexData($changedIds);
        }
        foreach ($productsTypes as $productType => $entityIds) {
            $indexer = $this->_getIndexer($productType);
            if ($indexer instanceof DimensionalIndexerInterface) {
                foreach ($this->dimensionCollectionFactory->create() as $dimensions) {
                    $this->tableMaintainer->createMainTmpTable($dimensions);
                    $temporaryTable = $this->tableMaintainer->getMainTmpTable($dimensions);
                    $this->_emptyTable($temporaryTable);
                    $indexer->executeByDimensions($dimensions, \SplFixedArray::fromArray($entityIds, false));
                    // copy to index
                    $this->_insertFromTable(
                        $temporaryTable,
                        $this->tableMaintainer->getMainTableByDimensions($dimensions)
                    );
                }
            } else {
                // handle 3d-party indexers for backward compatibility
                $this->_emptyTable($this->_defaultIndexerResource->getIdxTable());
                $this->_copyRelationIndexData($entityIds);
                $indexer->reindexEntity($entityIds);
                $this->_syncData($entityIds);
            }
        }

        return $changedIds;
    }

    /**
<<<<<<< HEAD
     * Cleanup index for list of entities
=======
     * Delete Index data
>>>>>>> 8513dfd4
     *
     * @param array $entityIds
     * @return void
     */
    private function deleteIndexData(array $entityIds)
    {
        foreach ($this->dimensionCollectionFactory->create() as $dimensions) {
            $select = $this->getConnection()->select()->from(
                ['index_price' => $this->tableMaintainer->getMainTableByDimensions($dimensions)],
                null
            )->where('index_price.entity_id IN (?)', $entityIds, \Zend_Db::BIGINT_TYPE);
            $query = $select->deleteFromSelect('index_price');
            $this->getConnection()->query($query);
        }
    }

    /**
     * Copy relations product index from primary index to temporary index table by parent entity
     *
     * @param null|array $parentIds
     * @param array $excludeIds
     * @return AbstractAction
     * @deprecated Used only for backward compatibility for do not broke custom indexer implementation
     * which do not work by dimensions.
     * For indexers, which support dimensions all composite products read data directly from main price indexer table
     * or replica table for partial or full reindex correspondingly.
     */
    protected function _copyRelationIndexData($parentIds, $excludeIds = null)
    {
        $linkField = $this->getProductIdFieldName();
        $select = $this->getConnection()->select()->from(
            $this->_defaultIndexerResource->getTable('catalog_product_relation'),
            ['child_id']
        )->join(
            ['e' => $this->_defaultIndexerResource->getTable('catalog_product_entity')],
            'e.' . $linkField . ' = parent_id',
            []
        )->where(
            'e.entity_id IN(?)',
            $parentIds
        );
        if (!empty($excludeIds)) {
            $select->where('child_id NOT IN(?)', $excludeIds);
        }

        $children = $this->getConnection()->fetchCol($select);

        if ($children) {
            foreach ($this->dimensionCollectionFactory->create() as $dimensions) {
                $select = $this->getConnection()->select()->from(
                    $this->getIndexTargetTableByDimension($dimensions)
                )->where(
                    'entity_id IN(?)',
                    $children
                );
                $query = $select->insertFromSelect($this->_defaultIndexerResource->getIdxTable(), [], false);
                $this->getConnection()->query($query);
            }
        }

        return $this;
    }

    /**
     * Retrieve index table by dimension that will be used for write operations.
     *
     * This method is used during both partial and full reindex to identify the table.
     *
     * @param Dimension[] $dimensions
     *
     * @return string
     */
    private function getIndexTargetTableByDimension(array $dimensions)
    {
        $indexTargetTable = $this->getIndexTargetTable();
        if ($indexTargetTable === self::getIndexTargetTable()) {
            $indexTargetTable = $this->tableMaintainer->getMainTableByDimensions($dimensions);
        }
        if ($indexTargetTable === self::getIndexTargetTable() . '_replica') {
            $indexTargetTable = $this->tableMaintainer->getMainReplicaTable($dimensions);
        }
        return $indexTargetTable;
    }

    /**
     * Retrieve index table that will be used for write operations.
     *
     * This method is used during both partial and full reindex to identify the table.
     *
     * @return string
     */
    protected function getIndexTargetTable()
    {
        return $this->_defaultIndexerResource->getTable('catalog_product_index_price');
    }

    /**
<<<<<<< HEAD
     * Return Product ID field name
=======
     * Get product Id field name
>>>>>>> 8513dfd4
     *
     * @return string
     */
    protected function getProductIdFieldName()
    {
        $table = $this->_defaultIndexerResource->getTable('catalog_product_entity');
        $indexList = $this->getConnection()->getIndexList($table);
        return $indexList[$this->getConnection()->getPrimaryKeyName($table)]['COLUMNS_LIST'][0];
    }

    /**
     * Get products types.
     *
     * @param array $changedIds
     * @return array
     */
    private function getProductsTypes(array $changedIds = [])
    {
        $select = $this->getConnection()->select()->from(
            $this->_defaultIndexerResource->getTable('catalog_product_entity'),
            ['entity_id', 'type_id']
        );
        if ($changedIds) {
            $select->where('entity_id IN (?)', $changedIds, \Zend_Db::BIGINT_TYPE);
        }
        $pairs = $this->getConnection()->fetchPairs($select);

        $byType = [];
        foreach ($pairs as $productId => $productType) {
            $byType[$productType][$productId] = $productId;
        }

        return $byType;
    }

    /**
     * Get parent products types
     *
     * Used for add composite products to reindex if we have only simple products in changed ids set
     *
     * @param array $productsIds
     * @return array
     */
    private function getParentProductsTypes(array $productsIds)
    {
        $select = $this->getConnection()->select()->from(
            ['l' => $this->_defaultIndexerResource->getTable('catalog_product_relation')],
            ''
        )->join(
            ['e' => $this->_defaultIndexerResource->getTable('catalog_product_entity')],
            'e.' . $this->getProductIdFieldName() . ' = l.parent_id',
            ['e.entity_id as parent_id', 'type_id']
        )->where(
            'l.child_id IN(?)',
            $productsIds
        );
        $pairs = $this->getConnection()->fetchPairs($select);

        $byType = [];
        foreach ($pairs as $productId => $productType) {
            $byType[$productType][$productId] = $productId;
        }

        return $byType;
    }

    /**
     * Get connection
     *
     * @return AdapterInterface
     */
    private function getConnection()
    {
        return $this->_defaultIndexerResource->getConnection();
    }
}<|MERGE_RESOLUTION|>--- conflicted
+++ resolved
@@ -419,11 +419,7 @@
     }
 
     /**
-<<<<<<< HEAD
-     * Cleanup index for list of entities
-=======
-     * Delete Index data
->>>>>>> 8513dfd4
+     * Delete Index data index for list of entities
      *
      * @param array $entityIds
      * @return void
@@ -521,11 +517,7 @@
     }
 
     /**
-<<<<<<< HEAD
-     * Return Product ID field name
-=======
      * Get product Id field name
->>>>>>> 8513dfd4
      *
      * @return string
      */
