<?php
/**
 * Copyright © 2016 Magento. All rights reserved.
 * See COPYING.txt for license details.
 */
namespace Magento\Catalog\Model\Indexer\Product\Flat;

use Magento\Framework\App\ResourceConnection;

/**
 * Class TableBuilder
 */
class TableBuilder
{
    /**
     * @var \Magento\Catalog\Helper\Product\Flat\Indexer
     */
    protected $_productIndexerHelper;

    /**
     * @var \Magento\Framework\DB\Adapter\AdapterInterface
     */
    protected $_connection;

    /**
     * @var \Magento\Framework\EntityManager\MetadataPool
     */
    protected $metadataPool;

    /**
     * @var \Magento\Framework\App\ResourceConnection
     */
    protected $resource;

    /**
     * Check whether builder was executed
     *
     * @var bool
     */
    protected $_isExecuted = false;

    /**
     * @param \Magento\Catalog\Helper\Product\Flat\Indexer $productIndexerHelper
     * @param \Magento\Framework\App\ResourceConnection $resource
<<<<<<< HEAD
     * @param \Magento\Framework\EntityManager\MetadataPool $metadataPool
     */
    public function __construct(
        \Magento\Catalog\Helper\Product\Flat\Indexer $productIndexerHelper,
        \Magento\Framework\App\ResourceConnection $resource,
        \Magento\Framework\EntityManager\MetadataPool $metadataPool
=======
     */
    public function __construct(
        \Magento\Catalog\Helper\Product\Flat\Indexer $productIndexerHelper,
        \Magento\Framework\App\ResourceConnection $resource
>>>>>>> bd1c47bc
    ) {
        $this->_productIndexerHelper = $productIndexerHelper;
        $this->resource = $resource;
        $this->_connection = $resource->getConnection();
    }

    /**
     * Prepare temporary tables only for first call of reindex all
     *
     * @param int $storeId
     * @param array $changedIds
     * @param string $valueFieldSuffix
     * @return void
     */
    public function build($storeId, $changedIds, $valueFieldSuffix)
    {
        if ($this->_isExecuted) {
            return;
        }
        $entityTableName = $this->_productIndexerHelper->getTable('catalog_product_entity');
        $attributes = $this->_productIndexerHelper->getAttributes();
        $eavAttributes = $this->_productIndexerHelper->getTablesStructure($attributes);
        $entityTableColumns = $eavAttributes[$entityTableName];

        $temporaryEavAttributes = $eavAttributes;

        //add status global value to the base table
        /* @var $status \Magento\Eav\Model\Entity\Attribute */
        $status = $this->_productIndexerHelper->getAttribute('status');
        $temporaryEavAttributes[$status->getBackendTable()]['status'] = $status;
        //Create list of temporary tables based on available attributes attributes
        $valueTables = [];
        foreach ($temporaryEavAttributes as $tableName => $columns) {
            $valueTables = array_merge(
                $valueTables,
                $this->_createTemporaryTable($this->_getTemporaryTableName($tableName), $columns, $valueFieldSuffix)
            );
        }

        //Fill "base" table which contains all available products
        $this->_fillTemporaryEntityTable($entityTableName, $entityTableColumns, $changedIds);

        //Add primary key to "base" temporary table for increase speed of joins in future
        $this->_addPrimaryKeyToTable($this->_getTemporaryTableName($entityTableName));
        unset($temporaryEavAttributes[$entityTableName]);

        foreach ($temporaryEavAttributes as $tableName => $columns) {
            $temporaryTableName = $this->_getTemporaryTableName($tableName);

            //Add primary key to temporary table for increase speed of joins in future
            $this->_addPrimaryKeyToTable($temporaryTableName);

            //Create temporary table for composite attributes
            if (isset($valueTables[$temporaryTableName . $valueFieldSuffix])) {
                $this->_addPrimaryKeyToTable($temporaryTableName . $valueFieldSuffix);
            }

            //Fill temporary tables with attributes grouped by it type
            $this->_fillTemporaryTable($tableName, $columns, $changedIds, $valueFieldSuffix, $storeId);
        }
        $this->_isExecuted = true;
    }

    /**
     * Create empty temporary table with given columns list
     *
     * @param string $tableName  Table name
     * @param array $columns array('columnName' => \Magento\Catalog\Model\ResourceModel\Eav\Attribute, ...)
     * @param string $valueFieldSuffix
     *
     * @return array
     */
    protected function _createTemporaryTable($tableName, array $columns, $valueFieldSuffix)
    {
        $valueTables = [];
        if (!empty($columns)) {
            $valueTableName = $tableName . $valueFieldSuffix;
            $temporaryTable = $this->_connection->newTable($tableName);
            $valueTemporaryTable = $this->_connection->newTable($valueTableName);
            $flatColumns = $this->_productIndexerHelper->getFlatColumns();

            $temporaryTable->addColumn('entity_id', \Magento\Framework\DB\Ddl\Table::TYPE_INTEGER);

            $temporaryTable->addColumn('type_id', \Magento\Framework\DB\Ddl\Table::TYPE_TEXT);

            $temporaryTable->addColumn('attribute_set_id', \Magento\Framework\DB\Ddl\Table::TYPE_INTEGER);

            $valueTemporaryTable->addColumn('entity_id', \Magento\Framework\DB\Ddl\Table::TYPE_INTEGER);

            /** @var $attribute \Magento\Catalog\Model\ResourceModel\Eav\Attribute */
            foreach ($columns as $columnName => $attribute) {
                $attributeCode = $attribute->getAttributeCode();
                if (isset($flatColumns[$attributeCode])) {
                    $column = $flatColumns[$attributeCode];
                } else {
                    $column = $attribute->_getFlatColumnsDdlDefinition();
                    $column = $column[$attributeCode];
                }

                $temporaryTable->addColumn(
                    $columnName,
                    $column['type'],
                    isset($column['length']) ? $column['length'] : null
                );

                $columnValueName = $attributeCode . $valueFieldSuffix;
                if (isset($flatColumns[$columnValueName])) {
                    $columnValue = $flatColumns[$columnValueName];
                    $valueTemporaryTable->addColumn(
                        $columnValueName,
                        $columnValue['type'],
                        isset($columnValue['length']) ? $columnValue['length'] : null
                    );
                }
            }
            $this->_connection->dropTemporaryTable($tableName);
            $this->_connection->createTemporaryTable($temporaryTable);

            if (count($valueTemporaryTable->getColumns()) > 1) {
                $this->_connection->dropTemporaryTable($valueTableName);
                $this->_connection->createTemporaryTable($valueTemporaryTable);
                $valueTables[$valueTableName] = $valueTableName;
            }
        }
        return $valueTables;
    }

    /**
     * Retrieve temporary table name by regular table name
     *
     * @param string $tableName
     * @return string
     */
    protected function _getTemporaryTableName($tableName)
    {
        return sprintf('%s_tmp_indexer', $tableName);
    }

    /**
     * Fill temporary entity table
     *
     * @param string $tableName
     * @param array  $columns
     * @param array  $changedIds
     * @return void
     */
    protected function _fillTemporaryEntityTable($tableName, array $columns, array $changedIds = [])
    {
        if (!empty($columns)) {
            $select = $this->_connection->select();
            $temporaryEntityTable = $this->_getTemporaryTableName($tableName);
            $idsColumns = ['entity_id', 'type_id', 'attribute_set_id'];

            $columns = array_merge($idsColumns, array_keys($columns));

            $select->from(['e' => $tableName], $columns);
            $onDuplicate = false;
            if (!empty($changedIds)) {
                $select->where($this->_connection->quoteInto('e.entity_id IN (?)', $changedIds));
                $onDuplicate = true;
            }
            $sql = $select->insertFromSelect($temporaryEntityTable, $columns, $onDuplicate);
            $this->_connection->query($sql);
        }
    }

    /**
     * Add primary key to table by it name
     *
     * @param string $tableName
     * @param string $columnName
     * @return void
     */
    protected function _addPrimaryKeyToTable($tableName, $columnName = 'entity_id')
    {
        $this->_connection->addIndex(
            $tableName,
            'entity_id',
            [$columnName],
            \Magento\Framework\DB\Adapter\AdapterInterface::INDEX_TYPE_PRIMARY
        );
    }

    /**
     * Fill temporary table by data from products EAV attributes by type
     *
     * @param string $tableName
     * @param array  $tableColumns
     * @param array  $changedIds
     * @param string $valueFieldSuffix
     * @param int $storeId
     * @return void
     */
    protected function _fillTemporaryTable(
        $tableName,
        array $tableColumns,
        array $changedIds,
        $valueFieldSuffix,
        $storeId
    ) {
        $metadata = $this->getMetadataPool()->getMetadata(\Magento\Catalog\Api\Data\ProductInterface::class);
        if (!empty($tableColumns)) {
            $columnsChunks = array_chunk(
                $tableColumns,
                Action\Indexer::ATTRIBUTES_CHUNK_SIZE,
                true
            );
            foreach ($columnsChunks as $columnsList) {
                $select = $this->_connection->select();
                $selectValue = $this->_connection->select();
                $entityTableName = $this->_getTemporaryTableName(
                    $this->_productIndexerHelper->getTable('catalog_product_entity')
                );
                $temporaryTableName = $this->_getTemporaryTableName($tableName);
                $temporaryValueTableName = $temporaryTableName . $valueFieldSuffix;
                $keyColumn = ['entity_id'];
                $columns = array_merge($keyColumn, array_keys($columnsList));
                $valueColumns = $keyColumn;
                $flatColumns = $this->_productIndexerHelper->getFlatColumns();
                $iterationNum = 1;

                $select->from(['et' => $entityTableName], $keyColumn)
                    ->join(
                        ['e' => $this->resource->getTableName('catalog_product_entity')],
                        'e.entity_id = et.entity_id',
                        []
                    );

                $selectValue->from(['e' => $temporaryTableName], $keyColumn);

                /** @var $attribute \Magento\Catalog\Model\ResourceModel\Eav\Attribute */
                foreach ($columnsList as $columnName => $attribute) {
                    $countTableName = 't' . $iterationNum++;
                    $joinCondition = sprintf(
                        'e.%3$s = %1$s.%3$s AND %1$s.attribute_id = %2$d AND %1$s.store_id = 0',
                        $countTableName,
                        $attribute->getId(),
                        $metadata->getLinkField()
                    );

                    $select->joinLeft(
                        [$countTableName => $tableName],
                        $joinCondition,
                        [$columnName => 'value']
                    );

                    if ($attribute->getFlatUpdateSelect($storeId) instanceof \Magento\Framework\DB\Select) {
                        $attributeCode = $attribute->getAttributeCode();
                        $columnValueName = $attributeCode . $valueFieldSuffix;
                        if (isset($flatColumns[$columnValueName])) {
                            $valueJoinCondition = sprintf(
                                'e.%1$s = %2$s.option_id AND %2$s.store_id = 0',
                                $attributeCode,
                                $countTableName
                            );
                            $selectValue->joinLeft(
                                [
                                    $countTableName => $this->_productIndexerHelper->getTable(
                                        'eav_attribute_option_value'
                                    ),
                                ],
                                $valueJoinCondition,
                                [$columnValueName => $countTableName . '.value']
                            );
                            $valueColumns[] = $columnValueName;
                        }
                    }
                }

                if (!empty($changedIds)) {
                    $select->where($this->_connection->quoteInto('e.entity_id IN (?)', $changedIds));
                }

                $sql = $select->insertFromSelect($temporaryTableName, $columns, true);
                $this->_connection->query($sql);

                if (count($valueColumns) > 1) {
                    if (!empty($changedIds)) {
                        $selectValue->where($this->_connection->quoteInto('e.entity_id IN (?)', $changedIds));
                    }
                    $sql = $selectValue->insertFromSelect($temporaryValueTableName, $valueColumns, true);
                    $this->_connection->query($sql);
                }
            }
        }
    }

    /**
     * @return \Magento\Framework\Model\Entity\MetadataPool
     */
    private function getMetadataPool()
    {
        if (null === $this->metadataPool) {
            $this->metadataPool = \Magento\Framework\App\ObjectManager::getInstance()
                ->get('Magento\Framework\Model\Entity\MetadataPool');
        }
        return $this->metadataPool;
    }
}<|MERGE_RESOLUTION|>--- conflicted
+++ resolved
@@ -23,7 +23,7 @@
     protected $_connection;
 
     /**
-     * @var \Magento\Framework\EntityManager\MetadataPool
+     * @var \Magento\Framework\Model\Entity\MetadataPool
      */
     protected $metadataPool;
 
@@ -42,19 +42,10 @@
     /**
      * @param \Magento\Catalog\Helper\Product\Flat\Indexer $productIndexerHelper
      * @param \Magento\Framework\App\ResourceConnection $resource
-<<<<<<< HEAD
-     * @param \Magento\Framework\EntityManager\MetadataPool $metadataPool
-     */
-    public function __construct(
-        \Magento\Catalog\Helper\Product\Flat\Indexer $productIndexerHelper,
-        \Magento\Framework\App\ResourceConnection $resource,
-        \Magento\Framework\EntityManager\MetadataPool $metadataPool
-=======
      */
     public function __construct(
         \Magento\Catalog\Helper\Product\Flat\Indexer $productIndexerHelper,
         \Magento\Framework\App\ResourceConnection $resource
->>>>>>> bd1c47bc
     ) {
         $this->_productIndexerHelper = $productIndexerHelper;
         $this->resource = $resource;
