<?php
/**
 * Flat item ereaser. Used to clear items from flat table
 *
 * Copyright © Magento, Inc. All rights reserved.
 * See COPYING.txt for license details.
 */
namespace Magento\Catalog\Model\Indexer\Product\Flat\Action;

use Magento\Framework\App\ResourceConnection;
use Magento\Catalog\Model\Product\Attribute\Source\Status;
use Magento\Store\Model\Store;

/**
 * Flat item eraser. Used to clear items from the catalog flat table.
 */
class Eraser
{
    /**
     * @var \Magento\Catalog\Helper\Product\Flat\Indexer
     */
    protected $productIndexerHelper;

    /**
     * @var \Magento\Framework\DB\Adapter\AdapterInterface
     */
    protected $connection;

    /**
     * @var \Magento\Store\Model\StoreManagerInterface
     */
    protected $storeManager;

    /**
     * @param \Magento\Framework\App\ResourceConnection $resource
     * @param \Magento\Catalog\Helper\Product\Flat\Indexer $productHelper
     * @param \Magento\Store\Model\StoreManagerInterface $storeManager
     */
    public function __construct(
        \Magento\Framework\App\ResourceConnection $resource,
        \Magento\Catalog\Helper\Product\Flat\Indexer $productHelper,
        \Magento\Store\Model\StoreManagerInterface $storeManager
    ) {
        $this->productIndexerHelper = $productHelper;
        $this->connection = $resource->getConnection();
        $this->storeManager = $storeManager;
    }

    /**
     * Remove products from flat that are not exist
     *
     * @param array $ids
     * @param int $storeId
     * @return void
     */
    public function removeDeletedProducts(array &$ids, $storeId)
    {
        $select = $this->getSelectForProducts($ids);
        $result = $this->connection->query($select);

        $existentProducts = [];
        foreach ($result->fetchAll() as $product) {
            $existentProducts[] = $product['entity_id'];
        }

        $productsToDelete = array_diff($ids, $existentProducts);
        $ids = $existentProducts;

        $this->deleteProductsFromStore($productsToDelete, $storeId);
    }

    /**
     * Remove products with "Disabled" status from the flat table(s).
     *
     * @param array $ids
     * @param int $storeId
     * @return void
     */
    public function removeDisabledProducts(array &$ids, $storeId)
    {
        /* @var $statusAttribute \Magento\Eav\Model\Entity\Attribute */
        $statusAttribute = $this->productIndexerHelper->getAttribute('status');

        $select = $this->getSelectForProducts($ids);
        $select->joinLeft(
            ['status_global_attr' => $statusAttribute->getBackendTable()],
            ' status_global_attr.attribute_id = ' . (int)$statusAttribute->getAttributeId()
            . ' AND status_global_attr.store_id = ' . Store::DEFAULT_STORE_ID,
            []
        );
        $select->joinLeft(
            ['status_attr' => $statusAttribute->getBackendTable()],
            ' status_attr.attribute_id = ' . (int)$statusAttribute->getAttributeId()
            . ' AND status_attr.store_id = ' . $storeId,
            []
        );
        $select->where('IFNULL(status_attr.value, status_global_attr.value) = ?', Status::STATUS_DISABLED);

        $result = $this->connection->query($select);

        $disabledProducts = [];
        foreach ($result->fetchAll() as $product) {
            $disabledProducts[] = $product['entity_id'];
        }

        if (!empty($disabledProducts)) {
            $ids = array_diff($ids, $disabledProducts);
            $this->deleteProductsFromStore($disabledProducts, $storeId);
        }
    }

    /**
     * Get Select object for existed products.
     *
     * @param array $ids
     * @return \Magento\Framework\DB\Select
     */
    private function getSelectForProducts(array $ids)
    {
        $productTable = $this->productIndexerHelper->getTable('catalog_product_entity');
<<<<<<< HEAD
        $select = $this->connection->select()->from($productTable)
            ->columns('entity_id')
            ->where('entity_id IN(?)', $ids);
=======
        $select = $this->connection->select()
            ->from(['product_table' => $productTable])
            ->columns('entity_id')
            ->where('product_table.entity_id IN(?)', $ids);
>>>>>>> 8b7e6838
        return $select;
    }

    /**
     * Delete products from flat table(s)
     *
     * @param int|array $productId
     * @param null|int $storeId
     * @return void
     */
    public function deleteProductsFromStore($productId, $storeId = null)
    {
        if (!is_array($productId)) {
            $productId = [$productId];
        }
        if (null === $storeId) {
            foreach ($this->storeManager->getStores() as $store) {
                $this->connection->delete(
                    $this->productIndexerHelper->getFlatTableName($store->getId()),
                    ['entity_id IN(?)' => $productId]
                );
            }
        } else {
            $this->connection->delete(
                $this->productIndexerHelper->getFlatTableName((int)$storeId),
                ['entity_id IN(?)' => $productId]
            );
        }
    }
}<|MERGE_RESOLUTION|>--- conflicted
+++ resolved
@@ -118,16 +118,10 @@
     private function getSelectForProducts(array $ids)
     {
         $productTable = $this->productIndexerHelper->getTable('catalog_product_entity');
-<<<<<<< HEAD
-        $select = $this->connection->select()->from($productTable)
-            ->columns('entity_id')
-            ->where('entity_id IN(?)', $ids);
-=======
         $select = $this->connection->select()
             ->from(['product_table' => $productTable])
             ->columns('entity_id')
             ->where('product_table.entity_id IN(?)', $ids);
->>>>>>> 8b7e6838
         return $select;
     }
 
