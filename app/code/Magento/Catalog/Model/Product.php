--- conflicted
+++ resolved
@@ -932,13 +932,8 @@
      *
      * If value specified, it will be set.
      *
-<<<<<<< HEAD
-     * @param   bool|null $value
-     * @return  bool
-=======
      * @param bool $value
      * @return bool
->>>>>>> 1548cc23
      */
     public function canAffectOptions($value = null)
     {
