--- conflicted
+++ resolved
@@ -710,16 +710,10 @@
      */
     public function getCategoryCollection()
     {
-<<<<<<< HEAD
-        if ($this->categoryCollection === null) {
-            $categoryCollection = $this->_getResource()->getCategoryCollection($this);
-            $this->setCategoryCollection($categoryCollection);
-=======
         if ($this->categoryCollection === null || $this->getId() != $this->_productIdCached) {
             $categoryCollection = $this->_getResource()->getCategoryCollection($this);
             $this->setCategoryCollection($categoryCollection);
             $this->_productIdCached = $this->getId();
->>>>>>> 95515a4b
         }
         return $this->categoryCollection;
     }
