--- conflicted
+++ resolved
@@ -242,13 +242,8 @@
      * @param \Magento\Framework\Model\Context $context
      * @param \Magento\Framework\Registry $registry
      * @param \Magento\Catalog\Api\ProductAttributeRepositoryInterface $metadataService
-<<<<<<< HEAD
-     * @param AttributeDataBuilder $customAttributeBuilder
+     * @param AttributeValueFactory $customAttributeFactory
      * @param \Magento\Store\Model\StoreManagerInterface $storeManager
-=======
-     * @param AttributeValueFactory $customAttributeFactory
-     * @param \Magento\Framework\Store\StoreManagerInterface $storeManager
->>>>>>> fd9337cf
      * @param Product\Url $url
      * @param Product\Link $productLink
      * @param Product\Configuration\Item\OptionFactory $itemOptionFactory
@@ -278,13 +273,8 @@
         \Magento\Framework\Model\Context $context,
         \Magento\Framework\Registry $registry,
         \Magento\Catalog\Api\ProductAttributeRepositoryInterface $metadataService,
-<<<<<<< HEAD
-        AttributeDataBuilder $customAttributeBuilder,
+        AttributeValueFactory $customAttributeFactory,
         \Magento\Store\Model\StoreManagerInterface $storeManager,
-=======
-        AttributeValueFactory $customAttributeFactory,
-        \Magento\Framework\Store\StoreManagerInterface $storeManager,
->>>>>>> fd9337cf
         Product\Url $url,
         Product\Link $productLink,
         \Magento\Catalog\Model\Product\Configuration\Item\OptionFactory $itemOptionFactory,
