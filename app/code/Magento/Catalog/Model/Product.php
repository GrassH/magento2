--- conflicted
+++ resolved
@@ -823,20 +823,10 @@
                 if (!$this->isObjectNew() && $this->_storeManager->isSingleStoreMode()) {
                     $websiteIds = array_keys($websiteIds);
                 }
-<<<<<<< HEAD
-                $websiteStoreIds = array_map(
-                    function ($websiteId): array {
-                        return $this->_storeManager->getWebsite($websiteId)->getStoreIds();
-                    },
-                    $websiteIds
-                );
-                $storeIds        = array_merge($storeIds, ...$websiteStoreIds);
-=======
                 foreach ($websiteIds as $websiteId) {
                     $websiteStores = $this->_storeManager->getWebsite($websiteId)->getStoreIds();
                     $storeIds[] = $websiteStores;
                 }
->>>>>>> 01ab2cde
             }
             if ($storeIds) {
                 $storeIds = array_merge(...$storeIds);
