--- conflicted
+++ resolved
@@ -403,8 +403,6 @@
      * @param array $data
      * @param \Magento\Eav\Model\Config|null $config
      * @param FilterProductCustomAttribute|null $filterCustomAttribute
-     * @param UserContextInterface|null $userContext
-     * @param AuthorizationInterface|null $authorization
      * @SuppressWarnings(PHPMD.ExcessiveParameterList)
      * @SuppressWarnings(PHPMD.UnusedFormalParameter)
      */
@@ -445,9 +443,7 @@
         \Magento\Framework\Api\ExtensionAttribute\JoinProcessorInterface $joinProcessor,
         array $data = [],
         \Magento\Eav\Model\Config $config = null,
-        FilterProductCustomAttribute $filterCustomAttribute = null,
-        ?UserContextInterface $userContext = null,
-        ?AuthorizationInterface $authorization = null
+        FilterProductCustomAttribute $filterCustomAttribute = null
     ) {
         $this->metadataService = $metadataService;
         $this->_itemOptionFactory = $itemOptionFactory;
@@ -489,8 +485,6 @@
         $this->eavConfig = $config ?? ObjectManager::getInstance()->get(\Magento\Eav\Model\Config::class);
         $this->filterCustomAttribute = $filterCustomAttribute
             ?? ObjectManager::getInstance()->get(FilterProductCustomAttribute::class);
-        $this->userContext = $userContext ?? ObjectManager::getInstance()->get(UserContextInterface::class);
-        $this->authorization = $authorization ?? ObjectManager::getInstance()->get(AuthorizationInterface::class);
     }
 
     /**
@@ -924,20 +918,12 @@
         $this->getTypeInstance()->beforeSave($this);
 
         //Validate changing of design.
-<<<<<<< HEAD
-        $userType = $this->userContext->getUserType();
-=======
         $userType = $this->getUserContext()->getUserType();
->>>>>>> 7ffabd07
         if ((
                 $userType === UserContextInterface::USER_TYPE_ADMIN
                 || $userType === UserContextInterface::USER_TYPE_INTEGRATION
             )
-<<<<<<< HEAD
-            && !$this->authorization->isAllowed('Magento_Catalog::edit_product_design')
-=======
             && !$this->getAuthorization()->isAllowed('Magento_Catalog::edit_product_design')
->>>>>>> 7ffabd07
         ) {
             $this->setData('custom_design', $this->getOrigData('custom_design'));
             $this->setData('page_layout', $this->getOrigData('page_layout'));
