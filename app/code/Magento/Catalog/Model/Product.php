<?php
/**
 * Copyright © Magento, Inc. All rights reserved.
 * See COPYING.txt for license details.
 */
namespace Magento\Catalog\Model;

use Magento\Catalog\Api\CategoryRepositoryInterface;
use Magento\Catalog\Api\Data\ProductAttributeMediaGalleryEntryInterface;
use Magento\Catalog\Api\Data\ProductInterface;
use Magento\Catalog\Api\ProductLinkRepositoryInterface;
use Magento\Catalog\Model\Product\Attribute\Backend\Media\EntryConverterPool;
use Magento\Catalog\Model\FilterProductCustomAttribute;
use Magento\Framework\Api\AttributeValueFactory;
use Magento\Framework\App\Filesystem\DirectoryList;
use Magento\Framework\App\ObjectManager;
use Magento\Framework\DataObject\IdentityInterface;
use Magento\Framework\Pricing\SaleableInterface;

/**
 * Catalog product model
 *
 * @api
 * @method Product setHasError(bool $value)
 * @method null|bool getHasError()
 * @method array getAssociatedProductIds()
 * @method Product setNewVariationsAttributeSetId(int $value)
 * @method int getNewVariationsAttributeSetId()
 * @method int getPriceType()
 * @method string getUrlKey()
 * @method Product setUrlKey(string $urlKey)
 * @method Product setRequestPath(string $requestPath)
 * @method Product setWebsiteIds(array $ids)
 *
 * @SuppressWarnings(PHPMD.LongVariable)
 * @SuppressWarnings(PHPMD.ExcessivePublicCount)
 * @SuppressWarnings(PHPMD.TooManyFields)
 * @SuppressWarnings(PHPMD.ExcessiveClassComplexity)
 * @SuppressWarnings(PHPMD.CouplingBetweenObjects)
 * @since 100.0.2
 */
class Product extends \Magento\Catalog\Model\AbstractModel implements
    IdentityInterface,
    SaleableInterface,
    ProductInterface
{
    /**
     * @var ProductLinkRepositoryInterface
     * @since 101.0.0
     */
    protected $linkRepository;

    /**
     * Entity code.
     * Can be used as part of method name for entity processing
     */
    const ENTITY = 'catalog_product';

    /**
     * Product cache tag
     */
    const CACHE_TAG = 'cat_p';

    /**
     * Category product relation cache tag
     */
    const CACHE_PRODUCT_CATEGORY_TAG = 'cat_c_p';

    /**
     * Product Store Id
     */
    const STORE_ID = 'store_id';

    /**
     * Product Url path.
     */
    const URL_PATH = 'url_path';

    /**
     * @var string
     */
    protected $_cacheTag = self::CACHE_TAG;

    /**
     * @var string
     */
    protected $_eventPrefix = 'catalog_product';

    /**
     * @var string
     */
    protected $_eventObject = 'product';

    /**
     * @var bool
     */
    protected $_canAffectOptions = false;

    /**
     * Product type singleton instance
     *
     * @var \Magento\Catalog\Model\Product\Type\AbstractType
     */
    protected $_typeInstance = null;

    /**
     * Product link instance
     *
     * @var Product\Link
     */
    protected $_linkInstance;

    /**
     * Product object customization (not stored in DB)
     *
     * @var array
     */
    protected $_customOptions = [];

    /**
     * Product Url Instance
     *
     * @var Product\Url
     */
    protected $_urlModel = null;

    /**
     * @var ResourceModel\Product
     */
    protected $_resource;

    /**
     * @var string
     */
    protected static $_url;

    /**
     * @var array
     */
    protected $_errors = [];

    /**
     * Product option factory
     *
     * @var Product\OptionFactory
     */
    protected $optionFactory;

    /**
     * Product option
     *
     * @var Product\Option
     */
    protected $optionInstance;

    /**
     * @var array
     */
    protected $_links = null;

    /**
     * Flag for available duplicate function
     *
     * @var boolean
     */
    protected $_isDuplicable = true;

    /**
     * Flag for get Price function
     *
     * @var boolean
     */
    protected $_calculatePrice = true;

    /**
     * Catalog product
     *
     * @var \Magento\Catalog\Helper\Product
     */
    protected $_catalogProduct = null;

    /**
     * @var \Magento\Framework\Module\Manager
     */
    protected $moduleManager;

    /**
     * @var \Magento\Framework\Data\CollectionFactory
     */
    protected $_collectionFactory;

    /**
     * Catalog product type
     *
     * @var Product\Type
     */
    protected $_catalogProductType;

    /**
     * Catalog product media config
     *
     * @var Product\Media\Config
     */
    protected $_catalogProductMediaConfig;

    /**
     * Catalog product status
     *
     * @var \Magento\Catalog\Model\Product\Attribute\Source\Status
     */
    protected $_catalogProductStatus;

    /**
     * Catalog product visibility
     *
     * @var Product\Visibility
     */
    protected $_catalogProductVisibility;

    /**
     * Stock item factory
     *
     * @var \Magento\CatalogInventory\Api\Data\StockItemInterfaceFactory
     */
    protected $_stockItemFactory;

    /**
     * Item option factory
     *
     * @var \Magento\Catalog\Model\Product\Configuration\Item\OptionFactory
     */
    protected $_itemOptionFactory;

    /**
     * Filesystem facade
     *
     * @var \Magento\Framework\Filesystem
     */
    protected $_filesystem;

    /**
     * @var \Magento\Framework\Indexer\IndexerRegistry
     */
    protected $indexerRegistry;

    /**
     * @var \Magento\Catalog\Model\Indexer\Product\Flat\Processor
     */
    protected $_productFlatIndexerProcessor;

    /**
     * @var \Magento\Catalog\Model\Indexer\Product\Price\Processor
     */
    protected $_productPriceIndexerProcessor;

    /**
     * @var Indexer\Product\Eav\Processor
     */
    protected $_productEavIndexerProcessor;

    /**
     * @var \Magento\Framework\Pricing\PriceInfo\Base
     */
    protected $_priceInfo;

    /**
     * @var CategoryRepository
     */
    protected $categoryRepository;

    /**
     * Instance of category collection.
     *
     * @var \Magento\Catalog\Model\ResourceModel\Category\Collection
     */
    protected $categoryCollection;

    /**
     * @var Product\Image\CacheFactory
     */
    protected $imageCacheFactory;

    /**
     * @var \Magento\Catalog\Api\ProductAttributeRepositoryInterface
     * @deprecated Not used anymore due to performance issue (loaded all product attributes)
     */
    protected $metadataService;

    /**
     * @param \Magento\Catalog\Model\ProductLink\CollectionProvider
     */
    protected $entityCollectionProvider;

    /**
     * @param \Magento\Catalog\Model\Product\LinkTypeProvider
     */
    protected $linkProvider;

    /**
     * @param \Magento\Catalog\Api\Data\ProductLinkInterfaceFactory
     */
    protected $productLinkFactory;

    /**
     * @param \Magento\Catalog\Api\Data\ProductLinkExtensionFactory
     */
    protected $productLinkExtensionFactory;

    /**
     * @var \Magento\Framework\Api\DataObjectHelper
     */
    protected $dataObjectHelper;

    /**
     * @var int
     */
    protected $_productIdCached;

    /**
     * List of attributes in ProductInterface
     *
     * @deprecated
     * @see ProductInterface::ATTRIBUTES
     * @var array
     */
    protected $interfaceAttributes = ProductInterface::ATTRIBUTES;

    /**
     * @var \Magento\Framework\Api\ExtensionAttribute\JoinProcessorInterface
     */
    protected $joinProcessor;

    /**
     * Media converter pool
     *
     * @var Product\Attribute\Backend\Media\EntryConverterPool
     */
    protected $mediaGalleryEntryConverterPool;

    /**
     * @var \Magento\Catalog\Model\Product\Gallery\Processor
     * @since 101.0.0
     */
    protected $mediaGalleryProcessor;

    /**
     * @var Product\LinkTypeProvider
     * @since 101.0.0
     */
    protected $linkTypeProvider;

    /**
     * @var \Magento\Eav\Model\Config
     */
    private $eavConfig;
    /**
     * @var FilterProductCustomAttribute|null
     */
    private $filterCustomAttribute;

    /**
     * @param \Magento\Framework\Model\Context $context
     * @param \Magento\Framework\Registry $registry
     * @param \Magento\Framework\Api\ExtensionAttributesFactory $extensionFactory
     * @param AttributeValueFactory $customAttributeFactory
     * @param \Magento\Store\Model\StoreManagerInterface $storeManager
     * @param \Magento\Catalog\Api\ProductAttributeRepositoryInterface $metadataService
     * @param Product\Url $url
     * @param Product\Link $productLink
     * @param Product\Configuration\Item\OptionFactory $itemOptionFactory
     * @param \Magento\CatalogInventory\Api\Data\StockItemInterfaceFactory $stockItemFactory
     * @param Product\OptionFactory $catalogProductOptionFactory
     * @param Product\Visibility $catalogProductVisibility
     * @param Product\Attribute\Source\Status $catalogProductStatus
     * @param Product\Media\Config $catalogProductMediaConfig
     * @param Product\Type $catalogProductType
     * @param \Magento\Framework\Module\Manager $moduleManager
     * @param \Magento\Catalog\Helper\Product $catalogProduct
     * @param ResourceModel\Product $resource
     * @param ResourceModel\Product\Collection $resourceCollection
     * @param \Magento\Framework\Data\CollectionFactory $collectionFactory
     * @param \Magento\Framework\Filesystem $filesystem
     * @param \Magento\Framework\Indexer\IndexerRegistry $indexerRegistry
     * @param Indexer\Product\Flat\Processor $productFlatIndexerProcessor
     * @param Indexer\Product\Price\Processor $productPriceIndexerProcessor
     * @param Indexer\Product\Eav\Processor $productEavIndexerProcessor
     * @param CategoryRepositoryInterface $categoryRepository
     * @param Product\Image\CacheFactory $imageCacheFactory
     * @param ProductLink\CollectionProvider $entityCollectionProvider
     * @param Product\LinkTypeProvider $linkTypeProvider
     * @param \Magento\Catalog\Api\Data\ProductLinkInterfaceFactory $productLinkFactory
     * @param \Magento\Catalog\Api\Data\ProductLinkExtensionFactory $productLinkExtensionFactory
     * @param EntryConverterPool $mediaGalleryEntryConverterPool
     * @param \Magento\Framework\Api\DataObjectHelper $dataObjectHelper
     * @param \Magento\Framework\Api\ExtensionAttribute\JoinProcessorInterface $joinProcessor
     * @param array $data
     * @param \Magento\Eav\Model\Config|null $config
     * @param FilterProductCustomAttribute|null $filterCustomAttribute
     * @SuppressWarnings(PHPMD.ExcessiveParameterList)
     * @SuppressWarnings(PHPMD.UnusedFormalParameter)
     */
    public function __construct(
        \Magento\Framework\Model\Context $context,
        \Magento\Framework\Registry $registry,
        \Magento\Framework\Api\ExtensionAttributesFactory $extensionFactory,
        AttributeValueFactory $customAttributeFactory,
        \Magento\Store\Model\StoreManagerInterface $storeManager,
        \Magento\Catalog\Api\ProductAttributeRepositoryInterface $metadataService,
        Product\Url $url,
        Product\Link $productLink,
        \Magento\Catalog\Model\Product\Configuration\Item\OptionFactory $itemOptionFactory,
        \Magento\CatalogInventory\Api\Data\StockItemInterfaceFactory $stockItemFactory,
        \Magento\Catalog\Model\Product\OptionFactory $catalogProductOptionFactory,
        \Magento\Catalog\Model\Product\Visibility $catalogProductVisibility,
        \Magento\Catalog\Model\Product\Attribute\Source\Status $catalogProductStatus,
        \Magento\Catalog\Model\Product\Media\Config $catalogProductMediaConfig,
        Product\Type $catalogProductType,
        \Magento\Framework\Module\Manager $moduleManager,
        \Magento\Catalog\Helper\Product $catalogProduct,
        \Magento\Catalog\Model\ResourceModel\Product $resource,
        \Magento\Catalog\Model\ResourceModel\Product\Collection $resourceCollection,
        \Magento\Framework\Data\CollectionFactory $collectionFactory,
        \Magento\Framework\Filesystem $filesystem,
        \Magento\Framework\Indexer\IndexerRegistry $indexerRegistry,
        \Magento\Catalog\Model\Indexer\Product\Flat\Processor $productFlatIndexerProcessor,
        \Magento\Catalog\Model\Indexer\Product\Price\Processor $productPriceIndexerProcessor,
        \Magento\Catalog\Model\Indexer\Product\Eav\Processor $productEavIndexerProcessor,
        CategoryRepositoryInterface $categoryRepository,
        Product\Image\CacheFactory $imageCacheFactory,
        \Magento\Catalog\Model\ProductLink\CollectionProvider $entityCollectionProvider,
        \Magento\Catalog\Model\Product\LinkTypeProvider $linkTypeProvider,
        \Magento\Catalog\Api\Data\ProductLinkInterfaceFactory $productLinkFactory,
        \Magento\Catalog\Api\Data\ProductLinkExtensionFactory $productLinkExtensionFactory,
        EntryConverterPool $mediaGalleryEntryConverterPool,
        \Magento\Framework\Api\DataObjectHelper $dataObjectHelper,
        \Magento\Framework\Api\ExtensionAttribute\JoinProcessorInterface $joinProcessor,
        array $data = [],
        \Magento\Eav\Model\Config $config = null,
        FilterProductCustomAttribute $filterCustomAttribute = null
    ) {
        $this->metadataService = $metadataService;
        $this->_itemOptionFactory = $itemOptionFactory;
        $this->_stockItemFactory = $stockItemFactory;
        $this->optionFactory = $catalogProductOptionFactory;
        $this->_catalogProductVisibility = $catalogProductVisibility;
        $this->_catalogProductStatus = $catalogProductStatus;
        $this->_catalogProductMediaConfig = $catalogProductMediaConfig;
        $this->_catalogProductType = $catalogProductType;
        $this->moduleManager = $moduleManager;
        $this->_catalogProduct = $catalogProduct;
        $this->_collectionFactory = $collectionFactory;
        $this->_urlModel = $url;
        $this->_linkInstance = $productLink;
        $this->_filesystem = $filesystem;
        $this->indexerRegistry = $indexerRegistry;
        $this->_productFlatIndexerProcessor = $productFlatIndexerProcessor;
        $this->_productPriceIndexerProcessor = $productPriceIndexerProcessor;
        $this->_productEavIndexerProcessor = $productEavIndexerProcessor;
        $this->categoryRepository = $categoryRepository;
        $this->imageCacheFactory = $imageCacheFactory;
        $this->entityCollectionProvider = $entityCollectionProvider;
        $this->linkTypeProvider = $linkTypeProvider;
        $this->productLinkFactory = $productLinkFactory;
        $this->productLinkExtensionFactory = $productLinkExtensionFactory;
        $this->mediaGalleryEntryConverterPool = $mediaGalleryEntryConverterPool;
        $this->dataObjectHelper = $dataObjectHelper;
        $this->joinProcessor = $joinProcessor;
        parent::__construct(
            $context,
            $registry,
            $extensionFactory,
            $customAttributeFactory,
            $storeManager,
            $resource,
            $resourceCollection,
            $data
        );
        $this->eavConfig = $config ?? ObjectManager::getInstance()->get(\Magento\Eav\Model\Config::class);
        $this->filterCustomAttribute = $filterCustomAttribute
            ?? ObjectManager::getInstance()->get(FilterProductCustomAttribute::class);
    }

    /**
     * Initialize resources
     *
     * @return void
     */
    protected function _construct()
    {
        $this->_init(\Magento\Catalog\Model\ResourceModel\Product::class);
    }

    /**
     * Get resource instance
     *
     * @throws \Magento\Framework\Exception\LocalizedException
     * @return \Magento\Catalog\Model\ResourceModel\Product
     * @deprecated because resource models should be used directly
     */
    protected function _getResource()
    {
        return parent::_getResource();
    }

    /**
     * Get a list of custom attribute codes that belongs to product attribute set.
     *
<<<<<<< HEAD
     * If attribute set not specified for product will return all product attribute codes.
=======
     * If attribute set not specified for product will return all product attribute codes
>>>>>>> 18dcf17c
     *
     * @return string[]
     */
    protected function getCustomAttributesCodes()
    {
        if ($this->customAttributesCodes === null) {
            $this->customAttributesCodes = array_keys($this->eavConfig->getEntityAttributes(
                self::ENTITY,
                $this
            ));

            $this->customAttributesCodes = $this->filterCustomAttribute->execute($this->customAttributesCodes);
            $this->customAttributesCodes = array_diff($this->customAttributesCodes, ProductInterface::ATTRIBUTES);
        }

        return $this->customAttributesCodes;
    }

    /**
     * Retrieve Store Id
     *
     * @return int
     */
    public function getStoreId()
    {
        if ($this->hasData(self::STORE_ID)) {
            return (int)$this->getData(self::STORE_ID);
        }
        return (int)$this->_storeManager->getStore()->getId();
    }

    /**
     * Get product url model
     *
     * @return Product\Url
     */
    public function getUrlModel()
    {
        return $this->_urlModel;
    }

    /**
     * Validate Product Data
     *
     * @todo implement full validation process with errors returning which are ignoring now
     *
     * @return array
     */
    public function validate()
    {
        $this->_eventManager->dispatch($this->_eventPrefix . '_validate_before', $this->_getEventData());
        $result = $this->_getResource()->validate($this);
        $this->_eventManager->dispatch($this->_eventPrefix . '_validate_after', $this->_getEventData());
        return $result;
    }

    /**
     * Get product name
     *
     * @return string
     * @codeCoverageIgnoreStart
     */
    public function getName()
    {
        return $this->_getData(self::NAME);
    }

    //@codeCoverageIgnoreEnd

    /**
     * Get product price through type instance
     *
     * @return float
     */
    public function getPrice()
    {
        if ($this->_calculatePrice || !$this->getData(self::PRICE)) {
            return $this->getPriceModel()->getPrice($this);
        } else {
            return $this->getData(self::PRICE);
        }
    }

    /**
<<<<<<< HEAD
     * Get visibility status.
     *
=======
     * Get visibility status
     *
     * @codeCoverageIgnoreStart
>>>>>>> 18dcf17c
     * @see \Magento\Catalog\Model\Product\Visibility
     * @codeCoverageIgnoreStart
     *
     * @return int
     */
    public function getVisibility()
    {
        return $this->_getData(self::VISIBILITY);
    }

    /**
     * Get product attribute set id
     *
     * @return int
     */
    public function getAttributeSetId()
    {
        return $this->_getData(self::ATTRIBUTE_SET_ID);
    }

    /**
     * Get product creation date
     *
     * @return string
     */
    public function getCreatedAt()
    {
        return $this->_getData(self::CREATED_AT);
    }

    /**
     * Get previous product update date
     *
     * @return string
     */
    public function getUpdatedAt()
    {
        return $this->_getData(self::UPDATED_AT);
    }

    /**
     * Set Price calculation flag
     *
     * @param bool $calculate
     * @return void
     * @deprecated
     */
    public function setPriceCalculation($calculate = true)
    {
        $this->_calculatePrice = $calculate;
    }

    /**
     * Get product type identifier
     *
     * @return array|string
     */
    public function getTypeId()
    {
        return $this->_getData(self::TYPE_ID);
    }

    //@codeCoverageIgnoreEnd

    /**
     * Get product status
     *
     * @return int
     */
    public function getStatus()
    {
        $status = $this->_getData(self::STATUS);
        return $status !== null ? $status : \Magento\Catalog\Model\Product\Attribute\Source\Status::STATUS_ENABLED;
    }

    /**
     * Retrieve type instance of the product.
     *
     * Type instance implements product type depended logic and is a singleton shared by all products of the same type.
     *
     * @return \Magento\Catalog\Model\Product\Type\AbstractType
     */
    public function getTypeInstance()
    {
        if ($this->_typeInstance === null) {
            $this->_typeInstance = $this->_catalogProductType->factory($this);
        }
        return $this->_typeInstance;
    }

    /**
     * Set type instance for the product
     *
     * @param \Magento\Catalog\Model\Product\Type\AbstractType|null $instance  Product type instance
     * @return \Magento\Catalog\Model\Product
     */
    public function setTypeInstance($instance)
    {
        $this->_typeInstance = $instance;
        return $this;
    }

    /**
     * Retrieve link instance
     *
     * @return  Product\Link
     */
    public function getLinkInstance()
    {
        return $this->_linkInstance;
    }

    /**
     * Retrieve product id by sku
     *
     * @param   string $sku
     * @return  integer
     */
    public function getIdBySku($sku)
    {
        return $this->_getResource()->getIdBySku($sku);
    }

    /**
     * Retrieve product category id
     *
     * @return int
     */
    public function getCategoryId()
    {
        $category = $this->_registry->registry('current_category');
        if ($category) {
            return $category->getId();
        }
        return false;
    }

    /**
     * Retrieve product category
     *
     * @return \Magento\Catalog\Model\Category
     */
    public function getCategory()
    {
        $category = $this->getData('category');
        if ($category === null && $this->getCategoryId()) {
            $category = $this->categoryRepository->get($this->getCategoryId());
            $this->setCategory($category);
        }
        return $category;
    }

    /**
     * Retrieve assigned category Ids
     *
     * @return array
     */
    public function getCategoryIds()
    {
        if (!$this->hasData('category_ids')) {
            $wasLocked = false;
            if ($this->isLockedAttribute('category_ids')) {
                $wasLocked = true;
                $this->unlockAttribute('category_ids');
            }
            $ids = $this->_getResource()->getCategoryIds($this);
            $this->setData('category_ids', $ids);
            if ($wasLocked) {
                $this->lockAttribute('category_ids');
            }
        }

        return (array) $this->_getData('category_ids');
    }

    /**
     * Retrieve product categories
     *
     * @return \Magento\Framework\Data\Collection
     */
    public function getCategoryCollection()
    {
        if ($this->categoryCollection === null || $this->getId() != $this->_productIdCached) {
            $categoryCollection = $this->_getResource()->getCategoryCollection($this);
            $this->setCategoryCollection($categoryCollection);
            $this->_productIdCached = $this->getId();
        }
        return $this->categoryCollection;
    }

    /**
     * Set product categories.
     *
     * @param \Magento\Framework\Data\Collection $categoryCollection
     * @return $this
     */
    protected function setCategoryCollection(\Magento\Framework\Data\Collection $categoryCollection)
    {
        $this->categoryCollection = $categoryCollection;
        return $this;
    }

    /**
     * Retrieve product websites identifiers
     *
     * @return array
     */
    public function getWebsiteIds()
    {
        if (!$this->hasWebsiteIds()) {
            $ids = $this->_getResource()->getWebsiteIds($this);
            $this->setWebsiteIds($ids);
        }
        return $this->getData('website_ids');
    }

    /**
     * Get all sore ids where product is presented
     *
     * @return array
     */
    public function getStoreIds()
    {
        if (!$this->hasStoreIds()) {
            $storeIds = [];
            if ($websiteIds = $this->getWebsiteIds()) {
                foreach ($websiteIds as $websiteId) {
                    $websiteStores = $this->_storeManager->getWebsite($websiteId)->getStoreIds();
                    $storeIds = array_merge($storeIds, $websiteStores);
                }
            }
            $this->setStoreIds($storeIds);
        }
        return $this->getData('store_ids');
    }

    /**
<<<<<<< HEAD
     * Retrieve product attributes.
     *
     * If $groupId is null - retrieve all product attributes.
     *
     * @param int $groupId Retrieve attributes of the specified group.
     * @param bool $skipSuper Not used.
=======
     * Retrieve product attributes
     *
     * If $groupId is null - retrieve all product attributes
     *
     * @param int $groupId Retrieve attributes of the specified group
     * @param bool $skipSuper Not used
>>>>>>> 18dcf17c
     * @return \Magento\Eav\Model\Entity\Attribute\AbstractAttribute[]
     * @SuppressWarnings(PHPMD.UnusedFormalParameter)
     */
    public function getAttributes($groupId = null, $skipSuper = false)
    {
        $productAttributes = $this->getTypeInstance()->getSetAttributes($this);
        if ($groupId) {
            $attributes = [];
            foreach ($productAttributes as $attribute) {
                if ($attribute->isInGroup($this->getAttributeSetId(), $groupId)) {
                    $attributes[] = $attribute;
                }
            }
        } else {
            $attributes = $productAttributes;
        }

        return $attributes;
    }

    /**
     * Check product options and type options and save them, too
     *
     * @return void
     * @SuppressWarnings(PHPMD.CyclomaticComplexity)
     * @SuppressWarnings(PHPMD.NPathComplexity)
     */
    public function beforeSave()
    {
        $this->cleanCache();
        $this->setTypeHasOptions(false);
        $this->setTypeHasRequiredOptions(false);
        $this->setHasOptions(false);
        $this->setRequiredOptions(false);

        $this->getTypeInstance()->beforeSave($this);

        $hasOptions = false;
        $hasRequiredOptions = false;

        /**
         * $this->_canAffectOptions - set by type instance only
         * $this->getCanSaveCustomOptions() - set either in controller when "Custom Options" ajax tab is loaded,
         * or in type instance as well
         */
        $this->canAffectOptions($this->_canAffectOptions && $this->getCanSaveCustomOptions());
        if ($this->getCanSaveCustomOptions()) {
            $options = $this->getOptions();
            if (is_array($options)) {
                $this->setIsCustomOptionChanged(true);
                foreach ($options as $option) {
                    if ($option instanceof \Magento\Catalog\Api\Data\ProductCustomOptionInterface) {
                        $option = $option->getData();
                    }
                    if (!isset($option['is_delete']) || $option['is_delete'] != '1') {
                        $hasOptions = true;
                    }
                    if ($option['is_require'] == '1') {
                        $hasRequiredOptions = true;
                        break;
                    }
                }
            }
        }

        /**
         * Set true, if any
         * Set false, ONLY if options have been affected by Options tab and Type instance tab
         */
        if ($hasOptions || (bool)$this->getTypeHasOptions()) {
            $this->setHasOptions(true);
            if ($hasRequiredOptions || (bool)$this->getTypeHasRequiredOptions()) {
                $this->setRequiredOptions(true);
            } elseif ($this->canAffectOptions()) {
                $this->setRequiredOptions(false);
            }
        } elseif ($this->canAffectOptions()) {
            $this->setHasOptions(false);
            $this->setRequiredOptions(false);
        }

        if (!$this->getOrigData('website_ids')) {
            $websiteIds = $this->_getResource()->getWebsiteIds($this);
            $this->setOrigData('website_ids', $websiteIds);
        }
        parent::beforeSave();
    }

    /**
<<<<<<< HEAD
     * Check/set if options can be affected when saving product.
=======
     * Check/set if options can be affected when saving product
>>>>>>> 18dcf17c
     *
     * If value specified, it will be set.
     *
     * @param bool $value
     * @return bool
     */
    public function canAffectOptions($value = null)
    {
        if (null !== $value) {
            $this->_canAffectOptions = (bool) $value;
        }
        return $this->_canAffectOptions;
    }

    /**
     * Saving product type related data and init index
     *
     * @return \Magento\Catalog\Model\Product
     */
    public function afterSave()
    {
        $this->getLinkInstance()->saveProductRelations($this);
        $this->getTypeInstance()->save($this);

        if ($this->getStockData()) {
            $this->setForceReindexEavRequired(true);
        }

        $this->_getResource()->addCommitCallback([$this, 'priceReindexCallback']);
        $this->_getResource()->addCommitCallback([$this, 'eavReindexCallback']);

        $result = parent::afterSave();

        $this->_getResource()->addCommitCallback([$this, 'reindex']);
        $this->reloadPriceInfo();

        return $result;
    }

    /**
     * Set quantity for product
     *
     * @param float $qty
     * @return $this
     */
    public function setQty($qty)
    {
        if ($this->getData('qty') != $qty) {
            $this->setData('qty', $qty);
            $this->reloadPriceInfo();
        }
        return $this;
    }

    /**
     * Get quantity for product
     *
     * @return float
     */
    public function getQty()
    {
        return (float)$this->getData('qty');
    }

    /**
     * Callback for entity reindex
     *
     * @return void
     */
    public function priceReindexCallback()
    {
        if ($this->isObjectNew() || $this->_catalogProduct->isDataForPriceIndexerWasChanged($this)) {
            $this->_productPriceIndexerProcessor->reindexRow($this->getEntityId());
        }
    }

    /**
     * Reindex callback for EAV indexer
     *
     * @return void
     */
    public function eavReindexCallback()
    {
        if ($this->isObjectNew() || $this->isDataChanged($this)) {
            $this->_productEavIndexerProcessor->reindexRow($this->getEntityId());
        }
    }

    /**
     * Check if data was changed
     *
     * @return bool
     */
    public function isDataChanged()
    {
        foreach (array_keys($this->getData()) as $field) {
            if ($this->dataHasChangedFor($field)) {
                return true;
            }
        }
        return false;
    }

    /**
     * Init indexing process after product save
     *
     * @return void
     */
    public function reindex()
    {
        if ($this->_catalogProduct->isDataForProductCategoryIndexerWasChanged($this) || $this->isDeleted()) {
            $productCategoryIndexer = $this->indexerRegistry->get(Indexer\Product\Category::INDEXER_ID);
            if (!$productCategoryIndexer->isScheduled()) {
                $productCategoryIndexer->reindexRow($this->getId());
            }
        }
        $this->_productFlatIndexerProcessor->reindexRow($this->getEntityId());
    }

    /**
<<<<<<< HEAD
     * Clear cache related with product and protect delete from not admin.
     *
     * Register indexing event before delete product.
=======
     * Clear cache related with product and protect delete from not admin
     *
     * Register indexing event before delete product
>>>>>>> 18dcf17c
     *
     * @return \Magento\Catalog\Model\Product
     */
    public function beforeDelete()
    {
        $this->cleanCache();
        return parent::beforeDelete();
    }

    /**
     * Init indexing process after product delete commit
     *
     * @return void
     */
    public function afterDeleteCommit()
    {
        $this->reindex();
        $this->_productPriceIndexerProcessor->reindexRow($this->getId());
        parent::afterDeleteCommit();
    }

    /**
     * Load product options if they exists
     *
     * @return $this
     */
    protected function _afterLoad()
    {
        if (!$this->hasData(self::STATUS)) {
            $this->setData(self::STATUS, \Magento\Catalog\Model\Product\Attribute\Source\Status::STATUS_ENABLED);
        }
        parent::_afterLoad();
        return $this;
    }

    /**
     * Clear cache related with product id
     *
     * @return $this
     */
    public function cleanCache()
    {
        $this->_cacheManager->clean('catalog_product_' . $this->getId());
        return $this;
    }

    /**
     * Get product price model
     *
     * @return \Magento\Catalog\Model\Product\Type\Price
     */
    public function getPriceModel()
    {
        return $this->_catalogProductType->priceFactory($this->getTypeId());
    }

    /**
     * Get product Price Info object
     *
     * @return \Magento\Framework\Pricing\PriceInfo\Base
     */
    public function getPriceInfo()
    {
        if (!$this->_priceInfo) {
            $this->_priceInfo = $this->_catalogProductType->getPriceInfo($this);
        }
        return $this->_priceInfo;
    }

    /**
     * Gets list of product tier prices
     *
     * @return \Magento\Catalog\Api\Data\ProductTierPriceInterface[]|null
     */
    public function getTierPrices()
    {
        return $this->getPriceModel()->getTierPrices($this);
    }

    /**
     * Sets list of product tier prices
     *
     * @param \Magento\Catalog\Api\Data\ProductTierPriceInterface[] $tierPrices
     * @return $this
     */
    public function setTierPrices(array $tierPrices = null)
    {
        $this->getPriceModel()->setTierPrices($this, $tierPrices);
        return $this;
    }

    /**
     * Get product tier price for the customer, based on qty of this product
     *
     * @param   float $qty
     * @return  float|array
     */
    public function getTierPrice($qty = null)
    {
        return $this->getPriceModel()->getTierPrice($qty, $this);
    }

    /**
     * Get formatted by currency product price
     *
     * @return  array|double
     */
    public function getFormattedPrice()
    {
        return $this->getPriceModel()->getFormattedPrice($this);
    }

    /**
     * Get formatted by currency product price
     *
     * @return  array|double
     *
     * @deprecated
     * @see getFormattedPrice()
     */
    public function getFormatedPrice()
    {
        return $this->getFormattedPrice();
    }

    /**
     * Sets final price of product
     *
     * This func is equal to magic 'setFinalPrice()', but added as a separate func, because in cart with bundle
     * products it's called very often in Item->getProduct(). So removing chain of magic with more cpu consuming
     * algorithms gives nice optimization boost.
     *
     * @param float $price Price amount
     * @return \Magento\Catalog\Model\Product
     */
    public function setFinalPrice($price)
    {
        $this->_data['final_price'] = $price;
        return $this;
    }

    /**
     * Get product final price
     *
     * @param float $qty
     * @return float
     */
    public function getFinalPrice($qty = null)
    {
        if ($this->_calculatePrice || $this->_getData('final_price') === null) {
            return $this->getPriceModel()->getFinalPrice($qty, $this);
        } else {
            return $this->_getData('final_price');
        }
    }

    /**
     * Returns calculated final price
     *
     * @return float
     */
    public function getCalculatedFinalPrice()
    {
        return $this->_getData('calculated_final_price');
    }

    /**
     * Returns minimal price
     *
     * @return float
     */
    public function getMinimalPrice()
    {
        return max($this->_getData('minimal_price'), 0);
    }

    /**
     * Returns special price
     *
     * @return float
     */
    public function getSpecialPrice()
    {
        return $this->_getData('special_price');
    }

    /**
     * Returns starting date of the special price
     *
     * @return mixed
     */
    public function getSpecialFromDate()
    {
        return $this->_getData('special_from_date');
    }

    /**
     * Returns end date of the special price
     *
     * @return mixed
     */
    public function getSpecialToDate()
    {
        return $this->_getData('special_to_date');
    }

    /**
     * Retrieve array of related products
     *
     * @return array
     */
    public function getRelatedProducts()
    {
        if (!$this->hasRelatedProducts()) {
            $products = [];
            $collection = $this->getRelatedProductCollection();
            foreach ($collection as $product) {
                $products[] = $product;
            }
            $this->setRelatedProducts($products);
        }
        return $this->getData('related_products');
    }

    /**
     * Retrieve related products identifiers
     *
     * @return array
     */
    public function getRelatedProductIds()
    {
        if (!$this->hasRelatedProductIds()) {
            $ids = [];
            foreach ($this->getRelatedProducts() as $product) {
                $ids[] = $product->getId();
            }
            $this->setRelatedProductIds($ids);
        }
        return $this->getData('related_product_ids');
    }

    /**
     * Retrieve collection related product
     *
     * @return \Magento\Catalog\Model\ResourceModel\Product\Link\Product\Collection
     */
    public function getRelatedProductCollection()
    {
        $collection = $this->getLinkInstance()->useRelatedLinks()->getProductCollection()->setIsStrongMode();
        $collection->setProduct($this);
        return $collection;
    }

    /**
     * Retrieve collection related link
     *
     * @return \Magento\Catalog\Model\ResourceModel\Product\Link\Collection
     */
    public function getRelatedLinkCollection()
    {
        $collection = $this->getLinkInstance()->useRelatedLinks()->getLinkCollection();
        $collection->setProduct($this);
        $collection->addLinkTypeIdFilter();
        $collection->addProductIdFilter();
        $collection->joinAttributes();
        return $collection;
    }

    /**
     * Retrieve array of up sell products
     *
     * @return array
     */
    public function getUpSellProducts()
    {
        if (!$this->hasUpSellProducts()) {
            $products = [];
            foreach ($this->getUpSellProductCollection() as $product) {
                $products[] = $product;
            }
            $this->setUpSellProducts($products);
        }
        return $this->getData('up_sell_products');
    }

    /**
     * Retrieve up sell products identifiers
     *
     * @return array
     */
    public function getUpSellProductIds()
    {
        if (!$this->hasUpSellProductIds()) {
            $ids = [];
            foreach ($this->getUpSellProducts() as $product) {
                $ids[] = $product->getId();
            }
            $this->setUpSellProductIds($ids);
        }
        return $this->getData('up_sell_product_ids');
    }

    /**
     * Retrieve collection up sell product
     *
     * @return \Magento\Catalog\Model\ResourceModel\Product\Link\Product\Collection
     */
    public function getUpSellProductCollection()
    {
        $collection = $this->getLinkInstance()->useUpSellLinks()->getProductCollection()->setIsStrongMode();
        $collection->setProduct($this);
        return $collection;
    }

    /**
     * Retrieve collection up sell link
     *
     * @return \Magento\Catalog\Model\ResourceModel\Product\Link\Collection
     */
    public function getUpSellLinkCollection()
    {
        $collection = $this->getLinkInstance()->useUpSellLinks()->getLinkCollection();
        $collection->setProduct($this);
        $collection->addLinkTypeIdFilter();
        $collection->addProductIdFilter();
        $collection->joinAttributes();
        return $collection;
    }

    /**
     * Retrieve array of cross sell products
     *
     * @return array
     */
    public function getCrossSellProducts()
    {
        if (!$this->hasCrossSellProducts()) {
            $products = [];
            foreach ($this->getCrossSellProductCollection() as $product) {
                $products[] = $product;
            }
            $this->setCrossSellProducts($products);
        }
        return $this->getData('cross_sell_products');
    }

    /**
     * Retrieve cross sell products identifiers
     *
     * @return array
     */
    public function getCrossSellProductIds()
    {
        if (!$this->hasCrossSellProductIds()) {
            $ids = [];
            foreach ($this->getCrossSellProducts() as $product) {
                $ids[] = $product->getId();
            }
            $this->setCrossSellProductIds($ids);
        }
        return $this->getData('cross_sell_product_ids');
    }

    /**
     * Retrieve collection cross sell product
     *
     * @return \Magento\Catalog\Model\ResourceModel\Product\Link\Product\Collection
     */
    public function getCrossSellProductCollection()
    {
        $collection = $this->getLinkInstance()->useCrossSellLinks()->getProductCollection()->setIsStrongMode();
        $collection->setProduct($this);
        return $collection;
    }

    /**
     * Retrieve collection cross sell link
     *
     * @return \Magento\Catalog\Model\ResourceModel\Product\Link\Collection
     */
    public function getCrossSellLinkCollection()
    {
        $collection = $this->getLinkInstance()->useCrossSellLinks()->getLinkCollection();
        $collection->setProduct($this);
        $collection->addLinkTypeIdFilter();
        $collection->addProductIdFilter();
        $collection->joinAttributes();
        return $collection;
    }

    /**
     * Get product links info
     *
     * @return \Magento\Catalog\Api\Data\ProductLinkInterface[]
     */
    public function getProductLinks()
    {
        if ($this->_links === null) {
            $this->_links = $this->getLinkRepository()->getList($this);
        }
        return $this->_links;
    }

    /**
     * Set product links info
     *
     * @param \Magento\Catalog\Api\Data\ProductLinkInterface[] $links
     * @return $this
     */
    public function setProductLinks(array $links = null)
    {
        if ($links === null) {
            $this->setData('ignore_links_flag', true);
        } else {
            $this->setData('ignore_links_flag', false);
        }
        $this->_links = $links;
        return $this;
    }

    /**
     * Retrieve attributes for media gallery
     *
     * @return array
     */
    public function getMediaAttributes()
    {
        if (!$this->hasMediaAttributes()) {
            $mediaAttributes = [];
            foreach ($this->getAttributes() as $attribute) {
                if ($attribute->getFrontend()->getInputType() == 'media_image') {
                    $mediaAttributes[$attribute->getAttributeCode()] = $attribute;
                }
            }
            $this->setMediaAttributes($mediaAttributes);
        }
        return $this->getData('media_attributes');
    }

    /**
     * Retrieve assoc array that contains media attribute values of the product
     *
     * @return array
     */
    public function getMediaAttributeValues()
    {
        $mediaAttributeCodes = $this->_catalogProductMediaConfig->getMediaAttributeCodes();
        $mediaAttributeValues = [];
        foreach ($mediaAttributeCodes as $attributeCode) {
            $mediaAttributeValues[$attributeCode] = $this->getData($attributeCode);
        }
        return $mediaAttributeValues;
    }

    /**
     * Retrieve media gallery images
     *
     * @return \Magento\Framework\Data\Collection
     */
    public function getMediaGalleryImages()
    {
        $directory = $this->_filesystem->getDirectoryRead(DirectoryList::MEDIA);
        if (!$this->hasData('media_gallery_images')) {
            $this->setData('media_gallery_images', $this->_collectionFactory->create());
        }
        if (!$this->getData('media_gallery_images')->count() && is_array($this->getMediaGallery('images'))) {
            $images = $this->getData('media_gallery_images');
            foreach ($this->getMediaGallery('images') as $image) {
                if (!empty($image['disabled'])
                    || !empty($image['removed'])
                    || empty($image['value_id'])
                    || $images->getItemById($image['value_id']) != null
                ) {
                    continue;
                }
                $image['url'] = $this->getMediaConfig()->getMediaUrl($image['file']);
                $image['id'] = $image['value_id'];
                $image['path'] = $directory->getAbsolutePath($this->getMediaConfig()->getMediaPath($image['file']));
                $images->addItem(new \Magento\Framework\DataObject($image));
            }
            $this->setData('media_gallery_images', $images);
        }

        return $this->getData('media_gallery_images');
    }

    /**
     * Checks whether product has Media Gallery attribute.
     *
     * @return bool
     * @since 101.0.0
     */
    public function hasGalleryAttribute()
    {
        $attributes = $this->getAttributes();

        if (!isset($attributes['media_gallery'])
            || !($attributes['media_gallery'] instanceof \Magento\Eav\Model\Entity\Attribute\AbstractAttribute)
        ) {
            return false;
        }

        return true;
    }

    /**
     * Add image to media gallery.
     *
<<<<<<< HEAD
     * @param string $file Path in file system.
     * @param string|array $mediaAttribute Attribute code. Leave blank if image should be only in gallery.
     * @param boolean $move If true, it will move source file.
     * @param boolean $exclude Mark image as disabled in product page view.
=======
     * @param string $file file path of image in file system
     * @param string|array $mediaAttribute code of attribute with type 'media_image',
     * leave blank if image should be only in gallery
     * @param bool $move if true, it will move source file
     * @param bool $exclude mark image as disabled in product page view
>>>>>>> 18dcf17c
     * @return \Magento\Catalog\Model\Product
     */
    public function addImageToMediaGallery($file, $mediaAttribute = null, $move = false, $exclude = true)
    {
        if ($this->hasGalleryAttribute()) {
            $this->getMediaGalleryProcessor()->addImage(
                $this,
                $file,
                $mediaAttribute,
                $move,
                $exclude
            );
        }

        return $this;
    }

    /**
     * Retrieve product media config
     *
     * @return Product\Media\Config
     */
    public function getMediaConfig()
    {
        return $this->_catalogProductMediaConfig;
    }

    /**
     * Returns visible status IDs in catalog
     *
     * @return array
     */
    public function getVisibleInCatalogStatuses()
    {
        return $this->_catalogProductStatus->getVisibleStatusIds();
    }

    /**
     * Retrieve visible statuses
     *
     * @return array
     */
    public function getVisibleStatuses()
    {
        return $this->_catalogProductStatus->getVisibleStatusIds();
    }

    /**
     * Check Product visible in catalog
     *
     * @return bool
     */
    public function isVisibleInCatalog()
    {
        return in_array($this->getStatus(), $this->getVisibleInCatalogStatuses());
    }

    /**
     * Retrieve visible in site visibilities
     *
     * @return array
     */
    public function getVisibleInSiteVisibilities()
    {
        return $this->_catalogProductVisibility->getVisibleInSiteIds();
    }

    /**
     * Check Product visible in site
     *
     * @return bool
     */
    public function isVisibleInSiteVisibility()
    {
        return in_array($this->getVisibility(), $this->getVisibleInSiteVisibilities());
    }

    /**
     * Checks product can be duplicated
     *
     * @return boolean
     */
    public function isDuplicable()
    {
        return $this->_isDuplicable;
    }

    /**
     * Set is duplicable flag
     *
     * @param boolean $value
     * @return \Magento\Catalog\Model\Product
     */
    public function setIsDuplicable($value)
    {
        $this->_isDuplicable = (bool)$value;
        return $this;
    }

    /**
     * Check is product available for sale
     *
     * @return bool
     */
    public function isSalable()
    {
        if ($this->_catalogProduct->getSkipSaleableCheck()) {
            return true;
        }
        if (($this->getOrigData('status') != $this->getData('status'))
            || $this->isStockStatusChanged()) {
            $this->unsetData('salable');
        }

        if ($this->hasData('salable')) {
            return $this->getData('salable');
        }
        $this->_eventManager->dispatch('catalog_product_is_salable_before', ['product' => $this]);

        $salable = $this->isAvailable();

        $object = new \Magento\Framework\DataObject(['product' => $this, 'is_salable' => $salable]);
        $this->_eventManager->dispatch(
            'catalog_product_is_salable_after',
            ['product' => $this, 'salable' => $object]
        );
        $this->setData('salable', $object->getIsSalable());
        return $this->getData('salable');
    }

    /**
     * Check whether the product type or stock allows to purchase the product
     *
     * @return bool
     */
    public function isAvailable()
    {
        return $this->_catalogProduct->getSkipSaleableCheck() || $this->getTypeInstance()->isSalable($this);
    }

    /**
     * Is product salable detecting by product type
     *
     * @return bool
     * @SuppressWarnings(PHPMD.BooleanGetMethodName)
     */
    public function getIsSalable()
    {
        $productType = $this->getTypeInstance();
        if (method_exists($productType, 'getIsSalable')) {
            return $productType->getIsSalable($this);
        }
        if ($this->hasData('is_saleable')) {
            return $this->getData('is_saleable');
        }

        return $this->isSalable();
    }

    /**
<<<<<<< HEAD
     * Check is a virtual product.
     *
     * Data helper wrapper.
=======
     * Check is a virtual product
     *
     * Data helper wrapper
>>>>>>> 18dcf17c
     *
     * @return bool
     */
    public function isVirtual()
    {
        return $this->getIsVirtual();
    }

    /**
     * Alias for isSalable()
     *
     * @return bool
     */
    public function isSaleable()
    {
        return $this->isSalable();
    }

    /**
     * Whether product available in stock
     *
     * @return bool
     */
    public function isInStock()
    {
        return $this->getStatus() == \Magento\Catalog\Model\Product\Attribute\Source\Status::STATUS_ENABLED;
    }

    /**
     * Get attribute text by its code
     *
     * @param string $attributeCode Code of the attribute
     * @return string|array|null
     */
    public function getAttributeText($attributeCode)
    {
        return $this->getResource()->getAttribute($attributeCode)->getSource()->getOptionText(
            $this->getData($attributeCode)
        );
    }

    /**
     * Returns array with dates for custom design
     *
     * @return array
     */
    public function getCustomDesignDate()
    {
        $result = [];
        $result['from'] = $this->getData('custom_design_from');
        $result['to'] = $this->getData('custom_design_to');

        return $result;
    }

    /**
     * Retrieve Product URL
     *
     * @param  bool $useSid
     * @return string
     */
    public function getProductUrl($useSid = null)
    {
        return $this->getUrlModel()->getProductUrl($this, $useSid);
    }

    /**
     * Retrieve URL in current store
     *
     * @param array $params the route params
     * @return string
     */
    public function getUrlInStore($params = [])
    {
        return $this->getUrlModel()->getUrlInStore($this, $params);
    }

    /**
     * Formats URL key
     *
     * @param string $str URL
     * @return string
     */
    public function formatUrlKey($str)
    {
        return $this->getUrlModel()->formatUrlKey($str);
    }

    /**
     * Save current attribute with code and assign new value.
     *
<<<<<<< HEAD
     * @param string $code
     * @param mixed $value
     * @param int $store Store ID.
=======
     * @param string $code Attribute code
     * @param mixed $value New attribute value
     * @param int $store Store ID
>>>>>>> 18dcf17c
     * @return void
     */
    public function addAttributeUpdate($code, $value, $store)
    {
        $oldValue = $this->getData($code);
        $oldStore = $this->getStoreId();

        $this->setData($code, $value);
        $this->setStoreId($store);
        $this->getResource()->saveAttribute($this, $code);

        $this->setData($code, $oldValue);
        $this->setStoreId($oldStore);
    }

    /**
     * Renders the object to array
     *
     * @param array $arrAttributes Attribute array
     * @return array
     */
    public function toArray(array $arrAttributes = [])
    {
        $data = parent::toArray($arrAttributes);
        $stock = $this->getStockItem();
        if ($stock) {
            $data['stock_item'] = $stock->toArray();
        }
        unset($data['stock_item']['product']);
        return $data;
    }

    /**
     * Same as setData(), but also initiates the stock item (if it is there)
     *
     * @param array $data Array to form the object from
     * @return \Magento\Catalog\Model\Product
     */
    public function fromArray(array $data)
    {
        if (isset($data['stock_item'])) {
            if ($this->moduleManager->isEnabled('Magento_CatalogInventory')) {
                $stockItem = $this->_stockItemFactory->create();
                $this->dataObjectHelper->populateWithArray(
                    $stockItem,
                    $data['stock_item'],
                    \Magento\CatalogInventory\Api\Data\StockItemInterface::class
                );
                $stockItem->setProduct($this);
                $this->setStockItem($stockItem);
            }
            unset($data['stock_item']);
        }
        $this->setData($data);
        return $this;
    }

    /**
     * Returns request path
     *
     * @return string
     */
    public function getRequestPath()
    {
        return $this->_getData('request_path');
    }

    /**
<<<<<<< HEAD
     * Custom function for other modules.
=======
     * Custom function for other modules
>>>>>>> 18dcf17c
     *
     * @return string
     */
    public function getGiftMessageAvailable()
    {
        return $this->_getData('gift_message_available');
    }

    /**
     * Check is product composite
     *
     * @return bool
     */
    public function isComposite()
    {
        return $this->getTypeInstance()->isComposite($this);
    }

    /**
     * Check if product can be configured
     *
     * @return bool
     */
    public function canConfigure()
    {
        $options = $this->getOptions();
        return !empty($options) || $this->getTypeInstance()->canConfigure($this);
    }

    /**
     * Retrieve sku through type instance
     *
     * @return string
     */
    public function getSku()
    {
        return $this->getTypeInstance()->getSku($this);
    }

    /**
     * Retrieve weight through type instance
     *
     * @return float
     */
    public function getWeight()
    {
        return $this->getTypeInstance()->getWeight($this);
    }

    /**
     * Retrieve option instance
     *
     * @return Product\Option
     */
    public function getOptionInstance()
    {
        if (!isset($this->optionInstance)) {
            $this->optionInstance = $this->optionFactory->create();
            $this->optionInstance->setProduct($this);
        }
        return $this->optionInstance;
    }

    /**
     * Add option to array of product options
     *
     * @param Product\Option $option
     * @return \Magento\Catalog\Model\Product
     */
    public function addOption(Product\Option $option)
    {
        $options = (array)$this->getData('options');
        $options[] = $option;
        $option->setProduct($this);
        $this->setData('options', $options);
        return $this;
    }

    /**
     * Get option from options array of product by given option id
     *
     * @param int $optionId
     * @return Product\Option|null
     */
    public function getOptionById($optionId)
    {
        if (is_array($this->getOptions())) {
            /** @var \Magento\Catalog\Model\Product\Option $option */
            foreach ($this->getOptions() as $option) {
                if ($option->getId() == $optionId) {
                    return $option;
                }
            }
        }

        return null;
    }

    /**
     * Retrieve options collection of product
     *
     * @return \Magento\Catalog\Model\ResourceModel\Product\Option\Collection
     */
    public function getProductOptionsCollection()
    {
        return $this->getOptionInstance()->getProductOptionCollection($this);
    }

    /**
     * Get all options of product
     *
     * @return \Magento\Catalog\Api\Data\ProductCustomOptionInterface[]|null
     */
    public function getOptions()
    {
        return $this->getData('options');
    }

    /**
<<<<<<< HEAD
     * @inheritdoc
     *
     * Set product custom options to data array.
=======
     * Set product options
>>>>>>> 18dcf17c
     *
     * @param \Magento\Catalog\Api\Data\ProductCustomOptionInterface[] $options
     * @return $this
     */
    public function setOptions(array $options = null)
    {
        $this->setData('options', $options);
        return $this;
    }

    /**
     * Retrieve is a virtual product
     *
     * @return bool
     * @SuppressWarnings(PHPMD.BooleanGetMethodName)
     */
    public function getIsVirtual()
    {
        return $this->getTypeInstance()->isVirtual($this);
    }

    /**
     * Add custom option information to product
     *
<<<<<<< HEAD
     * @param string $code
     * @param mixed $value
     * @param int|Product $product
=======
     * @param string $code Option code
     * @param mixed $value Value of the option
     * @param int|Product $product Product ID
>>>>>>> 18dcf17c
     * @return $this
     */
    public function addCustomOption($code, $value, $product = null)
    {
        $product = $product ?: $this;
        $option = $this->_itemOptionFactory->create()->addData(
            ['product_id' => $product->getId(), 'product' => $product, 'code' => $code, 'value' => $value]
        );
        $this->_customOptions[$code] = $option;
        return $this;
    }

    /**
     * Sets custom options for the product
     *
     * @param array $options Array of options
     * @return void
     */
    public function setCustomOptions(array $options)
    {
        $this->_customOptions = $options;
    }

    /**
     * Get all custom options of the product
     *
     * @return array
     */
    public function getCustomOptions()
    {
        return $this->_customOptions;
    }

    /**
     * Get product custom option info
     *
     * @param   string $code
     * @return  array
     */
    public function getCustomOption($code)
    {
        if (isset($this->_customOptions[$code])) {
            return $this->_customOptions[$code];
        }
        return null;
    }

    /**
     * Checks if there custom option for this product
     *
     * @return bool
     */
    public function hasCustomOptions()
    {
        if (count($this->_customOptions)) {
            return true;
        } else {
            return false;
        }
    }

    /**
     * Check availability display product in category
     *
     * @param   int $categoryId
     * @return  bool
     */
    public function canBeShowInCategory($categoryId)
    {
        return $this->_getResource()->canBeShowInCategory($this, $categoryId);
    }

    /**
     * Retrieve category ids where product is available
     *
     * @return array
     */
    public function getAvailableInCategories()
    {
        return $this->_getResource()->getAvailableInCategories($this);
    }

    /**
     * Retrieve default attribute set id
     *
     * @return int
     */
    public function getDefaultAttributeSetId()
    {
        return $this->getResource()->getEntityType()->getDefaultAttributeSetId();
    }

    /**
     * Reset all model data
     *
     * @return \Magento\Catalog\Model\Product
     */
    public function reset()
    {
        $this->unlockAttributes();
        $this->_clearData();
        return $this;
    }

    /**
     * Get cache tags associated with object id
     *
     * @deprecated
     * @see \Magento\Catalog\Model\Product::getIdentities
     * @return string[]
     */
    public function getCacheIdTags()
    {
        $tags = parent::getCacheIdTags();
        $affectedCategoryIds = $this->getAffectedCategoryIds();
        if (!$affectedCategoryIds) {
            $affectedCategoryIds = $this->getCategoryIds();
        }
        foreach ($affectedCategoryIds as $categoryId) {
            $tags[] = \Magento\Catalog\Model\Category::CACHE_TAG . '_' . $categoryId;
        }
        return $tags;
    }

    /**
     * Check for empty SKU on each product
     *
     * @param  array $productIds
     * @return boolean|null
     */
    public function isProductsHasSku(array $productIds)
    {
        $products = $this->_getResource()->getProductsSku($productIds);
        if (count($products)) {
            foreach ($products as $product) {
                if (!strlen($product['sku'])) {
                    return false;
                }
            }
            return true;
        }
        return null;
    }

    /**
     * Parse buyRequest into options values used by product
     *
     * @param  \Magento\Framework\DataObject $buyRequest
     * @return \Magento\Framework\DataObject
     */
    public function processBuyRequest(\Magento\Framework\DataObject $buyRequest)
    {
        $options = new \Magento\Framework\DataObject();

        /* add product custom options data */
        $customOptions = $buyRequest->getOptions();
        if (is_array($customOptions)) {
            array_filter(
                $customOptions,
                function ($value) {
                    return $value !== '';
                }
            );
            $options->setOptions($customOptions);
        }

        /* add product type selected options data */
        $type = $this->getTypeInstance();
        $typeSpecificOptions = $type->processBuyRequest($this, $buyRequest);
        $options->addData($typeSpecificOptions);

        /* check correctness of product's options */
        $options->setErrors($type->checkProductConfiguration($this, $buyRequest));

        return $options;
    }

    /**
     * Get preconfigured values from product
     *
     * @return \Magento\Framework\DataObject
     */
    public function getPreconfiguredValues()
    {
        $preConfiguredValues = $this->getData('preconfigured_values');
        if (!$preConfiguredValues) {
            $preConfiguredValues = new \Magento\Framework\DataObject();
        }

        return $preConfiguredValues;
    }

    /**
     * Prepare product custom options.
     *
<<<<<<< HEAD
     * To be sure that all product custom options does not has ID and has product instance.
=======
     * To be sure that all product custom options does not has ID and has product instance
>>>>>>> 18dcf17c
     *
     * @return \Magento\Catalog\Model\Product
     */
    public function prepareCustomOptions()
    {
        foreach ($this->getCustomOptions() as $option) {
            if (!is_object($option->getProduct()) || $option->getId()) {
                $this->addCustomOption($option->getCode(), $option->getValue());
            }
        }

        return $this;
    }

    /**
     * Clearing references on product
     *
     * @return \Magento\Catalog\Model\Product
     */
    protected function _clearReferences()
    {
        $this->_clearOptionReferences();
        return $this;
    }

    /**
     * Clearing product's data
     *
     * @return \Magento\Catalog\Model\Product
     */
    protected function _clearData()
    {
        foreach ($this->_data as $data) {
            if (is_object($data) && method_exists($data, 'reset') && is_callable([$data, 'reset'])) {
                $data->reset();
            }
        }

        $this->setData([]);
        $this->setOrigData();
        $this->_customOptions = [];
        $this->_canAffectOptions = false;
        $this->_errors = [];

        return $this;
    }

    /**
     * Clearing references to product from product's options
     *
     * @return \Magento\Catalog\Model\Product
     */
    protected function _clearOptionReferences()
    {
        /**
         * unload product options
         */
        if (!empty($this->getOptions())) {
            /** @var \Magento\Catalog\Model\Product\Option $option */
            foreach ($this->getOptions() as $option) {
                $option->setProduct();
                $option->clearInstance();
            }
        }

        return $this;
    }

    /**
     * Retrieve product entities info as array
     *
     * @param string|array $columns One or several columns
     * @return array
     */
    public function getProductEntitiesInfo($columns = null)
    {
        return $this->_getResource()->getProductEntitiesInfo($columns);
    }

    /**
     * Checks whether product has disabled status
     *
     * @return bool
     */
    public function isDisabled()
    {
        return $this->getStatus() == \Magento\Catalog\Model\Product\Attribute\Source\Status::STATUS_DISABLED;
    }

    /**
     * Sets product image from it's child if possible
     *
     * @return string
     */
    public function getImage()
    {
        $this->getTypeInstance()->setImageFromChildProduct($this);
        return parent::getImage();
    }

    /**
     * Get identities
     *
     * @return array
     */
    public function getIdentities()
    {
        $identities = [self::CACHE_TAG . '_' . $this->getId()];
        if ($this->getIsChangedCategories()) {
            foreach ($this->getAffectedCategoryIds() as $categoryId) {
                $identities[] = self::CACHE_PRODUCT_CATEGORY_TAG . '_' . $categoryId;
            }
        }

        if (($this->getOrigData('status') != $this->getData('status')) || $this->isStockStatusChanged()) {
            foreach ($this->getCategoryIds() as $categoryId) {
                $identities[] = self::CACHE_PRODUCT_CATEGORY_TAG . '_' . $categoryId;
            }
        }
        if ($this->_appState->getAreaCode() == \Magento\Framework\App\Area::AREA_FRONTEND) {
            $identities[] = self::CACHE_TAG;
        }

        return array_unique($identities);
    }

    /**
     * Check whether stock status changed
     *
     * @return bool
     */
    private function isStockStatusChanged()
    {
        $stockItem = null;
        $extendedAttributes = $this->getExtensionAttributes();
        if ($extendedAttributes !== null) {
            $stockItem = $extendedAttributes->getStockItem();
        }
        $stockData = $this->getStockData();
        return (
            (is_array($stockData))
            && array_key_exists('is_in_stock', $stockData)
            && (null !== $stockItem)
            && ($stockItem->getIsInStock() != $stockData['is_in_stock'])
        );
    }

    /**
     * Reload PriceInfo object
     *
     * @return \Magento\Framework\Pricing\PriceInfo\Base
     */
    public function reloadPriceInfo()
    {
        if ($this->_priceInfo) {
            $this->_priceInfo = null;
            return $this->getPriceInfo();
        }
    }

    /**
     * Return Data Object data in array format.
     *
     * @return array
     * @todo refactor with converter for AbstractExtensibleModel
     */
    public function __toArray()
    {
        $data = $this->_data;
        $hasToArray = function ($model) {
            return is_object($model) && method_exists($model, '__toArray') && is_callable([$model, '__toArray']);
        };
        foreach ($data as $key => $value) {
            if ($hasToArray($value)) {
                $data[$key] = $value->__toArray();
            } elseif (is_array($value)) {
                foreach ($value as $nestedKey => $nestedValue) {
                    if ($hasToArray($nestedValue)) {
                        $value[$nestedKey] = $nestedValue->__toArray();
                    }
                }
                $data[$key] = $value;
            }
        }
        return $data;
    }

    /**
     * Convert Category model into flat array.
     *
     * @return array
     */
    public function toFlatArray()
    {
        $dataArray = $this->__toArray();
        //process custom attributes if present
        if (array_key_exists('custom_attributes', $dataArray) && !empty($dataArray['custom_attributes'])) {
            /** @var \Magento\Framework\Api\AttributeInterface[] $customAttributes */
            $customAttributes = $dataArray['custom_attributes'];
            unset($dataArray['custom_attributes']);
            foreach ($customAttributes as $attributeValue) {
                $dataArray[$attributeValue[\Magento\Framework\Api\AttributeInterface::ATTRIBUTE_CODE]]
                    = $attributeValue[\Magento\Framework\Api\AttributeInterface::VALUE];
            }
        }
        return $dataArray;
    }

    /**
     * Set product sku
     *
     * @param string $sku
     * @return $this
     */
    public function setSku($sku)
    {
        return $this->setData(self::SKU, $sku);
    }

    /**
     * Set product name
     *
     * @param string $name
     * @return $this
     */
    public function setName($name)
    {
        return $this->setData(self::NAME, $name);
    }

    /**
     * Set product store id
     *
     * @param int $storeId
     * @return $this
     */
    public function setStoreId($storeId)
    {
        return $this->setData(self::STORE_ID, $storeId);
    }

    /**
     * Set product attribute set id
     *
     * @param int $attributeSetId
     * @return $this
     */
    public function setAttributeSetId($attributeSetId)
    {
        return $this->setData(self::ATTRIBUTE_SET_ID, $attributeSetId);
    }

    /**
     * Set product price
     *
     * @param float $price
     * @return $this
     */
    public function setPrice($price)
    {
        return $this->setData(self::PRICE, $price);
    }

    /**
     * Set product status
     *
     * @param int $status
     * @return $this
     */
    public function setStatus($status)
    {
        return $this->setData(self::STATUS, $status);
    }

    /**
     * Set product visibility
     *
     * @param int $visibility
     * @return $this
     */
    public function setVisibility($visibility)
    {
        return $this->setData(self::VISIBILITY, $visibility);
    }

    /**
     * Set product created date
     *
     * @param string $createdAt
     * @return $this
     */
    public function setCreatedAt($createdAt)
    {
        return $this->setData(self::CREATED_AT, $createdAt);
    }

    /**
     * Set product updated date
     *
     * @param string $updatedAt
     * @return $this
     */
    public function setUpdatedAt($updatedAt)
    {
        return $this->setData(self::UPDATED_AT, $updatedAt);
    }

    /**
     * Set product weight
     *
     * @param float $weight
     * @return $this
     */
    public function setWeight($weight)
    {
        return $this->setData(self::WEIGHT, $weight);
    }

    /**
     * Set product type id
     *
     * @param string $typeId
     * @return $this
     */
    public function setTypeId($typeId)
    {
        if ($typeId !== $this->_getData('type_id')) {
            $this->_typeInstance = null;
        }
        return $this->setData(self::TYPE_ID, $typeId);
    }

    /**
     * @inheritdoc
<<<<<<< HEAD
     *
     * Returns extension attributes from data array.
=======
>>>>>>> 18dcf17c
     *
     * @return \Magento\Catalog\Api\Data\ProductExtensionInterface
     */
    public function getExtensionAttributes()
    {
        return $this->_getExtensionAttributes();
    }

    /**
     * @inheritdoc
<<<<<<< HEAD
     *
     * Set extension attributes to data array.
=======
>>>>>>> 18dcf17c
     *
     * @param \Magento\Catalog\Api\Data\ProductExtensionInterface $extensionAttributes
     * @return $this
     */
    public function setExtensionAttributes(\Magento\Catalog\Api\Data\ProductExtensionInterface $extensionAttributes)
    {
        return $this->_setExtensionAttributes($extensionAttributes);
    }

    //@codeCoverageIgnoreEnd

    /**
<<<<<<< HEAD
     * Converts to media gallery entry.
=======
     * Convert array to media gallery interface
>>>>>>> 18dcf17c
     *
     * @param array $mediaGallery
     * @return \Magento\Catalog\Api\Data\ProductAttributeMediaGalleryEntryInterface[]
     */
    protected function convertToMediaGalleryInterface(array $mediaGallery)
    {
        $entries = [];
        foreach ($mediaGallery as $image) {
            $entry = $this
                ->mediaGalleryEntryConverterPool
                ->getConverterByMediaType($image['media_type'])
                ->convertTo($this, $image);
            $entries[] = $entry;
        }
        return $entries;
    }

    /**
<<<<<<< HEAD
     * @inheritdoc
     *
     * Returns media gallery images.
=======
     * Returns media gallery entries
>>>>>>> 18dcf17c
     *
     * @return \Magento\Catalog\Api\Data\ProductAttributeMediaGalleryEntryInterface[]|null
     */
    public function getMediaGalleryEntries()
    {
        $mediaGallery = $this->getMediaGallery('images');
        if ($mediaGallery === null) {
            return null;
        }
        //convert the data
        $convertedEntries = $this->convertToMediaGalleryInterface($mediaGallery);
        return $convertedEntries;
    }

    /**
<<<<<<< HEAD
     * @inheritdoc
     *
     * Set media gallery images.
=======
     * Set media gallery entries
>>>>>>> 18dcf17c
     *
     * @param ProductAttributeMediaGalleryEntryInterface[] $mediaGalleryEntries
     * @return $this
     */
    public function setMediaGalleryEntries(array $mediaGalleryEntries = null)
    {
        if ($mediaGalleryEntries !== null) {
            $images = [];
            foreach ($mediaGalleryEntries as $entry) {
                $images[] = $this
                    ->mediaGalleryEntryConverterPool
                    ->getConverterByMediaType($entry->getMediaType())
                    ->convertFrom($entry);
            }
            $this->setData('media_gallery', ['images' => $images]);
        }
        return $this;
    }

    /**
     * Identifier getter
     *
     * @return int
     * @since 101.0.0
     */
    public function getId()
    {
        return $this->_getData('entity_id');
    }

    /**
     * Set entity Id
     *
     * @param int $value
     * @return $this
     * @since 101.0.0
     */
    public function setId($value)
    {
        return $this->setData('entity_id', $value);
    }

    /**
<<<<<<< HEAD
     * Returns product link repository.
=======
     * Returns link repository instance
>>>>>>> 18dcf17c
     *
     * @return ProductLinkRepositoryInterface
     */
    private function getLinkRepository()
    {
        if (null === $this->linkRepository) {
            $this->linkRepository = \Magento\Framework\App\ObjectManager::getInstance()
                ->get(\Magento\Catalog\Api\ProductLinkRepositoryInterface::class);
        }
        return $this->linkRepository;
    }

    /**
<<<<<<< HEAD
     * Returns media gallery processor.
=======
     * Returns media gallery processor instance
>>>>>>> 18dcf17c
     *
     * @return Product\Gallery\Processor
     */
    private function getMediaGalleryProcessor()
    {
        if (null === $this->mediaGalleryProcessor) {
            $this->mediaGalleryProcessor = \Magento\Framework\App\ObjectManager::getInstance()
                ->get(\Magento\Catalog\Model\Product\Gallery\Processor::class);
        }
        return $this->mediaGalleryProcessor;
    }

    /**
     * Set the associated products
     *
     * @param array $productIds
     * @return $this
     * @since 101.0.2
     */
    public function setAssociatedProductIds(array $productIds)
    {
        $this->getExtensionAttributes()->setConfigurableProductLinks($productIds);
        return $this;
    }

    /**
     * Get quantity and stock status data
     *
     * @return array|null
     *
     * @deprecated 101.1.0 as Product model shouldn't be responsible for stock status
     * @see StockItemInterface when you want to change the stock data
     * @see StockStatusInterface when you want to read the stock data for representation layer (storefront)
     * @see StockItemRepositoryInterface::save as extension point for customization of saving process
     * @since 101.1.0
     */
    public function getQuantityAndStockStatus()
    {
        return $this->getData('quantity_and_stock_status');
    }

    /**
     * Set quantity and stock status data
     *
     * @param array $quantityAndStockStatusData
     * @return $this
     *
     * @deprecated 101.1.0 as Product model shouldn't be responsible for stock status
     * @see StockItemInterface when you want to change the stock data
     * @see StockStatusInterface when you want to read the stock data for representation layer (storefront)
     * @see StockItemRepositoryInterface::save as extension point for customization of saving process
     * @since 101.1.0
     */
    public function setQuantityAndStockStatus($quantityAndStockStatusData)
    {
        $this->setData('quantity_and_stock_status', $quantityAndStockStatusData);
        return $this;
    }

    /**
     * Get stock data
     *
     * @return array|null
     *
     * @deprecated 101.1.0 as Product model shouldn't be responsible for stock status
     * @see StockItemInterface when you want to change the stock data
     * @see StockStatusInterface when you want to read the stock data for representation layer (storefront)
     * @see StockItemRepositoryInterface::save as extension point for customization of saving process
     * @since 101.1.0
     */
    public function getStockData()
    {
        return $this->getData('stock_data');
    }

    /**
     * Set stock data
     *
     * @param array $stockData
     * @return $this
     *
     * @deprecated 101.1.0 as Product model shouldn't be responsible for stock status
     * @see StockItemInterface when you want to change the stock data
     * @see StockStatusInterface when you want to read the stock data for representation layer (storefront)
     * @see StockItemRepositoryInterface::save as extension point for customization of saving process
     * @since 101.1.0
     */
    public function setStockData($stockData)
    {
        $this->setData('stock_data', $stockData);
        return $this;
    }
}<|MERGE_RESOLUTION|>--- conflicted
+++ resolved
@@ -505,11 +505,7 @@
     /**
      * Get a list of custom attribute codes that belongs to product attribute set.
      *
-<<<<<<< HEAD
-     * If attribute set not specified for product will return all product attribute codes.
-=======
      * If attribute set not specified for product will return all product attribute codes
->>>>>>> 18dcf17c
      *
      * @return string[]
      */
@@ -594,16 +590,10 @@
     }
 
     /**
-<<<<<<< HEAD
-     * Get visibility status.
-     *
-=======
      * Get visibility status
      *
      * @codeCoverageIgnoreStart
->>>>>>> 18dcf17c
      * @see \Magento\Catalog\Model\Product\Visibility
-     * @codeCoverageIgnoreStart
      *
      * @return int
      */
@@ -839,21 +829,12 @@
     }
 
     /**
-<<<<<<< HEAD
-     * Retrieve product attributes.
-     *
-     * If $groupId is null - retrieve all product attributes.
-     *
-     * @param int $groupId Retrieve attributes of the specified group.
-     * @param bool $skipSuper Not used.
-=======
      * Retrieve product attributes
      *
      * If $groupId is null - retrieve all product attributes
      *
      * @param int $groupId Retrieve attributes of the specified group
      * @param bool $skipSuper Not used
->>>>>>> 18dcf17c
      * @return \Magento\Eav\Model\Entity\Attribute\AbstractAttribute[]
      * @SuppressWarnings(PHPMD.UnusedFormalParameter)
      */
@@ -943,11 +924,7 @@
     }
 
     /**
-<<<<<<< HEAD
-     * Check/set if options can be affected when saving product.
-=======
      * Check/set if options can be affected when saving product
->>>>>>> 18dcf17c
      *
      * If value specified, it will be set.
      *
@@ -1068,15 +1045,9 @@
     }
 
     /**
-<<<<<<< HEAD
-     * Clear cache related with product and protect delete from not admin.
-     *
-     * Register indexing event before delete product.
-=======
      * Clear cache related with product and protect delete from not admin
      *
      * Register indexing event before delete product
->>>>>>> 18dcf17c
      *
      * @return \Magento\Catalog\Model\Product
      */
@@ -1583,20 +1554,13 @@
     }
 
     /**
-     * Add image to media gallery.
-     *
-<<<<<<< HEAD
-     * @param string $file Path in file system.
-     * @param string|array $mediaAttribute Attribute code. Leave blank if image should be only in gallery.
-     * @param boolean $move If true, it will move source file.
-     * @param boolean $exclude Mark image as disabled in product page view.
-=======
+     * Add image to media gallery
+     *
      * @param string $file file path of image in file system
      * @param string|array $mediaAttribute code of attribute with type 'media_image',
      * leave blank if image should be only in gallery
      * @param bool $move if true, it will move source file
      * @param bool $exclude mark image as disabled in product page view
->>>>>>> 18dcf17c
      * @return \Magento\Catalog\Model\Product
      */
     public function addImageToMediaGallery($file, $mediaAttribute = null, $move = false, $exclude = true)
@@ -1757,15 +1721,9 @@
     }
 
     /**
-<<<<<<< HEAD
-     * Check is a virtual product.
-     *
-     * Data helper wrapper.
-=======
      * Check is a virtual product
      *
      * Data helper wrapper
->>>>>>> 18dcf17c
      *
      * @return bool
      */
@@ -1855,17 +1813,11 @@
     }
 
     /**
-     * Save current attribute with code and assign new value.
-     *
-<<<<<<< HEAD
-     * @param string $code
-     * @param mixed $value
-     * @param int $store Store ID.
-=======
+     * Save current attribute with code $code and assign new value
+     *
      * @param string $code Attribute code
      * @param mixed $value New attribute value
      * @param int $store Store ID
->>>>>>> 18dcf17c
      * @return void
      */
     public function addAttributeUpdate($code, $value, $store)
@@ -1934,11 +1886,7 @@
     }
 
     /**
-<<<<<<< HEAD
-     * Custom function for other modules.
-=======
      * Custom function for other modules
->>>>>>> 18dcf17c
      *
      * @return string
      */
@@ -2058,13 +2006,7 @@
     }
 
     /**
-<<<<<<< HEAD
-     * @inheritdoc
-     *
-     * Set product custom options to data array.
-=======
      * Set product options
->>>>>>> 18dcf17c
      *
      * @param \Magento\Catalog\Api\Data\ProductCustomOptionInterface[] $options
      * @return $this
@@ -2089,15 +2031,9 @@
     /**
      * Add custom option information to product
      *
-<<<<<<< HEAD
-     * @param string $code
-     * @param mixed $value
-     * @param int|Product $product
-=======
      * @param string $code Option code
      * @param mixed $value Value of the option
      * @param int|Product $product Product ID
->>>>>>> 18dcf17c
      * @return $this
      */
     public function addCustomOption($code, $value, $product = null)
@@ -2293,11 +2229,7 @@
     /**
      * Prepare product custom options.
      *
-<<<<<<< HEAD
-     * To be sure that all product custom options does not has ID and has product instance.
-=======
      * To be sure that all product custom options does not has ID and has product instance
->>>>>>> 18dcf17c
      *
      * @return \Magento\Catalog\Model\Product
      */
@@ -2632,11 +2564,6 @@
 
     /**
      * @inheritdoc
-<<<<<<< HEAD
-     *
-     * Returns extension attributes from data array.
-=======
->>>>>>> 18dcf17c
      *
      * @return \Magento\Catalog\Api\Data\ProductExtensionInterface
      */
@@ -2647,11 +2574,6 @@
 
     /**
      * @inheritdoc
-<<<<<<< HEAD
-     *
-     * Set extension attributes to data array.
-=======
->>>>>>> 18dcf17c
      *
      * @param \Magento\Catalog\Api\Data\ProductExtensionInterface $extensionAttributes
      * @return $this
@@ -2664,11 +2586,7 @@
     //@codeCoverageIgnoreEnd
 
     /**
-<<<<<<< HEAD
-     * Converts to media gallery entry.
-=======
      * Convert array to media gallery interface
->>>>>>> 18dcf17c
      *
      * @param array $mediaGallery
      * @return \Magento\Catalog\Api\Data\ProductAttributeMediaGalleryEntryInterface[]
@@ -2687,13 +2605,7 @@
     }
 
     /**
-<<<<<<< HEAD
-     * @inheritdoc
-     *
-     * Returns media gallery images.
-=======
      * Returns media gallery entries
->>>>>>> 18dcf17c
      *
      * @return \Magento\Catalog\Api\Data\ProductAttributeMediaGalleryEntryInterface[]|null
      */
@@ -2709,13 +2621,7 @@
     }
 
     /**
-<<<<<<< HEAD
-     * @inheritdoc
-     *
-     * Set media gallery images.
-=======
      * Set media gallery entries
->>>>>>> 18dcf17c
      *
      * @param ProductAttributeMediaGalleryEntryInterface[] $mediaGalleryEntries
      * @return $this
@@ -2759,11 +2665,7 @@
     }
 
     /**
-<<<<<<< HEAD
-     * Returns product link repository.
-=======
      * Returns link repository instance
->>>>>>> 18dcf17c
      *
      * @return ProductLinkRepositoryInterface
      */
@@ -2777,11 +2679,7 @@
     }
 
     /**
-<<<<<<< HEAD
-     * Returns media gallery processor.
-=======
      * Returns media gallery processor instance
->>>>>>> 18dcf17c
      *
      * @return Product\Gallery\Processor
      */
