<?php
/**
 * Copyright © Magento, Inc. All rights reserved.
 * See COPYING.txt for license details.
 */
namespace Magento\Catalog\Model;

use Magento\Catalog\Api\CategoryRepositoryInterface;
use Magento\Catalog\Api\Data\ProductAttributeMediaGalleryEntryInterface;
use Magento\Catalog\Api\Data\ProductInterface;
use Magento\Catalog\Api\ProductLinkRepositoryInterface;
use Magento\Catalog\Model\Product\Attribute\Backend\Media\EntryConverterPool;
use Magento\Catalog\Model\Product\Configuration\Item\Option\OptionInterface;
use Magento\Catalog\Model\FilterProductCustomAttribute;
use Magento\Framework\Api\AttributeValueFactory;
use Magento\Framework\App\Filesystem\DirectoryList;
use Magento\Framework\App\ObjectManager;
use Magento\Framework\DataObject\IdentityInterface;
use Magento\Framework\Pricing\SaleableInterface;

/**
 * Catalog product model
 *
 * @api
 * @method Product setHasError(bool $value)
 * @method null|bool getHasError()
 * @method array getAssociatedProductIds()
 * @method Product setNewVariationsAttributeSetId(int $value)
 * @method int getNewVariationsAttributeSetId()
 * @method int getPriceType()
 * @method string getUrlKey()
 * @method Product setUrlKey(string $urlKey)
 * @method Product setRequestPath(string $requestPath)
 * @method Product setWebsiteIds(array $ids)
 *
 * @SuppressWarnings(PHPMD.LongVariable)
 * @SuppressWarnings(PHPMD.ExcessivePublicCount)
 * @SuppressWarnings(PHPMD.TooManyFields)
 * @SuppressWarnings(PHPMD.ExcessiveClassComplexity)
 * @SuppressWarnings(PHPMD.CouplingBetweenObjects)
 * @since 100.0.2
 */
class Product extends \Magento\Catalog\Model\AbstractModel implements
    IdentityInterface,
    SaleableInterface,
    ProductInterface
{
    /**
     * @var ProductLinkRepositoryInterface
     * @since 101.0.0
     */
    protected $linkRepository;

    /**
     * Entity code.
     * Can be used as part of method name for entity processing
     */
    const ENTITY = 'catalog_product';

    /**
     * Product cache tag
     */
    const CACHE_TAG = 'cat_p';

    /**
     * Category product relation cache tag
     */
    const CACHE_PRODUCT_CATEGORY_TAG = 'cat_c_p';

    /**
     * Product Store Id
     */
    const STORE_ID = 'store_id';

    /**
     * @var string
     */
    protected $_cacheTag = self::CACHE_TAG;

    /**
     * @var string
     */
    protected $_eventPrefix = 'catalog_product';

    /**
     * @var string
     */
    protected $_eventObject = 'product';

    /**
     * @var bool
     */
    protected $_canAffectOptions = false;

    /**
     * Product type singleton instance
     *
     * @var \Magento\Catalog\Model\Product\Type\AbstractType
     */
    protected $_typeInstance = null;

    /**
     * Product link instance
     *
     * @var Product\Link
     */
    protected $_linkInstance;

    /**
     * Product object customization (not stored in DB)
     *
     * @var OptionInterface[]
     */
    protected $_customOptions = [];

    /**
     * Product Url Instance
     *
     * @var Product\Url
     */
    protected $_urlModel = null;

    /**
     * @var ResourceModel\Product
     */
    protected $_resource;

    /**
     * @var string
     */
    protected static $_url;

    /**
     * @var array
     */
    protected $_errors = [];

    /**
     * Product option factory
     *
     * @var Product\OptionFactory
     */
    protected $optionFactory;

    /**
     * Product option
     *
     * @var Product\Option
     */
    protected $optionInstance;

    /**
     * @var array
     */
    protected $_links = null;

    /**
     * Flag for available duplicate function
     *
     * @var boolean
     */
    protected $_isDuplicable = true;

    /**
     * Flag for get Price function
     *
     * @var boolean
     */
    protected $_calculatePrice = true;

    /**
     * Catalog product
     *
     * @var \Magento\Catalog\Helper\Product
     */
    protected $_catalogProduct = null;

    /**
     * @var \Magento\Framework\Module\Manager
     */
    protected $moduleManager;

    /**
     * @var \Magento\Framework\Data\CollectionFactory
     */
    protected $_collectionFactory;

    /**
     * Catalog product type
     *
     * @var Product\Type
     */
    protected $_catalogProductType;

    /**
     * Catalog product media config
     *
     * @var Product\Media\Config
     */
    protected $_catalogProductMediaConfig;

    /**
     * Catalog product status
     *
     * @var \Magento\Catalog\Model\Product\Attribute\Source\Status
     */
    protected $_catalogProductStatus;

    /**
     * Catalog product visibility
     *
     * @var Product\Visibility
     */
    protected $_catalogProductVisibility;

    /**
     * Stock item factory
     *
     * @var \Magento\CatalogInventory\Api\Data\StockItemInterfaceFactory
     */
    protected $_stockItemFactory;

    /**
     * Item option factory
     *
     * @var \Magento\Catalog\Model\Product\Configuration\Item\OptionFactory
     */
    protected $_itemOptionFactory;

    /**
     * Filesystem facade
     *
     * @var \Magento\Framework\Filesystem
     */
    protected $_filesystem;

    /**
     * @var \Magento\Framework\Indexer\IndexerRegistry
     */
    protected $indexerRegistry;

    /**
     * @var \Magento\Catalog\Model\Indexer\Product\Flat\Processor
     */
    protected $_productFlatIndexerProcessor;

    /**
     * @var \Magento\Catalog\Model\Indexer\Product\Price\Processor
     */
    protected $_productPriceIndexerProcessor;

    /**
     * @var Indexer\Product\Eav\Processor
     */
    protected $_productEavIndexerProcessor;

    /**
     * @var \Magento\Framework\Pricing\PriceInfo\Base
     */
    protected $_priceInfo;

    /**
     * @var CategoryRepository
     */
    protected $categoryRepository;

    /**
     * Instance of category collection.
     *
     * @var \Magento\Catalog\Model\ResourceModel\Category\Collection
     */
    protected $categoryCollection;

    /**
     * @var Product\Image\CacheFactory
     */
    protected $imageCacheFactory;

    /**
     * @var \Magento\Catalog\Api\ProductAttributeRepositoryInterface
     * @deprecated Not used anymore due to performance issue (loaded all product attributes)
     */
    protected $metadataService;

    /**
     * @param \Magento\Catalog\Model\ProductLink\CollectionProvider
     */
    protected $entityCollectionProvider;

    /**
     * @param \Magento\Catalog\Model\Product\LinkTypeProvider
     */
    protected $linkProvider;

    /**
     * @param \Magento\Catalog\Api\Data\ProductLinkInterfaceFactory
     */
    protected $productLinkFactory;

    /**
     * @param \Magento\Catalog\Api\Data\ProductLinkExtensionFactory
     */
    protected $productLinkExtensionFactory;

    /**
     * @var \Magento\Framework\Api\DataObjectHelper
     */
    protected $dataObjectHelper;

    /**
     * @var int
     */
    protected $_productIdCached;

    /**
     * List of attributes in ProductInterface
     *
     * @deprecated
     * @see ProductInterface::ATTRIBUTES
     * @var array
     */
    protected $interfaceAttributes = ProductInterface::ATTRIBUTES;

    /**
     * @var \Magento\Framework\Api\ExtensionAttribute\JoinProcessorInterface
     */
    protected $joinProcessor;

    /**
     * Media converter pool
     *
     * @var Product\Attribute\Backend\Media\EntryConverterPool
     */
    protected $mediaGalleryEntryConverterPool;

    /**
     * @var \Magento\Catalog\Model\Product\Gallery\Processor
     * @since 101.0.0
     */
    protected $mediaGalleryProcessor;

    /**
     * @var Product\LinkTypeProvider
     * @since 101.0.0
     */
    protected $linkTypeProvider;

    /**
     * @var \Magento\Eav\Model\Config
     */
    private $eavConfig;
    /**
     * @var FilterProductCustomAttribute|null
     */
    private $filterCustomAttribute;

    /**
     * @param \Magento\Framework\Model\Context $context
     * @param \Magento\Framework\Registry $registry
     * @param \Magento\Framework\Api\ExtensionAttributesFactory $extensionFactory
     * @param AttributeValueFactory $customAttributeFactory
     * @param \Magento\Store\Model\StoreManagerInterface $storeManager
     * @param \Magento\Catalog\Api\ProductAttributeRepositoryInterface $metadataService
     * @param Product\Url $url
     * @param Product\Link $productLink
     * @param Product\Configuration\Item\OptionFactory $itemOptionFactory
     * @param \Magento\CatalogInventory\Api\Data\StockItemInterfaceFactory $stockItemFactory
     * @param Product\OptionFactory $catalogProductOptionFactory
     * @param Product\Visibility $catalogProductVisibility
     * @param Product\Attribute\Source\Status $catalogProductStatus
     * @param Product\Media\Config $catalogProductMediaConfig
     * @param Product\Type $catalogProductType
     * @param \Magento\Framework\Module\Manager $moduleManager
     * @param \Magento\Catalog\Helper\Product $catalogProduct
     * @param ResourceModel\Product $resource
     * @param ResourceModel\Product\Collection $resourceCollection
     * @param \Magento\Framework\Data\CollectionFactory $collectionFactory
     * @param \Magento\Framework\Filesystem $filesystem
     * @param \Magento\Framework\Indexer\IndexerRegistry $indexerRegistry
     * @param Indexer\Product\Flat\Processor $productFlatIndexerProcessor
     * @param Indexer\Product\Price\Processor $productPriceIndexerProcessor
     * @param Indexer\Product\Eav\Processor $productEavIndexerProcessor
     * @param CategoryRepositoryInterface $categoryRepository
     * @param Product\Image\CacheFactory $imageCacheFactory
     * @param ProductLink\CollectionProvider $entityCollectionProvider
     * @param Product\LinkTypeProvider $linkTypeProvider
     * @param \Magento\Catalog\Api\Data\ProductLinkInterfaceFactory $productLinkFactory
     * @param \Magento\Catalog\Api\Data\ProductLinkExtensionFactory $productLinkExtensionFactory
     * @param EntryConverterPool $mediaGalleryEntryConverterPool
     * @param \Magento\Framework\Api\DataObjectHelper $dataObjectHelper
     * @param \Magento\Framework\Api\ExtensionAttribute\JoinProcessorInterface $joinProcessor
     * @param array $data
     * @param \Magento\Eav\Model\Config|null $config
     * @param FilterProductCustomAttribute|null $filterCustomAttribute
     * @SuppressWarnings(PHPMD.ExcessiveParameterList)
     * @SuppressWarnings(PHPMD.UnusedFormalParameter)
     */
    public function __construct(
        \Magento\Framework\Model\Context $context,
        \Magento\Framework\Registry $registry,
        \Magento\Framework\Api\ExtensionAttributesFactory $extensionFactory,
        AttributeValueFactory $customAttributeFactory,
        \Magento\Store\Model\StoreManagerInterface $storeManager,
        \Magento\Catalog\Api\ProductAttributeRepositoryInterface $metadataService,
        Product\Url $url,
        Product\Link $productLink,
        \Magento\Catalog\Model\Product\Configuration\Item\OptionFactory $itemOptionFactory,
        \Magento\CatalogInventory\Api\Data\StockItemInterfaceFactory $stockItemFactory,
        \Magento\Catalog\Model\Product\OptionFactory $catalogProductOptionFactory,
        \Magento\Catalog\Model\Product\Visibility $catalogProductVisibility,
        \Magento\Catalog\Model\Product\Attribute\Source\Status $catalogProductStatus,
        \Magento\Catalog\Model\Product\Media\Config $catalogProductMediaConfig,
        Product\Type $catalogProductType,
        \Magento\Framework\Module\Manager $moduleManager,
        \Magento\Catalog\Helper\Product $catalogProduct,
        \Magento\Catalog\Model\ResourceModel\Product $resource,
        \Magento\Catalog\Model\ResourceModel\Product\Collection $resourceCollection,
        \Magento\Framework\Data\CollectionFactory $collectionFactory,
        \Magento\Framework\Filesystem $filesystem,
        \Magento\Framework\Indexer\IndexerRegistry $indexerRegistry,
        \Magento\Catalog\Model\Indexer\Product\Flat\Processor $productFlatIndexerProcessor,
        \Magento\Catalog\Model\Indexer\Product\Price\Processor $productPriceIndexerProcessor,
        \Magento\Catalog\Model\Indexer\Product\Eav\Processor $productEavIndexerProcessor,
        CategoryRepositoryInterface $categoryRepository,
        Product\Image\CacheFactory $imageCacheFactory,
        \Magento\Catalog\Model\ProductLink\CollectionProvider $entityCollectionProvider,
        \Magento\Catalog\Model\Product\LinkTypeProvider $linkTypeProvider,
        \Magento\Catalog\Api\Data\ProductLinkInterfaceFactory $productLinkFactory,
        \Magento\Catalog\Api\Data\ProductLinkExtensionFactory $productLinkExtensionFactory,
        EntryConverterPool $mediaGalleryEntryConverterPool,
        \Magento\Framework\Api\DataObjectHelper $dataObjectHelper,
        \Magento\Framework\Api\ExtensionAttribute\JoinProcessorInterface $joinProcessor,
        array $data = [],
        \Magento\Eav\Model\Config $config = null,
        FilterProductCustomAttribute $filterCustomAttribute = null
    ) {
        $this->metadataService = $metadataService;
        $this->_itemOptionFactory = $itemOptionFactory;
        $this->_stockItemFactory = $stockItemFactory;
        $this->optionFactory = $catalogProductOptionFactory;
        $this->_catalogProductVisibility = $catalogProductVisibility;
        $this->_catalogProductStatus = $catalogProductStatus;
        $this->_catalogProductMediaConfig = $catalogProductMediaConfig;
        $this->_catalogProductType = $catalogProductType;
        $this->moduleManager = $moduleManager;
        $this->_catalogProduct = $catalogProduct;
        $this->_collectionFactory = $collectionFactory;
        $this->_urlModel = $url;
        $this->_linkInstance = $productLink;
        $this->_filesystem = $filesystem;
        $this->indexerRegistry = $indexerRegistry;
        $this->_productFlatIndexerProcessor = $productFlatIndexerProcessor;
        $this->_productPriceIndexerProcessor = $productPriceIndexerProcessor;
        $this->_productEavIndexerProcessor = $productEavIndexerProcessor;
        $this->categoryRepository = $categoryRepository;
        $this->imageCacheFactory = $imageCacheFactory;
        $this->entityCollectionProvider = $entityCollectionProvider;
        $this->linkTypeProvider = $linkTypeProvider;
        $this->productLinkFactory = $productLinkFactory;
        $this->productLinkExtensionFactory = $productLinkExtensionFactory;
        $this->mediaGalleryEntryConverterPool = $mediaGalleryEntryConverterPool;
        $this->dataObjectHelper = $dataObjectHelper;
        $this->joinProcessor = $joinProcessor;
        $this->eavConfig = $config ?? ObjectManager::getInstance()->get(\Magento\Eav\Model\Config::class);
        $this->filterCustomAttribute = $filterCustomAttribute
            ?? ObjectManager::getInstance()->get(FilterProductCustomAttribute::class);
        parent::__construct(
            $context,
            $registry,
            $extensionFactory,
            $customAttributeFactory,
            $storeManager,
            $resource,
            $resourceCollection,
            $data
        );
    }

    /**
     * Initialize resources
     *
     * @return void
     */
    protected function _construct()
    {
        $this->_init(\Magento\Catalog\Model\ResourceModel\Product::class);
    }

    // phpcs:disable Generic.CodeAnalysis.UselessOverridingMethod
    /**
     * Get resource instance
     * phpcs:disable Generic.CodeAnalysis.UselessOverridingMethod
     *
     * @throws \Magento\Framework\Exception\LocalizedException
     * @return \Magento\Catalog\Model\ResourceModel\Product
     * @deprecated because resource models should be used directly
     */
    protected function _getResource()
    {
        return parent::_getResource();
    }
    // phpcs:enable

    /**
     * Get a list of custom attribute codes that belongs to product attribute set.
     *
     * If attribute set not specified for product will return all product attribute codes
     *
     * @return string[]
     */
    protected function getCustomAttributesCodes()
    {
        if ($this->customAttributesCodes === null) {
            $this->customAttributesCodes = array_diff(
                array_keys(
                    $this->filterCustomAttribute->execute(
                        $this->eavConfig->getEntityAttributes(
                            self::ENTITY,
                            $this
                        )
                    )
                ),
                ProductInterface::ATTRIBUTES
            );
        }

        return $this->customAttributesCodes;
    }

    /**
     * Retrieve Store Id
     *
     * @return int
     */
    public function getStoreId()
    {
        if ($this->hasData(self::STORE_ID)) {
            return (int)$this->getData(self::STORE_ID);
        }
        return (int)$this->_storeManager->getStore()->getId();
    }

    /**
     * Get product url model
     *
     * @return Product\Url
     */
    public function getUrlModel()
    {
        return $this->_urlModel;
    }

    /**
     * Validate Product Data
     *
     * @todo implement full validation process with errors returning which are ignoring now
     *
     * @return array
     */
    public function validate()
    {
        $this->_eventManager->dispatch($this->_eventPrefix . '_validate_before', $this->_getEventData());
        $result = $this->_getResource()->validate($this);
        $this->_eventManager->dispatch($this->_eventPrefix . '_validate_after', $this->_getEventData());
        return $result;
    }

    /**
     * Get product name
     *
     * @return string
     * @codeCoverageIgnoreStart
     */
    public function getName()
    {
        return $this->_getData(self::NAME);
    }

    //@codeCoverageIgnoreEnd

    /**
     * Get product price through type instance
     *
     * @return float
     */
    public function getPrice()
    {
        if ($this->_calculatePrice || !$this->getData(self::PRICE)) {
            return $this->getPriceModel()->getPrice($this);
        } else {
            return $this->getData(self::PRICE);
        }
    }

    /**
     * Get visibility status
     *
     * @codeCoverageIgnoreStart
     * @see \Magento\Catalog\Model\Product\Visibility
     *
     * @return int
     */
    public function getVisibility()
    {
        return $this->_getData(self::VISIBILITY);
    }

    /**
     * Get product attribute set id
     *
     * @return int
     */
    public function getAttributeSetId()
    {
        return $this->_getData(self::ATTRIBUTE_SET_ID);
    }

    /**
     * Get product creation date
     *
     * @return string
     */
    public function getCreatedAt()
    {
        return $this->_getData(self::CREATED_AT);
    }

    /**
     * Get previous product update date
     *
     * @return string
     */
    public function getUpdatedAt()
    {
        return $this->_getData(self::UPDATED_AT);
    }

    /**
     * Set Price calculation flag
     *
     * @param bool $calculate
     * @return void
     * @deprecated
     */
    public function setPriceCalculation($calculate = true)
    {
        $this->_calculatePrice = $calculate;
    }

    /**
     * Get product type identifier
     *
     * @return array|string
     */
    public function getTypeId()
    {
        return $this->_getData(self::TYPE_ID);
    }

    //@codeCoverageIgnoreEnd

    /**
     * Get product status
     *
     * @return int
     */
    public function getStatus()
    {
        $status = $this->_getData(self::STATUS);
        return $status !== null ? $status : \Magento\Catalog\Model\Product\Attribute\Source\Status::STATUS_ENABLED;
    }

    /**
     * Retrieve type instance of the product.
     *
     * Type instance implements product type depended logic and is a singleton shared by all products of the same type.
     *
     * @return \Magento\Catalog\Model\Product\Type\AbstractType
     */
    public function getTypeInstance()
    {
        if ($this->_typeInstance === null) {
            $this->_typeInstance = $this->_catalogProductType->factory($this);
        }
        return $this->_typeInstance;
    }

    /**
     * Set type instance for the product
     *
     * @param \Magento\Catalog\Model\Product\Type\AbstractType|null $instance  Product type instance
     * @return \Magento\Catalog\Model\Product
     */
    public function setTypeInstance($instance)
    {
        $this->_typeInstance = $instance;
        return $this;
    }

    /**
     * Retrieve link instance
     *
     * @return  Product\Link
     */
    public function getLinkInstance()
    {
        return $this->_linkInstance;
    }

    /**
     * Retrieve product id by sku
     *
     * @param   string $sku
     * @return  integer
     */
    public function getIdBySku($sku)
    {
        return $this->_getResource()->getIdBySku($sku);
    }

    /**
     * Retrieve product category id
     *
     * @return int
     */
    public function getCategoryId()
    {
        $category = $this->_registry->registry('current_category');
        if ($category && in_array($category->getId(), $this->getCategoryIds())) {
            return $category->getId();
        }
        return false;
    }

    /**
     * Retrieve product category
     *
     * @return \Magento\Catalog\Model\Category
     */
    public function getCategory()
    {
        $category = $this->getData('category');
        if ($category === null && $this->getCategoryId()) {
            $category = $this->categoryRepository->get($this->getCategoryId());
            $this->setCategory($category);
        }
        return $category;
    }

    /**
     * Retrieve assigned category Ids
     *
     * @return array
     */
    public function getCategoryIds()
    {
        if (!$this->hasData('category_ids')) {
            $wasLocked = false;
            if ($this->isLockedAttribute('category_ids')) {
                $wasLocked = true;
                $this->unlockAttribute('category_ids');
            }
            $ids = $this->_getResource()->getCategoryIds($this);
            $this->setData('category_ids', $ids);
            if ($wasLocked) {
                $this->lockAttribute('category_ids');
            }
        }

        return (array) $this->_getData('category_ids');
    }

    /**
     * Retrieve product categories
     *
     * @return \Magento\Framework\Data\Collection
     */
    public function getCategoryCollection()
    {
        if ($this->categoryCollection === null || $this->getId() != $this->_productIdCached) {
            $categoryCollection = $this->_getResource()->getCategoryCollection($this);
            $this->setCategoryCollection($categoryCollection);
            $this->_productIdCached = $this->getId();
        }
        return $this->categoryCollection;
    }

    /**
     * Set product categories.
     *
     * @param \Magento\Framework\Data\Collection $categoryCollection
     * @return $this
     */
    protected function setCategoryCollection(\Magento\Framework\Data\Collection $categoryCollection)
    {
        $this->categoryCollection = $categoryCollection;
        return $this;
    }

    /**
     * Retrieve product websites identifiers
     *
     * @return array
     */
    public function getWebsiteIds()
    {
        if (!$this->hasWebsiteIds()) {
            $ids = $this->_getResource()->getWebsiteIds($this);
            $this->setWebsiteIds($ids);
        }
        return $this->getData('website_ids');
    }

    /**
     * Get all sore ids where product is presented
     *
     * @return array
     */
    public function getStoreIds()
    {
        if (!$this->hasStoreIds()) {
            $storeIds = [];
            if ($websiteIds = $this->getWebsiteIds()) {
                if (!$this->isObjectNew() && $this->_storeManager->isSingleStoreMode()) {
                    $websiteIds = array_keys($websiteIds);
                }
                foreach ($websiteIds as $websiteId) {
                    $websiteStores = $this->_storeManager->getWebsite($websiteId)->getStoreIds();
                    $storeIds[] = $websiteStores;
                }
            }
            if ($storeIds) {
                $storeIds = array_merge(...$storeIds);
            }
            $this->setStoreIds($storeIds);
        }
        return $this->getData('store_ids');
    }

    /**
     * Retrieve product attributes
     *
     * If $groupId is null - retrieve all product attributes
     *
     * @param int $groupId Retrieve attributes of the specified group
     * @param bool $skipSuper Not used
     * @return \Magento\Eav\Model\Entity\Attribute\AbstractAttribute[]
     * @SuppressWarnings(PHPMD.UnusedFormalParameter)
     */
    public function getAttributes($groupId = null, $skipSuper = false)
    {
        $productAttributes = $this->getTypeInstance()->getSetAttributes($this);
        if ($groupId) {
            $attributes = [];
            foreach ($productAttributes as $attribute) {
                if ($attribute->isInGroup($this->getAttributeSetId(), $groupId)) {
                    $attributes[] = $attribute;
                }
            }
        } else {
            $attributes = $productAttributes;
        }

        return $attributes;
    }

    /**
     * Check product options and type options and save them, too
     *
     * @return void
     * @SuppressWarnings(PHPMD.CyclomaticComplexity)
     * @SuppressWarnings(PHPMD.NPathComplexity)
     */
    public function beforeSave()
    {
        $this->cleanCache();
        $this->setTypeHasOptions(false);
        $this->setTypeHasRequiredOptions(false);
        $this->setHasOptions(false);
        $this->setRequiredOptions(false);

        $this->getTypeInstance()->beforeSave($this);

        $hasOptions = false;
        $hasRequiredOptions = false;

        /**
         * $this->_canAffectOptions - set by type instance only
         * $this->getCanSaveCustomOptions() - set either in controller when "Custom Options" ajax tab is loaded,
         * or in type instance as well
         */
        $this->canAffectOptions($this->_canAffectOptions && $this->getCanSaveCustomOptions());
        if ($this->getCanSaveCustomOptions()) {
            $options = $this->getOptions();
            if (is_array($options)) {
                $this->setIsCustomOptionChanged(true);
                foreach ($options as $option) {
                    if ($option instanceof \Magento\Catalog\Api\Data\ProductCustomOptionInterface) {
                        $option = $option->getData();
                    }
                    if (!isset($option['is_delete']) || $option['is_delete'] != '1') {
                        $hasOptions = true;
                    }
                    if ($option['is_require'] == '1') {
                        $hasRequiredOptions = true;
                        break;
                    }
                }
            }
        }

        /**
         * Set true, if any
         * Set false, ONLY if options have been affected by Options tab and Type instance tab
         */
        if ($hasOptions || (bool)$this->getTypeHasOptions()) {
            $this->setHasOptions(true);
            if ($hasRequiredOptions || (bool)$this->getTypeHasRequiredOptions()) {
                $this->setRequiredOptions(true);
            } elseif ($this->canAffectOptions()) {
                $this->setRequiredOptions(false);
            }
        } elseif ($this->canAffectOptions()) {
            $this->setHasOptions(false);
            $this->setRequiredOptions(false);
        }

        if (!$this->getOrigData('website_ids')) {
            $websiteIds = $this->_getResource()->getWebsiteIds($this);
            $this->setOrigData('website_ids', $websiteIds);
        }
        parent::beforeSave();
    }

    /**
     * Check/set if options can be affected when saving product
     *
     * If value specified, it will be set.
     *
     * @param bool $value
     * @return bool
     */
    public function canAffectOptions($value = null)
    {
        if (null !== $value) {
            $this->_canAffectOptions = (bool) $value;
        }
        return $this->_canAffectOptions;
    }

    /**
     * Saving product type related data and init index
     *
     * @return \Magento\Catalog\Model\Product
     */
    public function afterSave()
    {
        $this->getLinkInstance()->saveProductRelations($this);
        $this->getTypeInstance()->save($this);

        if ($this->getStockData()) {
            $this->setForceReindexEavRequired(true);
        }

        $this->_getResource()->addCommitCallback([$this, 'priceReindexCallback']);
        $this->_getResource()->addCommitCallback([$this, 'eavReindexCallback']);

        $result = parent::afterSave();

        $this->_getResource()->addCommitCallback([$this, 'reindex']);
        $this->reloadPriceInfo();

        return $result;
    }

    /**
     * Set quantity for product
     *
     * @param float $qty
     * @return $this
     */
    public function setQty($qty)
    {
        if ($this->getData('qty') != $qty) {
            $this->setData('qty', $qty);
            $this->reloadPriceInfo();
        }
        return $this;
    }

    /**
     * Get quantity for product
     *
     * @return float
     */
    public function getQty()
    {
        return (float)$this->getData('qty');
    }

    /**
     * Callback for entity reindex
     *
     * @return void
     */
    public function priceReindexCallback()
    {
        if ($this->isObjectNew() || $this->_catalogProduct->isDataForPriceIndexerWasChanged($this)) {
            $this->_productPriceIndexerProcessor->reindexRow($this->getEntityId());
        }
    }

    /**
     * Reindex callback for EAV indexer
     *
     * @return void
     */
    public function eavReindexCallback()
    {
        if ($this->isObjectNew() || $this->isDataChanged($this)) {
            $this->_productEavIndexerProcessor->reindexRow($this->getEntityId());
        }
    }

    /**
     * Check if data was changed
     *
     * @return bool
     */
    public function isDataChanged()
    {
        foreach (array_keys($this->getData()) as $field) {
            if ($this->dataHasChangedFor($field)) {
                return true;
            }
        }
        return false;
    }

    /**
     * Init indexing process after product save
     *
     * @return void
     */
    public function reindex()
    {
        if ($this->_catalogProduct->isDataForProductCategoryIndexerWasChanged($this) || $this->isDeleted()) {
            $productCategoryIndexer = $this->indexerRegistry->get(Indexer\Product\Category::INDEXER_ID);
            if (!$productCategoryIndexer->isScheduled()) {
                $productCategoryIndexer->reindexRow($this->getId());
            }
        }
        $this->_productFlatIndexerProcessor->reindexRow($this->getEntityId());
    }

    /**
     * Clear cache related with product and protect delete from not admin
     *
     * Register indexing event before delete product
     *
     * @return \Magento\Catalog\Model\Product
     * @throws \Magento\Framework\Exception\LocalizedException
     */
    public function beforeDelete()
    {
        $this->cleanCache();
        return parent::beforeDelete();
    }

    /**
     * Init indexing process after product delete commit
     *
     * @return void
     */
    public function afterDeleteCommit()
    {
        $this->reindex();
        $this->_productPriceIndexerProcessor->reindexRow($this->getId());
        parent::afterDeleteCommit();
    }

    /**
     * Load product options if they exists
     *
     * @return $this
     */
    protected function _afterLoad()
    {
        if (!$this->hasData(self::STATUS)) {
            $this->setData(self::STATUS, \Magento\Catalog\Model\Product\Attribute\Source\Status::STATUS_ENABLED);
        }
        parent::_afterLoad();
        return $this;
    }

    /**
     * Clear cache related with product id
     *
     * @return $this
     */
    public function cleanCache()
    {
        $this->_cacheManager->clean('catalog_product_' . $this->getId());
        return $this;
    }

    /**
     * Get product price model
     *
     * @return \Magento\Catalog\Model\Product\Type\Price
     */
    public function getPriceModel()
    {
        return $this->_catalogProductType->priceFactory($this->getTypeId());
    }

    /**
     * Get product Price Info object
     *
     * @return \Magento\Framework\Pricing\PriceInfo\Base
     */
    public function getPriceInfo()
    {
        if (!$this->_priceInfo) {
            $this->_priceInfo = $this->_catalogProductType->getPriceInfo($this);
        }
        return $this->_priceInfo;
    }

    /**
     * Gets list of product tier prices
     *
     * @return \Magento\Catalog\Api\Data\ProductTierPriceInterface[]|null
     */
    public function getTierPrices()
    {
        return $this->getPriceModel()->getTierPrices($this);
    }

    /**
     * Sets list of product tier prices
     *
     * @param \Magento\Catalog\Api\Data\ProductTierPriceInterface[] $tierPrices
     * @return $this
     */
    public function setTierPrices(array $tierPrices = null)
    {
        $this->getPriceModel()->setTierPrices($this, $tierPrices);
        return $this;
    }

    /**
     * Get product tier price for the customer, based on qty of this product
     *
     * @param   float $qty
     * @return  float|array
     */
    public function getTierPrice($qty = null)
    {
        return $this->getPriceModel()->getTierPrice($qty, $this);
    }

    /**
     * Get formatted by currency product price
     *
     * @return  array|double
     */
    public function getFormattedPrice()
    {
        return $this->getPriceModel()->getFormattedPrice($this);
    }

    /**
     * Get formatted by currency product price
     *
     * @return array|double
     *
     * @deprecated
     * @see getFormattedPrice()
     */
    public function getFormatedPrice()
    {
        return $this->getFormattedPrice();
    }

    /**
     * Sets final price of product
     *
     * This func is equal to magic 'setFinalPrice()', but added as a separate func, because in cart with bundle
     * products it's called very often in Item->getProduct(). So removing chain of magic with more cpu consuming
     * algorithms gives nice optimization boost.
     *
     * @param float $price Price amount
     * @return \Magento\Catalog\Model\Product
     */
    public function setFinalPrice($price)
    {
        $this->_data['final_price'] = $price;
        return $this;
    }

    /**
     * Get product final price
     *
     * @param float $qty
     * @return float
     */
    public function getFinalPrice($qty = null)
    {
        if ($this->_calculatePrice || $this->_getData('final_price') === null) {
            return $this->getPriceModel()->getFinalPrice($qty, $this);
        } else {
            return $this->_getData('final_price');
        }
    }

    /**
     * Returns calculated final price
     *
     * @return float
     */
    public function getCalculatedFinalPrice()
    {
        return $this->_getData('calculated_final_price');
    }

    /**
     * Returns minimal price
     *
     * @return float
     */
    public function getMinimalPrice()
    {
        return max($this->_getData('minimal_price'), 0);
    }

    /**
     * Returns special price
     *
     * @return float
     */
    public function getSpecialPrice()
    {
        return $this->_getData('special_price');
    }

    /**
     * Returns starting date of the special price
     *
     * @return mixed
     */
    public function getSpecialFromDate()
    {
        return $this->_getData('special_from_date');
    }

    /**
     * Returns end date of the special price
     *
     * @return mixed
     */
    public function getSpecialToDate()
    {
        return $this->_getData('special_to_date');
    }

    /**
     * Retrieve array of related products
     *
     * @return array
     */
    public function getRelatedProducts()
    {
        if (!$this->hasRelatedProducts()) {
            //Loading all linked products.
            $this->getProductLinks();
            if (!$this->hasRelatedProducts()) {
                $this->setRelatedProducts([]);
            }
        }
        return $this->getData('related_products');
    }

    /**
     * Retrieve related products identifiers
     *
     * @return array
     */
    public function getRelatedProductIds()
    {
        if (!$this->hasRelatedProductIds()) {
            $ids = [];
            foreach ($this->getRelatedProducts() as $product) {
                $ids[] = $product->getId();
            }
            $this->setRelatedProductIds($ids);
        }
        return $this->getData('related_product_ids');
    }

    /**
     * Retrieve collection related product
     *
     * @return \Magento\Catalog\Model\ResourceModel\Product\Link\Product\Collection
     */
    public function getRelatedProductCollection()
    {
        $collection = $this->getLinkInstance()->useRelatedLinks()->getProductCollection()->setIsStrongMode();
        $collection->setProduct($this);
        return $collection;
    }

    /**
     * Retrieve collection related link
     *
     * @return \Magento\Catalog\Model\ResourceModel\Product\Link\Collection
     */
    public function getRelatedLinkCollection()
    {
        $collection = $this->getLinkInstance()->useRelatedLinks()->getLinkCollection();
        $collection->setProduct($this);
        $collection->addLinkTypeIdFilter();
        $collection->addProductIdFilter();
        $collection->joinAttributes();
        return $collection;
    }

    /**
     * Retrieve array of up sell products
     *
     * @return array
     */
    public function getUpSellProducts()
    {
        if (!$this->hasUpSellProducts()) {
            //Loading all linked products.
            $this->getProductLinks();
            if (!$this->hasUpSellProducts()) {
                $this->setUpSellProducts([]);
            }
        }

        return $this->getData('up_sell_products');
    }

    /**
     * Retrieve up sell products identifiers
     *
     * @return array
     */
    public function getUpSellProductIds()
    {
        if (!$this->hasUpSellProductIds()) {
            $ids = [];
            foreach ($this->getUpSellProducts() as $product) {
                $ids[] = $product->getId();
            }
            $this->setUpSellProductIds($ids);
        }
        return $this->getData('up_sell_product_ids');
    }

    /**
     * Retrieve collection up sell product
     *
     * @return \Magento\Catalog\Model\ResourceModel\Product\Link\Product\Collection
     */
    public function getUpSellProductCollection()
    {
        $collection = $this->getLinkInstance()->useUpSellLinks()->getProductCollection()->setIsStrongMode();
        $collection->setProduct($this);
        return $collection;
    }

    /**
     * Retrieve collection up sell link
     *
     * @return \Magento\Catalog\Model\ResourceModel\Product\Link\Collection
     */
    public function getUpSellLinkCollection()
    {
        $collection = $this->getLinkInstance()->useUpSellLinks()->getLinkCollection();
        $collection->setProduct($this);
        $collection->addLinkTypeIdFilter();
        $collection->addProductIdFilter();
        $collection->joinAttributes();
        return $collection;
    }

    /**
     * Retrieve array of cross sell products
     *
     * @return array
     */
    public function getCrossSellProducts()
    {
        if (!$this->hasCrossSellProducts()) {
            //Loading all linked products.
            $this->getProductLinks();
            if (!$this->hasCrossSellProducts()) {
                $this->setCrossSellProducts([]);
            }
        }

        return $this->getData('cross_sell_products');
    }

    /**
     * Retrieve cross sell products identifiers
     *
     * @return array
     */
    public function getCrossSellProductIds()
    {
        if (!$this->hasCrossSellProductIds()) {
            $ids = [];
            foreach ($this->getCrossSellProducts() as $product) {
                $ids[] = $product->getId();
            }
            $this->setCrossSellProductIds($ids);
        }
        return $this->getData('cross_sell_product_ids');
    }

    /**
     * Retrieve collection cross sell product
     *
     * @return \Magento\Catalog\Model\ResourceModel\Product\Link\Product\Collection
     */
    public function getCrossSellProductCollection()
    {
        $collection = $this->getLinkInstance()->useCrossSellLinks()->getProductCollection()->setIsStrongMode();
        $collection->setProduct($this);
        return $collection;
    }

    /**
     * Retrieve collection cross sell link
     *
     * @return \Magento\Catalog\Model\ResourceModel\Product\Link\Collection
     */
    public function getCrossSellLinkCollection()
    {
        $collection = $this->getLinkInstance()->useCrossSellLinks()->getLinkCollection();
        $collection->setProduct($this);
        $collection->addLinkTypeIdFilter();
        $collection->addProductIdFilter();
        $collection->joinAttributes();
        return $collection;
    }

    /**
     * Get product links info
     *
     * @return \Magento\Catalog\Api\Data\ProductLinkInterface[]
     */
    public function getProductLinks()
    {
        if ($this->_links === null) {
            if ($this->getSku() && $this->getId()) {
                $this->_links = $this->getLinkRepository()->getList($this);
            } else {
                $this->_links = [];
            }
        }
        return $this->_links;
    }

    /**
     * Set product links info
     *
     * @param \Magento\Catalog\Api\Data\ProductLinkInterface[] $links
     * @return $this
     */
    public function setProductLinks(array $links = null)
    {
        if ($links === null) {
            $this->setData('ignore_links_flag', true);
        } else {
            $this->setData('ignore_links_flag', false);
        }
        $this->_links = $links;
        return $this;
    }

    /**
     * Retrieve attributes for media gallery
     *
     * @return array
     */
    public function getMediaAttributes()
    {
        if (!$this->hasMediaAttributes()) {
            $mediaAttributes = [];
            foreach ($this->getAttributes() as $attribute) {
                if ($attribute->getFrontend()->getInputType() == 'media_image') {
                    $mediaAttributes[$attribute->getAttributeCode()] = $attribute;
                }
            }
            $this->setMediaAttributes($mediaAttributes);
        }
        return $this->getData('media_attributes');
    }

    /**
     * Retrieve assoc array that contains media attribute values of the product
     *
     * @return array
     */
    public function getMediaAttributeValues()
    {
        $mediaAttributeCodes = $this->_catalogProductMediaConfig->getMediaAttributeCodes();
        $mediaAttributeValues = [];
        foreach ($mediaAttributeCodes as $attributeCode) {
            $mediaAttributeValues[$attributeCode] = $this->getData($attributeCode);
        }
        return $mediaAttributeValues;
    }

    /**
     * Retrieve media gallery images
     *
     * @return \Magento\Framework\Data\Collection
     */
    public function getMediaGalleryImages()
    {
        $directory = $this->_filesystem->getDirectoryRead(DirectoryList::MEDIA);
        if (!$this->hasData('media_gallery_images')) {
            $this->setData('media_gallery_images', $this->_collectionFactory->create());
        }
        if (!$this->getData('media_gallery_images')->count() && is_array($this->getMediaGallery('images'))) {
            $images = $this->getData('media_gallery_images');
            foreach ($this->getMediaGallery('images') as $image) {
                if (!empty($image['disabled'])
                    || !empty($image['removed'])
                    || empty($image['value_id'])
                    || $images->getItemById($image['value_id']) != null
                ) {
                    continue;
                }
                $image['url'] = $this->getMediaConfig()->getMediaUrl($image['file']);
                $image['id'] = $image['value_id'];
                $image['path'] = $directory->getAbsolutePath($this->getMediaConfig()->getMediaPath($image['file']));
                $images->addItem(new \Magento\Framework\DataObject($image));
            }
            $this->setData('media_gallery_images', $images);
        }

        return $this->getData('media_gallery_images');
    }

    /**
     * Checks whether product has Media Gallery attribute.
     *
     * @return bool
     * @since 101.0.0
     */
    public function hasGalleryAttribute()
    {
        $attributes = $this->getAttributes();

        if (!isset($attributes['media_gallery'])
            || !($attributes['media_gallery'] instanceof \Magento\Eav\Model\Entity\Attribute\AbstractAttribute)
        ) {
            return false;
        }

        return true;
    }

    /**
     * Add image to media gallery
     *
     * @param string $file file path of image in file system
     * @param string|array $mediaAttribute code of attribute with type 'media_image',
     * leave blank if image should be only in gallery
     * @param bool $move if true, it will move source file
     * @param bool $exclude mark image as disabled in product page view
     * @return \Magento\Catalog\Model\Product
     * @throws \Magento\Framework\Exception\LocalizedException
     */
    public function addImageToMediaGallery($file, $mediaAttribute = null, $move = false, $exclude = true)
    {
        if ($this->hasGalleryAttribute()) {
            $this->getMediaGalleryProcessor()->addImage(
                $this,
                $file,
                $mediaAttribute,
                $move,
                $exclude
            );
        }

        return $this;
    }

    /**
     * Retrieve product media config
     *
     * @return Product\Media\Config
     */
    public function getMediaConfig()
    {
        return $this->_catalogProductMediaConfig;
    }

    /**
     * Returns visible status IDs in catalog
     *
     * @return array
     */
    public function getVisibleInCatalogStatuses()
    {
        return $this->_catalogProductStatus->getVisibleStatusIds();
    }

    /**
     * Retrieve visible statuses
     *
     * @return array
     */
    public function getVisibleStatuses()
    {
        return $this->_catalogProductStatus->getVisibleStatusIds();
    }

    /**
     * Check Product visible in catalog
     *
     * @return bool
     */
    public function isVisibleInCatalog()
    {
        return in_array($this->getStatus(), $this->getVisibleInCatalogStatuses());
    }

    /**
     * Retrieve visible in site visibilities
     *
     * @return array
     */
    public function getVisibleInSiteVisibilities()
    {
        return $this->_catalogProductVisibility->getVisibleInSiteIds();
    }

    /**
     * Check Product visible in site
     *
     * @return bool
     */
    public function isVisibleInSiteVisibility()
    {
        return in_array($this->getVisibility(), $this->getVisibleInSiteVisibilities());
    }

    /**
     * Checks product can be duplicated
     *
     * @return boolean
     */
    public function isDuplicable()
    {
        return $this->_isDuplicable;
    }

    /**
     * Set is duplicable flag
     *
     * @param boolean $value
     * @return \Magento\Catalog\Model\Product
     */
    public function setIsDuplicable($value)
    {
        $this->_isDuplicable = (bool)$value;
        return $this;
    }

    /**
     * Check is product available for sale
     *
     * @return bool
     */
    public function isSalable()
    {
        if ($this->_catalogProduct->getSkipSaleableCheck()) {
            return true;
        }
        if (($this->getOrigData('status') != $this->getData('status'))
            || $this->isStockStatusChanged()) {
            $this->unsetData('salable');
        }

        if ($this->hasData('salable')) {
            return $this->getData('salable');
        }
        $this->_eventManager->dispatch('catalog_product_is_salable_before', ['product' => $this]);

        $salable = $this->isAvailable();

        $object = new \Magento\Framework\DataObject(['product' => $this, 'is_salable' => $salable]);
        $this->_eventManager->dispatch(
            'catalog_product_is_salable_after',
            ['product' => $this, 'salable' => $object]
        );
        $this->setData('salable', $object->getIsSalable());
        return $this->getData('salable');
    }

    /**
     * Check whether the product type or stock allows to purchase the product
     *
     * @return bool
     */
    public function isAvailable()
    {
        return $this->_catalogProduct->getSkipSaleableCheck() || $this->getTypeInstance()->isSalable($this);
    }

    /**
     * Is product salable detecting by product type
     *
     * @return bool
     * @SuppressWarnings(PHPMD.BooleanGetMethodName)
     */
    public function getIsSalable()
    {
        $productType = $this->getTypeInstance();
        if (method_exists($productType, 'getIsSalable')) {
            return $productType->getIsSalable($this);
        }
        if ($this->hasData('is_saleable')) {
            return $this->getData('is_saleable');
        }

        return $this->isSalable();
    }

    /**
     * Check is a virtual product
     *
     * @return bool
     */
    public function isVirtual()
    {
        return $this->getIsVirtual();
    }

    /**
     * Alias for isSalable()
     *
     * @return bool
     */
    public function isSaleable()
    {
        return $this->isSalable();
    }

    /**
     * Whether product available in stock
     *
     * @return bool
     */
    public function isInStock()
    {
        return $this->getStatus() == \Magento\Catalog\Model\Product\Attribute\Source\Status::STATUS_ENABLED;
    }

    /**
     * Get attribute text by its code
     *
     * @param string $attributeCode Code of the attribute
     * @return string|array|null
     */
    public function getAttributeText($attributeCode)
    {
        return $this->getResource()->getAttribute($attributeCode)->getSource()->getOptionText(
            $this->getData($attributeCode)
        );
    }

    /**
     * Returns array with dates for custom design
     *
     * @return array
     */
    public function getCustomDesignDate()
    {
        $result = [];
        $result['from'] = $this->getData('custom_design_from');
        $result['to'] = $this->getData('custom_design_to');

        return $result;
    }

    /**
     * Retrieve Product URL
     *
     * @param  bool $useSid
     * @return string
     */
    public function getProductUrl($useSid = null)
    {
        return $this->getUrlModel()->getProductUrl($this, $useSid);
    }

    /**
     * Retrieve URL in current store
     *
     * @param array $params the route params
     * @return string
     */
    public function getUrlInStore($params = [])
    {
        return $this->getUrlModel()->getUrlInStore($this, $params);
    }

    /**
     * Formats URL key
     *
     * @param string $str URL
     * @return string
     */
    public function formatUrlKey($str)
    {
        return $this->getUrlModel()->formatUrlKey($str);
    }

    /**
     * Save current attribute with code $code and assign new value.
     *
     * @param string $code Attribute code
     * @param mixed $value New attribute value
     * @param int $store Store ID
     * @return void
     */
    public function addAttributeUpdate($code, $value, $store)
    {
        $oldValue = $this->getData($code);
        $oldStore = $this->getStoreId();

        $this->setData($code, $value);
        $this->setStoreId($store);
        $this->getResource()->saveAttribute($this, $code);

        $this->setData($code, $oldValue);
        $this->setStoreId($oldStore);
    }

    /**
     * Renders the object to array
     *
     * @param array $arrAttributes Attribute array
     * @return array
     */
    public function toArray(array $arrAttributes = [])
    {
        $data = parent::toArray($arrAttributes);
        $stock = $this->getStockItem();
        if ($stock) {
            $data['stock_item'] = $stock->toArray();
        }
        unset($data['stock_item']['product']);
        return $data;
    }

    /**
     * Same as setData(), but also initiates the stock item (if it is there)
     *
     * @param array $data Array to form the object from
     * @return \Magento\Catalog\Model\Product
     */
    public function fromArray(array $data)
    {
        if (isset($data['stock_item'])) {
            if ($this->moduleManager->isEnabled('Magento_CatalogInventory')) {
                $stockItem = $this->_stockItemFactory->create();
                $this->dataObjectHelper->populateWithArray(
                    $stockItem,
                    $data['stock_item'],
                    \Magento\CatalogInventory\Api\Data\StockItemInterface::class
                );
                $stockItem->setProduct($this);
                $this->setStockItem($stockItem);
            }
            unset($data['stock_item']);
        }
        $this->setData($data);
        return $this;
    }

    /**
     * Returns request path
     *
     * @return string
     */
    public function getRequestPath()
    {
        return $this->_getData('request_path');
    }

    /**
     * Custom function for other modules
     *
     * @return string
     */
    public function getGiftMessageAvailable()
    {
        return $this->_getData('gift_message_available');
    }

    /**
     * Check is product composite
     *
     * @return bool
     */
    public function isComposite()
    {
        return $this->getTypeInstance()->isComposite($this);
    }

    /**
     * Check if product can be configured
     *
     * @return bool
     */
    public function canConfigure()
    {
        $options = $this->getOptions();
        return !empty($options) || $this->getTypeInstance()->canConfigure($this);
    }

    /**
     * Retrieve sku through type instance
     *
     * @return string
     */
    public function getSku()
    {
        return $this->getTypeInstance()->getSku($this);
    }

    /**
     * Retrieve weight through type instance
     *
     * @return float
     */
    public function getWeight()
    {
        return $this->getTypeInstance()->getWeight($this);
    }

    /**
     * Retrieve option instance
     *
     * @return Product\Option
     */
    public function getOptionInstance()
    {
        if (!isset($this->optionInstance)) {
            $this->optionInstance = $this->optionFactory->create();
            $this->optionInstance->setProduct($this);
        }
        return $this->optionInstance;
    }

    /**
     * Add option to array of product options
     *
     * @param Product\Option $option
     * @return \Magento\Catalog\Model\Product
     */
    public function addOption(Product\Option $option)
    {
        $options = (array)$this->getData('options');
        $options[] = $option;
        $option->setProduct($this);
        $this->setData('options', $options);
        return $this;
    }

    /**
     * Get option from options array of product by given option id
     *
     * @param int $optionId
     * @return Product\Option|null
     */
    public function getOptionById($optionId)
    {
        if (is_array($this->getOptions())) {
            /** @var \Magento\Catalog\Model\Product\Option $option */
            foreach ($this->getOptions() as $option) {
                if ($option->getId() == $optionId) {
                    return $option;
                }
            }
        }

        return null;
    }

    /**
     * Retrieve options collection of product
     *
     * @return \Magento\Catalog\Model\ResourceModel\Product\Option\Collection
     */
    public function getProductOptionsCollection()
    {
        return $this->getOptionInstance()->getProductOptionCollection($this);
    }

    /**
     * Get all options of product
     *
     * @return \Magento\Catalog\Api\Data\ProductCustomOptionInterface[]|null
     */
    public function getOptions()
    {
        return $this->getData('options');
    }

    /**
     * Set product options
     *
     * @param \Magento\Catalog\Api\Data\ProductCustomOptionInterface[] $options
     * @return $this
     */
    public function setOptions(array $options = null)
    {
        $this->setData('options', $options);
        return $this;
    }

    /**
     * Retrieve is a virtual product
     *
     * @return bool
     * @SuppressWarnings(PHPMD.BooleanGetMethodName)
     */
    public function getIsVirtual()
    {
        return $this->getTypeInstance()->isVirtual($this);
    }

    /**
     * Add custom option information to product
     *
     * @param string $code Option code
     * @param mixed $value Value of the option
     * @param int|Product|null $product Product ID
     * @return $this
     */
    public function addCustomOption($code, $value, $product = null)
    {
        $product = $product ?: $this;
        $option = $this->_itemOptionFactory->create()->addData(
            ['product_id' => $product->getId(), 'product' => $product, 'code' => $code, 'value' => $value]
        );
        $this->_customOptions[$code] = $option;
        return $this;
    }

    /**
     * Sets custom options for the product
     *
     * @param OptionInterface[] $options Array of options
     * @return void
     */
    public function setCustomOptions(array $options)
    {
        $this->_customOptions = $options;
    }

    /**
     * Get all custom options of the product
     *
     * @return OptionInterface[]
     */
    public function getCustomOptions()
    {
        return $this->_customOptions;
    }

    /**
     * Get product custom option info
     *
     * @param   string $code
     * @return  OptionInterface|null
     */
    public function getCustomOption($code)
    {
        return $this->_customOptions[$code] ?? null;
    }

    /**
     * Checks if there custom option for this product
     *
     * @return bool
     */
    public function hasCustomOptions()
    {
        return (bool)count($this->_customOptions);
    }

    /**
     * Check availability display product in category
     *
     * @param   int $categoryId
     * @return  bool
     */
    public function canBeShowInCategory($categoryId)
    {
        return $this->_getResource()->canBeShowInCategory($this, $categoryId);
    }

    /**
     * Retrieve category ids where product is available
     *
     * @return array
     */
    public function getAvailableInCategories()
    {
        return $this->_getResource()->getAvailableInCategories($this);
    }

    /**
     * Retrieve default attribute set id
     *
     * @return int
     */
    public function getDefaultAttributeSetId()
    {
        return $this->getResource()->getEntityType()->getDefaultAttributeSetId();
    }

    /**
     * Reset all model data
     *
     * @return \Magento\Catalog\Model\Product
     */
    public function reset()
    {
        $this->unlockAttributes();
        $this->_clearData();
        return $this;
    }

    /**
     * Get cache tags associated with object id
     *
     * @deprecated
     * @see \Magento\Catalog\Model\Product::getIdentities
     * @return string[]
     */
    public function getCacheIdTags()
    {
<<<<<<< HEAD
        $tags = (array)$this->getData('cache_id_tags');
=======
        // phpstan:ignore
        $tags = parent::getCacheIdTags();
>>>>>>> a25c107b
        $affectedCategoryIds = $this->getAffectedCategoryIds();
        if (!$affectedCategoryIds) {
            $affectedCategoryIds = $this->getCategoryIds();
        }
        foreach ($affectedCategoryIds as $categoryId) {
            $tags[] = \Magento\Catalog\Model\Category::CACHE_TAG . '_' . $categoryId;
        }
        return $tags;
    }

    /**
     * Check for empty SKU on each product
     *
     * @param  array $productIds
     * @return boolean|null
     */
    public function isProductsHasSku(array $productIds)
    {
        $products = $this->_getResource()->getProductsSku($productIds);
        if (count($products)) {
            foreach ($products as $product) {
                if (!strlen($product['sku'])) {
                    return false;
                }
            }
            return true;
        }
        return null;
    }

    /**
     * Parse buyRequest into options values used by product
     *
     * @param  \Magento\Framework\DataObject $buyRequest
     * @return \Magento\Framework\DataObject
     */
    public function processBuyRequest(\Magento\Framework\DataObject $buyRequest)
    {
        $options = new \Magento\Framework\DataObject();

        /* add product custom options data */
        $customOptions = $buyRequest->getOptions();
        if (is_array($customOptions)) {
            array_filter(
                $customOptions,
                function ($value) {
                    return $value !== '';
                }
            );
            $options->setOptions($customOptions);
        }

        /* add product type selected options data */
        $type = $this->getTypeInstance();
        $typeSpecificOptions = $type->processBuyRequest($this, $buyRequest);
        $options->addData($typeSpecificOptions);

        /* check correctness of product's options */
        $options->setErrors($type->checkProductConfiguration($this, $buyRequest));

        return $options;
    }

    /**
     * Get preconfigured values from product
     *
     * @return \Magento\Framework\DataObject
     */
    public function getPreconfiguredValues()
    {
        $preConfiguredValues = $this->getData('preconfigured_values');
        if (!$preConfiguredValues) {
            $preConfiguredValues = new \Magento\Framework\DataObject();
        }

        return $preConfiguredValues;
    }

    /**
     * Prepare product custom options.
     *
     * To be sure that all product custom options does not has ID and has product instance
     *
     * @return \Magento\Catalog\Model\Product
     */
    public function prepareCustomOptions()
    {
        foreach ($this->getCustomOptions() as $option) {
            if (!is_object($option->getProduct()) || $option->getId()) {
                $this->addCustomOption($option->getCode(), $option->getValue());
            }
        }

        return $this;
    }

    /**
     * Clearing references on product
     *
     * @return \Magento\Catalog\Model\Product
     */
    protected function _clearReferences()
    {
        $this->_clearOptionReferences();
        return $this;
    }

    /**
     * Clearing product's data
     *
     * @return \Magento\Catalog\Model\Product
     */
    protected function _clearData()
    {
        foreach ($this->_data as $data) {
            if (is_object($data) && method_exists($data, 'reset') && is_callable([$data, 'reset'])) {
                $data->reset();
            }
        }

        $this->setData([]);
        $this->setOrigData();
        $this->_customOptions = [];
        $this->_canAffectOptions = false;
        $this->_errors = [];

        return $this;
    }

    /**
     * Clearing references to product from product's options
     *
     * @return \Magento\Catalog\Model\Product
     */
    protected function _clearOptionReferences()
    {
        /**
         * unload product options
         */
        if (!empty($this->getOptions())) {
            /** @var \Magento\Catalog\Model\Product\Option $option */
            foreach ($this->getOptions() as $option) {
                $option->setProduct();
                $option->clearInstance();
            }
        }

        return $this;
    }

    /**
     * Retrieve product entities info as array
     *
     * @param string|array $columns One or several columns
     * @return array
     */
    public function getProductEntitiesInfo($columns = null)
    {
        return $this->_getResource()->getProductEntitiesInfo($columns);
    }

    /**
     * Checks whether product has disabled status
     *
     * @return bool
     */
    public function isDisabled()
    {
        return $this->getStatus() == \Magento\Catalog\Model\Product\Attribute\Source\Status::STATUS_DISABLED;
    }

    /**
     * Sets product image from it's child if possible
     *
     * @return string
     */
    public function getImage()
    {
        $this->getTypeInstance()->setImageFromChildProduct($this);
<<<<<<< HEAD

        return $this->getData('image');
=======
        // phpstan:ignore
        return parent::getImage();
>>>>>>> a25c107b
    }

    /**
     * Get identities
     *
     * @return array
     */
    public function getIdentities()
    {
        $identities = [self::CACHE_TAG . '_' . $this->getId()];
        if ($this->getIsChangedCategories()) {
            foreach ($this->getAffectedCategoryIds() as $categoryId) {
                $identities[] = self::CACHE_PRODUCT_CATEGORY_TAG . '_' . $categoryId;
            }
        }

        if (($this->getOrigData('status') != $this->getData('status')) || $this->isStockStatusChanged()) {
            foreach ($this->getCategoryIds() as $categoryId) {
                $identities[] = self::CACHE_PRODUCT_CATEGORY_TAG . '_' . $categoryId;
            }
        }
        if ($this->_appState->getAreaCode() == \Magento\Framework\App\Area::AREA_FRONTEND) {
            $identities[] = self::CACHE_TAG;
        }

        return array_unique($identities);
    }

    /**
     * Check whether stock status changed
     *
     * @return bool
     */
    private function isStockStatusChanged()
    {
        $stockItem = null;
        $extendedAttributes = $this->getExtensionAttributes();
        if ($extendedAttributes !== null) {
            $stockItem = $extendedAttributes->getStockItem();
        }
        $stockData = $this->getStockData();
        return (
            (is_array($stockData))
            && array_key_exists('is_in_stock', $stockData)
            && (null !== $stockItem)
            && ($stockItem->getIsInStock() != $stockData['is_in_stock'])
        );
    }

    /**
     * Reload PriceInfo object
     *
     * @return \Magento\Framework\Pricing\PriceInfo\Base
     */
    public function reloadPriceInfo()
    {
        if ($this->_priceInfo) {
            $this->_priceInfo = null;
            return $this->getPriceInfo();
        }
    }

    // phpcs:disable PHPCompatibility.FunctionNameRestrictions.ReservedFunctionNames
    /**
     * Return Data Object data in array format.
     *
     * @return array
     * @todo refactor with converter for AbstractExtensibleModel
     */
    public function __toArray() //phpcs:ignore PHPCompatibility.FunctionNameRestrictions.ReservedFunctionNames
    {
        // phpcs:enable PHPCompatibility.FunctionNameRestrictions.ReservedFunctionNames
        $data = $this->_data;
        $hasToArray = function ($model) {
            return is_object($model) && method_exists($model, '__toArray') && is_callable([$model, '__toArray']);
        };
        foreach ($data as $key => $value) {
            if ($hasToArray($value)) {
                $data[$key] = $value->__toArray();
            } elseif (is_array($value)) {
                foreach ($value as $nestedKey => $nestedValue) {
                    if ($hasToArray($nestedValue)) {
                        $value[$nestedKey] = $nestedValue->__toArray();
                    }
                }
                $data[$key] = $value;
            }
        }
        return $data;
    }

    /**
     * Convert Category model into flat array.
     *
     * @return array
     */
    public function toFlatArray()
    {
        $dataArray = $this->__toArray();
        //process custom attributes if present
        if (array_key_exists('custom_attributes', $dataArray) && !empty($dataArray['custom_attributes'])) {
            /** @var \Magento\Framework\Api\AttributeInterface[] $customAttributes */
            $customAttributes = $dataArray['custom_attributes'];
            unset($dataArray['custom_attributes']);
            foreach ($customAttributes as $attributeValue) {
                $dataArray[$attributeValue[\Magento\Framework\Api\AttributeInterface::ATTRIBUTE_CODE]]
                    = $attributeValue[\Magento\Framework\Api\AttributeInterface::VALUE];
            }
        }
        return $dataArray;
    }

    /**
     * Set product sku
     *
     * @param string $sku
     * @return $this
     */
    public function setSku($sku)
    {
        return $this->setData(self::SKU, $sku);
    }

    /**
     * Set product name
     *
     * @param string $name
     * @return $this
     */
    public function setName($name)
    {
        return $this->setData(self::NAME, $name);
    }

    /**
     * Set product store id
     *
     * @param int $storeId
     * @return $this
     */
    public function setStoreId($storeId)
    {
        return $this->setData(self::STORE_ID, $storeId);
    }

    /**
     * Set product attribute set id
     *
     * @param int $attributeSetId
     * @return $this
     */
    public function setAttributeSetId($attributeSetId)
    {
        return $this->setData(self::ATTRIBUTE_SET_ID, $attributeSetId);
    }

    /**
     * Set product price
     *
     * @param float $price
     * @return $this
     */
    public function setPrice($price)
    {
        return $this->setData(self::PRICE, $price);
    }

    /**
     * Set product status
     *
     * @param int $status
     * @return $this
     */
    public function setStatus($status)
    {
        return $this->setData(self::STATUS, $status);
    }

    /**
     * Set product visibility
     *
     * @param int $visibility
     * @return $this
     */
    public function setVisibility($visibility)
    {
        return $this->setData(self::VISIBILITY, $visibility);
    }

    /**
     * Set product created date
     *
     * @param string $createdAt
     * @return $this
     */
    public function setCreatedAt($createdAt)
    {
        return $this->setData(self::CREATED_AT, $createdAt);
    }

    /**
     * Set product updated date
     *
     * @param string $updatedAt
     * @return $this
     */
    public function setUpdatedAt($updatedAt)
    {
        return $this->setData(self::UPDATED_AT, $updatedAt);
    }

    /**
     * Set product weight
     *
     * @param float $weight
     * @return $this
     */
    public function setWeight($weight)
    {
        return $this->setData(self::WEIGHT, $weight);
    }

    /**
     * Set product type id
     *
     * @param string $typeId
     * @return $this
     */
    public function setTypeId($typeId)
    {
        if ($typeId !== $this->_getData('type_id')) {
            $this->_typeInstance = null;
        }
        return $this->setData(self::TYPE_ID, $typeId);
    }

    /**
     * @inheritdoc
     *
     * @return \Magento\Framework\Api\ExtensionAttributesInterface
     */
    public function getExtensionAttributes()
    {
        return $this->_getExtensionAttributes();
    }

    /**
     * @inheritdoc
     *
     * @param \Magento\Catalog\Api\Data\ProductExtensionInterface $extensionAttributes
     * @return $this
     */
    public function setExtensionAttributes(\Magento\Catalog\Api\Data\ProductExtensionInterface $extensionAttributes)
    {
        return $this->_setExtensionAttributes($extensionAttributes);
    }

    //@codeCoverageIgnoreEnd

    /**
     * Convert Image to ProductAttributeMediaGalleryEntryInterface
     *
     * @param array $mediaGallery
     * @return \Magento\Catalog\Api\Data\ProductAttributeMediaGalleryEntryInterface[]
     * @throws \Magento\Framework\Exception\LocalizedException
     */
    protected function convertToMediaGalleryInterface(array $mediaGallery)
    {
        $entries = [];
        foreach ($mediaGallery as $image) {
            $entry = $this
                ->mediaGalleryEntryConverterPool
                ->getConverterByMediaType($image['media_type'])
                ->convertTo($this, $image);
            $entries[] = $entry;
        }
        return $entries;
    }

    /**
     * Get media gallery entries
     *
     * @return \Magento\Catalog\Api\Data\ProductAttributeMediaGalleryEntryInterface[]|null
     * @throws \Magento\Framework\Exception\LocalizedException
     */
    public function getMediaGalleryEntries()
    {
        $mediaGallery = $this->getMediaGallery('images');
        if ($mediaGallery === null) {
            return null;
        }
        //convert the data
        $convertedEntries = $this->convertToMediaGalleryInterface($mediaGallery);
        return $convertedEntries;
    }

    /**
     * Set media gallery entries
     *
     * @param ProductAttributeMediaGalleryEntryInterface[] $mediaGalleryEntries
     * @return $this
     * @throws \Magento\Framework\Exception\LocalizedException
     */
    public function setMediaGalleryEntries(array $mediaGalleryEntries = null)
    {
        if ($mediaGalleryEntries !== null) {
            $images = [];
            foreach ($mediaGalleryEntries as $entry) {
                $images[] = $this
                    ->mediaGalleryEntryConverterPool
                    ->getConverterByMediaType($entry->getMediaType())
                    ->convertFrom($entry);
            }
            $this->setData('media_gallery', ['images' => $images]);
        }
        return $this;
    }

    /**
     * Identifier getter
     *
     * @return int
     * @since 101.0.0
     */
    public function getId()
    {
        return $this->_getData('entity_id');
    }

    /**
     * Set entity Id
     *
     * @param int $value
     * @return $this
     * @since 101.0.0
     */
    public function setId($value)
    {
        return $this->setData('entity_id', $value);
    }

    /**
     * Get link repository
     *
     * @return ProductLinkRepositoryInterface
     */
    private function getLinkRepository()
    {
        if (null === $this->linkRepository) {
            $this->linkRepository = \Magento\Framework\App\ObjectManager::getInstance()
                ->get(\Magento\Catalog\Api\ProductLinkRepositoryInterface::class);
        }
        return $this->linkRepository;
    }

    /**
     * Get media gallery processor
     *
     * @return Product\Gallery\Processor
     */
    private function getMediaGalleryProcessor()
    {
        if (null === $this->mediaGalleryProcessor) {
            $this->mediaGalleryProcessor = \Magento\Framework\App\ObjectManager::getInstance()
                ->get(\Magento\Catalog\Model\Product\Gallery\Processor::class);
        }
        return $this->mediaGalleryProcessor;
    }

    /**
     * Set the associated products
     *
     * @param array $productIds
     * @return $this
     * @since 101.0.2
     */
    public function setAssociatedProductIds(array $productIds)
    {
        $this->getExtensionAttributes()->setConfigurableProductLinks($productIds);
        return $this;
    }

    /**
     * Get quantity and stock status data
     *
     * @return array|null
     *
     * @deprecated 101.1.0 as Product model shouldn't be responsible for stock status
     * @see StockItemInterface when you want to change the stock data
     * @see StockStatusInterface when you want to read the stock data for representation layer (storefront)
     * @see StockItemRepositoryInterface::save as extension point for customization of saving process
     * @since 101.1.0
     */
    public function getQuantityAndStockStatus()
    {
        return $this->getData('quantity_and_stock_status');
    }

    /**
     * Set quantity and stock status data
     *
     * @param array $quantityAndStockStatusData
     * @return $this
     *
     * @deprecated 101.1.0 as Product model shouldn't be responsible for stock status
     * @see StockItemInterface when you want to change the stock data
     * @see StockStatusInterface when you want to read the stock data for representation layer (storefront)
     * @see StockItemRepositoryInterface::save as extension point for customization of saving process
     * @since 101.1.0
     */
    public function setQuantityAndStockStatus($quantityAndStockStatusData)
    {
        $this->setData('quantity_and_stock_status', $quantityAndStockStatusData);
        return $this;
    }

    /**
     * Get stock data
     *
     * @return array|null
     *
     * @deprecated 101.1.0 as Product model shouldn't be responsible for stock status
     * @see StockItemInterface when you want to change the stock data
     * @see StockStatusInterface when you want to read the stock data for representation layer (storefront)
     * @see StockItemRepositoryInterface::save as extension point for customization of saving process
     * @since 101.1.0
     */
    public function getStockData()
    {
        return $this->getData('stock_data');
    }

    /**
     * Set stock data
     *
     * @param array $stockData
     * @return $this
     *
     * @deprecated 101.1.0 as Product model shouldn't be responsible for stock status
     * @see StockItemInterface when you want to change the stock data
     * @see StockStatusInterface when you want to read the stock data for representation layer (storefront)
     * @see StockItemRepositoryInterface::save as extension point for customization of saving process
     * @since 101.1.0
     */
    public function setStockData($stockData)
    {
        $this->setData('stock_data', $stockData);
        return $this;
    }
}<|MERGE_RESOLUTION|>--- conflicted
+++ resolved
@@ -2154,12 +2154,8 @@
      */
     public function getCacheIdTags()
     {
-<<<<<<< HEAD
-        $tags = (array)$this->getData('cache_id_tags');
-=======
         // phpstan:ignore
         $tags = parent::getCacheIdTags();
->>>>>>> a25c107b
         $affectedCategoryIds = $this->getAffectedCategoryIds();
         if (!$affectedCategoryIds) {
             $affectedCategoryIds = $this->getCategoryIds();
@@ -2339,13 +2335,8 @@
     public function getImage()
     {
         $this->getTypeInstance()->setImageFromChildProduct($this);
-<<<<<<< HEAD
-
-        return $this->getData('image');
-=======
         // phpstan:ignore
         return parent::getImage();
->>>>>>> a25c107b
     }
 
     /**
@@ -2408,7 +2399,6 @@
         }
     }
 
-    // phpcs:disable PHPCompatibility.FunctionNameRestrictions.ReservedFunctionNames
     /**
      * Return Data Object data in array format.
      *
@@ -2417,7 +2407,6 @@
      */
     public function __toArray() //phpcs:ignore PHPCompatibility.FunctionNameRestrictions.ReservedFunctionNames
     {
-        // phpcs:enable PHPCompatibility.FunctionNameRestrictions.ReservedFunctionNames
         $data = $this->_data;
         $hasToArray = function ($model) {
             return is_object($model) && method_exists($model, '__toArray') && is_callable([$model, '__toArray']);
