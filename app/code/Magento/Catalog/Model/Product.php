<?php
/**
 * Copyright © Magento, Inc. All rights reserved.
 * See COPYING.txt for license details.
 */
namespace Magento\Catalog\Model;

use Magento\Catalog\Api\CategoryRepositoryInterface;
use Magento\Catalog\Api\Data\ProductAttributeMediaGalleryEntryInterface;
use Magento\Catalog\Api\Data\ProductInterface;
use Magento\Catalog\Api\ProductLinkRepositoryInterface;
use Magento\Catalog\Model\Product\Attribute\Backend\Media\EntryConverterPool;
use Magento\Catalog\Model\FilterProductCustomAttribute;
use Magento\Framework\Api\AttributeValueFactory;
use Magento\Framework\App\Filesystem\DirectoryList;
use Magento\Framework\App\ObjectManager;
use Magento\Framework\DataObject\IdentityInterface;
use Magento\Framework\Pricing\SaleableInterface;

/**
 * Catalog product model
 *
 * @api
 * @method Product setHasError(bool $value)
 * @method null|bool getHasError()
 * @method array getAssociatedProductIds()
 * @method Product setNewVariationsAttributeSetId(int $value)
 * @method int getNewVariationsAttributeSetId()
 * @method int getPriceType()
 * @method string getUrlKey()
 * @method Product setUrlKey(string $urlKey)
 * @method Product setRequestPath(string $requestPath)
 * @method Product setWebsiteIds(array $ids)
 *
 * @SuppressWarnings(PHPMD.LongVariable)
 * @SuppressWarnings(PHPMD.ExcessivePublicCount)
 * @SuppressWarnings(PHPMD.TooManyFields)
 * @SuppressWarnings(PHPMD.ExcessiveClassComplexity)
 * @SuppressWarnings(PHPMD.CouplingBetweenObjects)
 * @since 100.0.2
 */
class Product extends \Magento\Catalog\Model\AbstractModel implements
    IdentityInterface,
    SaleableInterface,
    ProductInterface
{
    /**
     * @var ProductLinkRepositoryInterface
     * @since 101.0.0
     */
    protected $linkRepository;

    /**
     * Entity code.
     * Can be used as part of method name for entity processing
     */
    const ENTITY = 'catalog_product';

    /**
     * Product cache tag
     */
    const CACHE_TAG = 'cat_p';

    /**
     * Category product relation cache tag
     */
    const CACHE_PRODUCT_CATEGORY_TAG = 'cat_c_p';

    /**
     * Product Store Id
     */
    const STORE_ID = 'store_id';

    /**
     * @var string
     */
    protected $_cacheTag = self::CACHE_TAG;

    /**
     * @var string
     */
    protected $_eventPrefix = 'catalog_product';

    /**
     * @var string
     */
    protected $_eventObject = 'product';

    /**
     * @var bool
     */
    protected $_canAffectOptions = false;

    /**
     * Product type singleton instance
     *
     * @var \Magento\Catalog\Model\Product\Type\AbstractType
     */
    protected $_typeInstance = null;

    /**
     * Product link instance
     *
     * @var Product\Link
     */
    protected $_linkInstance;

    /**
     * Product object customization (not stored in DB)
     *
     * @var array
     */
    protected $_customOptions = [];

    /**
     * Product Url Instance
     *
     * @var Product\Url
     */
    protected $_urlModel = null;

    /**
     * @var ResourceModel\Product
     */
    protected $_resource;

    /**
     * @var string
     */
    protected static $_url;

    /**
     * @var array
     */
    protected $_errors = [];

    /**
     * Product option factory
     *
     * @var Product\OptionFactory
     */
    protected $optionFactory;

    /**
     * Product option
     *
     * @var Product\Option
     */
    protected $optionInstance;

    /**
     * @var array
     */
    protected $_links = null;

    /**
     * Flag for available duplicate function
     *
     * @var boolean
     */
    protected $_isDuplicable = true;

    /**
     * Flag for get Price function
     *
     * @var boolean
     */
    protected $_calculatePrice = true;

    /**
     * Catalog product
     *
     * @var \Magento\Catalog\Helper\Product
     */
    protected $_catalogProduct = null;

    /**
     * @var \Magento\Framework\Module\ModuleManagerInterface
     */
    protected $moduleManager;

    /**
     * @var \Magento\Framework\Data\CollectionFactory
     */
    protected $_collectionFactory;

    /**
     * Catalog product type
     *
     * @var Product\Type
     */
    protected $_catalogProductType;

    /**
     * Catalog product media config
     *
     * @var Product\Media\Config
     */
    protected $_catalogProductMediaConfig;

    /**
     * Catalog product status
     *
     * @var \Magento\Catalog\Model\Product\Attribute\Source\Status
     */
    protected $_catalogProductStatus;

    /**
     * Catalog product visibility
     *
     * @var Product\Visibility
     */
    protected $_catalogProductVisibility;

    /**
     * Stock item factory
     *
     * @var \Magento\CatalogInventory\Api\Data\StockItemInterfaceFactory
     */
    protected $_stockItemFactory;

    /**
     * Item option factory
     *
     * @var \Magento\Catalog\Model\Product\Configuration\Item\OptionFactory
     */
    protected $_itemOptionFactory;

    /**
     * Filesystem facade
     *
     * @var \Magento\Framework\Filesystem
     */
    protected $_filesystem;

    /**
     * @var \Magento\Framework\Indexer\IndexerRegistry
     */
    protected $indexerRegistry;

    /**
     * @var \Magento\Catalog\Model\Indexer\Product\Flat\Processor
     */
    protected $_productFlatIndexerProcessor;

    /**
     * @var \Magento\Catalog\Model\Indexer\Product\Price\Processor
     */
    protected $_productPriceIndexerProcessor;

    /**
     * @var Indexer\Product\Eav\Processor
     */
    protected $_productEavIndexerProcessor;

    /**
     * @var \Magento\Framework\Pricing\PriceInfo\Base
     */
    protected $_priceInfo;

    /**
     * @var CategoryRepository
     */
    protected $categoryRepository;

    /**
     * Instance of category collection.
     *
     * @var \Magento\Catalog\Model\ResourceModel\Category\Collection
     */
    protected $categoryCollection;

    /**
     * @var Product\Image\CacheFactory
     */
    protected $imageCacheFactory;

    /**
     * @var \Magento\Catalog\Api\ProductAttributeRepositoryInterface
     * @deprecated Not used anymore due to performance issue (loaded all product attributes)
     */
    protected $metadataService;

    /**
     * @param \Magento\Catalog\Model\ProductLink\CollectionProvider
     */
    protected $entityCollectionProvider;

    /**
     * @param \Magento\Catalog\Model\Product\LinkTypeProvider
     */
    protected $linkProvider;

    /**
     * @param \Magento\Catalog\Api\Data\ProductLinkInterfaceFactory
     */
    protected $productLinkFactory;

    /**
     * @param \Magento\Catalog\Api\Data\ProductLinkExtensionFactory
     */
    protected $productLinkExtensionFactory;

    /**
     * @var \Magento\Framework\Api\DataObjectHelper
     */
    protected $dataObjectHelper;

    /**
     * @var int
     */
    protected $_productIdCached;

    /**
     * List of attributes in ProductInterface
     *
     * @deprecated
     * @see ProductInterface::ATTRIBUTES
     * @var array
     */
    protected $interfaceAttributes = ProductInterface::ATTRIBUTES;

    /**
     * @var \Magento\Framework\Api\ExtensionAttribute\JoinProcessorInterface
     */
    protected $joinProcessor;

    /**
     * Media converter pool
     *
     * @var Product\Attribute\Backend\Media\EntryConverterPool
     */
    protected $mediaGalleryEntryConverterPool;

    /**
     * @var \Magento\Catalog\Model\Product\Gallery\Processor
     * @since 101.0.0
     */
    protected $mediaGalleryProcessor;

    /**
     * @var Product\LinkTypeProvider
     * @since 101.0.0
     */
    protected $linkTypeProvider;

    /**
     * @var \Magento\Eav\Model\Config
     */
    private $eavConfig;
    /**
     * @var FilterProductCustomAttribute|null
     */
    private $filterCustomAttribute;

    /**
     * @param \Magento\Framework\Model\Context $context
     * @param \Magento\Framework\Registry $registry
     * @param \Magento\Framework\Api\ExtensionAttributesFactory $extensionFactory
     * @param AttributeValueFactory $customAttributeFactory
     * @param \Magento\Store\Model\StoreManagerInterface $storeManager
     * @param \Magento\Catalog\Api\ProductAttributeRepositoryInterface $metadataService
     * @param Product\Url $url
     * @param Product\Link $productLink
     * @param Product\Configuration\Item\OptionFactory $itemOptionFactory
     * @param \Magento\CatalogInventory\Api\Data\StockItemInterfaceFactory $stockItemFactory
     * @param Product\OptionFactory $catalogProductOptionFactory
     * @param Product\Visibility $catalogProductVisibility
     * @param Product\Attribute\Source\Status $catalogProductStatus
     * @param Product\Media\Config $catalogProductMediaConfig
     * @param Product\Type $catalogProductType
     * @param \Magento\Framework\Module\ModuleManagerInterface $moduleManager
     * @param \Magento\Catalog\Helper\Product $catalogProduct
     * @param ResourceModel\Product $resource
     * @param ResourceModel\Product\Collection $resourceCollection
     * @param \Magento\Framework\Data\CollectionFactory $collectionFactory
     * @param \Magento\Framework\Filesystem $filesystem
     * @param \Magento\Framework\Indexer\IndexerRegistry $indexerRegistry
     * @param Indexer\Product\Flat\Processor $productFlatIndexerProcessor
     * @param Indexer\Product\Price\Processor $productPriceIndexerProcessor
     * @param Indexer\Product\Eav\Processor $productEavIndexerProcessor
     * @param CategoryRepositoryInterface $categoryRepository
     * @param Product\Image\CacheFactory $imageCacheFactory
     * @param ProductLink\CollectionProvider $entityCollectionProvider
     * @param Product\LinkTypeProvider $linkTypeProvider
     * @param \Magento\Catalog\Api\Data\ProductLinkInterfaceFactory $productLinkFactory
     * @param \Magento\Catalog\Api\Data\ProductLinkExtensionFactory $productLinkExtensionFactory
     * @param EntryConverterPool $mediaGalleryEntryConverterPool
     * @param \Magento\Framework\Api\DataObjectHelper $dataObjectHelper
     * @param \Magento\Framework\Api\ExtensionAttribute\JoinProcessorInterface $joinProcessor
     * @param array $data
     * @param \Magento\Eav\Model\Config|null $config
     * @param FilterProductCustomAttribute|null $filterCustomAttribute
     * @SuppressWarnings(PHPMD.ExcessiveParameterList)
     * @SuppressWarnings(PHPMD.UnusedFormalParameter)
     */
    public function __construct(
        \Magento\Framework\Model\Context $context,
        \Magento\Framework\Registry $registry,
        \Magento\Framework\Api\ExtensionAttributesFactory $extensionFactory,
        AttributeValueFactory $customAttributeFactory,
        \Magento\Store\Model\StoreManagerInterface $storeManager,
        \Magento\Catalog\Api\ProductAttributeRepositoryInterface $metadataService,
        Product\Url $url,
        Product\Link $productLink,
        \Magento\Catalog\Model\Product\Configuration\Item\OptionFactory $itemOptionFactory,
        \Magento\CatalogInventory\Api\Data\StockItemInterfaceFactory $stockItemFactory,
        \Magento\Catalog\Model\Product\OptionFactory $catalogProductOptionFactory,
        \Magento\Catalog\Model\Product\Visibility $catalogProductVisibility,
        \Magento\Catalog\Model\Product\Attribute\Source\Status $catalogProductStatus,
        \Magento\Catalog\Model\Product\Media\Config $catalogProductMediaConfig,
        Product\Type $catalogProductType,
        \Magento\Framework\Module\ModuleManagerInterface $moduleManager,
        \Magento\Catalog\Helper\Product $catalogProduct,
        \Magento\Catalog\Model\ResourceModel\Product $resource,
        \Magento\Catalog\Model\ResourceModel\Product\Collection $resourceCollection,
        \Magento\Framework\Data\CollectionFactory $collectionFactory,
        \Magento\Framework\Filesystem $filesystem,
        \Magento\Framework\Indexer\IndexerRegistry $indexerRegistry,
        \Magento\Catalog\Model\Indexer\Product\Flat\Processor $productFlatIndexerProcessor,
        \Magento\Catalog\Model\Indexer\Product\Price\Processor $productPriceIndexerProcessor,
        \Magento\Catalog\Model\Indexer\Product\Eav\Processor $productEavIndexerProcessor,
        CategoryRepositoryInterface $categoryRepository,
        Product\Image\CacheFactory $imageCacheFactory,
        \Magento\Catalog\Model\ProductLink\CollectionProvider $entityCollectionProvider,
        \Magento\Catalog\Model\Product\LinkTypeProvider $linkTypeProvider,
        \Magento\Catalog\Api\Data\ProductLinkInterfaceFactory $productLinkFactory,
        \Magento\Catalog\Api\Data\ProductLinkExtensionFactory $productLinkExtensionFactory,
        EntryConverterPool $mediaGalleryEntryConverterPool,
        \Magento\Framework\Api\DataObjectHelper $dataObjectHelper,
        \Magento\Framework\Api\ExtensionAttribute\JoinProcessorInterface $joinProcessor,
        array $data = [],
        \Magento\Eav\Model\Config $config = null,
        FilterProductCustomAttribute $filterCustomAttribute = null
    ) {
        $this->metadataService = $metadataService;
        $this->_itemOptionFactory = $itemOptionFactory;
        $this->_stockItemFactory = $stockItemFactory;
        $this->optionFactory = $catalogProductOptionFactory;
        $this->_catalogProductVisibility = $catalogProductVisibility;
        $this->_catalogProductStatus = $catalogProductStatus;
        $this->_catalogProductMediaConfig = $catalogProductMediaConfig;
        $this->_catalogProductType = $catalogProductType;
        $this->moduleManager = $moduleManager;
        $this->_catalogProduct = $catalogProduct;
        $this->_collectionFactory = $collectionFactory;
        $this->_urlModel = $url;
        $this->_linkInstance = $productLink;
        $this->_filesystem = $filesystem;
        $this->indexerRegistry = $indexerRegistry;
        $this->_productFlatIndexerProcessor = $productFlatIndexerProcessor;
        $this->_productPriceIndexerProcessor = $productPriceIndexerProcessor;
        $this->_productEavIndexerProcessor = $productEavIndexerProcessor;
        $this->categoryRepository = $categoryRepository;
        $this->imageCacheFactory = $imageCacheFactory;
        $this->entityCollectionProvider = $entityCollectionProvider;
        $this->linkTypeProvider = $linkTypeProvider;
        $this->productLinkFactory = $productLinkFactory;
        $this->productLinkExtensionFactory = $productLinkExtensionFactory;
        $this->mediaGalleryEntryConverterPool = $mediaGalleryEntryConverterPool;
        $this->dataObjectHelper = $dataObjectHelper;
        $this->joinProcessor = $joinProcessor;
        parent::__construct(
            $context,
            $registry,
            $extensionFactory,
            $customAttributeFactory,
            $storeManager,
            $resource,
            $resourceCollection,
            $data
        );
        $this->eavConfig = $config ?? ObjectManager::getInstance()->get(\Magento\Eav\Model\Config::class);
        $this->filterCustomAttribute = $filterCustomAttribute
            ?? ObjectManager::getInstance()->get(FilterProductCustomAttribute::class);
    }

    /**
     * Initialize resources
     *
     * @return void
     */
    protected function _construct()
    {
        $this->_init(\Magento\Catalog\Model\ResourceModel\Product::class);
    }

    // phpcs:disable Generic.CodeAnalysis.UselessOverridingMethod
    /**
     * Get resource instance
     * phpcs:disable Generic.CodeAnalysis.UselessOverridingMethod
     *
     * @throws \Magento\Framework\Exception\LocalizedException
     * @return \Magento\Catalog\Model\ResourceModel\Product
     * @deprecated because resource models should be used directly
     */
    protected function _getResource()
    {
        return parent::_getResource();
    }
    // phpcs:enable

    /**
     * Get a list of custom attribute codes that belongs to product attribute set.
     *
     * If attribute set not specified for product will return all product attribute codes
     *
     * @return string[]
     */
    protected function getCustomAttributesCodes()
    {
        if ($this->customAttributesCodes === null) {
            $this->customAttributesCodes = array_diff(
                array_keys(
                    $this->filterCustomAttribute->execute(
                        $this->eavConfig->getEntityAttributes(
                            self::ENTITY,
                            $this
                        )
                    )
                ),
                ProductInterface::ATTRIBUTES
            );
        }

        return $this->customAttributesCodes;
    }

    /**
     * Retrieve Store Id
     *
     * @return int
     */
    public function getStoreId()
    {
        if ($this->hasData(self::STORE_ID)) {
            return (int)$this->getData(self::STORE_ID);
        }
        return (int)$this->_storeManager->getStore()->getId();
    }

    /**
     * Get product url model
     *
     * @return Product\Url
     */
    public function getUrlModel()
    {
        return $this->_urlModel;
    }

    /**
     * Validate Product Data
     *
     * @todo implement full validation process with errors returning which are ignoring now
     *
     * @return array
     */
    public function validate()
    {
        $this->_eventManager->dispatch($this->_eventPrefix . '_validate_before', $this->_getEventData());
        $result = $this->_getResource()->validate($this);
        $this->_eventManager->dispatch($this->_eventPrefix . '_validate_after', $this->_getEventData());
        return $result;
    }

    /**
     * Get product name
     *
     * @return string
     * @codeCoverageIgnoreStart
     */
    public function getName()
    {
        return $this->_getData(self::NAME);
    }

    //@codeCoverageIgnoreEnd

    /**
     * Get product price through type instance
     *
     * @return float
     */
    public function getPrice()
    {
        if ($this->_calculatePrice || !$this->getData(self::PRICE)) {
            return $this->getPriceModel()->getPrice($this);
        } else {
            return $this->getData(self::PRICE);
        }
    }

    /**
     * Get visibility status
     *
     * @codeCoverageIgnoreStart
     * @see \Magento\Catalog\Model\Product\Visibility
     *
     * @return int
     */
    public function getVisibility()
    {
        return $this->_getData(self::VISIBILITY);
    }

    /**
     * Get product attribute set id
     *
     * @return int
     */
    public function getAttributeSetId()
    {
        return $this->_getData(self::ATTRIBUTE_SET_ID);
    }

    /**
     * Get product creation date
     *
     * @return string
     */
    public function getCreatedAt()
    {
        return $this->_getData(self::CREATED_AT);
    }

    /**
     * Get previous product update date
     *
     * @return string
     */
    public function getUpdatedAt()
    {
        return $this->_getData(self::UPDATED_AT);
    }

    /**
     * Set Price calculation flag
     *
     * @param bool $calculate
     * @return void
     * @deprecated
     */
    public function setPriceCalculation($calculate = true)
    {
        $this->_calculatePrice = $calculate;
    }

    /**
     * Get product type identifier
     *
     * @return array|string
     */
    public function getTypeId()
    {
        return $this->_getData(self::TYPE_ID);
    }

    //@codeCoverageIgnoreEnd

    /**
     * Get product status
     *
     * @return int
     */
    public function getStatus()
    {
        $status = $this->_getData(self::STATUS);
        return $status !== null ? $status : \Magento\Catalog\Model\Product\Attribute\Source\Status::STATUS_ENABLED;
    }

    /**
     * Retrieve type instance of the product.
     *
     * Type instance implements product type depended logic and is a singleton shared by all products of the same type.
     *
     * @return \Magento\Catalog\Model\Product\Type\AbstractType
     */
    public function getTypeInstance()
    {
        if ($this->_typeInstance === null) {
            $this->_typeInstance = $this->_catalogProductType->factory($this);
        }
        return $this->_typeInstance;
    }

    /**
     * Set type instance for the product
     *
     * @param \Magento\Catalog\Model\Product\Type\AbstractType|null $instance  Product type instance
     * @return \Magento\Catalog\Model\Product
     */
    public function setTypeInstance($instance)
    {
        $this->_typeInstance = $instance;
        return $this;
    }

    /**
     * Retrieve link instance
     *
     * @return  Product\Link
     */
    public function getLinkInstance()
    {
        return $this->_linkInstance;
    }

    /**
     * Retrieve product id by sku
     *
     * @param   string $sku
     * @return  integer
     */
    public function getIdBySku($sku)
    {
        return $this->_getResource()->getIdBySku($sku);
    }

    /**
     * Retrieve product category id
     *
     * @return int
     */
    public function getCategoryId()
    {
        $category = $this->_registry->registry('current_category');
        if ($category && in_array($category->getId(), $this->getCategoryIds())) {
            return $category->getId();
        }
        return false;
    }

    /**
     * Retrieve product category
     *
     * @return \Magento\Catalog\Model\Category
     */
    public function getCategory()
    {
        $category = $this->getData('category');
        if ($category === null && $this->getCategoryId()) {
            $category = $this->categoryRepository->get($this->getCategoryId());
            $this->setCategory($category);
        }
        return $category;
    }

    /**
     * Retrieve assigned category Ids
     *
     * @return array
     */
    public function getCategoryIds()
    {
        if (!$this->hasData('category_ids')) {
            $wasLocked = false;
            if ($this->isLockedAttribute('category_ids')) {
                $wasLocked = true;
                $this->unlockAttribute('category_ids');
            }
            $ids = $this->_getResource()->getCategoryIds($this);
            $this->setData('category_ids', $ids);
            if ($wasLocked) {
                $this->lockAttribute('category_ids');
            }
        }

        return (array) $this->_getData('category_ids');
    }

    /**
     * Retrieve product categories
     *
     * @return \Magento\Framework\Data\Collection
     */
    public function getCategoryCollection()
    {
        if ($this->categoryCollection === null || $this->getId() != $this->_productIdCached) {
            $categoryCollection = $this->_getResource()->getCategoryCollection($this);
            $this->setCategoryCollection($categoryCollection);
            $this->_productIdCached = $this->getId();
        }
        return $this->categoryCollection;
    }

    /**
     * Set product categories.
     *
     * @param \Magento\Framework\Data\Collection $categoryCollection
     * @return $this
     */
    protected function setCategoryCollection(\Magento\Framework\Data\Collection $categoryCollection)
    {
        $this->categoryCollection = $categoryCollection;
        return $this;
    }

    /**
     * Retrieve product websites identifiers
     *
     * @return array
     */
    public function getWebsiteIds()
    {
        if (!$this->hasWebsiteIds()) {
            $ids = $this->_getResource()->getWebsiteIds($this);
            $this->setWebsiteIds($ids);
        }
        return $this->getData('website_ids');
    }

    /**
     * Get all sore ids where product is presented
     *
     * @return array
     */
    public function getStoreIds()
    {
        if (!$this->hasStoreIds()) {
            $storeIds = [];
            if ($websiteIds = $this->getWebsiteIds()) {
                if (!$this->isObjectNew() && $this->_storeManager->isSingleStoreMode()) {
                    $websiteIds = array_keys($websiteIds);
                }
                foreach ($websiteIds as $websiteId) {
                    $websiteStores = $this->_storeManager->getWebsite($websiteId)->getStoreIds();
<<<<<<< HEAD
                    $storeIds[] = $websiteStores;
=======
                    foreach ($websiteStores as $websiteStore) {
                        $storeIds []= $websiteStore;
                    }
>>>>>>> 2b776183
                }
            }
            if ($storeIds) {
                $storeIds = array_merge(...$storeIds);
            }
            $this->setStoreIds($storeIds);
        }
        return $this->getData('store_ids');
    }

    /**
     * Retrieve product attributes
     *
     * If $groupId is null - retrieve all product attributes
     *
     * @param int $groupId Retrieve attributes of the specified group
     * @param bool $skipSuper Not used
     * @return \Magento\Eav\Model\Entity\Attribute\AbstractAttribute[]
     * @SuppressWarnings(PHPMD.UnusedFormalParameter)
     */
    public function getAttributes($groupId = null, $skipSuper = false)
    {
        $productAttributes = $this->getTypeInstance()->getSetAttributes($this);
        if ($groupId) {
            $attributes = [];
            foreach ($productAttributes as $attribute) {
                if ($attribute->isInGroup($this->getAttributeSetId(), $groupId)) {
                    $attributes[] = $attribute;
                }
            }
        } else {
            $attributes = $productAttributes;
        }

        return $attributes;
    }

    /**
     * Check product options and type options and save them, too
     *
     * @return void
     * @SuppressWarnings(PHPMD.CyclomaticComplexity)
     * @SuppressWarnings(PHPMD.NPathComplexity)
     */
    public function beforeSave()
    {
        $this->cleanCache();
        $this->setTypeHasOptions(false);
        $this->setTypeHasRequiredOptions(false);
        $this->setHasOptions(false);
        $this->setRequiredOptions(false);

        $this->getTypeInstance()->beforeSave($this);

<<<<<<< HEAD
=======
        //Validate changing of design.
        $userType = $this->getUserContext()->getUserType();
        if ((
            $userType === UserContextInterface::USER_TYPE_ADMIN
                || $userType === UserContextInterface::USER_TYPE_INTEGRATION
        )
            && !$this->getAuthorization()->isAllowed('Magento_Catalog::edit_product_design')
        ) {
            $this->setData('custom_design', $this->getOrigData('custom_design'));
            $this->setData('page_layout', $this->getOrigData('page_layout'));
            $this->setData('options_container', $this->getOrigData('options_container'));
            $this->setData('custom_layout_update', $this->getOrigData('custom_layout_update'));
            $this->setData('custom_design_from', $this->getOrigData('custom_design_from'));
            $this->setData('custom_design_to', $this->getOrigData('custom_design_to'));
        }

>>>>>>> 2b776183
        $hasOptions = false;
        $hasRequiredOptions = false;

        /**
         * $this->_canAffectOptions - set by type instance only
         * $this->getCanSaveCustomOptions() - set either in controller when "Custom Options" ajax tab is loaded,
         * or in type instance as well
         */
        $this->canAffectOptions($this->_canAffectOptions && $this->getCanSaveCustomOptions());
        if ($this->getCanSaveCustomOptions()) {
            $options = $this->getOptions();
            if (is_array($options)) {
                $this->setIsCustomOptionChanged(true);
                foreach ($options as $option) {
                    if ($option instanceof \Magento\Catalog\Api\Data\ProductCustomOptionInterface) {
                        $option = $option->getData();
                    }
                    if (!isset($option['is_delete']) || $option['is_delete'] != '1') {
                        $hasOptions = true;
                    }
                    if ($option['is_require'] == '1') {
                        $hasRequiredOptions = true;
                        break;
                    }
                }
            }
        }

        /**
         * Set true, if any
         * Set false, ONLY if options have been affected by Options tab and Type instance tab
         */
        if ($hasOptions || (bool)$this->getTypeHasOptions()) {
            $this->setHasOptions(true);
            if ($hasRequiredOptions || (bool)$this->getTypeHasRequiredOptions()) {
                $this->setRequiredOptions(true);
            } elseif ($this->canAffectOptions()) {
                $this->setRequiredOptions(false);
            }
        } elseif ($this->canAffectOptions()) {
            $this->setHasOptions(false);
            $this->setRequiredOptions(false);
        }

        if (!$this->getOrigData('website_ids')) {
            $websiteIds = $this->_getResource()->getWebsiteIds($this);
            $this->setOrigData('website_ids', $websiteIds);
        }
        parent::beforeSave();
    }

    /**
     * Check/set if options can be affected when saving product
     *
     * If value specified, it will be set.
     *
     * @param bool $value
     * @return bool
     */
    public function canAffectOptions($value = null)
    {
        if (null !== $value) {
            $this->_canAffectOptions = (bool) $value;
        }
        return $this->_canAffectOptions;
    }

    /**
     * Saving product type related data and init index
     *
     * @return \Magento\Catalog\Model\Product
     */
    public function afterSave()
    {
        $this->getLinkInstance()->saveProductRelations($this);
        $this->getTypeInstance()->save($this);

        if ($this->getStockData()) {
            $this->setForceReindexEavRequired(true);
        }

        $this->_getResource()->addCommitCallback([$this, 'priceReindexCallback']);
        $this->_getResource()->addCommitCallback([$this, 'eavReindexCallback']);

        $result = parent::afterSave();

        $this->_getResource()->addCommitCallback([$this, 'reindex']);
        $this->reloadPriceInfo();

        return $result;
    }

    /**
     * Set quantity for product
     *
     * @param float $qty
     * @return $this
     */
    public function setQty($qty)
    {
        if ($this->getData('qty') != $qty) {
            $this->setData('qty', $qty);
            $this->reloadPriceInfo();
        }
        return $this;
    }

    /**
     * Get quantity for product
     *
     * @return float
     */
    public function getQty()
    {
        return (float)$this->getData('qty');
    }

    /**
     * Callback for entity reindex
     *
     * @return void
     */
    public function priceReindexCallback()
    {
        if ($this->isObjectNew() || $this->_catalogProduct->isDataForPriceIndexerWasChanged($this)) {
            $this->_productPriceIndexerProcessor->reindexRow($this->getEntityId());
        }
    }

    /**
     * Reindex callback for EAV indexer
     *
     * @return void
     */
    public function eavReindexCallback()
    {
        if ($this->isObjectNew() || $this->isDataChanged($this)) {
            $this->_productEavIndexerProcessor->reindexRow($this->getEntityId());
        }
    }

    /**
     * Check if data was changed
     *
     * @return bool
     */
    public function isDataChanged()
    {
        foreach (array_keys($this->getData()) as $field) {
            if ($this->dataHasChangedFor($field)) {
                return true;
            }
        }
        return false;
    }

    /**
     * Init indexing process after product save
     *
     * @return void
     */
    public function reindex()
    {
        if ($this->_catalogProduct->isDataForProductCategoryIndexerWasChanged($this) || $this->isDeleted()) {
            $productCategoryIndexer = $this->indexerRegistry->get(Indexer\Product\Category::INDEXER_ID);
            if (!$productCategoryIndexer->isScheduled()) {
                $productCategoryIndexer->reindexRow($this->getId());
            }
        }
        $this->_productFlatIndexerProcessor->reindexRow($this->getEntityId());
    }

    /**
     * Clear cache related with product and protect delete from not admin
     *
     * Register indexing event before delete product
     *
     * @return \Magento\Catalog\Model\Product
     * @throws \Magento\Framework\Exception\LocalizedException
     */
    public function beforeDelete()
    {
        $this->cleanCache();
        return parent::beforeDelete();
    }

    /**
     * Init indexing process after product delete commit
     *
     * @return void
     */
    public function afterDeleteCommit()
    {
        $this->reindex();
        $this->_productPriceIndexerProcessor->reindexRow($this->getId());
        parent::afterDeleteCommit();
    }

    /**
     * Load product options if they exists
     *
     * @return $this
     */
    protected function _afterLoad()
    {
        if (!$this->hasData(self::STATUS)) {
            $this->setData(self::STATUS, \Magento\Catalog\Model\Product\Attribute\Source\Status::STATUS_ENABLED);
        }
        parent::_afterLoad();
        return $this;
    }

    /**
     * Clear cache related with product id
     *
     * @return $this
     */
    public function cleanCache()
    {
        $this->_cacheManager->clean('catalog_product_' . $this->getId());
        return $this;
    }

    /**
     * Get product price model
     *
     * @return \Magento\Catalog\Model\Product\Type\Price
     */
    public function getPriceModel()
    {
        return $this->_catalogProductType->priceFactory($this->getTypeId());
    }

    /**
     * Get product Price Info object
     *
     * @return \Magento\Framework\Pricing\PriceInfo\Base
     */
    public function getPriceInfo()
    {
        if (!$this->_priceInfo) {
            $this->_priceInfo = $this->_catalogProductType->getPriceInfo($this);
        }
        return $this->_priceInfo;
    }

    /**
     * Gets list of product tier prices
     *
     * @return \Magento\Catalog\Api\Data\ProductTierPriceInterface[]|null
     */
    public function getTierPrices()
    {
        return $this->getPriceModel()->getTierPrices($this);
    }

    /**
     * Sets list of product tier prices
     *
     * @param \Magento\Catalog\Api\Data\ProductTierPriceInterface[] $tierPrices
     * @return $this
     */
    public function setTierPrices(array $tierPrices = null)
    {
        $this->getPriceModel()->setTierPrices($this, $tierPrices);
        return $this;
    }

    /**
     * Get product tier price for the customer, based on qty of this product
     *
     * @param   float $qty
     * @return  float|array
     */
    public function getTierPrice($qty = null)
    {
        return $this->getPriceModel()->getTierPrice($qty, $this);
    }

    /**
     * Get formatted by currency product price
     *
     * @return  array|double
     */
    public function getFormattedPrice()
    {
        return $this->getPriceModel()->getFormattedPrice($this);
    }

    /**
     * Get formatted by currency product price
     *
     * @return array|double
     *
     * @deprecated
     * @see getFormattedPrice()
     */
    public function getFormatedPrice()
    {
        return $this->getFormattedPrice();
    }

    /**
     * Sets final price of product
     *
     * This func is equal to magic 'setFinalPrice()', but added as a separate func, because in cart with bundle
     * products it's called very often in Item->getProduct(). So removing chain of magic with more cpu consuming
     * algorithms gives nice optimization boost.
     *
     * @param float $price Price amount
     * @return \Magento\Catalog\Model\Product
     */
    public function setFinalPrice($price)
    {
        $this->_data['final_price'] = $price;
        return $this;
    }

    /**
     * Get product final price
     *
     * @param float $qty
     * @return float
     */
    public function getFinalPrice($qty = null)
    {
        if ($this->_calculatePrice || $this->_getData('final_price') === null) {
            return $this->getPriceModel()->getFinalPrice($qty, $this);
        } else {
            return $this->_getData('final_price');
        }
    }

    /**
     * Returns calculated final price
     *
     * @return float
     */
    public function getCalculatedFinalPrice()
    {
        return $this->_getData('calculated_final_price');
    }

    /**
     * Returns minimal price
     *
     * @return float
     */
    public function getMinimalPrice()
    {
        return max($this->_getData('minimal_price'), 0);
    }

    /**
     * Returns special price
     *
     * @return float
     */
    public function getSpecialPrice()
    {
        return $this->_getData('special_price');
    }

    /**
     * Returns starting date of the special price
     *
     * @return mixed
     */
    public function getSpecialFromDate()
    {
        return $this->_getData('special_from_date');
    }

    /**
     * Returns end date of the special price
     *
     * @return mixed
     */
    public function getSpecialToDate()
    {
        return $this->_getData('special_to_date');
    }

    /**
     * Retrieve array of related products
     *
     * @return array
     */
    public function getRelatedProducts()
    {
        if (!$this->hasRelatedProducts()) {
            $products = [];
            $collection = $this->getRelatedProductCollection();
            foreach ($collection as $product) {
                $products[] = $product;
            }
            $this->setRelatedProducts($products);
        }
        return $this->getData('related_products');
    }

    /**
     * Retrieve related products identifiers
     *
     * @return array
     */
    public function getRelatedProductIds()
    {
        if (!$this->hasRelatedProductIds()) {
            $ids = [];
            foreach ($this->getRelatedProducts() as $product) {
                $ids[] = $product->getId();
            }
            $this->setRelatedProductIds($ids);
        }
        return $this->getData('related_product_ids');
    }

    /**
     * Retrieve collection related product
     *
     * @return \Magento\Catalog\Model\ResourceModel\Product\Link\Product\Collection
     */
    public function getRelatedProductCollection()
    {
        $collection = $this->getLinkInstance()->useRelatedLinks()->getProductCollection()->setIsStrongMode();
        $collection->setProduct($this);
        return $collection;
    }

    /**
     * Retrieve collection related link
     *
     * @return \Magento\Catalog\Model\ResourceModel\Product\Link\Collection
     */
    public function getRelatedLinkCollection()
    {
        $collection = $this->getLinkInstance()->useRelatedLinks()->getLinkCollection();
        $collection->setProduct($this);
        $collection->addLinkTypeIdFilter();
        $collection->addProductIdFilter();
        $collection->joinAttributes();
        return $collection;
    }

    /**
     * Retrieve array of up sell products
     *
     * @return array
     */
    public function getUpSellProducts()
    {
        if (!$this->hasUpSellProducts()) {
            $products = [];
            foreach ($this->getUpSellProductCollection() as $product) {
                $products[] = $product;
            }
            $this->setUpSellProducts($products);
        }
        return $this->getData('up_sell_products');
    }

    /**
     * Retrieve up sell products identifiers
     *
     * @return array
     */
    public function getUpSellProductIds()
    {
        if (!$this->hasUpSellProductIds()) {
            $ids = [];
            foreach ($this->getUpSellProducts() as $product) {
                $ids[] = $product->getId();
            }
            $this->setUpSellProductIds($ids);
        }
        return $this->getData('up_sell_product_ids');
    }

    /**
     * Retrieve collection up sell product
     *
     * @return \Magento\Catalog\Model\ResourceModel\Product\Link\Product\Collection
     */
    public function getUpSellProductCollection()
    {
        $collection = $this->getLinkInstance()->useUpSellLinks()->getProductCollection()->setIsStrongMode();
        $collection->setProduct($this);
        return $collection;
    }

    /**
     * Retrieve collection up sell link
     *
     * @return \Magento\Catalog\Model\ResourceModel\Product\Link\Collection
     */
    public function getUpSellLinkCollection()
    {
        $collection = $this->getLinkInstance()->useUpSellLinks()->getLinkCollection();
        $collection->setProduct($this);
        $collection->addLinkTypeIdFilter();
        $collection->addProductIdFilter();
        $collection->joinAttributes();
        return $collection;
    }

    /**
     * Retrieve array of cross sell products
     *
     * @return array
     */
    public function getCrossSellProducts()
    {
        if (!$this->hasCrossSellProducts()) {
            $products = [];
            foreach ($this->getCrossSellProductCollection() as $product) {
                $products[] = $product;
            }
            $this->setCrossSellProducts($products);
        }
        return $this->getData('cross_sell_products');
    }

    /**
     * Retrieve cross sell products identifiers
     *
     * @return array
     */
    public function getCrossSellProductIds()
    {
        if (!$this->hasCrossSellProductIds()) {
            $ids = [];
            foreach ($this->getCrossSellProducts() as $product) {
                $ids[] = $product->getId();
            }
            $this->setCrossSellProductIds($ids);
        }
        return $this->getData('cross_sell_product_ids');
    }

    /**
     * Retrieve collection cross sell product
     *
     * @return \Magento\Catalog\Model\ResourceModel\Product\Link\Product\Collection
     */
    public function getCrossSellProductCollection()
    {
        $collection = $this->getLinkInstance()->useCrossSellLinks()->getProductCollection()->setIsStrongMode();
        $collection->setProduct($this);
        return $collection;
    }

    /**
     * Retrieve collection cross sell link
     *
     * @return \Magento\Catalog\Model\ResourceModel\Product\Link\Collection
     */
    public function getCrossSellLinkCollection()
    {
        $collection = $this->getLinkInstance()->useCrossSellLinks()->getLinkCollection();
        $collection->setProduct($this);
        $collection->addLinkTypeIdFilter();
        $collection->addProductIdFilter();
        $collection->joinAttributes();
        return $collection;
    }

    /**
     * Get product links info
     *
     * @return \Magento\Catalog\Api\Data\ProductLinkInterface[]
     */
    public function getProductLinks()
    {
        if ($this->_links === null) {
            $this->_links = $this->getLinkRepository()->getList($this);
        }
        return $this->_links;
    }

    /**
     * Set product links info
     *
     * @param \Magento\Catalog\Api\Data\ProductLinkInterface[] $links
     * @return $this
     */
    public function setProductLinks(array $links = null)
    {
        if ($links === null) {
            $this->setData('ignore_links_flag', true);
        } else {
            $this->setData('ignore_links_flag', false);
        }
        $this->_links = $links;
        return $this;
    }

    /**
     * Retrieve attributes for media gallery
     *
     * @return array
     */
    public function getMediaAttributes()
    {
        if (!$this->hasMediaAttributes()) {
            $mediaAttributes = [];
            foreach ($this->getAttributes() as $attribute) {
                if ($attribute->getFrontend()->getInputType() == 'media_image') {
                    $mediaAttributes[$attribute->getAttributeCode()] = $attribute;
                }
            }
            $this->setMediaAttributes($mediaAttributes);
        }
        return $this->getData('media_attributes');
    }

    /**
     * Retrieve assoc array that contains media attribute values of the product
     *
     * @return array
     */
    public function getMediaAttributeValues()
    {
        $mediaAttributeCodes = $this->_catalogProductMediaConfig->getMediaAttributeCodes();
        $mediaAttributeValues = [];
        foreach ($mediaAttributeCodes as $attributeCode) {
            $mediaAttributeValues[$attributeCode] = $this->getData($attributeCode);
        }
        return $mediaAttributeValues;
    }

    /**
     * Retrieve media gallery images
     *
     * @return \Magento\Framework\Data\Collection
     */
    public function getMediaGalleryImages()
    {
        $directory = $this->_filesystem->getDirectoryRead(DirectoryList::MEDIA);
        if (!$this->hasData('media_gallery_images')) {
            $this->setData('media_gallery_images', $this->_collectionFactory->create());
        }
        if (!$this->getData('media_gallery_images')->count() && is_array($this->getMediaGallery('images'))) {
            $images = $this->getData('media_gallery_images');
            foreach ($this->getMediaGallery('images') as $image) {
                if (!empty($image['disabled'])
                    || !empty($image['removed'])
                    || empty($image['value_id'])
                    || $images->getItemById($image['value_id']) != null
                ) {
                    continue;
                }
                $image['url'] = $this->getMediaConfig()->getMediaUrl($image['file']);
                $image['id'] = $image['value_id'];
                $image['path'] = $directory->getAbsolutePath($this->getMediaConfig()->getMediaPath($image['file']));
                $images->addItem(new \Magento\Framework\DataObject($image));
            }
            $this->setData('media_gallery_images', $images);
        }

        return $this->getData('media_gallery_images');
    }

    /**
     * Checks whether product has Media Gallery attribute.
     *
     * @return bool
     * @since 101.0.0
     */
    public function hasGalleryAttribute()
    {
        $attributes = $this->getAttributes();

        if (!isset($attributes['media_gallery'])
            || !($attributes['media_gallery'] instanceof \Magento\Eav\Model\Entity\Attribute\AbstractAttribute)
        ) {
            return false;
        }

        return true;
    }

    /**
     * Add image to media gallery
     *
     * @param string $file file path of image in file system
     * @param string|array $mediaAttribute code of attribute with type 'media_image',
     * leave blank if image should be only in gallery
     * @param bool $move if true, it will move source file
     * @param bool $exclude mark image as disabled in product page view
     * @return \Magento\Catalog\Model\Product
     * @throws \Magento\Framework\Exception\LocalizedException
     */
    public function addImageToMediaGallery($file, $mediaAttribute = null, $move = false, $exclude = true)
    {
        if ($this->hasGalleryAttribute()) {
            $this->getMediaGalleryProcessor()->addImage(
                $this,
                $file,
                $mediaAttribute,
                $move,
                $exclude
            );
        }

        return $this;
    }

    /**
     * Retrieve product media config
     *
     * @return Product\Media\Config
     */
    public function getMediaConfig()
    {
        return $this->_catalogProductMediaConfig;
    }

    /**
     * Returns visible status IDs in catalog
     *
     * @return array
     */
    public function getVisibleInCatalogStatuses()
    {
        return $this->_catalogProductStatus->getVisibleStatusIds();
    }

    /**
     * Retrieve visible statuses
     *
     * @return array
     */
    public function getVisibleStatuses()
    {
        return $this->_catalogProductStatus->getVisibleStatusIds();
    }

    /**
     * Check Product visible in catalog
     *
     * @return bool
     */
    public function isVisibleInCatalog()
    {
        return in_array($this->getStatus(), $this->getVisibleInCatalogStatuses());
    }

    /**
     * Retrieve visible in site visibilities
     *
     * @return array
     */
    public function getVisibleInSiteVisibilities()
    {
        return $this->_catalogProductVisibility->getVisibleInSiteIds();
    }

    /**
     * Check Product visible in site
     *
     * @return bool
     */
    public function isVisibleInSiteVisibility()
    {
        return in_array($this->getVisibility(), $this->getVisibleInSiteVisibilities());
    }

    /**
     * Checks product can be duplicated
     *
     * @return boolean
     */
    public function isDuplicable()
    {
        return $this->_isDuplicable;
    }

    /**
     * Set is duplicable flag
     *
     * @param boolean $value
     * @return \Magento\Catalog\Model\Product
     */
    public function setIsDuplicable($value)
    {
        $this->_isDuplicable = (bool)$value;
        return $this;
    }

    /**
     * Check is product available for sale
     *
     * @return bool
     */
    public function isSalable()
    {
        if ($this->_catalogProduct->getSkipSaleableCheck()) {
            return true;
        }
        if (($this->getOrigData('status') != $this->getData('status'))
            || $this->isStockStatusChanged()) {
            $this->unsetData('salable');
        }

        if ($this->hasData('salable')) {
            return $this->getData('salable');
        }
        $this->_eventManager->dispatch('catalog_product_is_salable_before', ['product' => $this]);

        $salable = $this->isAvailable();

        $object = new \Magento\Framework\DataObject(['product' => $this, 'is_salable' => $salable]);
        $this->_eventManager->dispatch(
            'catalog_product_is_salable_after',
            ['product' => $this, 'salable' => $object]
        );
        $this->setData('salable', $object->getIsSalable());
        return $this->getData('salable');
    }

    /**
     * Check whether the product type or stock allows to purchase the product
     *
     * @return bool
     */
    public function isAvailable()
    {
        return $this->_catalogProduct->getSkipSaleableCheck() || $this->getTypeInstance()->isSalable($this);
    }

    /**
     * Is product salable detecting by product type
     *
     * @return bool
     * @SuppressWarnings(PHPMD.BooleanGetMethodName)
     */
    public function getIsSalable()
    {
        $productType = $this->getTypeInstance();
        if (method_exists($productType, 'getIsSalable')) {
            return $productType->getIsSalable($this);
        }
        if ($this->hasData('is_saleable')) {
            return $this->getData('is_saleable');
        }

        return $this->isSalable();
    }

    /**
     * Check is a virtual product
     *
     * @return bool
     */
    public function isVirtual()
    {
        return $this->getIsVirtual();
    }

    /**
     * Alias for isSalable()
     *
     * @return bool
     */
    public function isSaleable()
    {
        return $this->isSalable();
    }

    /**
     * Whether product available in stock
     *
     * @return bool
     */
    public function isInStock()
    {
        return $this->getStatus() == \Magento\Catalog\Model\Product\Attribute\Source\Status::STATUS_ENABLED;
    }

    /**
     * Get attribute text by its code
     *
     * @param string $attributeCode Code of the attribute
     * @return string|array|null
     */
    public function getAttributeText($attributeCode)
    {
        return $this->getResource()->getAttribute($attributeCode)->getSource()->getOptionText(
            $this->getData($attributeCode)
        );
    }

    /**
     * Returns array with dates for custom design
     *
     * @return array
     */
    public function getCustomDesignDate()
    {
        $result = [];
        $result['from'] = $this->getData('custom_design_from');
        $result['to'] = $this->getData('custom_design_to');

        return $result;
    }

    /**
     * Retrieve Product URL
     *
     * @param  bool $useSid
     * @return string
     */
    public function getProductUrl($useSid = null)
    {
        return $this->getUrlModel()->getProductUrl($this, $useSid);
    }

    /**
     * Retrieve URL in current store
     *
     * @param array $params the route params
     * @return string
     */
    public function getUrlInStore($params = [])
    {
        return $this->getUrlModel()->getUrlInStore($this, $params);
    }

    /**
     * Formats URL key
     *
     * @param string $str URL
     * @return string
     */
    public function formatUrlKey($str)
    {
        return $this->getUrlModel()->formatUrlKey($str);
    }

    /**
     * Save current attribute with code $code and assign new value.
     *
     * @param string $code Attribute code
     * @param mixed $value New attribute value
     * @param int $store Store ID
     * @return void
     */
    public function addAttributeUpdate($code, $value, $store)
    {
        $oldValue = $this->getData($code);
        $oldStore = $this->getStoreId();

        $this->setData($code, $value);
        $this->setStoreId($store);
        $this->getResource()->saveAttribute($this, $code);

        $this->setData($code, $oldValue);
        $this->setStoreId($oldStore);
    }

    /**
     * Renders the object to array
     *
     * @param array $arrAttributes Attribute array
     * @return array
     */
    public function toArray(array $arrAttributes = [])
    {
        $data = parent::toArray($arrAttributes);
        $stock = $this->getStockItem();
        if ($stock) {
            $data['stock_item'] = $stock->toArray();
        }
        unset($data['stock_item']['product']);
        return $data;
    }

    /**
     * Same as setData(), but also initiates the stock item (if it is there)
     *
     * @param array $data Array to form the object from
     * @return \Magento\Catalog\Model\Product
     */
    public function fromArray(array $data)
    {
        if (isset($data['stock_item'])) {
            if ($this->moduleManager->isEnabled('Magento_CatalogInventory')) {
                $stockItem = $this->_stockItemFactory->create();
                $this->dataObjectHelper->populateWithArray(
                    $stockItem,
                    $data['stock_item'],
                    \Magento\CatalogInventory\Api\Data\StockItemInterface::class
                );
                $stockItem->setProduct($this);
                $this->setStockItem($stockItem);
            }
            unset($data['stock_item']);
        }
        $this->setData($data);
        return $this;
    }

    /**
     * Returns request path
     *
     * @return string
     */
    public function getRequestPath()
    {
        return $this->_getData('request_path');
    }

    /**
     * Custom function for other modules
     *
     * @return string
     */
    public function getGiftMessageAvailable()
    {
        return $this->_getData('gift_message_available');
    }

    /**
     * Check is product composite
     *
     * @return bool
     */
    public function isComposite()
    {
        return $this->getTypeInstance()->isComposite($this);
    }

    /**
     * Check if product can be configured
     *
     * @return bool
     */
    public function canConfigure()
    {
        $options = $this->getOptions();
        return !empty($options) || $this->getTypeInstance()->canConfigure($this);
    }

    /**
     * Retrieve sku through type instance
     *
     * @return string
     */
    public function getSku()
    {
        return $this->getTypeInstance()->getSku($this);
    }

    /**
     * Retrieve weight through type instance
     *
     * @return float
     */
    public function getWeight()
    {
        return $this->getTypeInstance()->getWeight($this);
    }

    /**
     * Retrieve option instance
     *
     * @return Product\Option
     */
    public function getOptionInstance()
    {
        if (!isset($this->optionInstance)) {
            $this->optionInstance = $this->optionFactory->create();
            $this->optionInstance->setProduct($this);
        }
        return $this->optionInstance;
    }

    /**
     * Add option to array of product options
     *
     * @param Product\Option $option
     * @return \Magento\Catalog\Model\Product
     */
    public function addOption(Product\Option $option)
    {
        $options = (array)$this->getData('options');
        $options[] = $option;
        $option->setProduct($this);
        $this->setData('options', $options);
        return $this;
    }

    /**
     * Get option from options array of product by given option id
     *
     * @param int $optionId
     * @return Product\Option|null
     */
    public function getOptionById($optionId)
    {
        if (is_array($this->getOptions())) {
            /** @var \Magento\Catalog\Model\Product\Option $option */
            foreach ($this->getOptions() as $option) {
                if ($option->getId() == $optionId) {
                    return $option;
                }
            }
        }

        return null;
    }

    /**
     * Retrieve options collection of product
     *
     * @return \Magento\Catalog\Model\ResourceModel\Product\Option\Collection
     */
    public function getProductOptionsCollection()
    {
        return $this->getOptionInstance()->getProductOptionCollection($this);
    }

    /**
     * Get all options of product
     *
     * @return \Magento\Catalog\Api\Data\ProductCustomOptionInterface[]|null
     */
    public function getOptions()
    {
        return $this->getData('options');
    }

    /**
     * Set product options
     *
     * @param \Magento\Catalog\Api\Data\ProductCustomOptionInterface[] $options
     * @return $this
     */
    public function setOptions(array $options = null)
    {
        $this->setData('options', $options);
        return $this;
    }

    /**
     * Retrieve is a virtual product
     *
     * @return bool
     * @SuppressWarnings(PHPMD.BooleanGetMethodName)
     */
    public function getIsVirtual()
    {
        return $this->getTypeInstance()->isVirtual($this);
    }

    /**
     * Add custom option information to product
     *
     * @param string $code Option code
     * @param mixed $value Value of the option
     * @param int|Product|null $product Product ID
     * @return $this
     */
    public function addCustomOption($code, $value, $product = null)
    {
        $product = $product ?: $this;
        $option = $this->_itemOptionFactory->create()->addData(
            ['product_id' => $product->getId(), 'product' => $product, 'code' => $code, 'value' => $value]
        );
        $this->_customOptions[$code] = $option;
        return $this;
    }

    /**
     * Sets custom options for the product
     *
     * @param array $options Array of options
     * @return void
     */
    public function setCustomOptions(array $options)
    {
        $this->_customOptions = $options;
    }

    /**
     * Get all custom options of the product
     *
     * @return array
     */
    public function getCustomOptions()
    {
        return $this->_customOptions;
    }

    /**
     * Get product custom option info
     *
     * @param   string $code
     * @return  array
     */
    public function getCustomOption($code)
    {
        if (isset($this->_customOptions[$code])) {
            return $this->_customOptions[$code];
        }
        return null;
    }

    /**
     * Checks if there custom option for this product
     *
     * @return bool
     */
    public function hasCustomOptions()
    {
        if (count($this->_customOptions)) {
            return true;
        } else {
            return false;
        }
    }

    /**
     * Check availability display product in category
     *
     * @param   int $categoryId
     * @return  bool
     */
    public function canBeShowInCategory($categoryId)
    {
        return $this->_getResource()->canBeShowInCategory($this, $categoryId);
    }

    /**
     * Retrieve category ids where product is available
     *
     * @return array
     */
    public function getAvailableInCategories()
    {
        return $this->_getResource()->getAvailableInCategories($this);
    }

    /**
     * Retrieve default attribute set id
     *
     * @return int
     */
    public function getDefaultAttributeSetId()
    {
        return $this->getResource()->getEntityType()->getDefaultAttributeSetId();
    }

    /**
     * Reset all model data
     *
     * @return \Magento\Catalog\Model\Product
     */
    public function reset()
    {
        $this->unlockAttributes();
        $this->_clearData();
        return $this;
    }

    /**
     * Get cache tags associated with object id
     *
     * @deprecated
     * @see \Magento\Catalog\Model\Product::getIdentities
     * @return string[]
     */
    public function getCacheIdTags()
    {
        $tags = parent::getCacheIdTags();
        $affectedCategoryIds = $this->getAffectedCategoryIds();
        if (!$affectedCategoryIds) {
            $affectedCategoryIds = $this->getCategoryIds();
        }
        foreach ($affectedCategoryIds as $categoryId) {
            $tags[] = \Magento\Catalog\Model\Category::CACHE_TAG . '_' . $categoryId;
        }
        return $tags;
    }

    /**
     * Check for empty SKU on each product
     *
     * @param  array $productIds
     * @return boolean|null
     */
    public function isProductsHasSku(array $productIds)
    {
        $products = $this->_getResource()->getProductsSku($productIds);
        if (count($products)) {
            foreach ($products as $product) {
                if (!strlen($product['sku'])) {
                    return false;
                }
            }
            return true;
        }
        return null;
    }

    /**
     * Parse buyRequest into options values used by product
     *
     * @param  \Magento\Framework\DataObject $buyRequest
     * @return \Magento\Framework\DataObject
     */
    public function processBuyRequest(\Magento\Framework\DataObject $buyRequest)
    {
        $options = new \Magento\Framework\DataObject();

        /* add product custom options data */
        $customOptions = $buyRequest->getOptions();
        if (is_array($customOptions)) {
            array_filter(
                $customOptions,
                function ($value) {
                    return $value !== '';
                }
            );
            $options->setOptions($customOptions);
        }

        /* add product type selected options data */
        $type = $this->getTypeInstance();
        $typeSpecificOptions = $type->processBuyRequest($this, $buyRequest);
        $options->addData($typeSpecificOptions);

        /* check correctness of product's options */
        $options->setErrors($type->checkProductConfiguration($this, $buyRequest));

        return $options;
    }

    /**
     * Get preconfigured values from product
     *
     * @return \Magento\Framework\DataObject
     */
    public function getPreconfiguredValues()
    {
        $preConfiguredValues = $this->getData('preconfigured_values');
        if (!$preConfiguredValues) {
            $preConfiguredValues = new \Magento\Framework\DataObject();
        }

        return $preConfiguredValues;
    }

    /**
     * Prepare product custom options.
     *
     * To be sure that all product custom options does not has ID and has product instance
     *
     * @return \Magento\Catalog\Model\Product
     */
    public function prepareCustomOptions()
    {
        foreach ($this->getCustomOptions() as $option) {
            if (!is_object($option->getProduct()) || $option->getId()) {
                $this->addCustomOption($option->getCode(), $option->getValue());
            }
        }

        return $this;
    }

    /**
     * Clearing references on product
     *
     * @return \Magento\Catalog\Model\Product
     */
    protected function _clearReferences()
    {
        $this->_clearOptionReferences();
        return $this;
    }

    /**
     * Clearing product's data
     *
     * @return \Magento\Catalog\Model\Product
     */
    protected function _clearData()
    {
        foreach ($this->_data as $data) {
            if (is_object($data) && method_exists($data, 'reset') && is_callable([$data, 'reset'])) {
                $data->reset();
            }
        }

        $this->setData([]);
        $this->setOrigData();
        $this->_customOptions = [];
        $this->_canAffectOptions = false;
        $this->_errors = [];

        return $this;
    }

    /**
     * Clearing references to product from product's options
     *
     * @return \Magento\Catalog\Model\Product
     */
    protected function _clearOptionReferences()
    {
        /**
         * unload product options
         */
        if (!empty($this->getOptions())) {
            /** @var \Magento\Catalog\Model\Product\Option $option */
            foreach ($this->getOptions() as $option) {
                $option->setProduct();
                $option->clearInstance();
            }
        }

        return $this;
    }

    /**
     * Retrieve product entities info as array
     *
     * @param string|array $columns One or several columns
     * @return array
     */
    public function getProductEntitiesInfo($columns = null)
    {
        return $this->_getResource()->getProductEntitiesInfo($columns);
    }

    /**
     * Checks whether product has disabled status
     *
     * @return bool
     */
    public function isDisabled()
    {
        return $this->getStatus() == \Magento\Catalog\Model\Product\Attribute\Source\Status::STATUS_DISABLED;
    }

    /**
     * Sets product image from it's child if possible
     *
     * @return string
     */
    public function getImage()
    {
        $this->getTypeInstance()->setImageFromChildProduct($this);
        return parent::getImage();
    }

    /**
     * Get identities
     *
     * @return array
     */
    public function getIdentities()
    {
        $identities = [self::CACHE_TAG . '_' . $this->getId()];
        if ($this->getIsChangedCategories()) {
            foreach ($this->getAffectedCategoryIds() as $categoryId) {
                $identities[] = self::CACHE_PRODUCT_CATEGORY_TAG . '_' . $categoryId;
            }
        }

        if (($this->getOrigData('status') != $this->getData('status')) || $this->isStockStatusChanged()) {
            foreach ($this->getCategoryIds() as $categoryId) {
                $identities[] = self::CACHE_PRODUCT_CATEGORY_TAG . '_' . $categoryId;
            }
        }
        if ($this->_appState->getAreaCode() == \Magento\Framework\App\Area::AREA_FRONTEND) {
            $identities[] = self::CACHE_TAG;
        }

        return array_unique($identities);
    }

    /**
     * Check whether stock status changed
     *
     * @return bool
     */
    private function isStockStatusChanged()
    {
        $stockItem = null;
        $extendedAttributes = $this->getExtensionAttributes();
        if ($extendedAttributes !== null) {
            $stockItem = $extendedAttributes->getStockItem();
        }
        $stockData = $this->getStockData();
        return (
            (is_array($stockData))
            && array_key_exists('is_in_stock', $stockData)
            && (null !== $stockItem)
            && ($stockItem->getIsInStock() != $stockData['is_in_stock'])
        );
    }

    /**
     * Reload PriceInfo object
     *
     * @return \Magento\Framework\Pricing\PriceInfo\Base
     */
    public function reloadPriceInfo()
    {
        if ($this->_priceInfo) {
            $this->_priceInfo = null;
            return $this->getPriceInfo();
        }
    }

    /**
     * Return Data Object data in array format.
     *
     * @return array
     * @todo refactor with converter for AbstractExtensibleModel
     */
    public function __toArray()
    {
        $data = $this->_data;
        $hasToArray = function ($model) {
            return is_object($model) && method_exists($model, '__toArray') && is_callable([$model, '__toArray']);
        };
        foreach ($data as $key => $value) {
            if ($hasToArray($value)) {
                $data[$key] = $value->__toArray();
            } elseif (is_array($value)) {
                foreach ($value as $nestedKey => $nestedValue) {
                    if ($hasToArray($nestedValue)) {
                        $value[$nestedKey] = $nestedValue->__toArray();
                    }
                }
                $data[$key] = $value;
            }
        }
        return $data;
    }

    /**
     * Convert Category model into flat array.
     *
     * @return array
     */
    public function toFlatArray()
    {
        $dataArray = $this->__toArray();
        //process custom attributes if present
        if (array_key_exists('custom_attributes', $dataArray) && !empty($dataArray['custom_attributes'])) {
            /** @var \Magento\Framework\Api\AttributeInterface[] $customAttributes */
            $customAttributes = $dataArray['custom_attributes'];
            unset($dataArray['custom_attributes']);
            foreach ($customAttributes as $attributeValue) {
                $dataArray[$attributeValue[\Magento\Framework\Api\AttributeInterface::ATTRIBUTE_CODE]]
                    = $attributeValue[\Magento\Framework\Api\AttributeInterface::VALUE];
            }
        }
        return $dataArray;
    }

    /**
     * Set product sku
     *
     * @param string $sku
     * @return $this
     */
    public function setSku($sku)
    {
        return $this->setData(self::SKU, $sku);
    }

    /**
     * Set product name
     *
     * @param string $name
     * @return $this
     */
    public function setName($name)
    {
        return $this->setData(self::NAME, $name);
    }

    /**
     * Set product store id
     *
     * @param int $storeId
     * @return $this
     */
    public function setStoreId($storeId)
    {
        return $this->setData(self::STORE_ID, $storeId);
    }

    /**
     * Set product attribute set id
     *
     * @param int $attributeSetId
     * @return $this
     */
    public function setAttributeSetId($attributeSetId)
    {
        return $this->setData(self::ATTRIBUTE_SET_ID, $attributeSetId);
    }

    /**
     * Set product price
     *
     * @param float $price
     * @return $this
     */
    public function setPrice($price)
    {
        return $this->setData(self::PRICE, $price);
    }

    /**
     * Set product status
     *
     * @param int $status
     * @return $this
     */
    public function setStatus($status)
    {
        return $this->setData(self::STATUS, $status);
    }

    /**
     * Set product visibility
     *
     * @param int $visibility
     * @return $this
     */
    public function setVisibility($visibility)
    {
        return $this->setData(self::VISIBILITY, $visibility);
    }

    /**
     * Set product created date
     *
     * @param string $createdAt
     * @return $this
     */
    public function setCreatedAt($createdAt)
    {
        return $this->setData(self::CREATED_AT, $createdAt);
    }

    /**
     * Set product updated date
     *
     * @param string $updatedAt
     * @return $this
     */
    public function setUpdatedAt($updatedAt)
    {
        return $this->setData(self::UPDATED_AT, $updatedAt);
    }

    /**
     * Set product weight
     *
     * @param float $weight
     * @return $this
     */
    public function setWeight($weight)
    {
        return $this->setData(self::WEIGHT, $weight);
    }

    /**
     * Set product type id
     *
     * @param string $typeId
     * @return $this
     */
    public function setTypeId($typeId)
    {
        if ($typeId !== $this->_getData('type_id')) {
            $this->_typeInstance = null;
        }
        return $this->setData(self::TYPE_ID, $typeId);
    }

    /**
     * @inheritdoc
     *
     * @return \Magento\Framework\Api\ExtensionAttributesInterface
     */
    public function getExtensionAttributes()
    {
        return $this->_getExtensionAttributes();
    }

    /**
     * @inheritdoc
     *
     * @param \Magento\Catalog\Api\Data\ProductExtensionInterface $extensionAttributes
     * @return $this
     */
    public function setExtensionAttributes(\Magento\Catalog\Api\Data\ProductExtensionInterface $extensionAttributes)
    {
        return $this->_setExtensionAttributes($extensionAttributes);
    }

    //@codeCoverageIgnoreEnd

    /**
     * Convert Image to ProductAttributeMediaGalleryEntryInterface
     *
     * @param array $mediaGallery
     * @return \Magento\Catalog\Api\Data\ProductAttributeMediaGalleryEntryInterface[]
     * @throws \Magento\Framework\Exception\LocalizedException
     */
    protected function convertToMediaGalleryInterface(array $mediaGallery)
    {
        $entries = [];
        foreach ($mediaGallery as $image) {
            $entry = $this
                ->mediaGalleryEntryConverterPool
                ->getConverterByMediaType($image['media_type'])
                ->convertTo($this, $image);
            $entries[] = $entry;
        }
        return $entries;
    }

    /**
     * Get media gallery entries
     *
     * @return \Magento\Catalog\Api\Data\ProductAttributeMediaGalleryEntryInterface[]|null
     * @throws \Magento\Framework\Exception\LocalizedException
     */
    public function getMediaGalleryEntries()
    {
        $mediaGallery = $this->getMediaGallery('images');
        if ($mediaGallery === null) {
            return null;
        }
        //convert the data
        $convertedEntries = $this->convertToMediaGalleryInterface($mediaGallery);
        return $convertedEntries;
    }

    /**
     * Set media gallery entries
     *
     * @param ProductAttributeMediaGalleryEntryInterface[] $mediaGalleryEntries
     * @return $this
     * @throws \Magento\Framework\Exception\LocalizedException
     */
    public function setMediaGalleryEntries(array $mediaGalleryEntries = null)
    {
        if ($mediaGalleryEntries !== null) {
            $images = [];
            foreach ($mediaGalleryEntries as $entry) {
                $images[] = $this
                    ->mediaGalleryEntryConverterPool
                    ->getConverterByMediaType($entry->getMediaType())
                    ->convertFrom($entry);
            }
            $this->setData('media_gallery', ['images' => $images]);
        }
        return $this;
    }

    /**
     * Identifier getter
     *
     * @return int
     * @since 101.0.0
     */
    public function getId()
    {
        return $this->_getData('entity_id');
    }

    /**
     * Set entity Id
     *
     * @param int $value
     * @return $this
     * @since 101.0.0
     */
    public function setId($value)
    {
        return $this->setData('entity_id', $value);
    }

    /**
     * Get link repository
     *
     * @return ProductLinkRepositoryInterface
     */
    private function getLinkRepository()
    {
        if (null === $this->linkRepository) {
            $this->linkRepository = \Magento\Framework\App\ObjectManager::getInstance()
                ->get(\Magento\Catalog\Api\ProductLinkRepositoryInterface::class);
        }
        return $this->linkRepository;
    }

    /**
     * Get media gallery processor
     *
     * @return Product\Gallery\Processor
     */
    private function getMediaGalleryProcessor()
    {
        if (null === $this->mediaGalleryProcessor) {
            $this->mediaGalleryProcessor = \Magento\Framework\App\ObjectManager::getInstance()
                ->get(\Magento\Catalog\Model\Product\Gallery\Processor::class);
        }
        return $this->mediaGalleryProcessor;
    }

    /**
     * Set the associated products
     *
     * @param array $productIds
     * @return $this
     * @since 101.0.2
     */
    public function setAssociatedProductIds(array $productIds)
    {
        $this->getExtensionAttributes()->setConfigurableProductLinks($productIds);
        return $this;
    }

    /**
     * Get quantity and stock status data
     *
     * @return array|null
     *
     * @deprecated 101.1.0 as Product model shouldn't be responsible for stock status
     * @see StockItemInterface when you want to change the stock data
     * @see StockStatusInterface when you want to read the stock data for representation layer (storefront)
     * @see StockItemRepositoryInterface::save as extension point for customization of saving process
     * @since 101.1.0
     */
    public function getQuantityAndStockStatus()
    {
        return $this->getData('quantity_and_stock_status');
    }

    /**
     * Set quantity and stock status data
     *
     * @param array $quantityAndStockStatusData
     * @return $this
     *
     * @deprecated 101.1.0 as Product model shouldn't be responsible for stock status
     * @see StockItemInterface when you want to change the stock data
     * @see StockStatusInterface when you want to read the stock data for representation layer (storefront)
     * @see StockItemRepositoryInterface::save as extension point for customization of saving process
     * @since 101.1.0
     */
    public function setQuantityAndStockStatus($quantityAndStockStatusData)
    {
        $this->setData('quantity_and_stock_status', $quantityAndStockStatusData);
        return $this;
    }

    /**
     * Get stock data
     *
     * @return array|null
     *
     * @deprecated 101.1.0 as Product model shouldn't be responsible for stock status
     * @see StockItemInterface when you want to change the stock data
     * @see StockStatusInterface when you want to read the stock data for representation layer (storefront)
     * @see StockItemRepositoryInterface::save as extension point for customization of saving process
     * @since 101.1.0
     */
    public function getStockData()
    {
        return $this->getData('stock_data');
    }

    /**
     * Set stock data
     *
     * @param array $stockData
     * @return $this
     *
     * @deprecated 101.1.0 as Product model shouldn't be responsible for stock status
     * @see StockItemInterface when you want to change the stock data
     * @see StockStatusInterface when you want to read the stock data for representation layer (storefront)
     * @see StockItemRepositoryInterface::save as extension point for customization of saving process
     * @since 101.1.0
     */
    public function setStockData($stockData)
    {
        $this->setData('stock_data', $stockData);
        return $this;
    }
}<|MERGE_RESOLUTION|>--- conflicted
+++ resolved
@@ -825,13 +825,7 @@
                 }
                 foreach ($websiteIds as $websiteId) {
                     $websiteStores = $this->_storeManager->getWebsite($websiteId)->getStoreIds();
-<<<<<<< HEAD
                     $storeIds[] = $websiteStores;
-=======
-                    foreach ($websiteStores as $websiteStore) {
-                        $storeIds []= $websiteStore;
-                    }
->>>>>>> 2b776183
                 }
             }
             if ($storeIds) {
@@ -886,25 +880,6 @@
 
         $this->getTypeInstance()->beforeSave($this);
 
-<<<<<<< HEAD
-=======
-        //Validate changing of design.
-        $userType = $this->getUserContext()->getUserType();
-        if ((
-            $userType === UserContextInterface::USER_TYPE_ADMIN
-                || $userType === UserContextInterface::USER_TYPE_INTEGRATION
-        )
-            && !$this->getAuthorization()->isAllowed('Magento_Catalog::edit_product_design')
-        ) {
-            $this->setData('custom_design', $this->getOrigData('custom_design'));
-            $this->setData('page_layout', $this->getOrigData('page_layout'));
-            $this->setData('options_container', $this->getOrigData('options_container'));
-            $this->setData('custom_layout_update', $this->getOrigData('custom_layout_update'));
-            $this->setData('custom_design_from', $this->getOrigData('custom_design_from'));
-            $this->setData('custom_design_to', $this->getOrigData('custom_design_to'));
-        }
-
->>>>>>> 2b776183
         $hasOptions = false;
         $hasRequiredOptions = false;
 
