--- conflicted
+++ resolved
@@ -600,7 +600,6 @@
      * @see \Magento\Catalog\Model\Product\Visibility
      *
      * @return int
-     * @codeCoverageIgnoreStart
      */
     public function getVisibility()
     {
@@ -1057,11 +1056,7 @@
      *
      * Register indexing event before delete product
      *
-<<<<<<< HEAD
-     * @return $this
-=======
      * @return \Magento\Catalog\Model\Product
->>>>>>> 4220e6e3
      * @throws \Magento\Framework\Exception\LocalizedException
      */
     public function beforeDelete()
@@ -1570,16 +1565,10 @@
      * Add image to media gallery
      *
      * @param string $file file path of image in file system
-<<<<<<< HEAD
      * @param string|array $mediaAttribute code of attribute with type 'media_image',
      * leave blank if image should be only in gallery
      * @param bool $move if true, it will move source file
      * @param bool $exclude mark image as disabled in product page view
-=======
-     * @param string|array $mediaAttribute code of type 'media_image', leave blank if image should be only in gallery
-     * @param boolean $move if true, it will move source file
-     * @param boolean $exclude mark image as disabled in product page view
->>>>>>> 4220e6e3
      * @return \Magento\Catalog\Model\Product
      * @throws \Magento\Framework\Exception\LocalizedException
      */
@@ -1833,11 +1822,7 @@
     /**
      * Save current attribute with code $code and assign new value
      *
-<<<<<<< HEAD
-     * @param string $code Attribute code
-=======
      * @param string $code  Attribute code
->>>>>>> 4220e6e3
      * @param mixed $value New attribute value
      * @param int $store Store ID
      * @return void
@@ -2028,11 +2013,7 @@
     }
 
     /**
-<<<<<<< HEAD
      * Set product options
-=======
-     * Set options for product
->>>>>>> 4220e6e3
      *
      * @param \Magento\Catalog\Api\Data\ProductCustomOptionInterface[] $options
      * @return $this
@@ -2059,11 +2040,7 @@
      *
      * @param string $code Option code
      * @param mixed $value Value of the option
-<<<<<<< HEAD
      * @param int|Product|null $product Product ID
-=======
-     * @param int|Product $product Product ID
->>>>>>> 4220e6e3
      * @return $this
      */
     public function addCustomOption($code, $value, $product = null)
@@ -2257,15 +2234,9 @@
     }
 
     /**
-<<<<<<< HEAD
-     * Prepare product custom options
-     *
-     * To be sure that all product custom options does not has ID and has product instance.
-=======
      * Prepare product custom options.
      *
      * To be sure that all product custom options does not has ID and has product instance
->>>>>>> 4220e6e3
      *
      * @return \Magento\Catalog\Model\Product
      */
@@ -2599,11 +2570,7 @@
     }
 
     /**
-<<<<<<< HEAD
      * @inheritdoc
-=======
-     * Retrieve existing extension attributes object or create a new one.
->>>>>>> 4220e6e3
      *
      * @return \Magento\Framework\Api\ExtensionAttributesInterface
      */
@@ -2613,11 +2580,7 @@
     }
 
     /**
-<<<<<<< HEAD
      * @inheritdoc
-=======
-     * Set an extension attributes object.
->>>>>>> 4220e6e3
      *
      * @param \Magento\Catalog\Api\Data\ProductExtensionInterface $extensionAttributes
      * @return $this
@@ -2630,11 +2593,7 @@
     //@codeCoverageIgnoreEnd
 
     /**
-<<<<<<< HEAD
      * Convert Image to ProductAttributeMediaGalleryEntryInterface
-=======
-     * Convert to media gallery interface
->>>>>>> 4220e6e3
      *
      * @param array $mediaGallery
      * @return \Magento\Catalog\Api\Data\ProductAttributeMediaGalleryEntryInterface[]
@@ -2654,11 +2613,7 @@
     }
 
     /**
-<<<<<<< HEAD
-     * Returns media gallery entries
-=======
      * Get media gallery entries
->>>>>>> 4220e6e3
      *
      * @return \Magento\Catalog\Api\Data\ProductAttributeMediaGalleryEntryInterface[]|null
      * @throws \Magento\Framework\Exception\LocalizedException
@@ -2720,11 +2675,7 @@
     }
 
     /**
-<<<<<<< HEAD
-     * Returns link repository instance
-=======
      * Get link repository
->>>>>>> 4220e6e3
      *
      * @return ProductLinkRepositoryInterface
      */
@@ -2738,11 +2689,7 @@
     }
 
     /**
-<<<<<<< HEAD
-     * Returns media gallery processor instance
-=======
      * Get media gallery processor
->>>>>>> 4220e6e3
      *
      * @return Product\Gallery\Processor
      */
