--- conflicted
+++ resolved
@@ -266,13 +266,9 @@
         try {
             $this->resourceModel->delete($product);
         } catch (\Exception $e) {
-<<<<<<< HEAD
             throw new \Magento\Framework\Exception\StateException(
-                __('Unable to remove product %1', $productSku)
+                __('Unable to remove product %1', $sku)
             );
-=======
-            throw new \Magento\Framework\Exception\StateException('Unable to remove product ' . $sku);
->>>>>>> 0c039869
         }
         unset($this->instances[$sku]);
         unset($this->instancesById[$productId]);
