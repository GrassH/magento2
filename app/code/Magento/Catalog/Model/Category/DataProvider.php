--- conflicted
+++ resolved
@@ -89,8 +89,6 @@
 
 
     /**
-<<<<<<< HEAD
-=======
      * @var Config
      */
     private $eavConfig;
@@ -103,7 +101,6 @@
     /**
      * Constructor
      *
->>>>>>> 4eb3320f
      * @param string $name
      * @param string $primaryFieldName
      * @param string $requestFieldName
@@ -112,15 +109,11 @@
      * @param StoreManagerInterface $storeManager
      * @param \Magento\Framework\Registry $registry
      * @param Config $eavConfig
-<<<<<<< HEAD
-     * @param FilterPool $filterPool
-=======
->>>>>>> 4eb3320f
      * @param \Magento\Framework\App\RequestInterface $request
-     * @param \Magento\Ui\Model\Manager $uiManager
      * @param array $meta
      * @param array $data
      * @throws \Magento\Framework\Exception\LocalizedException
+     * @SuppressWarnings(PHPMD.ExcessiveParameterList)
      */
     public function __construct(
         $name,
@@ -171,25 +164,11 @@
      */
     private function prepareFieldsMeta($fieldsMap, $fieldsMeta)
     {
-<<<<<<< HEAD
         $result = [];
         foreach ($fieldsMap as $fieldSet => $fields) {
             foreach ($fields as $field) {
                 if (isset($fieldsMeta[$field])) {
                     $result[$fieldSet]['fields'][$field] = $fieldsMeta[$field];
-=======
-        $fields = [];
-        foreach ($formConfig['children'] as $fieldset => $child) {
-            $callable = function ($component) use (&$callable, $fieldsMeta) {
-                $result = [];
-                foreach ($component as $k => $v) {
-                    if (isset($fieldsMeta[$k])) {
-                        $result[$k] = $fieldsMeta[$k];
-                    }
-                    if (isset($v['children'])) {
-                        $result = array_merge($result, $callable($v['children']));
-                    }
->>>>>>> 4eb3320f
                 }
             }
         }
