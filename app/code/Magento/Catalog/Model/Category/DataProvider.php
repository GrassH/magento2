--- conflicted
+++ resolved
@@ -95,10 +95,6 @@
      * @var \Magento\Framework\App\RequestInterface
      */
     protected $request;
-<<<<<<< HEAD
-
-=======
->>>>>>> 0913f4c6
 
     /**
      * @var Config
