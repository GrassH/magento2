<?php
/**
 * Copyright © Magento, Inc. All rights reserved.
 * See COPYING.txt for license details.
 */
namespace Magento\Catalog\Model;

use Magento\Authorization\Model\UserContextInterface;
use Magento\Catalog\Api\CategoryRepositoryInterface;
use Magento\Catalog\Api\Data\CategoryInterface;
use Magento\CatalogUrlRewrite\Model\CategoryUrlRewriteGenerator;
use Magento\Framework\Api\AttributeValueFactory;
use Magento\Framework\App\ObjectManager;
use Magento\Framework\AuthorizationInterface;
use Magento\Framework\Convert\ConvertArray;
use Magento\Framework\Exception\NoSuchEntityException;
use Magento\Framework\Profiler;
use Magento\UrlRewrite\Model\UrlFinderInterface;
use Magento\UrlRewrite\Service\V1\Data\UrlRewrite;

/**
 * Catalog category
 *
 * @api
 * @method Category setAffectedProductIds(array $productIds)
 * @method array getAffectedProductIds()
 * @method Category setMovedCategoryId(array $productIds)
 * @method int getMovedCategoryId()
 * @method Category setAffectedCategoryIds(array $categoryIds)
 * @method array getAffectedCategoryIds()
 * @method Category setUrlKey(string $urlKey)
 * @method Category setUrlPath(string $urlPath)
 * @method Category getSkipDeleteChildren()
 * @method Category setSkipDeleteChildren(boolean $value)
 * @method Category setChangedProductIds(array $categoryIds) Set products ids that inserted or deleted for category
 * @method array getChangedProductIds() Get products ids that inserted or deleted for category
 *
 * @SuppressWarnings(PHPMD.LongVariable)
 * @SuppressWarnings(PHPMD.ExcessivePublicCount)
 * @SuppressWarnings(PHPMD.TooManyFields)
 * @SuppressWarnings(PHPMD.ExcessiveClassComplexity)
 * @SuppressWarnings(PHPMD.CouplingBetweenObjects)
 * @since 100.0.2
 */
class Category extends \Magento\Catalog\Model\AbstractModel implements
    \Magento\Framework\DataObject\IdentityInterface,
    \Magento\Catalog\Api\Data\CategoryInterface,
    \Magento\Catalog\Api\Data\CategoryTreeInterface
{
    /**
     * Entity code.
     * Can be used as part of method name for entity processing
     */
    const ENTITY = 'catalog_category';

    /**#@+
     * Category display modes
     */
    const DM_PRODUCT = 'PRODUCTS';

    const DM_PAGE = 'PAGE';

    const DM_MIXED = 'PRODUCTS_AND_PAGE';
    /**#@-*/

    /**
     * Id of root category
     */
    const ROOT_CATEGORY_ID = 0;

    /**
     * Id of category tree root
     */
    const TREE_ROOT_ID = 1;

    const CACHE_TAG = 'cat_c';

    /**#@-*/
    protected $_eventPrefix = 'catalog_category';

    /**
     * Parameter name in event
     *
     * @var string
     */
    protected $_eventObject = 'category';

    /**
     * Model cache tag for clear cache in after save and after delete
     *
     * @var string
     */
    protected $_cacheTag = self::CACHE_TAG;

    /**
     * URL Model instance
     *
     * @var \Magento\Framework\UrlInterface
     */
    protected $_url;

    /**
     * @var ResourceModel\Category
     */
    protected $_resource;

    /**
     * URL rewrite model
     *
     * @var \Magento\UrlRewrite\Model\UrlRewrite
     * @deprecated 101.1.0
     */
    protected $_urlRewrite;

    /**
     * Use flat resource model flag
     *
     * @var bool
     */
    protected $_useFlatResource = false;

    /**
     * Category design attributes
     *
     * @var string[]
     */
    protected $_designAttributes = [
        'custom_design',
        'custom_design_from',
        'custom_design_to',
        'page_layout',
        'custom_layout_update',
        'custom_apply_to_products',
    ];

    /**
     * Attributes are that part of interface
     *
     * @deprecated
     * @see CategoryInterface::ATTRIBUTES
     * @var array
     */
    protected $interfaceAttributes = CategoryInterface::ATTRIBUTES;

    /**
     * Category tree model
     *
     * @var \Magento\Catalog\Model\ResourceModel\Category\Tree
     */
    protected $_treeModel = null;

    /**
     * Core data
     *
     * @var \Magento\Framework\Filter\FilterManager
     */
    protected $filter;

    /**
     * Catalog config
     *
     * @var \Magento\Catalog\Model\Config
     */
    protected $_catalogConfig;

    /**
     * Product collection factory
     *
     * @var \Magento\Catalog\Model\ResourceModel\Product\CollectionFactory
     */
    protected $_productCollectionFactory;

    /**
     * Store collection factory
     *
     * @var \Magento\Store\Model\ResourceModel\Store\CollectionFactory
     */
    protected $_storeCollectionFactory;

    /**
     * Category tree factory
     *
     * @var \Magento\Catalog\Model\ResourceModel\Category\TreeFactory
     */
    protected $_categoryTreeFactory;

    /**
     * @var Indexer\Category\Flat\State
     */
    protected $flatState;

    /**
     * @var \Magento\CatalogUrlRewrite\Model\CategoryUrlPathGenerator
     */
    protected $categoryUrlPathGenerator;

    /**
     * @var \Magento\UrlRewrite\Model\UrlFinderInterface
     */
    protected $urlFinder;

    /**
     * @var \Magento\Framework\Indexer\IndexerRegistry
     */
    protected $indexerRegistry;

    /**
     * @var CategoryRepositoryInterface
     */
    protected $categoryRepository;

    /**
     * @var \Magento\Framework\Api\MetadataServiceInterface
     */
    protected $metadataService;

    /**
     * @var UserContextInterface
     */
    private $userContext;

    /**
     * @var AuthorizationInterface
     */
    private $authorization;

    /**
     * @param \Magento\Framework\Model\Context $context
     * @param \Magento\Framework\Registry $registry
     * @param \Magento\Framework\Api\ExtensionAttributesFactory $extensionFactory
     * @param AttributeValueFactory $customAttributeFactory
     * @param \Magento\Store\Model\StoreManagerInterface $storeManager
     * @param \Magento\Catalog\Api\CategoryAttributeRepositoryInterface $metadataService
     * @param \Magento\Catalog\Model\ResourceModel\Category\Tree $categoryTreeResource
     * @param \Magento\Catalog\Model\ResourceModel\Category\TreeFactory $categoryTreeFactory
     * @param \Magento\Store\Model\ResourceModel\Store\CollectionFactory $storeCollectionFactory
     * @param \Magento\Framework\UrlInterface $url
     * @param \Magento\Catalog\Model\ResourceModel\Product\CollectionFactory $productCollectionFactory
     * @param Config $catalogConfig
     * @param \Magento\Framework\Filter\FilterManager $filter
     * @param Indexer\Category\Flat\State $flatState
     * @param \Magento\CatalogUrlRewrite\Model\CategoryUrlPathGenerator $categoryUrlPathGenerator
     * @param UrlFinderInterface $urlFinder
     * @param \Magento\Framework\Indexer\IndexerRegistry $indexerRegistry
     * @param CategoryRepositoryInterface $categoryRepository
     * @param \Magento\Framework\Model\ResourceModel\AbstractResource $resource
     * @param \Magento\Framework\Data\Collection\AbstractDb $resourceCollection
     * @param array $data
     * @param UserContextInterface|null $userContext
     * @param AuthorizationInterface|null $authorization
     * @SuppressWarnings(PHPMD.ExcessiveParameterList)
     */
    public function __construct(
        \Magento\Framework\Model\Context $context,
        \Magento\Framework\Registry $registry,
        \Magento\Framework\Api\ExtensionAttributesFactory $extensionFactory,
        AttributeValueFactory $customAttributeFactory,
        \Magento\Store\Model\StoreManagerInterface $storeManager,
        \Magento\Catalog\Api\CategoryAttributeRepositoryInterface $metadataService,
        \Magento\Catalog\Model\ResourceModel\Category\Tree $categoryTreeResource,
        \Magento\Catalog\Model\ResourceModel\Category\TreeFactory $categoryTreeFactory,
        \Magento\Store\Model\ResourceModel\Store\CollectionFactory $storeCollectionFactory,
        \Magento\Framework\UrlInterface $url,
        \Magento\Catalog\Model\ResourceModel\Product\CollectionFactory $productCollectionFactory,
        \Magento\Catalog\Model\Config $catalogConfig,
        \Magento\Framework\Filter\FilterManager $filter,
        Indexer\Category\Flat\State $flatState,
        \Magento\CatalogUrlRewrite\Model\CategoryUrlPathGenerator $categoryUrlPathGenerator,
        UrlFinderInterface $urlFinder,
        \Magento\Framework\Indexer\IndexerRegistry $indexerRegistry,
        CategoryRepositoryInterface $categoryRepository,
        \Magento\Framework\Model\ResourceModel\AbstractResource $resource = null,
        \Magento\Framework\Data\Collection\AbstractDb $resourceCollection = null,
        array $data = [],
        ?UserContextInterface $userContext = null,
        ?AuthorizationInterface $authorization = null
    ) {
        $this->metadataService = $metadataService;
        $this->_treeModel = $categoryTreeResource;
        $this->_categoryTreeFactory = $categoryTreeFactory;
        $this->_storeCollectionFactory = $storeCollectionFactory;
        $this->_url = $url;
        $this->_productCollectionFactory = $productCollectionFactory;
        $this->_catalogConfig = $catalogConfig;
        $this->filter = $filter;
        $this->flatState = $flatState;
        $this->categoryUrlPathGenerator = $categoryUrlPathGenerator;
        $this->urlFinder = $urlFinder;
        $this->indexerRegistry = $indexerRegistry;
        $this->categoryRepository = $categoryRepository;
        parent::__construct(
            $context,
            $registry,
            $extensionFactory,
            $customAttributeFactory,
            $storeManager,
            $resource,
            $resourceCollection,
            $data
        );
        $this->userContext = $userContext ?? ObjectManager::getInstance()->get(UserContextInterface::class);
        $this->authorization = $authorization ?? ObjectManager::getInstance()->get(AuthorizationInterface::class);
    }

    /**
     * Initialize resource mode
     *
     * @return void
     */
    protected function _construct()
    {
        // If Flat Index enabled then use it but only on frontend
        if ($this->flatState->isAvailable()) {
            $this->_init(\Magento\Catalog\Model\ResourceModel\Category\Flat::class);
            $this->_useFlatResource = true;
        } else {
            $this->_init(\Magento\Catalog\Model\ResourceModel\Category::class);
        }
    }

    /**
     * @inheritdoc
     */
    protected function getCustomAttributesCodes()
    {
        if ($this->customAttributesCodes === null) {
            $this->customAttributesCodes = $this->getEavAttributesCodes($this->metadataService);
            $this->customAttributesCodes = array_diff($this->customAttributesCodes, CategoryInterface::ATTRIBUTES);
        }
        return $this->customAttributesCodes;
    }

    // phpcs:disable Generic.CodeAnalysis.UselessOverridingMethod
    /**
     * Returns model resource
     *
     * @throws \Magento\Framework\Exception\LocalizedException
     * @return \Magento\Catalog\Model\ResourceModel\Category
     * @deprecated because resource models should be used directly
     */
    protected function _getResource()
    {
        return parent::_getResource();
    }
    // phpcs:enable

    /**
     * Get flat resource model flag
     *
     * @return bool
     * @SuppressWarnings(PHPMD.BooleanGetMethodName)
     */
    public function getUseFlatResource()
    {
        return $this->_useFlatResource;
    }

    /**
     * Retrieve URL instance
     *
     * @return \Magento\Framework\UrlInterface
     */
    public function getUrlInstance()
    {
        return $this->_url;
    }

    /**
     * Retrieve category tree model
     *
     * @return \Magento\Catalog\Model\ResourceModel\Category\Tree
     */
    public function getTreeModel()
    {
        return $this->_categoryTreeFactory->create();
    }

    /**
     * Enter description here...
     *
     * @return \Magento\Catalog\Model\ResourceModel\Category\Tree
     */
    public function getTreeModelInstance()
    {
        return $this->_treeModel;
    }

    /**
     * Move category
     *
     * @param  int $parentId new parent category id
     * @param  null|int $afterCategoryId category id after which we have put current category
     * @return $this
     * @throws \Magento\Framework\Exception\LocalizedException|\Exception
     */
    public function move($parentId, $afterCategoryId)
    {
        /**
         * Validate new parent category id. (category model is used for backward
         * compatibility in event params)
         */
        try {
            $parent = $this->categoryRepository->get($parentId, $this->getStoreId());
        } catch (NoSuchEntityException $e) {
            throw new \Magento\Framework\Exception\LocalizedException(
                __(
                    'Sorry, but we can\'t find the new parent category you selected.'
                ),
                $e
            );
        }

        if (!$this->getId()) {
            throw new \Magento\Framework\Exception\LocalizedException(
                __('Sorry, but we can\'t find the new category you selected.')
            );
        } elseif ($parent->getId() == $this->getId()) {
            throw new \Magento\Framework\Exception\LocalizedException(
                __(
                    'We can\'t move the category because the parent category name matches the child category name.'
                )
            );
        }

        /**
         * Setting affected category ids for third party engine index refresh
         */
        $this->setMovedCategoryId($this->getId());
        $oldParentId = $this->getParentId();
        $oldParentIds = $this->getParentIds();

        $eventParams = [
            $this->_eventObject => $this,
            'parent' => $parent,
            'category_id' => $this->getId(),
            'prev_parent_id' => $oldParentId,
            'parent_id' => $parentId,
        ];

        $this->_getResource()->beginTransaction();
        try {
            $this->_eventManager->dispatch($this->_eventPrefix . '_move_before', $eventParams);
            $this->getResource()->changeParent($this, $parent, $afterCategoryId);
            $this->_eventManager->dispatch($this->_eventPrefix . '_move_after', $eventParams);
            $this->_getResource()->commit();

            // Set data for indexer
            $this->setAffectedCategoryIds([$this->getId(), $oldParentId, $parentId]);
        } catch (\Exception $e) {
            $this->_getResource()->rollBack();
            throw $e;
        }
        $this->_eventManager->dispatch('category_move', $eventParams);
        if ($this->flatState->isFlatEnabled()) {
            $flatIndexer = $this->indexerRegistry->get(Indexer\Category\Flat\State::INDEXER_ID);
            if (!$flatIndexer->isScheduled()) {
                $flatIndexer->reindexList([$this->getId(), $oldParentId, $parentId]);
            }
        }
        $productIndexer = $this->indexerRegistry->get(Indexer\Category\Product::INDEXER_ID);
        if (!$productIndexer->isScheduled()) {
            $productIndexer->reindexList(array_merge($this->getPathIds(), $oldParentIds));
        }
        $this->_eventManager->dispatch('clean_cache_by_tags', ['object' => $this]);
        $this->_cacheManager->clean([self::CACHE_TAG]);

        return $this;
    }

    /**
     * Retrieve default attribute set id
     *
     * @return int
     */
    public function getDefaultAttributeSetId()
    {
        return $this->getResource()->getEntityType()->getDefaultAttributeSetId();
    }

    /**
     * Get category products collection
     *
     * @return \Magento\Framework\Data\Collection\AbstractDb
     */
    public function getProductCollection()
    {
        $collection = $this->_productCollectionFactory->create()->setStoreId(
            $this->getStoreId()
        )->addCategoryFilter(
            $this
        );
        return $collection;
    }

    /**
     * Retrieve all customer attributes
     *
     * @param bool $noDesignAttributes
     * @return array
     * @todo Use with Flat Resource
     * @SuppressWarnings(PHPMD.UnusedLocalVariable)
     */
    public function getAttributes($noDesignAttributes = false)
    {
        $result = $this->getResource()->loadAllAttributes($this)->getSortedAttributes();

        if ($noDesignAttributes) {
            foreach ($result as $k => $a) {
                if (in_array($k, $this->_designAttributes)) {
                    unset($result[$k]);
                }
            }
        }

        return $result;
    }

    /**
     * Retrieve array of product id's for category
     *
     * The array returned has the following format:
     * array($productId => $position)
     *
     * @return array
     */
    public function getProductsPosition()
    {
        if (!$this->getId()) {
            return [];
        }

        $array = $this->getData('products_position');
        if ($array === null) {
            $array = $this->getResource()->getProductsPosition($this);
            $this->setData('products_position', $array);
        }
        return $array;
    }

    /**
     * Retrieve array of store ids for category
     *
     * @return array
     */
    public function getStoreIds()
    {
        if ($this->getInitialSetupFlag()) {
            return [];
        }

        $storeIds = $this->getData('store_ids');
        if ($storeIds) {
            return $storeIds;
        }

        if (!$this->getId()) {
            return [];
        }

        $nodes = [];
        foreach ($this->getPathIds() as $id) {
            $nodes[] = $id;
        }

        $storeIds = [];
        $storeCollection = $this->_storeCollectionFactory->create()->loadByCategoryIds($nodes);
        foreach ($storeCollection as $store) {
            $storeIds[$store->getId()] = $store->getId();
        }

        $entityStoreId = $this->getStoreId();
        if (!in_array($entityStoreId, $storeIds)) {
            array_unshift($storeIds, $entityStoreId);
        }
        if (!in_array(0, $storeIds)) {
            array_unshift($storeIds, 0);
        }

        $this->setData('store_ids', $storeIds);
        return $storeIds;
    }

    /**
     * Return store id.
     *
     * If store id is underfined for category return current active store id
     *
     * @return int
     */
    public function getStoreId()
    {
        if ($this->hasData('store_id')) {
            return (int)$this->_getData('store_id');
        }
        return (int)$this->_storeManager->getStore()->getId();
    }

    /**
     * Set store id
     *
     * @param int|string $storeId
     * @return $this
     */
    public function setStoreId($storeId)
    {
        if (!is_numeric($storeId)) {
            $storeId = $this->_storeManager->getStore($storeId)->getId();
        }
        $this->setData('store_id', $storeId);
        $this->getResource()->setStoreId($storeId);
        return $this;
    }

    /**
     * Get category url
     *
     * @return string
     */
    public function getUrl()
    {
        $url = $this->_getData('url');
        if ($url === null) {
            Profiler::start('REWRITE: ' . __METHOD__, ['group' => 'REWRITE', 'method' => __METHOD__]);
            if ($this->hasData('request_path') && $this->getRequestPath() != '') {
                $this->setData('url', $this->getUrlInstance()->getDirectUrl($this->getRequestPath()));
                Profiler::stop('REWRITE: ' . __METHOD__);
                return $this->getData('url');
            }

            $rewrite = $this->urlFinder->findOneByData(
                [
                    UrlRewrite::ENTITY_ID => $this->getId(),
                    UrlRewrite::ENTITY_TYPE => CategoryUrlRewriteGenerator::ENTITY_TYPE,
                    UrlRewrite::STORE_ID => $this->getStoreId(),
                ]
            );
            if ($rewrite) {
                $this->setData('url', $this->getUrlInstance()->getDirectUrl($rewrite->getRequestPath()));
                Profiler::stop('REWRITE: ' . __METHOD__);
                return $this->getData('url');
            }

            $this->setData('url', $this->getCategoryIdUrl());
            Profiler::stop('REWRITE: ' . __METHOD__);
            return $this->getData('url');
        }
        return $url;
    }

    /**
     * Retrieve category id URL
     *
     * @return string
     */
    public function getCategoryIdUrl()
    {
        Profiler::start('REGULAR: ' . __METHOD__, ['group' => 'REGULAR', 'method' => __METHOD__]);
        $urlKey = $this->getUrlKey() ? $this->getUrlKey() : $this->formatUrlKey($this->getName());
        $url = $this->getUrlInstance()->getUrl('catalog/category/view', ['s' => $urlKey, 'id' => $this->getId()]);
        Profiler::stop('REGULAR: ' . __METHOD__);
        return $url;
    }

    /**
     * Format URL key from name or defined key
     *
     * @param string $str
     * @return string
     */
    public function formatUrlKey($str)
    {
        return $this->filter->translitUrl($str);
    }

    /**
     * Returns image url
     *
     * @param string $attributeCode
     * @return bool|string
     * @throws \Magento\Framework\Exception\LocalizedException
     */
    public function getImageUrl($attributeCode = 'image')
    {
        $url = false;
        $image = $this->getData($attributeCode);
        if ($image) {
            if (is_string($image)) {
                $store = $this->_storeManager->getStore();

                $isRelativeUrl = substr($image, 0, 1) === '/';

                $mediaBaseUrl = $store->getBaseUrl(
                    \Magento\Framework\UrlInterface::URL_TYPE_MEDIA
                );

                if ($isRelativeUrl) {
                    $url = $image;
                } else {
                    $url = $mediaBaseUrl
                        . ltrim(\Magento\Catalog\Model\Category\FileInfo::ENTITY_MEDIA_PATH, '/')
                        . '/'
                        . $image;
                }
            } else {
                throw new \Magento\Framework\Exception\LocalizedException(
                    __('Something went wrong while getting the image url.')
                );
            }
        }
        return $url;
    }

    /**
     * Get parent category object
     *
     * @return \Magento\Catalog\Model\Category
     */
    public function getParentCategory()
    {
        if (!$this->hasData('parent_category')) {
            $this->setData('parent_category', $this->categoryRepository->get($this->getParentId()));
        }
        return $this->_getData('parent_category');
    }

    /**
     * Get parent category identifier
     *
     * @return int
     */
    public function getParentId()
    {
        $parentId = $this->getData(self::KEY_PARENT_ID);
        if (isset($parentId)) {
            return $parentId;
        }
        $parentIds = $this->getParentIds();
        return (int) array_pop($parentIds);
    }

    /**
     * Get all parent categories ids
     *
     * @return array
     */
    public function getParentIds()
    {
        return array_diff($this->getPathIds(), [$this->getId()]);
    }

    /**
     * Retrieve dates for custom design (from & to)
     *
     * @return array
     */
    public function getCustomDesignDate()
    {
        $result = [];
        $result['from'] = $this->getData('custom_design_from');
        $result['to'] = $this->getData('custom_design_to');

        return $result;
    }

    /**
     * Retrieve design attributes array
     *
     * @return array
     */
    public function getDesignAttributes()
    {
        $result = [];
        foreach ($this->_designAttributes as $attrName) {
            $result[] = $this->_getAttribute($attrName);
        }
        return $result;
    }

    /**
     * Retrieve attribute by code
     *
     * @param string $attributeCode
     * @return \Magento\Eav\Model\Entity\Attribute\AbstractAttribute
     */
    private function _getAttribute($attributeCode)
    {
        if (!$this->_useFlatResource) {
            $attribute = $this->getResource()->getAttribute($attributeCode);
        } else {
            $attribute = $this->_catalogConfig->getAttribute(self::ENTITY, $attributeCode);
        }
        return $attribute;
    }

    /**
     * Get all children categories IDs
     *
     * @param boolean $asArray return result as array instead of comma-separated list of IDs
     * @return array|string
     */
    public function getAllChildren($asArray = false)
    {
        $children = $this->getResource()->getAllChildren($this);
        if ($asArray) {
            return $children;
        } else {
            return implode(',', $children);
        }
    }

    /**
     * Retrieve children ids comma separated
     *
     * @param boolean $recursive
     * @param boolean $isActive
     * @param boolean $sortByPosition
     * @return string
     */
    public function getChildren($recursive = false, $isActive = true, $sortByPosition = false)
    {
        return implode(',', $this->getResource()->getChildren($this, $recursive, $isActive, $sortByPosition));
    }

    /**
     * Retrieve Stores where isset category Path
     *
     * Return comma separated string
     *
     * @return string
     */
    public function getPathInStore()
    {
        $result = [];
        $path = array_reverse($this->getPathIds());
        foreach ($path as $itemId) {
            if ($itemId == $this->_storeManager->getStore()->getRootCategoryId()) {
                break;
            }
            $result[] = $itemId;
        }
        return implode(',', $result);
    }

    /**
     * Check category id existing
     *
     * @param   int $id
     * @return  bool
     */
    public function checkId($id)
    {
        return $this->_getResource()->checkId($id);
    }

    /**
     * Get array categories ids which are part of category path
     *
     * Result array contain id of current category because it is part of the path
     *
     * @return array
     */
    public function getPathIds()
    {
        $ids = $this->getData('path_ids');
        if ($ids === null) {
            $ids = explode('/', $this->getPath());
            $this->setData('path_ids', $ids);
        }
        return $ids;
    }

    /**
     * Retrieve level
     *
     * @return int
     */
    public function getLevel()
    {
        if (!$this->hasLevel()) {
            return count(explode('/', $this->getPath())) - 1;
        }
        return $this->getData(self::KEY_LEVEL);
    }

    /**
     * Verify category ids
     *
     * @param array $ids
     * @return bool
     */
    public function verifyIds(array $ids)
    {
        return $this->getResource()->verifyIds($ids);
    }

    /**
     * Retrieve Is Category has children flag
     *
     * @return bool
     */
    public function hasChildren()
    {
        return $this->_getResource()->getChildrenAmount($this) > 0;
    }

    /**
     * Retrieve Request Path
     *
     * @return string
     */
    public function getRequestPath()
    {
        return $this->_getData('request_path');
    }

    /**
     * Retrieve Name data wrapper
     *
     * @return string
     */
    public function getName()
    {
        return $this->_getData(self::KEY_NAME);
    }

    /**
     * Before delete process
     *
     * @throws \Magento\Framework\Exception\LocalizedException
     * @return $this
     */
    public function beforeDelete()
    {
        if ($this->getResource()->isForbiddenToDelete($this->getId())) {
            throw new \Magento\Framework\Exception\LocalizedException(__('Can\'t delete root category.'));
        }
        return parent::beforeDelete();
    }

    /**
<<<<<<< HEAD
=======
     * Get user context.
     *
     * @return UserContextInterface
     */
    private function getUserContext(): UserContextInterface
    {
        if (!$this->userContext) {
            $this->userContext = ObjectManager::getInstance()->get(UserContextInterface::class);
        }

        return $this->userContext;
    }

    /**
     * Get authorization service.
     *
     * @return AuthorizationInterface
     */
    private function getAuthorization(): AuthorizationInterface
    {
        if (!$this->authorization) {
            $this->authorization = ObjectManager::getInstance()->get(AuthorizationInterface::class);
        }

        return $this->authorization;
    }

    /**
>>>>>>> 7ffabd07
     * @inheritDoc
     */
    public function beforeSave()
    {
        //Validate changing of design.
<<<<<<< HEAD
        $userType = $this->userContext->getUserType();
=======
        $userType = $this->getUserContext()->getUserType();
>>>>>>> 7ffabd07
        if ((
                $userType === UserContextInterface::USER_TYPE_ADMIN
                || $userType === UserContextInterface::USER_TYPE_INTEGRATION
            )
<<<<<<< HEAD
            && !$this->authorization->isAllowed('Magento_Catalog::edit_category_design')
        ) {
            $this->getCustomAttributes();
            foreach ($this->_designAttributes as $attributeCode) {
                $this->setData($attributeCode, $value = $this->getOrigData($attributeCode));
                if (array_key_exists($attributeCode, $this->_data[self::CUSTOM_ATTRIBUTES])) {
=======
            && !$this->getAuthorization()->isAllowed('Magento_Catalog::edit_category_design')
        ) {
            foreach ($this->_designAttributes as $attributeCode) {
                $this->setData($attributeCode, $value = $this->getOrigData($attributeCode));
                if (!empty($this->_data[self::CUSTOM_ATTRIBUTES])
                    && array_key_exists($attributeCode, $this->_data[self::CUSTOM_ATTRIBUTES])) {
>>>>>>> 7ffabd07
                    //In case custom attribute were used to update the entity.
                    $this->_data[self::CUSTOM_ATTRIBUTES][$attributeCode]->setValue($value);
                }
            }
        }

        return parent::beforeSave();
    }

    /**
     * Retrieve anchors above
     *
     * @return array
     */
    public function getAnchorsAbove()
    {
        $anchors = [];
        $path = $this->getPathIds();

        if (in_array($this->getId(), $path)) {
            unset($path[array_search($this->getId(), $path)]);
        }

        if ($this->_useFlatResource) {
            $anchors = $this->_getResource()->getAnchorsAbove($path, $this->getStoreId());
        } else {
            if (!$this->_registry->registry('_category_is_anchor_attribute')) {
                $model = $this->_getAttribute('is_anchor');
                $this->_registry->register('_category_is_anchor_attribute', $model);
            }

            $isAnchorAttribute = $this->_registry->registry('_category_is_anchor_attribute');
            if ($isAnchorAttribute) {
                $anchors = $this->getResource()->findWhereAttributeIs($path, $isAnchorAttribute, 1);
            }
        }
        return $anchors;
    }

    /**
     * Retrieve count products of category
     *
     * @return int
     */
    public function getProductCount()
    {
        if (!$this->hasData(self::KEY_PRODUCT_COUNT)) {
            $count = $this->_getResource()->getProductCount($this);
            $this->setData(self::KEY_PRODUCT_COUNT, $count);
        }

        return $this->getData(self::KEY_PRODUCT_COUNT);
    }

    /**
     * Retrieve categories by parent
     *
     * @param int $parent
     * @param int $recursionLevel
     * @param bool $sorted
     * @param bool $asCollection
     * @param bool $toLoad
     * @return \Magento\Framework\Data\Tree\Node\Collection|\Magento\Catalog\Model\ResourceModel\Category\Collection
     */
    public function getCategories($parent, $recursionLevel = 0, $sorted = false, $asCollection = false, $toLoad = true)
    {
        $categories = $this->getResource()->getCategories($parent, $recursionLevel, $sorted, $asCollection, $toLoad);
        return $categories;
    }

    /**
     * Return parent categories of current category
     *
     * @return \Magento\Framework\DataObject[]|\Magento\Catalog\Model\Category[]
     */
    public function getParentCategories()
    {
        return $this->getResource()->getParentCategories($this);
    }

    /**
     * Return children categories of current category
     *
     * @return \Magento\Catalog\Model\ResourceModel\Category\Collection|\Magento\Catalog\Model\Category[]
     */
    public function getChildrenCategories()
    {
        return $this->getResource()->getChildrenCategories($this);
    }

    /**
     * Return parent category of current category with own custom design settings
     *
     * @return \Magento\Catalog\Model\Category
     */
    public function getParentDesignCategory()
    {
        return $this->getResource()->getParentDesignCategory($this);
    }

    /**
     * Check category is in Root Category list
     *
     * @return bool
     */
    public function isInRootCategoryList()
    {
        // TODO there are bugs in resource models' methods, store_id set to model o/andr to resource model are ignored
        return $this->getResource()->isInRootCategoryList($this);
    }

    /**
     * Retrieve Available int Product Listing sort by
     *
     * @return null|array
     */
    public function getAvailableSortBy()
    {
        $available = $this->getData(self::KEY_AVAILABLE_SORT_BY);
        if (empty($available)) {
            return [];
        }
        if ($available && !is_array($available)) {
            $available = explode(',', $available);
        }
        return $available;
    }

    /**
     * Retrieve Available Product Listing  Sort By
     *
     * Code as key, value - name
     *
     * @return array
     */
    public function getAvailableSortByOptions()
    {
        $availableSortBy = [];
        $defaultSortBy = $this->_catalogConfig->getAttributeUsedForSortByArray();
        if ($this->getAvailableSortBy()) {
            foreach ($this->getAvailableSortBy() as $sortBy) {
                if (isset($defaultSortBy[$sortBy])) {
                    $availableSortBy[$sortBy] = $defaultSortBy[$sortBy];
                }
            }
        }

        if (!$availableSortBy) {
            $availableSortBy = $defaultSortBy;
        }

        return $availableSortBy;
    }

    /**
     * Retrieve Product Listing Default Sort By
     *
     * @return string
     */
    public function getDefaultSortBy()
    {
        if (!($sortBy = $this->getData('default_sort_by'))) {
            $sortBy = $this->_catalogConfig->getProductListDefaultSortBy($this->getStoreId());
        }
        $available = $this->getAvailableSortByOptions();
        if (!isset($available[$sortBy])) {
            $sortBy = array_keys($available);
            $sortBy = $sortBy[0];
        }

        return $sortBy;
    }

    /**
     * Validate attribute values
     *
     * @throws \Magento\Eav\Model\Entity\Attribute\Exception
     * @return true|array
     */
    public function validate()
    {
        return $this->_getResource()->validate($this);
    }

    /**
     * Add reindexCallback
     *
     * @return \Magento\Catalog\Model\Category
     */
    public function afterSave()
    {
        $result = parent::afterSave();
        $this->_getResource()->addCommitCallback([$this, 'reindex']);
        return $result;
    }

    /**
     * Init indexing process after category save
     *
     * @return void
     */
    public function reindex()
    {
        if ($this->flatState->isFlatEnabled()) {
            $flatIndexer = $this->indexerRegistry->get(Indexer\Category\Flat\State::INDEXER_ID);
            if (!$flatIndexer->isScheduled()) {
                $idsList = [$this->getId()];
                if ($this->dataHasChangedFor('url_key')) {
                    $idsList = array_merge($idsList, explode(',', $this->getAllChildren()));
                }
                $flatIndexer->reindexList($idsList);
            }
        }
        $productIndexer = $this->indexerRegistry->get(Indexer\Category\Product::INDEXER_ID);

        if (!empty($this->getAffectedProductIds())
                || $this->dataHasChangedFor('is_anchor')
                || $this->dataHasChangedFor('is_active')) {
            if (!$productIndexer->isScheduled()) {
                $productIndexer->reindexList($this->getPathIds());
            } else {
                $productIndexer->invalidate();
            }
        }
    }

    /**
     * Init indexing process after category delete
     *
     * @return \Magento\Framework\Model\AbstractModel
     */
    public function afterDeleteCommit()
    {
        $this->reindex();
        return parent::afterDeleteCommit();
    }

    /**
     * Get identities
     *
     * @return array
     */
    public function getIdentities()
    {
        $identities = [
            self::CACHE_TAG . '_' . $this->getId(),
        ];

        if ($this->hasDataChanges()) {
            $identities[] = Product::CACHE_PRODUCT_CATEGORY_TAG . '_' . $this->getId();
        }

        if ($this->dataHasChangedFor('is_anchor') || $this->dataHasChangedFor('is_active')) {
            foreach ($this->getPathIds() as $id) {
                $identities[] = Product::CACHE_PRODUCT_CATEGORY_TAG . '_' . $id;
            }
        }

        if (!$this->getId() || $this->isDeleted() || $this->dataHasChangedFor(self::KEY_INCLUDE_IN_MENU)) {
            $identities[] = self::CACHE_TAG;
            $identities[] = Product::CACHE_PRODUCT_CATEGORY_TAG . '_' . $this->getId();
        }
        return array_unique($identities);
    }

    /**
     * Returns path
     *
     * @codeCoverageIgnoreStart
     * @return string|null
     */
    public function getPath()
    {
        return $this->getData(self::KEY_PATH);
    }

    /**
     * Returns position
     *
     * @return int|null
     */
    public function getPosition()
    {
        return $this->getData(self::KEY_POSITION);
    }

    /**
     * Returns children count
     *
     * @return int
     */
    public function getChildrenCount()
    {
        return $this->getData('children_count');
    }

    /**
     * Returns created at
     *
     * @return string|null
     */
    public function getCreatedAt()
    {
        return $this->getData('created_at');
    }

    /**
     * Returns updated at
     *
     * @return string|null
     */
    public function getUpdatedAt()
    {
        return $this->getData(self::KEY_UPDATED_AT);
    }

    /**
     * Returns is active
     *
     * @return bool
     * @SuppressWarnings(PHPMD.BooleanGetMethodName)
     */
    public function getIsActive()
    {
        return $this->getData(self::KEY_IS_ACTIVE);
    }

    /**
     * Returns category id
     *
     * @return int|null
     */
    public function getCategoryId()
    {
        return $this->getData('category_id');
    }

    /**
     * Returns display mode
     *
     * @return string|null
     */
    public function getDisplayMode()
    {
        return $this->getData('display_mode');
    }

    /**
     * Returns is include in menu
     *
     * @return bool|null
     */
    public function getIncludeInMenu()
    {
        return $this->getData(self::KEY_INCLUDE_IN_MENU);
    }

    /**
     * Returns url key
     *
     * @return string|null
     */
    public function getUrlKey()
    {
        return $this->getData('url_key');
    }

    /**
     * Returns children data
     *
     * @return \Magento\Catalog\Api\Data\CategoryTreeInterface[]|null
     */
    public function getChildrenData()
    {
        return $this->getData(self::KEY_CHILDREN_DATA);
    }

    //@codeCoverageIgnoreEnd

    /**
     * Return Data Object data in array format.
     *
     * @return array
     * @todo refactor with converter for AbstractExtensibleModel
     */
    public function __toArray()
    {
        $data = $this->_data;
        $hasToArray = function ($model) {
            return is_object($model) && method_exists($model, '__toArray') && is_callable([$model, '__toArray']);
        };
        foreach ($data as $key => $value) {
            if ($hasToArray($value)) {
                $data[$key] = $value->__toArray();
            } elseif (is_array($value)) {
                foreach ($value as $nestedKey => $nestedValue) {
                    if ($hasToArray($nestedValue)) {
                        $value[$nestedKey] = $nestedValue->__toArray();
                    }
                }
                $data[$key] = $value;
            }
        }
        return $data;
    }

    /**
     * Convert Category model into flat array.
     *
     * @return array
     */
    public function toFlatArray()
    {
        $dataArray = $this->__toArray();
        //process custom attributes if present
        if (array_key_exists('custom_attributes', $dataArray) && !empty($dataArray['custom_attributes'])) {
            /** @var \Magento\Framework\Api\AttributeInterface[] $customAttributes */
            $customAttributes = $dataArray['custom_attributes'];
            unset($dataArray['custom_attributes']);
            foreach ($customAttributes as $attributeValue) {
                $dataArray[$attributeValue[\Magento\Framework\Api\AttributeInterface::ATTRIBUTE_CODE]]
                    = $attributeValue[\Magento\Framework\Api\AttributeInterface::VALUE];
            }
        }
        return ConvertArray::toFlatArray($dataArray);
    }

    //@codeCoverageIgnoreStart

    /**
     * Set parent category ID
     *
     * @param int $parentId
     * @return $this
     */
    public function setParentId($parentId)
    {
        return $this->setData(self::KEY_PARENT_ID, $parentId);
    }

    /**
     * Set category name
     *
     * @param string $name
     * @return $this
     */
    public function setName($name)
    {
        return $this->setData(self::KEY_NAME, $name);
    }

    /**
     * Set whether category is active
     *
     * @param bool $isActive
     * @return $this
     */
    public function setIsActive($isActive)
    {
        return $this->setData(self::KEY_IS_ACTIVE, $isActive);
    }

    /**
     * Set category position
     *
     * @param int $position
     * @return $this
     */
    public function setPosition($position)
    {
        return $this->setData(self::KEY_POSITION, $position);
    }

    /**
     * Set category level
     *
     * @param int $level
     * @return $this
     */
    public function setLevel($level)
    {
        return $this->setData(self::KEY_LEVEL, $level);
    }

    /**
     * Set updated at
     *
     * @param string $updatedAt
     * @return $this
     */
    public function setUpdatedAt($updatedAt)
    {
        return $this->setData(self::KEY_UPDATED_AT, $updatedAt);
    }

    /**
     * Set created at
     *
     * @param string $createdAt
     * @return $this
     */
    public function setCreatedAt($createdAt)
    {
        return $this->setData(self::KEY_CREATED_AT, $createdAt);
    }

    /**
     * Set path
     *
     * @param string $path
     * @return $this
     */
    public function setPath($path)
    {
        return $this->setData(self::KEY_PATH, $path);
    }

    /**
     * Set available sort by
     *
     * @param string[]|string $availableSortBy
     * @return $this
     */
    public function setAvailableSortBy($availableSortBy)
    {
        return $this->setData(self::KEY_AVAILABLE_SORT_BY, $availableSortBy);
    }

    /**
     * Set include in menu
     *
     * @param bool $includeInMenu
     * @return $this
     */
    public function setIncludeInMenu($includeInMenu)
    {
        return $this->setData(self::KEY_INCLUDE_IN_MENU, $includeInMenu);
    }

    /**
     * Set product count
     *
     * @param int $productCount
     * @return $this
     */
    public function setProductCount($productCount)
    {
        return $this->setData(self::KEY_PRODUCT_COUNT, $productCount);
    }

    /**
     * Set children data
     *
     * @param \Magento\Catalog\Api\Data\CategoryTreeInterface[] $childrenData
     * @return $this
     */
    public function setChildrenData(array $childrenData = null)
    {
        return $this->setData(self::KEY_CHILDREN_DATA, $childrenData);
    }

    /**
     * @inheritdoc
     *
     * @return \Magento\Catalog\Api\Data\CategoryExtensionInterface|null
     */
    public function getExtensionAttributes()
    {
        return $this->_getExtensionAttributes();
    }

    /**
     * @inheritdoc
     *
     * @param \Magento\Catalog\Api\Data\CategoryExtensionInterface $extensionAttributes
     * @return $this
     */
    public function setExtensionAttributes(\Magento\Catalog\Api\Data\CategoryExtensionInterface $extensionAttributes)
    {
        return $this->_setExtensionAttributes($extensionAttributes);
    }

    //@codeCoverageIgnoreEnd
}<|MERGE_RESOLUTION|>--- conflicted
+++ resolved
@@ -246,8 +246,6 @@
      * @param \Magento\Framework\Model\ResourceModel\AbstractResource $resource
      * @param \Magento\Framework\Data\Collection\AbstractDb $resourceCollection
      * @param array $data
-     * @param UserContextInterface|null $userContext
-     * @param AuthorizationInterface|null $authorization
      * @SuppressWarnings(PHPMD.ExcessiveParameterList)
      */
     public function __construct(
@@ -271,9 +269,7 @@
         CategoryRepositoryInterface $categoryRepository,
         \Magento\Framework\Model\ResourceModel\AbstractResource $resource = null,
         \Magento\Framework\Data\Collection\AbstractDb $resourceCollection = null,
-        array $data = [],
-        ?UserContextInterface $userContext = null,
-        ?AuthorizationInterface $authorization = null
+        array $data = []
     ) {
         $this->metadataService = $metadataService;
         $this->_treeModel = $categoryTreeResource;
@@ -298,8 +294,6 @@
             $resourceCollection,
             $data
         );
-        $this->userContext = $userContext ?? ObjectManager::getInstance()->get(UserContextInterface::class);
-        $this->authorization = $authorization ?? ObjectManager::getInstance()->get(AuthorizationInterface::class);
     }
 
     /**
@@ -938,8 +932,6 @@
     }
 
     /**
-<<<<<<< HEAD
-=======
      * Get user context.
      *
      * @return UserContextInterface
@@ -968,36 +960,22 @@
     }
 
     /**
->>>>>>> 7ffabd07
      * @inheritDoc
      */
     public function beforeSave()
     {
         //Validate changing of design.
-<<<<<<< HEAD
-        $userType = $this->userContext->getUserType();
-=======
         $userType = $this->getUserContext()->getUserType();
->>>>>>> 7ffabd07
         if ((
                 $userType === UserContextInterface::USER_TYPE_ADMIN
                 || $userType === UserContextInterface::USER_TYPE_INTEGRATION
             )
-<<<<<<< HEAD
-            && !$this->authorization->isAllowed('Magento_Catalog::edit_category_design')
-        ) {
-            $this->getCustomAttributes();
-            foreach ($this->_designAttributes as $attributeCode) {
-                $this->setData($attributeCode, $value = $this->getOrigData($attributeCode));
-                if (array_key_exists($attributeCode, $this->_data[self::CUSTOM_ATTRIBUTES])) {
-=======
             && !$this->getAuthorization()->isAllowed('Magento_Catalog::edit_category_design')
         ) {
             foreach ($this->_designAttributes as $attributeCode) {
                 $this->setData($attributeCode, $value = $this->getOrigData($attributeCode));
                 if (!empty($this->_data[self::CUSTOM_ATTRIBUTES])
                     && array_key_exists($attributeCode, $this->_data[self::CUSTOM_ATTRIBUTES])) {
->>>>>>> 7ffabd07
                     //In case custom attribute were used to update the entity.
                     $this->_data[self::CUSTOM_ATTRIBUTES][$attributeCode]->setValue($value);
                 }
