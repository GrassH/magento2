--- conflicted
+++ resolved
@@ -43,22 +43,12 @@
     /**
      * @param \Magento\Catalog\Model\CategoryFactory $categoryFactory
      * @param \Magento\Catalog\Model\Resource\Category $categoryResource
-<<<<<<< HEAD
-     * @param \Magento\Framework\Store\StoreManagerInterface $storeManager
-=======
      * @param \Magento\Store\Model\StoreManagerInterface $storeManager
-     * @param \Magento\Catalog\Api\Data\CategoryDataBuilder $dataBuilder
->>>>>>> 8e14d421
      */
     public function __construct(
         \Magento\Catalog\Model\CategoryFactory $categoryFactory,
         \Magento\Catalog\Model\Resource\Category $categoryResource,
-<<<<<<< HEAD
-        \Magento\Framework\Store\StoreManagerInterface $storeManager
-=======
-        \Magento\Store\Model\StoreManagerInterface $storeManager,
-        \Magento\Catalog\Api\Data\CategoryDataBuilder $dataBuilder
->>>>>>> 8e14d421
+        \Magento\Store\Model\StoreManagerInterface $storeManager
     ) {
         $this->categoryFactory = $categoryFactory;
         $this->categoryResource = $categoryResource;
