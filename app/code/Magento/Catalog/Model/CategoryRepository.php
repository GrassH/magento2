<?php
/**
 *
 * Copyright © 2015 Magento. All rights reserved.
 * See COPYING.txt for license details.
 */

namespace Magento\Catalog\Model;

use Magento\Framework\Exception\CouldNotSaveException;
use Magento\Framework\Exception\NoSuchEntityException;
use Magento\Framework\Exception\StateException;
use Magento\Catalog\Api\Data\CategoryInterface;

class CategoryRepository implements \Magento\Catalog\Api\CategoryRepositoryInterface
{
    /**
     * @var Category[]
     */
    protected $instances = [];

    /**
     * @var \Magento\Store\Model\StoreManagerInterface
     */
    protected $storeManager;

    /**
     * @var \Magento\Catalog\Model\CategoryFactory
     */
    protected $categoryFactory;

    /**
     * @var \Magento\Catalog\Model\ResourceModel\Category
     */
    protected $categoryResource;

    /**
     * @var \Magento\Framework\Model\Entity\MetadataPool
     */
    protected $metadataPool;

    /**
     * List of fields that can used config values in case when value does not defined directly
     *
     * @var array
     */
    protected $useConfigFields = ['available_sort_by', 'default_sort_by', 'filter_price_range'];

    /**
     * @param \Magento\Catalog\Model\CategoryFactory $categoryFactory
     * @param \Magento\Catalog\Model\ResourceModel\Category $categoryResource
     * @param \Magento\Store\Model\StoreManagerInterface $storeManager
<<<<<<< HEAD
     * @param \Magento\Framework\Api\ExtensibleDataObjectConverter $extensibleDataObjectConverter
=======
     * @param \Magento\Framework\Model\Entity\MetadataPool $metadataPool
>>>>>>> fdc06a4b
     */
    public function __construct(
        \Magento\Catalog\Model\CategoryFactory $categoryFactory,
        \Magento\Catalog\Model\ResourceModel\Category $categoryResource,
        \Magento\Store\Model\StoreManagerInterface $storeManager,
<<<<<<< HEAD
        \Magento\Framework\Api\ExtensibleDataObjectConverter $extensibleDataObjectConverter
=======
        \Magento\Framework\Model\Entity\MetadataPool $metadataPool
>>>>>>> fdc06a4b
    ) {
        $this->categoryFactory = $categoryFactory;
        $this->categoryResource = $categoryResource;
        $this->storeManager = $storeManager;
<<<<<<< HEAD
        $this->extensibleDataObjectConverter = $extensibleDataObjectConverter;
=======
        $this->metadataPool = $metadataPool;
>>>>>>> fdc06a4b
    }

    /**
     * {@inheritdoc}
     */
    public function save(\Magento\Catalog\Api\Data\CategoryInterface $category)
    {
<<<<<<< HEAD
        $storeId = (int)$this->storeManager->getStore()->getId();
        $existingData = $this->extensibleDataObjectConverter
            ->toNestedArray($category, [], 'Magento\Catalog\Api\Data\CategoryInterface');
        $existingData = array_diff_key($existingData, array_flip(['path', 'level', 'parent_id']));
        $existingData['store_id'] = $storeId;

        if ($category->getId()) {
            $category = $this->get($category->getId(), $storeId);
=======
        $existingData = $category->toFlatArray();

        /** 'available_sort_by' should be set separately because fields of array type are destroyed by toFlatArray() */
        $existingData['available_sort_by'] = $category->getAvailableSortBy();

        if ($category->getId()) {
            $metadata = $this->metadataPool->getMetadata(
                CategoryInterface::class
            );

            $existingCategory = $this->get($category->getId());

            $existingData[$metadata->getLinkField()] = $existingCategory->getData(
                $metadata->getLinkField()
            );

>>>>>>> fdc06a4b
            if (isset($existingData['image']) && is_array($existingData['image'])) {
                $existingData['image_additional_data'] = $existingData['image'];
                unset($existingData['image']);
            }
        } else {
            $parentId = $category->getParentId() ?: $this->storeManager->getStore()->getRootCategoryId();
            $parentCategory = $this->get($parentId, $storeId);
            $existingData['path'] = $parentCategory->getPath();
            $existingData['parent_id'] = $parentId;
        }
        $category->addData($existingData);
        try {
            $this->validateCategory($category);
            $this->categoryResource->save($category);
        } catch (\Exception $e) {
            throw new CouldNotSaveException(
                __(
                    'Could not save category: %1',
                    $e->getMessage()
                ),
                $e
            );
        }
        unset($this->instances[$category->getId()]);
        return $this->get($category->getId(), $storeId);
    }

    /**
     * {@inheritdoc}
     */
    public function get($categoryId, $storeId = null)
    {
        $cacheKey = null !== $storeId ? $storeId : 'all';
        if (!isset($this->instances[$categoryId][$cacheKey])) {
            /** @var Category $category */
            $category = $this->categoryFactory->create();
            if (null !== $storeId) {
                $category->setStoreId($storeId);
            }
            $category->load($categoryId);
            if (!$category->getId()) {
                throw NoSuchEntityException::singleField('id', $categoryId);
            }
            $this->instances[$categoryId][$cacheKey] = $category;
        }
        return $this->instances[$categoryId][$cacheKey];
    }

    /**
     * {@inheritdoc}
     */
    public function delete(\Magento\Catalog\Api\Data\CategoryInterface $category)
    {
        try {
            $categoryId = $category->getId();
            $this->categoryResource->delete($category);
        } catch (\Exception $e) {
            throw new StateException(
                __(
                    'Cannot delete category with id %1',
                    $category->getId()
                ),
                $e
            );
        }
        unset($this->instances[$categoryId]);
        return true;
    }

    /**
     * {@inheritdoc}
     */
    public function deleteByIdentifier($categoryId)
    {
        $category = $this->get($categoryId);
        return  $this->delete($category);
    }

    /**
     * Validate category process
     *
     * @param  Category $category
     * @return void
     * @throws \Magento\Framework\Exception\LocalizedException
     */
    protected function validateCategory(Category $category)
    {
        $useConfigFields = [];
        foreach ($this->useConfigFields as $field) {
            if (!$category->getData($field)) {
                $useConfigFields[] = $field;
            }
        }
        $category->setData('use_post_data_config', $useConfigFields);
        $validate = $category->validate();
        if ($validate !== true) {
            foreach ($validate as $code => $error) {
                if ($error === true) {
                    $attribute = $this->categoryResource->getAttribute($code)->getFrontend()->getLabel();
                    throw new \Magento\Framework\Exception\LocalizedException(
                        __('Attribute "%1" is required.', $attribute)
                    );
                } else {
                    throw new \Magento\Framework\Exception\LocalizedException(__($error));
                }
            }
        }
        $category->unsetData('use_post_data_config');
    }
}<|MERGE_RESOLUTION|>--- conflicted
+++ resolved
@@ -50,30 +50,21 @@
      * @param \Magento\Catalog\Model\CategoryFactory $categoryFactory
      * @param \Magento\Catalog\Model\ResourceModel\Category $categoryResource
      * @param \Magento\Store\Model\StoreManagerInterface $storeManager
-<<<<<<< HEAD
      * @param \Magento\Framework\Api\ExtensibleDataObjectConverter $extensibleDataObjectConverter
-=======
      * @param \Magento\Framework\Model\Entity\MetadataPool $metadataPool
->>>>>>> fdc06a4b
      */
     public function __construct(
         \Magento\Catalog\Model\CategoryFactory $categoryFactory,
         \Magento\Catalog\Model\ResourceModel\Category $categoryResource,
         \Magento\Store\Model\StoreManagerInterface $storeManager,
-<<<<<<< HEAD
+        \Magento\Framework\Model\Entity\MetadataPool $metadataPool,
         \Magento\Framework\Api\ExtensibleDataObjectConverter $extensibleDataObjectConverter
-=======
-        \Magento\Framework\Model\Entity\MetadataPool $metadataPool
->>>>>>> fdc06a4b
     ) {
         $this->categoryFactory = $categoryFactory;
         $this->categoryResource = $categoryResource;
         $this->storeManager = $storeManager;
-<<<<<<< HEAD
+        $this->metadataPool = $metadataPool;
         $this->extensibleDataObjectConverter = $extensibleDataObjectConverter;
-=======
-        $this->metadataPool = $metadataPool;
->>>>>>> fdc06a4b
     }
 
     /**
@@ -81,7 +72,6 @@
      */
     public function save(\Magento\Catalog\Api\Data\CategoryInterface $category)
     {
-<<<<<<< HEAD
         $storeId = (int)$this->storeManager->getStore()->getId();
         $existingData = $this->extensibleDataObjectConverter
             ->toNestedArray($category, [], 'Magento\Catalog\Api\Data\CategoryInterface');
@@ -89,25 +79,15 @@
         $existingData['store_id'] = $storeId;
 
         if ($category->getId()) {
-            $category = $this->get($category->getId(), $storeId);
-=======
-        $existingData = $category->toFlatArray();
-
-        /** 'available_sort_by' should be set separately because fields of array type are destroyed by toFlatArray() */
-        $existingData['available_sort_by'] = $category->getAvailableSortBy();
-
-        if ($category->getId()) {
             $metadata = $this->metadataPool->getMetadata(
                 CategoryInterface::class
             );
 
-            $existingCategory = $this->get($category->getId());
-
-            $existingData[$metadata->getLinkField()] = $existingCategory->getData(
+            $category = $this->get($category->getId(), $storeId);
+            $existingData[$metadata->getLinkField()] = $category->getData(
                 $metadata->getLinkField()
             );
 
->>>>>>> fdc06a4b
             if (isset($existingData['image']) && is_array($existingData['image'])) {
                 $existingData['image_additional_data'] = $existingData['image'];
                 unset($existingData['image']);
