<?php
/**
 * Copyright © 2016 Magento. All rights reserved.
 * See COPYING.txt for license details.
 */
namespace Magento\Catalog\Model\CustomOptions;

use Magento\Framework\DataObject;
use Magento\Quote\Api\Data\CartItemInterface;
use Magento\Quote\Model\Quote\Item\CartItemProcessorInterface;
use Magento\Quote\Api\Data\ProductOptionExtensionFactory;
use Magento\Quote\Model\Quote\ProductOptionFactory;

class CustomOptionProcessor implements CartItemProcessorInterface
{
    /** @var DataObject\Factory  */
    protected $objectFactory;

    /** @var \Magento\Quote\Model\Quote\ProductOptionFactory  */
    protected $productOptionFactory;

    /** @var \Magento\Quote\Api\Data\ProductOptionExtensionFactory  */
    protected $extensionFactory;

    /** @var CustomOptionFactory  */
    protected $customOptionFactory;

    /** @var \Magento\Catalog\Model\Product\Option\UrlBuilder */
    private $urlBuilder;

    /**
     * Serializer interface instance.
     *
<<<<<<< HEAD
     * @var \Magento\Framework\Serialize\SerializerInterface
=======
     * @var \Magento\Framework\Serialize\Serializer\Json
>>>>>>> 9b0ad97f
     */
    private $serializer;

    /**
     * @param DataObject\Factory $objectFactory
     * @param ProductOptionFactory $productOptionFactory
     * @param ProductOptionExtensionFactory $extensionFactory
     * @param CustomOptionFactory $customOptionFactory
<<<<<<< HEAD
     * @param \Magento\Framework\Serialize\SerializerInterface|null $serializer
=======
     * @param \Magento\Framework\Serialize\Serializer\Json|null $serializer
>>>>>>> 9b0ad97f
     */
    public function __construct(
        \Magento\Framework\DataObject\Factory $objectFactory,
        \Magento\Quote\Model\Quote\ProductOptionFactory $productOptionFactory,
        \Magento\Quote\Api\Data\ProductOptionExtensionFactory $extensionFactory,
        \Magento\Catalog\Model\CustomOptions\CustomOptionFactory $customOptionFactory,
<<<<<<< HEAD
        \Magento\Framework\Serialize\SerializerInterface $serializer = null
=======
        \Magento\Framework\Serialize\Serializer\Json $serializer = null
>>>>>>> 9b0ad97f
    ) {
        $this->objectFactory = $objectFactory;
        $this->productOptionFactory = $productOptionFactory;
        $this->extensionFactory = $extensionFactory;
        $this->customOptionFactory = $customOptionFactory;
        $this->serializer = $serializer ?: \Magento\Framework\App\ObjectManager::getInstance()
<<<<<<< HEAD
            ->get(\Magento\Framework\Serialize\SerializerInterface::class);
=======
            ->get(\Magento\Framework\Serialize\Serializer\Json::class);
>>>>>>> 9b0ad97f
    }

    /**
     * @inheritDoc
     */
    public function convertToBuyRequest(CartItemInterface $cartItem)
    {
        if ($cartItem->getProductOption()
            && $cartItem->getProductOption()->getExtensionAttributes()
            && $cartItem->getProductOption()->getExtensionAttributes()->getCustomOptions()) {
            $customOptions = $cartItem->getProductOption()->getExtensionAttributes()->getCustomOptions();
            if (!empty($customOptions) && is_array($customOptions)) {
                $requestData = [];
                foreach ($customOptions as $option) {
                    $requestData['options'][$option->getOptionId()] = $option->getOptionValue();
                }
                return $this->objectFactory->create($requestData);
            }
        }
        return null;
    }

    /**
     * @inheritDoc
     */
    public function processOptions(CartItemInterface $cartItem)
    {
        $options = $this->getOptions($cartItem);
        if (!empty($options) && is_array($options)) {
            $this->updateOptionsValues($options);
            $productOption = $cartItem->getProductOption()
                ? $cartItem->getProductOption()
                : $this->productOptionFactory->create();

            /** @var  \Magento\Quote\Api\Data\ProductOptionExtensionInterface $extensibleAttribute */
            $extensibleAttribute = $productOption->getExtensionAttributes()
                ? $productOption->getExtensionAttributes()
                : $this->extensionFactory->create();

            $extensibleAttribute->setCustomOptions($options);
            $productOption->setExtensionAttributes($extensibleAttribute);
            $cartItem->setProductOption($productOption);
        }
        return $cartItem;
    }

    /**
     * Receive custom option from buy request
     *
     * @param CartItemInterface $cartItem
     * @return array
     */
    protected function getOptions(CartItemInterface $cartItem)
    {
        $buyRequest = !empty($cartItem->getOptionByCode('info_buyRequest'))
            ? $this->serializer->unserialize($cartItem->getOptionByCode('info_buyRequest')->getValue())
            : null;
        return is_array($buyRequest) && isset($buyRequest['options'])
            ? $buyRequest['options']
            : [];
    }

    /**
     * Update options values
     *
     * @param array $options
     * @return null
     */
    protected function updateOptionsValues(array &$options)
    {
        foreach ($options as $optionId => &$optionValue) {
            /** @var \Magento\Catalog\Model\CustomOptions\CustomOption $option */
            $option = $this->customOptionFactory->create();
            $option->setOptionId($optionId);
            if (is_array($optionValue)) {
                $optionValue = $this->processFileOptionValue($optionValue);
                $optionValue = $this->processDateOptionValue($optionValue);
                $optionValue = implode(',', $optionValue);
            }
            $option->setOptionValue($optionValue);
            $optionValue = $option;
        }
    }

    /**
     * Returns option value with file built URL
     *
     * @param array $optionValue
     * @return array
     */
    private function processFileOptionValue(array $optionValue)
    {
        if (array_key_exists('url', $optionValue) &&
            array_key_exists('route', $optionValue['url']) &&
            array_key_exists('params', $optionValue['url'])
        ) {
            $optionValue['url'] = $this->getUrlBuilder()->getUrl(
                $optionValue['url']['route'],
                $optionValue['url']['params']
            );
        }
        return $optionValue;
    }

    /**
     * Returns date option value only with 'date_internal data
     *
     * @param array $optionValue
     * @return array
     */
    private function processDateOptionValue(array $optionValue)
    {
        if (array_key_exists('date_internal', $optionValue)
        ) {
            $closure = function ($key) {
                return $key === 'date_internal';
            };
            $optionValue = array_filter($optionValue, $closure, ARRAY_FILTER_USE_KEY);
        }
        return $optionValue;
    }

    /**
     * @return \Magento\Catalog\Model\Product\Option\UrlBuilder
     *
     * @deprecated
     */
    private function getUrlBuilder()
    {
        if ($this->urlBuilder === null) {
            $this->urlBuilder = \Magento\Framework\App\ObjectManager::getInstance()
                ->get(\Magento\Catalog\Model\Product\Option\UrlBuilder::class);
        }
        return $this->urlBuilder;
    }
}<|MERGE_RESOLUTION|>--- conflicted
+++ resolved
@@ -31,11 +31,7 @@
     /**
      * Serializer interface instance.
      *
-<<<<<<< HEAD
-     * @var \Magento\Framework\Serialize\SerializerInterface
-=======
      * @var \Magento\Framework\Serialize\Serializer\Json
->>>>>>> 9b0ad97f
      */
     private $serializer;
 
@@ -44,33 +40,21 @@
      * @param ProductOptionFactory $productOptionFactory
      * @param ProductOptionExtensionFactory $extensionFactory
      * @param CustomOptionFactory $customOptionFactory
-<<<<<<< HEAD
-     * @param \Magento\Framework\Serialize\SerializerInterface|null $serializer
-=======
      * @param \Magento\Framework\Serialize\Serializer\Json|null $serializer
->>>>>>> 9b0ad97f
      */
     public function __construct(
         \Magento\Framework\DataObject\Factory $objectFactory,
         \Magento\Quote\Model\Quote\ProductOptionFactory $productOptionFactory,
         \Magento\Quote\Api\Data\ProductOptionExtensionFactory $extensionFactory,
         \Magento\Catalog\Model\CustomOptions\CustomOptionFactory $customOptionFactory,
-<<<<<<< HEAD
-        \Magento\Framework\Serialize\SerializerInterface $serializer = null
-=======
         \Magento\Framework\Serialize\Serializer\Json $serializer = null
->>>>>>> 9b0ad97f
     ) {
         $this->objectFactory = $objectFactory;
         $this->productOptionFactory = $productOptionFactory;
         $this->extensionFactory = $extensionFactory;
         $this->customOptionFactory = $customOptionFactory;
         $this->serializer = $serializer ?: \Magento\Framework\App\ObjectManager::getInstance()
-<<<<<<< HEAD
-            ->get(\Magento\Framework\Serialize\SerializerInterface::class);
-=======
             ->get(\Magento\Framework\Serialize\Serializer\Json::class);
->>>>>>> 9b0ad97f
     }
 
     /**
