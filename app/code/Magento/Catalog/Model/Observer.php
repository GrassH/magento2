<?php
/**
 * Copyright © 2015 Magento. All rights reserved.
 * See COPYING.txt for license details.
 */
namespace Magento\Catalog\Model;

class Observer
{
    /**
     * @var Indexer\Category\Flat\State
     */
    protected $categoryFlatConfig;

    /**
     * Catalog data
     *
     * @var \Magento\Catalog\Helper\Data
     */
    protected $_catalogData;

    /**
     * Catalog category
     *
     * @var \Magento\Catalog\Helper\Category
     */
    protected $_catalogCategory;

    /**
     * Catalog layer
     *
     * @var \Magento\Catalog\Model\Layer
     */
    protected $_catalogLayer;

    /**
     * Store manager
     *
     * @var \Magento\Store\Model\StoreManagerInterface
     */
    protected $_storeManager;

    /**
     * Catalog product
     *
     * @var \Magento\Catalog\Model\Resource\Product
     */
    protected $_catalogProduct;

    /**
     * Catalog category1
     *
     * @var \Magento\Catalog\Model\Resource\Category
     */
    protected $_categoryResource;

    /**
     * Factory for product resource
     *
     * @var \Magento\Catalog\Model\Resource\ProductFactory
     */
    protected $_productResourceFactory;

    /**
     * @param \Magento\Catalog\Model\Resource\Category $categoryResource
     * @param \Magento\Catalog\Model\Resource\Product $catalogProduct
     * @param \Magento\Store\Model\StoreManagerInterface $storeManager
     * @param \Magento\Catalog\Model\Layer\Resolver $layerResolver
     * @param \Magento\Catalog\Helper\Category $catalogCategory
     * @param \Magento\Catalog\Helper\Data $catalogData
     * @param Indexer\Category\Flat\State $categoryFlatState
     * @param \Magento\Catalog\Model\Resource\ProductFactory $productResourceFactory
     */
    public function __construct(
        \Magento\Catalog\Model\Resource\Category $categoryResource,
        \Magento\Catalog\Model\Resource\Product $catalogProduct,
        \Magento\Store\Model\StoreManagerInterface $storeManager,
        \Magento\Catalog\Model\Layer\Resolver $layerResolver,
        \Magento\Catalog\Helper\Category $catalogCategory,
        \Magento\Catalog\Helper\Data $catalogData,
        \Magento\Catalog\Model\Indexer\Category\Flat\State $categoryFlatState,
        \Magento\Catalog\Model\Resource\ProductFactory $productResourceFactory
    ) {
        $this->_categoryResource = $categoryResource;
        $this->_catalogProduct = $catalogProduct;
        $this->_storeManager = $storeManager;
        $this->_catalogLayer = $layerResolver->get();
        $this->_catalogCategory = $catalogCategory;
        $this->_catalogData = $catalogData;
        $this->categoryFlatConfig = $categoryFlatState;
        $this->_productResourceFactory = $productResourceFactory;
    }

    /**
     * Checking whether the using static urls in WYSIWYG allowed event
     *
     * @param \Magento\Framework\Event\Observer $observer
     * @return void
     */
    public function catalogCheckIsUsingStaticUrlsAllowed(\Magento\Framework\Event\Observer $observer)
    {
        $storeId = $observer->getEvent()->getData('store_id');
        $result = $observer->getEvent()->getData('result');
        $result->isAllowed = $this->_catalogData->setStoreId($storeId)->isUsingStaticUrlsAllowed();
    }

    /**
     * Adds catalog categories to top menu
     *
     * @param \Magento\Framework\Event\Observer $observer
     * @return void
     */
    public function addCatalogToTopmenuItems(\Magento\Framework\Event\Observer $observer)
    {
        $block = $observer->getEvent()->getBlock();
        $block->addIdentity(\Magento\Catalog\Model\Category::CACHE_TAG);
        $this->_addCategoriesToMenu($this->_catalogCategory->getStoreCategories(), $observer->getMenu(), $block);
    }

    /**
     * Recursively adds categories to top menu
     *
     * @param \Magento\Framework\Data\Tree\Node\Collection|array $categories
     * @param \Magento\Framework\Data\Tree\Node $parentCategoryNode
     * @param \Magento\Theme\Block\Html\Topmenu $block
     * @return void
     */
    protected function _addCategoriesToMenu($categories, $parentCategoryNode, $block)
    {
        foreach ($categories as $category) {
            if (!$category->getIsActive()) {
                continue;
            }

            $nodeId = 'category-node-' . $category->getId();

            $block->addIdentity(\Magento\Catalog\Model\Category::CACHE_TAG . '_' . $category->getId());

            $tree = $parentCategoryNode->getTree();
            $categoryData = [
                'name' => $category->getName(),
                'id' => $nodeId,
                'url' => $this->_catalogCategory->getCategoryUrl($category),
<<<<<<< HEAD
                'is_active' => $this->_isActiveMenuCategory($category),
                'is_current_item' => $category->getIsCurrentItem()
=======
                'has_active' => $this->_isActiveMenuCategory($category),
                'is_active' => $category->getIsCurrentItem()
>>>>>>> 0e7d3995
            ];
            $categoryNode = new \Magento\Framework\Data\Tree\Node($categoryData, 'id', $tree, $parentCategoryNode);
            $parentCategoryNode->addChild($categoryNode);

            if ($this->categoryFlatConfig->isFlatEnabled() && $category->getUseFlatResource()) {
                $subcategories = (array)$category->getChildrenNodes();
            } else {
                $subcategories = $category->getChildren();
            }

            $this->_addCategoriesToMenu($subcategories, $categoryNode, $block);
        }
    }

    /**
     * Checks whether category belongs to active category's path
     *
     * @param \Magento\Framework\Data\Tree\Node $category
     * @return bool
     */
    protected function _isActiveMenuCategory($category)
    {
        if (!$this->_catalogLayer) {
            return false;
        }

        $currentCategory = $this->_catalogLayer->getCurrentCategory();
        if (!$currentCategory) {
            return false;
        }

        $categoryPathIds = explode(',', $currentCategory->getPathInStore());
        return in_array($category->getId(), $categoryPathIds);
    }
}<|MERGE_RESOLUTION|>--- conflicted
+++ resolved
@@ -141,13 +141,8 @@
                 'name' => $category->getName(),
                 'id' => $nodeId,
                 'url' => $this->_catalogCategory->getCategoryUrl($category),
-<<<<<<< HEAD
-                'is_active' => $this->_isActiveMenuCategory($category),
-                'is_current_item' => $category->getIsCurrentItem()
-=======
                 'has_active' => $this->_isActiveMenuCategory($category),
                 'is_active' => $category->getIsCurrentItem()
->>>>>>> 0e7d3995
             ];
             $categoryNode = new \Magento\Framework\Data\Tree\Node($categoryData, 'id', $tree, $parentCategoryNode);
             $parentCategoryNode->addChild($categoryNode);
