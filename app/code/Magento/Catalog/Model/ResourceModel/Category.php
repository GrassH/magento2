<?php
/**
 * Copyright © 2015 Magento. All rights reserved.
 * See COPYING.txt for license details.
 */

/**
 * Catalog category model
 *
 * @author      Magento Core Team <core@magentocommerce.com>
 */
namespace Magento\Catalog\Model\ResourceModel;

use Magento\Framework\Model\EntityManager;
use Magento\Catalog\Api\Data\CategoryInterface;

/**
 * @SuppressWarnings(PHPMD.CouplingBetweenObjects)
 */
class Category extends AbstractResource
{
    /**
     * Category tree object
     *
     * @var \Magento\Framework\Data\Tree\Db
     */
    protected $_tree;

    /**
     * Catalog products table name
     *
     * @var string
     */
    protected $_categoryProductTable;

    /**
     * Id of 'is_active' category attribute
     *
     * @var int
     */
    protected $_isActiveAttributeId = null;

    /**
     * Store id
     *
     * @var int
     */
    protected $_storeId = null;

    /**
     * Core event manager proxy
     *
     * @var \Magento\Framework\Event\ManagerInterface
     */
    protected $_eventManager = null;

    /**
     * Category collection factory
     *
     * @var \Magento\Catalog\Model\ResourceModel\Category\CollectionFactory
     */
    protected $_categoryCollectionFactory;

    /**
     * Category tree factory
     *
     * @var \Magento\Catalog\Model\ResourceModel\Category\TreeFactory
     */
    protected $_categoryTreeFactory;

    /**
     * @var EntityManager
     */
    protected $entityManager;

    /**
     * @var Category\AggregateCount
     */
    protected $aggregateCount;

    /**
     * Category constructor.
     * @param \Magento\Eav\Model\Entity\Context $context
     * @param \Magento\Store\Model\StoreManagerInterface $storeManager
     * @param \Magento\Catalog\Model\Factory $modelFactory
     * @param \Magento\Framework\Event\ManagerInterface $eventManager
     * @param Category\TreeFactory $categoryTreeFactory
     * @param Category\CollectionFactory $categoryCollectionFactory
     * @param EntityManager $entityManager
     * @param Category\AggregateCount $aggregateCount
     * @param array $data
     */
    public function __construct(
        \Magento\Eav\Model\Entity\Context $context,
        \Magento\Store\Model\StoreManagerInterface $storeManager,
        \Magento\Catalog\Model\Factory $modelFactory,
        \Magento\Framework\Event\ManagerInterface $eventManager,
        \Magento\Catalog\Model\ResourceModel\Category\TreeFactory $categoryTreeFactory,
        \Magento\Catalog\Model\ResourceModel\Category\CollectionFactory $categoryCollectionFactory,
        EntityManager $entityManager,
        Category\AggregateCount $aggregateCount,
        $data = []
    ) {
        parent::__construct(
            $context,
            $storeManager,
            $modelFactory,
            $data
        );
        $this->_categoryTreeFactory = $categoryTreeFactory;
        $this->_categoryCollectionFactory = $categoryCollectionFactory;
        $this->_eventManager = $eventManager;
        $this->entityManager = $entityManager;
        $this->connectionName  = 'catalog';
        $this->aggregateCount = $aggregateCount;
    }

    /**
     * Entity type getter and lazy loader
     *
     * @return \Magento\Eav\Model\Entity\Type
     * @throws \Magento\Framework\Exception\LocalizedException
     */
    public function getEntityType()
    {
        if (empty($this->_type)) {
            $this->setType(\Magento\Catalog\Model\Category::ENTITY);
        }
        return parent::getEntityType();
    }

    /**
     * Category product table name getter
     *
     * @return string
     */
    public function getCategoryProductTable()
    {
        if (!$this->_categoryProductTable) {
            $this->_categoryProductTable = $this->getTable('catalog_category_product');
        }
        return $this->_categoryProductTable;
    }

    /**
     * Set store Id
     *
     * @param integer $storeId
     * @return $this
     */
    public function setStoreId($storeId)
    {
        $this->_storeId = $storeId;
        return $this;
    }

    /**
     * Return store id
     *
     * @return integer
     */
    public function getStoreId()
    {
        if ($this->_storeId === null) {
            return $this->_storeManager->getStore()->getId();
        }
        return $this->_storeId;
    }

    /**
     * Retrieve category tree object
     *
     * @return \Magento\Framework\Data\Tree\Db
     */
    protected function _getTree()
    {
        if (!$this->_tree) {
            $this->_tree = $this->_categoryTreeFactory->create()->load();
        }
        return $this->_tree;
    }

    /**
<<<<<<< HEAD
=======
     * Process category data before delete
     * update children count for parent category
     * delete child categories
     *
     * @param \Magento\Framework\DataObject $object
     * @return $this
     */
    protected function _beforeDelete(\Magento\Framework\DataObject $object)
    {
        parent::_beforeDelete($object);
        $this->aggregateCount->processDelete($object);
        $this->deleteChildren($object);
    }

    /**
>>>>>>> 0913f4c6
     * Delete children categories of specific category
     *
     * @param \Magento\Framework\DataObject $object
     * @return $this
     */
    public function deleteChildren(\Magento\Framework\DataObject $object)
    {
        if ($object->getSkipDeleteChildren()) {
            return $this;
        }

        $categories = $this->_categoryCollectionFactory->create();
        $categories->addAttributeToFilter('path', ['like' => $object->getPath() . '/%']);
        $childrenIds = $categories->getAllIds();
        foreach ($categories as $category) {
            $category->setSkipDeleteChildren(true);
            $category->delete();
        }

        /**
         * Add deleted children ids to object
         * This data can be used in after delete event
         */
        $object->setDeletedChildrenIds($childrenIds);
        return $this;
    }

    /**
     * Process category data before saving
     * prepare path and increment children count for parent categories
     *
     * @param \Magento\Framework\DataObject $object
     * @return $this
     * @SuppressWarnings(PHPMD.NPathComplexity)
     * @SuppressWarnings(PHPMD.CyclomaticComplexity)
     */
    protected function _beforeSave(\Magento\Framework\DataObject $object)
    {
        parent::_beforeSave($object);

        if (!$object->getChildrenCount()) {
            $object->setChildrenCount(0);
        }

        if ($object->isObjectNew()) {
            if ($object->getPosition() === null) {
                $object->setPosition($this->_getMaxPosition($object->getPath()) + 1);
            }
            $path = explode('/', $object->getPath());
            $level = count($path)  - ($object->getId() ? 1 : 0);
            $toUpdateChild = array_diff($path, [$object->getId()]);

            if (!$object->hasPosition()) {
                $object->setPosition($this->_getMaxPosition(implode('/', $toUpdateChild)) + 1);
            }
            if (!$object->hasLevel()) {
                $object->setLevel($level);
            }
            if (!$object->hasParentId() && $level) {
                $object->setParentId($path[$level - 1]);
            }
            if (!$object->getId()) {
                $object->setPath($object->getPath() . '/');
            }

            $this->getConnection()->update(
                $this->getEntityTable(),
                ['children_count' => new \Zend_Db_Expr('children_count+1')],
                ['entity_id IN(?)' => $toUpdateChild]
            );
        }
        return $this;
    }

    /**
     * Process category data after save category object
     * save related products ids and update path value
     *
     * @param \Magento\Framework\DataObject $object
     * @return $this
     */
    protected function _afterSave(\Magento\Framework\DataObject $object)
    {
        /**
         * Add identifier for new category
         */
        if (substr($object->getPath(), -1) == '/') {
            $object->setPath($object->getPath() . $object->getId());
            $this->_savePath($object);
        }

        $this->_saveCategoryProducts($object);
        return parent::_afterSave($object);
    }

    /**
     * Update path field
     *
     * @param \Magento\Catalog\Model\Category $object
     * @return $this
     */
    protected function _savePath($object)
    {
        if ($object->getId()) {
            $this->getConnection()->update(
                $this->getEntityTable(),
                ['path' => $object->getPath()],
                ['entity_id = ?' => $object->getId()]
            );
            $object->unsetData('path_ids');
        }
        return $this;
    }

    /**
     * Get maximum position of child categories by specific tree path
     *
     * @param string $path
     * @return int
     */
    protected function _getMaxPosition($path)
    {
        $connection = $this->getConnection();
        $positionField = $connection->quoteIdentifier('position');
        $level = count(explode('/', $path));
        $bind = ['c_level' => $level, 'c_path' => $path . '/%'];
        $select = $connection->select()->from(
            $this->getTable('catalog_category_entity'),
            'MAX(' . $positionField . ')'
        )->where(
            $connection->quoteIdentifier('path') . ' LIKE :c_path'
        )->where(
            $connection->quoteIdentifier('level') . ' = :c_level'
        );

        $position = $connection->fetchOne($select, $bind);
        if (!$position) {
            $position = 0;
        }
        return $position;
    }

    /**
     * Save category products relation
     *
     * @param \Magento\Catalog\Model\Category $category
     * @return $this
     * @SuppressWarnings(PHPMD.CyclomaticComplexity)
     * @SuppressWarnings(PHPMD.NPathComplexity)
     */
    protected function _saveCategoryProducts($category)
    {
        $category->setIsChangedProductList(false);
        $id = $category->getId();
        /**
         * new category-product relationships
         */
        $products = $category->getPostedProducts();

        /**
         * Example re-save category
         */
        if ($products === null) {
            return $this;
        }

        /**
         * old category-product relationships
         */
        $oldProducts = $category->getProductsPosition();

        $insert = array_diff_key($products, $oldProducts);
        $delete = array_diff_key($oldProducts, $products);

        /**
         * Find product ids which are presented in both arrays
         * and saved before (check $oldProducts array)
         */
        $update = array_intersect_key($products, $oldProducts);
        $update = array_diff_assoc($update, $oldProducts);

        $connection = $this->getConnection();

        /**
         * Delete products from category
         */
        if (!empty($delete)) {
            $cond = ['product_id IN(?)' => array_keys($delete), 'category_id=?' => $id];
            $connection->delete($this->getCategoryProductTable(), $cond);
        }

        /**
         * Add products to category
         */
        if (!empty($insert)) {
            $data = [];
            foreach ($insert as $productId => $position) {
                $data[] = [
                    'category_id' => (int)$id,
                    'product_id' => (int)$productId,
                    'position' => (int)$position,
                ];
            }
            $connection->insertMultiple($this->getCategoryProductTable(), $data);
        }

        /**
         * Update product positions in category
         */
        if (!empty($update)) {
            foreach ($update as $productId => $position) {
                $where = ['category_id = ?' => (int)$id, 'product_id = ?' => (int)$productId];
                $bind = ['position' => (int)$position];
                $connection->update($this->getCategoryProductTable(), $bind, $where);
            }
        }

        if (!empty($insert) || !empty($delete)) {
            $productIds = array_unique(array_merge(array_keys($insert), array_keys($delete)));
            $this->_eventManager->dispatch(
                'catalog_category_change_products',
                ['category' => $category, 'product_ids' => $productIds]
            );
        }

        if (!empty($insert) || !empty($update) || !empty($delete)) {
            $category->setIsChangedProductList(true);

            /**
             * Setting affected products to category for third party engine index refresh
             */
            $productIds = array_keys($insert + $delete + $update);
            $category->setAffectedProductIds($productIds);
        }
        return $this;
    }

    /**
     * Get positions of associated to category products
     *
     * @param \Magento\Catalog\Model\Category $category
     * @return array
     */
    public function getProductsPosition($category)
    {
        $select = $this->getConnection()->select()->from(
            $this->getCategoryProductTable(),
            ['product_id', 'position']
        )->where(
            'category_id = :category_id'
        );
        $bind = ['category_id' => (int)$category->getId()];

        return $this->getConnection()->fetchPairs($select, $bind);
    }

    /**
     * Get chlden categories count
     *
     * @param int $categoryId
     * @return int
     */
    public function getChildrenCount($categoryId)
    {
        $select = $this->getConnection()->select()->from(
            $this->getEntityTable(),
            'children_count'
        )->where(
            'entity_id = :entity_id'
        );
        $bind = ['entity_id' => $categoryId];

        return $this->getConnection()->fetchOne($select, $bind);
    }

    /**
     * Check if category id exist
     *
     * @param int $entityId
     * @return bool
     */
    public function checkId($entityId)
    {
        $select = $this->getConnection()->select()->from(
            $this->getEntityTable(),
            'entity_id'
        )->where(
            'entity_id = :entity_id'
        );
        $bind = ['entity_id' => $entityId];

        return $this->getConnection()->fetchOne($select, $bind);
    }

    /**
     * Check array of category identifiers
     *
     * @param array $ids
     * @return array
     */
    public function verifyIds(array $ids)
    {
        if (empty($ids)) {
            return [];
        }

        $select = $this->getConnection()->select()->from(
            $this->getEntityTable(),
            'entity_id'
        )->where(
            'entity_id IN(?)',
            $ids
        );

        return $this->getConnection()->fetchCol($select);
    }

    /**
     * Get count of active/not active children categories
     *
     * @param \Magento\Catalog\Model\Category $category
     * @param bool $isActiveFlag
     * @return int
     */
    public function getChildrenAmount($category, $isActiveFlag = true)
    {
        $storeId = $this->_storeManager->getStore()->getId();
        $attributeId = $this->getIsActiveAttributeId();
        $table = $this->getTable([$this->getEntityTablePrefix(), 'int']);
        $connection = $this->getConnection();
        $checkSql = $connection->getCheckSql('c.value_id > 0', 'c.value', 'd.value');
        $linkField = $this->getLinkField();
        $bind = [
            'attribute_id' => $attributeId,
            'store_id' => $storeId,
            'active_flag' => $isActiveFlag,
            'c_path' => $category->getPath() . '/%',
        ];
        $select = $connection->select()->from(
            ['m' => $this->getEntityTable()],
            ['COUNT(m.entity_id)']
        )->joinLeft(
            ['d' => $table],
            "d.attribute_id = :attribute_id AND d.store_id = 0 AND d.{$linkField} = m.{$linkField}",
            []
        )->joinLeft(
            ['c' => $table],
            "c.attribute_id = :attribute_id AND c.store_id = :store_id AND c.{$linkField} = m.{$linkField}",
            []
        )->where(
            'm.path LIKE :c_path'
        )->where(
            $checkSql . ' = :active_flag'
        );

        return $this->getConnection()->fetchOne($select, $bind);
    }

    /**
     * Get "is_active" attribute identifier
     *
     * @return int
     */
    public function getIsActiveAttributeId()
    {
        if ($this->_isActiveAttributeId === null) {
            $this->_isActiveAttributeId = (int)$this->_eavConfig
                ->getAttribute($this->getEntityType(), 'is_active')
                ->getAttributeId();
        }
        return $this->_isActiveAttributeId;
    }

    /**
     * Return entities where attribute value is
     *
     * @param array|int $entityIdsFilter
     * @param \Magento\Eav\Model\Entity\Attribute $attribute
     * @param mixed $expectedValue
     * @return array
     */
    public function findWhereAttributeIs($entityIdsFilter, $attribute, $expectedValue)
    {
        $linkField = $this->getLinkField();
        $bind = ['attribute_id' => $attribute->getId(), 'value' => $expectedValue];
        $selectEntities = $this->getConnection()->select()->from(
            ['ce' => $this->getTable('catalog_category_entity')],
            ['entity_id']
        )->joinLeft(
            ['ci' => $attribute->getBackend()->getTable()],
            "ci.{$linkField} = ce.{$linkField} AND attribute_id = :attribute_id",
            ['value']
        )->where(
            'ci.value = :value'
        )->where(
            'ce.entity_id IN (?)',
            $entityIdsFilter
        );
        return $this->getConnection()->fetchCol($selectEntities, $bind);
    }

    /**
     * Get products count in category
     *
     * @param \Magento\Catalog\Model\Category $category
     * @return int
     */
    public function getProductCount($category)
    {
        $productTable = $this->_resource->getTableName('catalog_category_product');

        $select = $this->getConnection()->select()->from(
            ['main_table' => $productTable],
            [new \Zend_Db_Expr('COUNT(main_table.product_id)')]
        )->where(
            'main_table.category_id = :category_id'
        );

        $bind = ['category_id' => (int)$category->getId()];
        $counts = $this->getConnection()->fetchOne($select, $bind);

        return intval($counts);
    }

    /**
     * Retrieve categories
     *
     * @param integer $parent
     * @param integer $recursionLevel
     * @param boolean|string $sorted
     * @param boolean $asCollection
     * @param boolean $toLoad
     * @return \Magento\Framework\Data\Tree\Node\Collection|\Magento\Catalog\Model\ResourceModel\Category\Collection
     */
    public function getCategories($parent, $recursionLevel = 0, $sorted = false, $asCollection = false, $toLoad = true)
    {
        $tree = $this->_categoryTreeFactory->create();
        /* @var $tree \Magento\Catalog\Model\ResourceModel\Category\Tree */
        $nodes = $tree->loadNode($parent)->loadChildren($recursionLevel)->getChildren();

        $tree->addCollectionData(null, $sorted, $parent, $toLoad, true);

        if ($asCollection) {
            return $tree->getCollection();
        }
        return $nodes;
    }

    /**
     * Return parent categories of category
     *
     * @param \Magento\Catalog\Model\Category $category
     * @return \Magento\Framework\DataObject[]
     */
    public function getParentCategories($category)
    {
        $pathIds = array_reverse(explode(',', $category->getPathInStore()));
        /** @var \Magento\Catalog\Model\ResourceModel\Category\Collection $categories */
        $categories = $this->_categoryCollectionFactory->create();
        return $categories->setStore(
            $this->_storeManager->getStore()
        )->addAttributeToSelect(
            'name'
        )->addAttributeToSelect(
            'url_key'
        )->addFieldToFilter(
            'entity_id',
            ['in' => $pathIds]
        )->addFieldToFilter(
            'is_active',
            1
        )->load()->getItems();
    }

    /**
     * Return parent category of current category with own custom design settings
     *
     * @param \Magento\Catalog\Model\Category $category
     * @return \Magento\Catalog\Model\Category
     */
    public function getParentDesignCategory($category)
    {
        $pathIds = array_reverse($category->getPathIds());
        $collection = $category->getCollection()->setStore(
            $this->_storeManager->getStore()
        )->addAttributeToSelect(
            'custom_design'
        )->addAttributeToSelect(
            'custom_design_from'
        )->addAttributeToSelect(
            'custom_design_to'
        )->addAttributeToSelect(
            'page_layout'
        )->addAttributeToSelect(
            'custom_layout_update'
        )->addAttributeToSelect(
            'custom_apply_to_products'
        )->addFieldToFilter(
            'entity_id',
            ['in' => $pathIds]
        )->addAttributeToFilter(
            'custom_use_parent_settings',
            [['eq' => 0], ['null' => 0]],
            'left'
        )->addFieldToFilter(
            'level',
            ['neq' => 0]
        )->setOrder(
            'level',
            'DESC'
        )->load();
        return $collection->getFirstItem();
    }

    /**
     * Return child categories
     *
     * @param \Magento\Catalog\Model\Category $category
     * @return \Magento\Catalog\Model\ResourceModel\Category\Collection
     */
    public function getChildrenCategories($category)
    {
        $collection = $category->getCollection();
        /* @var $collection \Magento\Catalog\Model\ResourceModel\Category\Collection */
        $collection->addAttributeToSelect(
            'url_key'
        )->addAttributeToSelect(
            'name'
        )->addAttributeToSelect(
            'all_children'
        )->addAttributeToSelect(
            'is_anchor'
        )->addAttributeToFilter(
            'is_active',
            1
        )->addIdFilter(
            $category->getChildren()
        )->setOrder(
            'position',
            \Magento\Framework\DB\Select::SQL_ASC
        )->joinUrlRewrite()->load();

        return $collection;
    }

    /**
     * Return children ids of category
     *
     * @param \Magento\Catalog\Model\Category $category
     * @param boolean $recursive
     * @return array
     */
    public function getChildren($category, $recursive = true)
    {
        $linkField = $this->getLinkField();
        $attributeId = $this->getIsActiveAttributeId();
        $backendTable = $this->getTable([$this->getEntityTablePrefix(), 'int']);
        $connection = $this->getConnection();
        $checkSql = $connection->getCheckSql('c.value_id > 0', 'c.value', 'd.value');
        $linkField = $this->getLinkField();
        $bind = [
            'attribute_id' => $attributeId,
            'store_id' => $category->getStoreId(),
            'scope' => 1,
            'c_path' => $category->getPath() . '/%',
        ];
        $select = $this->getConnection()->select()->from(
            ['m' => $this->getEntityTable()],
            'entity_id'
        )->joinLeft(
            ['d' => $backendTable],
            "d.attribute_id = :attribute_id AND d.store_id = 0 AND d.{$linkField} = m.{$linkField}",
            []
        )->joinLeft(
            ['c' => $backendTable],
            "c.attribute_id = :attribute_id AND c.store_id = :store_id AND c.{$linkField} = m.{$linkField}",
            []
        )->where(
            $checkSql . ' = :scope'
        )->where(
            $connection->quoteIdentifier('path') . ' LIKE :c_path'
        );
        if (!$recursive) {
            $select->where($connection->quoteIdentifier('level') . ' <= :c_level');
            $bind['c_level'] = $category->getLevel() + 1;
        }

        return $connection->fetchCol($select, $bind);
    }

    /**
     * Return all children ids of category (with category id)
     *
     * @param \Magento\Catalog\Model\Category $category
     * @return array
     */
    public function getAllChildren($category)
    {
        $children = $this->getChildren($category);
        $myId = [$category->getId()];
        $children = array_merge($myId, $children);

        return $children;
    }

    /**
     * Check is category in list of store categories
     *
     * @param \Magento\Catalog\Model\Category $category
     * @return boolean
     */
    public function isInRootCategoryList($category)
    {
        $rootCategoryId = $this->_storeManager->getStore()->getRootCategoryId();

        return in_array($rootCategoryId, $category->getParentIds());
    }

    /**
     * Check category is forbidden to delete.
     * If category is root and assigned to store group return false
     *
     * @param integer $categoryId
     * @return boolean
     */
    public function isForbiddenToDelete($categoryId)
    {
        $select = $this->getConnection()->select()->from(
            $this->getTable('store_group'),
            ['group_id']
        )->where(
            'root_category_id = :root_category_id'
        );
        $result = $this->getConnection()->fetchOne($select, ['root_category_id' => $categoryId]);

        if ($result) {
            return true;
        }
        return false;
    }

    /**
     * Get category path value by its id
     *
     * @param int $categoryId
     * @return string
     */
    public function getCategoryPathById($categoryId)
    {
        $select = $this->getConnection()->select()->from(
            $this->getEntityTable(),
            ['path']
        )->where(
            'entity_id = :entity_id'
        );
        $bind = ['entity_id' => (int)$categoryId];

        return $this->getConnection()->fetchOne($select, $bind);
    }

    /**
     * Move category to another parent node
     *
     * @param \Magento\Catalog\Model\Category $category
     * @param \Magento\Catalog\Model\Category $newParent
     * @param null|int $afterCategoryId
     * @return $this
     */
    public function changeParent(
        \Magento\Catalog\Model\Category $category,
        \Magento\Catalog\Model\Category $newParent,
        $afterCategoryId = null
    ) {
        $childrenCount = $this->getChildrenCount($category->getId()) + 1;
        $table = $this->getEntityTable();
        $connection = $this->getConnection();
        $levelFiled = $connection->quoteIdentifier('level');
        $pathField = $connection->quoteIdentifier('path');

        /**
         * Decrease children count for all old category parent categories
         */
        $connection->update(
            $table,
            ['children_count' => new \Zend_Db_Expr('children_count - ' . $childrenCount)],
            ['entity_id IN(?)' => $category->getParentIds()]
        );

        /**
         * Increase children count for new category parents
         */
        $connection->update(
            $table,
            ['children_count' => new \Zend_Db_Expr('children_count + ' . $childrenCount)],
            ['entity_id IN(?)' => $newParent->getPathIds()]
        );

        $position = $this->_processPositions($category, $newParent, $afterCategoryId);

        $newPath = sprintf('%s/%s', $newParent->getPath(), $category->getId());
        $newLevel = $newParent->getLevel() + 1;
        $levelDisposition = $newLevel - $category->getLevel();

        /**
         * Update children nodes path
         */
        $connection->update(
            $table,
            [
                'path' => new \Zend_Db_Expr(
                    'REPLACE(' . $pathField . ',' . $connection->quote(
                        $category->getPath() . '/'
                    ) . ', ' . $connection->quote(
                        $newPath . '/'
                    ) . ')'
                ),
                'level' => new \Zend_Db_Expr($levelFiled . ' + ' . $levelDisposition)
            ],
            [$pathField . ' LIKE ?' => $category->getPath() . '/%']
        );
        /**
         * Update moved category data
         */
        $data = [
            'path' => $newPath,
            'level' => $newLevel,
            'position' => $position,
            'parent_id' => $newParent->getId(),
        ];
        $connection->update($table, $data, ['entity_id = ?' => $category->getId()]);

        // Update category object to new data
        $category->addData($data);
        $category->unsetData('path_ids');

        return $this;
    }

    /**
     * Process positions of old parent category children and new parent category children.
     * Get position for moved category
     *
     * @param \Magento\Catalog\Model\Category $category
     * @param \Magento\Catalog\Model\Category $newParent
     * @param null|int $afterCategoryId
     * @return int
     */
    protected function _processPositions($category, $newParent, $afterCategoryId)
    {
        $table = $this->getEntityTable();
        $connection = $this->getConnection();
        $positionField = $connection->quoteIdentifier('position');

        $bind = ['position' => new \Zend_Db_Expr($positionField . ' - 1')];
        $where = [
            'parent_id = ?' => $category->getParentId(),
            $positionField . ' > ?' => $category->getPosition(),
        ];
        $connection->update($table, $bind, $where);

        /**
         * Prepare position value
         */
        if ($afterCategoryId) {
            $select = $connection->select()->from($table, 'position')->where('entity_id = :entity_id');
            $position = $connection->fetchOne($select, ['entity_id' => $afterCategoryId]);
            $position += 1;
        } else {
            $position = 1;
        }

        $bind = ['position' => new \Zend_Db_Expr($positionField . ' + 1')];
        $where = ['parent_id = ?' => $newParent->getId(), $positionField . ' >= ?' => $position];
        $connection->update($table, $bind, $where);

        return $position;
    }

    /**
     * Get total number of persistent categories in the system, excluding the default category
     *
     * @return int
     */
    public function countVisible()
    {
        $connection = $this->getConnection();
        $select = $connection->select();
        $select->from($this->getEntityTable(), 'COUNT(*)')->where('parent_id != ?', 0);
        return (int)$connection->fetchOne($select);
    }

    /**
     * Reset firstly loaded attributes
     *
     * @param \Magento\Framework\DataObject $object
     * @param integer $entityId
     * @param array|null $attributes
     * @return $this
     */
    public function load($object, $entityId, $attributes = [])
    {
        $this->_attributes = [];
        \Magento\Framework\Profiler::start('EAV:load_entity');
        /**
         * Load object base row data
         */
        $this->entityManager->load(CategoryInterface::class, $object, $entityId);

        if (!$this->entityManager->has(\Magento\Catalog\Api\Data\CategoryInterface::class, $entityId)) {
            $object->isObjectNew(true);
        }

        $this->loadAttributesMetadata($attributes);

        $this->_loadModelAttributes($object);

        $object->setOrigData();

        $this->_afterLoad($object);

        \Magento\Framework\Profiler::stop('EAV:load_entity');
        return $this;
    }

    /**
     * Save object collected data
     *
     * @param   array $saveData array('newObject', 'entityRow', 'insert', 'update', 'delete')
     * @return $this
     * @SuppressWarnings(PHPMD.CyclomaticComplexity)
     * @SuppressWarnings(PHPMD.NPathComplexity)
     */
    protected function _processSaveData($saveData)
    {
        extract($saveData, EXTR_SKIP);
        /**
         * Import variables into the current symbol table from save data array
         *
         * @see \Magento\Eav\Model\Entity\AbstractEntity::_collectSaveData()
         *
         * @var array $entityRow
         * @var \Magento\Framework\Model\AbstractModel $newObject
         * @var array $insert
         * @var array $update
         * @var array $delete
         */

        /**
         * Process base row
         */
        $this->entityManager->save(CategoryInterface::class, $newObject);

        /**
         * insert attribute values
         */
        if (!empty($insert)) {
            foreach ($insert as $attributeId => $value) {
                $attribute = $this->getAttribute($attributeId);
                $this->_insertAttribute($newObject, $attribute, $value);
            }
        }

        /**
         * update attribute values
         */
        if (!empty($update)) {
            foreach ($update as $attributeId => $v) {
                $attribute = $this->getAttribute($attributeId);
                $this->_updateAttribute($newObject, $attribute, $v['value_id'], $v['value']);
            }
        }

        /**
         * delete empty attribute values
         */
        if (!empty($delete)) {
            foreach ($delete as $table => $values) {
                $this->_deleteAttributes($newObject, $table, $values);
            }
        }

        $this->_processAttributeValues();

        $newObject->isObjectNew(false);

        return $this;
    }

    /**
     * {@inheritdoc}
     */
    public function delete($object)
    {
        try {
            $this->transactionManager->start($this->getConnection());
            if (is_numeric($object)) {
            } elseif ($object instanceof \Magento\Framework\Model\AbstractModel) {
                $object->beforeDelete();
            }
            $this->_beforeDelete($object);
            $this->entityManager->delete(\Magento\Catalog\Api\Data\CategoryInterface::class, $object);

            $this->_afterDelete($object);

            if ($object instanceof \Magento\Framework\Model\AbstractModel) {
                $object->isDeleted(true);
                $object->afterDelete();
            }
            $this->transactionManager->commit();
            if ($object instanceof \Magento\Framework\Model\AbstractModel) {
                $object->afterDeleteCommit();
            }
        } catch (\Exception $e) {
            $this->transactionManager->rollBack();
            throw $e;
        }
        $this->_eventManager->dispatch(
            'catalog_category_delete_after_done',
            ['product' => $object]
        );
        return $this;
    }
}<|MERGE_RESOLUTION|>--- conflicted
+++ resolved
@@ -181,8 +181,6 @@
     }
 
     /**
-<<<<<<< HEAD
-=======
      * Process category data before delete
      * update children count for parent category
      * delete child categories
@@ -198,7 +196,6 @@
     }
 
     /**
->>>>>>> 0913f4c6
      * Delete children categories of specific category
      *
      * @param \Magento\Framework\DataObject $object
