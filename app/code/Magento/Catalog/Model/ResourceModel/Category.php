<?php
/**
 * Copyright © 2015 Magento. All rights reserved.
 * See COPYING.txt for license details.
 */

/**
 * Catalog category model
 *
 * @author      Magento Core Team <core@magentocommerce.com>
 */
namespace Magento\Catalog\Model\ResourceModel;

use Magento\Framework\Model\EntityManager;
use Magento\Catalog\Api\Data\CategoryInterface;
use Magento\Framework\Model\Entity\MetadataPool;

/**
 * @SuppressWarnings(PHPMD.CouplingBetweenObjects)
 */
class Category extends AbstractResource
{
    /**
     * Category tree object
     *
     * @var \Magento\Framework\Data\Tree\Db
     */
    protected $_tree;

    /**
     * Catalog products table name
     *
     * @var string
     */
    protected $_categoryProductTable;

    /**
     * Id of 'is_active' category attribute
     *
     * @var int
     */
    protected $_isActiveAttributeId = null;

    /**
     * Store id
     *
     * @var int
     */
    protected $_storeId = null;

    /**
     * Core event manager proxy
     *
     * @var \Magento\Framework\Event\ManagerInterface
     */
    protected $_eventManager = null;

    /**
     * Category collection factory
     *
     * @var \Magento\Catalog\Model\ResourceModel\Category\CollectionFactory
     */
    protected $_categoryCollectionFactory;

    /**
     * Category tree factory
     *
     * @var \Magento\Catalog\Model\ResourceModel\Category\TreeFactory
     */
    protected $_categoryTreeFactory;

    /**
     * @var EntityManager
     */
    protected $entityManager;

    /**
     * @var MetadataPool
     */
    protected $metadataPool;

    /**
     * Category constructor.
     * @param \Magento\Eav\Model\Entity\Context $context
     * @param \Magento\Store\Model\StoreManagerInterface $storeManager
     * @param \Magento\Catalog\Model\Factory $modelFactory
     * @param \Magento\Framework\Event\ManagerInterface $eventManager
     * @param Category\TreeFactory $categoryTreeFactory
     * @param Category\CollectionFactory $categoryCollectionFactory
     * @param EntityManager $entityManager
     * @param MetadataPool $metadataPool
     * @param array $data
     */
    public function __construct(
        \Magento\Eav\Model\Entity\Context $context,
        \Magento\Store\Model\StoreManagerInterface $storeManager,
        \Magento\Catalog\Model\Factory $modelFactory,
        \Magento\Framework\Event\ManagerInterface $eventManager,
        \Magento\Catalog\Model\ResourceModel\Category\TreeFactory $categoryTreeFactory,
        \Magento\Catalog\Model\ResourceModel\Category\CollectionFactory $categoryCollectionFactory,
        EntityManager $entityManager,
        MetadataPool $metadataPool,
        $data = []
    ) {
        parent::__construct(
            $context,
            $storeManager,
            $modelFactory,
            $data
        );
        $this->_categoryTreeFactory = $categoryTreeFactory;
        $this->_categoryCollectionFactory = $categoryCollectionFactory;
        $this->_eventManager = $eventManager;
        $this->entityManager = $entityManager;
        $this->metadataPool = $metadataPool;

        $this->connectionName  = 'catalog';
    }

    /**
     * Entity type getter and lazy loader
     *
     * @return \Magento\Eav\Model\Entity\Type
     * @throws \Magento\Framework\Exception\LocalizedException
     */
    public function getEntityType()
    {
        if (empty($this->_type)) {
            $this->setType(\Magento\Catalog\Model\Category::ENTITY);
        }
        return parent::getEntityType();
    }

    /**
     * Category product table name getter
     *
     * @return string
     */
    public function getCategoryProductTable()
    {
        if (!$this->_categoryProductTable) {
            $this->_categoryProductTable = $this->getTable('catalog_category_product');
        }
        return $this->_categoryProductTable;
    }

    /**
     * Set store Id
     *
     * @param integer $storeId
     * @return $this
     */
    public function setStoreId($storeId)
    {
        $this->_storeId = $storeId;
        return $this;
    }

    /**
     * Return store id
     *
     * @return integer
     */
    public function getStoreId()
    {
        if ($this->_storeId === null) {
            return $this->_storeManager->getStore()->getId();
        }
        return $this->_storeId;
    }

    /**
     * Retrieve category tree object
     *
     * @return \Magento\Framework\Data\Tree\Db
     */
    protected function _getTree()
    {
        if (!$this->_tree) {
            $this->_tree = $this->_categoryTreeFactory->create()->load();
        }
        return $this->_tree;
    }

    /**
     * Process category data before delete
     * update children count for parent category
     * delete child categories
     *
     * @param \Magento\Framework\DataObject $object
     * @return $this
     */
    protected function _beforeDelete(\Magento\Framework\DataObject $object)
    {
        parent::_beforeDelete($object);

        /**
         * Update children count for all parent categories
         */
        $parentIds = $object->getParentIds();
        if ($parentIds) {
            $childDecrease = $object->getChildrenCount() + 1;
            // +1 is itself
            $data = ['children_count' => new \Zend_Db_Expr('children_count - ' . $childDecrease)];
            $where = ['entity_id IN(?)' => $parentIds];
            $this->getConnection()->update($this->getEntityTable(), $data, $where);
        }
        $this->deleteChildren($object);
        return $this;
    }

    /**
     * Delete children categories of specific category
     *
     * @param \Magento\Framework\DataObject $object
     * @return $this
     */
    public function deleteChildren(\Magento\Framework\DataObject $object)
    {
        $connection = $this->getConnection();
        $pathField = $connection->quoteIdentifier('path');

        $select = $connection->select()->from(
            $this->getEntityTable(),
            ['entity_id']
        )->where(
            $pathField . ' LIKE :c_path'
        );

        $childrenIds = $connection->fetchCol($select, ['c_path' => $object->getPath() . '/%']);

        if (!empty($childrenIds)) {
            $connection->delete($this->getEntityTable(), ['entity_id IN (?)' => $childrenIds]);
        }

        /**
         * Add deleted children ids to object
         * This data can be used in after delete event
         */
        $object->setDeletedChildrenIds($childrenIds);
        return $this;
    }

    /**
     * Process category data before saving
     * prepare path and increment children count for parent categories
     *
     * @param \Magento\Framework\DataObject $object
     * @return $this
     * @SuppressWarnings(PHPMD.NPathComplexity)
     * @SuppressWarnings(PHPMD.CyclomaticComplexity)
     */
    protected function _beforeSave(\Magento\Framework\DataObject $object)
    {
        parent::_beforeSave($object);

        if (!$object->getChildrenCount()) {
            $object->setChildrenCount(0);
        }

        if ($object->isObjectNew()) {
            if ($object->getPosition() === null) {
                $object->setPosition($this->_getMaxPosition($object->getPath()) + 1);
            }
            $path = explode('/', $object->getPath());
            $level = count($path)  - ($object->getId() ? 1 : 0);
            $toUpdateChild = array_diff($path, [$object->getId()]);

            if (!$object->hasPosition()) {
                $object->setPosition($this->_getMaxPosition(implode('/', $toUpdateChild)) + 1);
            }
            if (!$object->hasLevel()) {
                $object->setLevel($level);
            }
            if (!$object->hasParentId() && $level) {
                $object->setParentId($path[$level - 1]);
            }
            if (!$object->getId()) {
                $object->setPath($object->getPath() . '/');
            }

            $this->getConnection()->update(
                $this->getEntityTable(),
                ['children_count' => new \Zend_Db_Expr('children_count+1')],
                ['entity_id IN(?)' => $toUpdateChild]
            );
        }
        return $this;
    }

    /**
     * Process category data after save category object
     * save related products ids and update path value
     *
     * @param \Magento\Framework\DataObject $object
     * @return $this
     */
    protected function _afterSave(\Magento\Framework\DataObject $object)
    {
        /**
         * Add identifier for new category
         */
        if (substr($object->getPath(), -1) == '/') {
            $object->setPath($object->getPath() . $object->getId());
            $this->_savePath($object);
        }

        $this->_saveCategoryProducts($object);
        return parent::_afterSave($object);
    }

    /**
     * Update path field
     *
     * @param \Magento\Catalog\Model\Category $object
     * @return $this
     */
    protected function _savePath($object)
    {
        if ($object->getId()) {
            $this->getConnection()->update(
                $this->getEntityTable(),
                ['path' => $object->getPath()],
                ['entity_id = ?' => $object->getId()]
            );
            $object->unsetData('path_ids');
        }
        return $this;
    }

    /**
     * Get maximum position of child categories by specific tree path
     *
     * @param string $path
     * @return int
     */
    protected function _getMaxPosition($path)
    {
        $connection = $this->getConnection();
        $positionField = $connection->quoteIdentifier('position');
        $level = count(explode('/', $path));
        $bind = ['c_level' => $level, 'c_path' => $path . '/%'];
        $select = $connection->select()->from(
            $this->getTable('catalog_category_entity'),
            'MAX(' . $positionField . ')'
        )->where(
            $connection->quoteIdentifier('path') . ' LIKE :c_path'
        )->where(
            $connection->quoteIdentifier('level') . ' = :c_level'
        );

        $position = $connection->fetchOne($select, $bind);
        if (!$position) {
            $position = 0;
        }
        return $position;
    }

    /**
     * Save category products relation
     *
     * @param \Magento\Catalog\Model\Category $category
     * @return $this
     * @SuppressWarnings(PHPMD.CyclomaticComplexity)
     * @SuppressWarnings(PHPMD.NPathComplexity)
     */
    protected function _saveCategoryProducts($category)
    {
        $category->setIsChangedProductList(false);
        $id = $category->getId();
        /**
         * new category-product relationships
         */
        $products = $category->getPostedProducts();

        /**
         * Example re-save category
         */
        if ($products === null) {
            return $this;
        }

        /**
         * old category-product relationships
         */
        $oldProducts = $category->getProductsPosition();

        $insert = array_diff_key($products, $oldProducts);
        $delete = array_diff_key($oldProducts, $products);

        /**
         * Find product ids which are presented in both arrays
         * and saved before (check $oldProducts array)
         */
        $update = array_intersect_key($products, $oldProducts);
        $update = array_diff_assoc($update, $oldProducts);

        $connection = $this->getConnection();

        /**
         * Delete products from category
         */
        if (!empty($delete)) {
            $cond = ['product_id IN(?)' => array_keys($delete), 'category_id=?' => $id];
            $connection->delete($this->getCategoryProductTable(), $cond);
        }

        /**
         * Add products to category
         */
        if (!empty($insert)) {
            $data = [];
            foreach ($insert as $productId => $position) {
                $data[] = [
                    'category_id' => (int)$id,
                    'product_id' => (int)$productId,
                    'position' => (int)$position,
                ];
            }
            $connection->insertMultiple($this->getCategoryProductTable(), $data);
        }

        /**
         * Update product positions in category
         */
        if (!empty($update)) {
            foreach ($update as $productId => $position) {
                $where = ['category_id = ?' => (int)$id, 'product_id = ?' => (int)$productId];
                $bind = ['position' => (int)$position];
                $connection->update($this->getCategoryProductTable(), $bind, $where);
            }
        }

        if (!empty($insert) || !empty($delete)) {
            $productIds = array_unique(array_merge(array_keys($insert), array_keys($delete)));
            $this->_eventManager->dispatch(
                'catalog_category_change_products',
                ['category' => $category, 'product_ids' => $productIds]
            );
        }

        if (!empty($insert) || !empty($update) || !empty($delete)) {
            $category->setIsChangedProductList(true);

            /**
             * Setting affected products to category for third party engine index refresh
             */
            $productIds = array_keys($insert + $delete + $update);
            $category->setAffectedProductIds($productIds);
        }
        return $this;
    }

    /**
     * Get positions of associated to category products
     *
     * @param \Magento\Catalog\Model\Category $category
     * @return array
     */
    public function getProductsPosition($category)
    {
        $select = $this->getConnection()->select()->from(
            $this->getCategoryProductTable(),
            ['product_id', 'position']
        )->where(
            'category_id = :category_id'
        );
        $bind = ['category_id' => (int)$category->getId()];

        return $this->getConnection()->fetchPairs($select, $bind);
    }

    /**
     * Get chlden categories count
     *
     * @param int $categoryId
     * @return int
     */
    public function getChildrenCount($categoryId)
    {
        $select = $this->getConnection()->select()->from(
            $this->getEntityTable(),
            'children_count'
        )->where(
            'entity_id = :entity_id'
        );
        $bind = ['entity_id' => $categoryId];

        return $this->getConnection()->fetchOne($select, $bind);
    }

    /**
     * Check if category id exist
     *
     * @param int $entityId
     * @return bool
     */
    public function checkId($entityId)
    {
        $select = $this->getConnection()->select()->from(
            $this->getEntityTable(),
            'entity_id'
        )->where(
            'entity_id = :entity_id'
        );
        $bind = ['entity_id' => $entityId];

        return $this->getConnection()->fetchOne($select, $bind);
    }

    /**
     * Check array of category identifiers
     *
     * @param array $ids
     * @return array
     */
    public function verifyIds(array $ids)
    {
        if (empty($ids)) {
            return [];
        }

        $select = $this->getConnection()->select()->from(
            $this->getEntityTable(),
            'entity_id'
        )->where(
            'entity_id IN(?)',
            $ids
        );

        return $this->getConnection()->fetchCol($select);
    }

    /**
     * Get count of active/not active children categories
     *
     * @param \Magento\Catalog\Model\Category $category
     * @param bool $isActiveFlag
     * @return int
     */
    public function getChildrenAmount($category, $isActiveFlag = true)
    {
        $meta = $this->metadataPool->getMetadata(CategoryInterface::class);
        $linkField = $meta->getLinkField();

        $storeId = $this->_storeManager->getStore()->getId();
        $attributeId = $this->getIsActiveAttributeId();
        $table = $this->getTable([$this->getEntityTablePrefix(), 'int']);
        $connection = $this->getConnection();
        $checkSql = $connection->getCheckSql('c.value_id > 0', 'c.value', 'd.value');

        $bind = [
            'attribute_id' => $attributeId,
            'store_id' => $storeId,
            'active_flag' => $isActiveFlag,
            'c_path' => $category->getPath() . '/%',
        ];
        $select = $connection->select()->from(
            ['m' => $this->getEntityTable()],
            ['COUNT(m.entity_id)']
        )->joinLeft(
            ['d' => $table],
            'd.attribute_id = :attribute_id AND d.store_id = 0 AND d.' . $linkField . ' = m.entity_id',
            []
        )->joinLeft(
            ['c' => $table],
            "c.attribute_id = :attribute_id AND c.store_id = :store_id AND c.' . $linkField . ' = m.entity_id",
            []
        )->where(
            'm.path LIKE :c_path'
        )->where(
            $checkSql . ' = :active_flag'
        );

        return $this->getConnection()->fetchOne($select, $bind);
    }

    /**
     * Get "is_active" attribute identifier
     *
     * @return int
     */
    public function getIsActiveAttributeId()
    {
        if ($this->_isActiveAttributeId === null) {
            $this->_isActiveAttributeId = (int)$this->_eavConfig
                ->getAttribute($this->getEntityType(), 'is_active')
                ->getAttributeId();
        }
        return $this->_isActiveAttributeId;
    }

    /**
     * Return entities where attribute value is
     *
     * @param array|int $entityIdsFilter
     * @param \Magento\Eav\Model\Entity\Attribute $attribute
     * @param mixed $expectedValue
     * @return array
     */
    public function findWhereAttributeIs($entityIdsFilter, $attribute, $expectedValue)
    {
        $bind = ['attribute_id' => $attribute->getId(), 'value' => $expectedValue];
        $select = $this->getConnection()->select()->from(
            $attribute->getBackend()->getTable(),
            ['entity_id']
        )->where(
            'attribute_id = :attribute_id'
        )->where(
            'value = :value'
        )->where(
            'entity_id IN(?)',
            $entityIdsFilter
        );

        return $this->getConnection()->fetchCol($select, $bind);
    }

    /**
     * Get products count in category
     *
     * @param \Magento\Catalog\Model\Category $category
     * @return int
     */
    public function getProductCount($category)
    {
        $productTable = $this->_resource->getTableName('catalog_category_product');

        $select = $this->getConnection()->select()->from(
            ['main_table' => $productTable],
            [new \Zend_Db_Expr('COUNT(main_table.product_id)')]
        )->where(
            'main_table.category_id = :category_id'
        );

        $bind = ['category_id' => (int)$category->getId()];
        $counts = $this->getConnection()->fetchOne($select, $bind);

        return intval($counts);
    }

    /**
     * Retrieve categories
     *
     * @param integer $parent
     * @param integer $recursionLevel
     * @param boolean|string $sorted
     * @param boolean $asCollection
     * @param boolean $toLoad
     * @return \Magento\Framework\Data\Tree\Node\Collection|\Magento\Catalog\Model\ResourceModel\Category\Collection
     */
    public function getCategories($parent, $recursionLevel = 0, $sorted = false, $asCollection = false, $toLoad = true)
    {
        $tree = $this->_categoryTreeFactory->create();
        /* @var $tree \Magento\Catalog\Model\ResourceModel\Category\Tree */
        $nodes = $tree->loadNode($parent)->loadChildren($recursionLevel)->getChildren();

        $tree->addCollectionData(null, $sorted, $parent, $toLoad, true);

        if ($asCollection) {
            return $tree->getCollection();
        }
        return $nodes;
    }

    /**
     * Return parent categories of category
     *
     * @param \Magento\Catalog\Model\Category $category
     * @return \Magento\Framework\DataObject[]
     */
    public function getParentCategories($category)
    {
        $pathIds = array_reverse(explode(',', $category->getPathInStore()));
        /** @var \Magento\Catalog\Model\ResourceModel\Category\Collection $categories */
        $categories = $this->_categoryCollectionFactory->create();
        return $categories->setStore(
            $this->_storeManager->getStore()
        )->addAttributeToSelect(
            'name'
        )->addAttributeToSelect(
            'url_key'
        )->addFieldToFilter(
            'entity_id',
            ['in' => $pathIds]
        )->addFieldToFilter(
            'is_active',
            1
        )->load()->getItems();
    }

    /**
     * Return parent category of current category with own custom design settings
     *
     * @param \Magento\Catalog\Model\Category $category
     * @return \Magento\Catalog\Model\Category
     */
    public function getParentDesignCategory($category)
    {
        $pathIds = array_reverse($category->getPathIds());
        $collection = $category->getCollection()->setStore(
            $this->_storeManager->getStore()
        )->addAttributeToSelect(
            'custom_design'
        )->addAttributeToSelect(
            'custom_design_from'
        )->addAttributeToSelect(
            'custom_design_to'
        )->addAttributeToSelect(
            'page_layout'
        )->addAttributeToSelect(
            'custom_layout_update'
        )->addAttributeToSelect(
            'custom_apply_to_products'
        )->addFieldToFilter(
            'entity_id',
            ['in' => $pathIds]
        )->addAttributeToFilter(
            'custom_use_parent_settings',
            [['eq' => 0], ['null' => 0]],
            'left'
        )->addFieldToFilter(
            'level',
            ['neq' => 0]
        )->setOrder(
            'level',
            'DESC'
        )->load();
        return $collection->getFirstItem();
    }

    /**
     * Return child categories
     *
     * @param \Magento\Catalog\Model\Category $category
     * @return \Magento\Catalog\Model\ResourceModel\Category\Collection
     */
    public function getChildrenCategories($category)
    {
        $collection = $category->getCollection();
        /* @var $collection \Magento\Catalog\Model\ResourceModel\Category\Collection */
        $collection->addAttributeToSelect(
            'url_key'
        )->addAttributeToSelect(
            'name'
        )->addAttributeToSelect(
            'all_children'
        )->addAttributeToSelect(
            'is_anchor'
        )->addAttributeToFilter(
            'is_active',
            1
        )->addIdFilter(
            $category->getChildren()
        )->setOrder(
            'position',
            \Magento\Framework\DB\Select::SQL_ASC
        )->joinUrlRewrite()->load();

        return $collection;
    }

    /**
     * Return children ids of category
     *
     * @param \Magento\Catalog\Model\Category $category
     * @param boolean $recursive
     * @return array
     */
    public function getChildren($category, $recursive = true)
    {
        $meta = $this->metadataPool->getMetadata(CategoryInterface::class);
        $linkField = $meta->getLinkField();

        $attributeId = $this->getIsActiveAttributeId();
        $backendTable = $this->getTable([$this->getEntityTablePrefix(), 'int']);
        $connection = $this->getConnection();
        $checkSql = $connection->getCheckSql('c.value_id > 0', 'c.value', 'd.value');
        $bind = [
            'attribute_id' => $attributeId,
            'store_id' => $category->getStoreId(),
            'scope' => 1,
            'c_path' => $category->getPath() . '/%',
        ];
        $select = $this->getConnection()->select()->from(
            ['m' => $this->getEntityTable()],
            'entity_id'
        )->joinLeft(
            ['d' => $backendTable],
            'd.attribute_id = :attribute_id AND d.store_id = 0 AND d.' . $linkField . ' = m.entity_id',
            []
        )->joinLeft(
            ['c' => $backendTable],
            'c.attribute_id = :attribute_id AND c.store_id = :store_id AND c.' . $linkField . ' = m.entity_id',
            []
        )->where(
            $checkSql . ' = :scope'
        )->where(
            $connection->quoteIdentifier('path') . ' LIKE :c_path'
        );
        if (!$recursive) {
            $select->where($connection->quoteIdentifier('level') . ' <= :c_level');
            $bind['c_level'] = $category->getLevel() + 1;
        }

        return $connection->fetchCol($select, $bind);
    }

    /**
     * Return all children ids of category (with category id)
     *
     * @param \Magento\Catalog\Model\Category $category
     * @return array
     */
    public function getAllChildren($category)
    {
        $children = $this->getChildren($category);
        $myId = [$category->getId()];
        $children = array_merge($myId, $children);

        return $children;
    }

    /**
     * Check is category in list of store categories
     *
     * @param \Magento\Catalog\Model\Category $category
     * @return boolean
     */
    public function isInRootCategoryList($category)
    {
        $rootCategoryId = $this->_storeManager->getStore()->getRootCategoryId();

        return in_array($rootCategoryId, $category->getParentIds());
    }

    /**
     * Check category is forbidden to delete.
     * If category is root and assigned to store group return false
     *
     * @param integer $categoryId
     * @return boolean
     */
    public function isForbiddenToDelete($categoryId)
    {
        $select = $this->getConnection()->select()->from(
            $this->getTable('store_group'),
            ['group_id']
        )->where(
            'root_category_id = :root_category_id'
        );
        $result = $this->getConnection()->fetchOne($select, ['root_category_id' => $categoryId]);

        if ($result) {
            return true;
        }
        return false;
    }

    /**
     * Get category path value by its id
     *
     * @param int $categoryId
     * @return string
     */
    public function getCategoryPathById($categoryId)
    {
        $select = $this->getConnection()->select()->from(
            $this->getEntityTable(),
            ['path']
        )->where(
            'entity_id = :entity_id'
        );
        $bind = ['entity_id' => (int)$categoryId];

        return $this->getConnection()->fetchOne($select, $bind);
    }

    /**
     * Move category to another parent node
     *
     * @param \Magento\Catalog\Model\Category $category
     * @param \Magento\Catalog\Model\Category $newParent
     * @param null|int $afterCategoryId
     * @return $this
     */
    public function changeParent(
        \Magento\Catalog\Model\Category $category,
        \Magento\Catalog\Model\Category $newParent,
        $afterCategoryId = null
    ) {
        $childrenCount = $this->getChildrenCount($category->getId()) + 1;
        $table = $this->getEntityTable();
        $connection = $this->getConnection();
        $levelFiled = $connection->quoteIdentifier('level');
        $pathField = $connection->quoteIdentifier('path');

        /**
         * Decrease children count for all old category parent categories
         */
        $connection->update(
            $table,
            ['children_count' => new \Zend_Db_Expr('children_count - ' . $childrenCount)],
            ['entity_id IN(?)' => $category->getParentIds()]
        );

        /**
         * Increase children count for new category parents
         */
        $connection->update(
            $table,
            ['children_count' => new \Zend_Db_Expr('children_count + ' . $childrenCount)],
            ['entity_id IN(?)' => $newParent->getPathIds()]
        );

        $position = $this->_processPositions($category, $newParent, $afterCategoryId);

        $newPath = sprintf('%s/%s', $newParent->getPath(), $category->getId());
        $newLevel = $newParent->getLevel() + 1;
        $levelDisposition = $newLevel - $category->getLevel();

        /**
         * Update children nodes path
         */
        $connection->update(
            $table,
            [
                'path' => new \Zend_Db_Expr(
                    'REPLACE(' . $pathField . ',' . $connection->quote(
                        $category->getPath() . '/'
                    ) . ', ' . $connection->quote(
                        $newPath . '/'
                    ) . ')'
                ),
                'level' => new \Zend_Db_Expr($levelFiled . ' + ' . $levelDisposition)
            ],
            [$pathField . ' LIKE ?' => $category->getPath() . '/%']
        );
        /**
         * Update moved category data
         */
        $data = [
            'path' => $newPath,
            'level' => $newLevel,
            'position' => $position,
            'parent_id' => $newParent->getId(),
        ];
        $connection->update($table, $data, ['entity_id = ?' => $category->getId()]);

        // Update category object to new data
        $category->addData($data);
        $category->unsetData('path_ids');

        return $this;
    }

    /**
     * Process positions of old parent category children and new parent category children.
     * Get position for moved category
     *
     * @param \Magento\Catalog\Model\Category $category
     * @param \Magento\Catalog\Model\Category $newParent
     * @param null|int $afterCategoryId
     * @return int
     */
    protected function _processPositions($category, $newParent, $afterCategoryId)
    {
        $table = $this->getEntityTable();
        $connection = $this->getConnection();
        $positionField = $connection->quoteIdentifier('position');

        $bind = ['position' => new \Zend_Db_Expr($positionField . ' - 1')];
        $where = [
            'parent_id = ?' => $category->getParentId(),
            $positionField . ' > ?' => $category->getPosition(),
        ];
        $connection->update($table, $bind, $where);

        /**
         * Prepare position value
         */
        if ($afterCategoryId) {
            $select = $connection->select()->from($table, 'position')->where('entity_id = :entity_id');
            $position = $connection->fetchOne($select, ['entity_id' => $afterCategoryId]);
            $position += 1;
        } else {
            $position = 1;
        }

        $bind = ['position' => new \Zend_Db_Expr($positionField . ' + 1')];
        $where = ['parent_id = ?' => $newParent->getId(), $positionField . ' >= ?' => $position];
        $connection->update($table, $bind, $where);

        return $position;
    }

    /**
     * Get total number of persistent categories in the system, excluding the default category
     *
     * @return int
     */
    public function countVisible()
    {
        $connection = $this->getConnection();
        $select = $connection->select();
        $select->from($this->getEntityTable(), 'COUNT(*)')->where('parent_id != ?', 0);
        return (int)$connection->fetchOne($select);
    }

    /**
<<<<<<< HEAD
=======
     * Reset firstly loaded attributes
     *
     * @param \Magento\Framework\DataObject $object
     * @param integer $entityId
     * @param array|null $attributes
     * @return $this
     */
    public function load($object, $entityId, $attributes = [])
    {
        $this->_attributes = [];
        $this->loadAttributesMetadata($attributes);
        $this->entityManager->load(CategoryInterface::class, $object, $entityId);
        if (!$object->getId()) {
            $object->isObjectNew(true);
        }
        $this->_afterLoad($object);
        return $this;
    }

    /**
>>>>>>> aba91563
     * Save object collected data
     *
     * @param   array $saveData array('newObject', 'entityRow', 'insert', 'update', 'delete')
     * @return $this
     * @SuppressWarnings(PHPMD.CyclomaticComplexity)
     * @SuppressWarnings(PHPMD.NPathComplexity)
     */
    protected function _processSaveData($saveData)
    {
        extract($saveData, EXTR_SKIP);
        /**
         * Import variables into the current symbol table from save data array
         *
         * @see \Magento\Eav\Model\Entity\AbstractEntity::_collectSaveData()
         *
         * @var array $entityRow
         * @var \Magento\Framework\Model\AbstractModel $newObject
         * @var array $insert
         * @var array $update
         * @var array $delete
         */

        /**
         * Process base row
         */
        $this->entityManager->save(CategoryInterface::class, $newObject);

        /**
         * insert attribute values
         */
        if (!empty($insert)) {
            foreach ($insert as $attributeId => $value) {
                $attribute = $this->getAttribute($attributeId);
                $this->_insertAttribute($newObject, $attribute, $value);
            }
        }

        /**
         * update attribute values
         */
        if (!empty($update)) {
            foreach ($update as $attributeId => $v) {
                $attribute = $this->getAttribute($attributeId);
                $this->_updateAttribute($newObject, $attribute, $v['value_id'], $v['value']);
            }
        }

        /**
         * delete empty attribute values
         */
        if (!empty($delete)) {
            foreach ($delete as $table => $values) {
                $this->_deleteAttributes($newObject, $table, $values);
            }
        }

        $this->_processAttributeValues();

        $newObject->isObjectNew(false);

        return $this;
    }
}<|MERGE_RESOLUTION|>--- conflicted
+++ resolved
@@ -1008,8 +1008,6 @@
     }
 
     /**
-<<<<<<< HEAD
-=======
      * Reset firstly loaded attributes
      *
      * @param \Magento\Framework\DataObject $object
@@ -1030,7 +1028,6 @@
     }
 
     /**
->>>>>>> aba91563
      * Save object collected data
      *
      * @param   array $saveData array('newObject', 'entityRow', 'insert', 'update', 'delete')
