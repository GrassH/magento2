--- conflicted
+++ resolved
@@ -17,11 +17,7 @@
 use Magento\Framework\App\ObjectManager;
 use Magento\Framework\DataObject;
 use Magento\Framework\EntityManager\EntityManager;
-<<<<<<< HEAD
 use Magento\Catalog\Setup\CategorySetup;
-=======
-use Magento\Catalog\Model\Category as CategoryEntity;
->>>>>>> 20db8f67
 
 /**
  * Resource model for category entity
@@ -98,6 +94,7 @@
      * @var Processor
      */
     private $indexerProcessor;
+
     /**
      * Category constructor.
      * @param \Magento\Eav\Model\Entity\Context $context
