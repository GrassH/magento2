--- conflicted
+++ resolved
@@ -11,7 +11,7 @@
  */
 namespace Magento\Catalog\Model\ResourceModel;
 
-use Magento\Framework\EntityManager\EntityManager;
+use Magento\Framework\Model\EntityManager;
 use Magento\Catalog\Api\Data\CategoryInterface;
 
 /**
@@ -993,13 +993,8 @@
     {
         $this->_attributes = [];
         $this->loadAttributesMetadata($attributes);
-<<<<<<< HEAD
-        $object = $this->entityManager->load($object, $entityId, CategoryInterface::class);
-        if (!$this->entityManager->has($object, CategoryInterface::class)) {
-=======
         $object = $this->getEntityManager()->load(CategoryInterface::class, $object, $entityId);
         if (!$this->getEntityManager()->has(\Magento\Catalog\Api\Data\CategoryInterface::class, $entityId)) {
->>>>>>> bd1c47bc
             $object->isObjectNew(true);
         }
         return $this;
@@ -1010,11 +1005,7 @@
      */
     public function delete($object)
     {
-<<<<<<< HEAD
-        $this->entityManager->delete($object, CategoryInterface::class);
-=======
         $this->getEntityManager()->delete(CategoryInterface::class, $object);
->>>>>>> bd1c47bc
         $this->_eventManager->dispatch(
             'catalog_category_delete_after_done',
             ['product' => $object]
@@ -1031,11 +1022,7 @@
      */
     public function save(\Magento\Framework\Model\AbstractModel $object)
     {
-<<<<<<< HEAD
-        $this->entityManager->save($object, CategoryInterface::class);
-=======
         $this->getEntityManager()->save(CategoryInterface::class, $object);
->>>>>>> bd1c47bc
         return $this;
     }
 
