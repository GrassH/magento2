<?php
/**
 * Copyright © Magento, Inc. All rights reserved.
 * See COPYING.txt for license details.
 */
namespace Magento\Catalog\Model\ResourceModel\Layer\Filter;

/**
 * Catalog Layer Price Filter resource model
<<<<<<< HEAD
 *
 * @api
=======
 * @SuppressWarnings(PHPMD.CouplingBetweenObjects)
>>>>>>> e3fc5b79
 */
class Price extends \Magento\Framework\Model\ResourceModel\Db\AbstractDb
{
    /**
     * Minimal possible price
     */
    const MIN_POSSIBLE_PRICE = .01;

    /**
     * Core event manager proxy
     *
     * @var \Magento\Framework\Event\ManagerInterface
     */
    protected $_eventManager = null;

    /**
     * @var \Magento\Catalog\Model\Layer
     */
    private $layer;

    /**
     * @var \Magento\Customer\Model\Session
     */
    private $session;

    /**
     * @var \Magento\Store\Model\StoreManagerInterface
     */
    private $storeManager;

    /**
     * @var \Magento\Indexer\Model\ResourceModel\FrontendResource
     */
    private $indexerFrontendResource;

    /**
     * @param \Magento\Framework\Model\ResourceModel\Db\Context $context
     * @param \Magento\Framework\Event\ManagerInterface $eventManager
     * @param \Magento\Catalog\Model\Layer\Resolver $layerResolver
     * @param \Magento\Customer\Model\Session $session
     * @param \Magento\Store\Model\StoreManagerInterface $storeManager
     * @param null $connectionName
     * @param \Magento\Indexer\Model\ResourceModel\FrontendResource|null $stateFactory
     */
    public function __construct(
        \Magento\Framework\Model\ResourceModel\Db\Context $context,
        \Magento\Framework\Event\ManagerInterface $eventManager,
        \Magento\Catalog\Model\Layer\Resolver $layerResolver,
        \Magento\Customer\Model\Session $session,
        \Magento\Store\Model\StoreManagerInterface $storeManager,
        $connectionName = null,
        \Magento\Indexer\Model\ResourceModel\FrontendResource $stateFactory = null
    ) {
        $this->layer = $layerResolver->get();
        $this->session = $session;
        $this->storeManager = $storeManager;
        $this->_eventManager = $eventManager;
        $this->indexerFrontendResource = $stateFactory ?: \Magento\Framework\App\ObjectManager::getInstance()
            ->get(\Magento\Catalog\Model\ResourceModel\Product\Indexer\Price\FrontendResource::class);
        parent::__construct($context, $connectionName);
    }

    /**
     * Retrieve array with products counts per price range
     *
     * @param int $range
     * @return array
     */
    public function getCount($range)
    {
        $select = $this->_getSelect();
        $priceExpression = $this->_getFullPriceExpression($select);

        /**
         * Check and set correct variable values to prevent SQL-injections
         */
        $range = floatval($range);
        if ($range == 0) {
            $range = 1;
        }
        $countExpr = new \Zend_Db_Expr('COUNT(*)');
        $rangeExpr = new \Zend_Db_Expr("FLOOR(({$priceExpression}) / {$range}) + 1");

        $select->columns(['range' => $rangeExpr, 'count' => $countExpr]);
        $select->group($rangeExpr)->order("({$rangeExpr}) ASC");

        return $this->getConnection()->fetchPairs($select);
    }

    /**
     * Retrieve clean select with joined price index table
     *
     * @return \Magento\Framework\DB\Select
     */
    protected function _getSelect()
    {
        $collection = $this->layer->getProductCollection();
        $collection->addPriceData(
            $this->session->getCustomerGroupId(),
            $this->storeManager->getStore()->getWebsiteId()
        );

        if ($collection->getCatalogPreparedSelect() !== null) {
            $select = clone $collection->getCatalogPreparedSelect();
        } else {
            $select = clone $collection->getSelect();
        }

        // reset columns, order and limitation conditions
        $select->reset(\Magento\Framework\DB\Select::COLUMNS);
        $select->reset(\Magento\Framework\DB\Select::ORDER);
        $select->reset(\Magento\Framework\DB\Select::LIMIT_COUNT);
        $select->reset(\Magento\Framework\DB\Select::LIMIT_OFFSET);

        // remove join with main table
        $fromPart = $select->getPart(\Magento\Framework\DB\Select::FROM);
        if (!isset(
            $fromPart[\Magento\Catalog\Model\ResourceModel\Product\Collection::INDEX_TABLE_ALIAS]
        ) || !isset(
            $fromPart[\Magento\Catalog\Model\ResourceModel\Product\Collection::MAIN_TABLE_ALIAS]
        )
        ) {
            return $select;
        }

        // processing FROM part
        $priceIndexJoinPart = $fromPart[\Magento\Catalog\Model\ResourceModel\Product\Collection::INDEX_TABLE_ALIAS];
        $priceIndexJoinConditions = explode('AND', $priceIndexJoinPart['joinCondition']);
        $priceIndexJoinPart['joinType'] = \Magento\Framework\DB\Select::FROM;
        $priceIndexJoinPart['joinCondition'] = null;
        $fromPart[\Magento\Catalog\Model\ResourceModel\Product\Collection::MAIN_TABLE_ALIAS] = $priceIndexJoinPart;
        unset($fromPart[\Magento\Catalog\Model\ResourceModel\Product\Collection::INDEX_TABLE_ALIAS]);
        $select->setPart(\Magento\Framework\DB\Select::FROM, $fromPart);
        foreach ($fromPart as $key => $fromJoinItem) {
            $fromPart[$key]['joinCondition'] = $this->_replaceTableAlias($fromJoinItem['joinCondition']);
        }
        $select->setPart(\Magento\Framework\DB\Select::FROM, $fromPart);

        // processing WHERE part
        $wherePart = $select->getPart(\Magento\Framework\DB\Select::WHERE);
        foreach ($wherePart as $key => $wherePartItem) {
            $wherePart[$key] = $this->_replaceTableAlias($wherePartItem);
        }
        $select->setPart(\Magento\Framework\DB\Select::WHERE, $wherePart);
        $excludeJoinPart = \Magento\Catalog\Model\ResourceModel\Product\Collection::MAIN_TABLE_ALIAS . '.entity_id';
        foreach ($priceIndexJoinConditions as $condition) {
            if (strpos($condition, $excludeJoinPart) !== false) {
                continue;
            }
            $select->where($this->_replaceTableAlias($condition));
        }
        $select->where($this->_getPriceExpression($select) . ' IS NOT NULL');

        return $select;
    }

    /**
     * Replace table alias in condition string
     *
     * @param string|null $conditionString
     * @return string|null
     */
    protected function _replaceTableAlias($conditionString)
    {
        if ($conditionString === null) {
            return null;
        }
        $connection = $this->getConnection();
        $oldAlias = [
            \Magento\Catalog\Model\ResourceModel\Product\Collection::INDEX_TABLE_ALIAS . '.',
            $connection->quoteIdentifier(
                \Magento\Catalog\Model\ResourceModel\Product\Collection::INDEX_TABLE_ALIAS
            ) . '.',
        ];
        $newAlias = [
            \Magento\Catalog\Model\ResourceModel\Product\Collection::MAIN_TABLE_ALIAS . '.',
            $connection->quoteIdentifier(
                \Magento\Catalog\Model\ResourceModel\Product\Collection::MAIN_TABLE_ALIAS
            ) . '.',
        ];
        return str_replace($oldAlias, $newAlias, $conditionString);
    }

    /**
     * Price expression generated by products collection
     *
     * @param \Magento\Framework\DB\Select $select
     * @param bool $replaceAlias
     * @return string
     */
    protected function _getPriceExpression($select, $replaceAlias = true)
    {
        $priceExpression = $this->layer->getProductCollection()->getPriceExpression($select);
        $additionalPriceExpression = $this->layer->getProductCollection()->getAdditionalPriceExpression(
            $select
        );
        $result = empty($additionalPriceExpression)
            ? $priceExpression
            : "({$priceExpression} {$additionalPriceExpression})";
        if ($replaceAlias) {
            $result = $this->_replaceTableAlias($result);
        }

        return $result;
    }

    /**
     * Get full price expression generated by products collection
     *
     * @param \Magento\Framework\DB\Select $select
     * @return \Zend_Db_Expr
     */
    protected function _getFullPriceExpression($select)
    {
        return new \Zend_Db_Expr(
            'ROUND((' . $this->_getPriceExpression($select)
            . ') * ' . $this->layer->getProductCollection()->getCurrencyRate() . ', 2)'
        );
    }

    /**
     * Get comparing value sql part
     *
     * @param float $price
     * @param bool $decrease
     * @return float
     */
    protected function _getComparingValue($price, $decrease = true)
    {
        $currencyRate = $this->layer->getProductCollection()->getCurrencyRate();
        if ($decrease) {
            return ($price - self::MIN_POSSIBLE_PRICE / 2) / $currencyRate;
        }
        return ($price + self::MIN_POSSIBLE_PRICE / 2) / $currencyRate;
    }

    /**
     * Load range of product prices, preceding the price
     *
     * @param float $price
     * @param int $index
     * @param null|int $lowerPrice
     * @return array|false
     */
    public function loadPreviousPrices($price, $index, $lowerPrice = null)
    {
        $select = $this->_getSelect();
        $priceExpression = $this->_getPriceExpression($select);
        $select->columns('COUNT(*)')->where("{$priceExpression} < " . $this->_getComparingValue($price));
        if ($lowerPrice !== null) {
            $select->where("{$priceExpression} >= " . $this->_getComparingValue($lowerPrice));
        }
        $offset = $this->getConnection()->fetchOne($select);
        if (!$offset) {
            return false;
        }

        return $this->loadPrices($index - $offset + 1, $offset - 1, $lowerPrice);
    }

    /**
     * Load range of product prices
     *
     * @param int $limit
     * @param null|int $offset
     * @param null|int $lowerPrice
     * @param null|int $upperPrice
     * @return array
     */
    public function loadPrices($limit, $offset = null, $lowerPrice = null, $upperPrice = null)
    {
        $select = $this->_getSelect();
        $priceExpression = $this->_getPriceExpression($select);
        $select->columns(['min_price_expr' => $this->_getFullPriceExpression($select)]);
        if ($lowerPrice !== null) {
            $select->where("{$priceExpression} >= " . $this->_getComparingValue($lowerPrice));
        }
        if ($upperPrice !== null) {
            $select->where("{$priceExpression} < " . $this->_getComparingValue($upperPrice));
        }
        $select->order("{$priceExpression} ASC")->limit($limit, $offset);

        return $this->getConnection()->fetchCol($select);
    }

    /**
     * Load range of product prices, next to the price
     *
     * @param float $price
     * @param int $rightIndex
     * @param null|int $upperPrice
     * @return array|false
     */
    public function loadNextPrices($price, $rightIndex, $upperPrice = null)
    {
        $select = $this->_getSelect();

        $pricesSelect = clone $select;
        $priceExpression = $this->_getPriceExpression($pricesSelect);

        $select->columns(
            'COUNT(*)'
        )->where(
            "{$priceExpression} > " . $this->_getComparingValue($price, false)
        );
        if ($upperPrice !== null) {
            $select->where("{$priceExpression} < " . $this->_getComparingValue($upperPrice));
        }
        $offset = $this->getConnection()->fetchOne($select);
        if (!$offset) {
            return false;
        }

        $pricesSelect->columns(
            ['min_price_expr' => $this->_getFullPriceExpression($pricesSelect)]
        )->where(
            "{$priceExpression} >= " . $this->_getComparingValue($price)
        );
        if ($upperPrice !== null) {
            $pricesSelect->where("{$priceExpression} < " . $this->_getComparingValue($upperPrice));
        }
        $pricesSelect->order("{$priceExpression} DESC")->limit($rightIndex - $offset + 1, $offset - 1);

        return array_reverse($this->getConnection()->fetchCol($pricesSelect));
    }

    /**
     * Apply price range filter to product collection
     *
     * @param \Magento\Catalog\Model\Layer\Filter\FilterInterface $filter
     * @param mixed $interval
     * @return $this
     */
    public function applyPriceRange(\Magento\Catalog\Model\Layer\Filter\FilterInterface $filter, $interval)
    {
        if (!$interval) {
            return $this;
        }

        list($from, $to) = $interval;
        if ($from === '' && $to === '') {
            return $this;
        }

        $select = $filter->getLayer()->getProductCollection()->getSelect();
        $priceExpr = $this->_getPriceExpression($select, false);

        if ($to !== '') {
            $to = (double)$to;
            if ($from == $to) {
                $to += self::MIN_POSSIBLE_PRICE;
            }
        }

        if ($from !== '') {
            $select->where($priceExpr . ' >= ' . $this->_getComparingValue($from));
        }
        if ($to !== '') {
            $select->where($priceExpr . ' < ' . $this->_getComparingValue($to));
        }

        return $this;
    }

    /**
     * Initialize connection and define main table name
     *
     * @return void
     */
    protected function _construct()
    {
        $this->_init('catalog_product_index_price', 'entity_id');
    }

    /**
     * Retrieve joined price index table alias
     *
     * @return string
     */
    protected function _getIndexTableAlias()
    {
        return 'price_index';
    }

    /**
     * @inheritdoc
     */
    public function getMainTable()
    {
        return $this->indexerFrontendResource->getMainTable();
    }
}<|MERGE_RESOLUTION|>--- conflicted
+++ resolved
@@ -7,12 +7,9 @@
 
 /**
  * Catalog Layer Price Filter resource model
-<<<<<<< HEAD
  *
  * @api
-=======
  * @SuppressWarnings(PHPMD.CouplingBetweenObjects)
->>>>>>> e3fc5b79
  */
 class Price extends \Magento\Framework\Model\ResourceModel\Db\AbstractDb
 {
