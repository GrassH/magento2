--- conflicted
+++ resolved
@@ -219,12 +219,7 @@
                 [$linkField, 'value' => $valueExpr]
             )->joinLeft(
                 ['t2' => $attributeTable],
-<<<<<<< HEAD
-                't1.' . $linkField . ' = t2.' . $linkField
-                    . ' AND t1.attribute_id = t2.attribute_id AND t2.store_id = :store_id',
-=======
                 "t1.{$linkField} = t2.{$linkField} AND t1.attribute_id = t2.attribute_id AND t2.store_id = :store_id",
->>>>>>> c2c6955d
                 []
             )->where(
                 't1.store_id = ?',
@@ -232,11 +227,7 @@
             )->where(
                 't1.attribute_id = :attribute_id'
             )->where(
-<<<<<<< HEAD
-                't1.' . $linkField . ' IN(?)',
-=======
                 "t1.{$linkField} IN(?)",
->>>>>>> c2c6955d
                 $categoryIds
             );
 
@@ -434,20 +425,11 @@
         $table = $this->getTable('catalog_category_entity_int');
         $select->joinLeft(
             ['d' => $table],
-<<<<<<< HEAD
-            'd.attribute_id = :attribute_id AND d.store_id = 0 AND d.' . $linkField . ' = main_table.' . $linkField,
-            []
-        )->joinLeft(
-            ['c' => $table],
-            'c.attribute_id = :attribute_id AND c.store_id = :store_id AND c.' . $linkField
-                . ' = main_table.' . $linkField,
-=======
             "d.attribute_id = :attribute_id AND d.store_id = 0 AND d.{$linkField} = main_table.{$linkField}",
             []
         )->joinLeft(
             ['c' => $table],
             "c.attribute_id = :attribute_id AND c.store_id = :store_id AND c.{$linkField} = main_table.{$linkField}",
->>>>>>> c2c6955d
             []
         );
 
