--- conflicted
+++ resolved
@@ -168,10 +168,7 @@
     protected function _getCategoryAttribute($attributeCode, $categoryIds, $storeId)
     {
         $linkField = $this->metadataPool->getMetadata(CategoryInterface::class)->getLinkField();
-<<<<<<< HEAD
-=======
         $identifierFiled = $this->metadataPool->getMetadata(CategoryInterface::class)->getIdentifierField();
->>>>>>> ca441914
 
         $connection = $this->getConnection();
         if (!isset($this->_categoryAttributes[$attributeCode])) {
@@ -204,34 +201,20 @@
             );
         } elseif ($this->_categoryAttributes[$attributeCode]['is_global'] || $storeId == 0) {
             $select->from(
-<<<<<<< HEAD
-                $attributeTable,
-                [$linkField, 'value']
-            )->joinLeft(
-                ['e' => $this->getTable('catalog_category_entity')],
-                "e.{$linkField} = t1.{$linkField}",
-                []
-=======
                 ['t1' =>$this->getTable('catalog_category_entity')],
                 [$identifierFiled]
             )->joinLeft(
                 ['e' => $attributeTable],
                 "t1.{$linkField} = e.{$linkField}",
                 ['value']
->>>>>>> ca441914
             )->where(
                 "t1.{$identifierFiled} IN(?)",
                 $categoryIds
             )->where(
                 'e.attribute_id = :attribute_id'
             )->where(
-<<<<<<< HEAD
-                'e.entity_id IN(?)',
-                $categoryIds
-=======
                 'e.store_id = ?',
                 0
->>>>>>> ca441914
             );
 
             $bind['attribute_id'] = $this->_categoryAttributes[$attributeCode]['attribute_id'];
@@ -239,11 +222,7 @@
             $valueExpr = $connection->getCheckSql('t2.value_id > 0', 't2.value', 't1.value');
             $select->from(
                 ['t1' => $attributeTable],
-<<<<<<< HEAD
-                [$linkField, 'value' => $valueExpr]
-=======
                 [$identifierFiled => 'e.'.$identifierFiled, 'value' => $valueExpr]
->>>>>>> ca441914
             )->joinLeft(
                 ['t2' => $attributeTable],
                 "t1.{$linkField} = t2.{$linkField} AND t1.attribute_id = t2.attribute_id AND t2.store_id = :store_id",
@@ -270,11 +249,7 @@
 
         $attributes = [];
         foreach ($rowSet as $row) {
-<<<<<<< HEAD
-            $attributes[$row[$linkField]] = $row['value'];
-=======
             $attributes[$row[$identifierFiled]] = $row['value'];
->>>>>>> ca441914
         }
         unset($rowSet);
         foreach ($categoryIds as $categoryId) {
