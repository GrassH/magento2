<?php
/**
 * Copyright © 2015 Magento. All rights reserved.
 * See COPYING.txt for license details.
 */
namespace Magento\Catalog\Model\ResourceModel\Product\Compare\Item;

use Magento\Framework\Model\Entity\MetadataPool;

/**
 * Catalog Product Compare Items Resource Collection
 *
 * @author      Magento Core Team <core@magentocommerce.com>
 * @SuppressWarnings(PHPMD.LongVariable)
 * @SuppressWarnings(PHPMD.CouplingBetweenObjects)
 */
class Collection extends \Magento\Catalog\Model\ResourceModel\Product\Collection
{
    /**
     * Customer Filter
     *
     * @var int
     */
    protected $_customerId = 0;

    /**
     * Visitor Filter
     *
     * @var int
     */
    protected $_visitorId = 0;

    /**
     * Comparable attributes cache
     *
     * @var array
     */
    protected $_comparableAttributes;

    /**
     * Catalog product compare
     *
     * @var \Magento\Catalog\Helper\Product\Compare
     */
    protected $_catalogProductCompare = null;

    /**
     * Catalog product compare item
     *
     * @var \Magento\Catalog\Model\ResourceModel\Product\Compare\Item
     */
    protected $_catalogProductCompareItem;

    /**
<<<<<<< HEAD
     * @var \Magento\Framework\Model\Entity\MetadataPool
     */
    protected $metadataPool;

    /**
=======
     * Collection constructor.
>>>>>>> 472ff904
     * @param \Magento\Framework\Data\Collection\EntityFactory $entityFactory
     * @param \Psr\Log\LoggerInterface $logger
     * @param \Magento\Framework\Data\Collection\Db\FetchStrategyInterface $fetchStrategy
     * @param \Magento\Framework\Event\ManagerInterface $eventManager
     * @param \Magento\Eav\Model\Config $eavConfig
     * @param \Magento\Framework\App\ResourceConnection $resource
     * @param \Magento\Eav\Model\EntityFactory $eavEntityFactory
     * @param \Magento\Catalog\Model\ResourceModel\Helper $resourceHelper
     * @param \Magento\Framework\Validator\UniversalFactory $universalFactory
     * @param \Magento\Store\Model\StoreManagerInterface $storeManager
     * @param \Magento\Framework\Module\Manager $moduleManager
     * @param \Magento\Catalog\Model\Indexer\Product\Flat\State $catalogProductFlatState
     * @param \Magento\Framework\App\Config\ScopeConfigInterface $scopeConfig
     * @param \Magento\Catalog\Model\Product\OptionFactory $productOptionFactory
     * @param \Magento\Catalog\Model\ResourceModel\Url $catalogUrl
     * @param \Magento\Framework\Stdlib\DateTime\TimezoneInterface $localeDate
     * @param \Magento\Customer\Model\Session $customerSession
     * @param \Magento\Framework\Stdlib\DateTime $dateTime
     * @param \Magento\Customer\Api\GroupManagementInterface $groupManagement
     * @param MetadataPool $metadataPool
     * @param \Magento\Catalog\Model\ResourceModel\Product\Compare\Item $catalogProductCompareItem
     * @param \Magento\Catalog\Helper\Product\Compare $catalogProductCompare
<<<<<<< HEAD
     * @param \Magento\Framework\Model\Entity\MetadataPool $metadataPool
     * @param \Magento\Framework\DB\Adapter\AdapterInterface $connection
=======
     * @param \Magento\Framework\DB\Adapter\AdapterInterface|null $connection
>>>>>>> 472ff904
     *
     * @SuppressWarnings(PHPMD.ExcessiveParameterList)
     */
    public function __construct(
        \Magento\Framework\Data\Collection\EntityFactory $entityFactory,
        \Psr\Log\LoggerInterface $logger,
        \Magento\Framework\Data\Collection\Db\FetchStrategyInterface $fetchStrategy,
        \Magento\Framework\Event\ManagerInterface $eventManager,
        \Magento\Eav\Model\Config $eavConfig,
        \Magento\Framework\App\ResourceConnection $resource,
        \Magento\Eav\Model\EntityFactory $eavEntityFactory,
        \Magento\Catalog\Model\ResourceModel\Helper $resourceHelper,
        \Magento\Framework\Validator\UniversalFactory $universalFactory,
        \Magento\Store\Model\StoreManagerInterface $storeManager,
        \Magento\Framework\Module\Manager $moduleManager,
        \Magento\Catalog\Model\Indexer\Product\Flat\State $catalogProductFlatState,
        \Magento\Framework\App\Config\ScopeConfigInterface $scopeConfig,
        \Magento\Catalog\Model\Product\OptionFactory $productOptionFactory,
        \Magento\Catalog\Model\ResourceModel\Url $catalogUrl,
        \Magento\Framework\Stdlib\DateTime\TimezoneInterface $localeDate,
        \Magento\Customer\Model\Session $customerSession,
        \Magento\Framework\Stdlib\DateTime $dateTime,
        \Magento\Customer\Api\GroupManagementInterface $groupManagement,
        MetadataPool $metadataPool,
        \Magento\Catalog\Model\ResourceModel\Product\Compare\Item $catalogProductCompareItem,
        \Magento\Catalog\Helper\Product\Compare $catalogProductCompare,
        \Magento\Framework\Model\Entity\MetadataPool $metadataPool,
        \Magento\Framework\DB\Adapter\AdapterInterface $connection = null
    ) {
        $this->_catalogProductCompareItem = $catalogProductCompareItem;
        $this->_catalogProductCompare = $catalogProductCompare;
        parent::__construct(
            $entityFactory,
            $logger,
            $fetchStrategy,
            $eventManager,
            $eavConfig,
            $resource,
            $eavEntityFactory,
            $resourceHelper,
            $universalFactory,
            $storeManager,
            $moduleManager,
            $catalogProductFlatState,
            $scopeConfig,
            $productOptionFactory,
            $catalogUrl,
            $localeDate,
            $customerSession,
            $dateTime,
            $groupManagement,
            $metadataPool,
            $connection
        );
    }

    /**
     * Initialize resources
     *
     * @return void
     */
    protected function _construct()
    {
        $this->_init('Magento\Catalog\Model\Product\Compare\Item', 'Magento\Catalog\Model\ResourceModel\Product');
        $this->_initTables();
    }

    /**
     * Set customer filter to collection
     *
     * @param int $customerId
     * @return $this
     */
    public function setCustomerId($customerId)
    {
        $this->_customerId = (int)$customerId;
        $this->_addJoinToSelect();
        return $this;
    }

    /**
     * Set visitor filter to collection
     *
     * @param int $visitorId
     * @return $this
     */
    public function setVisitorId($visitorId)
    {
        $this->_visitorId = (int)$visitorId;
        $this->_addJoinToSelect();
        return $this;
    }

    /**
     * Retrieve customer filter applied to collection
     *
     * @return int
     */
    public function getCustomerId()
    {
        return $this->_customerId;
    }

    /**
     * Retrieve visitor filter applied to collection
     *
     * @return int
     */
    public function getVisitorId()
    {
        return $this->_visitorId;
    }

    /**
     * Retrieve condition for join filters
     *
     * @return array
     */
    public function getConditionForJoin()
    {
        if ($this->getCustomerId()) {
            return ['customer_id' => $this->getCustomerId()];
        }

        if ($this->getVisitorId()) {
            return ['visitor_id' => $this->getVisitorId()];
        }

        return ['customer_id' => ['null' => true], 'visitor_id' => '0'];
    }

    /**
     * Add join to select
     *
     * @return $this
     */
    public function _addJoinToSelect()
    {
        $this->joinTable(
            ['t_compare' => 'catalog_compare_item'],
            'product_id=entity_id',
            [
                'product_id' => 'product_id',
                'customer_id' => 'customer_id',
                'visitor_id' => 'visitor_id',
                'item_store_id' => 'store_id',
                'catalog_compare_item_id' => 'catalog_compare_item_id'
            ],
            $this->getConditionForJoin()
        );

        $this->_productLimitationFilters['store_table'] = 't_compare';

        return $this;
    }

    /**
     * Retrieve comapre products attribute set ids
     *
     * @return array
     */
    protected function _getAttributeSetIds()
    {
        // prepare compare items table conditions
        $compareConds = ['compare.product_id=entity.entity_id'];
        if ($this->getCustomerId()) {
            $compareConds[] = $this->getConnection()->quoteInto('compare.customer_id = ?', $this->getCustomerId());
        } else {
            $compareConds[] = $this->getConnection()->quoteInto('compare.visitor_id = ?', $this->getVisitorId());
        }

        // prepare website filter
        $websiteId = (int)$this->_storeManager->getStore($this->getStoreId())->getWebsiteId();
        $websiteConds = [
            'website.product_id = entity.entity_id',
            $this->getConnection()->quoteInto('website.website_id = ?', $websiteId),
        ];

        // retrieve attribute sets
        $select = $this->getConnection()->select()->distinct(
            true
        )->from(
            ['entity' => $this->getEntity()->getEntityTable()],
            'attribute_set_id'
        )->join(
            ['website' => $this->getTable('catalog_product_website')],
            join(' AND ', $websiteConds),
            []
        )->join(
            ['compare' => $this->getTable('catalog_compare_item')],
            join(' AND ', $compareConds),
            []
        );
        return $this->getConnection()->fetchCol($select);
    }

    /**
     * Retrieve attribute ids by set ids
     *
     * @param array $setIds
     * @return array
     */
    protected function _getAttributeIdsBySetIds(array $setIds)
    {
        $select = $this->getConnection()->select()->distinct(
            true
        )->from(
            $this->getTable('eav_entity_attribute'),
            'attribute_id'
        )->where(
            'attribute_set_id IN(?)',
            $setIds
        );
        return $this->getConnection()->fetchCol($select);
    }

    /**
     * Retrieve Merged comparable attributes for compared product items
     *
     * @return array
     */
    public function getComparableAttributes()
    {
        if ($this->_comparableAttributes === null) {
            $this->_comparableAttributes = [];
            $setIds = $this->_getAttributeSetIds();
            if ($setIds) {
                $attributeIds = $this->_getAttributeIdsBySetIds($setIds);

                $select = $this->getConnection()->select()->from(
                    ['main_table' => $this->getTable('eav_attribute')]
                )->join(
                    ['additional_table' => $this->getTable('catalog_eav_attribute')],
                    'additional_table.attribute_id=main_table.attribute_id'
                )->joinLeft(
                    ['al' => $this->getTable('eav_attribute_label')],
                    'al.attribute_id = main_table.attribute_id AND al.store_id = ' . (int)$this->getStoreId(),
                    [
                        'store_label' => $this->getConnection()->getCheckSql(
                            'al.value IS NULL',
                            'main_table.frontend_label',
                            'al.value'
                        )
                    ]
                )->where(
                    'additional_table.is_comparable=?',
                    1
                )->where(
                    'main_table.attribute_id IN(?)',
                    $attributeIds
                );
                $attributesData = $this->getConnection()->fetchAll($select);
                if ($attributesData) {
                    $entityType = \Magento\Catalog\Model\Product::ENTITY;
                    $this->_eavConfig->importAttributesData($entityType, $attributesData);
                    foreach ($attributesData as $data) {
                        $attribute = $this->_eavConfig->getAttribute($entityType, $data['attribute_code']);
                        $this->_comparableAttributes[$attribute->getAttributeCode()] = $attribute;
                    }
                    unset($attributesData);
                }
            }
        }
        return $this->_comparableAttributes;
    }

    /**
     * Load Comparable attributes
     *
     * @return $this
     */
    public function loadComparableAttributes()
    {
        $comparableAttributes = $this->getComparableAttributes();
        $attributes = [];
        foreach ($comparableAttributes as $attribute) {
            $attributes[] = $attribute->getAttributeCode();
        }
        $this->addAttributeToSelect($attributes);

        return $this;
    }

    /**
     * Use product as collection item
     *
     * @return $this
     */
    public function useProductItem()
    {
        $this->setObject('Magento\Catalog\Model\Product');

        $this->setFlag('url_data_object', true);
        $this->setFlag('do_not_use_category_id', true);

        return $this;
    }

    /**
     * Retrieve product ids from collection
     *
     * @return int[]
     */
    public function getProductIds()
    {
        $ids = [];
        foreach ($this->getItems() as $item) {
            $ids[] = $item->getProductId();
        }

        return $ids;
    }

    /**
     * Clear compare items by condition
     *
     * @return $this
     */
    public function clear()
    {
        $this->_catalogProductCompareItem->clearItems($this->getVisitorId(), $this->getCustomerId());
        $this->_eventManager->dispatch('catalog_product_compare_item_collection_clear');

        return $this;
    }

    /**
     * Retrieve is flat enabled flag
     * Overwrite disable flat for compared item if required EAV resource
     *
     * @return bool
     */
    public function isEnabledFlat()
    {
        if (!$this->_catalogProductCompare->getAllowUsedFlat()) {
            return false;
        }
        return parent::isEnabledFlat();
    }
}<|MERGE_RESOLUTION|>--- conflicted
+++ resolved
@@ -52,15 +52,7 @@
     protected $_catalogProductCompareItem;
 
     /**
-<<<<<<< HEAD
-     * @var \Magento\Framework\Model\Entity\MetadataPool
-     */
-    protected $metadataPool;
-
-    /**
-=======
      * Collection constructor.
->>>>>>> 472ff904
      * @param \Magento\Framework\Data\Collection\EntityFactory $entityFactory
      * @param \Psr\Log\LoggerInterface $logger
      * @param \Magento\Framework\Data\Collection\Db\FetchStrategyInterface $fetchStrategy
@@ -83,12 +75,7 @@
      * @param MetadataPool $metadataPool
      * @param \Magento\Catalog\Model\ResourceModel\Product\Compare\Item $catalogProductCompareItem
      * @param \Magento\Catalog\Helper\Product\Compare $catalogProductCompare
-<<<<<<< HEAD
-     * @param \Magento\Framework\Model\Entity\MetadataPool $metadataPool
-     * @param \Magento\Framework\DB\Adapter\AdapterInterface $connection
-=======
      * @param \Magento\Framework\DB\Adapter\AdapterInterface|null $connection
->>>>>>> 472ff904
      *
      * @SuppressWarnings(PHPMD.ExcessiveParameterList)
      */
@@ -115,7 +102,6 @@
         MetadataPool $metadataPool,
         \Magento\Catalog\Model\ResourceModel\Product\Compare\Item $catalogProductCompareItem,
         \Magento\Catalog\Helper\Product\Compare $catalogProductCompare,
-        \Magento\Framework\Model\Entity\MetadataPool $metadataPool,
         \Magento\Framework\DB\Adapter\AdapterInterface $connection = null
     ) {
         $this->_catalogProductCompareItem = $catalogProductCompareItem;
