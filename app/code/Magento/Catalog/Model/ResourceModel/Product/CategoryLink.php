--- conflicted
+++ resolved
@@ -93,11 +93,7 @@
     }
 
     /**
-<<<<<<< HEAD
-     * Get category link metadata.
-=======
      * Get category link metadata
->>>>>>> 6478d2b0
      *
      * @return \Magento\Framework\EntityManager\EntityMetadataInterface
      */
@@ -124,7 +120,6 @@
         $oldCategoryPositions = array_values($oldCategoryPositions);
         $oldCategoryList = array_column($oldCategoryPositions, 'category_id');
         foreach ($newCategoryPositions as $newCategoryPosition) {
-<<<<<<< HEAD
             $key = false;
 
             foreach ($oldCategoryPositions as $oldKey => $oldCategoryPosition) {
@@ -133,9 +128,6 @@
                     break;
                 }
             }
-=======
-            $key = array_search($newCategoryPosition['category_id'], $oldCategoryList);
->>>>>>> 6478d2b0
 
             if ($key === false) {
                 $result['changed'][] = $newCategoryPosition;
@@ -149,11 +141,7 @@
     }
 
     /**
-<<<<<<< HEAD
-     * Update category links by product.
-=======
      * Update category links
->>>>>>> 6478d2b0
      *
      * @param ProductInterface $product
      * @param array $insertLinks
@@ -198,11 +186,7 @@
     }
 
     /**
-<<<<<<< HEAD
-     * Delete category links by product.
-=======
      * Delete category links
->>>>>>> 6478d2b0
      *
      * @param ProductInterface $product
      * @param array $deleteLinks
