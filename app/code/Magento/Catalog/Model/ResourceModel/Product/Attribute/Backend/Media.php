<?php
/**
 * Copyright © 2015 Magento. All rights reserved.
 * See COPYING.txt for license details.
 */

// @codingStandardsIgnoreFile

namespace Magento\Catalog\Model\ResourceModel\Product\Attribute\Backend;

use Magento\Catalog\Model\Product;

/**
 * Catalog product media gallery attribute backend resource
 *
 * @author      Magento Core Team <core@magentocommerce.com>
 */
class Media extends \Magento\Framework\Model\ResourceModel\Db\AbstractDb
{
    const GALLERY_TABLE = 'catalog_product_entity_media_gallery';

    const GALLERY_VALUE_TABLE = 'catalog_product_entity_media_gallery_value';

    const GALLERY_VALUE_TO_ENTITY_TABLE = 'catalog_product_entity_media_gallery_value_to_entity';

    /**
     * Resource initialization
     *
     * @return void
     */
    protected function _construct()
    {
        $this->_init(self::GALLERY_TABLE, 'value_id');
    }

    /**
     * @param Product $product
     * @param int $attributeId
     * @return array
     */
    public function loadProductGalleryByAttributeId($product, $attributeId)
    {
        $select = $this->createBaseLoadSelect($product->getId(), $product->getStoreId(), $attributeId);
        $result = $this->getConnection()->fetchAll($select);
        $this->_removeDuplicates($result);
        return $result;
    }

    /**
     * @param string $tableNameAlias
     * @param array $ids
     * @param int|null $storeId
     * @param array|null $cols
     * @param array $leftJoinTables
     * @param string $whereCondition
     * @return array
     */
    public function loadDataFromTableByValueId(
        $tableNameAlias,
        array $ids,
        $storeId = null,
        array $cols = null,
        array $leftJoinTables = [],
        $whereCondition = null
    ) {
        if (null == $cols) {
            $cols = '*';
        }
        $connection = $this->getConnection();
        $mainTableAlias = $this->getMainTableAlias();
        $select = $connection->select()
            ->from(
                [$mainTableAlias => $this->getTable($tableNameAlias)], $cols
            )->where(
                $mainTableAlias . '.value_id IN(?)',
                $ids
            );
        if (null !== $storeId) {
            $select->where($mainTableAlias . '.store_id = ?', $storeId);
        }
        if (null !== $whereCondition) {
            $select->where($whereCondition);
        }
        foreach ($leftJoinTables as $joinParameters) {
            $select->joinLeft($joinParameters[0], $joinParameters[1], $joinParameters[2]);
        }
        $result = $this->getConnection()->fetchAll($select);

        return $result;
    }

    /**
     * @param int $valueId
     * @param int $entityId
     * @return int
     */
    public function bindValueToEntity($valueId, $entityId)
    {
        return $this->saveDataRow(
            self::GALLERY_VALUE_TO_ENTITY_TABLE,
            [
                'value_id' => $valueId,
                'entity_id' => $entityId
            ]
        );
    }

    /**
     * @param string $table
     * @param array $data
     * @param array $fields
     * @return int
     */
    public function saveDataRow($table, array $data, array $fields = [])
    {
        $table = $this->getTable($table);
        return $this->getConnection()->insertOnDuplicate($table, $data, $fields);
    }

    /**
     * @return string
     */
    public function getMainTableAlias()
    {
        return 'main';
    }

    /**
     * @param int $entityId
     * @param int $storeId
     * @param int $attributeId
     * @return \Magento\Framework\DB\Select
     * @throws \Magento\Framework\Exception\LocalizedException
     */
    protected function createBaseLoadSelect($entityId, $storeId, $attributeId)
    {
        $connection = $this->getConnection();

        $positionCheckSql = $connection->getCheckSql(
            'value.position IS NULL',
            'default_value.position',
            'value.position'
        );

        $mainTableAlias = $this->getMainTableAlias();
        $select = $connection->select()->from(
            [$mainTableAlias => $this->getMainTable()],
            [
                'value_id',
                'file' => 'value',
                'media_type' => 'media_type'
            ]
        )->joinInner(
            ['entity' => $this->getTable(self::GALLERY_VALUE_TO_ENTITY_TABLE)],
            $mainTableAlias . '.value_id = entity.value_id',
            ['entity_id' => 'entity_id']
        )->joinLeft(
            ['value' => $this->getTable(self::GALLERY_VALUE_TABLE)],
            implode(
                ' AND ',
                [
                    $mainTableAlias . '.value_id = value.value_id',
                    $connection->quoteInto('value.store_id = ?', (int)$storeId),
                    $connection->quoteInto('value.entity_id = ?', (int)$entityId)
                ]
            ),
            ['label', 'position', 'disabled']
        )->joinLeft(
            ['default_value' => $this->getTable(self::GALLERY_VALUE_TABLE)],
            implode(
                ' AND ',
                [
                    $mainTableAlias . '.value_id = default_value.value_id',
                    'default_value.store_id = 0',
                    $connection->quoteInto('default_value.entity_id = ?', (int)$entityId)
                ]
            ),
            ['label_default' => 'label', 'position_default' => 'position', 'disabled_default' => 'disabled']
        )->where(
            $mainTableAlias . '.attribute_id = ?',
            $attributeId
        )->where(
            $mainTableAlias . '.disabled = 0'
        )->where(
            'entity.entity_id = ?',
            $entityId
        )
            ->order($positionCheckSql . ' ' . \Magento\Framework\DB\Select::SQL_ASC);

        return $select;
    }

    /**
     * Remove duplicates
     *
     * @param array &$result
     * @return $this
     */
    protected function _removeDuplicates(&$result)
    {
        $fileToId = [];

        foreach (array_keys($result) as $index) {
            if (!isset($fileToId[$result[$index]['file']])) {
                $fileToId[$result[$index]['file']] = $result[$index]['value_id'];
            } elseif ($fileToId[$result[$index]['file']] != $result[$index]['value_id']) {
                $this->deleteGallery($result[$index]['value_id']);
                unset($result[$index]);
            }
        }

        $result = array_values($result);
        return $this;
    }

    /**
     * Insert gallery value to db and retrieve last id
     *
     * @param array $data
     * @return integer
     */
    public function insertGallery($data)
    {
        $connection = $this->getConnection();
        $data = $this->_prepareDataForTable(new \Magento\Framework\DataObject($data), $this->getMainTable());
        $connection->insert($this->getMainTable(), $data);

        return $connection->lastInsertId($this->getMainTable());
    }

    /**
     * Delete gallery value in db
     *
     * @param array|integer $valueId
     * @return $this
     */
    public function deleteGallery($valueId)
    {
        if (is_array($valueId) && count($valueId) > 0) {
            $condition = $this->getConnection()->quoteInto('value_id IN(?) ', $valueId);
        } elseif (!is_array($valueId)) {
            $condition = $this->getConnection()->quoteInto('value_id = ? ', $valueId);
        } else {
            return $this;
        }

        $this->getConnection()->delete($this->getMainTable(), $condition);
        return $this;
    }

    /**
     * Insert gallery value for store to db
     *
     * @param array $data
     * @return $this
     */
    public function insertGalleryValueInStore($data)
    {
        $data = $this->_prepareDataForTable(
            new \Magento\Framework\DataObject($data),
            $this->getTable(self::GALLERY_VALUE_TABLE)
        );
        $this->getConnection()->insert($this->getTable(self::GALLERY_VALUE_TABLE), $data);

        return $this;
    }

    /**
     * Delete gallery value for store in db
     *
     * @param int $valueId
     * @param int $entityId
     * @param int $storeId
     * @return $this
     */
    public function deleteGalleryValueInStore($valueId, $entityId, $storeId)
    {
        $connection = $this->getConnection();

        $conditions = implode(
            ' AND ',
            [
                $connection->quoteInto('value_id = ?', (int)$valueId),
                $connection->quoteInto('entity_id = ?', (int)$entityId),
                $connection->quoteInto('store_id = ?', (int)$storeId)
            ]
        );

        $connection->delete($this->getTable(self::GALLERY_VALUE_TABLE), $conditions);

        return $this;
    }

    /**
     * Duplicates gallery db values
     *
     * @param int $attributeId
     * @param array $newFiles
     * @param int $originalProductId
     * @param int $newProductId
     * @return array
     */
    public function duplicate($attributeId, $newFiles, $originalProductId, $newProductId)
    {
        $mediaGalleryEntities = $this->loadMediaGalleryEntities($attributeId, $originalProductId);

        // Duplicate main entries of gallery
        $valueIdMap = [];
        foreach ($mediaGalleryEntities as $row) {
            $valueId = $row['value_id'];
            $data = [
                'attribute_id' => $attributeId,
<<<<<<< HEAD
                'media_type' => $row['media_type'],
                'disabled' => $row['disabled'],
                'value' => isset($newFiles[$valueId]) ? $newFiles[$valueId] : $row['value'],
            ];
            $valueIdMap[$valueId] = $this->insertGallery($data);
=======
                'value' => isset($newFiles[$row['value_id']]) ? $newFiles[$row['value_id']] : $row['value'],
            ];

            $valueIdMap[$row['value_id']] = $this->insertGallery($data);
            $this->bindValueToEntity($valueIdMap[$row['value_id']], $newProductId);

>>>>>>> 02e0378c
        }



        if (count($valueIdMap) == 0) {
            return [];
        }

        // Duplicate per store gallery values
        $select = $this->getConnection()->select()->from(
            $this->getTable(self::GALLERY_VALUE_TABLE)
        )->where(
            'value_id IN(?)',
            array_keys($valueIdMap)
        );

        foreach ($this->getConnection()->fetchAll($select) as $row) {
            unset($row['record_id']);
            $row['entity_id'] = $newProductId;
            $row['value_id'] = $valueIdMap[$row['value_id']];
            unset($row['record_id']);
            $this->insertGalleryValueInStore($row);
            $this->bindValueToEntity($row['value_id'], $newProductId);
        }

        return $valueIdMap;
    }

    /**
     * @param array $valueIds
     * @return array
     * @throws \Magento\Framework\Exception\LocalizedException
     */
    public function loadMediaGalleryEntitiesbyId($valueIds)
    {
        $select = $this->getConnection()->select()->from(
            $this->getMainTable()
        )->where(
            'value_id IN(?)',
            $valueIds
        );

        return $this->getConnection()->fetchAll($select);
    }

    /**
     * @param int $attributeId
     * @param int $productId
     * @return array
     * @throws \Magento\Framework\Exception\LocalizedException
     */
    public function loadMediaGalleryEntities($attributeId, $productId)
    {
        $mainTableAlias = $this->getMainTableAlias();
        $select = $this->getConnection()->select()->from(
            [$mainTableAlias => $this->getMainTable()]
        )->joinInner(
            ['entity' => $this->getTable(self::GALLERY_VALUE_TO_ENTITY_TABLE)],
            $mainTableAlias . '.value_id = entity.value_id',
            ['entity_id' => 'entity_id']
        )->where(
            'attribute_id = ?',
            $attributeId
        )->where(
            'entity.entity_id = ?',
            $productId
        );

        return $this->getConnection()->fetchAll($select);
    }
}<|MERGE_RESOLUTION|>--- conflicted
+++ resolved
@@ -310,20 +310,13 @@
             $valueId = $row['value_id'];
             $data = [
                 'attribute_id' => $attributeId,
-<<<<<<< HEAD
                 'media_type' => $row['media_type'],
                 'disabled' => $row['disabled'],
                 'value' => isset($newFiles[$valueId]) ? $newFiles[$valueId] : $row['value'],
             ];
             $valueIdMap[$valueId] = $this->insertGallery($data);
-=======
-                'value' => isset($newFiles[$row['value_id']]) ? $newFiles[$row['value_id']] : $row['value'],
-            ];
-
-            $valueIdMap[$row['value_id']] = $this->insertGallery($data);
             $this->bindValueToEntity($valueIdMap[$row['value_id']], $newProductId);
 
->>>>>>> 02e0378c
         }
 
 
