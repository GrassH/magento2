<?php
/**
 * Copyright © 2016 Magento. All rights reserved.
 * See COPYING.txt for license details.
 */
namespace Magento\Catalog\Model\ResourceModel\Product\Link\Product;

<<<<<<< HEAD
use Magento\Catalog\Api\Data\ProductInterface;

=======
>>>>>>> ac2d0145
/**
 * Catalog product linked products collection
 *
 * @author      Magento Core Team <core@magentocommerce.com>
 * @SuppressWarnings(PHPMD.CouplingBetweenObjects)
 */
class Collection extends \Magento\Catalog\Model\ResourceModel\Product\Collection
{
    /**
     * Store product model
     *
     * @var \Magento\Catalog\Model\Product
     */
    protected $_product;

    /**
     * Store product link model
     *
     * @var \Magento\Catalog\Model\Product\Link
     */
    protected $_linkModel;

    /**
     * Store link type id
     *
     * @var int
     */
    protected $_linkTypeId;

    /**
     * Store strong mode flag that determine if needed for inner join or left join of linked products
     *
     * @var bool
     */
    protected $_isStrongMode;

    /**
     * Store flag that determine if product filter was enabled
     *
     * @var bool
     */
    protected $_hasLinkFilter = false;

    /**
     * Declare link model and initialize type attributes join
     *
     * @param \Magento\Catalog\Model\Product\Link $linkModel
     * @return $this
     */
    public function setLinkModel(\Magento\Catalog\Model\Product\Link $linkModel)
    {
        $this->_linkModel = $linkModel;
        if ($linkModel->getLinkTypeId()) {
            $this->_linkTypeId = $linkModel->getLinkTypeId();
        }
        return $this;
    }

    /**
     * Enable strong mode for inner join of linked products
     *
     * @return $this
     */
    public function setIsStrongMode()
    {
        $this->_isStrongMode = true;
        return $this;
    }

    /**
     * Retrieve collection link model
     *
     * @return \Magento\Catalog\Model\Product\Link
     */
    public function getLinkModel()
    {
        return $this->_linkModel;
    }

    /**
     * Initialize collection parent product and add limitation join
     *
     * @param \Magento\Catalog\Model\Product $product
     * @return $this
     */
    public function setProduct(\Magento\Catalog\Model\Product $product)
    {
        $this->_product = $product;
        if ($product && $product->getId()) {
            $this->_hasLinkFilter = true;
            $this->setStore($product->getStore());
        }
        return $this;
    }

    /**
     * Retrieve collection base product object
     *
     * @return \Magento\Catalog\Model\Product
     */
    public function getProduct()
    {
        return $this->_product;
    }

    /**
     * Exclude products from filter
     *
     * @param array $products
     * @return $this
     */
    public function addExcludeProductFilter($products)
    {
        if (!empty($products)) {
            if (!is_array($products)) {
                $products = [$products];
            }
            $this->_hasLinkFilter = true;
            $this->getSelect()->where('links.linked_product_id NOT IN (?)', $products);
        }
        return $this;
    }

    /**
     * Add products to filter
     *
     * @param array|int|string $products
     * @return $this
     */
    public function addProductFilter($products)
    {
        if (!empty($products)) {
            if (!is_array($products)) {
                $products = [$products];
            }
<<<<<<< HEAD
            $identifierField = $this->metadataPool->getMetadata(ProductInterface::class)->getIdentifierField();
=======
            $identifierField = $this->getProductEntityMetadata()->getIdentifierField();
>>>>>>> ac2d0145
            $this->getSelect()->where("product_entity_table.$identifierField IN (?)", $products);
            $this->_hasLinkFilter = true;
        }

        return $this;
    }

    /**
     * Add random sorting order
     *
     * @return $this
     */
    public function setRandomOrder()
    {
        $this->getSelect()->orderRand('main_table.entity_id');
        return $this;
    }

    /**
     * Setting group by to exclude duplications in collection
     *
     * @param string $groupBy
     * @return $this
     */
    public function setGroupBy($groupBy = 'e.entity_id')
    {
        $this->getSelect()->group($groupBy);
        return $this;
    }

    /**
     * Join linked products when specified link model
     *
     * @return $this
     */
    protected function _beforeLoad()
    {
        if ($this->getLinkModel()) {
            $this->_joinLinks();
            $this->joinProductsToLinks();
        }
        return parent::_beforeLoad();
    }

    /**
     * Join linked products and their attributes
     *
     * @return $this
     */
    protected function _joinLinks()
    {
        $select = $this->getSelect();
        $connection = $select->getConnection();

        $joinCondition = [
            'links.linked_product_id = e.entity_id',
            $connection->quoteInto('links.link_type_id = ?', $this->_linkTypeId),
        ];
        $joinType = 'join';
<<<<<<< HEAD
        $linkField = $this->metadataPool->getMetadata(ProductInterface::class)->getLinkField();
=======
        $linkField = $this->getProductEntityMetadata()->getLinkField();
>>>>>>> ac2d0145
        if ($this->getProduct() && $this->getProduct()->getId()) {
            $linkFieldId = $this->getProduct()->getData(
                $linkField
            );
            if ($this->_isStrongMode) {
                $this->getSelect()->where('links.product_id = ?', (int)$linkFieldId);
            } else {
                $joinType = 'joinLeft';
                $joinCondition[] = $connection->quoteInto('links.product_id = ?', $linkFieldId);
            }
            $this->addFieldToFilter(
                $linkField,
                ['neq' => $linkFieldId]
            );
        } elseif ($this->_isStrongMode) {
            $this->addFieldToFilter(
                $linkField,
                ['eq' => -1]
            );
        }
        if ($this->_hasLinkFilter) {
            $select->{$joinType}(
                ['links' => $this->getTable('catalog_product_link')],
                implode(' AND ', $joinCondition),
                ['link_id']
            );
            $this->joinAttributes();
        }
        return $this;
    }

    /**
     * Enable sorting products by its position
     *
     * @param string $dir sort type asc|desc
     * @return $this
     */
    public function setPositionOrder($dir = self::SORT_ORDER_ASC)
    {
        if ($this->_hasLinkFilter) {
            $this->getSelect()->order('position ' . $dir);
        }
        return $this;
    }

    /**
     * Enable sorting products by its attribute set name
     *
     * @param string $dir sort type asc|desc
     * @return $this
     */
    public function setAttributeSetIdOrder($dir = self::SORT_ORDER_ASC)
    {
        $this->getSelect()->joinLeft(
            ['set' => $this->getTable('eav_attribute_set')],
            'e.attribute_set_id = set.attribute_set_id',
            ['attribute_set_name']
        )->order(
            'set.attribute_set_name ' . $dir
        );
        return $this;
    }

    /**
     * Join attributes
     *
     * @return $this
     */
    public function joinAttributes()
    {
        if (!$this->getLinkModel()) {
            return $this;
        }

        foreach ($this->getLinkAttributes() as $attribute) {
            $table = $this->getLinkModel()->getAttributeTypeTable($attribute['type']);
            $alias = sprintf('link_attribute_%s_%s', $attribute['code'], $attribute['type']);

            $joinCondiotion = [
                "{$alias}.link_id = links.link_id",
                $this->getSelect()->getConnection()
                    ->quoteInto("{$alias}.product_link_attribute_id = ?", $attribute['id']),
            ];
            $this->getSelect()->joinLeft(
                [$alias => $table],
                implode(' AND ', $joinCondiotion),
                [$attribute['code'] => 'value']
            );
        }

        return $this;
    }

    /**
     * Set sorting order
     *
     * $attribute can also be an array of attributes
     *
     * @param string|array $attribute
     * @param string $dir
     * @return $this
     */
    public function setOrder($attribute, $dir = self::SORT_ORDER_ASC)
    {
        if ($attribute == 'position') {
            return $this->setPositionOrder($dir);
        } elseif ($attribute == 'attribute_set_id') {
            return $this->setAttributeSetIdOrder($dir);
        }
        return parent::setOrder($attribute, $dir);
    }

    /**
     * Get attributes of specified link type
     *
     * @param int $type
     * @return array
     */
    public function getLinkAttributes($type = null)
    {
        return $this->getLinkModel()->getAttributes($type);
    }

    /**
     * Add link attribute to filter.
     *
     * @param string $code
     * @param array $condition
     * @return $this
     */
    public function addLinkAttributeToFilter($code, $condition)
    {
        foreach ($this->getLinkAttributes() as $attribute) {
            if ($attribute['code'] == $code) {
                $alias = sprintf('link_attribute_%s_%s', $code, $attribute['type']);
                $whereCondition = $this->_getConditionSql($alias . '.`value`', $condition);
                $this->getSelect()->where($whereCondition);
            }
        }
        return $this;
    }

    /**
     * Join Product To Links
     * @return void
     */
    private function joinProductsToLinks()
    {
        if ($this->_hasLinkFilter) {
<<<<<<< HEAD
            $metaDataPool = $this->metadataPool->getMetadata(ProductInterface::class);
=======
            $metaDataPool = $this->getProductEntityMetadata();
>>>>>>> ac2d0145
            $linkField = $metaDataPool->getLinkField();
            $entityTable = $metaDataPool->getEntityTable();
            $this->getSelect()
                ->join(
                    ['product_entity_table' => $entityTable],
                    "links.product_id = product_entity_table.$linkField",
                    []
                );
        }
    }
}<|MERGE_RESOLUTION|>--- conflicted
+++ resolved
@@ -5,11 +5,6 @@
  */
 namespace Magento\Catalog\Model\ResourceModel\Product\Link\Product;
 
-<<<<<<< HEAD
-use Magento\Catalog\Api\Data\ProductInterface;
-
-=======
->>>>>>> ac2d0145
 /**
  * Catalog product linked products collection
  *
@@ -145,11 +140,7 @@
             if (!is_array($products)) {
                 $products = [$products];
             }
-<<<<<<< HEAD
-            $identifierField = $this->metadataPool->getMetadata(ProductInterface::class)->getIdentifierField();
-=======
             $identifierField = $this->getProductEntityMetadata()->getIdentifierField();
->>>>>>> ac2d0145
             $this->getSelect()->where("product_entity_table.$identifierField IN (?)", $products);
             $this->_hasLinkFilter = true;
         }
@@ -209,11 +200,7 @@
             $connection->quoteInto('links.link_type_id = ?', $this->_linkTypeId),
         ];
         $joinType = 'join';
-<<<<<<< HEAD
-        $linkField = $this->metadataPool->getMetadata(ProductInterface::class)->getLinkField();
-=======
         $linkField = $this->getProductEntityMetadata()->getLinkField();
->>>>>>> ac2d0145
         if ($this->getProduct() && $this->getProduct()->getId()) {
             $linkFieldId = $this->getProduct()->getData(
                 $linkField
@@ -363,11 +350,7 @@
     private function joinProductsToLinks()
     {
         if ($this->_hasLinkFilter) {
-<<<<<<< HEAD
-            $metaDataPool = $this->metadataPool->getMetadata(ProductInterface::class);
-=======
             $metaDataPool = $this->getProductEntityMetadata();
->>>>>>> ac2d0145
             $linkField = $metaDataPool->getLinkField();
             $entityTable = $metaDataPool->getEntityTable();
             $this->getSelect()
