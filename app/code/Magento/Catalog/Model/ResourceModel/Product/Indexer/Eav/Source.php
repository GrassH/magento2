--- conflicted
+++ resolved
@@ -29,10 +29,6 @@
      * @param \Magento\Framework\Indexer\Table\StrategyInterface $tableStrategy
      * @param \Magento\Eav\Model\Config $eavConfig
      * @param \Magento\Framework\Event\ManagerInterface $eventManager
-<<<<<<< HEAD
-     * @param \Magento\Framework\EntityManager\MetadataPool $metadataPool
-=======
->>>>>>> bd1c47bc
      * @param \Magento\Catalog\Model\ResourceModel\Helper $resourceHelper
      * @param string $connectionName
      */
@@ -40,10 +36,6 @@
         \Magento\Framework\Model\ResourceModel\Db\Context $context,
         \Magento\Framework\Indexer\Table\StrategyInterface $tableStrategy,
         \Magento\Eav\Model\Config $eavConfig,
-<<<<<<< HEAD
-        \Magento\Framework\EntityManager\MetadataPool $metadataPool,
-=======
->>>>>>> bd1c47bc
         \Magento\Framework\Event\ManagerInterface $eventManager,
         \Magento\Catalog\Model\ResourceModel\Helper $resourceHelper,
         $connectionName = null
