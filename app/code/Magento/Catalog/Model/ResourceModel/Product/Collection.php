<?php
/**
 * Copyright © Magento, Inc. All rights reserved.
 * See COPYING.txt for license details.
 */
declare(strict_types=1);

namespace Magento\Catalog\Model\ResourceModel\Product;

use Magento\Catalog\Api\Data\ProductInterface;
use Magento\Catalog\Model\Indexer\Category\Product\TableMaintainer;
use Magento\Catalog\Model\Indexer\Product\Price\PriceTableResolver;
use Magento\Catalog\Model\Product\Attribute\Source\Status as ProductStatus;
use Magento\Catalog\Model\Product\Gallery\ReadHandler as GalleryReadHandler;
use Magento\Catalog\Model\ResourceModel\Category;
use Magento\Catalog\Model\ResourceModel\Product\Collection\ProductLimitationFactory;
use Magento\CatalogUrlRewrite\Model\ProductUrlRewriteGenerator;
use Magento\CatalogUrlRewrite\Model\Storage\DbStorage;
use Magento\Customer\Api\GroupManagementInterface;
use Magento\Customer\Model\Indexer\CustomerGroupDimensionProvider;
use Magento\Framework\App\ObjectManager;
use Magento\Framework\DB\Select;
use Magento\Framework\EntityManager\MetadataPool;
use Magento\Framework\Indexer\DimensionFactory;
use Magento\Store\Model\Indexer\WebsiteDimensionProvider;
use Magento\Store\Model\Store;

/**
 * Product collection
 *
 * @api
 * @SuppressWarnings(PHPMD.ExcessivePublicCount)
 * @SuppressWarnings(PHPMD.TooManyFields)
 * @SuppressWarnings(PHPMD.ExcessiveClassComplexity)
 * @SuppressWarnings(PHPMD.NumberOfChildren)
 * @SuppressWarnings(PHPMD.CouplingBetweenObjects)
 * @SuppressWarnings(PHPMD.CookieAndSessionMisuse)
 * @since 100.0.2
 */
class Collection extends \Magento\Catalog\Model\ResourceModel\Collection\AbstractCollection
{
    /**
     * Alias for index table
     */
    const INDEX_TABLE_ALIAS = 'price_index';

    /**
     * Alias for main table
     */
    const MAIN_TABLE_ALIAS = 'e';

    /**
     * @var string
     */
    protected $_idFieldName = 'entity_id';

    /**
     * Catalog Product Flat is enabled cache per store
     *
     * @var array
     */
    protected $_flatEnabled = [];

    /**
     * Product websites table name
     *
     * @var string
     */
    protected $_productWebsiteTable;

    /**
     * Product categories table name
     *
     * @var string
     */
    protected $_productCategoryTable;

    /**
     * Is add URL rewrites to collection flag
     *
     * @var bool
     */
    protected $_addUrlRewrite = false;

    /**
     * Add URL rewrite for category
     *
     * @var int
     */
    protected $_urlRewriteCategory = '';

    /**
     * Is add final price to product collection flag
     *
     * @var bool
     */
    protected $_addFinalPrice = false;

    /**
     * Cache for all ids
     *
     * @var array
     */
    protected $_allIdsCache = null;

    /**
     * Is add tax percents to product collection flag
     *
     * @var bool
     */
    protected $_addTaxPercents = false;

    /**
     * @var \Magento\Catalog\Model\ResourceModel\Product\Collection\ProductLimitation
     */
    protected $_productLimitationFilters;

    /**
     * Category product count select
     *
     * @var \Magento\Framework\DB\Select
     */
    protected $_productCountSelect = null;

    /**
     * @var bool
     */
    protected $_isWebsiteFilter = false;

    /**
     * Additional field filters, applied in _productLimitationJoinPrice()
     *
     * @var array
     */
    protected $_priceDataFieldFilters = [];

    /**
     * Price expression sql
     *
     * @var string|null
     */
    protected $_priceExpression;

    /**
     * Additional price expression sql part
     *
     * @var string|null
     */
    protected $_additionalPriceExpression;

    /**
     * Max prise (statistics data)
     *
     * @var float
     */
    protected $_maxPrice;

    /**
     * Min prise (statistics data)
     *
     * @var float
     */
    protected $_minPrice;

    /**
     * Prise standard deviation (statistics data)
     *
     * @var float
     */
    protected $_priceStandardDeviation;

    /**
     * Prises count (statistics data)
     *
     * @var int
     */
    protected $_pricesCount = null;

    /**
     * Cloned Select after dispatching 'catalog_prepare_price_select' event
     *
     * @var \Magento\Framework\DB\Select
     */
    protected $_catalogPreparePriceSelect = null;

    /**
     * Catalog product flat
     *
     * @var \Magento\Catalog\Model\Indexer\Product\Flat\State
     */
    protected $_catalogProductFlatState = null;

    /**
     * Catalog data
     *
     * @var \Magento\Framework\Module\Manager
     */
    protected $moduleManager = null;

    /**
     * Core store config
     *
     * @var \Magento\Framework\App\Config\ScopeConfigInterface
     */
    protected $_scopeConfig;

    /**
     * Customer session
     *
     * @var \Magento\Customer\Model\Session
     */
    protected $_customerSession;

    /**
     * @var \Magento\Framework\Stdlib\DateTime\TimezoneInterface
     */
    protected $_localeDate;

    /**
     * Catalog url
     *
     * @var \Magento\Catalog\Model\ResourceModel\Url
     */
    protected $_catalogUrl;

    /**
     * Product option factory
     *
     * @var \Magento\Catalog\Model\Product\OptionFactory
     */
    protected $_productOptionFactory;

    /**
     * Catalog resource helper
     *
     * @var \Magento\Catalog\Model\ResourceModel\Helper
     */
    protected $_resourceHelper;

    /**
     * @var \Magento\Framework\Stdlib\DateTime
     */
    protected $dateTime;

    /**
     * @var \Magento\Customer\Api\GroupManagementInterface
     */
    protected $_groupManagement;

    /**
     * Need to add websites to result flag
     *
     * @var bool
     */
    protected $needToAddWebsiteNamesToResult;

    /**
     * @var Gallery
     */
    private $mediaGalleryResource;

    /**
     * @var GalleryReadHandler
     */
    private $productGalleryReadHandler;

    /**
     * @var MetadataPool
     */
    private $metadataPool;

    /**
     * @var bool|string
     */
    private $linkField;

    /**
     * @var \Magento\Eav\Model\Entity\Attribute\Backend\AbstractBackend
     */
    private $backend;

    /**
     * @var TableMaintainer
     */
    private $tableMaintainer;

    /**
     * @var PriceTableResolver
     */
    private $priceTableResolver;

    /**
     * @var DimensionFactory
     */
    private $dimensionFactory;

    /**
     * @var \Magento\Framework\DataObject
     */
    private $emptyItem;

    /**
     * @var DbStorage
     */
    private $urlFinder;

    /**
     * @var Category
     */
    private $categoryResourceModel;

    /**
     * Collection constructor
     *
     * @param \Magento\Framework\Data\Collection\EntityFactory $entityFactory
     * @param \Psr\Log\LoggerInterface $logger
     * @param \Magento\Framework\Data\Collection\Db\FetchStrategyInterface $fetchStrategy
     * @param \Magento\Framework\Event\ManagerInterface $eventManager
     * @param \Magento\Eav\Model\Config $eavConfig
     * @param \Magento\Framework\App\ResourceConnection $resource
     * @param \Magento\Eav\Model\EntityFactory $eavEntityFactory
     * @param \Magento\Catalog\Model\ResourceModel\Helper $resourceHelper
     * @param \Magento\Framework\Validator\UniversalFactory $universalFactory
     * @param \Magento\Store\Model\StoreManagerInterface $storeManager
     * @param \Magento\Framework\Module\Manager $moduleManager
     * @param \Magento\Catalog\Model\Indexer\Product\Flat\State $catalogProductFlatState
     * @param \Magento\Framework\App\Config\ScopeConfigInterface $scopeConfig
     * @param \Magento\Catalog\Model\Product\OptionFactory $productOptionFactory
     * @param \Magento\Catalog\Model\ResourceModel\Url $catalogUrl
     * @param \Magento\Framework\Stdlib\DateTime\TimezoneInterface $localeDate
     * @param \Magento\Customer\Model\Session $customerSession
     * @param \Magento\Framework\Stdlib\DateTime $dateTime
     * @param GroupManagementInterface $groupManagement
     * @param \Magento\Framework\DB\Adapter\AdapterInterface|null $connection
     * @param ProductLimitationFactory|null $productLimitationFactory
     * @param MetadataPool|null $metadataPool
     * @param TableMaintainer|null $tableMaintainer
     * @param PriceTableResolver|null $priceTableResolver
     * @param DimensionFactory|null $dimensionFactory
     * @param Category|null $categoryResourceModel
     *
     * @SuppressWarnings(PHPMD.ExcessiveParameterList)
     */
    public function __construct(
        \Magento\Framework\Data\Collection\EntityFactory $entityFactory,
        \Psr\Log\LoggerInterface $logger,
        \Magento\Framework\Data\Collection\Db\FetchStrategyInterface $fetchStrategy,
        \Magento\Framework\Event\ManagerInterface $eventManager,
        \Magento\Eav\Model\Config $eavConfig,
        \Magento\Framework\App\ResourceConnection $resource,
        \Magento\Eav\Model\EntityFactory $eavEntityFactory,
        \Magento\Catalog\Model\ResourceModel\Helper $resourceHelper,
        \Magento\Framework\Validator\UniversalFactory $universalFactory,
        \Magento\Store\Model\StoreManagerInterface $storeManager,
        \Magento\Framework\Module\Manager $moduleManager,
        \Magento\Catalog\Model\Indexer\Product\Flat\State $catalogProductFlatState,
        \Magento\Framework\App\Config\ScopeConfigInterface $scopeConfig,
        \Magento\Catalog\Model\Product\OptionFactory $productOptionFactory,
        \Magento\Catalog\Model\ResourceModel\Url $catalogUrl,
        \Magento\Framework\Stdlib\DateTime\TimezoneInterface $localeDate,
        \Magento\Customer\Model\Session $customerSession,
        \Magento\Framework\Stdlib\DateTime $dateTime,
        GroupManagementInterface $groupManagement,
        \Magento\Framework\DB\Adapter\AdapterInterface $connection = null,
        ProductLimitationFactory $productLimitationFactory = null,
        MetadataPool $metadataPool = null,
        TableMaintainer $tableMaintainer = null,
        PriceTableResolver $priceTableResolver = null,
        DimensionFactory $dimensionFactory = null,
        Category $categoryResourceModel = null
    ) {
        $this->moduleManager = $moduleManager;
        $this->_catalogProductFlatState = $catalogProductFlatState;
        $this->_scopeConfig = $scopeConfig;
        $this->_productOptionFactory = $productOptionFactory;
        $this->_catalogUrl = $catalogUrl;
        $this->_localeDate = $localeDate;
        $this->_customerSession = $customerSession;
        $this->_resourceHelper = $resourceHelper;
        $this->dateTime = $dateTime;
        $this->_groupManagement = $groupManagement;
        $productLimitationFactory = $productLimitationFactory ?: ObjectManager::getInstance()->get(
            \Magento\Catalog\Model\ResourceModel\Product\Collection\ProductLimitationFactory::class
        );
        $this->_productLimitationFilters = $productLimitationFactory->create();
        $this->metadataPool = $metadataPool ?: ObjectManager::getInstance()->get(MetadataPool::class);
        parent::__construct(
            $entityFactory,
            $logger,
            $fetchStrategy,
            $eventManager,
            $eavConfig,
            $resource,
            $eavEntityFactory,
            $resourceHelper,
            $universalFactory,
            $storeManager,
            $connection
        );
        $this->tableMaintainer = $tableMaintainer ?: ObjectManager::getInstance()->get(TableMaintainer::class);
        $this->priceTableResolver = $priceTableResolver ?: ObjectManager::getInstance()->get(PriceTableResolver::class);
        $this->dimensionFactory = $dimensionFactory
            ?: ObjectManager::getInstance()->get(DimensionFactory::class);
        $this->categoryResourceModel = $categoryResourceModel ?: ObjectManager::getInstance()
            ->get(Category::class);
    }

    /**
     * Retrieve urlFinder
     *
     * @return GalleryReadHandler
     */
    private function getUrlFinder()
    {
        if ($this->urlFinder === null) {
            $this->urlFinder = ObjectManager::getInstance()->get(DbStorage::class);
        }
        return $this->urlFinder;
    }

    /**
     * Get cloned Select after dispatching 'catalog_prepare_price_select' event
     *
     * @return \Magento\Framework\DB\Select
     */
    public function getCatalogPreparedSelect()
    {
        return $this->_catalogPreparePriceSelect;
    }

    /**
     * Prepare additional price expression sql part
     *
     * @param \Magento\Framework\DB\Select $select
     * @return $this
     */
    protected function _preparePriceExpressionParameters($select)
    {
        // prepare response object for event
        $response = new \Magento\Framework\DataObject();
        $response->setAdditionalCalculations([]);
        $tableAliases = array_keys($select->getPart(\Magento\Framework\DB\Select::FROM));
        if (in_array(self::INDEX_TABLE_ALIAS, $tableAliases)) {
            $table = self::INDEX_TABLE_ALIAS;
        } else {
            $table = reset($tableAliases);
        }

        // prepare event arguments
        $eventArgs = [
            'select' => $select,
            'table' => $table,
            'store_id' => $this->getStoreId(),
            'response_object' => $response,
        ];

        $this->_eventManager->dispatch('catalog_prepare_price_select', $eventArgs);

        $additional = join('', $response->getAdditionalCalculations());
        $this->_priceExpression = $table . '.min_price';
        $this->_additionalPriceExpression = $additional;
        $this->_catalogPreparePriceSelect = clone $select;

        return $this;
    }

    /**
     * Get price expression sql part
     *
     * @param \Magento\Framework\DB\Select $select
     * @return string
     */
    public function getPriceExpression($select)
    {
        //@todo: Add caching of price expression
        $this->_preparePriceExpressionParameters($select);
        return $this->_priceExpression;
    }

    /**
     * Get additional price expression sql part
     *
     * @param \Magento\Framework\DB\Select $select
     * @return string
     */
    public function getAdditionalPriceExpression($select)
    {
        if (null === $this->_additionalPriceExpression) {
            $this->_preparePriceExpressionParameters($select);
        }
        return $this->_additionalPriceExpression;
    }

    /**
     * Get currency rate
     *
     * @return float
     */
    public function getCurrencyRate()
    {
        return $this->_storeManager->getStore($this->getStoreId())->getCurrentCurrencyRate();
    }

    /**
     * Retrieve Catalog Product Flat Helper object
     *
     * @return \Magento\Catalog\Model\Indexer\Product\Flat\State
     */
    public function getFlatState()
    {
        return $this->_catalogProductFlatState;
    }

    /**
     * Retrieve is flat enabled. Return always false if magento run admin.
     *
     * @return bool
     */
    public function isEnabledFlat()
    {
        if (!isset($this->_flatEnabled[$this->getStoreId()])) {
            $this->_flatEnabled[$this->getStoreId()] = $this->getFlatState()->isAvailable();
        }
        return $this->_flatEnabled[$this->getStoreId()];
    }

    /**
     * Initialize resources
     *
     * @return void
     */
    protected function _construct()
    {
        if ($this->isEnabledFlat()) {
            $this->_init(
                \Magento\Catalog\Model\Product::class,
                \Magento\Catalog\Model\ResourceModel\Product\Flat::class
            );
        } else {
            $this->_init(\Magento\Catalog\Model\Product::class, \Magento\Catalog\Model\ResourceModel\Product::class);
        }
        $this->_initTables();
    }

    /**
     * Standard resource collection initialization. Needed for child classes.
     *
     * @param string $model
     * @param string $entityModel
     * @return $this
     */
    protected function _init($model, $entityModel)
    {
        if ($this->isEnabledFlat()) {
            $entityModel = \Magento\Catalog\Model\ResourceModel\Product\Flat::class;
        }
        return parent::_init($model, $entityModel);
    }

    /**
     * Define product website and category product tables
     *
     * @return void
     */
    protected function _initTables()
    {
        $this->_productWebsiteTable = $this->getResource()->getTable('catalog_product_website');
        $this->_productCategoryTable = $this->getResource()->getTable('catalog_category_product');
    }

    /**
     * Prepare static entity fields
     *
     * @return $this
     */
    protected function _prepareStaticFields()
    {
        if ($this->isEnabledFlat()) {
            return $this;
        }
        return parent::_prepareStaticFields();
    }

    /**
     * Get collection empty item. Redeclared for specifying id field name without getting resource model inside model.
     *
     * @return \Magento\Framework\DataObject
     */
    public function getNewEmptyItem()
    {
        if (null === $this->emptyItem) {
            $this->emptyItem = parent::getNewEmptyItem();
        }
        $object = clone $this->emptyItem;
        if ($this->isEnabledFlat()) {
            $object->setIdFieldName($this->getEntity()->getIdFieldName());
        }
        return $object;
    }

    /**
     * Set entity to use for attributes
     *
     * @param \Magento\Eav\Model\Entity\AbstractEntity $entity
     * @return $this
     */
    public function setEntity($entity)
    {
        if ($this->isEnabledFlat() && $entity instanceof \Magento\Framework\Model\ResourceModel\Db\AbstractDb) {
            $this->_entity = $entity;
            return $this;
        }
        return parent::setEntity($entity);
    }

    /**
     * Set Store scope for collection
     *
     * @param mixed $store
     * @return $this
     */
    public function setStore($store)
    {
        parent::setStore($store);
        if ($this->isEnabledFlat()) {
            $this->getEntity()->setStoreId($this->getStoreId());
        }
        return $this;
    }

    /**
     * Initialize collection select
     * Redeclared for remove entity_type_id condition
     * in catalog_product_entity we store just products
     *
     * @return $this
     */
    protected function _initSelect()
    {
        if ($this->isEnabledFlat()) {
            $this->getSelect()->from(
                [self::MAIN_TABLE_ALIAS => $this->getEntity()->getFlatTableName()],
                null
            )->columns(
                ['status' => new \Zend_Db_Expr(ProductStatus::STATUS_ENABLED)]
            );
            $this->addAttributeToSelect($this->getResource()->getDefaultAttributes());
            if ($this->_catalogProductFlatState->getFlatIndexerHelper()->isAddChildData()) {
                $this->getSelect()->where('e.is_child=?', 0);
                $this->addAttributeToSelect(['child_id', 'is_child']);
            }
        } else {
            $this->getSelect()->from([self::MAIN_TABLE_ALIAS => $this->getEntity()->getEntityTable()]);
        }
        return $this;
    }

    /**
     * Load attributes into loaded entities
     *
     * @param bool $printQuery
     * @param bool $logQuery
     * @return $this
     */
    public function _loadAttributes($printQuery = false, $logQuery = false)
    {
        if ($this->isEnabledFlat()) {
            return $this;
        }
        return parent::_loadAttributes($printQuery, $logQuery);
    }

    /**
     * Add attribute to entities in collection. If $attribute=='*' select all attributes.
     *
     * @param array|string|integer|\Magento\Framework\App\Config\Element $attribute
     * @param bool|string $joinType
     * @return $this
     */
    public function addAttributeToSelect($attribute, $joinType = false)
    {
        if ($this->isEnabledFlat()) {
            if (!is_array($attribute)) {
                $attribute = [$attribute];
            }
            foreach ($attribute as $attributeCode) {
                if ($attributeCode == '*') {
                    foreach ($this->getEntity()->getAllTableColumns() as $column) {
                        $this->getSelect()->columns('e.' . $column);
                        $this->_selectAttributes[$column] = $column;
                        $this->_staticFields[$column] = $column;
                    }
                } else {
                    $columns = $this->getEntity()->getAttributeForSelect($attributeCode);
                    if ($columns) {
                        foreach ($columns as $alias => $column) {
                            $this->getSelect()->columns([$alias => 'e.' . $column]);
                            $this->_selectAttributes[$column] = $column;
                            $this->_staticFields[$column] = $column;
                        }
                    }
                }
            }
            return $this;
        }
        return parent::addAttributeToSelect($attribute, $joinType);
    }

    /**
     * Processing collection items after loading. Adding url rewrites, minimal prices, final prices, tax percents.
     *
     * @return $this
     */
    protected function _afterLoad()
    {
        if ($this->_addUrlRewrite) {
            $this->_addUrlRewrite();
        }

        $this->_prepareUrlDataObject();
        $this->prepareStoreId();

        if (count($this)) {
            $this->_eventManager->dispatch('catalog_product_collection_load_after', ['collection' => $this]);
        }

        return $this;
    }

    /**
     * Add Store ID to products from collection.
     *
     * @return $this
     */
    protected function prepareStoreId()
    {
        if ($this->getStoreId() !== null) {
            /** @var $item \Magento\Catalog\Model\Product */
            foreach ($this->_items as $item) {
                $item->setStoreId($this->getStoreId());
            }
        }

        return $this;
    }

    /**
     * Prepare Url Data object
     *
     * @return $this
     */
    protected function _prepareUrlDataObject()
    {
        $objects = [];
        /** @var $item \Magento\Catalog\Model\Product */
        foreach ($this->_items as $item) {
            if ($this->getFlag('do_not_use_category_id')) {
                $item->setDoNotUseCategoryId(true);
            }
            if (!$item->isVisibleInSiteVisibility() && $item->getItemStoreId()) {
                $objects[$item->getEntityId()] = $item->getItemStoreId();
            }
        }

        if ($objects && $this->hasFlag('url_data_object')) {
            $objects = $this->_catalogUrl->getRewriteByProductStore($objects);
            foreach ($this->_items as $item) {
                if (isset($objects[$item->getEntityId()])) {
                    $object = new \Magento\Framework\DataObject($objects[$item->getEntityId()]);
                    $item->setUrlDataObject($object);
                }
            }
        }

        return $this;
    }

    /**
     * Add collection filters by identifiers
     *
     * @param mixed $productId
     * @param boolean $exclude
     * @return $this
     */
    public function addIdFilter($productId, $exclude = false)
    {
        if (empty($productId)) {
            $this->_setIsLoaded(true);
            return $this;
        }
        if (is_array($productId)) {
            if (!empty($productId)) {
                if ($exclude) {
                    $condition = ['nin' => $productId];
                } else {
                    $condition = ['in' => $productId];
                }
            } else {
                $condition = '';
            }
        } else {
            if ($exclude) {
                $condition = ['neq' => $productId];
            } else {
                $condition = $productId;
            }
        }
        $this->addFieldToFilter('entity_id', $condition);
        return $this;
    }

    /**
     * Adding product website names to result collection. Add for each product websites information.
     *
     * @return $this
     */
    public function addWebsiteNamesToResult()
    {
        $this->needToAddWebsiteNamesToResult = true;
        return $this;
    }

    /**
     * @inheritdoc
     */
    public function load($printQuery = false, $logQuery = false)
    {
        if ($this->isLoaded()) {
            return $this;
        }
        parent::load($printQuery, $logQuery);

        if ($this->needToAddWebsiteNamesToResult) {
            $this->doAddWebsiteNamesToResult();
        }
        return $this;
    }

    /**
     * Process adding product website names to result collection
     *
     * @return $this
     */
    protected function doAddWebsiteNamesToResult()
    {
        $productWebsites = [];
        foreach ($this as $product) {
            $productWebsites[$product->getId()] = [];
        }

        if (!empty($productWebsites)) {
            $select = $this->getConnection()->select()->from(
                ['product_website' => $this->_productWebsiteTable]
            )->join(
                ['website' => $this->getResource()->getTable('store_website')],
                'website.website_id = product_website.website_id',
                ['name']
            )->where(
                'product_website.product_id IN (?)',
                array_keys($productWebsites)
            )->where(
                'website.website_id > ?',
                0
            );

            $data = $this->getConnection()->fetchAll($select);
            foreach ($data as $row) {
                $productWebsites[$row['product_id']][] = $row['website_id'];
            }
        }

        foreach ($this as $product) {
            if (isset($productWebsites[$product->getId()])) {
                $product->setData('websites', $productWebsites[$product->getId()]);
                $product->setData('website_ids', $productWebsites[$product->getId()]);
            }
        }
        return $this;
    }

    /**
     * Add store availability filter. Include availability product for store website.
     *
     * @param null|string|bool|int|Store $store
     * @return $this
     */
    public function addStoreFilter($store = null)
    {
        if ($store === null) {
            $store = $this->getStoreId();
        }
        $store = $this->_storeManager->getStore($store);

        if ($store->getId() != Store::DEFAULT_STORE_ID) {
            $this->setStoreId($store);
            $this->_productLimitationFilters['store_id'] = $store->getId();
            $this->_applyProductLimitations();
        }

        return $this;
    }

    /**
     * Add website filter to collection
     *
     * @param null|bool|int|string|array $websites
     * @return $this
     */
    public function addWebsiteFilter($websites = null)
    {
        if (!is_array($websites)) {
            $websites = [$this->_storeManager->getWebsite($websites)->getId()];
        }

        $this->_productLimitationFilters['website_ids'] = $websites;
        $this->_applyProductLimitations();

        return $this;
    }

    /**
     * Get filters applied to collection
     *
     * @return \Magento\Catalog\Model\ResourceModel\Product\Collection\ProductLimitation
     */
    public function getLimitationFilters()
    {
        return $this->_productLimitationFilters;
    }

    /**
     * Specify category filter for product collection
     *
     * @param \Magento\Catalog\Model\Category $category
     * @return $this
     */
    public function addCategoryFilter(\Magento\Catalog\Model\Category $category)
    {
        $this->_productLimitationFilters['category_id'] = $category->getId();
        if ($category->getIsAnchor()) {
            unset($this->_productLimitationFilters['category_is_anchor']);
        } else {
            $this->_productLimitationFilters['category_is_anchor'] = 1;
        }

        if ($this->getStoreId() == Store::DEFAULT_STORE_ID) {
            $this->_applyZeroStoreProductLimitations();
        } else {
            $this->_applyProductLimitations();
        }

        return $this;
    }

    /**
     * Filter Product by Categories
     *
     * @param array $categoriesFilter
     * @return $this
     */
    public function addCategoriesFilter(array $categoriesFilter)
    {
        foreach ($categoriesFilter as $conditionType => $values) {
            $categorySelect = $this->getConnection()->select()->from(
                ['cat' => $this->getTable('catalog_category_product')],
                'cat.product_id'
            )->where($this->getConnection()->prepareSqlCondition('cat.category_id', ['in' => $values]));
            $selectCondition = [
                $this->mapConditionType($conditionType) => $categorySelect
            ];
            $this->getSelect()->where($this->getConnection()->prepareSqlCondition('e.entity_id', $selectCondition));
        }
        return $this;
    }

    /**
     * Map equal and not equal conditions to in and not in
     *
     * @param string $conditionType
     * @return mixed
     */
    private function mapConditionType($conditionType)
    {
        $conditionsMap = [
            'eq' => 'in',
            'neq' => 'nin'
        ];
        return $conditionsMap[$conditionType] ?? $conditionType;
    }

    /**
     * Join minimal price attribute to result
     *
     * @return $this
     */
    public function joinMinimalPrice()
    {
        $this->addAttributeToSelect('price')->addAttributeToSelect('minimal_price');
        return $this;
    }

    /**
     * Retrieve max value by attribute
     *
     * @param string $attribute
     * @return array|null
     */
    public function getMaxAttributeValue($attribute)
    {
        $select = clone $this->getSelect();
        $attribute = $this->getEntity()->getAttribute($attribute);
        $attributeCode = $attribute->getAttributeCode();
        $tableAlias = $attributeCode . '_max_value';
        $fieldAlias = 'max_' . $attributeCode;
        $condition = 'e.entity_id = ' . $tableAlias . '.entity_id AND ' . $this->_getConditionSql(
            $tableAlias . '.attribute_id',
            $attribute->getId()
        );

        $select->join(
            [$tableAlias => $attribute->getBackend()->getTable()],
            $condition,
            [$fieldAlias => new \Zend_Db_Expr('MAX(' . $tableAlias . '.value)')]
        )->group(
            'e.entity_type_id'
        );

        $data = $this->getConnection()->fetchRow($select);
        if (isset($data[$fieldAlias])) {
            return $data[$fieldAlias];
        }

        return null;
    }

    /**
     * Retrieve ranging product count for arrtibute range
     *
     * @param string $attribute
     * @param int $range
     * @return array
     */
    public function getAttributeValueCountByRange($attribute, $range)
    {
        $select = clone $this->getSelect();
        $attribute = $this->getEntity()->getAttribute($attribute);
        $attributeCode = $attribute->getAttributeCode();
        $tableAlias = $attributeCode . '_range_count_value';

        $condition = 'e.entity_id = ' . $tableAlias . '.entity_id AND ' . $this->_getConditionSql(
            $tableAlias . '.attribute_id',
            $attribute->getId()
        );

        $select->reset(\Magento\Framework\DB\Select::GROUP);
        $select->join(
            [$tableAlias => $attribute->getBackend()->getTable()],
            $condition,
            [
                'count_' . $attributeCode => new \Zend_Db_Expr('COUNT(DISTINCT e.entity_id)'),
                'range_' . $attributeCode => new \Zend_Db_Expr('CEIL((' . $tableAlias . '.value+0.01)/' . $range . ')')
            ]
        )->group(
            'range_' . $attributeCode
        );

        $data = $this->getConnection()->fetchAll($select);
        $res = [];

        foreach ($data as $row) {
            $res[$row['range_' . $attributeCode]] = $row['count_' . $attributeCode];
        }
        return $res;
    }

    /**
     * Retrieve product count by some value of attribute
     *
     * @param string $attribute
     * @return array ($value => $count)
     */
    public function getAttributeValueCount($attribute)
    {
        $select = clone $this->getSelect();
        $attribute = $this->getEntity()->getAttribute($attribute);
        $attributeCode = $attribute->getAttributeCode();
        $tableAlias = $attributeCode . '_value_count';

        $select->reset(\Magento\Framework\DB\Select::GROUP);
        $condition = 'e.entity_id=' . $tableAlias . '.entity_id AND ' . $this->_getConditionSql(
            $tableAlias . '.attribute_id',
            $attribute->getId()
        );

        $select->join(
            [$tableAlias => $attribute->getBackend()->getTable()],
            $condition,
            [
                'count_' . $attributeCode => new \Zend_Db_Expr('COUNT(DISTINCT e.entity_id)'),
                'value_' . $attributeCode => new \Zend_Db_Expr($tableAlias . '.value')
            ]
        )->group(
            'value_' . $attributeCode
        );

        $data = $this->getConnection()->fetchAll($select);
        $res = [];

        foreach ($data as $row) {
            $res[$row['value_' . $attributeCode]] = $row['count_' . $attributeCode];
        }
        return $res;
    }

    /**
     * Return all attribute values as array in form:
     * array(
     *   [entity_id_1] => array(
     *          [store_id_1] => store_value_1,
     *          [store_id_2] => store_value_2,
     *          ...
     *          [store_id_n] => store_value_n
     *   ),
     *   ...
     * )
     *
     * @param string $attribute attribute code
     * @return array
     */
    public function getAllAttributeValues($attribute)
    {
        /** @var $select \Magento\Framework\DB\Select */
        $select = clone $this->getSelect();
        $attribute = $this->getEntity()->getAttribute($attribute);

        $fieldMainTable = $this->getConnection()->getAutoIncrementField($this->getMainTable());
        $fieldJoinTable = $attribute->getEntity()->getLinkField();
        $select->reset()
            ->from(
                ['cpe' => $this->getMainTable()],
                ['entity_id']
            )->join(
                ['cpa' => $attribute->getBackend()->getTable()],
                'cpe.' . $fieldMainTable . ' = cpa.' . $fieldJoinTable,
                ['store_id', 'value']
            )->where('attribute_id = ?', (int)$attribute->getId());

        $data = $this->getConnection()->fetchAll($select);
        $res = [];

        foreach ($data as $row) {
            $res[$row['entity_id']][$row['store_id']] = $row['value'];
        }

        return $res;
    }

    /**
     * Get SQL for get record count without left JOINs
     *
     * @return \Magento\Framework\DB\Select
     */
    public function getSelectCountSql()
    {
        return $this->_getSelectCountSql();
    }

    /**
     * Get SQL for get record count
     *
     * @param Select $select
     * @param bool $resetLeftJoins
     * @return Select
     */
    protected function _getSelectCountSql(?Select $select = null, $resetLeftJoins = true)
    {
        $this->_renderFilters();
        $countSelect = $select === null ? $this->_getClearSelect() : $this->_buildClearSelect($select);
        $countSelect->columns('COUNT(DISTINCT e.entity_id)');
        if ($resetLeftJoins) {
            $countSelect->resetJoinLeft();
        }

        $this->removeEntityIdentifierFromGroupBy($countSelect);

        return $countSelect;
    }

    /**
     * Using `entity_id` for `GROUP BY` causes COUNT() return {n} rows of value = 1 instead of 1 row of value {n}
     *
     * @param Select $select
     * @throws \Zend_Db_Select_Exception
     */
    private function removeEntityIdentifierFromGroupBy(Select $select): void
    {
        $originalGroupBy = $select->getPart(Select::GROUP);

        if (!is_array($originalGroupBy)) {
            return;
        }

        $groupBy = array_filter($originalGroupBy, function ($field) {
            return false === strpos($field, $this->getIdFieldName());
        });

        $select->setPart(Select::GROUP, $groupBy);
    }

    /**
     * Prepare statistics data
     *
     * @return $this
     */
    protected function _prepareStatisticsData()
    {
        $select = clone $this->getSelect();
        $priceExpression = $this->getPriceExpression($select) . ' ' . $this->getAdditionalPriceExpression($select);
        $sqlEndPart = ') * ' . $this->getCurrencyRate() . ', 2)';
        $select = $this->_getSelectCountSql($select, false);
        $select->columns(
            [
                'max' => 'ROUND(MAX(' . $priceExpression . $sqlEndPart,
                'min' => 'ROUND(MIN(' . $priceExpression . $sqlEndPart,
                'std' => $this->getConnection()->getStandardDeviationSql('ROUND((' . $priceExpression . $sqlEndPart),
            ]
        );
        $select->where($this->getPriceExpression($select) . ' IS NOT NULL');
        $row = $this->getConnection()->fetchRow($select, $this->_bindParams, \Zend_Db::FETCH_NUM);
        $this->_pricesCount = (int)$row[0];
        $this->_maxPrice = (double)$row[1];
        $this->_minPrice = (double)$row[2];
        $this->_priceStandardDeviation = (double)$row[3];

        return $this;
    }

    /**
     * Retrieve clear select
     *
     * @return \Magento\Framework\DB\Select
     */
    protected function _getClearSelect()
    {
        return $this->_buildClearSelect();
    }

    /**
     * Build clear select
     *
     * @param \Magento\Framework\DB\Select $select
     * @return \Magento\Framework\DB\Select
     */
    protected function _buildClearSelect($select = null)
    {
        if (null === $select) {
            $select = clone $this->getSelect();
        }
        $select->reset(\Magento\Framework\DB\Select::ORDER);
        $select->reset(\Magento\Framework\DB\Select::LIMIT_COUNT);
        $select->reset(\Magento\Framework\DB\Select::LIMIT_OFFSET);
        $select->reset(\Magento\Framework\DB\Select::COLUMNS);

        return $select;
    }

    /**
     * Retrieve all ids for collection
     *
     * @param int|string $limit
     * @param int|string $offset
     * @return array
     */
    public function getAllIds($limit = null, $offset = null)
    {
        $idsSelect = $this->_getClearSelect();
        $idsSelect->columns('e.' . $this->getEntity()->getIdFieldName());
        $idsSelect->limit($limit, $offset);
        $idsSelect->resetJoinLeft();

        return $this->getConnection()->fetchCol($idsSelect, $this->_bindParams);
    }

    /**
     * Retrieve product count select for categories
     *
     * @return \Magento\Framework\DB\Select
     */
    public function getProductCountSelect()
    {
        if ($this->_productCountSelect === null) {
            $this->_productCountSelect = clone $this->getSelect();
            $this->_productCountSelect->reset(
                \Magento\Framework\DB\Select::COLUMNS
            )->reset(
                \Magento\Framework\DB\Select::GROUP
            )->reset(
                \Magento\Framework\DB\Select::ORDER
            )->distinct(
                false
            )->join(
                ['count_table' => $this->tableMaintainer->getMainTable($this->getStoreId())],
                'count_table.product_id = e.entity_id',
                [
                    'count_table.category_id',
                    'product_count' => new \Zend_Db_Expr('COUNT(DISTINCT count_table.product_id)')
                ]
            )->where(
                'count_table.store_id = ?',
                $this->getStoreId()
            )->group(
                'count_table.category_id'
            );
        }

        return $this->_productCountSelect;
    }

    /**
     * Destruct product count select
     *
     * @return $this
     */
    public function unsProductCountSelect()
    {
        $this->_productCountSelect = null;
        return $this;
    }

    /**
     * Adding product count to categories collection
     *
     * @param \Magento\Eav\Model\Entity\Collection\AbstractCollection $categoryCollection
     * @return $this
     */
    public function addCountToCategories($categoryCollection)
    {
        $isAnchor = [];
        $isNotAnchor = [];
        foreach ($categoryCollection as $category) {
            if ($category->getIsAnchor()) {
                $isAnchor[] = $category->getId();
            } else {
                $isNotAnchor[] = $category->getId();
            }
        }
        $productCounts = [];
        if ($isAnchor || $isNotAnchor) {
            $select = $this->getProductCountSelect();

            $this->_eventManager->dispatch(
                'catalog_product_collection_before_add_count_to_categories',
                ['collection' => $this]
            );

            if ($isAnchor) {
                $anchorStmt = clone $select;
                $anchorStmt->limit();
                //reset limits
                $anchorStmt->where('count_table.category_id IN (?)', $isAnchor);
                $productCounts += $this->getConnection()->fetchPairs($anchorStmt);
                $anchorStmt = null;
            }
            if ($isNotAnchor) {
                $notAnchorStmt = clone $select;
                $notAnchorStmt->limit();
                //reset limits
                $notAnchorStmt->where('count_table.category_id IN (?)', $isNotAnchor);
                $notAnchorStmt->where('count_table.is_parent = 1');
                $productCounts += $this->getConnection()->fetchPairs($notAnchorStmt);
                $notAnchorStmt = null;
            }
            $select = null;
            $this->unsProductCountSelect();
        }

        foreach ($categoryCollection as $category) {
            $_count = 0;
            if (isset($productCounts[$category->getId()])) {
                $_count = $productCounts[$category->getId()];
            }
            $category->setProductCount($_count);
        }

        return $this;
    }

    /**
     * Retrieve unique attribute set ids in collection
     *
     * @return array
     */
    public function getSetIds()
    {
        $select = clone $this->getSelect();
        /** @var $select \Magento\Framework\DB\Select */
        $select->reset(Select::COLUMNS);
        $select->reset(Select::ORDER);
        $select->distinct(true);
        $select->columns('attribute_set_id');
        return $this->getConnection()->fetchCol($select);
    }

    /**
     * Return array of unique product type ids in collection
     *
     * @return array
     */
    public function getProductTypeIds()
    {
        $select = clone $this->getSelect();
        /** @var $select \Magento\Framework\DB\Select */
        $select->reset(\Magento\Framework\DB\Select::COLUMNS);
        $select->distinct(true);
        $select->columns('type_id');
        return $this->getConnection()->fetchCol($select);
    }

    /**
     * Joins url rewrite rules to collection
     *
     * @return $this
     */
    public function joinUrlRewrite()
    {
        $this->joinTable(
            'url_rewrite',
            'entity_id = entity_id',
            ['request_path'],
            '{{table}}.entity_type = \'' . ProductUrlRewriteGenerator::ENTITY_TYPE . '\'',
            'left'
        );
        return $this;
    }

    /**
     * Add URL rewrites data to product. If collection loadded - run processing else set flag.
     *
     * @param int|string $categoryId
     * @return $this
     */
    public function addUrlRewrite($categoryId = '')
    {
        $this->_addUrlRewrite = true;
        $useCategoryUrl = $this->_scopeConfig->getValue(
            \Magento\Catalog\Helper\Product::XML_PATH_PRODUCT_URL_USE_CATEGORY,
            \Magento\Store\Model\ScopeInterface::SCOPE_STORE,
            $this->getStoreId()
        );
        if ($useCategoryUrl) {
            $this->_urlRewriteCategory = $categoryId;
        } else {
            $this->_urlRewriteCategory = 0;
        }

        if ($this->isLoaded()) {
            $this->_addUrlRewrite();
        }

        return $this;
    }

    /**
     * Add URL rewrites to collection
     *
     * @return void
     */
    protected function _addUrlRewrite()
    {
        $productIds = [];
        foreach ($this->getItems() as $item) {
            $productIds[] = $item->getEntityId();
        }

        $filter = [
            'entity_type' => 'product',
            'entity_id' => $productIds,
            'store_id' => $this->getStoreId(),
            'is_autogenerated' => 1
        ];
        if ($this->_urlRewriteCategory) {
            $filter['metadata']['category_id'] = $this->_urlRewriteCategory;
        }

        $rewrites = $this->getUrlFinder()->findAllByData($filter);
        foreach ($rewrites as $rewrite) {
            if ($item = $this->getItemById($rewrite->getEntityId())) {
                $item->setData('request_path', $rewrite->getRequestPath());
            }
        }
    }

    /**
     * Add minimal price data to result
     *
     * @return $this
     */
    public function addMinimalPrice()
    {
        return $this->addPriceData();
    }

    /**
     * Add price data for calculate final price
     *
     * @return $this
     */
    public function addFinalPrice()
    {
        return $this->addPriceData();
    }

    /**
     * Retrieve all ids
     *
     * @param boolean $resetCache
     * @return array
     */
    public function getAllIdsCache($resetCache = false)
    {
        $ids = null;
        if (!$resetCache) {
            $ids = $this->_allIdsCache;
        }

        if ($ids === null) {
            $ids = $this->getAllIds();
            $this->setAllIdsCache($ids);
        }

        return $ids;
    }

    /**
     * Set all ids
     *
     * @param array $value
     * @return $this
     */
    public function setAllIdsCache($value)
    {
        $this->_allIdsCache = $value;
        return $this;
    }

    /**
     * Add Price Data to result
     *
     * @param int $customerGroupId
     * @param int $websiteId
     * @return $this
     */
    public function addPriceData($customerGroupId = null, $websiteId = null)
    {
        $this->_productLimitationFilters->setUsePriceIndex(true);

        if (!isset($this->_productLimitationFilters['customer_group_id']) && $customerGroupId === null) {
            $customerGroupId = $this->_customerSession->getCustomerGroupId();
        }
        if (!isset($this->_productLimitationFilters['website_id']) && $websiteId === null) {
            $websiteId = $this->_storeManager->getStore($this->getStoreId())->getWebsiteId();
        }

        if ($customerGroupId !== null) {
            $this->_productLimitationFilters['customer_group_id'] = $customerGroupId;
        }
        if ($websiteId !== null) {
            $this->_productLimitationFilters['website_id'] = $websiteId;
        }

        $this->_applyProductLimitations();

        return $this;
    }

    /**
     * Add attribute to filter
     *
     * @param \Magento\Eav\Model\Entity\Attribute\AbstractAttribute|string|array $attribute
     * @param array $condition
     * @param string $joinType
     * @return $this
     * @SuppressWarnings(PHPMD.CyclomaticComplexity)
     */
    public function addAttributeToFilter($attribute, $condition = null, $joinType = 'inner')
    {
        if ($this->isEnabledFlat()) {
            if ($attribute instanceof \Magento\Eav\Model\Entity\Attribute\AbstractAttribute) {
                $attribute = $attribute->getAttributeCode();
            }

            if (is_array($attribute)) {
                $sqlArr = [];
                foreach ($attribute as $condition) {
                    $sqlArr[] = $this->_getAttributeConditionSql($condition['attribute'], $condition, $joinType);
                }
                $conditionSql = '(' . join(') OR (', $sqlArr) . ')';
                $this->getSelect()->where($conditionSql);
                return $this;
            }

            if (!isset($this->_selectAttributes[$attribute])) {
                $this->addAttributeToSelect($attribute);
            }

            if (isset($this->_selectAttributes[$attribute])) {
                $this->getSelect()->where($this->_getConditionSql('e.' . $attribute, $condition));
            }

            return $this;
        }

        $this->_allIdsCache = null;

        if (is_string($attribute) && $attribute == 'is_saleable') {
            $this->addIsSaleableAttributeToFilter($condition);
        } elseif (is_string($attribute) && $attribute == 'tier_price') {
            $this->addTierPriceAttributeToFilter($attribute, $condition);
        } else {
            return parent::addAttributeToFilter($attribute, $condition, $joinType);
        }

        return $this;
    }

    /**
     * @inheritdoc
     *
     * @since 101.0.0
     */
    protected function getEntityPkName(\Magento\Eav\Model\Entity\AbstractEntity $entity)
    {
        return $entity->getLinkField();
    }

    /**
     * Add require tax percent flag for product collection
     *
     * @return $this
     */
    public function addTaxPercents()
    {
        $this->_addTaxPercents = true;
        return $this;
    }

    /**
     * Get require tax percent flag value
     *
     * @return bool
     */
    public function requireTaxPercent()
    {
        return $this->_addTaxPercents;
    }

    /**
     * Adding product custom options to result collection
     *
     * @return $this
     */
    public function addOptionsToResult()
    {
        $productsByLinkId = [];

        foreach ($this as $product) {
            $productId = $product->getData(
                $product->getResource()->getLinkField()
            );

            $productsByLinkId[$productId] = $product;
        }

        if (!empty($productsByLinkId)) {
            $options = $this->_productOptionFactory->create()->getCollection()->addTitleToResult(
                $this->_storeManager->getStore()->getId()
            )->addPriceToResult(
                $this->_storeManager->getStore()->getId()
            )->addProductToFilter(
                array_keys($productsByLinkId)
            )->addValuesToResult();

            foreach ($options as $option) {
                if (isset($productsByLinkId[$option->getProductId()])) {
                    $productsByLinkId[$option->getProductId()]->addOption($option);
                }
            }
        }

        return $this;
    }

    /**
     * Filter products with required options
     *
     * @return $this
     */
    public function addFilterByRequiredOptions()
    {
        $this->addAttributeToFilter('required_options', [['neq' => 1], ['null' => true]], 'left');
        return $this;
    }

    /**
     * Set product visibility filter for enabled products
     *
     * @param array $visibility
     * @return $this
     */
    public function setVisibility($visibility)
    {
        $this->_productLimitationFilters['visibility'] = $visibility;
        if ($this->getStoreId() == Store::DEFAULT_STORE_ID) {
            $this->addAttributeToFilter('visibility', $visibility);
        } else {
            $this->_applyProductLimitations();
        }

        return $this;
    }

    /**
     * Add attribute to sort order
     *
     * @param string $attribute
     * @param string $dir
     * @return $this
     * @SuppressWarnings(PHPMD.CyclomaticComplexity)
     * @SuppressWarnings(PHPMD.NPathComplexity)
     */
    public function addAttributeToSort($attribute, $dir = self::SORT_ORDER_ASC)
    {
        if ($attribute == 'position') {
            if (isset($this->_joinFields[$attribute])) {
                $this->getSelect()->order($this->_getAttributeFieldName($attribute) . ' ' . $dir);
                return $this;
            }
            if ($this->isEnabledFlat()) {
                $this->getSelect()->order("cat_index_position {$dir}");
            }
            // optimize if using cat index
            $filters = $this->_productLimitationFilters;
            if (isset($filters['category_id']) || isset($filters['visibility'])) {
                $this->getSelect()->order('cat_index.position ' . $dir);
            } else {
                $this->getSelect()->order('e.entity_id ' . $dir);
            }

            return $this;
        } elseif ($attribute == 'is_saleable') {
            $this->getSelect()->order("is_salable " . $dir);
            return $this;
        }

        $storeId = $this->getStoreId();
        if ($attribute == 'price' && $storeId != 0) {
            $this->addPriceData();
            if ($this->_productLimitationFilters->isUsingPriceIndex()) {
                $this->getSelect()->order("price_index.min_price {$dir}");
                return $this;
            }
        }

        if ($this->isEnabledFlat()) {
            $column = $this->getEntity()->getAttributeSortColumn($attribute);

            if ($column) {
                $this->getSelect()->order("e.{$column} {$dir}");
            } elseif (isset($this->_joinFields[$attribute])) {
                $this->getSelect()->order($this->_getAttributeFieldName($attribute) . ' ' . $dir);
            }

            return $this;
        } else {
            $attrInstance = $this->getEntity()->getAttribute($attribute);
            if ($attrInstance && $attrInstance->usesSource()) {
                $attrInstance->getSource()->addValueSortToCollection($this, $dir);
                return $this;
            }
        }

        return parent::addAttributeToSort($attribute, $dir);
    }

    /**
     * Prepare limitation filters
     *
     * @return $this
     */
    protected function _prepareProductLimitationFilters()
    {
        if (isset($this->_productLimitationFilters['visibility'])
            && !isset($this->_productLimitationFilters['store_id'])) {
            $this->_productLimitationFilters['store_id'] = $this->getStoreId();
        }

        if (isset($this->_productLimitationFilters['category_id'])
            && !isset($this->_productLimitationFilters['store_id'])) {
            $this->_productLimitationFilters['store_id'] = $this->getStoreId();
        }

        if (isset($this->_productLimitationFilters['store_id'])
            && isset($this->_productLimitationFilters['visibility'])
            && !isset($this->_productLimitationFilters['category_id'])) {
            $this->_productLimitationFilters['category_id'] = $this->_storeManager->getStore(
                $this->_productLimitationFilters['store_id']
            )->getRootCategoryId();
        }

        return $this;
    }

    /**
     * Join website product limitation
     *
     * @return $this
     * @SuppressWarnings(PHPMD.CyclomaticComplexity)
     */
    protected function _productLimitationJoinWebsite()
    {
        $joinWebsite = false;
        $filters = $this->_productLimitationFilters;
        $conditions = ['product_website.product_id = e.entity_id'];

        if (isset($filters['website_ids'])) {
            $joinWebsite = true;
            if (count($filters['website_ids']) > 1) {
                $this->getSelect()->distinct(true);
            }
            $conditions[] = $this->getConnection()->quoteInto(
                'product_website.website_id IN(?)',
                $filters['website_ids'],
                'int'
            );
        } elseif (isset($filters['store_id']) && !$this->isEnabledFlat()
            && (!isset($filters['visibility']) && !isset($filters['category_id']))) {
            $joinWebsite = true;
            $websiteId = $this->_storeManager->getStore($filters['store_id'])->getWebsiteId();
            $conditions[] = $this->getConnection()->quoteInto('product_website.website_id = ?', $websiteId, 'int');
        }

        $fromPart = $this->getSelect()->getPart(\Magento\Framework\DB\Select::FROM);
        if (isset($fromPart['product_website'])) {
            if (!$joinWebsite) {
                unset($fromPart['product_website']);
            } else {
                $fromPart['product_website']['joinCondition'] = join(' AND ', $conditions);
            }
            $this->getSelect()->setPart(\Magento\Framework\DB\Select::FROM, $fromPart);
        } elseif ($joinWebsite) {
            $this->getSelect()->join(
                ['product_website' => $this->getTable('catalog_product_website')],
                join(' AND ', $conditions),
                []
            );
        }

        return $this;
    }

    /**
     * Join additional (alternative) store visibility filter
     *
     * @return $this
     * @SuppressWarnings(PHPMD.CyclomaticComplexity)
     * @SuppressWarnings(PHPMD.NPathComplexity)
     */
    protected function _productLimitationJoinStore()
    {
        $filters = $this->_productLimitationFilters;
        if (!isset($filters['store_table'])) {
            return $this;
        }

        $hasColumn = false;
        foreach ($this->getSelect()->getPart(\Magento\Framework\DB\Select::COLUMNS) as $columnEntry) {
            list(, , $alias) = $columnEntry;
            if ($alias == 'visibility') {
                $hasColumn = true;
            }
        }
        if (!$hasColumn) {
            $this->getSelect()->columns('visibility', 'cat_index');
        }

        // Avoid column duplication problems
        $this->_resourceHelper->prepareColumnsList($this->getSelect());

        $whereCond = $this->getConnection()->quoteInto('cat_index.visibility IN(?)', $filters['visibility']);
        $wherePart = $this->getSelect()->getPart(\Magento\Framework\DB\Select::WHERE);
        if (array_search('(' . $whereCond . ')', $wherePart) === false) {
            $this->getSelect()->where($whereCond);
        }

        return $this;
    }

    /**
     * Join Product Price Table
     *
     * @return $this
     */
    protected function _productLimitationJoinPrice()
    {
        return $this->_productLimitationPrice();
    }

    /**
     * Join Product Price Table with left-join possibility
     *
     * @param bool $joinLeft
     * @return $this
<<<<<<< HEAD
     * @see \Magento\Catalog\Model\ResourceModel\Product\Collection::_productLimitationJoinPrice()
=======
     * @SuppressWarnings(PHPMD.CyclomaticComplexity)
>>>>>>> 0d3defe4
     */
    protected function _productLimitationPrice($joinLeft = false)
    {
        $filters = $this->_productLimitationFilters;
        if (!$filters->isUsingPriceIndex() ||
            !isset($filters['website_id']) ||
            (string)$filters['website_id'] === '' ||
            !isset($filters['customer_group_id']) ||
            (string)$filters['customer_group_id'] === ''
        ) {
            return $this;
        }

        // Preventing overriding price loaded from EAV because we want to use the one from index
        $this->removeAttributeToSelect('price');

        $connection = $this->getConnection();
        $select = $this->getSelect();
        $joinCondArray = [];
        $joinCondArray[] = 'price_index.entity_id = e.entity_id';
        $joinCondArray[] = $connection->quoteInto('price_index.customer_group_id = ?', $filters['customer_group_id']);
        // Add website condition only if it's different from admin scope
        if (((int) $filters['website_id']) !== Store::DEFAULT_STORE_ID) {
            $joinCondArray[] = $connection->quoteInto('price_index.website_id = ?', $filters['website_id']);
        }
        $joinCond = join(' AND ', $joinCondArray);

        $fromPart = $select->getPart(\Magento\Framework\DB\Select::FROM);
        if (!isset($fromPart['price_index'])) {
            $least = $connection->getLeastSql(['price_index.min_price', 'price_index.tier_price']);
            $minimalExpr = $connection->getCheckSql(
                'price_index.tier_price IS NOT NULL',
                $least,
                'price_index.min_price'
            );
            $colls = [
                'price',
                'tax_class_id',
                'final_price',
                'minimal_price' => $minimalExpr,
                'min_price',
                'max_price',
                'tier_price',
            ];

            $tableName = [
                'price_index' => $this->priceTableResolver->resolve(
                    'catalog_product_index_price',
                    [
                        $this->dimensionFactory->create(
                            CustomerGroupDimensionProvider::DIMENSION_NAME,
                            (string)$filters['customer_group_id']
                        ),
                        $this->dimensionFactory->create(
                            WebsiteDimensionProvider::DIMENSION_NAME,
                            (string)$filters['website_id']
                        )
                    ]
                )
            ];

            if ($joinLeft) {
                $select->joinLeft($tableName, $joinCond, $colls);
            } else {
                $select->join($tableName, $joinCond, $colls);
            }
            // Set additional field filters
            foreach ($this->_priceDataFieldFilters as $filterData) {
                $select->where(sprintf(...$filterData));
            }
        } else {
            $fromPart['price_index']['joinCondition'] = $joinCond;
            $select->setPart(\Magento\Framework\DB\Select::FROM, $fromPart);
        }
        //Clean duplicated fields
        $this->_resourceHelper->prepareColumnsList($select);

        return $this;
    }

    /**
     * Apply front-end price limitation filters to the collection
     *
     * @return $this
     */
    public function applyFrontendPriceLimitations()
    {
        $this->_productLimitationFilters->setUsePriceIndex(true);
        if (!isset($this->_productLimitationFilters['customer_group_id'])) {
            $customerGroupId = $this->_customerSession->getCustomerGroupId();
            $this->_productLimitationFilters['customer_group_id'] = $customerGroupId;
        }
        if (!isset($this->_productLimitationFilters['website_id'])) {
            $websiteId = $this->_storeManager->getStore($this->getStoreId())->getWebsiteId();
            $this->_productLimitationFilters['website_id'] = $websiteId;
        }
        $this->_applyProductLimitations();
        return $this;
    }

    /**
     * Apply limitation filters to collection
     * Method allows using one time category product index table (or product website table)
     * for different combinations of store_id/category_id/visibility filter states
     * Method supports multiple changes in one collection object for this parameters
     *
     * @return $this
     */
    protected function _applyProductLimitations()
    {
        $this->_prepareProductLimitationFilters();
        $this->_productLimitationJoinWebsite();
        $this->_productLimitationJoinPrice();
        $filters = $this->_productLimitationFilters;

        if (!isset($filters['category_id']) && !isset($filters['visibility'])) {
            return $this;
        }

        $conditions = [
            'cat_index.product_id=e.entity_id',
            $this->getConnection()->quoteInto('cat_index.store_id=?', $filters['store_id'], 'int'),
        ];
        if (isset($filters['visibility']) && !isset($filters['store_table'])) {
            $conditions[] = $this->getConnection()->quoteInto(
                'cat_index.visibility IN(?)',
                $filters['visibility'],
                'int'
            );
        }
        $conditions[] = $this->getConnection()->quoteInto('cat_index.category_id=?', $filters['category_id'], 'int');
        if (isset($filters['category_is_anchor'])) {
            $conditions[] = $this->getConnection()->quoteInto('cat_index.is_parent=?', $filters['category_is_anchor']);
        }

        $joinCond = join(' AND ', $conditions);
        $fromPart = $this->getSelect()->getPart(\Magento\Framework\DB\Select::FROM);
        if (isset($fromPart['cat_index'])) {
            $fromPart['cat_index']['joinCondition'] = $joinCond;
            $this->getSelect()->setPart(\Magento\Framework\DB\Select::FROM, $fromPart);
        } else {
            $this->getSelect()->join(
                ['cat_index' => $this->tableMaintainer->getMainTable($this->getStoreId())],
                $joinCond,
                ['cat_index_position' => 'position']
            );
        }

        $this->_productLimitationJoinStore();
        $this->_eventManager->dispatch(
            'catalog_product_collection_apply_limitations_after',
            ['collection' => $this]
        );
        return $this;
    }

    /**
     * Apply limitation filters to collection base on API
     * Method allows using one time category product table
     * for combinations of category_id filter states
     *
     * @return $this
     */
    protected function _applyZeroStoreProductLimitations()
    {
        $filters = $this->_productLimitationFilters;
        $categories = $this->getChildrenCategories((int)$filters['category_id']);

        $conditions = [
            'cat_pro.product_id=e.entity_id',
            $this->getConnection()->quoteInto(
                'cat_pro.category_id IN (?)',
                $categories
            ),
        ];
        $joinCond = join(' AND ', $conditions);

        $fromPart = $this->getSelect()->getPart(\Magento\Framework\DB\Select::FROM);
        if (isset($fromPart['cat_pro'])) {
            $fromPart['cat_pro']['joinCondition'] = $joinCond;
            $this->getSelect()->setPart(\Magento\Framework\DB\Select::FROM, $fromPart);
        } else {
            $this->getSelect()->join(
                ['cat_pro' => $this->getTable('catalog_category_product')],
                $joinCond,
                ['cat_index_position' => 'position']
            );
        }
        $this->_joinFields['position'] = ['table' => 'cat_pro', 'field' => 'position'];

        return $this;
    }

    /**
     * Get children categories.
     *
     * @param int $categoryId
     * @return array
     */
    private function getChildrenCategories(int $categoryId): array
    {
        $categoryIds[] = $categoryId;
        $anchorCategory = [];

        $categories = $this->categoryResourceModel->getCategoryWithChildren($categoryId);
        if (empty($categories)) {
            return $categoryIds;
        }

        $firstCategory = array_shift($categories);
        if ($firstCategory['is_anchor'] == 1) {
            $linkField = $this->getProductEntityMetadata()->getLinkField();
            $anchorCategory[] = (int)$firstCategory[$linkField];
            foreach ($categories as $category) {
                if (in_array($category['parent_id'], $categoryIds)
                    && in_array($category['parent_id'], $anchorCategory)) {
                    $categoryIds[] = (int)$category[$linkField];
                    // Storefront approach is to treat non-anchor children of anchor category as anchors.
                    // Adding their's IDs to $anchorCategory for consistency.
                    if ($category['is_anchor'] == 1 || in_array($category['parent_id'], $anchorCategory)) {
                        $anchorCategory[] = (int)$category[$linkField];
                    }
                }
            }
        }

        return $categoryIds;
    }

    /**
     * Add category ids to loaded items
     *
     * @return $this
     */
    public function addCategoryIds()
    {
        if ($this->getFlag('category_ids_added')) {
            return $this;
        }
        $ids = array_keys($this->_items);
        if (empty($ids)) {
            return $this;
        }

        $select = $this->getConnection()->select();

        $select->from($this->_productCategoryTable, ['product_id', 'category_id']);
        $select->where('product_id IN (?)', $ids);

        $data = $this->getConnection()->fetchAll($select);

        $categoryIds = [];
        foreach ($data as $info) {
            if (isset($categoryIds[$info['product_id']])) {
                $categoryIds[$info['product_id']][] = $info['category_id'];
            } else {
                $categoryIds[$info['product_id']] = [$info['category_id']];
            }
        }

        foreach ($this->getItems() as $item) {
            $productId = $item->getId();
            if (isset($categoryIds[$productId])) {
                $item->setCategoryIds($categoryIds[$productId]);
            } else {
                $item->setCategoryIds([]);
            }
        }

        $this->setFlag('category_ids_added', true);
        return $this;
    }

    /**
     * Add tier price data to loaded items.
     *
     * @return $this
     */
    public function addTierPriceData()
    {
        if ($this->getFlag('tier_price_added')) {
            return $this;
        }

        $productIds = [];
        foreach ($this->getItems() as $item) {
            $productIds[] = $item->getData($this->getLinkField());
        }
        if (!$productIds) {
            return $this;
        }
        $select = $this->getTierPriceSelect($productIds);
        $this->fillTierPriceData($select);

        $this->setFlag('tier_price_added', true);
        return $this;
    }

    /**
     * Load collection items filtered by customer group id and add tier price data.
     *
     * @param int $customerGroupId
     * @return $this
     * @since 101.1.0
     */
    public function addTierPriceDataByGroupId($customerGroupId)
    {
        if ($this->getFlag('tier_price_added')) {
            return $this;
        }

        $productIds = [];
        foreach ($this->getItems() as $item) {
            $productIds[] = $item->getData($this->getLinkField());
        }
        if (!$productIds) {
            return $this;
        }
        $select = $this->getTierPriceSelect($productIds);
        $select->where(
            '(customer_group_id=? AND all_groups=0) OR all_groups=1',
            $customerGroupId
        );
        $this->fillTierPriceData($select);

        $this->setFlag('tier_price_added', true);
        return $this;
    }

    /**
     * Get tier price select by product ids.
     *
     * @param array $productIds
     * @return \Magento\Framework\DB\Select
     */
    private function getTierPriceSelect(array $productIds)
    {
        /** @var $attribute \Magento\Catalog\Model\ResourceModel\Eav\Attribute */
        $attribute = $this->getAttribute('tier_price');
        /* @var $backend \Magento\Catalog\Model\Product\Attribute\Backend\Tierprice */
        $backend = $attribute->getBackend();
        $websiteId = 0;
        if (!$attribute->isScopeGlobal() && null !== $this->getStoreId()) {
            $websiteId = $this->_storeManager->getStore($this->getStoreId())->getWebsiteId();
        }
        $select = $backend->getResource()->getSelect($websiteId);
        $select->columns(['product_id' => $this->getLinkField()])->where(
            $this->getLinkField() . ' IN(?)',
            $productIds
        )->order(
            'qty'
        );
        return $select;
    }

    /**
     * Fill tier prices data.
     *
     * @param Select $select
     * @return void
     */
    private function fillTierPriceData(\Magento\Framework\DB\Select $select)
    {
        $tierPrices = [];
        foreach ($this->getConnection()->fetchAll($select) as $row) {
            $tierPrices[$row['product_id']][] = $row;
        }
        foreach ($this->getItems() as $item) {
            $productId = $item->getData($this->getLinkField());
            $this->getBackend()->setPriceData($item, isset($tierPrices[$productId]) ? $tierPrices[$productId] : []);
        }
    }

    /**
     * Retrieve link field and cache it.
     *
     * @return bool|string
     */
    private function getLinkField()
    {
        if ($this->linkField === null) {
            $this->linkField = $this->getConnection()->getAutoIncrementField($this->getTable('catalog_product_entity'));
        }
        return $this->linkField;
    }

    /**
     * Retrieve backend model and cache it.
     *
     * @return \Magento\Eav\Model\Entity\Attribute\Backend\AbstractBackend
     */
    private function getBackend()
    {
        if ($this->backend === null) {
            $this->backend = $this->getAttribute('tier_price')->getBackend();
        }
        return $this->backend;
    }

    /**
     * Add field comparison expression
     *
     * @param string $comparisonFormat - expression for sprintf()
     * @param array $fields - list of fields
     * @return $this
     * @throws \Exception
     */
    public function addPriceDataFieldFilter($comparisonFormat, $fields)
    {
        if (!preg_match('/^%s( (<|>|=|<=|>=|<>) %s)*$/', $comparisonFormat)) {
            throw new \InvalidArgumentException('Invalid comparison format.');
        }

        if (!is_array($fields)) {
            $fields = [$fields];
        }
        foreach ($fields as $key => $field) {
            $fields[$key] = $this->_getMappedField($field);
        }

        $this->_priceDataFieldFilters[] = array_merge([$comparisonFormat], $fields);
        return $this;
    }

    /**
     * Add media gallery data to loaded items
     *
     * @return $this
     * @SuppressWarnings(PHPMD.CyclomaticComplexity)
     * @SuppressWarnings(PHPMD.NPathComplexity)
     * @throws \Magento\Framework\Exception\LocalizedException
     * @since 101.0.1
     */
    public function addMediaGalleryData()
    {
        if ($this->getFlag('media_gallery_added')) {
            return $this;
        }

        if (!$this->getSize()) {
            return $this;
        }

        $items = $this->getItems();
        $linkField = $this->getProductEntityMetadata()->getLinkField();

        $select = $this->getMediaGalleryResource()
            ->createBatchBaseSelect(
                $this->getStoreId(),
                $this->getAttribute('media_gallery')->getAttributeId()
            )->reset(
                Select::ORDER // we don't care what order is in current scenario
            )->where(
                'entity.' . $linkField . ' IN (?)',
                array_map(
                    function ($item) use ($linkField) {
                        return (int)$item->getOrigData($linkField);
                    },
                    $items
                )
            );

        $mediaGalleries = [];
        foreach ($this->getConnection()->fetchAll($select) as $row) {
            $mediaGalleries[$row[$linkField]][] = $row;
        }

        foreach ($items as $item) {
            $this->getGalleryReadHandler()
                ->addMediaDataToProduct(
                    $item,
                    $mediaGalleries[$item->getOrigData($linkField)] ?? []
                );
        }

        $this->setFlag('media_gallery_added', true);
        return $this;
    }

    /**
     * Get product entity metadata
     *
     * @return \Magento\Framework\EntityManager\EntityMetadataInterface
     * @since 101.1.0
     */
    public function getProductEntityMetadata()
    {
        return $this->metadataPool->getMetadata(ProductInterface::class);
    }

    /**
     * Retrieve GalleryReadHandler
     *
     * @return GalleryReadHandler
     * @deprecated 101.0.1
     */
    private function getGalleryReadHandler()
    {
        if ($this->productGalleryReadHandler === null) {
            $this->productGalleryReadHandler = ObjectManager::getInstance()->get(GalleryReadHandler::class);
        }
        return $this->productGalleryReadHandler;
    }

    /**
     * Retrieve Media gallery resource.
     *
     * @return \Magento\Catalog\Model\ResourceModel\Product\Gallery
     * @deprecated 101.0.1
     */
    private function getMediaGalleryResource()
    {
        if (null === $this->mediaGalleryResource) {
            $this->mediaGalleryResource = ObjectManager::getInstance()->get(Gallery::class);
        }
        return $this->mediaGalleryResource;
    }

    /**
     * Clear collection
     *
     * @return $this
     */
    public function clear()
    {
        foreach ($this->_items as $i => $item) {
            if ($item->hasStockItem()) {
                $item->unsStockItem();
            }
            $this->_items[$i] = null;
        }

        foreach ($this->_itemsById as $i => $item) {
            $this->_itemsById[$i] = null;
        }

        unset($this->_items, $this->_data, $this->_itemsById);
        $this->_data = [];
        return parent::clear();
    }

    /**
     * Set Order field
     *
     * @param string $attribute
     * @param string $dir
     * @return $this
     */
    public function setOrder($attribute, $dir = Select::SQL_DESC)
    {
        if ($attribute == 'price') {
            $this->addAttributeToSort($attribute, $dir);
        } else {
            parent::setOrder($attribute, $dir);
        }
        return $this;
    }

    /**
     * Get products max price
     *
     * @return float
     */
    public function getMaxPrice()
    {
        if ($this->_maxPrice === null) {
            $this->_prepareStatisticsData();
        }

        return $this->_maxPrice;
    }

    /**
     * Get products min price
     *
     * @return float
     */
    public function getMinPrice()
    {
        if ($this->_minPrice === null) {
            $this->_prepareStatisticsData();
        }

        return $this->_minPrice;
    }

    /**
     * Get standard deviation of products price
     *
     * @return float
     */
    public function getPriceStandardDeviation()
    {
        if ($this->_priceStandardDeviation === null) {
            $this->_prepareStatisticsData();
        }

        return $this->_priceStandardDeviation;
    }

    /**
     * Get count of product prices
     *
     * @return int
     */
    public function getPricesCount()
    {
        if ($this->_pricesCount === null) {
            $this->_prepareStatisticsData();
        }

        return $this->_pricesCount;
    }

    /**
     * Add is_saleable attribute to filter
     *
     * @param mixed $condition
     * @return $this
     */
    private function addIsSaleableAttributeToFilter($condition): self
    {
        $columns = $this->getSelect()->getPart(Select::COLUMNS);
        foreach ($columns as $columnEntry) {
            list($correlationName, $column, $alias) = $columnEntry;
            if ($alias == 'is_saleable') {
                if ($column instanceof \Zend_Db_Expr) {
                    $field = $column;
                } else {
                    $connection = $this->getSelect()->getConnection();
                    if (empty($correlationName)) {
                        $field = $connection->quoteColumnAs($column, $alias, true);
                    } else {
                        $field = $connection->quoteColumnAs([$correlationName, $column], $alias, true);
                    }
                }
                $this->getSelect()->where("{$field} = ?", $condition);
                break;
            }
        }

        return $this;
    }

    /**
     * Add tier price attribute to filter
     *
     * @param string $attribute
     * @param mixed $condition
     * @return $this
     */
    private function addTierPriceAttributeToFilter(string $attribute, $condition): self
    {
        $attrCode = $attribute;
        $connection = $this->getConnection();
        $attrTable = $this->_getAttributeTableAlias($attrCode);
        $entity = $this->getEntity();
        $fKey = 'e.' . $this->getEntityPkName($entity);
        $pKey = $attrTable . '.' . $this->getEntityPkName($entity);
        $attribute = $entity->getAttribute($attrCode);
        $attrFieldName = $attrTable . '.value';
        $fKey = $connection->quoteColumnAs($fKey, null);
        $pKey = $connection->quoteColumnAs($pKey, null);

        $condArr = ["{$pKey} = {$fKey}"];
        $this->getSelect()->join(
            [$attrTable => $this->getTable('catalog_product_entity_tier_price')],
            '(' . implode(') AND (', $condArr) . ')',
            [$attrCode => $attrFieldName]
        );
        $this->removeAttributeToSelect($attrCode);
        $this->_filterAttributes[$attrCode] = $attribute->getId();
        $this->_joinFields[$attrCode] = ['table' => '', 'field' => $attrFieldName];
        $field = $this->_getAttributeTableAlias($attrCode) . '.value';
        $conditionSql = $this->_getConditionSql($field, $condition);
        $this->getSelect()->where($conditionSql, null, Select::TYPE_CONDITION);
        $this->_totalRecords = null;

        return $this;
    }
}<|MERGE_RESOLUTION|>--- conflicted
+++ resolved
@@ -1910,11 +1910,8 @@
      *
      * @param bool $joinLeft
      * @return $this
-<<<<<<< HEAD
      * @see \Magento\Catalog\Model\ResourceModel\Product\Collection::_productLimitationJoinPrice()
-=======
      * @SuppressWarnings(PHPMD.CyclomaticComplexity)
->>>>>>> 0d3defe4
      */
     protected function _productLimitationPrice($joinLeft = false)
     {
