--- conflicted
+++ resolved
@@ -19,12 +19,9 @@
 use Magento\Framework\DB\Select;
 use Magento\Framework\EntityManager\MetadataPool;
 use Magento\Framework\Indexer\DimensionFactory;
-<<<<<<< HEAD
 use Magento\Framework\Model\ResourceModel\ResourceModelPoolInterface;
 use Magento\Store\Model\Indexer\WebsiteDimensionProvider;
 use Magento\Store\Model\Store;
-=======
->>>>>>> f1da3694
 
 /**
  * Product collection
@@ -40,7 +37,6 @@
  */
 class Collection extends \Magento\Catalog\Model\ResourceModel\Collection\AbstractCollection
 {
-
     /**
      * Alias for index table
      */
@@ -1981,11 +1977,7 @@
             }
             // Set additional field filters
             foreach ($this->_priceDataFieldFilters as $filterData) {
-<<<<<<< HEAD
-                // phpcs:disable Magento2.Functions.DiscouragedFunction
-=======
                 // phpcs:ignore Magento2.Functions.DiscouragedFunction
->>>>>>> f1da3694
                 $select->where(call_user_func_array('sprintf', $filterData));
             }
         } else {
