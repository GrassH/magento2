<?php
/**
 * Copyright © 2016 Magento. All rights reserved.
 * See COPYING.txt for license details.
 */

// @codingStandardsIgnoreFile

namespace Magento\Catalog\Model\ResourceModel\Product;

use Magento\Catalog\Api\Data\ProductInterface;
use Magento\Catalog\Model\Product\Attribute\Source\Status as ProductStatus;
use Magento\CatalogUrlRewrite\Model\ProductUrlRewriteGenerator;
use Magento\Customer\Api\GroupManagementInterface;
use Magento\Framework\DB\Select;
use Magento\Framework\App\ObjectManager;
use Magento\Framework\EntityManager\MetadataPool;
use Magento\Store\Model\Store;
use Magento\Catalog\Model\Product\Gallery\ReadHandler as GalleryReadHandler;
use Magento\Catalog\Model\ResourceModel\Product\Collection\ProductLimitationFactory;

/**
 * Product collection
 * @SuppressWarnings(PHPMD.ExcessivePublicCount)
 * @SuppressWarnings(PHPMD.TooManyFields)
 * @SuppressWarnings(PHPMD.ExcessiveClassComplexity)
 * @SuppressWarnings(PHPMD.NumberOfChildren)
 * @SuppressWarnings(PHPMD.CouplingBetweenObjects)
 *
 * @method \Magento\Eav\Model\ResourceModel\Attribute\DefaultEntityAttributes\ProviderInterface getResource()
 */
class Collection extends \Magento\Catalog\Model\ResourceModel\Collection\AbstractCollection
{
    /**
     * Alias for index table
     */
    const INDEX_TABLE_ALIAS = 'price_index';

    /**
     * Alias for main table
     */
    const MAIN_TABLE_ALIAS = 'e';

    /**
     * @var string
     */
    protected $_idFieldName = 'entity_id';

    /**
     * Catalog Product Flat is enabled cache per store
     *
     * @var array
     */
    protected $_flatEnabled = [];

    /**
     * Product websites table name
     *
     * @var string
     */
    protected $_productWebsiteTable;

    /**
     * Product categories table name
     *
     * @var string
     */
    protected $_productCategoryTable;

    /**
     * Is add URL rewrites to collection flag
     *
     * @var bool
     */
    protected $_addUrlRewrite = false;

    /**
     * Add URL rewrite for category
     *
     * @var int
     */
    protected $_urlRewriteCategory = '';

    /**
     * Is add final price to product collection flag
     *
     * @var bool
     */
    protected $_addFinalPrice = false;

    /**
     * Cache for all ids
     *
     * @var array
     */
    protected $_allIdsCache = null;

    /**
     * Is add tax percents to product collection flag
     *
     * @var bool
     */
    protected $_addTaxPercents = false;

    /**
     * @var \Magento\Catalog\Model\ResourceModel\Product\Collection\ProductLimitation
     */
    protected $_productLimitationFilters;

    /**
     * Category product count select
     *
     * @var \Magento\Framework\DB\Select
     */
    protected $_productCountSelect = null;

    /**
     * @var bool
     */
    protected $_isWebsiteFilter = false;

    /**
     * Additional field filters, applied in _productLimitationJoinPrice()
     *
     * @var array
     */
    protected $_priceDataFieldFilters = [];

    /**
     * Price expression sql
     *
     * @var string|null
     */
    protected $_priceExpression;

    /**
     * Additional price expression sql part
     *
     * @var string|null
     */
    protected $_additionalPriceExpression;

    /**
     * Max prise (statistics data)
     *
     * @var float
     */
    protected $_maxPrice;

    /**
     * Min prise (statistics data)
     *
     * @var float
     */
    protected $_minPrice;

    /**
     * Prise standard deviation (statistics data)
     *
     * @var float
     */
    protected $_priceStandardDeviation;

    /**
     * Prises count (statistics data)
     *
     * @var int
     */
    protected $_pricesCount = null;

    /**
     * Cloned Select after dispatching 'catalog_prepare_price_select' event
     *
     * @var \Magento\Framework\DB\Select
     */
    protected $_catalogPreparePriceSelect = null;

    /**
     * Catalog product flat
     *
     * @var \Magento\Catalog\Model\Indexer\Product\Flat\State
     */
    protected $_catalogProductFlatState = null;

    /**
     * Catalog data
     *
     * @var \Magento\Framework\Module\Manager
     */
    protected $moduleManager = null;

    /**
     * Core store config
     *
     * @var \Magento\Framework\App\Config\ScopeConfigInterface
     */
    protected $_scopeConfig;

    /**
     * Customer session
     *
     * @var \Magento\Customer\Model\Session
     */
    protected $_customerSession;

    /**
     * @var \Magento\Framework\Stdlib\DateTime\TimezoneInterface
     */
    protected $_localeDate;

    /**
     * Catalog url
     *
     * @var \Magento\Catalog\Model\ResourceModel\Url
     */
    protected $_catalogUrl;

    /**
     * Product option factory
     *
     * @var \Magento\Catalog\Model\Product\OptionFactory
     */
    protected $_productOptionFactory;

    /**
     * Catalog resource helper
     *
     * @var \Magento\Catalog\Model\ResourceModel\Helper
     */
    protected $_resourceHelper;

    /**
     * @var \Magento\Framework\Stdlib\DateTime
     */
    protected $dateTime;

    /**
     * @var \Magento\Customer\Api\GroupManagementInterface
     */
    protected $_groupManagement;

    /**
     * Need to add websites to result flag
     *
     * @var bool
     */
    protected $needToAddWebsiteNamesToResult;

    /**
     * @var Gallery
     */
    private $mediaGalleryResource;

    /**
     * @var GalleryReadHandler
     */
    private $productGalleryReadHandler;

    /**
     * @var MetadataPool
     */
    protected $metadataPool;

    /**
     * Collection constructor
     *
     * @param \Magento\Framework\Data\Collection\EntityFactory $entityFactory
     * @param \Psr\Log\LoggerInterface $logger
     * @param \Magento\Framework\Data\Collection\Db\FetchStrategyInterface $fetchStrategy
     * @param \Magento\Framework\Event\ManagerInterface $eventManager
     * @param \Magento\Eav\Model\Config $eavConfig
     * @param \Magento\Framework\App\ResourceConnection $resource
     * @param \Magento\Eav\Model\EntityFactory $eavEntityFactory
     * @param \Magento\Catalog\Model\ResourceModel\Helper $resourceHelper
     * @param \Magento\Framework\Validator\UniversalFactory $universalFactory
     * @param \Magento\Store\Model\StoreManagerInterface $storeManager
     * @param \Magento\Framework\Module\Manager $moduleManager
     * @param \Magento\Catalog\Model\Indexer\Product\Flat\State $catalogProductFlatState
     * @param \Magento\Framework\App\Config\ScopeConfigInterface $scopeConfig
     * @param \Magento\Catalog\Model\Product\OptionFactory $productOptionFactory
     * @param \Magento\Catalog\Model\ResourceModel\Url $catalogUrl
     * @param \Magento\Framework\Stdlib\DateTime\TimezoneInterface $localeDate
     * @param \Magento\Customer\Model\Session $customerSession
     * @param \Magento\Framework\Stdlib\DateTime $dateTime
     * @param GroupManagementInterface $groupManagement
     * @param \Magento\Framework\DB\Adapter\AdapterInterface|null $connection
     * @param ProductLimitationFactory|null $productLimitationFactory
     * @param MetadataPool|null $metadataPool
     *
     * @SuppressWarnings(PHPMD.ExcessiveParameterList)
     */
    public function __construct(
        \Magento\Framework\Data\Collection\EntityFactory $entityFactory,
        \Psr\Log\LoggerInterface $logger,
        \Magento\Framework\Data\Collection\Db\FetchStrategyInterface $fetchStrategy,
        \Magento\Framework\Event\ManagerInterface $eventManager,
        \Magento\Eav\Model\Config $eavConfig,
        \Magento\Framework\App\ResourceConnection $resource,
        \Magento\Eav\Model\EntityFactory $eavEntityFactory,
        \Magento\Catalog\Model\ResourceModel\Helper $resourceHelper,
        \Magento\Framework\Validator\UniversalFactory $universalFactory,
        \Magento\Store\Model\StoreManagerInterface $storeManager,
        \Magento\Framework\Module\Manager $moduleManager,
        \Magento\Catalog\Model\Indexer\Product\Flat\State $catalogProductFlatState,
        \Magento\Framework\App\Config\ScopeConfigInterface $scopeConfig,
        \Magento\Catalog\Model\Product\OptionFactory $productOptionFactory,
        \Magento\Catalog\Model\ResourceModel\Url $catalogUrl,
        \Magento\Framework\Stdlib\DateTime\TimezoneInterface $localeDate,
        \Magento\Customer\Model\Session $customerSession,
        \Magento\Framework\Stdlib\DateTime $dateTime,
        GroupManagementInterface $groupManagement,
        \Magento\Framework\DB\Adapter\AdapterInterface $connection = null,
        ProductLimitationFactory $productLimitationFactory = null,
        MetadataPool $metadataPool = null
    ) {
        $this->moduleManager = $moduleManager;
        $this->_catalogProductFlatState = $catalogProductFlatState;
        $this->_scopeConfig = $scopeConfig;
        $this->_productOptionFactory = $productOptionFactory;
        $this->_catalogUrl = $catalogUrl;
        $this->_localeDate = $localeDate;
        $this->_customerSession = $customerSession;
        $this->_resourceHelper = $resourceHelper;
        $this->dateTime = $dateTime;
        $this->_groupManagement = $groupManagement;
        $productLimitationFactory = $productLimitationFactory ?: ObjectManager::getInstance()->get(
            \Magento\Catalog\Model\ResourceModel\Product\Collection\ProductLimitationFactory::class
        );
        $this->_productLimitationFilters = $productLimitationFactory->create();
        $this->metadataPool = $metadataPool ?: ObjectManager::getInstance()->get(MetadataPool::class);
        parent::__construct(
            $entityFactory,
            $logger,
            $fetchStrategy,
            $eventManager,
            $eavConfig,
            $resource,
            $eavEntityFactory,
            $resourceHelper,
            $universalFactory,
            $storeManager,
            $connection
        );
    }

    /**
     * Get cloned Select after dispatching 'catalog_prepare_price_select' event
     *
     * @return \Magento\Framework\DB\Select
     */
    public function getCatalogPreparedSelect()
    {
        return $this->_catalogPreparePriceSelect;
    }

    /**
     * Prepare additional price expression sql part
     *
     * @param \Magento\Framework\DB\Select $select
     * @return $this
     */
    protected function _preparePriceExpressionParameters($select)
    {
        // prepare response object for event
        $response = new \Magento\Framework\DataObject();
        $response->setAdditionalCalculations([]);
        $tableAliases = array_keys($select->getPart(\Magento\Framework\DB\Select::FROM));
        if (in_array(self::INDEX_TABLE_ALIAS, $tableAliases)) {
            $table = self::INDEX_TABLE_ALIAS;
        } else {
            $table = reset($tableAliases);
        }

        // prepare event arguments
        $eventArgs = [
            'select' => $select,
            'table' => $table,
            'store_id' => $this->getStoreId(),
            'response_object' => $response,
        ];

        $this->_eventManager->dispatch('catalog_prepare_price_select', $eventArgs);

        $additional = join('', $response->getAdditionalCalculations());
        $this->_priceExpression = $table . '.min_price';
        $this->_additionalPriceExpression = $additional;
        $this->_catalogPreparePriceSelect = clone $select;

        return $this;
    }

    /**
     * Get price expression sql part
     *
     * @param \Magento\Framework\DB\Select $select
     * @return string
     */
    public function getPriceExpression($select)
    {
        //@todo: Add caching of price expresion
        $this->_preparePriceExpressionParameters($select);
        return $this->_priceExpression;
    }

    /**
     * Get additional price expression sql part
     *
     * @param \Magento\Framework\DB\Select $select
     * @return string
     */
    public function getAdditionalPriceExpression($select)
    {
        if (null === $this->_additionalPriceExpression) {
            $this->_preparePriceExpressionParameters($select);
        }
        return $this->_additionalPriceExpression;
    }

    /**
     * Get currency rate
     *
     * @return float
     */
    public function getCurrencyRate()
    {
        return $this->_storeManager->getStore($this->getStoreId())->getCurrentCurrencyRate();
    }

    /**
     * Retrieve Catalog Product Flat Helper object
     *
     * @return \Magento\Catalog\Model\Indexer\Product\Flat\State
     */
    public function getFlatState()
    {
        return $this->_catalogProductFlatState;
    }

    /**
     * Retrieve is flat enabled flag
     * Return always false if magento run admin
     *
     * @return bool
     */
    public function isEnabledFlat()
    {
        if (!isset($this->_flatEnabled[$this->getStoreId()])) {
            $this->_flatEnabled[$this->getStoreId()] = $this->getFlatState()->isAvailable();
        }
        return $this->_flatEnabled[$this->getStoreId()];
    }

    /**
     * Initialize resources
     *
     * @return void
     */
    protected function _construct()
    {
        if ($this->isEnabledFlat()) {
            $this->_init(\Magento\Catalog\Model\Product::class, \Magento\Catalog\Model\ResourceModel\Product\Flat::class);
        } else {
            $this->_init(\Magento\Catalog\Model\Product::class, \Magento\Catalog\Model\ResourceModel\Product::class);
        }
        $this->_initTables();
    }

    /**
     * Standard resource collection initialization
     * Needed for child classes
     *
     * @param string $model
     * @param string $entityModel
     * @return $this
     */
    protected function _init($model, $entityModel)
    {
        if ($this->isEnabledFlat()) {
            $entityModel = \Magento\Catalog\Model\ResourceModel\Product\Flat::class;
        }
        return parent::_init($model, $entityModel);
    }

    /**
     * Define product website and category product tables
     *
     * @return void
     */
    protected function _initTables()
    {
        $this->_productWebsiteTable = $this->getResource()->getTable('catalog_product_website');
        $this->_productCategoryTable = $this->getResource()->getTable('catalog_category_product');
    }

    /**
     * Prepare static entity fields
     *
     * @return $this
     */
    protected function _prepareStaticFields()
    {
        if ($this->isEnabledFlat()) {
            return $this;
        }
        return parent::_prepareStaticFields();
    }

    /**
     * Retrieve collection empty item
     * Redeclared for specifying id field name without getting resource model inside model
     *
     * @return \Magento\Framework\DataObject
     */
    public function getNewEmptyItem()
    {
        $object = parent::getNewEmptyItem();
        if ($this->isEnabledFlat()) {
            $object->setIdFieldName($this->getEntity()->getIdFieldName());
        }
        return $object;
    }

    /**
     * Set entity to use for attributes
     *
     * @param \Magento\Eav\Model\Entity\AbstractEntity $entity
     * @return $this
     */
    public function setEntity($entity)
    {
        if ($this->isEnabledFlat() && $entity instanceof \Magento\Framework\Model\ResourceModel\Db\AbstractDb) {
            $this->_entity = $entity;
            return $this;
        }
        return parent::setEntity($entity);
    }

    /**
     * Set Store scope for collection
     *
     * @param mixed $store
     * @return $this
     */
    public function setStore($store)
    {
        parent::setStore($store);
        if ($this->isEnabledFlat()) {
            $this->getEntity()->setStoreId($this->getStoreId());
        }
        return $this;
    }

    /**
     * Initialize collection select
     * Redeclared for remove entity_type_id condition
     * in catalog_product_entity we store just products
     *
     * @return $this
     */
    protected function _initSelect()
    {
        if ($this->isEnabledFlat()) {
            $this->getSelect()->from(
                [self::MAIN_TABLE_ALIAS => $this->getEntity()->getFlatTableName()],
                null
            )->columns(
                ['status' => new \Zend_Db_Expr(ProductStatus::STATUS_ENABLED)]
            );
            $this->addAttributeToSelect($this->getResource()->getDefaultAttributes());
            if ($this->_catalogProductFlatState->getFlatIndexerHelper()->isAddChildData()) {
                $this->getSelect()->where('e.is_child=?', 0);
                $this->addAttributeToSelect(['child_id', 'is_child']);
            }
        } else {
            $this->getSelect()->from([self::MAIN_TABLE_ALIAS => $this->getEntity()->getEntityTable()]);
        }
        return $this;
    }

    /**
     * Load attributes into loaded entities
     *
     * @param bool $printQuery
     * @param bool $logQuery
     * @return $this
     */
    public function _loadAttributes($printQuery = false, $logQuery = false)
    {
        if ($this->isEnabledFlat()) {
            return $this;
        }
        return parent::_loadAttributes($printQuery, $logQuery);
    }

    /**
     * Add attribute to entities in collection
     * If $attribute=='*' select all attributes
     *
     * @param array|string|integer|\Magento\Framework\App\Config\Element $attribute
     * @param bool|string $joinType
     * @return $this
     */
    public function addAttributeToSelect($attribute, $joinType = false)
    {
        if ($this->isEnabledFlat()) {
            if (!is_array($attribute)) {
                $attribute = [$attribute];
            }
            foreach ($attribute as $attributeCode) {
                if ($attributeCode == '*') {
                    foreach ($this->getEntity()->getAllTableColumns() as $column) {
                        $this->getSelect()->columns('e.' . $column);
                        $this->_selectAttributes[$column] = $column;
                        $this->_staticFields[$column] = $column;
                    }
                } else {
                    $columns = $this->getEntity()->getAttributeForSelect($attributeCode);
                    if ($columns) {
                        foreach ($columns as $alias => $column) {
                            $this->getSelect()->columns([$alias => 'e.' . $column]);
                            $this->_selectAttributes[$column] = $column;
                            $this->_staticFields[$column] = $column;
                        }
                    }
                }
            }
            return $this;
        }
        return parent::addAttributeToSelect($attribute, $joinType);
    }

    /**
     * Processing collection items after loading
     * Adding url rewrites, minimal prices, final prices, tax percents
     *
     * @return $this
     */
    protected function _afterLoad()
    {
        if ($this->_addUrlRewrite) {
            $this->_addUrlRewrite();
        }

        $this->_prepareUrlDataObject();

        if (count($this)) {
            $this->_eventManager->dispatch('catalog_product_collection_load_after', ['collection' => $this]);
        }

        return $this;
    }

    /**
     * Prepare Url Data object
     *
     * @return $this
     */
    protected function _prepareUrlDataObject()
    {
        $objects = [];
        /** @var $item \Magento\Catalog\Model\Product */
        foreach ($this->_items as $item) {
            if ($this->getFlag('do_not_use_category_id')) {
                $item->setDoNotUseCategoryId(true);
            }
            if (!$item->isVisibleInSiteVisibility() && $item->getItemStoreId()) {
                $objects[$item->getEntityId()] = $item->getItemStoreId();
            }
        }

        if ($objects && $this->hasFlag('url_data_object')) {
            $objects = $this->_catalogUrl->getRewriteByProductStore($objects);
            foreach ($this->_items as $item) {
                if (isset($objects[$item->getEntityId()])) {
                    $object = new \Magento\Framework\DataObject($objects[$item->getEntityId()]);
                    $item->setUrlDataObject($object);
                }
            }
        }

        return $this;
    }

    /**
     * Add collection filters by identifiers
     *
     * @param mixed $productId
     * @param boolean $exclude
     * @return $this
     */
    public function addIdFilter($productId, $exclude = false)
    {
        if (empty($productId)) {
            $this->_setIsLoaded(true);
            return $this;
        }
        if (is_array($productId)) {
            if (!empty($productId)) {
                if ($exclude) {
                    $condition = ['nin' => $productId];
                } else {
                    $condition = ['in' => $productId];
                }
            } else {
                $condition = '';
            }
        } else {
            if ($exclude) {
                $condition = ['neq' => $productId];
            } else {
                $condition = $productId;
            }
        }
        $this->addFieldToFilter('entity_id', $condition);
        return $this;
    }

    /**
     * Adding product website names to result collection
     * Add for each product websites information
     *
     * @return $this
     */
    public function addWebsiteNamesToResult()
    {
        $this->needToAddWebsiteNamesToResult = true;
        return $this;
    }

    /**
     * {@inheritdoc}
     */
    public function load($printQuery = false, $logQuery = false)
    {
        if ($this->isLoaded()) {
            return $this;
        }
        parent::load($printQuery, $logQuery);

        if ($this->needToAddWebsiteNamesToResult) {
            $this->doAddWebsiteNamesToResult();
        }
        return $this;
    }

    /**
     * Processs adding product website names to result collection
     *
     * @return $this
     */
    protected function doAddWebsiteNamesToResult()
    {
        $productWebsites = [];
        foreach ($this as $product) {
            $productWebsites[$product->getId()] = [];
        }

        if (!empty($productWebsites)) {
            $select = $this->getConnection()->select()->from(
                ['product_website' => $this->_productWebsiteTable]
            )->join(
                ['website' => $this->getResource()->getTable('store_website')],
                'website.website_id = product_website.website_id',
                ['name']
            )->where(
                'product_website.product_id IN (?)',
                array_keys($productWebsites)
            )->where(
                'website.website_id > ?',
                0
            );

            $data = $this->getConnection()->fetchAll($select);
            foreach ($data as $row) {
                $productWebsites[$row['product_id']][] = $row['website_id'];
            }
        }

        foreach ($this as $product) {
            if (isset($productWebsites[$product->getId()])) {
                $product->setData('websites', $productWebsites[$product->getId()]);
            }
        }
        return $this;
    }

    /**
     * Add store availability filter. Include availability product
     * for store website
     *
     * @param null|string|bool|int|Store $store
     * @return $this
     */
    public function addStoreFilter($store = null)
    {
        if ($store === null) {
            $store = $this->getStoreId();
        }
        $store = $this->_storeManager->getStore($store);

        if ($store->getId() != Store::DEFAULT_STORE_ID) {
            $this->setStoreId($store);
            $this->_productLimitationFilters['store_id'] = $store->getId();
            $this->_applyProductLimitations();
        }

        return $this;
    }

    /**
     * Add website filter to collection
     *
     * @param null|bool|int|string|array $websites
     * @return $this
     */
    public function addWebsiteFilter($websites = null)
    {
        if (!is_array($websites)) {
            $websites = [$this->_storeManager->getWebsite($websites)->getId()];
        }

        $this->_productLimitationFilters['website_ids'] = $websites;
        $this->_applyProductLimitations();

        return $this;
    }

    /**
     * Get filters applied to collection
     *
     * @return \Magento\Catalog\Model\ResourceModel\Product\Collection\ProductLimitation
     */
    public function getLimitationFilters()
    {
        return $this->_productLimitationFilters;
    }

    /**
     * Specify category filter for product collection
     *
     * @param \Magento\Catalog\Model\Category $category
     * @return $this
     */
    public function addCategoryFilter(\Magento\Catalog\Model\Category $category)
    {
        $this->_productLimitationFilters['category_id'] = $category->getId();
        if ($category->getIsAnchor()) {
            unset($this->_productLimitationFilters['category_is_anchor']);
        } else {
            $this->_productLimitationFilters['category_is_anchor'] = 1;
        }

        if ($this->getStoreId() == Store::DEFAULT_STORE_ID) {
            $this->_applyZeroStoreProductLimitations();
        } else {
            $this->_applyProductLimitations();
        }

        return $this;
    }

    /**
     * Filter Product by Categories
     *
     * @param array $categoriesFilter
     */
    public function addCategoriesFilter(array $categoriesFilter)
    {
        foreach ($categoriesFilter as $conditionType => $values) {
            $categorySelect = $this->getConnection()->select()->from(
                ['cat' => $this->getTable('catalog_category_product')],
                'cat.product_id'
            )->where($this->getConnection()->prepareSqlCondition('cat.category_id', ['in' => $values]));
            $selectCondition = [
                $this->mapConditionType($conditionType) => $categorySelect
            ];
            $this->getSelect()->where($this->getConnection()->prepareSqlCondition('e.entity_id' , $selectCondition));
        }
    }

    /**
     * Map equal and not equal conditions to in and not in
     *
     * @param string $conditionType
     * @return mixed
     */
    private function mapConditionType($conditionType)
    {
        $conditionsMap = [
            'eq' => 'in',
            'neq' => 'nin'
        ];
        return isset($conditionsMap[$conditionType]) ? $conditionsMap[$conditionType] : $conditionType;
    }

    /**
     * Join minimal price attribute to result
     *
     * @return $this
     */
    public function joinMinimalPrice()
    {
        $this->addAttributeToSelect('price')->addAttributeToSelect('minimal_price');
        return $this;
    }

    /**
     * Retrieve max value by attribute
     *
     * @param string $attribute
     * @return array|null
     */
    public function getMaxAttributeValue($attribute)
    {
        $select = clone $this->getSelect();
        $attribute = $this->getEntity()->getAttribute($attribute);
        $attributeCode = $attribute->getAttributeCode();
        $tableAlias = $attributeCode . '_max_value';
        $fieldAlias = 'max_' . $attributeCode;
        $condition = 'e.entity_id = ' . $tableAlias . '.entity_id AND ' . $this->_getConditionSql(
            $tableAlias . '.attribute_id',
            $attribute->getId()
        );

        $select->join(
            [$tableAlias => $attribute->getBackend()->getTable()],
            $condition,
            [$fieldAlias => new \Zend_Db_Expr('MAX(' . $tableAlias . '.value)')]
        )->group(
            'e.entity_type_id'
        );

        $data = $this->getConnection()->fetchRow($select);
        if (isset($data[$fieldAlias])) {
            return $data[$fieldAlias];
        }

        return null;
    }

    /**
     * Retrieve ranging product count for arrtibute range
     *
     * @param string $attribute
     * @param int $range
     * @return array
     */
    public function getAttributeValueCountByRange($attribute, $range)
    {
        $select = clone $this->getSelect();
        $attribute = $this->getEntity()->getAttribute($attribute);
        $attributeCode = $attribute->getAttributeCode();
        $tableAlias = $attributeCode . '_range_count_value';

        $condition = 'e.entity_id = ' . $tableAlias . '.entity_id AND ' . $this->_getConditionSql(
            $tableAlias . '.attribute_id',
            $attribute->getId()
        );

        $select->reset(\Magento\Framework\DB\Select::GROUP);
        $select->join(
            [$tableAlias => $attribute->getBackend()->getTable()],
            $condition,
            [
                'count_' . $attributeCode => new \Zend_Db_Expr('COUNT(DISTINCT e.entity_id)'),
                'range_' . $attributeCode => new \Zend_Db_Expr('CEIL((' . $tableAlias . '.value+0.01)/' . $range . ')')
            ]
        )->group(
            'range_' . $attributeCode
        );

        $data = $this->getConnection()->fetchAll($select);
        $res = [];

        foreach ($data as $row) {
            $res[$row['range_' . $attributeCode]] = $row['count_' . $attributeCode];
        }
        return $res;
    }

    /**
     * Retrieve product count by some value of attribute
     *
     * @param string $attribute
     * @return array ($value => $count)
     */
    public function getAttributeValueCount($attribute)
    {
        $select = clone $this->getSelect();
        $attribute = $this->getEntity()->getAttribute($attribute);
        $attributeCode = $attribute->getAttributeCode();
        $tableAlias = $attributeCode . '_value_count';

        $select->reset(\Magento\Framework\DB\Select::GROUP);
        $condition = 'e.entity_id=' . $tableAlias . '.entity_id AND ' . $this->_getConditionSql(
            $tableAlias . '.attribute_id',
            $attribute->getId()
        );

        $select->join(
            [$tableAlias => $attribute->getBackend()->getTable()],
            $condition,
            [
                'count_' . $attributeCode => new \Zend_Db_Expr('COUNT(DISTINCT e.entity_id)'),
                'value_' . $attributeCode => new \Zend_Db_Expr($tableAlias . '.value')
            ]
        )->group(
            'value_' . $attributeCode
        );

        $data = $this->getConnection()->fetchAll($select);
        $res = [];

        foreach ($data as $row) {
            $res[$row['value_' . $attributeCode]] = $row['count_' . $attributeCode];
        }
        return $res;
    }

    /**
     * Return all attribute values as array in form:
     * array(
     *   [entity_id_1] => array(
     *          [store_id_1] => store_value_1,
     *          [store_id_2] => store_value_2,
     *          ...
     *          [store_id_n] => store_value_n
     *   ),
     *   ...
     * )
     *
     * @param string $attribute attribute code
     * @return array
     */
    public function getAllAttributeValues($attribute)
    {
        /** @var $select \Magento\Framework\DB\Select */
        $select = clone $this->getSelect();
        $attribute = $this->getEntity()->getAttribute($attribute);

        $aiField = $this->getConnection()->getAutoIncrementField($this->getMainTable());
        $select->reset()
            ->from(
                ['cpe' => $this->getMainTable()],
                ['entity_id']
            )->join(
                ['cpa' => $attribute->getBackend()->getTable()],
                'cpe.' . $aiField . ' = cpa.' . $aiField,
                ['store_id', 'value']
            )->where('attribute_id = ?', (int)$attribute->getId());

        $data = $this->getConnection()->fetchAll($select);
        $res = [];

        foreach ($data as $row) {
            $res[$row['entity_id']][$row['store_id']] = $row['value'];
        }

        return $res;
    }

    /**
     * Get SQL for get record count without left JOINs
     *
     * @return \Magento\Framework\DB\Select
     */
    public function getSelectCountSql()
    {
        return $this->_getSelectCountSql();
    }

    /**
     * Get SQL for get record count
     *
     * @param null $select
     * @param bool $resetLeftJoins
     * @return \Magento\Framework\DB\Select
     */
    protected function _getSelectCountSql($select = null, $resetLeftJoins = true)
    {
        $this->_renderFilters();
        $countSelect = is_null($select) ? $this->_getClearSelect() : $this->_buildClearSelect($select);
        $countSelect->columns('COUNT(DISTINCT e.entity_id)');
        if ($resetLeftJoins) {
            $countSelect->resetJoinLeft();
        }
        return $countSelect;
    }

    /**
     * Prepare statistics data
     *
     * @return $this
     */
    protected function _prepareStatisticsData()
    {
        $select = clone $this->getSelect();
        $priceExpression = $this->getPriceExpression($select) . ' ' . $this->getAdditionalPriceExpression($select);
        $sqlEndPart = ') * ' . $this->getCurrencyRate() . ', 2)';
        $select = $this->_getSelectCountSql($select, false);
        $select->columns(
            [
                'max' => 'ROUND(MAX(' . $priceExpression . $sqlEndPart,
                'min' => 'ROUND(MIN(' . $priceExpression . $sqlEndPart,
                'std' => $this->getConnection()->getStandardDeviationSql('ROUND((' . $priceExpression . $sqlEndPart),
            ]
        );
        $select->where($this->getPriceExpression($select) . ' IS NOT NULL');
        $row = $this->getConnection()->fetchRow($select, $this->_bindParams, \Zend_Db::FETCH_NUM);
        $this->_pricesCount = (int)$row[0];
        $this->_maxPrice = (double)$row[1];
        $this->_minPrice = (double)$row[2];
        $this->_priceStandardDeviation = (double)$row[3];

        return $this;
    }

    /**
     * Retrieve clear select
     *
     * @return \Magento\Framework\DB\Select
     */
    protected function _getClearSelect()
    {
        return $this->_buildClearSelect();
    }

    /**
     * Build clear select
     *
     * @param \Magento\Framework\DB\Select $select
     * @return \Magento\Framework\DB\Select
     */
    protected function _buildClearSelect($select = null)
    {
        if (null === $select) {
            $select = clone $this->getSelect();
        }
        $select->reset(\Magento\Framework\DB\Select::ORDER);
        $select->reset(\Magento\Framework\DB\Select::LIMIT_COUNT);
        $select->reset(\Magento\Framework\DB\Select::LIMIT_OFFSET);
        $select->reset(\Magento\Framework\DB\Select::COLUMNS);

        return $select;
    }

    /**
     * Retrieve all ids for collection
     *
     * @param int|string $limit
     * @param int|string $offset
     * @return array
     */
    public function getAllIds($limit = null, $offset = null)
    {
        $idsSelect = $this->_getClearSelect();
        $idsSelect->columns('e.' . $this->getEntity()->getIdFieldName());
        $idsSelect->limit($limit, $offset);
        $idsSelect->resetJoinLeft();

        return $this->getConnection()->fetchCol($idsSelect, $this->_bindParams);
    }

    /**
     * Retrieve product count select for categories
     *
     * @return \Magento\Framework\DB\Select
     */
    public function getProductCountSelect()
    {
        if ($this->_productCountSelect === null) {
            $this->_productCountSelect = clone $this->getSelect();
            $this->_productCountSelect->reset(
                \Magento\Framework\DB\Select::COLUMNS
            )->reset(
                \Magento\Framework\DB\Select::GROUP
            )->reset(
                \Magento\Framework\DB\Select::ORDER
            )->distinct(
                false
            )->join(
                ['count_table' => $this->getTable('catalog_category_product_index')],
                'count_table.product_id = e.entity_id',
                [
                    'count_table.category_id',
                    'product_count' => new \Zend_Db_Expr('COUNT(DISTINCT count_table.product_id)')
                ]
            )->where(
                'count_table.store_id = ?',
                $this->getStoreId()
            )->group(
                'count_table.category_id'
            );
        }

        return $this->_productCountSelect;
    }

    /**
     * Destruct product count select
     *
     * @return $this
     */
    public function unsProductCountSelect()
    {
        $this->_productCountSelect = null;
        return $this;
    }

    /**
     * Adding product count to categories collection
     *
     * @param \Magento\Eav\Model\Entity\Collection\AbstractCollection $categoryCollection
     * @return $this
     */
    public function addCountToCategories($categoryCollection)
    {
        $isAnchor = [];
        $isNotAnchor = [];
        foreach ($categoryCollection as $category) {
            if ($category->getIsAnchor()) {
                $isAnchor[] = $category->getId();
            } else {
                $isNotAnchor[] = $category->getId();
            }
        }
        $productCounts = [];
        if ($isAnchor || $isNotAnchor) {
            $select = $this->getProductCountSelect();

            $this->_eventManager->dispatch(
                'catalog_product_collection_before_add_count_to_categories',
                ['collection' => $this]
            );

            if ($isAnchor) {
                $anchorStmt = clone $select;
                $anchorStmt->limit();
                //reset limits
                $anchorStmt->where('count_table.category_id IN (?)', $isAnchor);
                $productCounts += $this->getConnection()->fetchPairs($anchorStmt);
                $anchorStmt = null;
            }
            if ($isNotAnchor) {
                $notAnchorStmt = clone $select;
                $notAnchorStmt->limit();
                //reset limits
                $notAnchorStmt->where('count_table.category_id IN (?)', $isNotAnchor);
                $notAnchorStmt->where('count_table.is_parent = 1');
                $productCounts += $this->getConnection()->fetchPairs($notAnchorStmt);
                $notAnchorStmt = null;
            }
            $select = null;
            $this->unsProductCountSelect();
        }

        foreach ($categoryCollection as $category) {
            $_count = 0;
            if (isset($productCounts[$category->getId()])) {
                $_count = $productCounts[$category->getId()];
            }
            $category->setProductCount($_count);
        }

        return $this;
    }

    /**
     * Retrieve unique attribute set ids in collection
     *
     * @return array
     */
    public function getSetIds()
    {
        $select = clone $this->getSelect();
        /** @var $select \Magento\Framework\DB\Select */
        $select->reset(Select::COLUMNS);
        $select->reset(Select::ORDER);
        $select->distinct(true);
        $select->columns('attribute_set_id');
        return $this->getConnection()->fetchCol($select);
    }

    /**
     * Return array of unique product type ids in collection
     *
     * @return array
     */
    public function getProductTypeIds()
    {
        $select = clone $this->getSelect();
        /** @var $select \Magento\Framework\DB\Select */
        $select->reset(\Magento\Framework\DB\Select::COLUMNS);
        $select->distinct(true);
        $select->columns('type_id');
        return $this->getConnection()->fetchCol($select);
    }

    /**
     * Joins url rewrite rules to collection
     *
     * @return $this
     */
    public function joinUrlRewrite()
    {
        $this->joinTable(
            'url_rewrite',
            'entity_id = entity_id',
            ['request_path'],
            '{{table}}.entity_type = \'' . ProductUrlRewriteGenerator::ENTITY_TYPE . '\'',
            'left'
        );
        return $this;
    }

    /**
     * Add URL rewrites data to product
     * If collection loadded - run processing else set flag
     *
     * @param int|string $categoryId
     * @return $this
     */
    public function addUrlRewrite($categoryId = '')
    {
        $this->_addUrlRewrite = true;
        $useCategoryUrl = $this->_scopeConfig->getValue(
            \Magento\Catalog\Helper\Product::XML_PATH_PRODUCT_URL_USE_CATEGORY,
            \Magento\Store\Model\ScopeInterface::SCOPE_STORE,
            $this->getStoreId()
        );
        if ($useCategoryUrl) {
            $this->_urlRewriteCategory = $categoryId;
        } else {
            $this->_urlRewriteCategory = 0;
        }

        if ($this->isLoaded()) {
            $this->_addUrlRewrite();
        }

        return $this;
    }

    /**
     * Add URL rewrites to collection
     *
     * @return void
     */
    protected function _addUrlRewrite()
    {
        $productIds = [];
        foreach ($this->getItems() as $item) {
            $productIds[] = $item->getEntityId();
        }
        if (!$productIds) {
            return;
        }

        $select = $this->getConnection()
            ->select()
            ->from(['u' => $this->getTable('url_rewrite')], ['u.entity_id', 'u.request_path'])
            ->where('u.store_id = ?', $this->_storeManager->getStore($this->getStoreId())->getId())
            ->where('u.is_autogenerated = 1')
            ->where('u.entity_type = ?', ProductUrlRewriteGenerator::ENTITY_TYPE)
            ->where('u.entity_id IN(?)', $productIds);

        if ($this->_urlRewriteCategory) {
            $select->joinInner(
                ['cu' => $this->getTable('catalog_url_rewrite_product_category')],
                'u.url_rewrite_id=cu.url_rewrite_id'
            )->where('cu.category_id IN (?)', $this->_urlRewriteCategory);
        }

        // more priority is data with category id
        $urlRewrites = [];

        foreach ($this->getConnection()->fetchAll($select) as $row) {
            if (!isset($urlRewrites[$row['entity_id']])) {
                $urlRewrites[$row['entity_id']] = $row['request_path'];
            }
        }

        foreach ($this->getItems() as $item) {
            if (isset($urlRewrites[$item->getEntityId()])) {
                $item->setData('request_path', $urlRewrites[$item->getEntityId()]);
            } else {
                $item->setData('request_path', false);
            }
        }
    }

    /**
     * Add minimal price data to result
     *
     * @return $this
     */
    public function addMinimalPrice()
    {
        return $this->addPriceData();
    }

    /**
     * Add price data for calculate final price
     *
     * @return $this
     */
    public function addFinalPrice()
    {
        return $this->addPriceData();
    }

    /**
     * Retrieve all ids
     *
     * @param boolean $resetCache
     * @return array
     */
    public function getAllIdsCache($resetCache = false)
    {
        $ids = null;
        if (!$resetCache) {
            $ids = $this->_allIdsCache;
        }

        if (is_null($ids)) {
            $ids = $this->getAllIds();
            $this->setAllIdsCache($ids);
        }

        return $ids;
    }

    /**
     * Set all ids
     *
     * @param array $value
     * @return $this
     */
    public function setAllIdsCache($value)
    {
        $this->_allIdsCache = $value;
        return $this;
    }

    /**
     * Add Price Data to result
     *
     * @param int $customerGroupId
     * @param int $websiteId
     * @return $this
     */
    public function addPriceData($customerGroupId = null, $websiteId = null)
    {
        $this->_productLimitationFilters->setUsePriceIndex(true);

        if (!isset($this->_productLimitationFilters['customer_group_id']) && is_null($customerGroupId)) {
            $customerGroupId = $this->_customerSession->getCustomerGroupId();
        }
        if (!isset($this->_productLimitationFilters['website_id']) && is_null($websiteId)) {
            $websiteId = $this->_storeManager->getStore($this->getStoreId())->getWebsiteId();
        }

        if (!is_null($customerGroupId)) {
            $this->_productLimitationFilters['customer_group_id'] = $customerGroupId;
        }
        if (!is_null($websiteId)) {
            $this->_productLimitationFilters['website_id'] = $websiteId;
        }

        $this->_applyProductLimitations();

        return $this;
    }

    /**
     * Add attribute to filter
     *
     * @param \Magento\Eav\Model\Entity\Attribute\AbstractAttribute|string $attribute
     * @param array $condition
     * @param string $joinType
     * @return $this
     * @SuppressWarnings(PHPMD.CyclomaticComplexity)
     */
    public function addAttributeToFilter($attribute, $condition = null, $joinType = 'inner')
    {
        if ($this->isEnabledFlat()) {
            if ($attribute instanceof \Magento\Eav\Model\Entity\Attribute\AbstractAttribute) {
                $attribute = $attribute->getAttributeCode();
            }

            if (is_array($attribute)) {
                $sqlArr = [];
                foreach ($attribute as $condition) {
                    $sqlArr[] = $this->_getAttributeConditionSql($condition['attribute'], $condition, $joinType);
                }
                $conditionSql = '(' . join(') OR (', $sqlArr) . ')';
                $this->getSelect()->where($conditionSql);
                return $this;
            }

            if (!isset($this->_selectAttributes[$attribute])) {
                $this->addAttributeToSelect($attribute);
            }

            if (isset($this->_selectAttributes[$attribute])) {
                $this->getSelect()->where($this->_getConditionSql('e.' . $attribute, $condition));
            }

            return $this;
        }

        $this->_allIdsCache = null;

        if (is_string($attribute) && $attribute == 'is_saleable') {
            $columns = $this->getSelect()->getPart(\Magento\Framework\DB\Select::COLUMNS);
            foreach ($columns as $columnEntry) {
                list($correlationName, $column, $alias) = $columnEntry;
                if ($alias == 'is_saleable') {
                    if ($column instanceof \Zend_Db_Expr) {
                        $field = $column;
                    } else {
                        $connection = $this->getSelect()->getConnection();
                        if (empty($correlationName)) {
                            $field = $connection->quoteColumnAs($column, $alias, true);
                        } else {
                            $field = $connection->quoteColumnAs([$correlationName, $column], $alias, true);
                        }
                    }
                    $this->getSelect()->where("{$field} = ?", $condition);
                    break;
                }
            }

            return $this;
        } else {
            return parent::addAttributeToFilter($attribute, $condition, $joinType);
        }
    }

    /**
     * {@inheritdoc}
     */
    protected function getEntityPkName(\Magento\Eav\Model\Entity\AbstractEntity $entity)
    {
        return $entity->getLinkField();
    }

    /**
     * Add requere tax percent flag for product collection
     *
     * @return $this
     */
    public function addTaxPercents()
    {
        $this->_addTaxPercents = true;
        return $this;
    }

    /**
     * Get require tax percent flag value
     *
     * @return bool
     */
    public function requireTaxPercent()
    {
        return $this->_addTaxPercents;
    }

    /**
     * Adding product custom options to result collection
     *
     * @return $this
     */
    public function addOptionsToResult()
    {
        $productsByLinkId = [];

        foreach ($this as $product) {
            $productId = $product->getData(
                $product->getResource()->getLinkField()
            );

            $productsByLinkId[$productId] = $product;
        }

        if (!empty($productsByLinkId)) {
            $options = $this->_productOptionFactory->create()->getCollection()->addTitleToResult(
                $this->_storeManager->getStore()->getId()
            )->addPriceToResult(
                $this->_storeManager->getStore()->getId()
            )->addProductToFilter(
                array_keys($productsByLinkId)
            )->addValuesToResult();

            foreach ($options as $option) {
                if (isset($productsByLinkId[$option->getProductId()])) {
                    $productsByLinkId[$option->getProductId()]->addOption($option);
                }
            }
        }

        return $this;
    }

    /**
     * Filter products with required options
     *
     * @return $this
     */
    public function addFilterByRequiredOptions()
    {
        $this->addAttributeToFilter('required_options', [['neq' => 1], ['null' => true]], 'left');
        return $this;
    }

    /**
     * Set product visibility filter for enabled products
     *
     * @param array $visibility
     * @return $this
     */
    public function setVisibility($visibility)
    {
        $this->_productLimitationFilters['visibility'] = $visibility;
        $this->_applyProductLimitations();

        return $this;
    }

    /**
     * Add attribute to sort order
     *
     * @param string $attribute
     * @param string $dir
     * @return $this
     * @SuppressWarnings(PHPMD.CyclomaticComplexity)
     * @SuppressWarnings(PHPMD.NPathComplexity)
     */
    public function addAttributeToSort($attribute, $dir = self::SORT_ORDER_ASC)
    {
        if ($attribute == 'position') {
            if (isset($this->_joinFields[$attribute])) {
                $this->getSelect()->order($this->_getAttributeFieldName($attribute) . ' ' . $dir);
                return $this;
            }
            if ($this->isEnabledFlat()) {
                $this->getSelect()->order("cat_index_position {$dir}");
            }
            // optimize if using cat index
            $filters = $this->_productLimitationFilters;
            if (isset($filters['category_id']) || isset($filters['visibility'])) {
                $this->getSelect()->order('cat_index.position ' . $dir);
            } else {
                $this->getSelect()->order('e.entity_id ' . $dir);
            }

            return $this;
        } elseif ($attribute == 'is_saleable') {
            $this->getSelect()->order("is_saleable " . $dir);
            return $this;
        }

        $storeId = $this->getStoreId();
        if ($attribute == 'price' && $storeId != 0) {
            $this->addPriceData();
            if ($this->_productLimitationFilters->isUsingPriceIndex()) {
                $this->getSelect()->order("price_index.min_price {$dir}");
                return $this;
            }
        }

        if ($this->isEnabledFlat()) {
            $column = $this->getEntity()->getAttributeSortColumn($attribute);

            if ($column) {
                $this->getSelect()->order("e.{$column} {$dir}");
            } elseif (isset($this->_joinFields[$attribute])) {
                $this->getSelect()->order($this->_getAttributeFieldName($attribute) . ' ' . $dir);
            }

            return $this;
        } else {
            $attrInstance = $this->getEntity()->getAttribute($attribute);
            if ($attrInstance && $attrInstance->usesSource()) {
                $attrInstance->getSource()->addValueSortToCollection($this, $dir);
                return $this;
            }
        }

        return parent::addAttributeToSort($attribute, $dir);
    }

    /**
     * Prepare limitation filters
     *
     * @return $this
     */
    protected function _prepareProductLimitationFilters()
    {
        if (isset(
            $this->_productLimitationFilters['visibility']
        ) && !isset(
            $this->_productLimitationFilters['store_id']
        )
        ) {
            $this->_productLimitationFilters['store_id'] = $this->getStoreId();
        }
        if (isset(
            $this->_productLimitationFilters['category_id']
        ) && !isset(
            $this->_productLimitationFilters['store_id']
        )
        ) {
            $this->_productLimitationFilters['store_id'] = $this->getStoreId();
        }
        if (isset(
            $this->_productLimitationFilters['store_id']
        ) && isset(
            $this->_productLimitationFilters['visibility']
        ) && !isset(
            $this->_productLimitationFilters['category_id']
        )
        ) {
            $this->_productLimitationFilters['category_id'] = $this->_storeManager->getStore(
                $this->_productLimitationFilters['store_id']
            )->getRootCategoryId();
        }

        return $this;
    }

    /**
     * Join website product limitation
     *
     * @return $this
     * @SuppressWarnings(PHPMD.CyclomaticComplexity)
     */
    protected function _productLimitationJoinWebsite()
    {
        $joinWebsite = false;
        $filters = $this->_productLimitationFilters;
        $conditions = ['product_website.product_id = e.entity_id'];

        if (isset($filters['website_ids'])) {
            $joinWebsite = true;
            if (count($filters['website_ids']) > 1) {
                $this->getSelect()->distinct(true);
            }
            $conditions[] = $this->getConnection()->quoteInto(
                'product_website.website_id IN(?)',
                $filters['website_ids']
            );
        } elseif (isset(
            $filters['store_id']
        ) && (!isset(
            $filters['visibility']
        ) && !isset(
            $filters['category_id']
        )) && !$this->isEnabledFlat()
        ) {
            $joinWebsite = true;
            $websiteId = $this->_storeManager->getStore($filters['store_id'])->getWebsiteId();
            $conditions[] = $this->getConnection()->quoteInto('product_website.website_id = ?', $websiteId);
        }

        $fromPart = $this->getSelect()->getPart(\Magento\Framework\DB\Select::FROM);
        if (isset($fromPart['product_website'])) {
            if (!$joinWebsite) {
                unset($fromPart['product_website']);
            } else {
                $fromPart['product_website']['joinCondition'] = join(' AND ', $conditions);
            }
            $this->getSelect()->setPart(\Magento\Framework\DB\Select::FROM, $fromPart);
        } elseif ($joinWebsite) {
            $this->getSelect()->join(
                ['product_website' => $this->getTable('catalog_product_website')],
                join(' AND ', $conditions),
                []
            );
        }

        return $this;
    }

    /**
     * Join additional (alternative) store visibility filter
     *
     * @return $this
     * @SuppressWarnings(PHPMD.CyclomaticComplexity)
     * @SuppressWarnings(PHPMD.NPathComplexity)
     */
    protected function _productLimitationJoinStore()
    {
        $filters = $this->_productLimitationFilters;
        if (!isset($filters['store_table'])) {
            return $this;
        }

        $hasColumn = false;
        foreach ($this->getSelect()->getPart(\Magento\Framework\DB\Select::COLUMNS) as $columnEntry) {
            list(, , $alias) = $columnEntry;
            if ($alias == 'visibility') {
                $hasColumn = true;
            }
        }
        if (!$hasColumn) {
            $this->getSelect()->columns('visibility', 'cat_index');
        }

        $fromPart = $this->getSelect()->getPart(\Magento\Framework\DB\Select::FROM);
        if (!isset($fromPart['store_index'])) {
            $this->getSelect()->joinLeft(
                ['store_index' => $this->getTable('store')],
                'store_index.store_id = ' . $filters['store_table'] . '.store_id',
                []
            );
        }
        if (!isset($fromPart['store_group_index'])) {
            $this->getSelect()->joinLeft(
                ['store_group_index' => $this->getTable('store_group')],
                'store_index.group_id = store_group_index.group_id',
                []
            );
        }
        if (!isset($fromPart['store_cat_index'])) {
            $this->getSelect()->joinLeft(
                ['store_cat_index' => $this->getTable('catalog_category_product_index')],
                join(
                    ' AND ',
                    [
                        'store_cat_index.product_id = e.entity_id',
                        'store_cat_index.store_id = ' . $filters['store_table'] . '.store_id',
                        'store_cat_index.category_id=store_group_index.root_category_id'
                    ]
                ),
                ['store_visibility' => 'visibility']
            );
        }
        // Avoid column duplication problems
        $this->_resourceHelper->prepareColumnsList($this->getSelect());

        $whereCond = join(
            ' OR ',
            [
                $this->getConnection()->quoteInto('cat_index.visibility IN(?)', $filters['visibility']),
                $this->getConnection()->quoteInto('store_cat_index.visibility IN(?)', $filters['visibility'])
            ]
        );

        $wherePart = $this->getSelect()->getPart(\Magento\Framework\DB\Select::WHERE);
        $hasCond = false;
        foreach ($wherePart as $cond) {
            if ($cond == '(' . $whereCond . ')') {
                $hasCond = true;
            }
        }

        if (!$hasCond) {
            $this->getSelect()->where($whereCond);
        }

        return $this;
    }

    /**
     * Join Product Price Table
     *
     * @return $this
     */
    protected function _productLimitationJoinPrice()
    {
        return $this->_productLimitationPrice();
    }

    /**
     * Join Product Price Table with left-join possibility
     *
     * @see \Magento\Catalog\Model\ResourceModel\Product\Collection::_productLimitationJoinPrice()
     * @param bool $joinLeft
     * @return $this
     */
    protected function _productLimitationPrice($joinLeft = false)
    {
        $filters = $this->_productLimitationFilters;
        if (!$filters->isUsingPriceIndex()) {
            return $this;
        }

        // Preventing overriding price loaded from EAV because we want to use the one from index
        $this->removeAttributeToSelect('price');

        $connection = $this->getConnection();
        $select = $this->getSelect();
        $joinCond = join(
            ' AND ',
            [
                'price_index.entity_id = e.entity_id',
                $connection->quoteInto('price_index.website_id = ?', $filters['website_id']),
                $connection->quoteInto('price_index.customer_group_id = ?', $filters['customer_group_id'])
            ]
        );

        $fromPart = $select->getPart(\Magento\Framework\DB\Select::FROM);
        if (!isset($fromPart['price_index'])) {
            $least = $connection->getLeastSql(['price_index.min_price', 'price_index.tier_price']);
            $minimalExpr = $connection->getCheckSql(
                'price_index.tier_price IS NOT NULL',
                $least,
                'price_index.min_price'
            );
            $colls = [
                'price',
                'tax_class_id',
                'final_price',
                'minimal_price' => $minimalExpr,
                'min_price',
                'max_price',
                'tier_price',
            ];
            $tableName = ['price_index' => $this->getTable('catalog_product_index_price')];
            if ($joinLeft) {
                $select->joinLeft($tableName, $joinCond, $colls);
            } else {
                $select->join($tableName, $joinCond, $colls);
            }
            // Set additional field filters
            foreach ($this->_priceDataFieldFilters as $filterData) {
                $select->where(call_user_func_array('sprintf', $filterData));
            }
        } else {
            $fromPart['price_index']['joinCondition'] = $joinCond;
            $select->setPart(\Magento\Framework\DB\Select::FROM, $fromPart);
        }
        //Clean duplicated fields
        $this->_resourceHelper->prepareColumnsList($select);

        return $this;
    }

    /**
     * Apply front-end price limitation filters to the collection
     *
     * @return $this
     */
    public function applyFrontendPriceLimitations()
    {
        $this->_productLimitationFilters->setUsePriceIndex(true);
        if (!isset($this->_productLimitationFilters['customer_group_id'])) {
            $customerGroupId = $this->_customerSession->getCustomerGroupId();
            $this->_productLimitationFilters['customer_group_id'] = $customerGroupId;
        }
        if (!isset($this->_productLimitationFilters['website_id'])) {
            $websiteId = $this->_storeManager->getStore($this->getStoreId())->getWebsiteId();
            $this->_productLimitationFilters['website_id'] = $websiteId;
        }
        $this->_applyProductLimitations();
        return $this;
    }

    /**
     * Apply limitation filters to collection
     * Method allows using one time category product index table (or product website table)
     * for different combinations of store_id/category_id/visibility filter states
     * Method supports multiple changes in one collection object for this parameters
     *
     * @return $this
     */
    protected function _applyProductLimitations()
    {
        $this->_prepareProductLimitationFilters();
        $this->_productLimitationJoinWebsite();
        $this->_productLimitationJoinPrice();
        $filters = $this->_productLimitationFilters;

        if (!isset($filters['category_id']) && !isset($filters['visibility'])) {
            return $this;
        }

        $conditions = [
            'cat_index.product_id=e.entity_id',
            $this->getConnection()->quoteInto('cat_index.store_id=?', $filters['store_id']),
        ];
        if (isset($filters['visibility']) && !isset($filters['store_table'])) {
            $conditions[] = $this->getConnection()->quoteInto('cat_index.visibility IN(?)', $filters['visibility']);
        }
        $conditions[] = $this->getConnection()->quoteInto('cat_index.category_id=?', $filters['category_id']);
        if (isset($filters['category_is_anchor'])) {
            $conditions[] = $this->getConnection()->quoteInto('cat_index.is_parent=?', $filters['category_is_anchor']);
        }

        $joinCond = join(' AND ', $conditions);
        $fromPart = $this->getSelect()->getPart(\Magento\Framework\DB\Select::FROM);
        if (isset($fromPart['cat_index'])) {
            $fromPart['cat_index']['joinCondition'] = $joinCond;
            $this->getSelect()->setPart(\Magento\Framework\DB\Select::FROM, $fromPart);
        } else {
            $this->getSelect()->join(
                ['cat_index' => $this->getTable('catalog_category_product_index')],
                $joinCond,
                ['cat_index_position' => 'position']
            );
        }

        $this->_productLimitationJoinStore();
        $this->_eventManager->dispatch(
            'catalog_product_collection_apply_limitations_after',
            ['collection' => $this]
        );
        return $this;
    }

    /**
     * Apply limitation filters to collection base on API
     * Method allows using one time category product table
     * for combinations of category_id filter states
     *
     * @return $this
     */
    protected function _applyZeroStoreProductLimitations()
    {
        $filters = $this->_productLimitationFilters;

        $conditions = [
            'cat_pro.product_id=e.entity_id',
            $this->getConnection()->quoteInto(
                'cat_pro.category_id=?',
                $filters['category_id']
            ),
        ];
        $joinCond = join(' AND ', $conditions);

        $fromPart = $this->getSelect()->getPart(\Magento\Framework\DB\Select::FROM);
        if (isset($fromPart['cat_pro'])) {
            $fromPart['cat_pro']['joinCondition'] = $joinCond;
            $this->getSelect()->setPart(\Magento\Framework\DB\Select::FROM, $fromPart);
        } else {
            $this->getSelect()->join(
                ['cat_pro' => $this->getTable('catalog_category_product')],
                $joinCond,
                ['cat_index_position' => 'position']
            );
        }
        $this->_joinFields['position'] = ['table' => 'cat_pro', 'field' => 'position'];

        return $this;
    }

    /**
     * Add category ids to loaded items
     *
     * @return $this
     */
    public function addCategoryIds()
    {
        if ($this->getFlag('category_ids_added')) {
            return $this;
        }
        $ids = array_keys($this->_items);
        if (empty($ids)) {
            return $this;
        }

        $select = $this->getConnection()->select();

        $select->from($this->_productCategoryTable, ['product_id', 'category_id']);
        $select->where('product_id IN (?)', $ids);

        $data = $this->getConnection()->fetchAll($select);

        $categoryIds = [];
        foreach ($data as $info) {
            if (isset($categoryIds[$info['product_id']])) {
                $categoryIds[$info['product_id']][] = $info['category_id'];
            } else {
                $categoryIds[$info['product_id']] = [$info['category_id']];
            }
        }

        foreach ($this->getItems() as $item) {
            $productId = $item->getId();
            if (isset($categoryIds[$productId])) {
                $item->setCategoryIds($categoryIds[$productId]);
            } else {
                $item->setCategoryIds([]);
            }
        }

        $this->setFlag('category_ids_added', true);
        return $this;
    }

    /**
     * Add tier price data to loaded items
     *
     * @return $this
     * @SuppressWarnings(PHPMD.CyclomaticComplexity)
     * @SuppressWarnings(PHPMD.NPathComplexity)
     */
    public function addTierPriceData()
    {
        if ($this->getFlag('tier_price_added')) {
            return $this;
        }
        $linkField = $this->getConnection()->getAutoIncrementField($this->getTable('catalog_product_entity'));

        $tierPrices = [];
        $productIds = [];
        foreach ($this->getItems() as $item) {
            $productIds[] = $item->getData($linkField);
            $tierPrices[$item->getData($linkField)] = [];
        }
        if (!$productIds) {
            return $this;
        }

        /** @var $attribute \Magento\Catalog\Model\ResourceModel\Eav\Attribute */
        $attribute = $this->getAttribute('tier_price');
        /* @var $backend \Magento\Catalog\Model\Product\Attribute\Backend\Tierprice */
        $backend = $attribute->getBackend();
        $websiteId = 0;
        if (!$attribute->isScopeGlobal() && null !== $this->getStoreId()) {
            $websiteId = $this->_storeManager->getStore($this->getStoreId())->getWebsiteId();
        }

        $select = $backend->getResource()->getSelect($websiteId);
        $select->columns(['product_id' => $linkField])->where(
            $linkField .' IN(?)',
            $productIds
        )->order(
            $linkField
        );

        foreach ($this->getConnection()->fetchAll($select) as $row) {
            $tierPrices[$row['product_id']][] = $row;
        }

        foreach ($this->getItems() as $item) {
            $backend->setPriceData($item, $tierPrices[$item->getData($linkField)]);
        }

        $this->setFlag('tier_price_added', true);
        return $this;
    }

    /**
     * Add field comparison expression
     *
     * @param string $comparisonFormat - expression for sprintf()
     * @param array $fields - list of fields
     * @return $this
     * @throws \Exception
     */
    public function addPriceDataFieldFilter($comparisonFormat, $fields)
    {
        if (!preg_match('/^%s( (<|>|=|<=|>=|<>) %s)*$/', $comparisonFormat)) {
            throw new \Exception('Invalid comparison format.');
        }

        if (!is_array($fields)) {
            $fields = [$fields];
        }
        foreach ($fields as $key => $field) {
            $fields[$key] = $this->_getMappedField($field);
        }

        $this->_priceDataFieldFilters[] = array_merge([$comparisonFormat], $fields);
        return $this;
    }

    /**
     * Add media gallery data to loaded items
     *
     * @return $this
     * @SuppressWarnings(PHPMD.CyclomaticComplexity)
     * @SuppressWarnings(PHPMD.NPathComplexity)
     */
    public function addMediaGalleryData()
    {
        if ($this->getFlag('media_gallery_added')) {
            return $this;
        }

        if (!$this->count()) {
            return $this;
        }

        /** @var $attribute \Magento\Catalog\Model\ResourceModel\Eav\Attribute */
        $attribute = $this->getAttribute('media_gallery');
        $select = $this->getMediaGalleryResource()->createBatchBaseSelect(
            $this->getStoreId(),
            $attribute->getAttributeId()
        );

        $mediaGalleries = [];
<<<<<<< HEAD
        $linkField = $this->metadataPool->getMetadata(ProductInterface::class)->getLinkField();
=======
        $linkField = $this->getProductEntityMetadata()->getLinkField();
>>>>>>> ac2d0145
        $items = $this->getItems();

        $select->where('entity.' . $linkField . ' IN (?)', array_map(function ($item) {
            return $item->getId();
        }, $items));

        foreach ($this->getConnection()->fetchAll($select) as $row) {
            $mediaGalleries[$row[$linkField]][] = $row;
        }

        foreach ($items as $item) {
            $mediaEntries = isset($mediaGalleries[$item->getId()]) ? $mediaGalleries[$item->getId()] : [];
            $this->getGalleryReadHandler()->addMediaDataToProduct($item, $mediaEntries);
        }

        $this->setFlag('media_gallery_added', true);
        return $this;
    }

    /**
<<<<<<< HEAD
=======
     * Get product entity metadata
     *
     * @return \Magento\Framework\EntityManager\EntityMetadataInterface
     */
    public function getProductEntityMetadata()
    {
        return $this->metadataPool->getMetadata(ProductInterface::class);
    }

    /**
>>>>>>> ac2d0145
     * Retrieve GalleryReadHandler
     *
     * @return GalleryReadHandler
     * @deprecated
     */
    private function getGalleryReadHandler()
    {
        if ($this->productGalleryReadHandler === null) {
            $this->productGalleryReadHandler = ObjectManager::getInstance()->get(GalleryReadHandler::class);
        }
        return $this->productGalleryReadHandler;
    }

    /**
     * @deprecated
     * @return \Magento\Catalog\Model\ResourceModel\Product\Gallery
     */
    private function getMediaGalleryResource()
    {
        if (null === $this->mediaGalleryResource) {
            $this->mediaGalleryResource = ObjectManager::getInstance()->get(Gallery::class);
        }
        return $this->mediaGalleryResource;
    }

    /**
     * Clear collection
     *
     * @return $this
     */
    public function clear()
    {
        foreach ($this->_items as $i => $item) {
            if ($item->hasStockItem()) {
                $item->unsStockItem();
            }
            $this->_items[$i] = null;
        }

        foreach ($this->_itemsById as $i => $item) {
            $this->_itemsById[$i] = null;
        }

        unset($this->_items, $this->_data, $this->_itemsById);
        $this->_data = [];
        return parent::clear();
    }

    /**
     * Set Order field
     *
     * @param string $attribute
     * @param string $dir
     * @return $this
     */
    public function setOrder($attribute, $dir = Select::SQL_DESC)
    {
        if ($attribute == 'price') {
            $this->addAttributeToSort($attribute, $dir);
        } else {
            parent::setOrder($attribute, $dir);
        }
        return $this;
    }

    /**
     * Get products max price
     *
     * @return float
     */
    public function getMaxPrice()
    {
        if (is_null($this->_maxPrice)) {
            $this->_prepareStatisticsData();
        }

        return $this->_maxPrice;
    }

    /**
     * Get products min price
     *
     * @return float
     */
    public function getMinPrice()
    {
        if (is_null($this->_minPrice)) {
            $this->_prepareStatisticsData();
        }

        return $this->_minPrice;
    }

    /**
     * Get standard deviation of products price
     *
     * @return float
     */
    public function getPriceStandardDeviation()
    {
        if (is_null($this->_priceStandardDeviation)) {
            $this->_prepareStatisticsData();
        }

        return $this->_priceStandardDeviation;
    }

    /**
     * Get count of product prices
     *
     * @return int
     */
    public function getPricesCount()
    {
        if (is_null($this->_pricesCount)) {
            $this->_prepareStatisticsData();
        }

        return $this->_pricesCount;
    }
}<|MERGE_RESOLUTION|>--- conflicted
+++ resolved
@@ -259,7 +259,7 @@
     /**
      * @var MetadataPool
      */
-    protected $metadataPool;
+    private $metadataPool;
 
     /**
      * Collection constructor
@@ -2192,11 +2192,7 @@
         );
 
         $mediaGalleries = [];
-<<<<<<< HEAD
-        $linkField = $this->metadataPool->getMetadata(ProductInterface::class)->getLinkField();
-=======
         $linkField = $this->getProductEntityMetadata()->getLinkField();
->>>>>>> ac2d0145
         $items = $this->getItems();
 
         $select->where('entity.' . $linkField . ' IN (?)', array_map(function ($item) {
@@ -2217,8 +2213,6 @@
     }
 
     /**
-<<<<<<< HEAD
-=======
      * Get product entity metadata
      *
      * @return \Magento\Framework\EntityManager\EntityMetadataInterface
@@ -2229,7 +2223,6 @@
     }
 
     /**
->>>>>>> ac2d0145
      * Retrieve GalleryReadHandler
      *
      * @return GalleryReadHandler
