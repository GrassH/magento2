--- conflicted
+++ resolved
@@ -1127,11 +1127,7 @@
     /**
      * Get SQL for get record count
      *
-<<<<<<< HEAD
      * @param Select $select
-=======
-     * @param \Magento\Framework\DB\Select $select
->>>>>>> b647e9e4
      * @param bool $resetLeftJoins
      * @return Select
      */
@@ -1597,10 +1593,7 @@
 
     /**
      * @inheritdoc
-<<<<<<< HEAD
-=======
-     *
->>>>>>> b647e9e4
+     *
      * @since 101.0.0
      */
     protected function getEntityPkName(\Magento\Eav\Model\Entity\AbstractEntity $entity)
