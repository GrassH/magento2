<?php
/**
 * Copyright © Magento, Inc. All rights reserved.
 * See COPYING.txt for license details.
 */
declare(strict_types=1);

namespace Magento\Catalog\Model\ResourceModel\Product;

use Magento\Catalog\Api\Data\ProductInterface;
use Magento\Catalog\Model\Indexer\Category\Product\TableMaintainer;
use Magento\Catalog\Model\Indexer\Product\Price\PriceTableResolver;
use Magento\Catalog\Model\Product\Attribute\Source\Status as ProductStatus;
use Magento\Catalog\Model\Product\Gallery\ReadHandler as GalleryReadHandler;
use Magento\Catalog\Model\ResourceModel\Category;
use Magento\Catalog\Model\ResourceModel\Product\Collection\ProductLimitationFactory;
use Magento\CatalogUrlRewrite\Model\ProductUrlRewriteGenerator;
use Magento\CatalogUrlRewrite\Model\Storage\DbStorage;
use Magento\Customer\Api\GroupManagementInterface;
use Magento\Customer\Model\Indexer\CustomerGroupDimensionProvider;
use Magento\Framework\App\ObjectManager;
use Magento\Framework\DB\Select;
use Magento\Framework\EntityManager\MetadataPool;
use Magento\Framework\Indexer\DimensionFactory;
use Magento\Store\Model\Indexer\WebsiteDimensionProvider;
use Magento\Store\Model\Store;

/**
 * Product collection
 *
 * @api
 * @SuppressWarnings(PHPMD.ExcessivePublicCount)
 * @SuppressWarnings(PHPMD.TooManyFields)
 * @SuppressWarnings(PHPMD.ExcessiveClassComplexity)
 * @SuppressWarnings(PHPMD.NumberOfChildren)
 * @SuppressWarnings(PHPMD.CouplingBetweenObjects)
 * @SuppressWarnings(PHPMD.CookieAndSessionMisuse)
 * @since 100.0.2
 */
class Collection extends \Magento\Catalog\Model\ResourceModel\Collection\AbstractCollection
{
    /**
     * Alias for index table
     */
    const INDEX_TABLE_ALIAS = 'price_index';

    /**
     * Alias for main table
     */
    const MAIN_TABLE_ALIAS = 'e';

    /**
     * @var string
     */
    protected $_idFieldName = 'entity_id';

    /**
     * Catalog Product Flat is enabled cache per store
     *
     * @var array
     */
    protected $_flatEnabled = [];

    /**
     * Product websites table name
     *
     * @var string
     */
    protected $_productWebsiteTable;

    /**
     * Product categories table name
     *
     * @var string
     */
    protected $_productCategoryTable;

    /**
     * Is add URL rewrites to collection flag
     *
     * @var bool
     */
    protected $_addUrlRewrite = false;

    /**
     * Add URL rewrite for category
     *
     * @var int
     */
    protected $_urlRewriteCategory = '';

    /**
     * Is add final price to product collection flag
     *
     * @var bool
     */
    protected $_addFinalPrice = false;

    /**
     * Cache for all ids
     *
     * @var array
     */
    protected $_allIdsCache = null;

    /**
     * Is add tax percents to product collection flag
     *
     * @var bool
     */
    protected $_addTaxPercents = false;

    /**
     * @var \Magento\Catalog\Model\ResourceModel\Product\Collection\ProductLimitation
     */
    protected $_productLimitationFilters;

    /**
     * Category product count select
     *
     * @var \Magento\Framework\DB\Select
     */
    protected $_productCountSelect = null;

    /**
     * @var bool
     */
    protected $_isWebsiteFilter = false;

    /**
     * Additional field filters, applied in _productLimitationJoinPrice()
     *
     * @var array
     */
    protected $_priceDataFieldFilters = [];

    /**
     * Price expression sql
     *
     * @var string|null
     */
    protected $_priceExpression;

    /**
     * Additional price expression sql part
     *
     * @var string|null
     */
    protected $_additionalPriceExpression;

    /**
     * Max prise (statistics data)
     *
     * @var float
     */
    protected $_maxPrice;

    /**
     * Min prise (statistics data)
     *
     * @var float
     */
    protected $_minPrice;

    /**
     * Prise standard deviation (statistics data)
     *
     * @var float
     */
    protected $_priceStandardDeviation;

    /**
     * Prises count (statistics data)
     *
     * @var int
     */
    protected $_pricesCount = null;

    /**
     * Cloned Select after dispatching 'catalog_prepare_price_select' event
     *
     * @var \Magento\Framework\DB\Select
     */
    protected $_catalogPreparePriceSelect = null;

    /**
     * Catalog product flat
     *
     * @var \Magento\Catalog\Model\Indexer\Product\Flat\State
     */
    protected $_catalogProductFlatState = null;

    /**
     * Catalog data
     *
     * @var \Magento\Framework\Module\Manager
     */
    protected $moduleManager = null;

    /**
     * Core store config
     *
     * @var \Magento\Framework\App\Config\ScopeConfigInterface
     */
    protected $_scopeConfig;

    /**
     * Customer session
     *
     * @var \Magento\Customer\Model\Session
     */
    protected $_customerSession;

    /**
     * @var \Magento\Framework\Stdlib\DateTime\TimezoneInterface
     */
    protected $_localeDate;

    /**
     * Catalog url
     *
     * @var \Magento\Catalog\Model\ResourceModel\Url
     */
    protected $_catalogUrl;

    /**
     * Product option factory
     *
     * @var \Magento\Catalog\Model\Product\OptionFactory
     */
    protected $_productOptionFactory;

    /**
     * Catalog resource helper
     *
     * @var \Magento\Catalog\Model\ResourceModel\Helper
     */
    protected $_resourceHelper;

    /**
     * @var \Magento\Framework\Stdlib\DateTime
     */
    protected $dateTime;

    /**
     * @var \Magento\Customer\Api\GroupManagementInterface
     */
    protected $_groupManagement;

    /**
     * Need to add websites to result flag
     *
     * @var bool
     */
    protected $needToAddWebsiteNamesToResult;

    /**
     * @var Gallery
     */
    private $mediaGalleryResource;

    /**
     * @var GalleryReadHandler
     */
    private $productGalleryReadHandler;

    /**
     * @var MetadataPool
     */
    private $metadataPool;

    /**
     * @var bool|string
     */
    private $linkField;

    /**
     * @var \Magento\Eav\Model\Entity\Attribute\Backend\AbstractBackend
     */
    private $backend;

    /**
     * @var TableMaintainer
     */
    private $tableMaintainer;

    /**
     * @var PriceTableResolver
     */
    private $priceTableResolver;

    /**
     * @var DimensionFactory
     */
    private $dimensionFactory;

    /**
     * @var \Magento\Framework\DataObject
     */
    private $emptyItem;

    /**
     * @var DbStorage
     */
    private $urlFinder;

    /**
     * @var Category
     */
    private $categoryResourceModel;

    /**
     * Collection constructor
     *
     * @param \Magento\Framework\Data\Collection\EntityFactory $entityFactory
     * @param \Psr\Log\LoggerInterface $logger
     * @param \Magento\Framework\Data\Collection\Db\FetchStrategyInterface $fetchStrategy
     * @param \Magento\Framework\Event\ManagerInterface $eventManager
     * @param \Magento\Eav\Model\Config $eavConfig
     * @param \Magento\Framework\App\ResourceConnection $resource
     * @param \Magento\Eav\Model\EntityFactory $eavEntityFactory
     * @param \Magento\Catalog\Model\ResourceModel\Helper $resourceHelper
     * @param \Magento\Framework\Validator\UniversalFactory $universalFactory
     * @param \Magento\Store\Model\StoreManagerInterface $storeManager
     * @param \Magento\Framework\Module\Manager $moduleManager
     * @param \Magento\Catalog\Model\Indexer\Product\Flat\State $catalogProductFlatState
     * @param \Magento\Framework\App\Config\ScopeConfigInterface $scopeConfig
     * @param \Magento\Catalog\Model\Product\OptionFactory $productOptionFactory
     * @param \Magento\Catalog\Model\ResourceModel\Url $catalogUrl
     * @param \Magento\Framework\Stdlib\DateTime\TimezoneInterface $localeDate
     * @param \Magento\Customer\Model\Session $customerSession
     * @param \Magento\Framework\Stdlib\DateTime $dateTime
     * @param GroupManagementInterface $groupManagement
     * @param \Magento\Framework\DB\Adapter\AdapterInterface|null $connection
     * @param ProductLimitationFactory|null $productLimitationFactory
     * @param MetadataPool|null $metadataPool
     * @param TableMaintainer|null $tableMaintainer
     * @param PriceTableResolver|null $priceTableResolver
     * @param DimensionFactory|null $dimensionFactory
     * @param Category|null $categoryResourceModel
     *
     * @SuppressWarnings(PHPMD.ExcessiveParameterList)
     */
    public function __construct(
        \Magento\Framework\Data\Collection\EntityFactory $entityFactory,
        \Psr\Log\LoggerInterface $logger,
        \Magento\Framework\Data\Collection\Db\FetchStrategyInterface $fetchStrategy,
        \Magento\Framework\Event\ManagerInterface $eventManager,
        \Magento\Eav\Model\Config $eavConfig,
        \Magento\Framework\App\ResourceConnection $resource,
        \Magento\Eav\Model\EntityFactory $eavEntityFactory,
        \Magento\Catalog\Model\ResourceModel\Helper $resourceHelper,
        \Magento\Framework\Validator\UniversalFactory $universalFactory,
        \Magento\Store\Model\StoreManagerInterface $storeManager,
        \Magento\Framework\Module\Manager $moduleManager,
        \Magento\Catalog\Model\Indexer\Product\Flat\State $catalogProductFlatState,
        \Magento\Framework\App\Config\ScopeConfigInterface $scopeConfig,
        \Magento\Catalog\Model\Product\OptionFactory $productOptionFactory,
        \Magento\Catalog\Model\ResourceModel\Url $catalogUrl,
        \Magento\Framework\Stdlib\DateTime\TimezoneInterface $localeDate,
        \Magento\Customer\Model\Session $customerSession,
        \Magento\Framework\Stdlib\DateTime $dateTime,
        GroupManagementInterface $groupManagement,
        \Magento\Framework\DB\Adapter\AdapterInterface $connection = null,
        ProductLimitationFactory $productLimitationFactory = null,
        MetadataPool $metadataPool = null,
        TableMaintainer $tableMaintainer = null,
        PriceTableResolver $priceTableResolver = null,
        DimensionFactory $dimensionFactory = null,
        Category $categoryResourceModel = null
    ) {
        $this->moduleManager = $moduleManager;
        $this->_catalogProductFlatState = $catalogProductFlatState;
        $this->_scopeConfig = $scopeConfig;
        $this->_productOptionFactory = $productOptionFactory;
        $this->_catalogUrl = $catalogUrl;
        $this->_localeDate = $localeDate;
        $this->_customerSession = $customerSession;
        $this->_resourceHelper = $resourceHelper;
        $this->dateTime = $dateTime;
        $this->_groupManagement = $groupManagement;
        $productLimitationFactory = $productLimitationFactory ?: ObjectManager::getInstance()->get(
            \Magento\Catalog\Model\ResourceModel\Product\Collection\ProductLimitationFactory::class
        );
        $this->_productLimitationFilters = $productLimitationFactory->create();
        $this->metadataPool = $metadataPool ?: ObjectManager::getInstance()->get(MetadataPool::class);
        parent::__construct(
            $entityFactory,
            $logger,
            $fetchStrategy,
            $eventManager,
            $eavConfig,
            $resource,
            $eavEntityFactory,
            $resourceHelper,
            $universalFactory,
            $storeManager,
            $connection
        );
        $this->tableMaintainer = $tableMaintainer ?: ObjectManager::getInstance()->get(TableMaintainer::class);
        $this->priceTableResolver = $priceTableResolver ?: ObjectManager::getInstance()->get(PriceTableResolver::class);
        $this->dimensionFactory = $dimensionFactory
            ?: ObjectManager::getInstance()->get(DimensionFactory::class);
        $this->categoryResourceModel = $categoryResourceModel ?: ObjectManager::getInstance()
            ->get(Category::class);
    }

    /**
     * Retrieve urlFinder
     *
     * @return GalleryReadHandler
     */
    private function getUrlFinder()
    {
        if ($this->urlFinder === null) {
            $this->urlFinder = ObjectManager::getInstance()->get(DbStorage::class);
        }
        return $this->urlFinder;
    }

    /**
     * Get cloned Select after dispatching 'catalog_prepare_price_select' event
     *
     * @return \Magento\Framework\DB\Select
     */
    public function getCatalogPreparedSelect()
    {
        return $this->_catalogPreparePriceSelect;
    }

    /**
     * Prepare additional price expression sql part
     *
     * @param \Magento\Framework\DB\Select $select
     * @return $this
     */
    protected function _preparePriceExpressionParameters($select)
    {
        // prepare response object for event
        $response = new \Magento\Framework\DataObject();
        $response->setAdditionalCalculations([]);
        $tableAliases = array_keys($select->getPart(\Magento\Framework\DB\Select::FROM));
        if (in_array(self::INDEX_TABLE_ALIAS, $tableAliases)) {
            $table = self::INDEX_TABLE_ALIAS;
        } else {
            $table = reset($tableAliases);
        }

        // prepare event arguments
        $eventArgs = [
            'select' => $select,
            'table' => $table,
            'store_id' => $this->getStoreId(),
            'response_object' => $response,
        ];

        $this->_eventManager->dispatch('catalog_prepare_price_select', $eventArgs);

        $additional = join('', $response->getAdditionalCalculations());
        $this->_priceExpression = $table . '.min_price';
        $this->_additionalPriceExpression = $additional;
        $this->_catalogPreparePriceSelect = clone $select;

        return $this;
    }

    /**
     * Get price expression sql part
     *
     * @param \Magento\Framework\DB\Select $select
     * @return string
     */
    public function getPriceExpression($select)
    {
        //@todo: Add caching of price expression
        $this->_preparePriceExpressionParameters($select);
        return $this->_priceExpression;
    }

    /**
     * Get additional price expression sql part
     *
     * @param \Magento\Framework\DB\Select $select
     * @return string
     */
    public function getAdditionalPriceExpression($select)
    {
        if (null === $this->_additionalPriceExpression) {
            $this->_preparePriceExpressionParameters($select);
        }
        return $this->_additionalPriceExpression;
    }

    /**
     * Get currency rate
     *
     * @return float
     */
    public function getCurrencyRate()
    {
        return $this->_storeManager->getStore($this->getStoreId())->getCurrentCurrencyRate();
    }

    /**
     * Retrieve Catalog Product Flat Helper object
     *
     * @return \Magento\Catalog\Model\Indexer\Product\Flat\State
     */
    public function getFlatState()
    {
        return $this->_catalogProductFlatState;
    }

    /**
     * Retrieve is flat enabled. Return always false if magento run admin.
     *
     * @return bool
     */
    public function isEnabledFlat()
    {
        if (!isset($this->_flatEnabled[$this->getStoreId()])) {
            $this->_flatEnabled[$this->getStoreId()] = $this->getFlatState()->isAvailable();
        }
        return $this->_flatEnabled[$this->getStoreId()];
    }

    /**
     * Initialize resources
     *
     * @return void
     */
    protected function _construct()
    {
        if ($this->isEnabledFlat()) {
            $this->_init(
                \Magento\Catalog\Model\Product::class,
                \Magento\Catalog\Model\ResourceModel\Product\Flat::class
            );
        } else {
            $this->_init(\Magento\Catalog\Model\Product::class, \Magento\Catalog\Model\ResourceModel\Product::class);
        }
        $this->_initTables();
    }

    /**
     * Standard resource collection initialization. Needed for child classes.
     *
     * @param string $model
     * @param string $entityModel
     * @return $this
     */
    protected function _init($model, $entityModel)
    {
        if ($this->isEnabledFlat()) {
            $entityModel = \Magento\Catalog\Model\ResourceModel\Product\Flat::class;
        }
        return parent::_init($model, $entityModel);
    }

    /**
     * Define product website and category product tables
     *
     * @return void
     */
    protected function _initTables()
    {
        $this->_productWebsiteTable = $this->getResource()->getTable('catalog_product_website');
        $this->_productCategoryTable = $this->getResource()->getTable('catalog_category_product');
    }

    /**
     * Prepare static entity fields
     *
     * @return $this
     */
    protected function _prepareStaticFields()
    {
        if ($this->isEnabledFlat()) {
            return $this;
        }
        return parent::_prepareStaticFields();
    }

    /**
     * Get collection empty item. Redeclared for specifying id field name without getting resource model inside model.
     *
     * @return \Magento\Framework\DataObject
     */
    public function getNewEmptyItem()
    {
        if (null === $this->emptyItem) {
            $this->emptyItem = parent::getNewEmptyItem();
        }
        $object = clone $this->emptyItem;
        if ($this->isEnabledFlat()) {
            $object->setIdFieldName($this->getEntity()->getIdFieldName());
        }
        return $object;
    }

    /**
     * Set entity to use for attributes
     *
     * @param \Magento\Eav\Model\Entity\AbstractEntity $entity
     * @return $this
     */
    public function setEntity($entity)
    {
        if ($this->isEnabledFlat() && $entity instanceof \Magento\Framework\Model\ResourceModel\Db\AbstractDb) {
            $this->_entity = $entity;
            return $this;
        }
        return parent::setEntity($entity);
    }

    /**
     * Set Store scope for collection
     *
     * @param mixed $store
     * @return $this
     */
    public function setStore($store)
    {
        parent::setStore($store);
        if ($this->isEnabledFlat()) {
            $this->getEntity()->setStoreId($this->getStoreId());
        }
        return $this;
    }

    /**
     * Initialize collection select
     * Redeclared for remove entity_type_id condition
     * in catalog_product_entity we store just products
     *
     * @return $this
     */
    protected function _initSelect()
    {
        if ($this->isEnabledFlat()) {
            $this->getSelect()->from(
                [self::MAIN_TABLE_ALIAS => $this->getEntity()->getFlatTableName()],
                null
            )->columns(
                ['status' => new \Zend_Db_Expr(ProductStatus::STATUS_ENABLED)]
            );
            $this->addAttributeToSelect($this->getResource()->getDefaultAttributes());
            if ($this->_catalogProductFlatState->getFlatIndexerHelper()->isAddChildData()) {
                $this->getSelect()->where('e.is_child=?', 0);
                $this->addAttributeToSelect(['child_id', 'is_child']);
            }
        } else {
            $this->getSelect()->from([self::MAIN_TABLE_ALIAS => $this->getEntity()->getEntityTable()]);
        }
        return $this;
    }

    /**
     * Load attributes into loaded entities
     *
     * @param bool $printQuery
     * @param bool $logQuery
     * @return $this
     */
    public function _loadAttributes($printQuery = false, $logQuery = false)
    {
        if ($this->isEnabledFlat()) {
            return $this;
        }
        return parent::_loadAttributes($printQuery, $logQuery);
    }

    /**
     * Add attribute to entities in collection. If $attribute=='*' select all attributes.
     *
     * @param array|string|integer|\Magento\Framework\App\Config\Element $attribute
     * @param bool|string $joinType
     * @return $this
     */
    public function addAttributeToSelect($attribute, $joinType = false)
    {
        if ($this->isEnabledFlat()) {
            if (!is_array($attribute)) {
                $attribute = [$attribute];
            }
            foreach ($attribute as $attributeCode) {
                if ($attributeCode == '*') {
                    foreach ($this->getEntity()->getAllTableColumns() as $column) {
                        $this->getSelect()->columns('e.' . $column);
                        $this->_selectAttributes[$column] = $column;
                        $this->_staticFields[$column] = $column;
                    }
                } else {
                    $columns = $this->getEntity()->getAttributeForSelect($attributeCode);
                    if ($columns) {
                        foreach ($columns as $alias => $column) {
                            $this->getSelect()->columns([$alias => 'e.' . $column]);
                            $this->_selectAttributes[$column] = $column;
                            $this->_staticFields[$column] = $column;
                        }
                    }
                }
            }
            return $this;
        }
        return parent::addAttributeToSelect($attribute, $joinType);
    }

    /**
     * Processing collection items after loading. Adding url rewrites, minimal prices, final prices, tax percents.
     *
     * @return $this
     */
    protected function _afterLoad()
    {
        if ($this->_addUrlRewrite) {
            $this->_addUrlRewrite();
        }

        $this->_prepareUrlDataObject();
        $this->prepareStoreId();

        if (count($this)) {
            $this->_eventManager->dispatch('catalog_product_collection_load_after', ['collection' => $this]);
        }

        return $this;
    }

    /**
     * Add Store ID to products from collection.
     *
     * @return $this
     */
    protected function prepareStoreId()
    {
        if ($this->getStoreId() !== null) {
            /** @var $item \Magento\Catalog\Model\Product */
            foreach ($this->_items as $item) {
                $item->setStoreId($this->getStoreId());
            }
        }

        return $this;
    }

    /**
     * Prepare Url Data object
     *
     * @return $this
     */
    protected function _prepareUrlDataObject()
    {
        $objects = [];
        /** @var $item \Magento\Catalog\Model\Product */
        foreach ($this->_items as $item) {
            if ($this->getFlag('do_not_use_category_id')) {
                $item->setDoNotUseCategoryId(true);
            }
            if (!$item->isVisibleInSiteVisibility() && $item->getItemStoreId()) {
                $objects[$item->getEntityId()] = $item->getItemStoreId();
            }
        }

        if ($objects && $this->hasFlag('url_data_object')) {
            $objects = $this->_catalogUrl->getRewriteByProductStore($objects);
            foreach ($this->_items as $item) {
                if (isset($objects[$item->getEntityId()])) {
                    $object = new \Magento\Framework\DataObject($objects[$item->getEntityId()]);
                    $item->setUrlDataObject($object);
                }
            }
        }

        return $this;
    }

    /**
     * Add collection filters by identifiers
     *
     * @param mixed $productId
     * @param boolean $exclude
     * @return $this
     */
    public function addIdFilter($productId, $exclude = false)
    {
        if (empty($productId)) {
            $this->_setIsLoaded(true);
            return $this;
        }
        if (is_array($productId)) {
            if (!empty($productId)) {
                if ($exclude) {
                    $condition = ['nin' => $productId];
                } else {
                    $condition = ['in' => $productId];
                }
            } else {
                $condition = '';
            }
        } else {
            if ($exclude) {
                $condition = ['neq' => $productId];
            } else {
                $condition = $productId;
            }
        }
        $this->addFieldToFilter('entity_id', $condition);
        return $this;
    }

    /**
     * Adding product website names to result collection. Add for each product websites information.
     *
     * @return $this
     */
    public function addWebsiteNamesToResult()
    {
        $this->needToAddWebsiteNamesToResult = true;
        return $this;
    }

    /**
     * @inheritdoc
     */
    public function load($printQuery = false, $logQuery = false)
    {
        if ($this->isLoaded()) {
            return $this;
        }
        parent::load($printQuery, $logQuery);

        if ($this->needToAddWebsiteNamesToResult) {
            $this->doAddWebsiteNamesToResult();
        }
        return $this;
    }

    /**
     * Process adding product website names to result collection
     *
     * @return $this
     */
    protected function doAddWebsiteNamesToResult()
    {
        $productWebsites = [];
        foreach ($this as $product) {
            $productWebsites[$product->getId()] = [];
        }

        if (!empty($productWebsites)) {
            $select = $this->getConnection()->select()->from(
                ['product_website' => $this->_productWebsiteTable]
            )->join(
                ['website' => $this->getResource()->getTable('store_website')],
                'website.website_id = product_website.website_id',
                ['name']
            )->where(
                'product_website.product_id IN (?)',
                array_keys($productWebsites)
            )->where(
                'website.website_id > ?',
                0
            );

            $data = $this->getConnection()->fetchAll($select);
            foreach ($data as $row) {
                $productWebsites[$row['product_id']][] = $row['website_id'];
            }
        }

        foreach ($this as $product) {
            if (isset($productWebsites[$product->getId()])) {
                $product->setData('websites', $productWebsites[$product->getId()]);
                $product->setData('website_ids', $productWebsites[$product->getId()]);
            }
        }
        return $this;
    }

    /**
     * Add store availability filter. Include availability product for store website.
     *
     * @param null|string|bool|int|Store $store
     * @return $this
     */
    public function addStoreFilter($store = null)
    {
        if ($store === null) {
            $store = $this->getStoreId();
        }
        $store = $this->_storeManager->getStore($store);

        if ($store->getId() != Store::DEFAULT_STORE_ID) {
            $this->setStoreId($store);
            $this->_productLimitationFilters['store_id'] = $store->getId();
            $this->_applyProductLimitations();
        }

        return $this;
    }

    /**
     * Add website filter to collection
     *
     * @param null|bool|int|string|array $websites
     * @return $this
     */
    public function addWebsiteFilter($websites = null)
    {
        if (!is_array($websites)) {
            $websites = [$this->_storeManager->getWebsite($websites)->getId()];
        }

        $this->_productLimitationFilters['website_ids'] = $websites;
        $this->_applyProductLimitations();

        return $this;
    }

    /**
     * Get filters applied to collection
     *
     * @return \Magento\Catalog\Model\ResourceModel\Product\Collection\ProductLimitation
     */
    public function getLimitationFilters()
    {
        return $this->_productLimitationFilters;
    }

    /**
     * Specify category filter for product collection
     *
     * @param \Magento\Catalog\Model\Category $category
     * @return $this
     */
    public function addCategoryFilter(\Magento\Catalog\Model\Category $category)
    {
        $this->_productLimitationFilters['category_id'] = $category->getId();
        if ($category->getIsAnchor()) {
            unset($this->_productLimitationFilters['category_is_anchor']);
        } else {
            $this->_productLimitationFilters['category_is_anchor'] = 1;
        }

        if ($this->getStoreId() == Store::DEFAULT_STORE_ID) {
            $this->_applyZeroStoreProductLimitations();
        } else {
            $this->_applyProductLimitations();
        }

        return $this;
    }

    /**
     * Filter Product by Categories
     *
     * @param array $categoriesFilter
     * @return $this
     */
    public function addCategoriesFilter(array $categoriesFilter)
    {
        foreach ($categoriesFilter as $conditionType => $values) {
            $categorySelect = $this->getConnection()->select()->from(
                ['cat' => $this->getTable('catalog_category_product')],
                'cat.product_id'
            )->where($this->getConnection()->prepareSqlCondition('cat.category_id', ['in' => $values]));
            $selectCondition = [
                $this->mapConditionType($conditionType) => $categorySelect
            ];
            $this->getSelect()->where($this->getConnection()->prepareSqlCondition('e.entity_id', $selectCondition));
        }
        return $this;
    }

    /**
     * Map equal and not equal conditions to in and not in
     *
     * @param string $conditionType
     * @return mixed
     */
    private function mapConditionType($conditionType)
    {
        $conditionsMap = [
            'eq' => 'in',
            'neq' => 'nin'
        ];
        return $conditionsMap[$conditionType] ?? $conditionType;
    }

    /**
     * Join minimal price attribute to result
     *
     * @return $this
     */
    public function joinMinimalPrice()
    {
        $this->addAttributeToSelect('price')->addAttributeToSelect('minimal_price');
        return $this;
    }

    /**
     * Retrieve max value by attribute
     *
     * @param string $attribute
     * @return array|null
     */
    public function getMaxAttributeValue($attribute)
    {
        $select = clone $this->getSelect();
        $attribute = $this->getEntity()->getAttribute($attribute);
        $attributeCode = $attribute->getAttributeCode();
        $tableAlias = $attributeCode . '_max_value';
        $fieldAlias = 'max_' . $attributeCode;
        $condition = 'e.entity_id = ' . $tableAlias . '.entity_id AND ' . $this->_getConditionSql(
            $tableAlias . '.attribute_id',
            $attribute->getId()
        );

        $select->join(
            [$tableAlias => $attribute->getBackend()->getTable()],
            $condition,
            [$fieldAlias => new \Zend_Db_Expr('MAX(' . $tableAlias . '.value)')]
        )->group(
            'e.entity_type_id'
        );

        $data = $this->getConnection()->fetchRow($select);
        if (isset($data[$fieldAlias])) {
            return $data[$fieldAlias];
        }

        return null;
    }

    /**
     * Retrieve ranging product count for arrtibute range
     *
     * @param string $attribute
     * @param int $range
     * @return array
     */
    public function getAttributeValueCountByRange($attribute, $range)
    {
        $select = clone $this->getSelect();
        $attribute = $this->getEntity()->getAttribute($attribute);
        $attributeCode = $attribute->getAttributeCode();
        $tableAlias = $attributeCode . '_range_count_value';

        $condition = 'e.entity_id = ' . $tableAlias . '.entity_id AND ' . $this->_getConditionSql(
            $tableAlias . '.attribute_id',
            $attribute->getId()
        );

        $select->reset(\Magento\Framework\DB\Select::GROUP);
        $select->join(
            [$tableAlias => $attribute->getBackend()->getTable()],
            $condition,
            [
                'count_' . $attributeCode => new \Zend_Db_Expr('COUNT(DISTINCT e.entity_id)'),
                'range_' . $attributeCode => new \Zend_Db_Expr('CEIL((' . $tableAlias . '.value+0.01)/' . $range . ')')
            ]
        )->group(
            'range_' . $attributeCode
        );

        $data = $this->getConnection()->fetchAll($select);
        $res = [];

        foreach ($data as $row) {
            $res[$row['range_' . $attributeCode]] = $row['count_' . $attributeCode];
        }
        return $res;
    }

    /**
     * Retrieve product count by some value of attribute
     *
     * @param string $attribute
     * @return array ($value => $count)
     */
    public function getAttributeValueCount($attribute)
    {
        $select = clone $this->getSelect();
        $attribute = $this->getEntity()->getAttribute($attribute);
        $attributeCode = $attribute->getAttributeCode();
        $tableAlias = $attributeCode . '_value_count';

        $select->reset(\Magento\Framework\DB\Select::GROUP);
        $condition = 'e.entity_id=' . $tableAlias . '.entity_id AND ' . $this->_getConditionSql(
            $tableAlias . '.attribute_id',
            $attribute->getId()
        );

        $select->join(
            [$tableAlias => $attribute->getBackend()->getTable()],
            $condition,
            [
                'count_' . $attributeCode => new \Zend_Db_Expr('COUNT(DISTINCT e.entity_id)'),
                'value_' . $attributeCode => new \Zend_Db_Expr($tableAlias . '.value')
            ]
        )->group(
            'value_' . $attributeCode
        );

        $data = $this->getConnection()->fetchAll($select);
        $res = [];

        foreach ($data as $row) {
            $res[$row['value_' . $attributeCode]] = $row['count_' . $attributeCode];
        }
        return $res;
    }

    /**
     * Return all attribute values as array in form:
     * array(
     *   [entity_id_1] => array(
     *          [store_id_1] => store_value_1,
     *          [store_id_2] => store_value_2,
     *          ...
     *          [store_id_n] => store_value_n
     *   ),
     *   ...
     * )
     *
     * @param string $attribute attribute code
     * @return array
     */
    public function getAllAttributeValues($attribute)
    {
        /** @var $select \Magento\Framework\DB\Select */
        $select = clone $this->getSelect();
        $attribute = $this->getEntity()->getAttribute($attribute);

        $fieldMainTable = $this->getConnection()->getAutoIncrementField($this->getMainTable());
        $fieldJoinTable = $attribute->getEntity()->getLinkField();
        $select->reset()
            ->from(
                ['cpe' => $this->getMainTable()],
                ['entity_id']
            )->join(
                ['cpa' => $attribute->getBackend()->getTable()],
                'cpe.' . $fieldMainTable . ' = cpa.' . $fieldJoinTable,
                ['store_id', 'value']
            )->where('attribute_id = ?', (int)$attribute->getId());

        $data = $this->getConnection()->fetchAll($select);
        $res = [];

        foreach ($data as $row) {
            $res[$row['entity_id']][$row['store_id']] = $row['value'];
        }

        return $res;
    }

    /**
     * Get SQL for get record count without left JOINs
     *
     * @return \Magento\Framework\DB\Select
     */
    public function getSelectCountSql()
    {
        return $this->_getSelectCountSql();
    }

    /**
     * Get SQL for get record count
     *
     * @param Select $select
     * @param bool $resetLeftJoins
     * @return Select
     */
    protected function _getSelectCountSql(?Select $select = null, $resetLeftJoins = true)
    {
        $this->_renderFilters();
        $countSelect = $select === null ? $this->_getClearSelect() : $this->_buildClearSelect($select);
        $countSelect->columns('COUNT(DISTINCT e.entity_id)');
        if ($resetLeftJoins) {
            $countSelect->resetJoinLeft();
        }

        $this->removeEntityIdentifierFromGroupBy($countSelect);

        return $countSelect;
    }

    /**
     * Using `entity_id` for `GROUP BY` causes COUNT() return {n} rows of value = 1 instead of 1 row of value {n}
     *
     * @param Select $select
     * @throws \Zend_Db_Select_Exception
     */
    private function removeEntityIdentifierFromGroupBy(Select $select): void
    {
        $originalGroupBy = $select->getPart(Select::GROUP);

        if (!is_array($originalGroupBy)) {
            return;
        }

        $groupBy = array_filter($originalGroupBy, function ($field) {
            return false === strpos($field, $this->getIdFieldName());
        });

        $select->setPart(Select::GROUP, $groupBy);
    }

    /**
     * Prepare statistics data
     *
     * @return $this
     */
    protected function _prepareStatisticsData()
    {
        $select = clone $this->getSelect();
        $priceExpression = $this->getPriceExpression($select) . ' ' . $this->getAdditionalPriceExpression($select);
        $sqlEndPart = ') * ' . $this->getCurrencyRate() . ', 2)';
        $select = $this->_getSelectCountSql($select, false);
        $select->columns(
            [
                'max' => 'ROUND(MAX(' . $priceExpression . $sqlEndPart,
                'min' => 'ROUND(MIN(' . $priceExpression . $sqlEndPart,
                'std' => $this->getConnection()->getStandardDeviationSql('ROUND((' . $priceExpression . $sqlEndPart),
            ]
        );
        $select->where($this->getPriceExpression($select) . ' IS NOT NULL');
        $row = $this->getConnection()->fetchRow($select, $this->_bindParams, \Zend_Db::FETCH_NUM);
        $this->_pricesCount = (int)$row[0];
        $this->_maxPrice = (double)$row[1];
        $this->_minPrice = (double)$row[2];
        $this->_priceStandardDeviation = (double)$row[3];

        return $this;
    }

    /**
     * Retrieve clear select
     *
     * @return \Magento\Framework\DB\Select
     */
    protected function _getClearSelect()
    {
        return $this->_buildClearSelect();
    }

    /**
     * Build clear select
     *
     * @param \Magento\Framework\DB\Select $select
     * @return \Magento\Framework\DB\Select
     */
    protected function _buildClearSelect($select = null)
    {
        if (null === $select) {
            $select = clone $this->getSelect();
        }
        $select->reset(\Magento\Framework\DB\Select::ORDER);
        $select->reset(\Magento\Framework\DB\Select::LIMIT_COUNT);
        $select->reset(\Magento\Framework\DB\Select::LIMIT_OFFSET);
        $select->reset(\Magento\Framework\DB\Select::COLUMNS);

        return $select;
    }

    /**
     * Retrieve all ids for collection
     *
     * @param int|string $limit
     * @param int|string $offset
     * @return array
     */
    public function getAllIds($limit = null, $offset = null)
    {
        $idsSelect = $this->_getClearSelect();
        $idsSelect->columns('e.' . $this->getEntity()->getIdFieldName());
        $idsSelect->limit($limit, $offset);
        $idsSelect->resetJoinLeft();

        return $this->getConnection()->fetchCol($idsSelect, $this->_bindParams);
    }

    /**
     * Retrieve product count select for categories
     *
     * @return \Magento\Framework\DB\Select
     */
    public function getProductCountSelect()
    {
        if ($this->_productCountSelect === null) {
            $this->_productCountSelect = clone $this->getSelect();
            $this->_productCountSelect->reset(
                \Magento\Framework\DB\Select::COLUMNS
            )->reset(
                \Magento\Framework\DB\Select::GROUP
            )->reset(
                \Magento\Framework\DB\Select::ORDER
            )->distinct(
                false
            )->join(
                ['count_table' => $this->tableMaintainer->getMainTable($this->getStoreId())],
                'count_table.product_id = e.entity_id',
                [
                    'count_table.category_id',
                    'product_count' => new \Zend_Db_Expr('COUNT(DISTINCT count_table.product_id)')
                ]
            )->where(
                'count_table.store_id = ?',
                $this->getStoreId()
            )->group(
                'count_table.category_id'
            );
        }

        return $this->_productCountSelect;
    }

    /**
     * Destruct product count select
     *
     * @return $this
     */
    public function unsProductCountSelect()
    {
        $this->_productCountSelect = null;
        return $this;
    }

    /**
     * Adding product count to categories collection
     *
     * @param \Magento\Eav\Model\Entity\Collection\AbstractCollection $categoryCollection
     * @return $this
     */
    public function addCountToCategories($categoryCollection)
    {
        $isAnchor = [];
        $isNotAnchor = [];
        foreach ($categoryCollection as $category) {
            if ($category->getIsAnchor()) {
                $isAnchor[] = $category->getId();
            } else {
                $isNotAnchor[] = $category->getId();
            }
        }
        $productCounts = [];
        if ($isAnchor || $isNotAnchor) {
            $select = $this->getProductCountSelect();

            $this->_eventManager->dispatch(
                'catalog_product_collection_before_add_count_to_categories',
                ['collection' => $this]
            );

            if ($isAnchor) {
                $anchorStmt = clone $select;
                $anchorStmt->limit();
                //reset limits
                $anchorStmt->where('count_table.category_id IN (?)', $isAnchor);
                $productCounts += $this->getConnection()->fetchPairs($anchorStmt);
                $anchorStmt = null;
            }
            if ($isNotAnchor) {
                $notAnchorStmt = clone $select;
                $notAnchorStmt->limit();
                //reset limits
                $notAnchorStmt->where('count_table.category_id IN (?)', $isNotAnchor);
                $notAnchorStmt->where('count_table.is_parent = 1');
                $productCounts += $this->getConnection()->fetchPairs($notAnchorStmt);
                $notAnchorStmt = null;
            }
            $select = null;
            $this->unsProductCountSelect();
        }

        foreach ($categoryCollection as $category) {
            $_count = 0;
            if (isset($productCounts[$category->getId()])) {
                $_count = $productCounts[$category->getId()];
            }
            $category->setProductCount($_count);
        }

        return $this;
    }

    /**
     * Retrieve unique attribute set ids in collection
     *
     * @return array
     */
    public function getSetIds()
    {
        $select = clone $this->getSelect();
        /** @var $select \Magento\Framework\DB\Select */
        $select->reset(Select::COLUMNS);
        $select->reset(Select::ORDER);
        $select->distinct(true);
        $select->columns('attribute_set_id');
        return $this->getConnection()->fetchCol($select);
    }

    /**
     * Return array of unique product type ids in collection
     *
     * @return array
     */
    public function getProductTypeIds()
    {
        $select = clone $this->getSelect();
        /** @var $select \Magento\Framework\DB\Select */
        $select->reset(\Magento\Framework\DB\Select::COLUMNS);
        $select->distinct(true);
        $select->columns('type_id');
        return $this->getConnection()->fetchCol($select);
    }

    /**
     * Joins url rewrite rules to collection
     *
     * @return $this
     */
    public function joinUrlRewrite()
    {
        $this->joinTable(
            'url_rewrite',
            'entity_id = entity_id',
            ['request_path'],
            '{{table}}.entity_type = \'' . ProductUrlRewriteGenerator::ENTITY_TYPE . '\'',
            'left'
        );
        return $this;
    }

    /**
     * Add URL rewrites data to product. If collection loadded - run processing else set flag.
     *
     * @param int|string $categoryId
     * @return $this
     */
    public function addUrlRewrite($categoryId = '')
    {
        $this->_addUrlRewrite = true;
        $useCategoryUrl = $this->_scopeConfig->getValue(
            \Magento\Catalog\Helper\Product::XML_PATH_PRODUCT_URL_USE_CATEGORY,
            \Magento\Store\Model\ScopeInterface::SCOPE_STORE,
            $this->getStoreId()
        );
        if ($useCategoryUrl) {
            $this->_urlRewriteCategory = $categoryId;
        } else {
            $this->_urlRewriteCategory = 0;
        }

        if ($this->isLoaded()) {
            $this->_addUrlRewrite();
        }

        return $this;
    }

    /**
     * Add URL rewrites to collection
     *
     * @return void
     */
    protected function _addUrlRewrite()
    {
        $productIds = [];
        foreach ($this->getItems() as $item) {
            $productIds[] = $item->getEntityId();
        }

        $filter = [
            'entity_type' => 'product',
            'entity_id' => $productIds,
            'store_id' => $this->getStoreId(),
            'is_autogenerated' => 1
        ];
        if ($this->_urlRewriteCategory) {
            $filter['metadata']['category_id'] = $this->_urlRewriteCategory;
        }

        $rewrites = $this->getUrlFinder()->findAllByData($filter);
        foreach ($rewrites as $rewrite) {
            if ($item = $this->getItemById($rewrite->getEntityId())) {
                $item->setData('request_path', $rewrite->getRequestPath());
            }
        }
    }

    /**
     * Add minimal price data to result
     *
     * @return $this
     */
    public function addMinimalPrice()
    {
        return $this->addPriceData();
    }

    /**
     * Add price data for calculate final price
     *
     * @return $this
     */
    public function addFinalPrice()
    {
        return $this->addPriceData();
    }

    /**
     * Retrieve all ids
     *
     * @param boolean $resetCache
     * @return array
     */
    public function getAllIdsCache($resetCache = false)
    {
        $ids = null;
        if (!$resetCache) {
            $ids = $this->_allIdsCache;
        }

        if ($ids === null) {
            $ids = $this->getAllIds();
            $this->setAllIdsCache($ids);
        }

        return $ids;
    }

    /**
     * Set all ids
     *
     * @param array $value
     * @return $this
     */
    public function setAllIdsCache($value)
    {
        $this->_allIdsCache = $value;
        return $this;
    }

    /**
     * Add Price Data to result
     *
     * @param int $customerGroupId
     * @param int $websiteId
     * @return $this
     */
    public function addPriceData($customerGroupId = null, $websiteId = null)
    {
        $this->_productLimitationFilters->setUsePriceIndex(true);

        if (!isset($this->_productLimitationFilters['customer_group_id']) && $customerGroupId === null) {
            $customerGroupId = $this->_customerSession->getCustomerGroupId();
        }
        if (!isset($this->_productLimitationFilters['website_id']) && $websiteId === null) {
            $websiteId = $this->_storeManager->getStore($this->getStoreId())->getWebsiteId();
        }

        if ($customerGroupId !== null) {
            $this->_productLimitationFilters['customer_group_id'] = $customerGroupId;
        }
        if ($websiteId !== null) {
            $this->_productLimitationFilters['website_id'] = $websiteId;
        }

        $this->_applyProductLimitations();

        return $this;
    }

    /**
     * Add attribute to filter
     *
     * @param \Magento\Eav\Model\Entity\Attribute\AbstractAttribute|string|array $attribute
     * @param array $condition
     * @param string $joinType
     * @return $this
     * @SuppressWarnings(PHPMD.CyclomaticComplexity)
     */
    public function addAttributeToFilter($attribute, $condition = null, $joinType = 'inner')
    {
        if ($this->isEnabledFlat()) {
            if ($attribute instanceof \Magento\Eav\Model\Entity\Attribute\AbstractAttribute) {
                $attribute = $attribute->getAttributeCode();
            }

            if (is_array($attribute)) {
                $sqlArr = [];
                foreach ($attribute as $condition) {
                    $sqlArr[] = $this->_getAttributeConditionSql($condition['attribute'], $condition, $joinType);
                }
                $conditionSql = '(' . join(') OR (', $sqlArr) . ')';
                $this->getSelect()->where($conditionSql);
                return $this;
            }

            if (!isset($this->_selectAttributes[$attribute])) {
                $this->addAttributeToSelect($attribute);
            }

            if (isset($this->_selectAttributes[$attribute])) {
                $this->getSelect()->where($this->_getConditionSql('e.' . $attribute, $condition));
            }

            return $this;
        }

        $this->_allIdsCache = null;

        if (is_string($attribute) && $attribute == 'is_saleable') {
            $this->addIsSaleableAttributeToFilter($condition);
        } elseif (is_string($attribute) && $attribute == 'tier_price') {
            $this->addTierPriceAttributeToFilter($attribute, $condition);
        } else {
            return parent::addAttributeToFilter($attribute, $condition, $joinType);
        }

        return $this;
    }

    /**
     * @inheritdoc
     *
     * @since 101.0.0
     */
    protected function getEntityPkName(\Magento\Eav\Model\Entity\AbstractEntity $entity)
    {
        return $entity->getLinkField();
    }

    /**
     * Add require tax percent flag for product collection
     *
     * @return $this
     */
    public function addTaxPercents()
    {
        $this->_addTaxPercents = true;
        return $this;
    }

    /**
     * Get require tax percent flag value
     *
     * @return bool
     */
    public function requireTaxPercent()
    {
        return $this->_addTaxPercents;
    }

    /**
     * Adding product custom options to result collection
     *
     * @return $this
     */
    public function addOptionsToResult()
    {
        $productsByLinkId = [];

        foreach ($this as $product) {
            $productId = $product->getData(
                $product->getResource()->getLinkField()
            );

            $productsByLinkId[$productId] = $product;
        }

        if (!empty($productsByLinkId)) {
            $options = $this->_productOptionFactory->create()->getCollection()->addTitleToResult(
                $this->_storeManager->getStore()->getId()
            )->addPriceToResult(
                $this->_storeManager->getStore()->getId()
            )->addProductToFilter(
                array_keys($productsByLinkId)
            )->addValuesToResult();

            foreach ($options as $option) {
                if (isset($productsByLinkId[$option->getProductId()])) {
                    $productsByLinkId[$option->getProductId()]->addOption($option);
                }
            }
        }

        return $this;
    }

    /**
     * Filter products with required options
     *
     * @return $this
     */
    public function addFilterByRequiredOptions()
    {
        $this->addAttributeToFilter('required_options', [['neq' => 1], ['null' => true]], 'left');
        return $this;
    }

    /**
     * Set product visibility filter for enabled products
     *
     * @param array $visibility
     * @return $this
     */
    public function setVisibility($visibility)
    {
        $this->_productLimitationFilters['visibility'] = $visibility;
        if ($this->getStoreId() == Store::DEFAULT_STORE_ID) {
            $this->addAttributeToFilter('visibility', $visibility);
        } else {
            $this->_applyProductLimitations();
        }

        return $this;
    }

    /**
     * Add attribute to sort order
     *
     * @param string $attribute
     * @param string $dir
     * @return $this
     * @SuppressWarnings(PHPMD.CyclomaticComplexity)
     * @SuppressWarnings(PHPMD.NPathComplexity)
     */
    public function addAttributeToSort($attribute, $dir = self::SORT_ORDER_ASC)
    {
        if ($attribute == 'position') {
            if (isset($this->_joinFields[$attribute])) {
                $this->getSelect()->order($this->_getAttributeFieldName($attribute) . ' ' . $dir);
                return $this;
            }
            if ($this->isEnabledFlat()) {
                $this->getSelect()->order("cat_index_position {$dir}");
            }
            // optimize if using cat index
            $filters = $this->_productLimitationFilters;
            if (isset($filters['category_id']) || isset($filters['visibility'])) {
                $this->getSelect()->order('cat_index.position ' . $dir);
            } else {
                $this->getSelect()->order('e.entity_id ' . $dir);
            }

            return $this;
        } elseif ($attribute == 'is_saleable') {
            $this->getSelect()->order("is_salable " . $dir);
            return $this;
        }

        $storeId = $this->getStoreId();
        if ($attribute == 'price' && $storeId != 0) {
            $this->addPriceData();
            if ($this->_productLimitationFilters->isUsingPriceIndex()) {
                $this->getSelect()->order("price_index.min_price {$dir}");
                return $this;
            }
        }

        if ($this->isEnabledFlat()) {
            $column = $this->getEntity()->getAttributeSortColumn($attribute);

            if ($column) {
                $this->getSelect()->order("e.{$column} {$dir}");
            } elseif (isset($this->_joinFields[$attribute])) {
                $this->getSelect()->order($this->_getAttributeFieldName($attribute) . ' ' . $dir);
            }

            return $this;
        } else {
            $attrInstance = $this->getEntity()->getAttribute($attribute);
            if ($attrInstance && $attrInstance->usesSource()) {
                $attrInstance->getSource()->addValueSortToCollection($this, $dir);
                return $this;
            }
        }

        return parent::addAttributeToSort($attribute, $dir);
    }

    /**
     * Prepare limitation filters
     *
     * @return $this
     */
    protected function _prepareProductLimitationFilters()
    {
        if (isset($this->_productLimitationFilters['visibility'])
            && !isset($this->_productLimitationFilters['store_id'])) {
            $this->_productLimitationFilters['store_id'] = $this->getStoreId();
        }

        if (isset($this->_productLimitationFilters['category_id'])
            && !isset($this->_productLimitationFilters['store_id'])) {
            $this->_productLimitationFilters['store_id'] = $this->getStoreId();
        }

        if (isset($this->_productLimitationFilters['store_id'])
            && isset($this->_productLimitationFilters['visibility'])
            && !isset($this->_productLimitationFilters['category_id'])) {
            $this->_productLimitationFilters['category_id'] = $this->_storeManager->getStore(
                $this->_productLimitationFilters['store_id']
            )->getRootCategoryId();
        }

        return $this;
    }

    /**
     * Join website product limitation
     *
     * @return $this
     * @SuppressWarnings(PHPMD.CyclomaticComplexity)
     */
    protected function _productLimitationJoinWebsite()
    {
        $joinWebsite = false;
        $filters = $this->_productLimitationFilters;
        $conditions = ['product_website.product_id = e.entity_id'];

        if (isset($filters['website_ids'])) {
            $joinWebsite = true;
            if (count($filters['website_ids']) > 1) {
                $this->getSelect()->distinct(true);
            }
            $conditions[] = $this->getConnection()->quoteInto(
                'product_website.website_id IN(?)',
                $filters['website_ids'],
                'int'
            );
        } elseif (isset($filters['store_id']) && !$this->isEnabledFlat()
            && (!isset($filters['visibility']) && !isset($filters['category_id']))) {
            $joinWebsite = true;
            $websiteId = $this->_storeManager->getStore($filters['store_id'])->getWebsiteId();
            $conditions[] = $this->getConnection()->quoteInto('product_website.website_id = ?', $websiteId, 'int');
        }

        $fromPart = $this->getSelect()->getPart(\Magento\Framework\DB\Select::FROM);
        if (isset($fromPart['product_website'])) {
            if (!$joinWebsite) {
                unset($fromPart['product_website']);
            } else {
                $fromPart['product_website']['joinCondition'] = join(' AND ', $conditions);
            }
            $this->getSelect()->setPart(\Magento\Framework\DB\Select::FROM, $fromPart);
        } elseif ($joinWebsite) {
            $this->getSelect()->join(
                ['product_website' => $this->getTable('catalog_product_website')],
                join(' AND ', $conditions),
                []
            );
        }

        return $this;
    }

    /**
     * Join additional (alternative) store visibility filter
     *
     * @return $this
     * @SuppressWarnings(PHPMD.CyclomaticComplexity)
     * @SuppressWarnings(PHPMD.NPathComplexity)
     */
    protected function _productLimitationJoinStore()
    {
        $filters = $this->_productLimitationFilters;
        if (!isset($filters['store_table'])) {
            return $this;
        }

        $hasColumn = false;
        foreach ($this->getSelect()->getPart(\Magento\Framework\DB\Select::COLUMNS) as $columnEntry) {
            list(, , $alias) = $columnEntry;
            if ($alias == 'visibility') {
                $hasColumn = true;
            }
        }
        if (!$hasColumn) {
            $this->getSelect()->columns('visibility', 'cat_index');
        }

        // Avoid column duplication problems
        $this->_resourceHelper->prepareColumnsList($this->getSelect());

        $whereCond = $this->getConnection()->quoteInto('cat_index.visibility IN(?)', $filters['visibility']);
        $wherePart = $this->getSelect()->getPart(\Magento\Framework\DB\Select::WHERE);
        if (array_search('(' . $whereCond . ')', $wherePart) === false) {
            $this->getSelect()->where($whereCond);
        }

        return $this;
    }

    /**
     * Join Product Price Table
     *
     * @return $this
     */
    protected function _productLimitationJoinPrice()
    {
        return $this->_productLimitationPrice();
    }

    /**
     * Join Product Price Table with left-join possibility
     *
     * @param bool $joinLeft
     * @return $this
<<<<<<< HEAD
     * @see \Magento\Catalog\Model\ResourceModel\Product\Collection::_productLimitationJoinPrice()
=======
     * @SuppressWarnings(PHPMD.CyclomaticComplexity)
>>>>>>> 90012f29
     */
    protected function _productLimitationPrice($joinLeft = false)
    {
        $filters = $this->_productLimitationFilters;
        if (!$filters->isUsingPriceIndex() ||
            !isset($filters['website_id']) ||
            (string)$filters['website_id'] === '' ||
            !isset($filters['customer_group_id']) ||
            (string)$filters['customer_group_id'] === ''
        ) {
            return $this;
        }

        // Preventing overriding price loaded from EAV because we want to use the one from index
        $this->removeAttributeToSelect('price');

        $connection = $this->getConnection();
        $select = $this->getSelect();
        $joinCondArray = [];
        $joinCondArray[] = 'price_index.entity_id = e.entity_id';
        $joinCondArray[] = $connection->quoteInto('price_index.customer_group_id = ?', $filters['customer_group_id']);
        // Add website condition only if it's different from admin scope
        if (((int) $filters['website_id']) !== Store::DEFAULT_STORE_ID) {
            $joinCondArray[] = $connection->quoteInto('price_index.website_id = ?', $filters['website_id']);
        }
        $joinCond = join(' AND ', $joinCondArray);

        $fromPart = $select->getPart(\Magento\Framework\DB\Select::FROM);
        if (!isset($fromPart['price_index'])) {
            $least = $connection->getLeastSql(['price_index.min_price', 'price_index.tier_price']);
            $minimalExpr = $connection->getCheckSql(
                'price_index.tier_price IS NOT NULL',
                $least,
                'price_index.min_price'
            );
            $colls = [
                'price',
                'tax_class_id',
                'final_price',
                'minimal_price' => $minimalExpr,
                'min_price',
                'max_price',
                'tier_price',
            ];

            $tableName = [
                'price_index' => $this->priceTableResolver->resolve(
                    'catalog_product_index_price',
                    [
                        $this->dimensionFactory->create(
                            CustomerGroupDimensionProvider::DIMENSION_NAME,
                            (string)$filters['customer_group_id']
                        ),
                        $this->dimensionFactory->create(
                            WebsiteDimensionProvider::DIMENSION_NAME,
                            (string)$filters['website_id']
                        )
                    ]
                )
            ];

            if ($joinLeft) {
                $select->joinLeft($tableName, $joinCond, $colls);
            } else {
                $select->join($tableName, $joinCond, $colls);
            }
            // Set additional field filters
            foreach ($this->_priceDataFieldFilters as $filterData) {
                $select->where(sprintf(...$filterData));
            }
        } else {
            $fromPart['price_index']['joinCondition'] = $joinCond;
            $select->setPart(\Magento\Framework\DB\Select::FROM, $fromPart);
        }
        //Clean duplicated fields
        $this->_resourceHelper->prepareColumnsList($select);

        return $this;
    }

    /**
     * Apply front-end price limitation filters to the collection
     *
     * @return $this
     */
    public function applyFrontendPriceLimitations()
    {
        $this->_productLimitationFilters->setUsePriceIndex(true);
        if (!isset($this->_productLimitationFilters['customer_group_id'])) {
            $customerGroupId = $this->_customerSession->getCustomerGroupId();
            $this->_productLimitationFilters['customer_group_id'] = $customerGroupId;
        }
        if (!isset($this->_productLimitationFilters['website_id'])) {
            $websiteId = $this->_storeManager->getStore($this->getStoreId())->getWebsiteId();
            $this->_productLimitationFilters['website_id'] = $websiteId;
        }
        $this->_applyProductLimitations();
        return $this;
    }

    /**
     * Apply limitation filters to collection
     * Method allows using one time category product index table (or product website table)
     * for different combinations of store_id/category_id/visibility filter states
     * Method supports multiple changes in one collection object for this parameters
     *
     * @return $this
     */
    protected function _applyProductLimitations()
    {
        $this->_prepareProductLimitationFilters();
        $this->_productLimitationJoinWebsite();
        $this->_productLimitationJoinPrice();
        $filters = $this->_productLimitationFilters;

        if (!isset($filters['category_id']) && !isset($filters['visibility'])) {
            return $this;
        }

        $conditions = [
            'cat_index.product_id=e.entity_id',
            $this->getConnection()->quoteInto('cat_index.store_id=?', $filters['store_id'], 'int'),
        ];
        if (isset($filters['visibility']) && !isset($filters['store_table'])) {
            $conditions[] = $this->getConnection()->quoteInto(
                'cat_index.visibility IN(?)',
                $filters['visibility'],
                'int'
            );
        }
        $conditions[] = $this->getConnection()->quoteInto('cat_index.category_id=?', $filters['category_id'], 'int');
        if (isset($filters['category_is_anchor'])) {
            $conditions[] = $this->getConnection()->quoteInto('cat_index.is_parent=?', $filters['category_is_anchor']);
        }

        $joinCond = join(' AND ', $conditions);
        $fromPart = $this->getSelect()->getPart(\Magento\Framework\DB\Select::FROM);
        if (isset($fromPart['cat_index'])) {
            $fromPart['cat_index']['joinCondition'] = $joinCond;
            $this->getSelect()->setPart(\Magento\Framework\DB\Select::FROM, $fromPart);
        } else {
            $this->getSelect()->join(
                ['cat_index' => $this->tableMaintainer->getMainTable($this->getStoreId())],
                $joinCond,
                ['cat_index_position' => 'position']
            );
        }

        $this->_productLimitationJoinStore();
        $this->_eventManager->dispatch(
            'catalog_product_collection_apply_limitations_after',
            ['collection' => $this]
        );
        return $this;
    }

    /**
     * Apply limitation filters to collection base on API
     * Method allows using one time category product table
     * for combinations of category_id filter states
     *
     * @return $this
     */
    protected function _applyZeroStoreProductLimitations()
    {
        $filters = $this->_productLimitationFilters;
        $categories = $this->getChildrenCategories((int)$filters['category_id']);

        $conditions = [
            'cat_pro.product_id=e.entity_id',
            $this->getConnection()->quoteInto(
                'cat_pro.category_id IN (?)',
                $categories
            ),
        ];
        $joinCond = join(' AND ', $conditions);

        $fromPart = $this->getSelect()->getPart(\Magento\Framework\DB\Select::FROM);
        if (isset($fromPart['cat_pro'])) {
            $fromPart['cat_pro']['joinCondition'] = $joinCond;
            $this->getSelect()->setPart(\Magento\Framework\DB\Select::FROM, $fromPart);
        } else {
            $this->getSelect()->join(
                ['cat_pro' => $this->getTable('catalog_category_product')],
                $joinCond,
                ['cat_index_position' => 'position']
            );
        }
        $this->_joinFields['position'] = ['table' => 'cat_pro', 'field' => 'position'];

        return $this;
    }

    /**
     * Get children categories.
     *
     * @param int $categoryId
     * @return array
     */
    private function getChildrenCategories(int $categoryId): array
    {
        $categoryIds[] = $categoryId;
        $anchorCategory = [];

        $categories = $this->categoryResourceModel->getCategoryWithChildren($categoryId);
        if (empty($categories)) {
            return $categoryIds;
        }

        $firstCategory = array_shift($categories);
        if ($firstCategory['is_anchor'] == 1) {
            $linkField = $this->getProductEntityMetadata()->getLinkField();
            $anchorCategory[] = (int)$firstCategory[$linkField];
            foreach ($categories as $category) {
                if (in_array($category['parent_id'], $categoryIds)
                    && in_array($category['parent_id'], $anchorCategory)) {
                    $categoryIds[] = (int)$category[$linkField];
                    // Storefront approach is to treat non-anchor children of anchor category as anchors.
                    // Adding their's IDs to $anchorCategory for consistency.
                    if ($category['is_anchor'] == 1 || in_array($category['parent_id'], $anchorCategory)) {
                        $anchorCategory[] = (int)$category[$linkField];
                    }
                }
            }
        }

        return $categoryIds;
    }

    /**
     * Add category ids to loaded items
     *
     * @return $this
     */
    public function addCategoryIds()
    {
        if ($this->getFlag('category_ids_added')) {
            return $this;
        }
        $ids = array_keys($this->_items);
        if (empty($ids)) {
            return $this;
        }

        $select = $this->getConnection()->select();

        $select->from($this->_productCategoryTable, ['product_id', 'category_id']);
        $select->where('product_id IN (?)', $ids);

        $data = $this->getConnection()->fetchAll($select);

        $categoryIds = [];
        foreach ($data as $info) {
            if (isset($categoryIds[$info['product_id']])) {
                $categoryIds[$info['product_id']][] = $info['category_id'];
            } else {
                $categoryIds[$info['product_id']] = [$info['category_id']];
            }
        }

        foreach ($this->getItems() as $item) {
            $productId = $item->getId();
            if (isset($categoryIds[$productId])) {
                $item->setCategoryIds($categoryIds[$productId]);
            } else {
                $item->setCategoryIds([]);
            }
        }

        $this->setFlag('category_ids_added', true);
        return $this;
    }

    /**
     * Add tier price data to loaded items.
     *
     * @return $this
     */
    public function addTierPriceData()
    {
        if ($this->getFlag('tier_price_added')) {
            return $this;
        }

        $productIds = [];
        foreach ($this->getItems() as $item) {
            $productIds[] = $item->getData($this->getLinkField());
        }
        if (!$productIds) {
            return $this;
        }
        $select = $this->getTierPriceSelect($productIds);
        $this->fillTierPriceData($select);

        $this->setFlag('tier_price_added', true);
        return $this;
    }

    /**
     * Load collection items filtered by customer group id and add tier price data.
     *
     * @param int $customerGroupId
     * @return $this
     * @since 101.1.0
     */
    public function addTierPriceDataByGroupId($customerGroupId)
    {
        if ($this->getFlag('tier_price_added')) {
            return $this;
        }

        $productIds = [];
        foreach ($this->getItems() as $item) {
            $productIds[] = $item->getData($this->getLinkField());
        }
        if (!$productIds) {
            return $this;
        }
        $select = $this->getTierPriceSelect($productIds);
        $select->where(
            '(customer_group_id=? AND all_groups=0) OR all_groups=1',
            $customerGroupId
        );
        $this->fillTierPriceData($select);

        $this->setFlag('tier_price_added', true);
        return $this;
    }

    /**
     * Get tier price select by product ids.
     *
     * @param array $productIds
     * @return \Magento\Framework\DB\Select
     */
    private function getTierPriceSelect(array $productIds)
    {
        /** @var $attribute \Magento\Catalog\Model\ResourceModel\Eav\Attribute */
        $attribute = $this->getAttribute('tier_price');
        /* @var $backend \Magento\Catalog\Model\Product\Attribute\Backend\Tierprice */
        $backend = $attribute->getBackend();
        $websiteId = 0;
        if (!$attribute->isScopeGlobal() && null !== $this->getStoreId()) {
            $websiteId = $this->_storeManager->getStore($this->getStoreId())->getWebsiteId();
        }
        $select = $backend->getResource()->getSelect($websiteId);
        $select->columns(['product_id' => $this->getLinkField()])->where(
            $this->getLinkField() . ' IN(?)',
            $productIds
        )->order(
            'qty'
        );
        return $select;
    }

    /**
     * Fill tier prices data.
     *
     * @param Select $select
     * @return void
     */
    private function fillTierPriceData(\Magento\Framework\DB\Select $select)
    {
        $tierPrices = [];
        foreach ($this->getConnection()->fetchAll($select) as $row) {
            $tierPrices[$row['product_id']][] = $row;
        }
        foreach ($this->getItems() as $item) {
            $productId = $item->getData($this->getLinkField());
            $this->getBackend()->setPriceData($item, isset($tierPrices[$productId]) ? $tierPrices[$productId] : []);
        }
    }

    /**
     * Retrieve link field and cache it.
     *
     * @return bool|string
     */
    private function getLinkField()
    {
        if ($this->linkField === null) {
            $this->linkField = $this->getConnection()->getAutoIncrementField($this->getTable('catalog_product_entity'));
        }
        return $this->linkField;
    }

    /**
     * Retrieve backend model and cache it.
     *
     * @return \Magento\Eav\Model\Entity\Attribute\Backend\AbstractBackend
     */
    private function getBackend()
    {
        if ($this->backend === null) {
            $this->backend = $this->getAttribute('tier_price')->getBackend();
        }
        return $this->backend;
    }

    /**
     * Add field comparison expression
     *
     * @param string $comparisonFormat - expression for sprintf()
     * @param array $fields - list of fields
     * @return $this
     * @throws \Exception
     */
    public function addPriceDataFieldFilter($comparisonFormat, $fields)
    {
        if (!preg_match('/^%s( (<|>|=|<=|>=|<>) %s)*$/', $comparisonFormat)) {
            throw new \InvalidArgumentException('Invalid comparison format.');
        }

        if (!is_array($fields)) {
            $fields = [$fields];
        }
        foreach ($fields as $key => $field) {
            $fields[$key] = $this->_getMappedField($field);
        }

        $this->_priceDataFieldFilters[] = array_merge([$comparisonFormat], $fields);
        return $this;
    }

    /**
     * Add media gallery data to loaded items
     *
     * @return $this
     * @SuppressWarnings(PHPMD.CyclomaticComplexity)
     * @SuppressWarnings(PHPMD.NPathComplexity)
     * @throws \Magento\Framework\Exception\LocalizedException
<<<<<<< HEAD
     * @since 101.0.1
=======
     * @throws \Zend_Db_Statement_Exception
>>>>>>> 90012f29
     */
    public function addMediaGalleryData()
    {
        if ($this->getFlag('media_gallery_added')) {
            return $this;
        }
        if (!$this->getSize()) {
            return $this;
        }
<<<<<<< HEAD

        $items = $this->getItems();
        $linkField = $this->getProductEntityMetadata()->getLinkField();

        $select = $this->getMediaGalleryResource()
            ->createBatchBaseSelect(
                $this->getStoreId(),
                $this->getAttribute('media_gallery')->getAttributeId()
            )->reset(
                Select::ORDER // we don't care what order is in current scenario
            )->where(
                'entity.' . $linkField . ' IN (?)',
                array_map(
                    function ($item) use ($linkField) {
                        return (int)$item->getOrigData($linkField);
                    },
                    $items
                )
            );

=======
        if (!$this->isLoaded()) {
            $this->load();
        }
        $records = $this->getMediaGalleryResource()->getMediaRecords(
            $this->getStoreId(),
            $this->getLoadedIds()
        );
>>>>>>> 90012f29
        $mediaGalleries = [];
        foreach ($records as $record) {
            $mediaGalleries[$record['entity_id']][] = $record;
        }

        foreach ($this->getItems() as $item) {
            $this->getGalleryReadHandler()
                ->addMediaDataToProduct(
                    $item,
                    $mediaGalleries[$item->getId()] ?? []
                );
        }
        $this->setFlag('media_gallery_added', true);
        return $this;
    }

    /**
     * Get product entity metadata
     *
     * @return \Magento\Framework\EntityManager\EntityMetadataInterface
     * @since 101.1.0
     */
    public function getProductEntityMetadata()
    {
        return $this->metadataPool->getMetadata(ProductInterface::class);
    }

    /**
     * Retrieve GalleryReadHandler
     *
     * @return GalleryReadHandler
     * @deprecated 101.0.1
     */
    private function getGalleryReadHandler()
    {
        if ($this->productGalleryReadHandler === null) {
            $this->productGalleryReadHandler = ObjectManager::getInstance()->get(GalleryReadHandler::class);
        }
        return $this->productGalleryReadHandler;
    }

    /**
     * Retrieve Media gallery resource.
     *
     * @return \Magento\Catalog\Model\ResourceModel\Product\Gallery
     * @deprecated 101.0.1
     */
    private function getMediaGalleryResource()
    {
        if (null === $this->mediaGalleryResource) {
            $this->mediaGalleryResource = ObjectManager::getInstance()->get(Gallery::class);
        }
        return $this->mediaGalleryResource;
    }

    /**
     * Clear collection
     *
     * @return $this
     */
    public function clear()
    {
        foreach ($this->_items as $i => $item) {
            if ($item->hasStockItem()) {
                $item->unsStockItem();
            }
            $this->_items[$i] = null;
        }

        foreach ($this->_itemsById as $i => $item) {
            $this->_itemsById[$i] = null;
        }

        unset($this->_items, $this->_data, $this->_itemsById);
        $this->_data = [];
        return parent::clear();
    }

    /**
     * Set Order field
     *
     * @param string $attribute
     * @param string $dir
     * @return $this
     */
    public function setOrder($attribute, $dir = Select::SQL_DESC)
    {
        if ($attribute == 'price') {
            $this->addAttributeToSort($attribute, $dir);
        } else {
            parent::setOrder($attribute, $dir);
        }
        return $this;
    }

    /**
     * Get products max price
     *
     * @return float
     */
    public function getMaxPrice()
    {
        if ($this->_maxPrice === null) {
            $this->_prepareStatisticsData();
        }

        return $this->_maxPrice;
    }

    /**
     * Get products min price
     *
     * @return float
     */
    public function getMinPrice()
    {
        if ($this->_minPrice === null) {
            $this->_prepareStatisticsData();
        }

        return $this->_minPrice;
    }

    /**
     * Get standard deviation of products price
     *
     * @return float
     */
    public function getPriceStandardDeviation()
    {
        if ($this->_priceStandardDeviation === null) {
            $this->_prepareStatisticsData();
        }

        return $this->_priceStandardDeviation;
    }

    /**
     * Get count of product prices
     *
     * @return int
     */
    public function getPricesCount()
    {
        if ($this->_pricesCount === null) {
            $this->_prepareStatisticsData();
        }

        return $this->_pricesCount;
    }

    /**
     * Add is_saleable attribute to filter
     *
     * @param mixed $condition
     * @return $this
     */
    private function addIsSaleableAttributeToFilter($condition): self
    {
        $columns = $this->getSelect()->getPart(Select::COLUMNS);
        foreach ($columns as $columnEntry) {
            list($correlationName, $column, $alias) = $columnEntry;
            if ($alias == 'is_saleable') {
                if ($column instanceof \Zend_Db_Expr) {
                    $field = $column;
                } else {
                    $connection = $this->getSelect()->getConnection();
                    if (empty($correlationName)) {
                        $field = $connection->quoteColumnAs($column, $alias, true);
                    } else {
                        $field = $connection->quoteColumnAs([$correlationName, $column], $alias, true);
                    }
                }
                $this->getSelect()->where("{$field} = ?", $condition);
                break;
            }
        }

        return $this;
    }

    /**
     * Add tier price attribute to filter
     *
     * @param string $attribute
     * @param mixed $condition
     * @return $this
     */
    private function addTierPriceAttributeToFilter(string $attribute, $condition): self
    {
        $attrCode = $attribute;
        $connection = $this->getConnection();
        $attrTable = $this->_getAttributeTableAlias($attrCode);
        $entity = $this->getEntity();
        $fKey = 'e.' . $this->getEntityPkName($entity);
        $pKey = $attrTable . '.' . $this->getEntityPkName($entity);
        $attribute = $entity->getAttribute($attrCode);
        $attrFieldName = $attrTable . '.value';
        $fKey = $connection->quoteColumnAs($fKey, null);
        $pKey = $connection->quoteColumnAs($pKey, null);

        $condArr = ["{$pKey} = {$fKey}"];
        $this->getSelect()->join(
            [$attrTable => $this->getTable('catalog_product_entity_tier_price')],
            '(' . implode(') AND (', $condArr) . ')',
            [$attrCode => $attrFieldName]
        );
        $this->removeAttributeToSelect($attrCode);
        $this->_filterAttributes[$attrCode] = $attribute->getId();
        $this->_joinFields[$attrCode] = ['table' => '', 'field' => $attrFieldName];
        $field = $this->_getAttributeTableAlias($attrCode) . '.value';
        $conditionSql = $this->_getConditionSql($field, $condition);
        $this->getSelect()->where($conditionSql, null, Select::TYPE_CONDITION);
        $this->_totalRecords = null;

        return $this;
    }
}<|MERGE_RESOLUTION|>--- conflicted
+++ resolved
@@ -1910,11 +1910,8 @@
      *
      * @param bool $joinLeft
      * @return $this
-<<<<<<< HEAD
      * @see \Magento\Catalog\Model\ResourceModel\Product\Collection::_productLimitationJoinPrice()
-=======
      * @SuppressWarnings(PHPMD.CyclomaticComplexity)
->>>>>>> 90012f29
      */
     protected function _productLimitationPrice($joinLeft = false)
     {
@@ -2345,12 +2342,9 @@
      * @return $this
      * @SuppressWarnings(PHPMD.CyclomaticComplexity)
      * @SuppressWarnings(PHPMD.NPathComplexity)
+     * @since 101.0.1
      * @throws \Magento\Framework\Exception\LocalizedException
-<<<<<<< HEAD
-     * @since 101.0.1
-=======
      * @throws \Zend_Db_Statement_Exception
->>>>>>> 90012f29
      */
     public function addMediaGalleryData()
     {
@@ -2360,28 +2354,6 @@
         if (!$this->getSize()) {
             return $this;
         }
-<<<<<<< HEAD
-
-        $items = $this->getItems();
-        $linkField = $this->getProductEntityMetadata()->getLinkField();
-
-        $select = $this->getMediaGalleryResource()
-            ->createBatchBaseSelect(
-                $this->getStoreId(),
-                $this->getAttribute('media_gallery')->getAttributeId()
-            )->reset(
-                Select::ORDER // we don't care what order is in current scenario
-            )->where(
-                'entity.' . $linkField . ' IN (?)',
-                array_map(
-                    function ($item) use ($linkField) {
-                        return (int)$item->getOrigData($linkField);
-                    },
-                    $items
-                )
-            );
-
-=======
         if (!$this->isLoaded()) {
             $this->load();
         }
@@ -2389,7 +2361,6 @@
             $this->getStoreId(),
             $this->getLoadedIds()
         );
->>>>>>> 90012f29
         $mediaGalleries = [];
         foreach ($records as $record) {
             $mediaGalleries[$record['entity_id']][] = $record;
@@ -2434,8 +2405,9 @@
     /**
      * Retrieve Media gallery resource.
      *
+     * @deprecated 101.0.1
+     *
      * @return \Magento\Catalog\Model\ResourceModel\Product\Gallery
-     * @deprecated 101.0.1
      */
     private function getMediaGalleryResource()
     {
