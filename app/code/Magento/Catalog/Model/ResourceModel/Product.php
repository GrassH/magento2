<?php
/**
 * Copyright © 2016 Magento. All rights reserved.
 * See COPYING.txt for license details.
 */
namespace Magento\Catalog\Model\ResourceModel;

use Magento\Catalog\Api\Data\ProductInterface;
use Magento\Catalog\Model\ResourceModel\Product\Website\Link as ProductWebsiteLink;
use Magento\Framework\App\ObjectManager;

/**
 * Product entity resource model
 *
 * @SuppressWarnings(PHPMD.LongVariable)
 * @SuppressWarnings(PHPMD.CouplingBetweenObjects)
 */
class Product extends AbstractResource
{
    /**
     * Product to website linkage table
     *
     * @var string
     */
    protected $_productWebsiteTable;

    /**
     * Product to category linkage table
     *
     * @var string
     */
    protected $_productCategoryTable;

    /**
     * Catalog category
     *
     * @var Category
     */
    protected $_catalogCategory;

    /**
     * Category collection factory
     *
     * @var \Magento\Catalog\Model\ResourceModel\Category\CollectionFactory
     */
    protected $_categoryCollectionFactory;

    /**
     * @var \Magento\Framework\Event\ManagerInterface
     */
    protected $eventManager;

    /**
     * @var \Magento\Eav\Model\Entity\Attribute\SetFactory
     */
    protected $setFactory;

    /**
     * @var \Magento\Eav\Model\Entity\TypeFactory
     */
    protected $typeFactory;

    /**
     * @var \Magento\Framework\EntityManager\EntityManager
     */
    protected $entityManager;

    /**
     * @var \Magento\Catalog\Model\Product\Attribute\DefaultAttributes
     */
    protected $defaultAttributes;

    /**
     * @var array
     */
    protected $availableCategoryIdsCache = [];

    /**
     * @var \Magento\Catalog\Model\ResourceModel\Product\CategoryLink
     */
    private $productCategoryLink;

    /**
     * @param \Magento\Eav\Model\Entity\Context $context
     * @param \Magento\Store\Model\StoreManagerInterface $storeManager
     * @param \Magento\Catalog\Model\Factory $modelFactory
     * @param Category\CollectionFactory $categoryCollectionFactory
     * @param Category $catalogCategory
     * @param \Magento\Framework\Event\ManagerInterface $eventManager
     * @param \Magento\Eav\Model\Entity\Attribute\SetFactory $setFactory
     * @param \Magento\Eav\Model\Entity\TypeFactory $typeFactory
     * @param \Magento\Catalog\Model\Product\Attribute\DefaultAttributes $defaultAttributes
     * @param array $data
     *
     * @SuppressWarnings(PHPMD.ExcessiveParameterList)
     */
    public function __construct(
        \Magento\Eav\Model\Entity\Context $context,
        \Magento\Store\Model\StoreManagerInterface $storeManager,
        \Magento\Catalog\Model\Factory $modelFactory,
        \Magento\Catalog\Model\ResourceModel\Category\CollectionFactory $categoryCollectionFactory,
        Category $catalogCategory,
        \Magento\Framework\Event\ManagerInterface $eventManager,
        \Magento\Eav\Model\Entity\Attribute\SetFactory $setFactory,
        \Magento\Eav\Model\Entity\TypeFactory $typeFactory,
        \Magento\Catalog\Model\Product\Attribute\DefaultAttributes $defaultAttributes,
        $data = []
    ) {
        $this->_categoryCollectionFactory = $categoryCollectionFactory;
        $this->_catalogCategory = $catalogCategory;
        $this->eventManager = $eventManager;
        $this->setFactory = $setFactory;
        $this->typeFactory = $typeFactory;
        $this->defaultAttributes = $defaultAttributes;
        parent::__construct(
            $context,
            $storeManager,
            $modelFactory,
            $data
        );
        $this->connectionName  = 'catalog';
    }

    /**
     * Entity type getter and lazy loader
     *
     * @return \Magento\Eav\Model\Entity\Type
     * @throws \Magento\Framework\Exception\LocalizedException
     */
    public function getEntityType()
    {
        if (empty($this->_type)) {
            $this->setType(\Magento\Catalog\Model\Product::ENTITY);
        }
        return parent::getEntityType();
    }

    /**
     * Product Website table name getter
     *
     * @return string
     */
    public function getProductWebsiteTable()
    {
        if (!$this->_productWebsiteTable) {
            $this->_productWebsiteTable = $this->getTable('catalog_product_website');
        }
        return $this->_productWebsiteTable;
    }

    /**
     * Product Category table name getter
     *
     * @deprecated
     * @return string
     */
    public function getProductCategoryTable()
    {
        if (!$this->_productCategoryTable) {
            $this->_productCategoryTable = $this->getTable('catalog_category_product');
        }
        return $this->_productCategoryTable;
    }

    /**
     * Default product attributes
     *
     * @return string[]
     */
    protected function _getDefaultAttributes()
    {
        return $this->defaultAttributes->getDefaultAttributes();
    }

    /**
     * Retrieve product website identifiers
     *
<<<<<<< HEAD
     * @deprecated 
=======
     * @deprecated
>>>>>>> 9a789ac7
     * @param \Magento\Catalog\Model\Product|int $product
     * @return array
     */
    public function getWebsiteIds($product)
    {
        if ($product instanceof \Magento\Catalog\Model\Product) {
            $productId = $product->getEntityId();
        } else {
            $productId = $product;
        }

        return $this->getProductWebsiteLink()->getWebsiteIdsByProductId($productId);
    }

    /**
     * Retrieve product website identifiers by product identifiers
     *
     * @param   array $productIds
     * @return  array
     */
    public function getWebsiteIdsByProductIds($productIds)
    {
        $select = $this->getConnection()->select()->from(
            $this->getProductWebsiteTable(),
            ['product_id', 'website_id']
        )->where(
            'product_id IN (?)',
            $productIds
        );
        $productsWebsites = [];
        foreach ($this->getConnection()->fetchAll($select) as $productInfo) {
            $productId = $productInfo['product_id'];
            if (!isset($productsWebsites[$productId])) {
                $productsWebsites[$productId] = [];
            }
            $productsWebsites[$productId][] = $productInfo['website_id'];
        }

        return $productsWebsites;
    }

    /**
     * Retrieve product category identifiers
     *
     * @param \Magento\Catalog\Model\Product $product
     * @return array
     */
    public function getCategoryIds($product)
    {
        $result = $this->getProductCategoryLink()->getCategoryLinks($product);
        return array_column($result, 'category_id');
    }

    /**
     * Get product identifier by sku
     *
     * @param string $sku
     * @return int|false
     */
    public function getIdBySku($sku)
    {
        $connection = $this->getConnection();

        $select = $connection->select()->from($this->getEntityTable(), 'entity_id')->where('sku = :sku');

        $bind = [':sku' => (string)$sku];

        return $connection->fetchOne($select, $bind);
    }

    /**
     * Process product data before save
     *
     * @param \Magento\Framework\DataObject $object
     * @return $this
     */
    protected function _beforeSave(\Magento\Framework\DataObject $object)
    {
        $self = parent::_beforeSave($object);
        /**
         * Try detect product id by sku if id is not declared
         */
        if (!$object->getId() && $object->getSku()) {
            $object->setId($this->getIdBySku($object->getSku()));
        }
        return $self;
    }

    /**
     * Save data related with product
     *
     * @param \Magento\Framework\DataObject $product
     * @return $this
     */
    protected function _afterSave(\Magento\Framework\DataObject $product)
    {
        $this->_saveWebsiteIds($product)->_saveCategories($product);
        return parent::_afterSave($product);
    }

    /**
     * {@inheritdoc}
     */
    public function delete($object)
    {
        $this->getEntityManager()->delete($object);
        $this->eventManager->dispatch(
            'catalog_product_delete_after_done',
            ['product' => $object]
        );
        return $this;
    }

    /**
     * Save product website relations
     *
<<<<<<< HEAD
     * @deprecated 
=======
     * @deprecated
>>>>>>> 9a789ac7
     * @param \Magento\Catalog\Model\Product $product
     * @return $this
     */
    protected function _saveWebsiteIds($product)
    {
        if ($product->hasWebsiteIds()) {
            if ($this->_storeManager->isSingleStoreMode()) {
                $id = $this->_storeManager->getDefaultStoreView()->getWebsiteId();
                $product->setWebsiteIds([$id]);
            }
            $websiteIds = $product->getWebsiteIds();
            $product->setIsChangedWebsites(false);
            $changed = $this->getProductWebsiteLink()->saveWebsiteIds($product, $websiteIds);
<<<<<<< HEAD
            
=======

>>>>>>> 9a789ac7
            if ($changed) {
                $product->setIsChangedWebsites(true);
            }
        }

        return $this;
    }

    /**
     * Save product category relations
     *
     * @param \Magento\Framework\DataObject $object
     * @return $this
     * @SuppressWarnings(PHPMD.UnusedFormalParameter)
     * @deprecated
     */
    protected function _saveCategories(\Magento\Framework\DataObject $object)
    {
        return $this;
    }

    /**
     * Get collection of product categories
     *
     * @param \Magento\Catalog\Model\Product $product
     * @return \Magento\Catalog\Model\ResourceModel\Category\Collection
     */
    public function getCategoryCollection($product)
    {
        /** @var \Magento\Catalog\Model\ResourceModel\Category\Collection $collection */
        $collection = $this->_categoryCollectionFactory->create();
        $collection->joinField(
            'product_id',
            'catalog_category_product',
            'product_id',
            'category_id = entity_id',
            null
        )->addFieldToFilter(
            'product_id',
            (int)$product->getEntityId()
        );
        return $collection;
    }

    /**
     * Retrieve category ids where product is available
     *
     * @param \Magento\Catalog\Model\Product $object
     * @return array
     */
    public function getAvailableInCategories($object)
    {
        // is_parent=1 ensures that we'll get only category IDs those are direct parents of the product, instead of
        // fetching all parent IDs, including those are higher on the tree
        $entityId = (int)$object->getEntityId();
        if (!isset($this->availableCategoryIdsCache[$entityId])) {
            $this->availableCategoryIdsCache[$entityId] = $this->getConnection()->fetchCol(
                $this->getConnection()->select()->distinct()->from(
                    $this->getTable('catalog_category_product_index'),
                    ['category_id']
                )->where(
                    'product_id = ? AND is_parent = 1',
                    $entityId
                )->where(
                    'visibility != ?',
                    \Magento\Catalog\Model\Product\Visibility::VISIBILITY_NOT_VISIBLE
                )
            );
        }
        return $this->availableCategoryIdsCache[$entityId];
    }

    /**
     * Get default attribute source model
     *
     * @return string
     */
    public function getDefaultAttributeSourceModel()
    {
        return \Magento\Eav\Model\Entity\Attribute\Source\Table::class;
    }

    /**
     * Check availability display product in category
     *
     * @param \Magento\Catalog\Model\Product $product
     * @param int $categoryId
     * @return string
     */
    public function canBeShowInCategory($product, $categoryId)
    {
        $select = $this->getConnection()->select()->from(
            $this->getTable('catalog_category_product_index'),
            'product_id'
        )->where(
            'product_id = ?',
            (int)$product->getEntityId()
        )->where(
            'category_id = ?',
            (int)$categoryId
        );

        return $this->getConnection()->fetchOne($select);
    }

    /**
     * Duplicate product store values
     *
     * @param int $oldId
     * @param int $newId
     * @return $this
     */
    public function duplicate($oldId, $newId)
    {
        $eavTables = ['datetime', 'decimal', 'int', 'text', 'varchar'];
        $connection = $this->getConnection();

        // duplicate EAV store values
        foreach ($eavTables as $suffix) {
            $tableName = $this->getTable(['catalog_product_entity', $suffix]);

            $select = $connection->select()->from(
                $tableName,
                [
                    'attribute_id',
                    'store_id',
                    $this->getLinkField() => new \Zend_Db_Expr($connection->quote($newId)),
                    'value'
                ]
            )->where(
                $this->getLinkField() . ' = ?',
                $oldId
            );

            $connection->query(
                $connection->insertFromSelect(
                    $select,
                    $tableName,
                    ['attribute_id', 'store_id', $this->getLinkField(), 'value'],
                    \Magento\Framework\DB\Adapter\AdapterInterface::INSERT_IGNORE
                )
            );
        }

        // set status as disabled
        $statusAttribute = $this->getAttribute('status');
        $statusAttributeId = $statusAttribute->getAttributeId();
        $statusAttributeTable = $statusAttribute->getBackend()->getTable();
        $updateCond[] = $connection->quoteInto($this->getLinkField() . ' = ?', $newId);
        $updateCond[] = $connection->quoteInto('attribute_id = ?', $statusAttributeId);
        $connection->update(
            $statusAttributeTable,
            ['value' => \Magento\Catalog\Model\Product\Attribute\Source\Status::STATUS_DISABLED],
            $updateCond
        );

        return $this;
    }

    /**
     * Get SKU through product identifiers
     *
     * @param  array $productIds
     * @return array
     */
    public function getProductsSku(array $productIds)
    {
        $select = $this->getConnection()->select()->from(
            $this->getTable('catalog_product_entity'),
            ['entity_id', 'sku']
        )->where(
            'entity_id IN (?)',
            $productIds
        );
        return $this->getConnection()->fetchAll($select);
    }

    /**
     * Get product ids by their sku
     *
     * @param  array $productSkuList
     * @return array
     */
    public function getProductsIdsBySkus(array $productSkuList)
    {
        $select = $this->getConnection()->select()->from(
            $this->getTable('catalog_product_entity'),
            ['sku', 'entity_id']
        )->where(
            'sku IN (?)',
            $productSkuList
        );

        $result = [];
        foreach ($this->getConnection()->fetchAll($select) as $row) {
            $result[$row['sku']] = $row['entity_id'];
        }
        return $result;
    }

    /**
     * Retrieve product entities info
     *
     * @param  array|string|null $columns
     * @return array
     */
    public function getProductEntitiesInfo($columns = null)
    {
        if (!empty($columns) && is_string($columns)) {
            $columns = [$columns];
        }
        if (empty($columns) || !is_array($columns)) {
            $columns = $this->_getDefaultAttributes();
        }

        $connection = $this->getConnection();
        $select = $connection->select()->from($this->getTable('catalog_product_entity'), $columns);

        return $connection->fetchAll($select);
    }

    /**
     * Get total number of records in the system
     *
     * @return int
     */
    public function countAll()
    {
        $connection = $this->getConnection();
        $select = $connection->select();
        $select->from($this->getEntityTable(), 'COUNT(*)');
        $result = (int)$connection->fetchOne($select);
        return $result;
    }

    /**
     * {@inheritdoc}
     */
    public function validate($object)
    {
        //validate attribute set entity type
        $entityType = $this->typeFactory->create()->loadByCode(\Magento\Catalog\Model\Product::ENTITY);
        $attributeSet = $this->setFactory->create()->load($object->getAttributeSetId());
        if ($attributeSet->getEntityTypeId() != $entityType->getId()) {
            return ['attribute_set' => 'Invalid attribute set entity type'];
        }

        return parent::validate($object);
    }

    /**
     * Reset firstly loaded attributes
     *
     * @param \Magento\Framework\Model\AbstractModel $object
     * @param integer $entityId
     * @param array|null $attributes
     * @return $this
     */
    public function load($object, $entityId, $attributes = [])
    {
        $this->loadAttributesMetadata($attributes);
        $this->getEntityManager()->load($object, $entityId);
        return $this;
    }

    /**
     * {@inheritdoc}
     * @SuppressWarnings(PHPMD.UnusedLocalVariable)
     */
    protected function evaluateDelete($object, $id, $connection)
    {
        $where = [$this->getLinkField() . '=?' => $id];
        $this->objectRelationProcessor->delete(
            $this->transactionManager,
            $connection,
            $this->getEntityTable(),
            $this->getConnection()->quoteInto(
                $this->getLinkField() . '=?',
                $id
            ),
            [$this->getLinkField() => $id]
        );

        $this->loadAllAttributes($object);
        foreach ($this->getAttributesByTable() as $table => $attributes) {
            $this->getConnection()->delete(
                $table,
                $where
            );
        }
    }

    /**
     * Save entity's attributes into the object's resource
     *
     * @param  \Magento\Framework\Model\AbstractModel $object
     * @return $this
     * @throws \Exception
     */
    public function save(\Magento\Framework\Model\AbstractModel $object)
    {
        $this->getEntityManager()->save($object);
        return $this;
    }

    /**
     * @return \Magento\Framework\EntityManager\EntityManager
     */
    private function getEntityManager()
    {
        if (null === $this->entityManager) {
            $this->entityManager = \Magento\Framework\App\ObjectManager::getInstance()
                ->get(\Magento\Framework\EntityManager\EntityManager::class);
        }
        return $this->entityManager;
    }

    /**
     * @deprecated
     * @return ProductWebsiteLink
     */
    private function getProductWebsiteLink()
    {
        return ObjectManager::getInstance()->get(ProductWebsiteLink::class);
    }
<<<<<<< HEAD
=======

    /**
     * @deprecated
     * @return \Magento\Catalog\Model\ResourceModel\Product\CategoryLink
     */
    private function getProductCategoryLink()
    {
        if (null === $this->productCategoryLink) {
            $this->productCategoryLink = \Magento\Framework\App\ObjectManager::getInstance()
                ->get(\Magento\Catalog\Model\ResourceModel\Product\CategoryLink::class);
        }
        return $this->productCategoryLink;
    }
>>>>>>> 9a789ac7
}<|MERGE_RESOLUTION|>--- conflicted
+++ resolved
@@ -175,11 +175,7 @@
     /**
      * Retrieve product website identifiers
      *
-<<<<<<< HEAD
-     * @deprecated 
-=======
      * @deprecated
->>>>>>> 9a789ac7
      * @param \Magento\Catalog\Model\Product|int $product
      * @return array
      */
@@ -296,11 +292,7 @@
     /**
      * Save product website relations
      *
-<<<<<<< HEAD
-     * @deprecated 
-=======
      * @deprecated
->>>>>>> 9a789ac7
      * @param \Magento\Catalog\Model\Product $product
      * @return $this
      */
@@ -314,11 +306,7 @@
             $websiteIds = $product->getWebsiteIds();
             $product->setIsChangedWebsites(false);
             $changed = $this->getProductWebsiteLink()->saveWebsiteIds($product, $websiteIds);
-<<<<<<< HEAD
-            
-=======
-
->>>>>>> 9a789ac7
+
             if ($changed) {
                 $product->setIsChangedWebsites(true);
             }
@@ -644,8 +632,6 @@
     {
         return ObjectManager::getInstance()->get(ProductWebsiteLink::class);
     }
-<<<<<<< HEAD
-=======
 
     /**
      * @deprecated
@@ -659,5 +645,4 @@
         }
         return $this->productCategoryLink;
     }
->>>>>>> 9a789ac7
 }