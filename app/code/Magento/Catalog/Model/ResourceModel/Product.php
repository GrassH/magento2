--- conflicted
+++ resolved
@@ -9,12 +9,9 @@
 use Magento\Catalog\Model\ResourceModel\Product\Website\Link as ProductWebsiteLink;
 use Magento\Framework\App\ObjectManager;
 use Magento\Catalog\Model\Indexer\Category\Product\TableMaintainer;
-<<<<<<< HEAD
 use Magento\Framework\AuthorizationInterface;
 use Magento\Catalog\Model\Product as ProductEntity;
-=======
 use Magento\Eav\Model\Entity\Attribute\UniqueValidationInterface;
->>>>>>> 0e9b7214
 
 /**
  * Product entity resource model
@@ -118,12 +115,9 @@
      * @param \Magento\Catalog\Model\Product\Attribute\DefaultAttributes $defaultAttributes
      * @param array $data
      * @param TableMaintainer|null $tableMaintainer
-<<<<<<< HEAD
      * @param UserContextInterface|null $userContext
      * @param AuthorizationInterface|null $authorization
-=======
      * @param UniqueValidationInterface|null $uniqueValidator
->>>>>>> 0e9b7214
      *
      * @SuppressWarnings(PHPMD.ExcessiveParameterList)
      */
@@ -138,13 +132,10 @@
         \Magento\Eav\Model\Entity\TypeFactory $typeFactory,
         \Magento\Catalog\Model\Product\Attribute\DefaultAttributes $defaultAttributes,
         $data = [],
+        ?UserContextInterface $userContext = null,
+        ?AuthorizationInterface $authorization = null,
         TableMaintainer $tableMaintainer = null,
-<<<<<<< HEAD
-        ?UserContextInterface $userContext = null,
-        ?AuthorizationInterface $authorization = null
-=======
         UniqueValidationInterface $uniqueValidator = null
->>>>>>> 0e9b7214
     ) {
         $this->_categoryCollectionFactory = $categoryCollectionFactory;
         $this->_catalogCategory = $catalogCategory;
@@ -625,13 +616,9 @@
     }
 
     /**
-<<<<<<< HEAD
      * @inheritDoc
      *
      * @param ProductEntity|object $object
-=======
-     * @inheritdoc
->>>>>>> 0e9b7214
      */
     public function validate($object)
     {
@@ -727,11 +714,7 @@
     }
 
     /**
-<<<<<<< HEAD
      * Retrieve entity manager.
-=======
-     * Retrieve entity manager object
->>>>>>> 0e9b7214
      *
      * @return \Magento\Framework\EntityManager\EntityManager
      */
@@ -745,11 +728,7 @@
     }
 
     /**
-<<<<<<< HEAD
      * Retrieve ProductWebsiteLink instance.
-=======
-     * Retrieve ProductWebsiteLink object
->>>>>>> 0e9b7214
      *
      * @deprecated 101.1.0
      * @return ProductWebsiteLink
@@ -760,11 +739,7 @@
     }
 
     /**
-<<<<<<< HEAD
      * Retrieve CategoryLink instance.
-=======
-     * Retrieve CategoryLink object
->>>>>>> 0e9b7214
      *
      * @deprecated 101.1.0
      * @return \Magento\Catalog\Model\ResourceModel\Product\CategoryLink
