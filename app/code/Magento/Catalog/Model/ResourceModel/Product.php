<?php
/**
 * Copyright © Magento, Inc. All rights reserved.
 * See COPYING.txt for license details.
 */
namespace Magento\Catalog\Model\ResourceModel;

use Magento\Catalog\Model\ResourceModel\Product\Website\Link as ProductWebsiteLink;
use Magento\Framework\App\ObjectManager;
use Magento\Catalog\Model\Indexer\Category\Product\TableMaintainer;
use Magento\Eav\Model\Entity\Attribute\UniqueValidationInterface;

/**
 * Product entity resource model
 *
 * @api
 * @SuppressWarnings(PHPMD.LongVariable)
 * @SuppressWarnings(PHPMD.CouplingBetweenObjects)
 * @since 100.0.2
 */
class Product extends AbstractResource
{
    /**
     * Product to website linkage table
     *
     * @var string
     */
    protected $_productWebsiteTable;

    /**
     * Product to category linkage table
     *
     * @var string
     */
    protected $_productCategoryTable;

    /**
     * Catalog category
     *
     * @var Category
     */
    protected $_catalogCategory;

    /**
     * Category collection factory
     *
     * @var \Magento\Catalog\Model\ResourceModel\Category\CollectionFactory
     */
    protected $_categoryCollectionFactory;

    /**
     * @var \Magento\Framework\Event\ManagerInterface
     */
    protected $eventManager;

    /**
     * @var \Magento\Eav\Model\Entity\Attribute\SetFactory
     */
    protected $setFactory;

    /**
     * @var \Magento\Eav\Model\Entity\TypeFactory
     */
    protected $typeFactory;

    /**
     * @var \Magento\Framework\EntityManager\EntityManager
     * @since 101.0.0
     */
    protected $entityManager;

    /**
     * @var \Magento\Catalog\Model\Product\Attribute\DefaultAttributes
     */
    protected $defaultAttributes;

    /**
     * @var array
     * @since 101.0.0
     */
    protected $availableCategoryIdsCache = [];

    /**
     * @var \Magento\Catalog\Model\ResourceModel\Product\CategoryLink
     */
    private $productCategoryLink;

    /**
     * @var TableMaintainer
     */
    private $tableMaintainer;

    /**
     * @param \Magento\Eav\Model\Entity\Context $context
     * @param \Magento\Store\Model\StoreManagerInterface $storeManager
     * @param \Magento\Catalog\Model\Factory $modelFactory
     * @param Category\CollectionFactory $categoryCollectionFactory
     * @param Category $catalogCategory
     * @param \Magento\Framework\Event\ManagerInterface $eventManager
     * @param \Magento\Eav\Model\Entity\Attribute\SetFactory $setFactory
     * @param \Magento\Eav\Model\Entity\TypeFactory $typeFactory
     * @param \Magento\Catalog\Model\Product\Attribute\DefaultAttributes $defaultAttributes
     * @param array $data
     * @param TableMaintainer|null $tableMaintainer
     * @param UniqueValidationInterface|null $uniqueValidator
     *
     * @SuppressWarnings(PHPMD.ExcessiveParameterList)
     */
    public function __construct(
        \Magento\Eav\Model\Entity\Context $context,
        \Magento\Store\Model\StoreManagerInterface $storeManager,
        \Magento\Catalog\Model\Factory $modelFactory,
        \Magento\Catalog\Model\ResourceModel\Category\CollectionFactory $categoryCollectionFactory,
        Category $catalogCategory,
        \Magento\Framework\Event\ManagerInterface $eventManager,
        \Magento\Eav\Model\Entity\Attribute\SetFactory $setFactory,
        \Magento\Eav\Model\Entity\TypeFactory $typeFactory,
        \Magento\Catalog\Model\Product\Attribute\DefaultAttributes $defaultAttributes,
        $data = [],
        TableMaintainer $tableMaintainer = null,
        UniqueValidationInterface $uniqueValidator = null
    ) {
        $this->_categoryCollectionFactory = $categoryCollectionFactory;
        $this->_catalogCategory = $catalogCategory;
        $this->eventManager = $eventManager;
        $this->setFactory = $setFactory;
        $this->typeFactory = $typeFactory;
        $this->defaultAttributes = $defaultAttributes;
        parent::__construct(
            $context,
            $storeManager,
            $modelFactory,
            $data,
            $uniqueValidator
        );
        $this->connectionName  = 'catalog';
        $this->tableMaintainer = $tableMaintainer ?: ObjectManager::getInstance()->get(TableMaintainer::class);
    }

    /**
     * Entity type getter and lazy loader
     *
     * @return \Magento\Eav\Model\Entity\Type
     * @throws \Magento\Framework\Exception\LocalizedException
     */
    public function getEntityType()
    {
        if (empty($this->_type)) {
            $this->setType(\Magento\Catalog\Model\Product::ENTITY);
        }
        return parent::getEntityType();
    }

    /**
     * Product Website table name getter
     *
     * @return string
     */
    public function getProductWebsiteTable()
    {
        if (!$this->_productWebsiteTable) {
            $this->_productWebsiteTable = $this->getTable('catalog_product_website');
        }
        return $this->_productWebsiteTable;
    }

    /**
     * Product Category table name getter
     *
     * @deprecated 101.1.0
     * @return string
     */
    public function getProductCategoryTable()
    {
        if (!$this->_productCategoryTable) {
            $this->_productCategoryTable = $this->getTable('catalog_category_product');
        }
        return $this->_productCategoryTable;
    }

    /**
     * Default product attributes
     *
     * @return string[]
     */
    protected function _getDefaultAttributes()
    {
        return $this->defaultAttributes->getDefaultAttributes();
    }

    /**
     * Retrieve product website identifiers
     *
     * @deprecated 101.1.0
     * @param \Magento\Catalog\Model\Product|int $product
     * @return array
     */
    public function getWebsiteIds($product)
    {
        if ($product instanceof \Magento\Catalog\Model\Product) {
            $productId = $product->getEntityId();
        } else {
            $productId = $product;
        }

        return $this->getProductWebsiteLink()->getWebsiteIdsByProductId($productId);
    }

    /**
     * Retrieve product website identifiers by product identifiers
     *
     * @param   array $productIds
     * @return  array
     */
    public function getWebsiteIdsByProductIds($productIds)
    {
        $select = $this->getConnection()->select()->from(
            $this->getProductWebsiteTable(),
            ['product_id', 'website_id']
        )->where(
            'product_id IN (?)',
            $productIds
        );
        $productsWebsites = [];
        foreach ($this->getConnection()->fetchAll($select) as $productInfo) {
            $productId = $productInfo['product_id'];
            if (!isset($productsWebsites[$productId])) {
                $productsWebsites[$productId] = [];
            }
            $productsWebsites[$productId][] = $productInfo['website_id'];
        }

        return $productsWebsites;
    }

    /**
     * Retrieve product category identifiers
     *
     * @param  \Magento\Catalog\Model\Product $product
     * @return array
     */
    public function getCategoryIds($product)
    {
        $result = $this->getProductCategoryLink()->getCategoryLinks($product);
        return array_column($result, 'category_id');
    }

    /**
     * Get product identifier by sku
     *
     * @param  string $sku
     * @return int|false
     */
    public function getIdBySku($sku)
    {
        $connection = $this->getConnection();

        $select = $connection->select()->from($this->getEntityTable(), 'entity_id')->where('sku = :sku');

        $bind = [':sku' => (string)$sku];

        return $connection->fetchOne($select, $bind);
    }

    /**
     * Process product data before save
     *
     * @param \Magento\Framework\DataObject $object
     * @return $this
     */
    protected function _beforeSave(\Magento\Framework\DataObject $object)
    {
        $self = parent::_beforeSave($object);
        /**
         * Try detect product id by sku if id is not declared
         */
        if (!$object->getId() && $object->getSku()) {
            $object->setId($this->getIdBySku($object->getSku()));
        }
        return $self;
    }

    /**
     * Save data related with product
     *
     * @param \Magento\Framework\DataObject $product
     * @return $this
     */
    protected function _afterSave(\Magento\Framework\DataObject $product)
    {
        $this->_saveWebsiteIds($product)->_saveCategories($product);
        return parent::_afterSave($product);
    }

    /**
     * @inheritdoc
     */
    public function delete($object)
    {
        $this->getEntityManager()->delete($object);
        $this->eventManager->dispatch(
            'catalog_product_delete_after_done',
            ['product' => $object]
        );
        return $this;
    }

    /**
     * Save product website relations
     *
     * @deprecated 101.1.0
     * @param \Magento\Catalog\Model\Product $product
     * @return $this
     */
    protected function _saveWebsiteIds($product)
    {
        if ($product->hasWebsiteIds()) {
            if ($this->_storeManager->isSingleStoreMode()) {
                $id = $this->_storeManager->getDefaultStoreView()->getWebsiteId();
                $product->setWebsiteIds([$id]);
            }
            $websiteIds = $product->getWebsiteIds();
            $product->setIsChangedWebsites(false);
            $changed = $this->getProductWebsiteLink()->saveWebsiteIds($product, $websiteIds);

            if ($changed) {
                $product->setIsChangedWebsites(true);
            }
        }

        return $this;
    }

    /**
     * Save product category relations
     *
     * @param \Magento\Framework\DataObject $object
     * @return $this
     * @SuppressWarnings(PHPMD.UnusedFormalParameter)
     * @deprecated 101.1.0
     */
    protected function _saveCategories(\Magento\Framework\DataObject $object)
    {
        return $this;
    }

    /**
     * Get collection of product categories
     *
     * @param \Magento\Catalog\Model\Product $product
     * @return \Magento\Catalog\Model\ResourceModel\Category\Collection
     */
    public function getCategoryCollection($product)
    {
        /** @var \Magento\Catalog\Model\ResourceModel\Category\Collection $collection */
        $collection = $this->_categoryCollectionFactory->create();
        $collection->joinField(
            'product_id',
            'catalog_category_product',
            'product_id',
            'category_id = entity_id',
            null
        )->addFieldToFilter(
            'product_id',
            (int)$product->getEntityId()
        );
        return $collection;
    }

    /**
     * Retrieve category ids where product is available
     *
     * @param \Magento\Catalog\Model\Product $object
     * @return array
     */
    public function getAvailableInCategories($object)
    {
        // is_parent=1 ensures that we'll get only category IDs those are direct parents of the product, instead of
        // fetching all parent IDs, including those are higher on the tree
        $entityId = (int)$object->getEntityId();
        if (!isset($this->availableCategoryIdsCache[$entityId])) {
            foreach ($this->_storeManager->getStores() as $store) {
                $unionTables[] = $this->getAvailableInCategoriesSelect(
                    $entityId,
                    $this->tableMaintainer->getMainTable($store->getId())
                );
            }
            $unionSelect = new \Magento\Framework\DB\Sql\UnionExpression(
                $unionTables,
                \Magento\Framework\DB\Select::SQL_UNION_ALL
            );
            $this->availableCategoryIdsCache[$entityId] = array_unique($this->getConnection()->fetchCol($unionSelect));
        }
        return $this->availableCategoryIdsCache[$entityId];
    }

    /**
     * Returns DB select for available categories.
     *
     * @param int $entityId
     * @param string $tableName
     * @return \Magento\Framework\DB\Select
     */
    private function getAvailableInCategoriesSelect($entityId, $tableName)
    {
        return $this->getConnection()->select()->distinct()->from(
            $tableName,
            ['category_id']
        )->where(
            'product_id = ? AND is_parent = 1',
            $entityId
        )->where(
            'visibility != ?',
            \Magento\Catalog\Model\Product\Visibility::VISIBILITY_NOT_VISIBLE
        );
    }

    /**
     * Get default attribute source model
     *
     * @return string
     */
    public function getDefaultAttributeSourceModel()
    {
        return \Magento\Eav\Model\Entity\Attribute\Source\Table::class;
    }

    /**
     * Check availability display product in category
     *
     * @param \Magento\Catalog\Model\Product|int $product
     * @param int $categoryId
     * @return string
     */
    public function canBeShowInCategory($product, $categoryId)
    {
        if ($product instanceof \Magento\Catalog\Model\Product) {
            $productId = $product->getEntityId();
            $storeId = $product->getStoreId();
        } else {
            $productId = $product;
            $storeId = $this->_storeManager->getStore()->getId();
        }

        $select = $this->getConnection()->select()->from(
            $this->tableMaintainer->getMainTable($storeId),
            'product_id'
        )->where(
            'product_id = ?',
            (int)$productId
        )->where(
            'category_id = ?',
            (int)$categoryId
        );

        return $this->getConnection()->fetchOne($select);
    }

    /**
     * Duplicate product store values
     *
     * @param int $oldId
     * @param int $newId
     * @return $this
     */
    public function duplicate($oldId, $newId)
    {
        $eavTables = ['datetime', 'decimal', 'int', 'text', 'varchar'];
        $connection = $this->getConnection();

        // duplicate EAV store values
        foreach ($eavTables as $suffix) {
            $tableName = $this->getTable(['catalog_product_entity', $suffix]);

            $select = $connection->select()->from(
                $tableName,
                [
                    'attribute_id',
                    'store_id',
                    $this->getLinkField() => new \Zend_Db_Expr($connection->quote($newId)),
                    'value'
                ]
            )->where(
                $this->getLinkField() . ' = ?',
                $oldId
            );

            $connection->query(
                $connection->insertFromSelect(
                    $select,
                    $tableName,
                    ['attribute_id', 'store_id', $this->getLinkField(), 'value'],
                    \Magento\Framework\DB\Adapter\AdapterInterface::INSERT_IGNORE
                )
            );
        }

        // set status as disabled
        $statusAttribute = $this->getAttribute('status');
        $statusAttributeId = $statusAttribute->getAttributeId();
        $statusAttributeTable = $statusAttribute->getBackend()->getTable();
        $updateCond[] = $connection->quoteInto($this->getLinkField() . ' = ?', $newId);
        $updateCond[] = $connection->quoteInto('attribute_id = ?', $statusAttributeId);
        $connection->update(
            $statusAttributeTable,
            ['value' => \Magento\Catalog\Model\Product\Attribute\Source\Status::STATUS_DISABLED],
            $updateCond
        );

        return $this;
    }

    /**
     * Get SKU through product identifiers
     *
     * @param  array $productIds
     * @return array
     */
    public function getProductsSku(array $productIds)
    {
        $select = $this->getConnection()->select()->from(
            $this->getTable('catalog_product_entity'),
            ['entity_id', 'sku']
        )->where(
            'entity_id IN (?)',
            $productIds
        );
        return $this->getConnection()->fetchAll($select);
    }

    /**
     * Get product ids by their sku
     *
     * @param  array $productSkuList
     * @return array
     */
    public function getProductsIdsBySkus(array $productSkuList)
    {
        $select = $this->getConnection()->select()->from(
            $this->getTable('catalog_product_entity'),
            ['sku', 'entity_id']
        )->where(
            'sku IN (?)',
            $productSkuList
        );

        $result = [];
        foreach ($this->getConnection()->fetchAll($select) as $row) {
            $result[$this->getResultKey($row['sku'], $productSkuList)] = $row['entity_id'];
        }
        return $result;
    }

    /**
     * Return correct key for result array in getProductIdsBySku
     * Allows for different case sku to be passed in search array
     * with original cased sku to be passed back in result array
     *
     * @param string $sku
     * @param array $productSkuList
     * @return string
     */
    private function getResultKey(string $sku, array $productSkuList): string
    {
        $key = array_search(strtolower($sku), array_map('strtolower', $productSkuList));
        if ($key !== false) {
            $sku = $productSkuList[$key];
        }
        return $sku;
    }

    /**
     * Retrieve product entities info
     *
     * @param  array|string|null $columns
     * @return array
     */
    public function getProductEntitiesInfo($columns = null)
    {
        if (!empty($columns) && is_string($columns)) {
            $columns = [$columns];
        }
        if (empty($columns) || !is_array($columns)) {
            $columns = $this->_getDefaultAttributes();
        }

        $connection = $this->getConnection();
        $select = $connection->select()->from($this->getTable('catalog_product_entity'), $columns);

        return $connection->fetchAll($select);
    }

    /**
     * Get total number of records in the system
     *
     * @return int
     */
    public function countAll()
    {
        $connection = $this->getConnection();
        $select = $connection->select();
        $select->from($this->getEntityTable(), 'COUNT(*)');
        $result = (int)$connection->fetchOne($select);
        return $result;
    }

    /**
     * @inheritdoc
     */
    public function validate($object)
    {
        //validate attribute set entity type
        $entityType = $this->typeFactory->create()->loadByCode(\Magento\Catalog\Model\Product::ENTITY);
        $attributeSet = $this->setFactory->create()->load($object->getAttributeSetId());
        if ($attributeSet->getEntityTypeId() != $entityType->getId()) {
            return ['attribute_set' => 'Invalid attribute set entity type'];
        }

        return parent::validate($object);
    }

    /**
     * Reset firstly loaded attributes
     *
     * @param \Magento\Framework\Model\AbstractModel $object
     * @param integer $entityId
     * @param array|null $attributes
     * @return $this
     * @since 101.0.0
     */
    public function load($object, $entityId, $attributes = [])
    {
        $select = $this->_getLoadRowSelect($object, $entityId);
        $row = $this->getConnection()->fetchRow($select);

        if (is_array($row)) {
            $object->addData($row);
        } else {
            $object->isObjectNew(true);
        }

        $this->loadAttributesForObject($attributes, $object);
        $this->getEntityManager()->load($object, $entityId);
        return $this;
    }

    /**
     * @inheritdoc
<<<<<<< HEAD
     *
=======
>>>>>>> ce172206
     * @SuppressWarnings(PHPMD.UnusedLocalVariable)
     * @since 101.0.0
     */
    protected function evaluateDelete($object, $id, $connection)
    {
        $where = [$this->getLinkField() . '=?' => $id];
        $this->objectRelationProcessor->delete(
            $this->transactionManager,
            $connection,
            $this->getEntityTable(),
            $this->getConnection()->quoteInto(
                $this->getLinkField() . '=?',
                $id
            ),
            [$this->getLinkField() => $id]
        );

        $this->loadAllAttributes($object);
        foreach ($this->getAttributesByTable() as $table => $attributes) {
            $this->getConnection()->delete(
                $table,
                $where
            );
        }
    }

    /**
     * Save entity's attributes into the object's resource
     *
     * @param  \Magento\Framework\Model\AbstractModel $object
     * @return $this
     * @throws \Exception
     * @since 101.0.0
     */
    public function save(\Magento\Framework\Model\AbstractModel $object)
    {
        $this->getEntityManager()->save($object);
        return $this;
    }

    /**
<<<<<<< HEAD
     * Return instantiation of EntityManager
=======
     * Retrieve entity manager object
>>>>>>> ce172206
     *
     * @return \Magento\Framework\EntityManager\EntityManager
     */
    private function getEntityManager()
    {
        if (null === $this->entityManager) {
            $this->entityManager = \Magento\Framework\App\ObjectManager::getInstance()
                ->get(\Magento\Framework\EntityManager\EntityManager::class);
        }
        return $this->entityManager;
    }

    /**
<<<<<<< HEAD
     * Return instantiation of ProductWebsiteLink
=======
     * Retrieve ProductWebsiteLink object
>>>>>>> ce172206
     *
     * @deprecated 101.1.0
     * @return ProductWebsiteLink
     */
    private function getProductWebsiteLink()
    {
        return ObjectManager::getInstance()->get(ProductWebsiteLink::class);
    }

    /**
<<<<<<< HEAD
     * Return instantiation of productCategoryLink
=======
     * Retrieve CategoryLink object
>>>>>>> ce172206
     *
     * @deprecated 101.1.0
     * @return \Magento\Catalog\Model\ResourceModel\Product\CategoryLink
     */
    private function getProductCategoryLink()
    {
        if (null === $this->productCategoryLink) {
            $this->productCategoryLink = \Magento\Framework\App\ObjectManager::getInstance()
                ->get(\Magento\Catalog\Model\ResourceModel\Product\CategoryLink::class);
        }
        return $this->productCategoryLink;
    }

    /**
<<<<<<< HEAD
     * Store id is required to correctly identify attribute value we are working with.
     *
     * @inheritdoc
     *
=======
     * Extends parent method to be appropriate for product.
     *
     * Store id is required to correctly identify attribute value we are working with.
     *
     * @inheritdoc
>>>>>>> ce172206
     * @since 101.1.0
     */
    protected function getAttributeRow($entity, $object, $attribute)
    {
        $data = parent::getAttributeRow($entity, $object, $attribute);
        $data['store_id'] = $object->getStoreId();
        return $data;
    }
}<|MERGE_RESOLUTION|>--- conflicted
+++ resolved
@@ -646,10 +646,6 @@
 
     /**
      * @inheritdoc
-<<<<<<< HEAD
-     *
-=======
->>>>>>> ce172206
      * @SuppressWarnings(PHPMD.UnusedLocalVariable)
      * @since 101.0.0
      */
@@ -691,11 +687,7 @@
     }
 
     /**
-<<<<<<< HEAD
-     * Return instantiation of EntityManager
-=======
      * Retrieve entity manager object
->>>>>>> ce172206
      *
      * @return \Magento\Framework\EntityManager\EntityManager
      */
@@ -709,11 +701,7 @@
     }
 
     /**
-<<<<<<< HEAD
-     * Return instantiation of ProductWebsiteLink
-=======
      * Retrieve ProductWebsiteLink object
->>>>>>> ce172206
      *
      * @deprecated 101.1.0
      * @return ProductWebsiteLink
@@ -724,11 +712,7 @@
     }
 
     /**
-<<<<<<< HEAD
-     * Return instantiation of productCategoryLink
-=======
      * Retrieve CategoryLink object
->>>>>>> ce172206
      *
      * @deprecated 101.1.0
      * @return \Magento\Catalog\Model\ResourceModel\Product\CategoryLink
@@ -743,18 +727,11 @@
     }
 
     /**
-<<<<<<< HEAD
+     * Extends parent method to be appropriate for product.
+     *
      * Store id is required to correctly identify attribute value we are working with.
      *
      * @inheritdoc
-     *
-=======
-     * Extends parent method to be appropriate for product.
-     *
-     * Store id is required to correctly identify attribute value we are working with.
-     *
-     * @inheritdoc
->>>>>>> ce172206
      * @since 101.1.0
      */
     protected function getAttributeRow($entity, $object, $attribute)
