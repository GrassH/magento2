<?php
/**
 * Copyright © 2016 Magento. All rights reserved.
 * See COPYING.txt for license details.
 */
namespace Magento\Catalog\Model\ResourceModel;

use Magento\Catalog\Api\Data\ProductInterface;
use Magento\Catalog\Model\ResourceModel\Product\Website\Link as ProductWebsiteLink;
use Magento\Framework\App\ObjectManager;

/**
 * Product entity resource model
 *
 * @SuppressWarnings(PHPMD.LongVariable)
 * @SuppressWarnings(PHPMD.CouplingBetweenObjects)
 */
class Product extends AbstractResource
{
    /**
     * Product to website linkage table
     *
     * @var string
     */
    protected $_productWebsiteTable;

    /**
     * Product to category linkage table
     *
     * @var string
     */
    protected $_productCategoryTable;

    /**
     * Catalog category
     *
     * @var Category
     */
    protected $_catalogCategory;

    /**
     * Category collection factory
     *
     * @var \Magento\Catalog\Model\ResourceModel\Category\CollectionFactory
     */
    protected $_categoryCollectionFactory;

    /**
     * @var \Magento\Framework\Event\ManagerInterface
     */
    protected $eventManager;

    /**
     * @var \Magento\Eav\Model\Entity\Attribute\SetFactory
     */
    protected $setFactory;

    /**
     * @var \Magento\Eav\Model\Entity\TypeFactory
     */
    protected $typeFactory;

    /**
     * @var \Magento\Framework\EntityManager\EntityManager
     */
    protected $entityManager;

    /**
     * @var \Magento\Catalog\Model\Product\Attribute\DefaultAttributes
     */
    protected $defaultAttributes;

    /**
     * @var array
     */
    protected $availableCategoryIdsCache = [];

    /**
     * @var \Magento\Catalog\Model\ResourceModel\Product\CategoryLink
     */
    private $productCategoryLink;

    /**
     * @param \Magento\Eav\Model\Entity\Context $context
     * @param \Magento\Store\Model\StoreManagerInterface $storeManager
     * @param \Magento\Catalog\Model\Factory $modelFactory
     * @param Category\CollectionFactory $categoryCollectionFactory
     * @param Category $catalogCategory
     * @param \Magento\Framework\Event\ManagerInterface $eventManager
     * @param \Magento\Eav\Model\Entity\Attribute\SetFactory $setFactory
     * @param \Magento\Eav\Model\Entity\TypeFactory $typeFactory
     * @param \Magento\Catalog\Model\Product\Attribute\DefaultAttributes $defaultAttributes
     * @param array $data
     *
     * @SuppressWarnings(PHPMD.ExcessiveParameterList)
     */
    public function __construct(
        \Magento\Eav\Model\Entity\Context $context,
        \Magento\Store\Model\StoreManagerInterface $storeManager,
        \Magento\Catalog\Model\Factory $modelFactory,
        \Magento\Catalog\Model\ResourceModel\Category\CollectionFactory $categoryCollectionFactory,
        Category $catalogCategory,
        \Magento\Framework\Event\ManagerInterface $eventManager,
        \Magento\Eav\Model\Entity\Attribute\SetFactory $setFactory,
        \Magento\Eav\Model\Entity\TypeFactory $typeFactory,
        \Magento\Catalog\Model\Product\Attribute\DefaultAttributes $defaultAttributes,
        $data = []
    ) {
        $this->_categoryCollectionFactory = $categoryCollectionFactory;
        $this->_catalogCategory = $catalogCategory;
        $this->eventManager = $eventManager;
        $this->setFactory = $setFactory;
        $this->typeFactory = $typeFactory;
        $this->defaultAttributes = $defaultAttributes;
        parent::__construct(
            $context,
            $storeManager,
            $modelFactory,
            $data
        );
        $this->connectionName  = 'catalog';
    }

    /**
     * Entity type getter and lazy loader
     *
     * @return \Magento\Eav\Model\Entity\Type
     * @throws \Magento\Framework\Exception\LocalizedException
     */
    public function getEntityType()
    {
        if (empty($this->_type)) {
            $this->setType(\Magento\Catalog\Model\Product::ENTITY);
        }
        return parent::getEntityType();
    }

    /**
     * Product Website table name getter
     *
     * @return string
     */
    public function getProductWebsiteTable()
    {
        if (!$this->_productWebsiteTable) {
            $this->_productWebsiteTable = $this->getTable('catalog_product_website');
        }
        return $this->_productWebsiteTable;
    }

    /**
     * Product Category table name getter
     *
     * @deprecated
     * @return string
     */
    public function getProductCategoryTable()
    {
        if (!$this->_productCategoryTable) {
            $this->_productCategoryTable = $this->getTable('catalog_category_product');
        }
        return $this->_productCategoryTable;
    }

    /**
     * Default product attributes
     *
     * @return string[]
     */
    protected function _getDefaultAttributes()
    {
        return $this->defaultAttributes->getDefaultAttributes();
    }

    /**
     * Retrieve product website identifiers
     *
     * @deprecated 
     * @param \Magento\Catalog\Model\Product|int $product
     * @return array
     */
    public function getWebsiteIds($product)
    {
        if ($product instanceof \Magento\Catalog\Model\Product) {
            $productId = $product->getEntityId();
        } else {
            $productId = $product;
        }

        return $this->getProductWebsiteLink()->getWebsiteIdsByProductId($productId);
    }

    /**
     * Retrieve product website identifiers by product identifiers
     *
     * @param   array $productIds
     * @return  array
     */
    public function getWebsiteIdsByProductIds($productIds)
    {
        $select = $this->getConnection()->select()->from(
            $this->getProductWebsiteTable(),
            ['product_id', 'website_id']
        )->where(
            'product_id IN (?)',
            $productIds
        );
        $productsWebsites = [];
        foreach ($this->getConnection()->fetchAll($select) as $productInfo) {
            $productId = $productInfo['product_id'];
            if (!isset($productsWebsites[$productId])) {
                $productsWebsites[$productId] = [];
            }
            $productsWebsites[$productId][] = $productInfo['website_id'];
        }

        return $productsWebsites;
    }

    /**
     * Retrieve product category identifiers
     *
     * @param \Magento\Catalog\Model\Product $product
     * @return array
     */
    public function getCategoryIds($product)
    {
        $result = $this->getProductCategoryLink()->getCategoryLinks($product);
        return array_column($result, 'category_id');
    }

    /**
     * Get product identifier by sku
     *
     * @param string $sku
     * @return int|false
     */
    public function getIdBySku($sku)
    {
        $connection = $this->getConnection();

        $select = $connection->select()->from($this->getEntityTable(), 'entity_id')->where('sku = :sku');

        $bind = [':sku' => (string)$sku];

        return $connection->fetchOne($select, $bind);
    }

    /**
     * Process product data before save
     *
     * @param \Magento\Framework\DataObject $object
     * @return $this
     */
    protected function _beforeSave(\Magento\Framework\DataObject $object)
    {
        $self = parent::_beforeSave($object);
        /**
         * Try detect product id by sku if id is not declared
         */
        if (!$object->getId() && $object->getSku()) {
            $object->setId($this->getIdBySku($object->getSku()));
        }
        return $self;
    }

    /**
     * Save data related with product
     *
     * @param \Magento\Framework\DataObject $product
     * @return $this
     */
    protected function _afterSave(\Magento\Framework\DataObject $product)
    {
        $this->_saveWebsiteIds($product)->_saveCategories($product);
        return parent::_afterSave($product);
    }

    /**
     * {@inheritdoc}
     */
    public function delete($object)
    {
        $this->getEntityManager()->delete($object);
        $this->eventManager->dispatch(
            'catalog_product_delete_after_done',
            ['product' => $object]
        );
        return $this;
    }

    /**
     * Save product website relations
     *
     * @deprecated 
     * @param \Magento\Catalog\Model\Product $product
     * @return $this
     */
    protected function _saveWebsiteIds($product)
    {
        if ($product->hasWebsiteIds()) {
            if ($this->_storeManager->isSingleStoreMode()) {
                $id = $this->_storeManager->getDefaultStoreView()->getWebsiteId();
                $product->setWebsiteIds([$id]);
            }
            $websiteIds = $product->getWebsiteIds();
            $product->setIsChangedWebsites(false);
            $changed = $this->getProductWebsiteLink()->saveWebsiteIds($product, $websiteIds);
            
            if ($changed) {
                $product->setIsChangedWebsites(true);
            }
        }

        return $this;
    }

    /**
     * Save product category relations
     *
     * @param \Magento\Framework\DataObject $object
     * @return $this
     * @SuppressWarnings(PHPMD.UnusedFormalParameter)
     * @deprecated
     */
    protected function _saveCategories(\Magento\Framework\DataObject $object)
    {
        return $this;
    }

    /**
     * Get collection of product categories
     *
     * @param \Magento\Catalog\Model\Product $product
     * @return \Magento\Catalog\Model\ResourceModel\Category\Collection
     */
    public function getCategoryCollection($product)
    {
        /** @var \Magento\Catalog\Model\ResourceModel\Category\Collection $collection */
        $collection = $this->_categoryCollectionFactory->create();
        $collection->joinField(
            'product_id',
            'catalog_category_product',
            'product_id',
            'category_id = entity_id',
            null
        )->addFieldToFilter(
            'product_id',
            (int)$product->getEntityId()
        );
        return $collection;
    }

    /**
     * Retrieve category ids where product is available
     *
     * @param \Magento\Catalog\Model\Product $object
     * @return array
     */
    public function getAvailableInCategories($object)
    {
        // is_parent=1 ensures that we'll get only category IDs those are direct parents of the product, instead of
        // fetching all parent IDs, including those are higher on the tree
        $entityId = (int)$object->getEntityId();
        if (!isset($this->availableCategoryIdsCache[$entityId])) {
            $this->availableCategoryIdsCache[$entityId] = $this->getConnection()->fetchCol(
                $this->getConnection()->select()->distinct()->from(
                    $this->getTable('catalog_category_product_index'),
                    ['category_id']
                )->where(
                    'product_id = ? AND is_parent = 1',
                    $entityId
                )->where(
                    'visibility != ?',
                    \Magento\Catalog\Model\Product\Visibility::VISIBILITY_NOT_VISIBLE
                )
            );
        }
        return $this->availableCategoryIdsCache[$entityId];
    }

    /**
     * Get default attribute source model
     *
     * @return string
     */
    public function getDefaultAttributeSourceModel()
    {
        return 'Magento\Eav\Model\Entity\Attribute\Source\Table';
    }

    /**
     * Check availability display product in category
     *
     * @param \Magento\Catalog\Model\Product $product
     * @param int $categoryId
     * @return string
     */
    public function canBeShowInCategory($product, $categoryId)
    {
        $select = $this->getConnection()->select()->from(
            $this->getTable('catalog_category_product_index'),
            'product_id'
        )->where(
            'product_id = ?',
            (int)$product->getEntityId()
        )->where(
            'category_id = ?',
            (int)$categoryId
        );

        return $this->getConnection()->fetchOne($select);
    }

    /**
     * Duplicate product store values
     *
     * @param int $oldId
     * @param int $newId
     * @return $this
     */
    public function duplicate($oldId, $newId)
    {
        $eavTables = ['datetime', 'decimal', 'int', 'text', 'varchar'];
        $connection = $this->getConnection();

        // duplicate EAV store values
        foreach ($eavTables as $suffix) {
            $tableName = $this->getTable(['catalog_product_entity', $suffix]);

            $select = $connection->select()->from(
                $tableName,
                [
                    'attribute_id',
                    'store_id',
                    $this->getLinkField() => new \Zend_Db_Expr($connection->quote($newId)),
                    'value'
                ]
            )->where(
                $this->getLinkField() . ' = ?',
                $oldId
            );

            $connection->query(
                $connection->insertFromSelect(
                    $select,
                    $tableName,
                    ['attribute_id', 'store_id', $this->getLinkField(), 'value'],
                    \Magento\Framework\DB\Adapter\AdapterInterface::INSERT_IGNORE
                )
            );
        }

        // set status as disabled
        $statusAttribute = $this->getAttribute('status');
        $statusAttributeId = $statusAttribute->getAttributeId();
        $statusAttributeTable = $statusAttribute->getBackend()->getTable();
        $updateCond[] = $connection->quoteInto($this->getLinkField() . ' = ?', $newId);
        $updateCond[] = $connection->quoteInto('attribute_id = ?', $statusAttributeId);
        $connection->update(
            $statusAttributeTable,
            ['value' => \Magento\Catalog\Model\Product\Attribute\Source\Status::STATUS_DISABLED],
            $updateCond
        );

        return $this;
    }

    /**
     * Get SKU through product identifiers
     *
     * @param  array $productIds
     * @return array
     */
    public function getProductsSku(array $productIds)
    {
        $select = $this->getConnection()->select()->from(
            $this->getTable('catalog_product_entity'),
            ['entity_id', 'sku']
        )->where(
            'entity_id IN (?)',
            $productIds
        );
        return $this->getConnection()->fetchAll($select);
    }

    /**
     * Get product ids by their sku
     *
     * @param  array $productSkuList
     * @return array
     */
    public function getProductsIdsBySkus(array $productSkuList)
    {
        $select = $this->getConnection()->select()->from(
            $this->getTable('catalog_product_entity'),
            ['sku', 'entity_id']
        )->where(
            'sku IN (?)',
            $productSkuList
        );

        $result = [];
        foreach ($this->getConnection()->fetchAll($select) as $row) {
            $result[$row['sku']] = $row['entity_id'];
        }
        return $result;
    }

    /**
     * Retrieve product entities info
     *
     * @param  array|string|null $columns
     * @return array
     */
    public function getProductEntitiesInfo($columns = null)
    {
        if (!empty($columns) && is_string($columns)) {
            $columns = [$columns];
        }
        if (empty($columns) || !is_array($columns)) {
            $columns = $this->_getDefaultAttributes();
        }

        $connection = $this->getConnection();
        $select = $connection->select()->from($this->getTable('catalog_product_entity'), $columns);

        return $connection->fetchAll($select);
    }

    /**
     * Get total number of records in the system
     *
     * @return int
     */
    public function countAll()
    {
        $connection = $this->getConnection();
        $select = $connection->select();
        $select->from($this->getEntityTable(), 'COUNT(*)');
        $result = (int)$connection->fetchOne($select);
        return $result;
    }

    /**
     * {@inheritdoc}
     */
    public function validate($object)
    {
        //validate attribute set entity type
        $entityType = $this->typeFactory->create()->loadByCode(\Magento\Catalog\Model\Product::ENTITY);
        $attributeSet = $this->setFactory->create()->load($object->getAttributeSetId());
        if ($attributeSet->getEntityTypeId() != $entityType->getId()) {
            return ['attribute_set' => 'Invalid attribute set entity type'];
        }

        return parent::validate($object);
    }

    /**
     * Reset firstly loaded attributes
     *
     * @param \Magento\Framework\Model\AbstractModel $object
     * @param integer $entityId
     * @param array|null $attributes
     * @return $this
     */
    public function load($object, $entityId, $attributes = [])
    {
        $this->loadAttributesMetadata($attributes);
        $this->getEntityManager()->load($object, $entityId);
        return $this;
    }

    /**
     * {@inheritdoc}
     * @SuppressWarnings(PHPMD.UnusedLocalVariable)
     */
    protected function evaluateDelete($object, $id, $connection)
    {
        $where = [$this->getLinkField() . '=?' => $id];
        $this->objectRelationProcessor->delete(
            $this->transactionManager,
            $connection,
            $this->getEntityTable(),
            $this->getConnection()->quoteInto(
                $this->getLinkField() . '=?',
                $id
            ),
            [$this->getLinkField() => $id]
        );

        $this->loadAllAttributes($object);
        foreach ($this->getAttributesByTable() as $table => $attributes) {
            $this->getConnection()->delete(
                $table,
                $where
            );
        }
    }

    /**
     * Save entity's attributes into the object's resource
     *
     * @param  \Magento\Framework\Model\AbstractModel $object
     * @return $this
     * @throws \Exception
     */
    public function save(\Magento\Framework\Model\AbstractModel $object)
    {
        $this->getEntityManager()->save($object);
        return $this;
    }

    /**
     * @return \Magento\Framework\EntityManager\EntityManager
     */
    private function getEntityManager()
    {
        if (null === $this->entityManager) {
            $this->entityManager = \Magento\Framework\App\ObjectManager::getInstance()
                ->get('Magento\Framework\EntityManager\EntityManager');
        }
        return $this->entityManager;
    }

    /**
<<<<<<< HEAD
     * @return \Magento\Catalog\Model\ResourceModel\Product\CategoryLink
     */
    private function getProductCategoryLink()
    {
        if (null === $this->productCategoryLink) {
            $this->productCategoryLink = \Magento\Framework\App\ObjectManager::getInstance()
                ->get('Magento\Catalog\Model\ResourceModel\Product\CategoryLink');
        }
        return $this->productCategoryLink;
=======
     * @deprecated
     * @return ProductWebsiteLink
     */
    private function getProductWebsiteLink()
    {
        return ObjectManager::getInstance()->get(ProductWebsiteLink::class);
>>>>>>> 1f2c1ced
    }
}<|MERGE_RESOLUTION|>--- conflicted
+++ resolved
@@ -175,7 +175,7 @@
     /**
      * Retrieve product website identifiers
      *
-     * @deprecated 
+     * @deprecated
      * @param \Magento\Catalog\Model\Product|int $product
      * @return array
      */
@@ -292,7 +292,7 @@
     /**
      * Save product website relations
      *
-     * @deprecated 
+     * @deprecated
      * @param \Magento\Catalog\Model\Product $product
      * @return $this
      */
@@ -306,7 +306,7 @@
             $websiteIds = $product->getWebsiteIds();
             $product->setIsChangedWebsites(false);
             $changed = $this->getProductWebsiteLink()->saveWebsiteIds($product, $websiteIds);
-            
+
             if ($changed) {
                 $product->setIsChangedWebsites(true);
             }
@@ -625,7 +625,16 @@
     }
 
     /**
-<<<<<<< HEAD
+     * @deprecated
+     * @return ProductWebsiteLink
+     */
+    private function getProductWebsiteLink()
+    {
+        return ObjectManager::getInstance()->get(ProductWebsiteLink::class);
+    }
+
+    /**
+     * @deprecated
      * @return \Magento\Catalog\Model\ResourceModel\Product\CategoryLink
      */
     private function getProductCategoryLink()
@@ -635,13 +644,5 @@
                 ->get('Magento\Catalog\Model\ResourceModel\Product\CategoryLink');
         }
         return $this->productCategoryLink;
-=======
-     * @deprecated
-     * @return ProductWebsiteLink
-     */
-    private function getProductWebsiteLink()
-    {
-        return ObjectManager::getInstance()->get(ProductWebsiteLink::class);
->>>>>>> 1f2c1ced
     }
 }