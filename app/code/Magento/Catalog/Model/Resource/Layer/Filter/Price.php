<?php
/**
 * Copyright © 2015 Magento. All rights reserved.
 * See COPYING.txt for license details.
 */
namespace Magento\Catalog\Model\Resource\Layer\Filter;

/**
 * Catalog Layer Price Filter resource model
 */
class Price extends \Magento\Framework\Model\Resource\Db\AbstractDb
{
    /**
     * Minimal possible price
     */
    const MIN_POSSIBLE_PRICE = .01;

    /**
     * Core event manager proxy
     *
     * @var \Magento\Framework\Event\ManagerInterface
     */
    protected $_eventManager = null;

    /**
     * @var \Magento\Catalog\Model\Layer
     */
    private $layer;

    /**
     * @var \Magento\Customer\Model\Session
     */
    private $session;

    /**
     * @var \Magento\Store\Model\StoreManagerInterface
     */
    private $storeManager;

    /**
     * @param \Magento\Framework\Model\Resource\Db\Context $context
     * @param \Magento\Framework\Event\ManagerInterface $eventManager
     * @param \Magento\Catalog\Model\Layer\Resolver $layerResolver
     * @param \Magento\Customer\Model\Session $session
<<<<<<< HEAD
     * @param \Magento\Framework\Store\StoreManagerInterface $storeManager
     * @param string|null $resourcePrefix
=======
     * @param \Magento\Store\Model\StoreManagerInterface $storeManager
>>>>>>> 8824359d
     */
    public function __construct(
        \Magento\Framework\Model\Resource\Db\Context $context,
        \Magento\Framework\Event\ManagerInterface $eventManager,
        \Magento\Catalog\Model\Layer\Resolver $layerResolver,
        \Magento\Customer\Model\Session $session,
<<<<<<< HEAD
        \Magento\Framework\Store\StoreManagerInterface $storeManager,
        $resourcePrefix = null
=======
        \Magento\Store\Model\StoreManagerInterface $storeManager
>>>>>>> 8824359d
    ) {
        $this->layer = $layerResolver->get();
        $this->session = $session;
        $this->storeManager = $storeManager;
        $this->_eventManager = $eventManager;
        parent::__construct($context, $resourcePrefix);
    }

    /**
     * Retrieve array with products counts per price range
     *
     * @param int $range
     * @return array
     */
    public function getCount($range)
    {
        $select = $this->_getSelect();
        $priceExpression = $this->_getFullPriceExpression($select);

        /**
         * Check and set correct variable values to prevent SQL-injections
         */
        $range = floatval($range);
        if ($range == 0) {
            $range = 1;
        }
        $countExpr = new \Zend_Db_Expr('COUNT(*)');
        $rangeExpr = new \Zend_Db_Expr("FLOOR(({$priceExpression}) / {$range}) + 1");

        $select->columns(['range' => $rangeExpr, 'count' => $countExpr]);
        $select->group($rangeExpr)->order("({$rangeExpr}) ASC");

        return $this->_getReadAdapter()->fetchPairs($select);
    }

    /**
     * Retrieve clean select with joined price index table
     *
     * @return \Magento\Framework\DB\Select
     */
    protected function _getSelect()
    {
        $collection = $this->layer->getProductCollection();
        $collection->addPriceData(
            $this->session->getCustomerGroupId(),
            $this->storeManager->getStore()->getWebsiteId()
        );

        if (!is_null($collection->getCatalogPreparedSelect())) {
            $select = clone $collection->getCatalogPreparedSelect();
        } else {
            $select = clone $collection->getSelect();
        }

        // reset columns, order and limitation conditions
        $select->reset(\Zend_Db_Select::COLUMNS);
        $select->reset(\Zend_Db_Select::ORDER);
        $select->reset(\Zend_Db_Select::LIMIT_COUNT);
        $select->reset(\Zend_Db_Select::LIMIT_OFFSET);

        // remove join with main table
        $fromPart = $select->getPart(\Zend_Db_Select::FROM);
        if (!isset(
                $fromPart[\Magento\Catalog\Model\Resource\Product\Collection::INDEX_TABLE_ALIAS]
            ) || !isset(
                $fromPart[\Magento\Catalog\Model\Resource\Product\Collection::MAIN_TABLE_ALIAS]
            )
        ) {
            return $select;
        }

        // processing FROM part
        $priceIndexJoinPart = $fromPart[\Magento\Catalog\Model\Resource\Product\Collection::INDEX_TABLE_ALIAS];
        $priceIndexJoinConditions = explode('AND', $priceIndexJoinPart['joinCondition']);
        $priceIndexJoinPart['joinType'] = \Zend_Db_Select::FROM;
        $priceIndexJoinPart['joinCondition'] = null;
        $fromPart[\Magento\Catalog\Model\Resource\Product\Collection::MAIN_TABLE_ALIAS] = $priceIndexJoinPart;
        unset($fromPart[\Magento\Catalog\Model\Resource\Product\Collection::INDEX_TABLE_ALIAS]);
        $select->setPart(\Zend_Db_Select::FROM, $fromPart);
        foreach ($fromPart as $key => $fromJoinItem) {
            $fromPart[$key]['joinCondition'] = $this->_replaceTableAlias($fromJoinItem['joinCondition']);
        }
        $select->setPart(\Zend_Db_Select::FROM, $fromPart);

        // processing WHERE part
        $wherePart = $select->getPart(\Zend_Db_Select::WHERE);
        foreach ($wherePart as $key => $wherePartItem) {
            $wherePart[$key] = $this->_replaceTableAlias($wherePartItem);
        }
        $select->setPart(\Zend_Db_Select::WHERE, $wherePart);
        $excludeJoinPart = \Magento\Catalog\Model\Resource\Product\Collection::MAIN_TABLE_ALIAS . '.entity_id';
        foreach ($priceIndexJoinConditions as $condition) {
            if (strpos($condition, $excludeJoinPart) !== false) {
                continue;
            }
            $select->where($this->_replaceTableAlias($condition));
        }
        $select->where($this->_getPriceExpression($select) . ' IS NOT NULL');

        return $select;
    }

    /**
     * Replace table alias in condition string
     *
     * @param string|null $conditionString
     * @return string|null
     */
    protected function _replaceTableAlias($conditionString)
    {
        if (is_null($conditionString)) {
            return null;
        }
        $adapter = $this->_getReadAdapter();
        $oldAlias = [
            \Magento\Catalog\Model\Resource\Product\Collection::INDEX_TABLE_ALIAS . '.',
            $adapter->quoteIdentifier(\Magento\Catalog\Model\Resource\Product\Collection::INDEX_TABLE_ALIAS) . '.',
        ];
        $newAlias = [
            \Magento\Catalog\Model\Resource\Product\Collection::MAIN_TABLE_ALIAS . '.',
            $adapter->quoteIdentifier(\Magento\Catalog\Model\Resource\Product\Collection::MAIN_TABLE_ALIAS) . '.',
        ];
        return str_replace($oldAlias, $newAlias, $conditionString);
    }

    /**
     * Price expression generated by products collection
     *
     * @param \Magento\Framework\DB\Select $select
     * @param bool $replaceAlias
     * @return string
     */
    protected function _getPriceExpression($select, $replaceAlias = true)
    {
        $priceExpression = $this->layer->getProductCollection()->getPriceExpression($select);
        $additionalPriceExpression = $this->layer->getProductCollection()->getAdditionalPriceExpression(
            $select
        );
        $result = empty($additionalPriceExpression)
            ? $priceExpression
            : "({$priceExpression} {$additionalPriceExpression})";
        if ($replaceAlias) {
            $result = $this->_replaceTableAlias($result);
        }

        return $result;
    }

    /**
     * Get full price expression generated by products collection
     *
     * @param \Magento\Framework\DB\Select $select
     * @return \Zend_Db_Expr
     */
    protected function _getFullPriceExpression($select)
    {
        return new \Zend_Db_Expr(
            'ROUND((' . $this->_getPriceExpression($select)
            . ') * ' . $this->layer->getProductCollection()->getCurrencyRate() . ', 2)'
        );
    }

    /**
     * Get comparing value sql part
     *
     * @param float $price
     * @param bool $decrease
     * @return float
     */
    protected function _getComparingValue($price, $decrease = true)
    {
        $currencyRate = $this->layer->getProductCollection()->getCurrencyRate();
        if ($decrease) {
            return ($price - self::MIN_POSSIBLE_PRICE / 2) / $currencyRate;
        }
        return ($price + self::MIN_POSSIBLE_PRICE / 2) / $currencyRate;
    }

    /**
     * Load range of product prices, preceding the price
     *
     * @param float $price
     * @param int $index
     * @param null|int $lowerPrice
     * @return array|false
     */
    public function loadPreviousPrices($price, $index, $lowerPrice = null)
    {
        $select = $this->_getSelect();
        $priceExpression = $this->_getPriceExpression($select);
        $select->columns('COUNT(*)')->where("{$priceExpression} < " . $this->_getComparingValue($price));
        if (!is_null($lowerPrice)) {
            $select->where("{$priceExpression} >= " . $this->_getComparingValue($lowerPrice));
        }
        $offset = $this->_getReadAdapter()->fetchOne($select);
        if (!$offset) {
            return false;
        }

        return $this->loadPrices($index - $offset + 1, $offset - 1, $lowerPrice);
    }

    /**
     * Load range of product prices
     *
     * @param int $limit
     * @param null|int $offset
     * @param null|int $lowerPrice
     * @param null|int $upperPrice
     * @return array
     */
    public function loadPrices($limit, $offset = null, $lowerPrice = null, $upperPrice = null)
    {
        $select = $this->_getSelect();
        $priceExpression = $this->_getPriceExpression($select);
        $select->columns(['min_price_expr' => $this->_getFullPriceExpression($select)]);
        if (!is_null($lowerPrice)) {
            $select->where("{$priceExpression} >= " . $this->_getComparingValue($lowerPrice));
        }
        if (!is_null($upperPrice)) {
            $select->where("{$priceExpression} < " . $this->_getComparingValue($upperPrice));
        }
        $select->order("{$priceExpression} ASC")->limit($limit, $offset);

        return $this->_getReadAdapter()->fetchCol($select);
    }

    /**
     * Load range of product prices, next to the price
     *
     * @param float $price
     * @param int $rightIndex
     * @param null|int $upperPrice
     * @return array|false
     */
    public function loadNextPrices($price, $rightIndex, $upperPrice = null)
    {
        $select = $this->_getSelect();

        $pricesSelect = clone $select;
        $priceExpression = $this->_getPriceExpression($pricesSelect);

        $select->columns(
            'COUNT(*)'
        )->where(
            "{$priceExpression} > " . $this->_getComparingValue($price, false)
        );
        if (!is_null($upperPrice)) {
            $select->where("{$priceExpression} < " . $this->_getComparingValue($upperPrice));
        }
        $offset = $this->_getReadAdapter()->fetchOne($select);
        if (!$offset) {
            return false;
        }

        $pricesSelect->columns(
            ['min_price_expr' => $this->_getFullPriceExpression($pricesSelect)]
        )->where(
            "{$priceExpression} >= " . $this->_getComparingValue($price)
        );
        if (!is_null($upperPrice)) {
            $pricesSelect->where("{$priceExpression} < " . $this->_getComparingValue($upperPrice));
        }
        $pricesSelect->order("{$priceExpression} DESC")->limit($rightIndex - $offset + 1, $offset - 1);

        return array_reverse($this->_getReadAdapter()->fetchCol($pricesSelect));
    }

    /**
     * Apply price range filter to product collection
     *
     * @param \Magento\Catalog\Model\Layer\Filter\FilterInterface $filter
     * @param mixed $interval
     * @return $this
     */
    public function applyPriceRange(\Magento\Catalog\Model\Layer\Filter\FilterInterface $filter, $interval)
    {
        if (!$interval) {
            return $this;
        }

        list($from, $to) = $interval;
        if ($from === '' && $to === '') {
            return $this;
        }

        $select = $filter->getLayer()->getProductCollection()->getSelect();
        $priceExpr = $this->_getPriceExpression($select, false);

        if ($to !== '') {
            $to = (double)$to;
            if ($from == $to) {
                $to += self::MIN_POSSIBLE_PRICE;
            }
        }

        if ($from !== '') {
            $select->where($priceExpr . ' >= ' . $this->_getComparingValue($from));
        }
        if ($to !== '') {
            $select->where($priceExpr . ' < ' . $this->_getComparingValue($to));
        }

        return $this;
    }

    /**
     * Initialize connection and define main table name
     *
     * @return void
     */
    protected function _construct()
    {
        $this->_init('catalog_product_index_price', 'entity_id');
    }

    /**
     * Retrieve joined price index table alias
     *
     * @return string
     */
    protected function _getIndexTableAlias()
    {
        return 'price_index';
    }
}<|MERGE_RESOLUTION|>--- conflicted
+++ resolved
@@ -42,24 +42,16 @@
      * @param \Magento\Framework\Event\ManagerInterface $eventManager
      * @param \Magento\Catalog\Model\Layer\Resolver $layerResolver
      * @param \Magento\Customer\Model\Session $session
-<<<<<<< HEAD
-     * @param \Magento\Framework\Store\StoreManagerInterface $storeManager
+     * @param \Magento\Store\Model\StoreManagerInterface $storeManager
      * @param string|null $resourcePrefix
-=======
-     * @param \Magento\Store\Model\StoreManagerInterface $storeManager
->>>>>>> 8824359d
      */
     public function __construct(
         \Magento\Framework\Model\Resource\Db\Context $context,
         \Magento\Framework\Event\ManagerInterface $eventManager,
         \Magento\Catalog\Model\Layer\Resolver $layerResolver,
         \Magento\Customer\Model\Session $session,
-<<<<<<< HEAD
-        \Magento\Framework\Store\StoreManagerInterface $storeManager,
+        \Magento\Store\Model\StoreManagerInterface $storeManager,
         $resourcePrefix = null
-=======
-        \Magento\Store\Model\StoreManagerInterface $storeManager
->>>>>>> 8824359d
     ) {
         $this->layer = $layerResolver->get();
         $this->session = $session;
