--- conflicted
+++ resolved
@@ -42,24 +42,16 @@
      * @param \Magento\Framework\Event\ManagerInterface $eventManager
      * @param \Magento\Catalog\Model\Layer\Resolver $layerResolver
      * @param \Magento\Customer\Model\Session $session
-<<<<<<< HEAD
-     * @param \Magento\Store\Model\StoreManagerInterface $storeManager
+     * @param \Magento\Framework\Store\StoreManagerInterface $storeManager
      * @param string|null $resourcePrefix
-=======
-     * @param \Magento\Framework\Store\StoreManagerInterface $storeManager
->>>>>>> 7e07209f
      */
     public function __construct(
         \Magento\Framework\App\Resource $resource,
         \Magento\Framework\Event\ManagerInterface $eventManager,
         \Magento\Catalog\Model\Layer\Resolver $layerResolver,
         \Magento\Customer\Model\Session $session,
-<<<<<<< HEAD
-        \Magento\Store\Model\StoreManagerInterface $storeManager,
+        \Magento\Framework\Store\StoreManagerInterface $storeManager,
         $resourcePrefix = null
-=======
-        \Magento\Framework\Store\StoreManagerInterface $storeManager
->>>>>>> 7e07209f
     ) {
         $this->layer = $layerResolver->get();
         $this->session = $session;
