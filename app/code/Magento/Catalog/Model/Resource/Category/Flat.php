<?php
/**
 * Copyright © 2015 Magento. All rights reserved.
 * See COPYING.txt for license details.
 */
namespace Magento\Catalog\Model\Resource\Category;

use Magento\CatalogUrlRewrite\Model\CategoryUrlRewriteGenerator;

/**
 * Category flat model
 *
 * @SuppressWarnings(PHPMD.LongVariable)
 */
class Flat extends \Magento\Indexer\Model\Resource\AbstractResource
{
    /**
     * Store id
     *
     * @var int
     */
    protected $_storeId;

    /**
     * Loaded
     *
     * @var boolean
     */
    protected $_loaded = false;

    /**
     * Nodes
     *
     * @var array
     */
    protected $_nodes = [];

    /**
     * Inactive categories ids
     *
     * @var array
     */
    protected $_inactiveCategoryIds;

    /**
     * Core event manager proxy
     *
     * @var \Magento\Framework\Event\ManagerInterface
     */
    protected $_eventManager;

    /**
     * Catalog config
     *
     * @var \Magento\Catalog\Model\Config
     */
    protected $_catalogConfig;

    /**
     * Store manager
     *
     * @var \Magento\Framework\Store\StoreManagerInterface
     */
    protected $_storeManager;

    /**
     * Category collection factory
     *
     * @var \Magento\Catalog\Model\Resource\Category\CollectionFactory
     */
    protected $_categoryCollectionFactory;

    /**
     * Category factory
     *
     * @var \Magento\Catalog\Model\CategoryFactory
     */
    protected $_categoryFactory;

    /**
     * @param \Magento\Framework\Model\Resource\Db\Context $context
     * @param \Magento\Catalog\Model\CategoryFactory $categoryFactory
     * @param CollectionFactory $categoryCollectionFactory
     * @param \Magento\Framework\Store\StoreManagerInterface $storeManager
     * @param \Magento\Catalog\Model\Config $catalogConfig
     * @param \Magento\Framework\Event\ManagerInterface $eventManager
     * @param string|null $resourcePrefix
     */
    public function __construct(
        \Magento\Framework\Model\Resource\Db\Context $context,
        \Magento\Catalog\Model\CategoryFactory $categoryFactory,
        \Magento\Catalog\Model\Resource\Category\CollectionFactory $categoryCollectionFactory,
        \Magento\Framework\Store\StoreManagerInterface $storeManager,
        \Magento\Catalog\Model\Config $catalogConfig,
        \Magento\Framework\Event\ManagerInterface $eventManager,
        $resourcePrefix = null
    ) {
        $this->_categoryFactory = $categoryFactory;
        $this->_categoryCollectionFactory = $categoryCollectionFactory;
        $this->_storeManager = $storeManager;
        $this->_catalogConfig = $catalogConfig;
        $this->_eventManager = $eventManager;
<<<<<<< HEAD
        parent::__construct($context);
=======
        parent::__construct($resource, $resourcePrefix);
>>>>>>> f6216a13
    }

    /**
     * Resource initializations
     *
     * @return void
     */
    protected function _construct()
    {
        $this->_init('catalog_category_flat', 'entity_id');
    }

    /**
     * Set store id
     *
     * @param integer $storeId
     * @return $this
     */
    public function setStoreId($storeId)
    {
        $this->_storeId = (int)$storeId;
        return $this;
    }

    /**
     * Return store id
     *
     * @return integer
     */
    public function getStoreId()
    {
        if (is_null($this->_storeId)) {
            return (int)$this->_storeManager->getStore()->getId();
        }
        return $this->_storeId;
    }

    /**
     * Get main table name
     *
     * @return string
     */
    public function getMainTable()
    {
        return $this->getMainStoreTable($this->getStoreId());
    }

    /**
     * Return name of table for given $storeId.
     *
     * @param integer $storeId
     * @return string
     */
    public function getMainStoreTable($storeId = \Magento\Store\Model\Store::DEFAULT_STORE_ID)
    {
        if (is_string($storeId)) {
            $storeId = intval($storeId);
        }

        if ($storeId) {
            $suffix = sprintf('store_%d', $storeId);
            $table = $this->getTable('catalog_category_flat_' . $suffix);
        } else {
            $table = parent::getMainTable();
        }

        return $table;
    }

    /**
     * Add inactive categories ids
     *
     * @param array $ids
     * @return $this
     */
    public function addInactiveCategoryIds($ids)
    {
        if (!is_array($this->_inactiveCategoryIds)) {
            $this->_initInactiveCategoryIds();
        }
        $this->_inactiveCategoryIds = array_merge($ids, $this->_inactiveCategoryIds);
        return $this;
    }

    /**
     * Retrieve inactive categories ids
     *
     * @return $this
     */
    protected function _initInactiveCategoryIds()
    {
        $this->_inactiveCategoryIds = [];
        $this->_eventManager->dispatch('catalog_category_tree_init_inactive_category_ids', ['tree' => $this]);
        return $this;
    }

    /**
     * Retrieve inactive categories ids
     *
     * @return array
     */
    public function getInactiveCategoryIds()
    {
        if (!is_array($this->_inactiveCategoryIds)) {
            $this->_initInactiveCategoryIds();
        }

        return $this->_inactiveCategoryIds;
    }

    /**
     * Load nodes by parent id
     *
     * @param \Magento\Catalog\Model\Category|int $parentNode
     * @param integer $recursionLevel
     * @param integer $storeId
     * @param bool $skipMenuFilter
     * @return array
     */
    protected function _loadNodes($parentNode = null, $recursionLevel = 0, $storeId = 0, $skipMenuFilter = false)
    {
        $_conn = $this->_getReadAdapter();
        $startLevel = 1;
        $parentPath = '';
        if ($parentNode instanceof \Magento\Catalog\Model\Category) {
            $parentPath = $parentNode->getPath();
            $startLevel = $parentNode->getLevel();
        } elseif (is_numeric($parentNode)) {
            $selectParent = $_conn->select()->from(
                $this->getMainStoreTable($storeId)
            )->where(
                'entity_id = ?',
                $parentNode
            )->where(
                'store_id = ?',
                $storeId
            );
            $parentNode = $_conn->fetchRow($selectParent);
            if ($parentNode) {
                $parentPath = $parentNode['path'];
                $startLevel = $parentNode['level'];
            }
        }
        $select = $_conn->select()->from(
            ['main_table' => $this->getMainStoreTable($storeId)],
            [
                'entity_id',
                new \Zend_Db_Expr('main_table.' . $_conn->quoteIdentifier('name')),
                new \Zend_Db_Expr('main_table.' . $_conn->quoteIdentifier('path')),
                'is_active',
                'is_anchor'
            ]
        )->joinLeft(
            ['url_rewrite' => $this->getTable('url_rewrite')],
            'url_rewrite.entity_id = main_table.entity_id AND url_rewrite.is_autogenerated = 1'
            . $_conn->quoteInto(' AND url_rewrite.store_id = ?', $storeId)
            . $_conn->quoteInto(' AND url_rewrite.entity_type = ?', CategoryUrlRewriteGenerator::ENTITY_TYPE),
            ['request_path' => 'url_rewrite.request_path']
        )->where('main_table.is_active = 1');

        if (false == $skipMenuFilter) {
            $select->where('main_table.include_in_menu = ?', '1');
        }

        $select->order('main_table.position');

        if ($parentPath) {
            $select->where($_conn->quoteInto("main_table.path like ?", "{$parentPath}/%"));
        }
        if ($recursionLevel != 0) {
            $levelField = $_conn->quoteIdentifier('level');
            $select->where($levelField . ' <= ?', $startLevel + $recursionLevel);
        }

        $inactiveCategories = $this->getInactiveCategoryIds();

        if (!empty($inactiveCategories)) {
            $select->where('main_table.entity_id NOT IN (?)', $inactiveCategories);
        }

        // Allow extensions to modify select (e.g. add custom category attributes to select)
        $this->_eventManager->dispatch('catalog_category_flat_loadnodes_before', ['select' => $select]);

        $arrNodes = $_conn->fetchAll($select);
        $nodes = [];
        foreach ($arrNodes as $node) {
            $node['id'] = $node['entity_id'];
            $nodes[$node['id']] = $this->_categoryFactory->create()->setData($node);
        }

        return $nodes;
    }

    /**
     * Creating sorted array of nodes
     *
     * @param array $children
     * @param string $path
     * @param \Magento\Framework\Object $parent
     * @return void
     */
    public function addChildNodes($children, $path, $parent)
    {
        if (isset($children[$path])) {
            foreach ($children[$path] as $child) {
                $childrenNodes = $parent->getChildrenNodes();
                if ($childrenNodes && isset($childrenNodes[$child->getId()])) {
                    $childrenNodes[$child['entity_id']]->setChildrenNodes([$child->getId() => $child]);
                } else {
                    if ($childrenNodes) {
                        $childrenNodes[$child->getId()] = $child;
                    } else {
                        $childrenNodes = [$child->getId() => $child];
                    }
                    $parent->setChildrenNodes($childrenNodes);
                }

                if ($path) {
                    $childrenPath = explode('/', $path);
                } else {
                    $childrenPath = [];
                }
                $childrenPath[] = $child->getId();
                $childrenPath = implode('/', $childrenPath);
                $this->addChildNodes($children, $childrenPath, $child);
            }
        }
    }

    /**
     * Return sorted array of nodes
     *
     * @param integer|null $parentId
     * @param integer $recursionLevel
     * @param integer $storeId
     * @return array
     */
    public function getNodes($parentId, $recursionLevel = 0, $storeId = 0)
    {
        if (!$this->_loaded) {
            $selectParent = $this->_getReadAdapter()->select()->from(
                $this->getMainStoreTable($storeId)
            )->where(
                'entity_id = ?',
                $parentId
            );
            if ($parentNode = $this->_getReadAdapter()->fetchRow($selectParent)) {
                $parentNode['id'] = $parentNode['entity_id'];
                $parentNode = $this->_categoryFactory->create()->setData($parentNode);
                $this->_nodes[$parentNode->getId()] = $parentNode;
                $nodes = $this->_loadNodes($parentNode, $recursionLevel, $storeId);
                $childrenItems = [];
                foreach ($nodes as $node) {
                    $pathToParent = explode('/', $node->getPath());
                    array_pop($pathToParent);
                    $pathToParent = implode('/', $pathToParent);
                    $childrenItems[$pathToParent][] = $node;
                }
                $this->addChildNodes($childrenItems, $parentNode->getPath(), $parentNode);
                $childrenNodes = $this->_nodes[$parentNode->getId()];
                if ($childrenNodes->getChildrenNodes()) {
                    $this->_nodes = $childrenNodes->getChildrenNodes();
                } else {
                    $this->_nodes = [];
                }
                $this->_loaded = true;
            }
        }
        return $this->_nodes;
    }

    /**
     * Return array or collection of categories
     *
     * @param integer $parent
     * @param integer $recursionLevel
     * @param boolean|string $sorted
     * @param boolean $asCollection
     * @param boolean $toLoad
     * @return array|\Magento\Framework\Data\Collection
     */
    public function getCategories($parent, $recursionLevel = 0, $sorted = false, $asCollection = false, $toLoad = true)
    {
        if ($asCollection) {
            $select = $this->_getReadAdapter()->select()->from(
                ['mt' => $this->getMainStoreTable($this->getStoreId())],
                ['path']
            )->where(
                'mt.entity_id = ?',
                $parent
            );
            $parentPath = $this->_getReadAdapter()->fetchOne($select);

            $collection = $this->_categoryCollectionFactory
                ->create()
                ->addNameToResult()
                ->addUrlRewriteToResult()
                ->addParentPathFilter($parentPath)
                ->addStoreFilter()
                ->addIsActiveFilter()
                ->addAttributeToFilter('include_in_menu', 1)
                ->addSortedField($sorted);
            if ($toLoad) {
                return $collection->load();
            }
            return $collection;
        }
        return $this->getNodes($parent, $recursionLevel, $this->_storeManager->getStore()->getId());
    }

    /**
     * Return node with id $nodeId
     *
     * @param integer $nodeId
     * @param array $nodes
     * @return \Magento\Framework\Object
     */
    public function getNodeById($nodeId, $nodes = null)
    {
        if (is_null($nodes)) {
            $nodes = $this->getNodes($nodeId);
        }
        if (isset($nodes[$nodeId])) {
            return $nodes[$nodeId];
        }
        foreach ($nodes as $node) {
            if ($node->getChildrenNodes()) {
                return $this->getNodeById($nodeId, $node->getChildrenNodes());
            }
        }
        return [];
    }

    /**
     * Retrieve attribute instance
     *
     * Special for non static flat table.
     *
     * @param mixed $attribute
     * @return \Magento\Eav\Model\Entity\Attribute\AbstractAttribute
     */
    public function getAttribute($attribute)
    {
        return $this->_catalogConfig->getAttribute(\Magento\Catalog\Model\Category::ENTITY, $attribute);
    }

    /**
     * Get count of active/not active children categories
     *
     * @param \Magento\Catalog\Model\Category $category
     * @param bool $isActiveFlag
     * @return integer
     */
    public function getChildrenAmount($category, $isActiveFlag = true)
    {
        $_table = $this->getMainStoreTable($category->getStoreId());
        $select = $this->_getReadAdapter()->select()->from(
            $_table,
            "COUNT({$_table}.entity_id)"
        )->where(
            "{$_table}.path LIKE ?",
            $category->getPath() . '/%'
        )->where(
            "{$_table}.is_active = ?",
            (int)$isActiveFlag
        );
        return (int)$this->_getReadAdapter()->fetchOne($select);
    }

    /**
     * Get products count in category
     *
     * @param \Magento\Catalog\Model\Category $category
     * @return integer
     */
    public function getProductCount($category)
    {
        $select = $this->_getReadAdapter()->select()->from(
            $this->getTable('catalog_category_product'),
            "COUNT({$this->getTable('catalog_category_product')}.product_id)"
        )->where(
            "{$this->getTable('catalog_category_product')}.category_id = ?",
            $category->getId()
        )->group(
            "{$this->getTable('catalog_category_product')}.category_id"
        );
        return (int)$this->_getReadAdapter()->fetchOne($select);
    }

    /**
     * Return parent categories of category
     *
     * @param \Magento\Catalog\Model\Category $category
     * @param bool $isActive
     * @return \Magento\Catalog\Model\Category[]
     */
    public function getParentCategories($category, $isActive = true)
    {
        $categories = [];
        $read = $this->_getReadAdapter();
        $select = $read->select()->from(
            ['main_table' => $this->getMainStoreTable($category->getStoreId())],
            ['main_table.entity_id', 'main_table.name']
        )->joinLeft(
            ['url_rewrite' => $this->getTable('url_rewrite')],
            'url_rewrite.entity_id = main_table.entity_id AND url_rewrite.is_autogenerated = 1'
            . $read->quoteInto(' AND url_rewrite.store_id = ?', $category->getStoreId())
            . $read->quoteInto(' AND url_rewrite.entity_type = ?', CategoryUrlRewriteGenerator::ENTITY_TYPE),
            ['request_path' => 'url_rewrite.request_path']
        )->where(
            'main_table.entity_id IN (?)',
            array_reverse(explode(',', $category->getPathInStore()))
        );
        if ($isActive) {
            $select->where('main_table.is_active = ?', '1');
        }
        $select->order('main_table.path ASC');
        $result = $this->_getReadAdapter()->fetchAll($select);
        foreach ($result as $row) {
            $row['id'] = $row['entity_id'];
            $categories[$row['entity_id']] = $this->_categoryFactory->create()->setData($row);
        }
        return $categories;
    }

    /**
     * Return parent category of current category with own custom design settings
     *
     * @param \Magento\Catalog\Model\Category $category
     * @return \Magento\Catalog\Model\Category
     */
    public function getParentDesignCategory($category)
    {
        $pathIds = array_reverse($category->getPathIds());
        $collection = clone $category->getCollection();
        $collection->setMainTable(
            $this->getMainStoreTable($category->getStoreId())
        )->addFieldToSelect(
            '*'
        )->addFieldToFilter(
            'entity_id',
            ['in' => $pathIds]
        )->addFieldToFilter(
            'custom_use_parent_settings',
            [['eq' => 0], ['null' => 0]]
        )->addFieldToFilter(
            'level',
            ['neq' => 0]
        )->setOrder(
            'level',
            'DESC'
        )->load();
        return $collection->getFirstItem();
    }

    /**
     * Return children categories of category
     *
     * @param \Magento\Catalog\Model\Category $category
     * @return \Magento\Catalog\Model\Category[]
     */
    public function getChildrenCategories($category)
    {
        $categories = $this->_loadNodes($category, 1, $category->getStoreId(), true);
        return $categories;
    }

    /**
     * Check is category in list of store categories
     *
     * @param \Magento\Catalog\Model\Category $category
     * @return boolean
     */
    public function isInRootCategoryList($category)
    {
        $pathIds = $category->getParentIds();
        return in_array($this->_storeManager->getStore()->getRootCategoryId(), $pathIds);
    }

    /**
     * Return children ids of category
     *
     * @param \Magento\Catalog\Model\Category $category
     * @param bool $recursive
     * @param bool $isActive
     * @return array
     */
    public function getChildren($category, $recursive = true, $isActive = true)
    {
        $select = $this->_getReadAdapter()->select()->from(
            $this->getMainStoreTable($category->getStoreId()),
            'entity_id'
        )->where(
            'path LIKE ?',
            "{$category->getPath()}/%"
        );
        if (!$recursive) {
            $select->where('level <= ?', $category->getLevel() + 1);
        }
        if ($isActive) {
            $select->where('is_active = ?', '1');
        }
        $_categories = $this->_getReadAdapter()->fetchAll($select);
        $categoriesIds = [];
        foreach ($_categories as $_category) {
            $categoriesIds[] = $_category['entity_id'];
        }
        return $categoriesIds;
    }

    /**
     * Return all children ids of category (with category id)
     *
     * @param \Magento\Catalog\Model\Category $category
     * @return array
     */
    public function getAllChildren($category)
    {
        $categoriesIds = $this->getChildren($category);
        $myId = [$category->getId()];
        $categoriesIds = array_merge($myId, $categoriesIds);

        return $categoriesIds;
    }

    /**
     * Check if category id exist
     *
     * @param int $id
     * @return bool
     */
    public function checkId($id)
    {
        $select = $this->_getReadAdapter()->select()->from(
            $this->getMainStoreTable($this->getStoreId()),
            'entity_id'
        )->where(
            'entity_id=?',
            $id
        );
        return $this->_getReadAdapter()->fetchOne($select);
    }

    /**
     * Retrieve anchors above
     *
     * @param array $filterIds
     * @param int $storeId
     * @return array
     */
    public function getAnchorsAbove(array $filterIds, $storeId = 0)
    {
        $select = $this->_getReadAdapter()->select()->from(
            ['e' => $this->getMainStoreTable($storeId)],
            'entity_id'
        )->where(
            'is_anchor = ?',
            1
        )->where(
            'entity_id IN (?)',
            $filterIds
        );

        return $this->_getReadAdapter()->fetchCol($select);
    }
}<|MERGE_RESOLUTION|>--- conflicted
+++ resolved
@@ -100,11 +100,7 @@
         $this->_storeManager = $storeManager;
         $this->_catalogConfig = $catalogConfig;
         $this->_eventManager = $eventManager;
-<<<<<<< HEAD
-        parent::__construct($context);
-=======
-        parent::__construct($resource, $resourcePrefix);
->>>>>>> f6216a13
+        parent::__construct($context, $resourcePrefix);
     }
 
     /**
