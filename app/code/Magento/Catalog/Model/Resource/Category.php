<?php
/**
 * Copyright © 2015 Magento. All rights reserved.
 * See COPYING.txt for license details.
 */

/**
 * Catalog category model
 *
 * @author      Magento Core Team <core@magentocommerce.com>
 */
namespace Magento\Catalog\Model\Resource;

/**
 * @SuppressWarnings(PHPMD.CouplingBetweenObjects)
 */
class Category extends AbstractResource
{
    /**
     * Category tree object
     *
     * @var \Magento\Framework\Data\Tree\Db
     */
    protected $_tree;

    /**
     * Catalog products table name
     *
     * @var string
     */
    protected $_categoryProductTable;

    /**
     * Id of 'is_active' category attribute
     *
     * @var int
     */
    protected $_isActiveAttributeId = null;

    /**
     * Store id
     *
     * @var int
     */
    protected $_storeId = null;

    /**
     * Core event manager proxy
     *
     * @var \Magento\Framework\Event\ManagerInterface
     */
    protected $_eventManager = null;

    /**
     * Category collection factory
     *
     * @var \Magento\Catalog\Model\Resource\Category\CollectionFactory
     */
    protected $_categoryCollectionFactory;

    /**
     * Category tree factory
     *
     * @var \Magento\Catalog\Model\Resource\Category\TreeFactory
     */
    protected $_categoryTreeFactory;

    /**
     * Construct
     *
     * @param \Magento\Framework\App\Resource $resource
     * @param \Magento\Eav\Model\Config $eavConfig
     * @param \Magento\Eav\Model\Entity\Attribute\Set $attrSetEntity
     * @param \Magento\Framework\Locale\FormatInterface $localeFormat
     * @param \Magento\Eav\Model\Resource\Helper $resourceHelper
     * @param \Magento\Framework\Validator\UniversalFactory $universalFactory
     * @param \Magento\Store\Model\StoreManagerInterface $storeManager
     * @param \Magento\Catalog\Model\Factory $modelFactory
     * @param \Magento\Framework\Event\ManagerInterface $eventManager
     * @param \Magento\Catalog\Model\Resource\Category\TreeFactory $categoryTreeFactory
     * @param \Magento\Catalog\Model\Resource\Category\CollectionFactory $categoryCollectionFactory
     * @param array $data
     *
     * @SuppressWarnings(PHPMD.ExcessiveParameterList)
     */
    public function __construct(
        \Magento\Framework\App\Resource $resource,
        \Magento\Eav\Model\Config $eavConfig,
        \Magento\Eav\Model\Entity\Attribute\Set $attrSetEntity,
        \Magento\Framework\Locale\FormatInterface $localeFormat,
        \Magento\Eav\Model\Resource\Helper $resourceHelper,
        \Magento\Framework\Validator\UniversalFactory $universalFactory,
        \Magento\Store\Model\StoreManagerInterface $storeManager,
        \Magento\Catalog\Model\Factory $modelFactory,
        \Magento\Framework\Event\ManagerInterface $eventManager,
        \Magento\Catalog\Model\Resource\Category\TreeFactory $categoryTreeFactory,
        \Magento\Catalog\Model\Resource\Category\CollectionFactory $categoryCollectionFactory,
        $data = []
    ) {
        parent::__construct(
            $resource,
            $eavConfig,
            $attrSetEntity,
            $localeFormat,
            $resourceHelper,
            $universalFactory,
            $storeManager,
            $modelFactory,
            $data
        );
        $this->_categoryTreeFactory = $categoryTreeFactory;
        $this->_categoryCollectionFactory = $categoryCollectionFactory;
        $this->_eventManager = $eventManager;
        $this->setType(
            \Magento\Catalog\Model\Category::ENTITY
        )->setConnection(
            $this->_resource->getConnection('catalog_read'),
            $this->_resource->getConnection('catalog_write')
        );
        $this->_categoryProductTable = $this->getTable('catalog_category_product');
    }

    /**
     * Set store Id
     *
     * @param integer $storeId
     * @return $this
     */
    public function setStoreId($storeId)
    {
        $this->_storeId = $storeId;
        return $this;
    }

    /**
     * Return store id
     *
     * @return integer
     */
    public function getStoreId()
    {
        if ($this->_storeId === null) {
            return $this->_storeManager->getStore()->getId();
        }
        return $this->_storeId;
    }

    /**
     * Retrieve category tree object
     *
     * @return \Magento\Framework\Data\Tree\Db
     */
    protected function _getTree()
    {
        if (!$this->_tree) {
            $this->_tree = $this->_categoryTreeFactory->create()->load();
        }
        return $this->_tree;
    }

    /**
     * Process category data before delete
     * update children count for parent category
     * delete child categories
     *
     * @param \Magento\Framework\Object $object
     * @return $this
     */
    protected function _beforeDelete(\Magento\Framework\Object $object)
    {
        parent::_beforeDelete($object);

        /**
         * Update children count for all parent categories
         */
        $parentIds = $object->getParentIds();
        if ($parentIds) {
            $childDecrease = $object->getChildrenCount() + 1;
            // +1 is itself
            $data = ['children_count' => new \Zend_Db_Expr('children_count - ' . $childDecrease)];
            $where = ['entity_id IN(?)' => $parentIds];
            $this->_getWriteAdapter()->update($this->getEntityTable(), $data, $where);
        }
        $this->deleteChildren($object);
        return $this;
    }

    /**
     * Delete children categories of specific category
     *
     * @param \Magento\Framework\Object $object
     * @return $this
     */
    public function deleteChildren(\Magento\Framework\Object $object)
    {
        $adapter = $this->_getWriteAdapter();
        $pathField = $adapter->quoteIdentifier('path');

        $select = $adapter->select()->from(
            $this->getEntityTable(),
            ['entity_id']
        )->where(
            $pathField . ' LIKE :c_path'
        );

        $childrenIds = $adapter->fetchCol($select, ['c_path' => $object->getPath() . '/%']);

        if (!empty($childrenIds)) {
            $adapter->delete($this->getEntityTable(), ['entity_id IN (?)' => $childrenIds]);
        }

        /**
         * Add deleted children ids to object
         * This data can be used in after delete event
         */
        $object->setDeletedChildrenIds($childrenIds);
        return $this;
    }

    /**
     * Process category data before saving
     * prepare path and increment children count for parent categories
     *
     * @param \Magento\Framework\Object $object
     * @return $this
     * @SuppressWarnings(PHPMD.NPathComplexity)
     */
    protected function _beforeSave(\Magento\Framework\Object $object)
    {
        parent::_beforeSave($object);

        if (!$object->getChildrenCount()) {
            $object->setChildrenCount(0);
        }

<<<<<<< HEAD
        if ($object->isObjectNew()) {
=======
        if (!$object->getId()) {
            if (is_null($object->getPosition())) {
                $object->setPosition($this->_getMaxPosition($object->getPath()) + 1);
            }
>>>>>>> c67bf2c1
            $path = explode('/', $object->getPath());
            $level = count($path)  - ($object->getId() ? 1 : 0);
            $toUpdateChild = array_diff($path, [$object->getId()]);

            if (!$object->hasPosition()) {
                $object->setPosition($this->_getMaxPosition(implode('/', $toUpdateChild)) + 1);
            }
            if (!$object->hasLevel()) {
                $object->setLevel($level);
            }
            if (!$object->hasParentId() && $level) {
                $object->setParentId($path[$level - 1]);
            }
            if (!$object->getId()) {
                $object->setPath($object->getPath() . '/');
            }

            $this->_getWriteAdapter()->update(
                $this->getEntityTable(),
                ['children_count' => new \Zend_Db_Expr('children_count+1')],
                ['entity_id IN(?)' => $toUpdateChild]
            );
        }
        return $this;
    }

    /**
     * Process category data after save category object
     * save related products ids and update path value
     *
     * @param \Magento\Framework\Object $object
     * @return $this
     */
    protected function _afterSave(\Magento\Framework\Object $object)
    {
        /**
         * Add identifier for new category
         */
        if (substr($object->getPath(), -1) == '/') {
            $object->setPath($object->getPath() . $object->getId());
            $this->_savePath($object);
        }

        $this->_saveCategoryProducts($object);
        return parent::_afterSave($object);
    }

    /**
     * Update path field
     *
     * @param \Magento\Catalog\Model\Category $object
     * @return $this
     */
    protected function _savePath($object)
    {
        if ($object->getId()) {
            $this->_getWriteAdapter()->update(
                $this->getEntityTable(),
                ['path' => $object->getPath()],
                ['entity_id = ?' => $object->getId()]
            );
            $object->unsetData('path_ids');
        }
        return $this;
    }

    /**
     * Get maximum position of child categories by specific tree path
     *
     * @param string $path
     * @return int
     */
    protected function _getMaxPosition($path)
    {
        $adapter = $this->getReadConnection();
        $positionField = $adapter->quoteIdentifier('position');
        $level = count(explode('/', $path));
        $bind = ['c_level' => $level, 'c_path' => $path . '/%'];
        $select = $adapter->select()->from(
            $this->getTable('catalog_category_entity'),
            'MAX(' . $positionField . ')'
        )->where(
            $adapter->quoteIdentifier('path') . ' LIKE :c_path'
        )->where(
            $adapter->quoteIdentifier('level') . ' = :c_level'
        );

        $position = $adapter->fetchOne($select, $bind);
        if (!$position) {
            $position = 0;
        }
        return $position;
    }

    /**
     * Save category products relation
     *
     * @param \Magento\Catalog\Model\Category $category
     * @return $this
     * @SuppressWarnings(PHPMD.CyclomaticComplexity)
     * @SuppressWarnings(PHPMD.NPathComplexity)
     */
    protected function _saveCategoryProducts($category)
    {
        $category->setIsChangedProductList(false);
        $id = $category->getId();
        /**
         * new category-product relationships
         */
        $products = $category->getPostedProducts();

        /**
         * Example re-save category
         */
        if ($products === null) {
            return $this;
        }

        /**
         * old category-product relationships
         */
        $oldProducts = $category->getProductsPosition();

        $insert = array_diff_key($products, $oldProducts);
        $delete = array_diff_key($oldProducts, $products);

        /**
         * Find product ids which are presented in both arrays
         * and saved before (check $oldProducts array)
         */
        $update = array_intersect_key($products, $oldProducts);
        $update = array_diff_assoc($update, $oldProducts);

        $adapter = $this->_getWriteAdapter();

        /**
         * Delete products from category
         */
        if (!empty($delete)) {
            $cond = ['product_id IN(?)' => array_keys($delete), 'category_id=?' => $id];
            $adapter->delete($this->_categoryProductTable, $cond);
        }

        /**
         * Add products to category
         */
        if (!empty($insert)) {
            $data = [];
            foreach ($insert as $productId => $position) {
                $data[] = [
                    'category_id' => (int)$id,
                    'product_id' => (int)$productId,
                    'position' => (int)$position,
                ];
            }
            $adapter->insertMultiple($this->_categoryProductTable, $data);
        }

        /**
         * Update product positions in category
         */
        if (!empty($update)) {
            foreach ($update as $productId => $position) {
                $where = ['category_id = ?' => (int)$id, 'product_id = ?' => (int)$productId];
                $bind = ['position' => (int)$position];
                $adapter->update($this->_categoryProductTable, $bind, $where);
            }
        }

        if (!empty($insert) || !empty($delete)) {
            $productIds = array_unique(array_merge(array_keys($insert), array_keys($delete)));
            $this->_eventManager->dispatch(
                'catalog_category_change_products',
                ['category' => $category, 'product_ids' => $productIds]
            );
        }

        if (!empty($insert) || !empty($update) || !empty($delete)) {
            $category->setIsChangedProductList(true);

            /**
             * Setting affected products to category for third party engine index refresh
             */
            $productIds = array_keys($insert + $delete + $update);
            $category->setAffectedProductIds($productIds);
        }
        return $this;
    }

    /**
     * Get positions of associated to category products
     *
     * @param \Magento\Catalog\Model\Category $category
     * @return array
     */
    public function getProductsPosition($category)
    {
        $select = $this->_getWriteAdapter()->select()->from(
            $this->_categoryProductTable,
            ['product_id', 'position']
        )->where(
            'category_id = :category_id'
        );
        $bind = ['category_id' => (int)$category->getId()];

        return $this->_getWriteAdapter()->fetchPairs($select, $bind);
    }

    /**
     * Get chlden categories count
     *
     * @param int $categoryId
     * @return int
     */
    public function getChildrenCount($categoryId)
    {
        $select = $this->_getReadAdapter()->select()->from(
            $this->getEntityTable(),
            'children_count'
        )->where(
            'entity_id = :entity_id'
        );
        $bind = ['entity_id' => $categoryId];

        return $this->_getReadAdapter()->fetchOne($select, $bind);
    }

    /**
     * Check if category id exist
     *
     * @param int $entityId
     * @return bool
     */
    public function checkId($entityId)
    {
        $select = $this->_getReadAdapter()->select()->from(
            $this->getEntityTable(),
            'entity_id'
        )->where(
            'entity_id = :entity_id'
        );
        $bind = ['entity_id' => $entityId];

        return $this->_getReadAdapter()->fetchOne($select, $bind);
    }

    /**
     * Check array of category identifiers
     *
     * @param array $ids
     * @return array
     */
    public function verifyIds(array $ids)
    {
        if (empty($ids)) {
            return [];
        }

        $select = $this->_getReadAdapter()->select()->from(
            $this->getEntityTable(),
            'entity_id'
        )->where(
            'entity_id IN(?)',
            $ids
        );

        return $this->_getReadAdapter()->fetchCol($select);
    }

    /**
     * Get count of active/not active children categories
     *
     * @param \Magento\Catalog\Model\Category $category
     * @param bool $isActiveFlag
     * @return int
     */
    public function getChildrenAmount($category, $isActiveFlag = true)
    {
        $storeId = $this->_storeManager->getStore()->getId();
        $attributeId = $this->getIsActiveAttributeId();
        $table = $this->getTable([$this->getEntityTablePrefix(), 'int']);
        $adapter = $this->_getReadAdapter();
        $checkSql = $adapter->getCheckSql('c.value_id > 0', 'c.value', 'd.value');

        $bind = [
            'attribute_id' => $attributeId,
            'store_id' => $storeId,
            'active_flag' => $isActiveFlag,
            'c_path' => $category->getPath() . '/%',
        ];
        $select = $adapter->select()->from(
            ['m' => $this->getEntityTable()],
            ['COUNT(m.entity_id)']
        )->joinLeft(
            ['d' => $table],
            'd.attribute_id = :attribute_id AND d.store_id = 0 AND d.entity_id = m.entity_id',
            []
        )->joinLeft(
            ['c' => $table],
            "c.attribute_id = :attribute_id AND c.store_id = :store_id AND c.entity_id = m.entity_id",
            []
        )->where(
            'm.path LIKE :c_path'
        )->where(
            $checkSql . ' = :active_flag'
        );

        return $this->_getReadAdapter()->fetchOne($select, $bind);
    }

    /**
     * Get "is_active" attribute identifier
     *
     * @return int
     */
    public function getIsActiveAttributeId()
    {
        if ($this->_isActiveAttributeId === null) {
            $this->_isActiveAttributeId = (int)$this->_eavConfig
                ->getAttribute($this->getEntityType(), 'is_active')
                ->getAttributeId();
        }
        return $this->_isActiveAttributeId;
    }

    /**
     * Return entities where attribute value is
     *
     * @param array|int $entityIdsFilter
     * @param \Magento\Eav\Model\Entity\Attribute $attribute
     * @param mixed $expectedValue
     * @return array
     */
    public function findWhereAttributeIs($entityIdsFilter, $attribute, $expectedValue)
    {
        $bind = ['attribute_id' => $attribute->getId(), 'value' => $expectedValue];
        $select = $this->_getReadAdapter()->select()->from(
            $attribute->getBackend()->getTable(),
            ['entity_id']
        )->where(
            'attribute_id = :attribute_id'
        )->where(
            'value = :value'
        )->where(
            'entity_id IN(?)',
            $entityIdsFilter
        );

        return $this->_getReadAdapter()->fetchCol($select, $bind);
    }

    /**
     * Get products count in category
     *
     * @param \Magento\Catalog\Model\Category $category
     * @return int
     */
    public function getProductCount($category)
    {
        $productTable = $this->_resource->getTableName('catalog_category_product');

        $select = $this->getReadConnection()->select()->from(
            ['main_table' => $productTable],
            [new \Zend_Db_Expr('COUNT(main_table.product_id)')]
        )->where(
            'main_table.category_id = :category_id'
        );

        $bind = ['category_id' => (int)$category->getId()];
        $counts = $this->getReadConnection()->fetchOne($select, $bind);

        return intval($counts);
    }

    /**
     * Retrieve categories
     *
     * @param integer $parent
     * @param integer $recursionLevel
     * @param boolean|string $sorted
     * @param boolean $asCollection
     * @param boolean $toLoad
     * @return \Magento\Framework\Data\Tree\Node\Collection|\Magento\Catalog\Model\Resource\Category\Collection
     */
    public function getCategories($parent, $recursionLevel = 0, $sorted = false, $asCollection = false, $toLoad = true)
    {
        $tree = $this->_categoryTreeFactory->create();
        /* @var $tree \Magento\Catalog\Model\Resource\Category\Tree */
        $nodes = $tree->loadNode($parent)->loadChildren($recursionLevel)->getChildren();

        $tree->addCollectionData(null, $sorted, $parent, $toLoad, true);

        if ($asCollection) {
            return $tree->getCollection();
        }
        return $nodes;
    }

    /**
     * Return parent categories of category
     *
     * @param \Magento\Catalog\Model\Category $category
     * @return \Magento\Framework\Object[]
     */
    public function getParentCategories($category)
    {
        $pathIds = array_reverse(explode(',', $category->getPathInStore()));
        /** @var \Magento\Catalog\Model\Resource\Category\Collection $categories */
        $categories = $this->_categoryCollectionFactory->create();
        return $categories->setStore(
            $this->_storeManager->getStore()
        )->addAttributeToSelect(
            'name'
        )->addAttributeToSelect(
            'url_key'
        )->addFieldToFilter(
            'entity_id',
            ['in' => $pathIds]
        )->addFieldToFilter(
            'is_active',
            1
        )->load()->getItems();
    }

    /**
     * Return parent category of current category with own custom design settings
     *
     * @param \Magento\Catalog\Model\Category $category
     * @return \Magento\Catalog\Model\Category
     */
    public function getParentDesignCategory($category)
    {
        $pathIds = array_reverse($category->getPathIds());
        $collection = $category->getCollection()->setStore(
            $this->_storeManager->getStore()
        )->addAttributeToSelect(
            'custom_design'
        )->addAttributeToSelect(
            'custom_design_from'
        )->addAttributeToSelect(
            'custom_design_to'
        )->addAttributeToSelect(
            'page_layout'
        )->addAttributeToSelect(
            'custom_layout_update'
        )->addAttributeToSelect(
            'custom_apply_to_products'
        )->addFieldToFilter(
            'entity_id',
            ['in' => $pathIds]
        )->addAttributeToFilter(
            'custom_use_parent_settings',
            [['eq' => 0], ['null' => 0]],
            'left'
        )->addFieldToFilter(
            'level',
            ['neq' => 0]
        )->setOrder(
            'level',
            'DESC'
        )->load();
        return $collection->getFirstItem();
    }

    /**
     * Return child categories
     *
     * @param \Magento\Catalog\Model\Category $category
     * @return \Magento\Catalog\Model\Resource\Category\Collection
     */
    public function getChildrenCategories($category)
    {
        $collection = $category->getCollection();
        /* @var $collection \Magento\Catalog\Model\Resource\Category\Collection */
        $collection->addAttributeToSelect(
            'url_key'
        )->addAttributeToSelect(
            'name'
        )->addAttributeToSelect(
            'all_children'
        )->addAttributeToSelect(
            'is_anchor'
        )->addAttributeToFilter(
            'is_active',
            1
        )->addIdFilter(
            $category->getChildren()
        )->setOrder(
            'position',
            \Magento\Framework\DB\Select::SQL_ASC
        )->joinUrlRewrite()->load();

        return $collection;
    }

    /**
     * Return children ids of category
     *
     * @param \Magento\Catalog\Model\Category $category
     * @param boolean $recursive
     * @return array
     */
    public function getChildren($category, $recursive = true)
    {
        $attributeId = $this->getIsActiveAttributeId();
        $backendTable = $this->getTable([$this->getEntityTablePrefix(), 'int']);
        $adapter = $this->_getReadAdapter();
        $checkSql = $adapter->getCheckSql('c.value_id > 0', 'c.value', 'd.value');
        $bind = [
            'attribute_id' => $attributeId,
            'store_id' => $category->getStoreId(),
            'scope' => 1,
            'c_path' => $category->getPath() . '/%',
        ];
        $select = $this->_getReadAdapter()->select()->from(
            ['m' => $this->getEntityTable()],
            'entity_id'
        )->joinLeft(
            ['d' => $backendTable],
            'd.attribute_id = :attribute_id AND d.store_id = 0 AND d.entity_id = m.entity_id',
            []
        )->joinLeft(
            ['c' => $backendTable],
            'c.attribute_id = :attribute_id AND c.store_id = :store_id AND c.entity_id = m.entity_id',
            []
        )->where(
            $checkSql . ' = :scope'
        )->where(
            $adapter->quoteIdentifier('path') . ' LIKE :c_path'
        );
        if (!$recursive) {
            $select->where($adapter->quoteIdentifier('level') . ' <= :c_level');
            $bind['c_level'] = $category->getLevel() + 1;
        }

        return $adapter->fetchCol($select, $bind);
    }

    /**
     * Return all children ids of category (with category id)
     *
     * @param \Magento\Catalog\Model\Category $category
     * @return array
     */
    public function getAllChildren($category)
    {
        $children = $this->getChildren($category);
        $myId = [$category->getId()];
        $children = array_merge($myId, $children);

        return $children;
    }

    /**
     * Check is category in list of store categories
     *
     * @param \Magento\Catalog\Model\Category $category
     * @return boolean
     */
    public function isInRootCategoryList($category)
    {
        $rootCategoryId = $this->_storeManager->getStore()->getRootCategoryId();

        return in_array($rootCategoryId, $category->getParentIds());
    }

    /**
     * Check category is forbidden to delete.
     * If category is root and assigned to store group return false
     *
     * @param integer $categoryId
     * @return boolean
     */
    public function isForbiddenToDelete($categoryId)
    {
        $select = $this->_getReadAdapter()->select()->from(
            $this->getTable('store_group'),
            ['group_id']
        )->where(
            'root_category_id = :root_category_id'
        );
        $result = $this->_getReadAdapter()->fetchOne($select, ['root_category_id' => $categoryId]);

        if ($result) {
            return true;
        }
        return false;
    }

    /**
     * Get category path value by its id
     *
     * @param int $categoryId
     * @return string
     */
    public function getCategoryPathById($categoryId)
    {
        $select = $this->getReadConnection()->select()->from(
            $this->getEntityTable(),
            ['path']
        )->where(
            'entity_id = :entity_id'
        );
        $bind = ['entity_id' => (int)$categoryId];

        return $this->getReadConnection()->fetchOne($select, $bind);
    }

    /**
     * Move category to another parent node
     *
     * @param \Magento\Catalog\Model\Category $category
     * @param \Magento\Catalog\Model\Category $newParent
     * @param null|int $afterCategoryId
     * @return $this
     */
    public function changeParent(
        \Magento\Catalog\Model\Category $category,
        \Magento\Catalog\Model\Category $newParent,
        $afterCategoryId = null
    ) {
        $childrenCount = $this->getChildrenCount($category->getId()) + 1;
        $table = $this->getEntityTable();
        $adapter = $this->_getWriteAdapter();
        $levelFiled = $adapter->quoteIdentifier('level');
        $pathField = $adapter->quoteIdentifier('path');

        /**
         * Decrease children count for all old category parent categories
         */
        $adapter->update(
            $table,
            ['children_count' => new \Zend_Db_Expr('children_count - ' . $childrenCount)],
            ['entity_id IN(?)' => $category->getParentIds()]
        );

        /**
         * Increase children count for new category parents
         */
        $adapter->update(
            $table,
            ['children_count' => new \Zend_Db_Expr('children_count + ' . $childrenCount)],
            ['entity_id IN(?)' => $newParent->getPathIds()]
        );

        $position = $this->_processPositions($category, $newParent, $afterCategoryId);

        $newPath = sprintf('%s/%s', $newParent->getPath(), $category->getId());
        $newLevel = $newParent->getLevel() + 1;
        $levelDisposition = $newLevel - $category->getLevel();

        /**
         * Update children nodes path
         */
        $adapter->update(
            $table,
            [
                'path' => new \Zend_Db_Expr(
                    'REPLACE(' . $pathField . ',' . $adapter->quote(
                        $category->getPath() . '/'
                    ) . ', ' . $adapter->quote(
                        $newPath . '/'
                    ) . ')'
                ),
                'level' => new \Zend_Db_Expr($levelFiled . ' + ' . $levelDisposition)
            ],
            [$pathField . ' LIKE ?' => $category->getPath() . '/%']
        );
        /**
         * Update moved category data
         */
        $data = [
            'path' => $newPath,
            'level' => $newLevel,
            'position' => $position,
            'parent_id' => $newParent->getId(),
        ];
        $adapter->update($table, $data, ['entity_id = ?' => $category->getId()]);

        // Update category object to new data
        $category->addData($data);
        $category->unsetData('path_ids');

        return $this;
    }

    /**
     * Process positions of old parent category children and new parent category children.
     * Get position for moved category
     *
     * @param \Magento\Catalog\Model\Category $category
     * @param \Magento\Catalog\Model\Category $newParent
     * @param null|int $afterCategoryId
     * @return int
     */
    protected function _processPositions($category, $newParent, $afterCategoryId)
    {
        $table = $this->getEntityTable();
        $adapter = $this->_getWriteAdapter();
        $positionField = $adapter->quoteIdentifier('position');

        $bind = ['position' => new \Zend_Db_Expr($positionField . ' - 1')];
        $where = [
            'parent_id = ?' => $category->getParentId(),
            $positionField . ' > ?' => $category->getPosition(),
        ];
        $adapter->update($table, $bind, $where);

        /**
         * Prepare position value
         */
        if ($afterCategoryId) {
            $select = $adapter->select()->from($table, 'position')->where('entity_id = :entity_id');
            $position = $adapter->fetchOne($select, ['entity_id' => $afterCategoryId]);
            $position += 1;
        } else {
            $position = 1;
        }

        $bind = ['position' => new \Zend_Db_Expr($positionField . ' + 1')];
        $where = ['parent_id = ?' => $newParent->getId(), $positionField . ' >= ?' => $position];
        $adapter->update($table, $bind, $where);

        return $position;
    }

    /**
     * Get total number of persistent categories in the system, excluding the default category
     *
     * @return int
     */
    public function countVisible()
    {
        $adapter = $this->_getReadAdapter();
        $select = $adapter->select();
        $select->from($this->getEntityTable(), 'COUNT(*)')->where('parent_id != ?', 0);
        return (int)$adapter->fetchOne($select);
    }
}<|MERGE_RESOLUTION|>--- conflicted
+++ resolved
@@ -233,14 +233,10 @@
             $object->setChildrenCount(0);
         }
 
-<<<<<<< HEAD
         if ($object->isObjectNew()) {
-=======
-        if (!$object->getId()) {
             if (is_null($object->getPosition())) {
                 $object->setPosition($this->_getMaxPosition($object->getPath()) + 1);
             }
->>>>>>> c67bf2c1
             $path = explode('/', $object->getPath());
             $level = count($path)  - ($object->getId() ? 1 : 0);
             $toUpdateChild = array_diff($path, [$object->getId()]);
