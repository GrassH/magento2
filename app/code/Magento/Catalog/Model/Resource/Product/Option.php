--- conflicted
+++ resolved
@@ -45,14 +45,9 @@
     public function __construct(
         \Magento\Framework\Model\Resource\Db\Context $context,
         \Magento\Directory\Model\CurrencyFactory $currencyFactory,
-<<<<<<< HEAD
         \Magento\Framework\Store\StoreManagerInterface $storeManager,
-        \Magento\Framework\App\Config\ScopeConfigInterface $config,
+        \Magento\Store\Model\StoreManagerInterface $config,
         $resourcePrefix = null
-=======
-        \Magento\Store\Model\StoreManagerInterface $storeManager,
-        \Magento\Framework\App\Config\ScopeConfigInterface $config
->>>>>>> 8824359d
     ) {
         $this->_currencyFactory = $currencyFactory;
         $this->_storeManager = $storeManager;
