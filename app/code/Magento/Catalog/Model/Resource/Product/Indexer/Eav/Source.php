<?php
/**
 * Copyright © 2015 Magento. All rights reserved.
 * See COPYING.txt for license details.
 */
namespace Magento\Catalog\Model\Resource\Product\Indexer\Eav;

use Magento\Catalog\Model\Product\Attribute\Source\Status as ProductStatus;

/**
 * Catalog Product Eav Select and Multiply Select Attributes Indexer resource model
 *
 * @author      Magento Core Team <core@magentocommerce.com>
 */
class Source extends AbstractEav
{
    /**
     * Catalog resource helper
     *
     * @var \Magento\Catalog\Model\Resource\Helper
     */
    protected $_resourceHelper;

    /**
     * Construct
     *
     * @param \Magento\Framework\Model\Resource\Db\Context $context
     * @param \Magento\Indexer\Model\Indexer\Table\StrategyInterface $tableStrategy
     * @param \Magento\Eav\Model\Config $eavConfig
     * @param \Magento\Framework\Event\ManagerInterface $eventManager
     * @param \Magento\Catalog\Model\Resource\Helper $resourceHelper
     * @param \Magento\Indexer\Model\Indexer\Table\StrategyInterface $tableStrategy
     * @param string|null $resourcePrefix
     */
    public function __construct(
        \Magento\Framework\Model\Resource\Db\Context $context,
        \Magento\Indexer\Model\Indexer\Table\StrategyInterface $tableStrategy,
        \Magento\Eav\Model\Config $eavConfig,
        \Magento\Framework\Event\ManagerInterface $eventManager,
        \Magento\Catalog\Model\Resource\Helper $resourceHelper,
        \Magento\Indexer\Model\Indexer\Table\StrategyInterface $tableStrategy,
        $resourcePrefix = null
    ) {
        $this->_resourceHelper = $resourceHelper;
<<<<<<< HEAD
        parent::__construct($context, $eavConfig, $eventManager, $tableStrategy, $resourcePrefix);
=======
        parent::__construct($context, $tableStrategy, $eavConfig, $eventManager, $resourcePrefix);
>>>>>>> 7488b627
    }

    /**
     * Initialize connection and define main index table
     *
     * @return void
     */
    protected function _construct()
    {
        $this->_init('catalog_product_index_eav', 'entity_id');
    }

    /**
     * Retrieve indexable eav attribute ids
     *
     * @param bool $multiSelect
     * @return array
     */
    protected function _getIndexableAttributes($multiSelect)
    {
        $select = $this->_getReadAdapter()->select()->from(
            ['ca' => $this->getTable('catalog_eav_attribute')],
            'attribute_id'
        )->join(
            ['ea' => $this->getTable('eav_attribute')],
            'ca.attribute_id = ea.attribute_id',
            []
        )->where(
            $this->_getIndexableAttributesCondition()
        );

        if ($multiSelect == true) {
            $select->where('ea.backend_type = ?', 'varchar')->where('ea.frontend_input = ?', 'multiselect');
        } else {
            $select->where('ea.backend_type = ?', 'int')->where('ea.frontend_input = ?', 'select');
        }

        return $this->_getReadAdapter()->fetchCol($select);
    }

    /**
     * Prepare data index for indexable attributes
     *
     * @param array $entityIds the entity ids limitation
     * @param int $attributeId the attribute id limitation
     * @return $this
     */
    protected function _prepareIndex($entityIds = null, $attributeId = null)
    {
        $this->_prepareSelectIndex($entityIds, $attributeId);
        $this->_prepareMultiselectIndex($entityIds, $attributeId);

        return $this;
    }

    /**
     * Prepare data index for indexable select attributes
     *
     * @param array $entityIds the entity ids limitation
     * @param int $attributeId the attribute id limitation
     * @return $this
     */
    protected function _prepareSelectIndex($entityIds = null, $attributeId = null)
    {
        $adapter = $this->_getWriteAdapter();
        $idxTable = $this->getIdxTable();
        // prepare select attributes
        if ($attributeId === null) {
            $attrIds = $this->_getIndexableAttributes(false);
        } else {
            $attrIds = [$attributeId];
        }

        if (!$attrIds) {
            return $this;
        }

        /**@var $subSelect \Magento\Framework\DB\Select*/
        $subSelect = $adapter->select()->from(
            ['s' => $this->getTable('store')],
            ['store_id', 'website_id']
        )->joinLeft(
            ['d' => $this->getTable('catalog_product_entity_int')],
            '1 = 1 AND (d.store_id = 0 OR d.store_id = s.store_id)',
            ['entity_id', 'attribute_id', 'value']
        )->joinLeft(
            ['d2' => $this->getTable('catalog_product_entity_int')],
            sprintf(
                'd.entity_id = d2.entity_id AND d2.attribute_id = %s AND d2.value = %s AND d.store_id = d2.store_id',
                $this->_eavConfig->getAttribute(\Magento\Catalog\Model\Product::ENTITY, 'status')->getId(),
                ProductStatus::STATUS_ENABLED
            ),
            []
        )->where(
            's.store_id != 0'
        )->where(
            'd.value IS NOT NULL'
        )->where(
            'd2.value IS NOT NULL'
        )->group([
            's.store_id', 's.website_id', 'd.entity_id', 'd.attribute_id', 'd.value',
        ]);

        if ($entityIds !== null) {
            $subSelect->where('d.entity_id IN(?)', $entityIds);
        }

        $ifNullSql = $adapter->getIfNullSql('pis.value', 'pid.value');
        /**@var $select \Magento\Framework\DB\Select*/
        $select = $adapter->select()->distinct(true)->from(
            ['pid' => new \Zend_Db_Expr(sprintf('(%s)', $subSelect->assemble()))],
            []
        )->joinLeft(
            ['pis' => $this->getTable('catalog_product_entity_int')],
            'pis.entity_id = pid.entity_id AND pis.attribute_id = pid.attribute_id AND pis.store_id = pid.store_id',
            []
        )->columns(
            [
                'pid.entity_id',
                'pid.attribute_id',
                'pid.store_id',
                'value' => $ifNullSql,
            ]
        )->where(
            'pid.attribute_id IN(?)',
            $attrIds
        );

        $select->where($ifNullSql . ' IS NOT NULL');

        /**
         * Exclude attribute values that contains NULL
         */
        $select->where('NOT(pis.value IS NULL AND pis.value_id IS NOT NULL)');

        /**
         * Add additional external limitation
         */
        $this->_eventManager->dispatch(
            'prepare_catalog_product_index_select',
            [
                'select' => $select,
                'entity_field' => new \Zend_Db_Expr('pid.entity_id'),
                'website_field' => new \Zend_Db_Expr('pid.website_id'),
                'store_field' => new \Zend_Db_Expr('pid.store_id')
            ]
        );
        $query = $select->insertFromSelect($idxTable);
        $adapter->query($query);

        return $this;
    }

    /**
     * Prepare data index for indexable multiply select attributes
     *
     * @param array $entityIds the entity ids limitation
     * @param int $attributeId the attribute id limitation
     * @return $this
     */
    protected function _prepareMultiselectIndex($entityIds = null, $attributeId = null)
    {
        $adapter = $this->_getWriteAdapter();

        // prepare multiselect attributes
        if ($attributeId === null) {
            $attrIds = $this->_getIndexableAttributes(true);
        } else {
            $attrIds = [$attributeId];
        }

        if (!$attrIds) {
            return $this;
        }

        // load attribute options
        $options = [];
        $select = $adapter->select()->from(
            $this->getTable('eav_attribute_option'),
            ['attribute_id', 'option_id']
        )->where(
            'attribute_id IN(?)',
            $attrIds
        );
        $query = $select->query();
        while ($row = $query->fetch()) {
            $options[$row['attribute_id']][$row['option_id']] = true;
        }

        // prepare get multiselect values query
        $productValueExpression = $adapter->getCheckSql('pvs.value_id > 0', 'pvs.value', 'pvd.value');
        $select = $adapter->select()->from(
            ['pvd' => $this->getTable('catalog_product_entity_varchar')],
            ['entity_id', 'attribute_id']
        )->join(
            ['cs' => $this->getTable('store')],
            '',
            ['store_id']
        )->joinLeft(
            ['pvs' => $this->getTable('catalog_product_entity_varchar')],
            'pvs.entity_id = pvd.entity_id AND pvs.attribute_id = pvd.attribute_id' . ' AND pvs.store_id=cs.store_id',
            ['value' => $productValueExpression]
        )->where(
            'pvd.store_id=?',
            $adapter->getIfNullSql('pvs.store_id', \Magento\Store\Model\Store::DEFAULT_STORE_ID)
        )->where(
            'cs.store_id!=?',
            \Magento\Store\Model\Store::DEFAULT_STORE_ID
        )->where(
            'pvd.attribute_id IN(?)',
            $attrIds
        );

        $statusCond = $adapter->quoteInto('=?', ProductStatus::STATUS_ENABLED);
        $this->_addAttributeToSelect($select, 'status', 'pvd.entity_id', 'cs.store_id', $statusCond);

        if ($entityIds !== null) {
            $select->where('pvd.entity_id IN(?)', $entityIds);
        }

        /**
         * Add additional external limitation
         */
        $this->_eventManager->dispatch(
            'prepare_catalog_product_index_select',
            [
                'select' => $select,
                'entity_field' => new \Zend_Db_Expr('pvd.entity_id'),
                'website_field' => new \Zend_Db_Expr('cs.website_id'),
                'store_field' => new \Zend_Db_Expr('cs.store_id')
            ]
        );

        $i = 0;
        $data = [];
        $query = $select->query();
        while ($row = $query->fetch()) {
            $values = explode(',', $row['value']);
            foreach ($values as $valueId) {
                if (isset($options[$row['attribute_id']][$valueId])) {
                    $data[] = [$row['entity_id'], $row['attribute_id'], $row['store_id'], $valueId];
                    $i++;
                    if ($i % 10000 == 0) {
                        $this->_saveIndexData($data);
                        $data = [];
                    }
                }
            }
        }

        $this->_saveIndexData($data);
        unset($options);
        unset($data);

        return $this;
    }

    /**
     * Save a data to temporary source index table
     *
     * @param array $data
     * @return $this
     */
    protected function _saveIndexData(array $data)
    {
        if (!$data) {
            return $this;
        }
        $adapter = $this->_getWriteAdapter();
        $adapter->insertArray($this->getIdxTable(), ['entity_id', 'attribute_id', 'store_id', 'value'], $data);
        return $this;
    }

    /**
     * Retrieve temporary source index table name
     *
     * @param string|null $table
     * @return string
     * @SuppressWarnings(PHPMD.UnusedFormalParameter)
     */
    public function getIdxTable($table = null)
    {
        return $this->tableStrategy->getTableName('catalog_product_index_eav');
    }
}<|MERGE_RESOLUTION|>--- conflicted
+++ resolved
@@ -29,7 +29,6 @@
      * @param \Magento\Eav\Model\Config $eavConfig
      * @param \Magento\Framework\Event\ManagerInterface $eventManager
      * @param \Magento\Catalog\Model\Resource\Helper $resourceHelper
-     * @param \Magento\Indexer\Model\Indexer\Table\StrategyInterface $tableStrategy
      * @param string|null $resourcePrefix
      */
     public function __construct(
@@ -38,15 +37,10 @@
         \Magento\Eav\Model\Config $eavConfig,
         \Magento\Framework\Event\ManagerInterface $eventManager,
         \Magento\Catalog\Model\Resource\Helper $resourceHelper,
-        \Magento\Indexer\Model\Indexer\Table\StrategyInterface $tableStrategy,
         $resourcePrefix = null
     ) {
         $this->_resourceHelper = $resourceHelper;
-<<<<<<< HEAD
-        parent::__construct($context, $eavConfig, $eventManager, $tableStrategy, $resourcePrefix);
-=======
         parent::__construct($context, $tableStrategy, $eavConfig, $eventManager, $resourcePrefix);
->>>>>>> 7488b627
     }
 
     /**
