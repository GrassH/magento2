<?php
/**
 * Copyright © 2015 Magento. All rights reserved.
 * See COPYING.txt for license details.
 */
namespace Magento\Catalog\Model\Resource\Product\Indexer;

/**
 * Catalog Product Indexer Abstract Resource Model
 *
 * @author      Magento Core Team <core@magentocommerce.com>
 */
abstract class AbstractIndexer extends \Magento\Indexer\Model\Resource\AbstractResource
{
    /**
     * Eav config
     *
     * @var \Magento\Eav\Model\Config
     */
    protected $_eavConfig;

    /**
     * Class constructor
     *
     * @param \Magento\Framework\Model\Resource\Db\Context $context
     * @param \Magento\Eav\Model\Config $eavConfig
     * @param string|null $resourcePrefix
     */
    public function __construct(
<<<<<<< HEAD
        \Magento\Framework\Model\Resource\Db\Context $context,
        \Magento\Eav\Model\Config $eavConfig
    ) {
        $this->_eavConfig = $eavConfig;
        parent::__construct($context);
=======
        \Magento\Framework\App\Resource $resource,
        \Magento\Eav\Model\Config $eavConfig,
        $resourcePrefix = null
    ) {
        $this->_eavConfig = $eavConfig;
        parent::__construct($resource, $resourcePrefix);
>>>>>>> f6216a13
    }

    /**
     * Retrieve catalog_product attribute instance by attribute code
     *
     * @param string $attributeCode
     * @return \Magento\Catalog\Model\Resource\Eav\Attribute
     */
    protected function _getAttribute($attributeCode)
    {
        return $this->_eavConfig->getAttribute(\Magento\Catalog\Model\Product::ENTITY, $attributeCode);
    }

    /**
     * Add attribute join condition to select and return \Zend_Db_Expr
     * attribute value definition
     * If $condition is not empty apply limitation for select
     *
     * @param \Magento\Framework\DB\Select $select
     * @param string $attrCode              the attribute code
     * @param string|\Zend_Db_Expr $entity   the entity field or expression for condition
     * @param string|\Zend_Db_Expr $store    the store field or expression for condition
     * @param \Zend_Db_Expr $condition       the limitation condition
     * @param bool $required                if required or has condition used INNER join, else - LEFT
     * @return \Zend_Db_Expr                 the attribute value expression
     */
    protected function _addAttributeToSelect($select, $attrCode, $entity, $store, $condition = null, $required = false)
    {
        $attribute = $this->_getAttribute($attrCode);
        $attributeId = $attribute->getAttributeId();
        $attributeTable = $attribute->getBackend()->getTable();
        $adapter = $this->_getReadAdapter();
        $joinType = !is_null($condition) || $required ? 'join' : 'joinLeft';

        if ($attribute->isScopeGlobal()) {
            $alias = 'ta_' . $attrCode;
            $select->{$joinType}(
                [$alias => $attributeTable],
                "{$alias}.entity_id = {$entity} AND {$alias}.attribute_id = {$attributeId}" .
                " AND {$alias}.store_id = 0",
                []
            );
            $expression = new \Zend_Db_Expr("{$alias}.value");
        } else {
            $dAlias = 'tad_' . $attrCode;
            $sAlias = 'tas_' . $attrCode;

            $select->{$joinType}(
                [$dAlias => $attributeTable],
                "{$dAlias}.entity_id = {$entity} AND {$dAlias}.attribute_id = {$attributeId}" .
                " AND {$dAlias}.store_id = 0",
                []
            );
            $select->joinLeft(
                [$sAlias => $attributeTable],
                "{$sAlias}.entity_id = {$entity} AND {$sAlias}.attribute_id = {$attributeId}" .
                " AND {$sAlias}.store_id = {$store}",
                []
            );
            $expression = $adapter->getCheckSql(
                $adapter->getIfNullSql("{$sAlias}.value_id", -1) . ' > 0',
                "{$sAlias}.value",
                "{$dAlias}.value"
            );
        }

        if (!is_null($condition)) {
            $select->where("{$expression}{$condition}");
        }

        return $expression;
    }

    /**
     * Add website data join to select
     * If add default store join also limitation of only has default store website
     * Joined table has aliases
     *  cw for website table,
     *  csg for store group table (joined by website default group)
     *  cs for store table (joined by website default store)
     *
     * @param \Magento\Framework\DB\Select $select the select object
     * @param bool $store add default store join
     * @param string|\Zend_Db_Expr $joinCondition the limitation for website_id
     * @return $this
     */
    protected function _addWebsiteJoinToSelect($select, $store = true, $joinCondition = null)
    {
        if (!is_null($joinCondition)) {
            $joinCondition = 'cw.website_id = ' . $joinCondition;
        }

        $select->join(['cw' => $this->getTable('store_website')], $joinCondition, []);

        if ($store) {
            $select->join(
                ['csg' => $this->getTable('store_group')],
                'csg.group_id = cw.default_group_id',
                []
            )->join(
                ['cs' => $this->getTable('store')],
                'cs.store_id = csg.default_store_id',
                []
            );
        }

        return $this;
    }

    /**
     * Add join for catalog/product_website table
     * Joined table has alias pw
     *
     * @param \Magento\Framework\DB\Select $select the select object
     * @param string|\Zend_Db_Expr $website the limitation of website_id
     * @param string|\Zend_Db_Expr $product the limitation of product_id
     * @return $this
     */
    protected function _addProductWebsiteJoinToSelect($select, $website, $product)
    {
        $select->join(
            ['pw' => $this->getTable('catalog_product_website')],
            "pw.product_id = {$product} AND pw.website_id = {$website}",
            []
        );

        return $this;
    }

    /**
     * Retrieve product relations by children
     *
     * @param int|array $childIds
     * @return array
     */
    public function getRelationsByChild($childIds)
    {
        $write = $this->_getWriteAdapter();
        $select = $write->select()->from(
            $this->getTable('catalog_product_relation'),
            'parent_id'
        )->where(
            'child_id IN(?)',
            $childIds
        );

        return $write->fetchCol($select);
    }

    /**
     * Retrieve product relations by parents
     *
     * @param int|array $parentIds
     * @return array
     */
    public function getRelationsByParent($parentIds)
    {
        if (!is_array($parentIds)) {
            $parentIds = [$parentIds];
        }

        $result = [];
        if (!empty($parentIds)) {
            $write = $this->_getWriteAdapter();
            $select = $write->select()->from(
                $this->getTable('catalog_product_relation'),
                'child_id'
            )->where(
                'parent_id IN(?)',
                $parentIds
            );
            $result = $write->fetchCol($select);
        }

        return $result;
    }
}<|MERGE_RESOLUTION|>--- conflicted
+++ resolved
@@ -27,20 +27,12 @@
      * @param string|null $resourcePrefix
      */
     public function __construct(
-<<<<<<< HEAD
         \Magento\Framework\Model\Resource\Db\Context $context,
-        \Magento\Eav\Model\Config $eavConfig
-    ) {
-        $this->_eavConfig = $eavConfig;
-        parent::__construct($context);
-=======
-        \Magento\Framework\App\Resource $resource,
         \Magento\Eav\Model\Config $eavConfig,
         $resourcePrefix = null
     ) {
         $this->_eavConfig = $eavConfig;
-        parent::__construct($resource, $resourcePrefix);
->>>>>>> f6216a13
+        parent::__construct($context, $resourcePrefix);
     }
 
     /**
