--- conflicted
+++ resolved
@@ -34,11 +34,7 @@
         $resourcePrefix = null
     ) {
         $this->_eventManager = $eventManager;
-<<<<<<< HEAD
-        parent::__construct($context, $eavConfig);
-=======
-        parent::__construct($resource, $eavConfig, $resourcePrefix);
->>>>>>> f6216a13
+        parent::__construct($context, $eavConfig, $resourcePrefix);
     }
 
     /**
