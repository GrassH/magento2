--- conflicted
+++ resolved
@@ -26,7 +26,6 @@
      * @param \Magento\Indexer\Model\Indexer\Table\StrategyInterface $tableStrategy
      * @param \Magento\Eav\Model\Config $eavConfig
      * @param \Magento\Framework\Event\ManagerInterface $eventManager
-     * @param \Magento\Indexer\Model\Indexer\Table\StrategyInterface $tableStrategy
      * @param string|null $resourcePrefix
      */
     public function __construct(
@@ -34,15 +33,10 @@
         \Magento\Indexer\Model\Indexer\Table\StrategyInterface $tableStrategy,
         \Magento\Eav\Model\Config $eavConfig,
         \Magento\Framework\Event\ManagerInterface $eventManager,
-        \Magento\Indexer\Model\Indexer\Table\StrategyInterface $tableStrategy,
         $resourcePrefix = null
     ) {
         $this->_eventManager = $eventManager;
-<<<<<<< HEAD
-        parent::__construct($context, $eavConfig, $tableStrategy, $resourcePrefix);
-=======
         parent::__construct($context, $tableStrategy, $eavConfig, $resourcePrefix);
->>>>>>> 7488b627
     }
 
     /**
@@ -100,14 +94,6 @@
         $this->_prepareRelationIndex($processIds);
         $this->_removeNotVisibleEntityFromIndex();
 
-<<<<<<< HEAD
-        // remove old index
-        $where = $adapter->quoteInto('entity_id IN(?)', $processIds);
-        $adapter->delete($this->getMainTable(), $where);
-
-        // insert new index
-        $this->insertFromTable($this->getIdxTable(), $this->getMainTable());
-=======
         $adapter->beginTransaction();
         try {
             // remove old index
@@ -121,7 +107,6 @@
             $adapter->rollBack();
             throw $e;
         }
->>>>>>> 7488b627
         return $this;
     }
 
