--- conflicted
+++ resolved
@@ -57,11 +57,7 @@
     ) {
         $this->_eventManager = $eventManager;
         $this->moduleManager = $moduleManager;
-<<<<<<< HEAD
-        parent::__construct($context, $eavConfig);
-=======
-        parent::__construct($resource, $eavConfig, $resourcePrefix);
->>>>>>> f6216a13
+        parent::__construct($context, $eavConfig, $resourcePrefix);
     }
 
     /**
