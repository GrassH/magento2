--- conflicted
+++ resolved
@@ -49,7 +49,6 @@
      * @param \Magento\Eav\Model\Config $eavConfig
      * @param \Magento\Framework\Event\ManagerInterface $eventManager
      * @param \Magento\Framework\Module\Manager $moduleManager
-     * @param \Magento\Indexer\Model\Indexer\Table\StrategyInterface $tableStrategy
      * @param string|null $resourcePrefix
      */
     public function __construct(
@@ -58,16 +57,11 @@
         \Magento\Eav\Model\Config $eavConfig,
         \Magento\Framework\Event\ManagerInterface $eventManager,
         \Magento\Framework\Module\Manager $moduleManager,
-        \Magento\Indexer\Model\Indexer\Table\StrategyInterface $tableStrategy,
         $resourcePrefix = null
     ) {
         $this->_eventManager = $eventManager;
         $this->moduleManager = $moduleManager;
-<<<<<<< HEAD
-        parent::__construct($context, $eavConfig, $tableStrategy, $resourcePrefix);
-=======
         parent::__construct($context, $tableStrategy, $eavConfig, $resourcePrefix);
->>>>>>> 7488b627
     }
 
     /**
