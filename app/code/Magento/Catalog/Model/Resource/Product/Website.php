--- conflicted
+++ resolved
@@ -23,20 +23,12 @@
      * @param string|null $resourcePrefix
      */
     public function __construct(
-<<<<<<< HEAD
         \Magento\Framework\Model\Resource\Db\Context $context,
-        \Magento\Framework\Store\StoreManagerInterface $storeManager
-    ) {
-        $this->_storeManager = $storeManager;
-        parent::__construct($context);
-=======
-        \Magento\Framework\App\Resource $resource,
         \Magento\Framework\Store\StoreManagerInterface $storeManager,
         $resourcePrefix = null
     ) {
         $this->_storeManager = $storeManager;
-        parent::__construct($resource, $resourcePrefix);
->>>>>>> f6216a13
+        parent::__construct($context, $resourcePrefix);
     }
 
     /**
