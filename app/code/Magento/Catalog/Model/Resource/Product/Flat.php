<?php
/**
 * Copyright © 2015 Magento. All rights reserved.
 * See COPYING.txt for license details.
 */
namespace Magento\Catalog\Model\Resource\Product;

use Magento\Store\Model\Store;

/**
 * Catalog Product Flat resource model
 *
 * @author      Magento Core Team <core@magentocommerce.com>
 */
class Flat extends \Magento\Framework\Model\Resource\Db\AbstractDb
{
    /**
     * Store scope Id
     *
     * @var int
     */
    protected $_storeId;

    /**
     * Catalog config
     *
     * @var \Magento\Catalog\Model\Config
     */
    protected $_catalogConfig;

    /**
     * Store manager
     *
     * @var \Magento\Framework\Store\StoreManagerInterface
     */
    protected $_storeManager;

    /**
     * @param \Magento\Framework\Model\Resource\Db\Context $context
     * @param \Magento\Framework\Store\StoreManagerInterface $storeManager
     * @param \Magento\Catalog\Model\Config $catalogConfig
     * @param string|null $resourcePrefix
     */
    public function __construct(
        \Magento\Framework\Model\Resource\Db\Context $context,
        \Magento\Framework\Store\StoreManagerInterface $storeManager,
        \Magento\Catalog\Model\Config $catalogConfig,
        $resourcePrefix = null
    ) {
        $this->_storeManager = $storeManager;
        $this->_catalogConfig = $catalogConfig;
<<<<<<< HEAD
        parent::__construct($context);
=======
        parent::__construct($resource, $resourcePrefix);
>>>>>>> f6216a13
    }

    /**
     * Init connection and resource table
     *
     * @return void
     */
    protected function _construct()
    {
        $this->_init('catalog_product_flat', 'entity_id');
        $this->setStoreId(null);
    }

    /**
     * Retrieve store for resource model
     *
     * @return int
     */
    public function getStoreId()
    {
        return $this->_storeId;
    }

    /**
     * Set store for resource model
     *
     * @param null|string|bool|int|Store $store
     * @return $this
     */
    public function setStoreId($store)
    {
        if (is_int($store)) {
            $this->_storeId = $store;
        } else {
            $this->_storeId = $this->_storeManager->getStore()->getId();
        }
        if (empty($this->_storeId)) {
            $defaultStore = $this->_storeManager->getDefaultStoreView();
            if ($defaultStore) {
                $this->_storeId = (int)$defaultStore->getId();
            }
        }
        return $this;
    }

    /**
     * Retrieve Flat Table name
     *
     * @param mixed $store
     * @return string
     */
    public function getFlatTableName($store = null)
    {
        if ($store === null) {
            $store = $this->getStoreId();
        }
        return $this->getTable('catalog_product_flat_' . $store);
    }

    /**
     * Retrieve entity type id
     *
     * @return int
     */
    public function getTypeId()
    {
        return $this->_catalogConfig->getEntityType(\Magento\Catalog\Model\Product::ENTITY)->getEntityTypeId();
    }

    /**
     * Retrieve attribute columns for collection select
     *
     * @param string $attributeCode
     * @return array|null
     */
    public function getAttributeForSelect($attributeCode)
    {
        $describe = $this->_getWriteAdapter()->describeTable($this->getFlatTableName());
        if (!isset($describe[$attributeCode])) {
            return null;
        }
        $columns = [$attributeCode => $attributeCode];

        $attributeIndex = sprintf('%s_value', $attributeCode);
        if (isset($describe[$attributeIndex])) {
            $columns[$attributeIndex] = $attributeIndex;
        }

        return $columns;
    }

    /**
     * Retrieve Attribute Sort column name
     *
     * @param string $attributeCode
     * @return string
     */
    public function getAttributeSortColumn($attributeCode)
    {
        $describe = $this->_getWriteAdapter()->describeTable($this->getFlatTableName());
        if (!isset($describe[$attributeCode])) {
            return null;
        }
        $attributeIndex = sprintf('%s_value', $attributeCode);
        if (isset($describe[$attributeIndex])) {
            return $attributeIndex;
        }
        return $attributeCode;
    }

    /**
     * Retrieve Flat Table columns list
     *
     * @return array
     */
    public function getAllTableColumns()
    {
        $describe = $this->_getWriteAdapter()->describeTable($this->getFlatTableName());
        return array_keys($describe);
    }

    /**
     * Check whether the attribute is a real field in entity table
     * Rewrited for EAV Collection
     *
     * @param integer|string|\Magento\Eav\Model\Entity\Attribute\AbstractAttribute $attribute
     * @return bool
     */
    public function isAttributeStatic($attribute)
    {
        $attributeCode = null;
        if ($attribute instanceof \Magento\Eav\Model\Entity\Attribute\AttributeInterface) {
            $attributeCode = $attribute->getAttributeCode();
        } elseif (is_string($attribute)) {
            $attributeCode = $attribute;
        } elseif (is_numeric($attribute)) {
            $attributeCode = $this->getAttribute($attribute)->getAttributeCode();
        }

        if ($attributeCode) {
            $columns = $this->getAllTableColumns();
            if (in_array($attributeCode, $columns)) {
                return true;
            }
        }

        return false;
    }

    /**
     * Retrieve entity id field name in entity table
     * Rewrote for EAV collection compatibility
     *
     * @return string
     */
    public function getEntityIdField()
    {
        return $this->getIdFieldName();
    }

    /**
     * Retrieve attribute instance
     * Special for non static flat table
     *
     * @param mixed $attribute
     * @return \Magento\Eav\Model\Entity\Attribute\AbstractAttribute
     */
    public function getAttribute($attribute)
    {
        return $this->_catalogConfig->getAttribute(\Magento\Catalog\Model\Product::ENTITY, $attribute);
    }

    /**
     * Retrieve main resource table name
     *
     * @return string
     */
    public function getMainTable()
    {
        return $this->getFlatTableName($this->getStoreId());
    }
}<|MERGE_RESOLUTION|>--- conflicted
+++ resolved
@@ -49,11 +49,7 @@
     ) {
         $this->_storeManager = $storeManager;
         $this->_catalogConfig = $catalogConfig;
-<<<<<<< HEAD
-        parent::__construct($context);
-=======
-        parent::__construct($resource, $resourcePrefix);
->>>>>>> f6216a13
+        parent::__construct($context, $resourcePrefix);
     }
 
     /**
