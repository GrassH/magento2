<?php
/**
 * Copyright © 2015 Magento. All rights reserved.
 * See COPYING.txt for license details.
 */
namespace Magento\Catalog\Model\Resource\Product;

use Magento\Store\Model\Store;

/**
 * Catalog Product Flat resource model
 *
 * @author      Magento Core Team <core@magentocommerce.com>
 */
class Flat extends \Magento\Framework\Model\Resource\Db\AbstractDb
{
    /**
     * Store scope Id
     *
     * @var int
     */
    protected $_storeId;

    /**
     * Catalog config
     *
     * @var \Magento\Catalog\Model\Config
     */
    protected $_catalogConfig;

    /**
     * Store manager
     *
     * @var \Magento\Framework\Store\StoreManagerInterface
     */
    protected $_storeManager;

    /**
     * @param \Magento\Framework\App\Resource $resource
     * @param \Magento\Framework\Store\StoreManagerInterface $storeManager
     * @param \Magento\Catalog\Model\Config $catalogConfig
     * @param string|null $resourcePrefix
     */
    public function __construct(
        \Magento\Framework\App\Resource $resource,
<<<<<<< HEAD
        \Magento\Store\Model\StoreManagerInterface $storeManager,
        \Magento\Catalog\Model\Config $catalogConfig,
        $resourcePrefix = null
=======
        \Magento\Framework\Store\StoreManagerInterface $storeManager,
        \Magento\Catalog\Model\Config $catalogConfig
>>>>>>> 7e07209f
    ) {
        $this->_storeManager = $storeManager;
        $this->_catalogConfig = $catalogConfig;
        parent::__construct($resource, $resourcePrefix);
    }

    /**
     * Init connection and resource table
     *
     * @return void
     */
    protected function _construct()
    {
        $this->_init('catalog_product_flat', 'entity_id');
        $this->setStoreId(null);
    }

    /**
     * Retrieve store for resource model
     *
     * @return int
     */
    public function getStoreId()
    {
        return $this->_storeId;
    }

    /**
     * Set store for resource model
     *
     * @param null|string|bool|int|Store $store
     * @return $this
     */
    public function setStoreId($store)
    {
        if (is_int($store)) {
            $this->_storeId = $store;
        } else {
            $this->_storeId = $this->_storeManager->getStore()->getId();
        }
        if (empty($this->_storeId)) {
            $defaultStore = $this->_storeManager->getDefaultStoreView();
            if ($defaultStore) {
                $this->_storeId = (int)$defaultStore->getId();
            }
        }
        return $this;
    }

    /**
     * Retrieve Flat Table name
     *
     * @param mixed $store
     * @return string
     */
    public function getFlatTableName($store = null)
    {
        if ($store === null) {
            $store = $this->getStoreId();
        }
        return $this->getTable('catalog_product_flat_' . $store);
    }

    /**
     * Retrieve entity type id
     *
     * @return int
     */
    public function getTypeId()
    {
        return $this->_catalogConfig->getEntityType(\Magento\Catalog\Model\Product::ENTITY)->getEntityTypeId();
    }

    /**
     * Retrieve attribute columns for collection select
     *
     * @param string $attributeCode
     * @return array|null
     */
    public function getAttributeForSelect($attributeCode)
    {
        $describe = $this->_getWriteAdapter()->describeTable($this->getFlatTableName());
        if (!isset($describe[$attributeCode])) {
            return null;
        }
        $columns = [$attributeCode => $attributeCode];

        $attributeIndex = sprintf('%s_value', $attributeCode);
        if (isset($describe[$attributeIndex])) {
            $columns[$attributeIndex] = $attributeIndex;
        }

        return $columns;
    }

    /**
     * Retrieve Attribute Sort column name
     *
     * @param string $attributeCode
     * @return string
     */
    public function getAttributeSortColumn($attributeCode)
    {
        $describe = $this->_getWriteAdapter()->describeTable($this->getFlatTableName());
        if (!isset($describe[$attributeCode])) {
            return null;
        }
        $attributeIndex = sprintf('%s_value', $attributeCode);
        if (isset($describe[$attributeIndex])) {
            return $attributeIndex;
        }
        return $attributeCode;
    }

    /**
     * Retrieve Flat Table columns list
     *
     * @return array
     */
    public function getAllTableColumns()
    {
        $describe = $this->_getWriteAdapter()->describeTable($this->getFlatTableName());
        return array_keys($describe);
    }

    /**
     * Check whether the attribute is a real field in entity table
     * Rewrited for EAV Collection
     *
     * @param integer|string|\Magento\Eav\Model\Entity\Attribute\AbstractAttribute $attribute
     * @return bool
     */
    public function isAttributeStatic($attribute)
    {
        $attributeCode = null;
        if ($attribute instanceof \Magento\Eav\Model\Entity\Attribute\AttributeInterface) {
            $attributeCode = $attribute->getAttributeCode();
        } elseif (is_string($attribute)) {
            $attributeCode = $attribute;
        } elseif (is_numeric($attribute)) {
            $attributeCode = $this->getAttribute($attribute)->getAttributeCode();
        }

        if ($attributeCode) {
            $columns = $this->getAllTableColumns();
            if (in_array($attributeCode, $columns)) {
                return true;
            }
        }

        return false;
    }

    /**
     * Retrieve entity id field name in entity table
     * Rewrote for EAV collection compatibility
     *
     * @return string
     */
    public function getEntityIdField()
    {
        return $this->getIdFieldName();
    }

    /**
     * Retrieve attribute instance
     * Special for non static flat table
     *
     * @param mixed $attribute
     * @return \Magento\Eav\Model\Entity\Attribute\AbstractAttribute
     */
    public function getAttribute($attribute)
    {
        return $this->_catalogConfig->getAttribute(\Magento\Catalog\Model\Product::ENTITY, $attribute);
    }

    /**
     * Retrieve main resource table name
     *
     * @return string
     */
    public function getMainTable()
    {
        return $this->getFlatTableName($this->getStoreId());
    }
}<|MERGE_RESOLUTION|>--- conflicted
+++ resolved
@@ -43,14 +43,9 @@
      */
     public function __construct(
         \Magento\Framework\App\Resource $resource,
-<<<<<<< HEAD
-        \Magento\Store\Model\StoreManagerInterface $storeManager,
+        \Magento\Framework\Store\StoreManagerInterface $storeManager,
         \Magento\Catalog\Model\Config $catalogConfig,
         $resourcePrefix = null
-=======
-        \Magento\Framework\Store\StoreManagerInterface $storeManager,
-        \Magento\Catalog\Model\Config $catalogConfig
->>>>>>> 7e07209f
     ) {
         $this->_storeManager = $storeManager;
         $this->_catalogConfig = $catalogConfig;
