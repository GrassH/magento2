--- conflicted
+++ resolved
@@ -113,11 +113,7 @@
     public function insertGallery($data)
     {
         $connection = $this->getConnection();
-<<<<<<< HEAD
-        $data = $this->_prepareDataForTable(new \Magento\Framework\Object($data), $this->getMainTable());
-=======
         $data = $this->_prepareDataForTable(new \Magento\Framework\DataObject($data), $this->getMainTable());
->>>>>>> 9a960ca6
         $connection->insert($this->getMainTable(), $data);
 
         return $connection->lastInsertId($this->getMainTable());
@@ -151,11 +147,7 @@
      */
     public function insertGalleryValueInStore($data)
     {
-<<<<<<< HEAD
-        $data = $this->_prepareDataForTable(new \Magento\Framework\Object($data), $this->getTable(self::GALLERY_VALUE_TABLE));
-=======
         $data = $this->_prepareDataForTable(new \Magento\Framework\DataObject($data), $this->getTable(self::GALLERY_VALUE_TABLE));
->>>>>>> 9a960ca6
         $this->getConnection()->insert($this->getTable(self::GALLERY_VALUE_TABLE), $data);
 
         return $this;
