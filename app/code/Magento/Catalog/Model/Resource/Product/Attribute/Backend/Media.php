<?php
/**
 * Copyright © 2015 Magento. All rights reserved.
 * See COPYING.txt for license details.
 */

// @codingStandardsIgnoreFile

namespace Magento\Catalog\Model\Resource\Product\Attribute\Backend;

/**
 * Catalog product media gallery attribute backend resource
 *
 * @author      Magento Core Team <core@magentocommerce.com>
 */
class Media extends \Magento\Framework\Model\Resource\Db\AbstractDb
{
    const GALLERY_TABLE = 'catalog_product_entity_media_gallery';

    const GALLERY_VALUE_TABLE = 'catalog_product_entity_media_gallery_value';

    /**
     * Resource initialization
     *
     * @return void
     */
    protected function _construct()
    {
        $this->_init(self::GALLERY_TABLE, 'value_id');
    }

    /**
     * Load gallery images for product
     *
     * @param \Magento\Catalog\Model\Product $product
     * @param \Magento\Catalog\Model\Product\Attribute\Backend\Media $object
     * @return array
     */
    public function loadGallery($product, $object)
    {
        $connection = $this->getConnection();

        $positionCheckSql = $connection->getCheckSql(
            'value.position IS NULL',
            'default_value.position',
            'value.position'
        );

        // Select gallery images for product
        $select = $connection->select()->from(
            ['main' => $this->getMainTable()],
            [
                'value_id',
                'file' => 'value'
            ]
        )->joinLeft(
            ['value' => $this->getTable(self::GALLERY_VALUE_TABLE)],
            $connection->quoteInto('main.value_id = value.value_id AND value.store_id = ?', (int)$product->getStoreId()),
            [
                'label',
                'position',
                'disabled'
            ]
        )->joinLeft(
            // Joining default values
            ['default_value' => $this->getTable(self::GALLERY_VALUE_TABLE)],
            'main.value_id = default_value.value_id AND default_value.store_id = 0',
            ['label_default' => 'label', 'position_default' => 'position', 'disabled_default' => 'disabled']
        )->where(
            'main.attribute_id = ?',
            $object->getAttribute()->getId()
        )->where(
            'main.entity_id = ?',
            $product->getId()
        )
        ->where($positionCheckSql . ' IS NOT NULL')
        ->order($positionCheckSql . ' ' . \Magento\Framework\DB\Select::SQL_ASC);

        $result = $connection->fetchAll($select);
        $this->_removeDuplicates($result);
        return $result;
    }

    /**
     * Remove duplicates
     *
     * @param array &$result
     * @return $this
     */
    protected function _removeDuplicates(&$result)
    {
        $fileToId = [];

        foreach (array_keys($result) as $index) {
            if (!isset($fileToId[$result[$index]['file']])) {
                $fileToId[$result[$index]['file']] = $result[$index]['value_id'];
            } elseif ($fileToId[$result[$index]['file']] != $result[$index]['value_id']) {
                $this->deleteGallery($result[$index]['value_id']);
                unset($result[$index]);
            }
        }

        $result = array_values($result);
        return $this;
    }

    /**
     * Insert gallery value to db and retrieve last id
     *
     * @param array $data
     * @return integer
     */
    public function insertGallery($data)
    {
<<<<<<< HEAD
        $adapter = $this->_getWriteAdapter();
        $data = $this->_prepareDataForTable(new \Magento\Framework\DataObject($data), $this->getMainTable());
        $adapter->insert($this->getMainTable(), $data);
=======
        $connection = $this->getConnection();
        $data = $this->_prepareDataForTable(new \Magento\Framework\Object($data), $this->getMainTable());
        $connection->insert($this->getMainTable(), $data);
>>>>>>> 83132783

        return $connection->lastInsertId($this->getMainTable());
    }

    /**
     * Delete gallery value in db
     *
     * @param array|integer $valueId
     * @return $this
     */
    public function deleteGallery($valueId)
    {
        if (is_array($valueId) && count($valueId) > 0) {
            $condition = $this->getConnection()->quoteInto('value_id IN(?) ', $valueId);
        } elseif (!is_array($valueId)) {
            $condition = $this->getConnection()->quoteInto('value_id = ? ', $valueId);
        } else {
            return $this;
        }

        $this->getConnection()->delete($this->getMainTable(), $condition);
        return $this;
    }

    /**
     * Insert gallery value for store to db
     *
     * @param array $data
     * @return $this
     */
    public function insertGalleryValueInStore($data)
    {
<<<<<<< HEAD
        $data = $this->_prepareDataForTable(new \Magento\Framework\DataObject($data), $this->getTable(self::GALLERY_VALUE_TABLE));
        $this->_getWriteAdapter()->insert($this->getTable(self::GALLERY_VALUE_TABLE), $data);
=======
        $data = $this->_prepareDataForTable(new \Magento\Framework\Object($data), $this->getTable(self::GALLERY_VALUE_TABLE));
        $this->getConnection()->insert($this->getTable(self::GALLERY_VALUE_TABLE), $data);
>>>>>>> 83132783

        return $this;
    }

    /**
     * Delete gallery value for store in db
     *
     * @param integer $valueId
     * @param integer $storeId
     * @return $this
     */
    public function deleteGalleryValueInStore($valueId, $storeId)
    {
        $connection = $this->getConnection();

        $conditions = implode(
            ' AND ',
            [
                $connection->quoteInto('value_id = ?', (int)$valueId),
                $connection->quoteInto('store_id = ?', (int)$storeId)
            ]
        );

        $connection->delete($this->getTable(self::GALLERY_VALUE_TABLE), $conditions);

        return $this;
    }

    /**
     * Duplicates gallery db values
     *
     * @param \Magento\Catalog\Model\Product\Attribute\Backend\Media $object
     * @param array $newFiles
     * @param int $originalProductId
     * @param int $newProductId
     * @return $this
     */
    public function duplicate($object, $newFiles, $originalProductId, $newProductId)
    {
        $select = $this->getConnection()->select()->from(
            $this->getMainTable(),
            ['value_id', 'value']
        )->where(
            'attribute_id = ?',
            $object->getAttribute()->getId()
        )->where(
            'entity_id = ?',
            $originalProductId
        );

        $valueIdMap = [];
        // Duplicate main entries of gallery
        foreach ($this->getConnection()->fetchAll($select) as $row) {
            $data = [
                'attribute_id' => $object->getAttribute()->getId(),
                'entity_id' => $newProductId,
                'value' => isset($newFiles[$row['value_id']]) ? $newFiles[$row['value_id']] : $row['value'],
            ];

            $valueIdMap[$row['value_id']] = $this->insertGallery($data);
        }

        if (count($valueIdMap) == 0) {
            return $this;
        }

        // Duplicate per store gallery values
        $select = $this->getConnection()->select()->from(
            $this->getTable(self::GALLERY_VALUE_TABLE)
        )->where(
            'value_id IN(?)',
            array_keys($valueIdMap)
        );

        foreach ($this->getConnection()->fetchAll($select) as $row) {
            $row['value_id'] = $valueIdMap[$row['value_id']];
            $this->insertGalleryValueInStore($row);
        }

        return $this;
    }
}<|MERGE_RESOLUTION|>--- conflicted
+++ resolved
@@ -112,15 +112,9 @@
      */
     public function insertGallery($data)
     {
-<<<<<<< HEAD
-        $adapter = $this->_getWriteAdapter();
+        $connection = $this->getConnection();
         $data = $this->_prepareDataForTable(new \Magento\Framework\DataObject($data), $this->getMainTable());
-        $adapter->insert($this->getMainTable(), $data);
-=======
-        $connection = $this->getConnection();
-        $data = $this->_prepareDataForTable(new \Magento\Framework\Object($data), $this->getMainTable());
         $connection->insert($this->getMainTable(), $data);
->>>>>>> 83132783
 
         return $connection->lastInsertId($this->getMainTable());
     }
@@ -153,13 +147,8 @@
      */
     public function insertGalleryValueInStore($data)
     {
-<<<<<<< HEAD
         $data = $this->_prepareDataForTable(new \Magento\Framework\DataObject($data), $this->getTable(self::GALLERY_VALUE_TABLE));
-        $this->_getWriteAdapter()->insert($this->getTable(self::GALLERY_VALUE_TABLE), $data);
-=======
-        $data = $this->_prepareDataForTable(new \Magento\Framework\Object($data), $this->getTable(self::GALLERY_VALUE_TABLE));
         $this->getConnection()->insert($this->getTable(self::GALLERY_VALUE_TABLE), $data);
->>>>>>> 83132783
 
         return $this;
     }
