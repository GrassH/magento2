--- conflicted
+++ resolved
@@ -153,17 +153,8 @@
     /**
      * {@inheritdoc}
      */
-<<<<<<< HEAD
     public function create($product)
     {
-=======
-    public function create(
-        $sku,
-        ProductAttributeMediaGalleryEntryInterface $entry,
-        ContentInterface $entryContent,
-        $storeId = 0
-    ) {
->>>>>>> de1f9d08
         try {
             $this->storeManager->getStore($product->getStoreId());
         } catch (\Exception $exception) {
@@ -176,11 +167,7 @@
         if (!$this->contentValidator->isValid($entryContent)) {
             throw new InputException('The image content is not valid.');
         }
-<<<<<<< HEAD
         $product = $this->productRepository->get($product->getSku());
-=======
-        $product = $this->productRepository->get($sku);
->>>>>>> de1f9d08
 
         $fileContent = @base64_decode($entryContent->getEntryData(), true);
         $mediaTmpPath = $this->mediaConfig->getBaseTmpMediaPath();
