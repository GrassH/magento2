<?php
/**
 *
 * Copyright © 2015 Magento. All rights reserved.
 * See COPYING.txt for license details.
 */
namespace Magento\Catalog\Model\Product\Gallery;

use Magento\Catalog\Api\Data\ProductAttributeMediaGalleryEntryContentInterface as ContentInterface;
use Magento\Catalog\Api\Data\ProductAttributeMediaGalleryEntryInterface;
use Magento\Catalog\Api\Data\ProductInterface as Product;
use Magento\Catalog\Model\Product\Media\Config as MediaConfig;
use Magento\Framework\Exception\InputException;
use Magento\Framework\Exception\NoSuchEntityException;
use Magento\Framework\Exception\StateException;
use Magento\Framework\App\Filesystem\DirectoryList;

/**
 * @SuppressWarnings(PHPMD.CouplingBetweenObjects)
 */
class GalleryManagement implements \Magento\Catalog\Api\ProductAttributeMediaGalleryManagementInterface
{
    /**
     * MIME type/extension map
     *
     * @var array
     */
    protected $mimeTypeExtensionMap = [
        'image/jpg' => 'jpg',
        'image/jpeg' => 'jpg',
        'image/gif' => 'gif',
        'image/png' => 'png',
    ];

    /**
     * @var \Magento\Store\Model\StoreManagerInterface
     */
    protected $storeManager;

    /**
     * @var \Magento\Catalog\Api\ProductRepositoryInterface
     */
    protected $productRepository;

    /**
     * @var MediaConfig
     */
    protected $mediaConfig;

    /**
     * @var \Magento\Catalog\Model\Product\Gallery\ContentValidator
     */
    protected $contentValidator;

    /**
     * @var \Magento\Framework\Filesystem
     */
    protected $filesystem;

    /**
     * @var \Magento\Catalog\Api\Data\ProductAttributeMediaGalleryEntryInterfaceFactory
     */
    protected $entryFactory;

    /**
     * @var \Magento\Catalog\Model\Resource\Product\Attribute\Backend\Media
     */
    protected $mediaGallery;

    /**
     * @var \Magento\Catalog\Api\ProductAttributeRepositoryInterface
     */
    protected $attributeRepository;

    /**
     * @var \Magento\Framework\Api\DataObjectHelper
     */
    protected $dataObjectHelper;

    /**
     * @param \Magento\Store\Model\StoreManagerInterface $storeManager
     * @param \Magento\Catalog\Api\ProductRepositoryInterface $productRepository
     * @param \Magento\Catalog\Api\ProductAttributeRepositoryInterface $attributeRepository
     * @param MediaConfig $mediaConfig
     * @param ContentValidator $contentValidator
     * @param \Magento\Framework\Filesystem $filesystem
     * @param EntryResolver $entryResolver
     * @param \Magento\Catalog\Api\Data\ProductAttributeMediaGalleryEntryInterfaceFactory $entryFactory
     * @param \Magento\Catalog\Model\Resource\Product\Attribute\Backend\Media $mediaGallery
     * @param \Magento\Framework\Api\DataObjectHelper $dataObjectHelper
     *
     * @SuppressWarnings(PHPMD.ExcessiveParameterList)
     */
    public function __construct(
        \Magento\Store\Model\StoreManagerInterface $storeManager,
        \Magento\Catalog\Api\ProductRepositoryInterface $productRepository,
        \Magento\Catalog\Api\ProductAttributeRepositoryInterface $attributeRepository,
        MediaConfig $mediaConfig,
        \Magento\Catalog\Model\Product\Gallery\ContentValidator $contentValidator,
        \Magento\Framework\Filesystem $filesystem,
        EntryResolver $entryResolver,
        \Magento\Catalog\Api\Data\ProductAttributeMediaGalleryEntryInterfaceFactory $entryFactory,
        \Magento\Catalog\Model\Resource\Product\Attribute\Backend\Media $mediaGallery,
        \Magento\Framework\Api\DataObjectHelper $dataObjectHelper
    ) {
        $this->productRepository = $productRepository;
        $this->storeManager = $storeManager;
        $this->attributeRepository = $attributeRepository;
        $this->mediaConfig = $mediaConfig;
        $this->contentValidator = $contentValidator;
        $this->filesystem = $filesystem;
        $this->entryResolver = $entryResolver;
        $this->entryFactory = $entryFactory;
        $this->mediaGallery = $mediaGallery;
        $this->dataObjectHelper = $dataObjectHelper;
    }

    /**
     * Retrieve backend model of product media gallery attribute
     *
     * @param Product $product
     * @return \Magento\Eav\Model\Entity\Attribute\Backend\AbstractBackend
     * @throws StateException
     */
    protected function getGalleryAttributeBackend(Product $product)
    {
        $attributes = $product->getTypeInstance()->getSetAttributes($product);
        if (!isset($attributes['media_gallery'])
            || !($attributes['media_gallery'] instanceof \Magento\Eav\Model\Entity\Attribute\AbstractAttribute)
        ) {
            throw new StateException('Requested product does not support images.');
        }
        /** @var $galleryAttribute \Magento\Eav\Model\Entity\Attribute\AbstractAttribute */
        $galleryAttribute = $attributes['media_gallery'];
        return $galleryAttribute->getBackend();
    }

    /**
     * Retrieve assoc array that contains media attribute values of the given product
     *
     * @param Product $product
     * @return array
     */
    protected function getMediaAttributeValues(Product $product)
    {
        $mediaAttributeCodes = array_keys($product->getMediaAttributes());
        $mediaAttributeValues = [];
        foreach ($mediaAttributeCodes as $attributeCode) {
            $mediaAttributeValues[$attributeCode] = $product->getData($attributeCode);
        }
        return $mediaAttributeValues;
    }

    /**
     * {@inheritdoc}
     */
    public function create(
        $productSku,
        ProductAttributeMediaGalleryEntryInterface $entry,
        ContentInterface $entryContent,
        $storeId = 0
    ) {
        try {
            $this->storeManager->getStore($storeId);
        } catch (\Exception $exception) {
            throw new NoSuchEntityException('There is no store with provided ID.');
        }
        if (!$this->contentValidator->isValid($entryContent)) {
            throw new InputException('The image content is not valid.');
        }
        $product = $this->productRepository->get($productSku);

        $fileContent = @base64_decode($entryContent->getEntryData(), true);
        $mediaTmpPath = $this->mediaConfig->getBaseTmpMediaPath();
        $mediaDirectory = $this->filesystem->getDirectoryWrite(DirectoryList::MEDIA);
        $mediaDirectory->create($mediaTmpPath);
        $fileName = $entryContent->getName() . '.' . $this->mimeTypeExtensionMap[$entryContent->getMimeType()];
        $relativeFilePath = $mediaTmpPath . DIRECTORY_SEPARATOR . $fileName;
        $absoluteFilePath = $mediaDirectory->getAbsolutePath($relativeFilePath);
        $mediaDirectory->writeFile($relativeFilePath, $fileContent);

        /** @var $productMediaGallery \Magento\Catalog\Model\Product\Attribute\Backend\Media */
        $productMediaGallery = $this->getGalleryAttributeBackend($product);
        $imageFileUri = $productMediaGallery->addImage(
            $product,
            $absoluteFilePath,
            $entry->getTypes(),
            true,
            $entry->isDisabled()
        );
        // Update additional fields that are still empty after addImage call
        $productMediaGallery->updateImage($product, $imageFileUri, [
            'label' => $entry->getLabel(),
            'position' => $entry->getPosition(),
            'disabled' => $entry->isDisabled(),
        ]);
        $product->setStoreId($storeId);

        try {
            $this->productRepository->save($product);
        } catch (\Exception $e) {
            throw new StateException('Cannot save product.');
        }
        // Remove all temporary files
        $mediaDirectory->delete($relativeFilePath);
        // File could change its name during the move from tmp dir
        return $this->entryResolver->getEntryIdByFilePath(
            $product,
            $productMediaGallery->getRenamedImage($imageFileUri)
        );
    }

    /**
     * {@inheritdoc}
     */
    public function createUsingCustomAttribute($product) {
        try {
            $this->storeManager->getStore($product->getStoreId());
        } catch (\Exception $exception) {
            throw new NoSuchEntityException('There is no store with provided ID.');
        }
        /** @var $entry ProductAttributeMediaGalleryEntryInterface */
        $entry = $product->getCustomAttribute('media_gallery')->getValue();
        $entryContent = $entry->getContent();

        return $this->create($product->getSku(), $entry, $entryContent);
    }

    /**
     * {@inheritdoc}
     */
    public function update($productSku, ProductAttributeMediaGalleryEntryInterface $entry, $storeId = 0)
    {
        try {
            $this->storeManager->getStore($storeId);
        } catch (\Exception $exception) {
            throw new NoSuchEntityException('There is no store with provided ID.');
        }
        $product = $this->productRepository->get($productSku);
        /** @var $productMediaGallery \Magento\Catalog\Model\Product\Attribute\Backend\Media */
        $productMediaGallery = $this->getGalleryAttributeBackend($product);
        $filePath = $this->entryResolver->getEntryFilePathById($product, $entry->getId());
        if (is_null($filePath)) {
            throw new NoSuchEntityException('There is no image with provided ID.');
        }

        $productMediaGallery->updateImage($product, $filePath, [
            'label' => $entry->getLabel(),
            'position' => $entry->getPosition(),
            'disabled' => $entry->isDisabled(),
        ]);
        $productMediaGallery->clearMediaAttribute($product, array_keys($product->getMediaAttributes()));
        $productMediaGallery->setMediaAttribute($product, $entry->getTypes(), $filePath);
        $product->setStoreId($storeId);

        try {
            $this->productRepository->save($product);
        } catch (\Exception $exception) {
            throw new StateException('Cannot save product.');
        }
        return true;
    }

    /**
     * {@inheritdoc}
     */
    public function remove($productSku, $entryId)
    {
        $product = $this->productRepository->get($productSku);
        /** @var $productMediaGallery \Magento\Catalog\Model\Product\Attribute\Backend\Media */
        $productMediaGallery = $this->getGalleryAttributeBackend($product);
        $filePath = $this->entryResolver->getEntryFilePathById($product, $entryId);
        if (is_null($filePath)) {
            throw new NoSuchEntityException('There is no image with provided ID.');
        }

        $productMediaGallery->removeImage($product, $filePath);
        $this->productRepository->save($product);
        return true;
    }

    /**
     * {@inheritdoc}
     */
    public function get($productSku, $imageId)
    {
        try {
            $product = $this->productRepository->get($productSku);
        } catch (\Exception $exception) {
            throw new NoSuchEntityException("Such product doesn't exist");
        }

        $output = null;
        $productImages = $this->getMediaAttributeValues($product);
        foreach ((array)$product->getMediaGallery('images') as $image) {
            if (intval($image['value_id']) == intval($imageId)) {
                $image['types'] = array_keys($productImages, $image['file']);
                $output = $this->entryFactory->create();
                $this->dataObjectHelper->populateWithArray(
                    $output,
                    $image,
                    '\Magento\Catalog\Api\Data\ProductAttributeMediaGalleryEntryInterface'
                );
                break;
            }
        }

        if (is_null($output)) {
            throw new NoSuchEntityException("Such image doesn't exist");
        }
        return $output;
    }

    /**
     * {@inheritdoc}
     */
    public function getList($productSku)
    {
        $result = [];
        /** @var \Magento\Catalog\Model\Product $product */
        $product = $this->productRepository->get($productSku);

        /** @var \Magento\Catalog\Api\Data\ProductAttributeInterface $galleryAttribute */
        $galleryAttribute = $this->attributeRepository->get('media_gallery');

        $container = new \Magento\Framework\Object(['attribute' => $galleryAttribute]);
        $gallery = $this->mediaGallery->loadGallery($product, $container);

        $productImages = $this->getMediaAttributeValues($product);

        foreach ($gallery as $image) {
<<<<<<< HEAD
            $this->entryBuilder->setId($image['value_id']);
            $this->entryBuilder->setLabel($image['label_default']);
            $this->entryBuilder->setTypes(array_keys($productImages, $image['file']));
            $this->entryBuilder->setDisabled($image['disabled_default']);
            $this->entryBuilder->setPosition($image['position_default']);
            $this->entryBuilder->setFile($image['file']);
            $result[] = $this->entryBuilder->create();
=======
            /** @var \Magento\Catalog\Api\Data\ProductAttributeMediaGalleryEntryInterface $entry */
            $entry = $this->entryFactory->create();
            $entry->setId($image['value_id'])
                ->setLabel($image['label_default'])
                ->setTypes(array_keys($productImages, $image['file']))
                ->setIsDisabled($image['disabled_default'])
                ->setPosition($image['position_default'])
                ->setFile($image['file']);
            $result[] = $entry;
>>>>>>> cdc3d605
        }
        return $result;
    }
}<|MERGE_RESOLUTION|>--- conflicted
+++ resolved
@@ -329,25 +329,15 @@
         $productImages = $this->getMediaAttributeValues($product);
 
         foreach ($gallery as $image) {
-<<<<<<< HEAD
-            $this->entryBuilder->setId($image['value_id']);
-            $this->entryBuilder->setLabel($image['label_default']);
-            $this->entryBuilder->setTypes(array_keys($productImages, $image['file']));
-            $this->entryBuilder->setDisabled($image['disabled_default']);
-            $this->entryBuilder->setPosition($image['position_default']);
-            $this->entryBuilder->setFile($image['file']);
-            $result[] = $this->entryBuilder->create();
-=======
             /** @var \Magento\Catalog\Api\Data\ProductAttributeMediaGalleryEntryInterface $entry */
             $entry = $this->entryFactory->create();
             $entry->setId($image['value_id'])
                 ->setLabel($image['label_default'])
                 ->setTypes(array_keys($productImages, $image['file']))
-                ->setIsDisabled($image['disabled_default'])
+                ->setDisabled($image['disabled_default'])
                 ->setPosition($image['position_default'])
                 ->setFile($image['file']);
             $result[] = $entry;
->>>>>>> cdc3d605
         }
         return $result;
     }
