<?php
/**
 * Copyright © Magento, Inc. All rights reserved.
 * See COPYING.txt for license details.
 */
namespace Magento\Catalog\Model\Product\Gallery;

use Magento\Catalog\Api\Data\ProductInterface;
use Magento\Catalog\Api\ProductAttributeRepositoryInterface;
use Magento\Catalog\Model\Product;
use Magento\Catalog\Model\Product\Media\Config;
use Magento\Catalog\Model\ResourceModel\Product\Gallery;
use Magento\Eav\Model\ResourceModel\AttributeValue;
use Magento\Framework\App\ObjectManager;
use Magento\Framework\EntityManager\MetadataPool;
use Magento\Framework\Filesystem;
use Magento\Framework\Json\Helper\Data;
use Magento\MediaStorage\Helper\File\Storage\Database;
use Magento\Store\Model\Store;
use Magento\Store\Model\StoreManagerInterface;

/**
 * Update handler for catalog product gallery.
 *
 * @api
 * @since 101.0.0
 * @SuppressWarnings(PHPMD.CouplingBetweenObjects)
 */
class UpdateHandler extends CreateHandler
{
    /**
     * @var AttributeValue
     */
    private $attributeValue;

    /**
     * @param MetadataPool $metadataPool
     * @param ProductAttributeRepositoryInterface $attributeRepository
     * @param Gallery $resourceModel
     * @param Data $jsonHelper
     * @param Config $mediaConfig
     * @param Filesystem $filesystem
     * @param Database $fileStorageDb
     * @param StoreManagerInterface|null $storeManager
     * @param AttributeValue|null $attributeValue
     */
    public function __construct(
        MetadataPool $metadataPool,
        ProductAttributeRepositoryInterface $attributeRepository,
        Gallery $resourceModel,
        Data $jsonHelper,
        Config $mediaConfig,
        Filesystem $filesystem,
        Database $fileStorageDb,
        StoreManagerInterface $storeManager = null,
        ?AttributeValue $attributeValue = null
    ) {
        parent::__construct(
            $metadataPool,
            $attributeRepository,
            $resourceModel,
            $jsonHelper,
            $mediaConfig,
            $filesystem,
            $fileStorageDb,
            $storeManager
        );
        $this->attributeValue = $attributeValue ?: ObjectManager::getInstance()->get(AttributeValue::class);
    }

    /**
     * @inheritdoc
     *
     * @since 101.0.0
     */
    protected function processDeletedImages($product, array &$images)
    {
        $filesToDelete = [];
        $recordsToDelete = [];
        $imagesToDelete = [];
        $imagesToNotDelete = [];
        foreach ($images as $image) {
            if (empty($image['removed'])) {
                $imagesToNotDelete[] = $image['file'];
            }
        }

        foreach ($images as $image) {
            if (!empty($image['removed'])) {
                if (!empty($image['value_id'])) {
                    $recordsToDelete[] = $image['value_id'];
<<<<<<< HEAD
                    $imagesToDelete[] = $image['file'];
                    $catalogPath = $this->mediaConfig->getBaseMediaPath();
                    $filePath = $this->mediaDirectory->getRelativePath($catalogPath . $image['file']);
                    $isFile = $this->mediaDirectory->isFile($filePath);
                    // only delete physical files if they are not used by any other products and if this file exist
                    if ($isFile && !($this->resourceModel->countImageUses($image['file']) > 1)) {
                        $filesToDelete[] = ltrim($image['file'], '/');
=======
                    if (!in_array($image['file'], $imagesToNotDelete)) {
                        $imagesToDelete[] = $image['file'];
                        if ($this->canDeleteImage($image['file'])) {
                            $filesToDelete[] = ltrim($image['file'], '/');
                        }
>>>>>>> 83202eef
                    }
                }
            }
        }

        $this->deleteMediaAttributeValues($product, $imagesToDelete);
        $this->resourceModel->deleteGallery($recordsToDelete);
        $this->removeDeletedImages($filesToDelete);
    }

    /**
     * Check if image exists and is not used by any other products
     *
     * @param string $file
     * @return bool
     */
    private function canDeleteImage(string $file): bool
    {
        $catalogPath = $this->mediaConfig->getBaseMediaPath();
        return $this->mediaDirectory->isFile($catalogPath . $file)
            && $this->resourceModel->countImageUses($file) <= 1;
    }

    /**
     * @inheritdoc
     *
     * @since 101.0.0
     */
    protected function processNewImage($product, array &$image)
    {
        $data = [];

        if (empty($image['value_id'])) {
            $data['value'] = $image['file'];
            $data['attribute_id'] = $this->getAttribute()->getAttributeId();

            if (!empty($image['media_type'])) {
                $data['media_type'] = $image['media_type'];
            }

            $image['value_id'] = $this->resourceModel->insertGallery($data);

            $this->resourceModel->bindValueToEntity(
                $image['value_id'],
                $product->getData($this->metadata->getLinkField())
            );
        } elseif (!empty($image['recreate'])) {
            $data['value_id'] = $image['value_id'];
            $data['value'] = $image['file'];
            $data['attribute_id'] = $this->getAttribute()->getAttributeId();

            if (!empty($image['media_type'])) {
                $data['media_type'] = $image['media_type'];
            }

            $this->resourceModel->saveDataRow(Gallery::GALLERY_TABLE, $data);
        }

        return $data;
    }

    /**
     * Retrieve store ids from product.
     *
     * @param Product $product
     * @return array
     * @since 101.0.0
     */
    protected function extractStoreIds($product)
    {
        $storeIds = $product->getStoreIds();
        $storeIds[] = Store::DEFAULT_STORE_ID;

        // Removing current storeId.
        $storeIds = array_flip($storeIds);
        unset($storeIds[$product->getStoreId()]);
        $storeIds = array_keys($storeIds);

        return $storeIds;
    }

    /**
     * Remove deleted images.
     *
     * @param array $files
     * @return null
     * @since 101.0.0
     */
    protected function removeDeletedImages(array $files)
    {
        $catalogPath = $this->mediaConfig->getBaseMediaPath();

        foreach ($files as $filePath) {
            $this->mediaDirectory->delete($catalogPath . '/' . $filePath);
        }
        return null;
    }

    /**
     * Delete media attributes values for given images
     *
     * @param Product $product
     * @param string[] $images
     */
    private function deleteMediaAttributeValues(Product $product, array $images): void
    {
        if ($images) {
            $values = $this->attributeValue->getValues(
                ProductInterface::class,
                $product->getData($this->metadata->getLinkField()),
                $this->mediaConfig->getMediaAttributeCodes()
            );
            $valuesToDelete = [];
            foreach ($values as $value) {
                if (in_array($value['value'], $images, true)) {
                    $valuesToDelete[] = $value;
                }
            }
            if ($valuesToDelete) {
                $this->attributeValue->deleteValues(
                    ProductInterface::class,
                    $valuesToDelete
                );
            }
        }
    }
}<|MERGE_RESOLUTION|>--- conflicted
+++ resolved
@@ -89,21 +89,11 @@
             if (!empty($image['removed'])) {
                 if (!empty($image['value_id'])) {
                     $recordsToDelete[] = $image['value_id'];
-<<<<<<< HEAD
-                    $imagesToDelete[] = $image['file'];
-                    $catalogPath = $this->mediaConfig->getBaseMediaPath();
-                    $filePath = $this->mediaDirectory->getRelativePath($catalogPath . $image['file']);
-                    $isFile = $this->mediaDirectory->isFile($filePath);
-                    // only delete physical files if they are not used by any other products and if this file exist
-                    if ($isFile && !($this->resourceModel->countImageUses($image['file']) > 1)) {
-                        $filesToDelete[] = ltrim($image['file'], '/');
-=======
                     if (!in_array($image['file'], $imagesToNotDelete)) {
                         $imagesToDelete[] = $image['file'];
                         if ($this->canDeleteImage($image['file'])) {
                             $filesToDelete[] = ltrim($image['file'], '/');
                         }
->>>>>>> 83202eef
                     }
                 }
             }
@@ -123,7 +113,8 @@
     private function canDeleteImage(string $file): bool
     {
         $catalogPath = $this->mediaConfig->getBaseMediaPath();
-        return $this->mediaDirectory->isFile($catalogPath . $file)
+        $filePath = $this->mediaDirectory->getRelativePath($catalogPath . $file);
+        return $this->mediaDirectory->isFile($filePath)
             && $this->resourceModel->countImageUses($file) <= 1;
     }
 
