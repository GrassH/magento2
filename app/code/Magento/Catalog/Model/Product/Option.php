--- conflicted
+++ resolved
@@ -12,15 +12,12 @@
 use Magento\Catalog\Api\Data\ProductCustomOptionValuesInterfaceFactory;
 use Magento\Catalog\Api\Data\ProductInterface;
 use Magento\Catalog\Model\Product;
-<<<<<<< HEAD
-use Magento\Catalog\Model\Product\Option\Value;
-=======
 use Magento\Catalog\Model\Product\Option\Type\Date;
 use Magento\Catalog\Model\Product\Option\Type\DefaultType;
 use Magento\Catalog\Model\Product\Option\Type\File;
 use Magento\Catalog\Model\Product\Option\Type\Select;
 use Magento\Catalog\Model\Product\Option\Type\Text;
->>>>>>> 68d21376
+use Magento\Catalog\Model\Product\Option\Value;
 use Magento\Catalog\Model\ResourceModel\Product\Option\Value\Collection;
 use Magento\Catalog\Pricing\Price\CalculateCustomOptionCatalogRule;
 use Magento\Framework\App\ObjectManager;
@@ -147,12 +144,9 @@
      * @param \Magento\Framework\Data\Collection\AbstractDb $resourceCollection
      * @param array $data
      * @param ProductCustomOptionValuesInterfaceFactory|null $customOptionValuesFactory
-<<<<<<< HEAD
-     * @param CalculateCustomOptionCatalogRule $calculateCustomOptionCatalogRule
-=======
      * @param array $optionGroups
      * @param array $optionTypesToGroups
->>>>>>> 68d21376
+     * @param CalculateCustomOptionCatalogRule $calculateCustomOptionCatalogRule
      * @SuppressWarnings(PHPMD.ExcessiveParameterList)
      */
     public function __construct(
@@ -168,24 +162,18 @@
         \Magento\Framework\Data\Collection\AbstractDb $resourceCollection = null,
         array $data = [],
         ProductCustomOptionValuesInterfaceFactory $customOptionValuesFactory = null,
-<<<<<<< HEAD
+        array $optionGroups = [],
+        array $optionTypesToGroups = [],
         CalculateCustomOptionCatalogRule $calculateCustomOptionCatalogRule = null
-=======
-        array $optionGroups = [],
-        array $optionTypesToGroups = []
->>>>>>> 68d21376
     ) {
         $this->productOptionValue = $productOptionValue;
         $this->optionTypeFactory = $optionFactory;
         $this->string = $string;
         $this->validatorPool = $validatorPool;
         $this->customOptionValuesFactory = $customOptionValuesFactory ?:
-<<<<<<< HEAD
             ObjectManager::getInstance()->get(ProductCustomOptionValuesInterfaceFactory::class);
         $this->calculateCustomOptionCatalogRule = $calculateCustomOptionCatalogRule ??
             ObjectManager::getInstance()->get(CalculateCustomOptionCatalogRule::class);
-=======
-            \Magento\Framework\App\ObjectManager::getInstance()->get(ProductCustomOptionValuesInterfaceFactory::class);
         $this->optionGroups = $optionGroups ?: [
             self::OPTION_GROUP_DATE => Date::class,
             self::OPTION_GROUP_FILE => File::class,
@@ -204,7 +192,6 @@
             self::OPTION_TYPE_DATE_TIME => self::OPTION_GROUP_DATE,
             self::OPTION_TYPE_TIME => self::OPTION_GROUP_DATE,
         ];
->>>>>>> 68d21376
 
         parent::__construct(
             $context,
