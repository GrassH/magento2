--- conflicted
+++ resolved
@@ -164,12 +164,7 @@
      */
     protected function buildSecretKey($fileRelativePath)
     {
-<<<<<<< HEAD
-        // phpcs:ignore Magento2.Security.InsecureFunction
-        return substr(md5($this->rootDirectory->readFile($fileRelativePath)), 0, 20);
-=======
         return substr(hash('sha256', $this->rootDirectory->readFile($fileRelativePath)), 0, 20);
->>>>>>> 99ee2cd2
     }
 
     /**
