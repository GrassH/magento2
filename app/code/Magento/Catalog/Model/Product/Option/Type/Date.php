<?php
/**
 * Copyright © 2016 Magento. All rights reserved.
 * See COPYING.txt for license details.
 */
namespace Magento\Catalog\Model\Product\Option\Type;

/**
 * Catalog product option date type
 *
 * @author     Magento Core Team <core@magentocommerce.com>
 */
class Date extends \Magento\Catalog\Model\Product\Option\Type\DefaultType
{
    /**
     * @var string
     */
    protected $_formattedOptionValue = null;

    /**
     * @var \Magento\Framework\Stdlib\DateTime\TimezoneInterface
     */
    protected $_localeDate;

    /**
     * Serializer interface instance.
     *
<<<<<<< HEAD
     * @var \Magento\Framework\Serialize\SerializerInterface
=======
     * @var \Magento\Framework\Serialize\Serializer\Json
>>>>>>> 9b0ad97f
     */
    private $serializer;

    /**
     * @param \Magento\Checkout\Model\Session $checkoutSession
     * @param \Magento\Framework\App\Config\ScopeConfigInterface $scopeConfig
     * @param \Magento\Framework\Stdlib\DateTime\TimezoneInterface $localeDate
     * @param array $data
<<<<<<< HEAD
     * @param \Magento\Framework\Serialize\SerializerInterface|null $serializer
=======
     * @param \Magento\Framework\Serialize\Serializer\Json|null $serializer
>>>>>>> 9b0ad97f
     */
    public function __construct(
        \Magento\Checkout\Model\Session $checkoutSession,
        \Magento\Framework\App\Config\ScopeConfigInterface $scopeConfig,
        \Magento\Framework\Stdlib\DateTime\TimezoneInterface $localeDate,
        array $data = [],
<<<<<<< HEAD
        \Magento\Framework\Serialize\SerializerInterface $serializer = null
    ) {
        $this->_localeDate = $localeDate;
        $this->serializer = $serializer ?: \Magento\Framework\App\ObjectManager::getInstance()
            ->get(\Magento\Framework\Serialize\SerializerInterface::class);
=======
        \Magento\Framework\Serialize\Serializer\Json $serializer = null
    ) {
        $this->_localeDate = $localeDate;
        $this->serializer = $serializer ?: \Magento\Framework\App\ObjectManager::getInstance()
            ->get(\Magento\Framework\Serialize\Serializer\Json::class);
>>>>>>> 9b0ad97f
        parent::__construct($checkoutSession, $scopeConfig, $data);
    }

    /**
     * Validate user input for option
     *
     * @param array $values All product option values, i.e. array (option_id => mixed, option_id => mixed...)
     * @return $this
     * @throws \Magento\Framework\Exception\LocalizedException
     * @SuppressWarnings(PHPMD.CyclomaticComplexity)
     * @SuppressWarnings(PHPMD.NPathComplexity)
     */
    public function validateUserValue($values)
    {
        parent::validateUserValue($values);

        $option = $this->getOption();
        $value = $this->getUserValue();

        $dateValid = true;
        if ($this->_dateExists()) {
            if ($this->useCalendar()) {
                $dateValid = isset($value['date']) && preg_match('/^\d{1,4}.+\d{1,4}.+\d{1,4}$/', $value['date']);
            } else {
                $dateValid = isset(
                    $value['day']
                ) && isset(
                    $value['month']
                ) && isset(
                    $value['year']
                ) && $value['day'] > 0 && $value['month'] > 0 && $value['year'] > 0;
            }
        }

        $timeValid = true;
        if ($this->_timeExists()) {
            $timeValid = isset(
                $value['hour']
            ) && isset(
                $value['minute']
            ) && is_numeric(
                $value['hour']
            ) && is_numeric(
                $value['minute']
            );
        }

        $isValid = $dateValid && $timeValid;

        if ($isValid) {
            $this->setUserValue(
                [
                    'date' => isset($value['date']) ? $value['date'] : '',
                    'year' => isset($value['year']) ? intval($value['year']) : 0,
                    'month' => isset($value['month']) ? intval($value['month']) : 0,
                    'day' => isset($value['day']) ? intval($value['day']) : 0,
                    'hour' => isset($value['hour']) ? intval($value['hour']) : 0,
                    'minute' => isset($value['minute']) ? intval($value['minute']) : 0,
                    'day_part' => isset($value['day_part']) ? $value['day_part'] : '',
                    'date_internal' => isset($value['date_internal']) ? $value['date_internal'] : '',
                ]
            );
        } elseif (!$isValid && $option->getIsRequire() && !$this->getSkipCheckRequiredOption()) {
            $this->setIsValid(false);
            if (!$dateValid) {
                throw new \Magento\Framework\Exception\LocalizedException(
                    __('Please specify date required option(s).')
                );
            } elseif (!$timeValid) {
                throw new \Magento\Framework\Exception\LocalizedException(
                    __('Please specify time required option(s).')
                );
            } else {
                throw new \Magento\Framework\Exception\LocalizedException(
                    __('Please specify product\'s required option(s).')
                );
            }
        } else {
            $this->setUserValue(null);
        }

        return $this;
    }

    /**
     * Prepare option value for cart
     *
     * @return string|null Prepared option value
     * @throws \Magento\Framework\Exception\LocalizedException
     * @SuppressWarnings(PHPMD.CyclomaticComplexity)
     * @SuppressWarnings(PHPMD.UnusedLocalVariable)
     */
    public function prepareForCart()
    {
        if ($this->getIsValid() && $this->getUserValue() !== null) {
            $option = $this->getOption();
            $value = $this->getUserValue();

            if (isset($value['date_internal']) && $value['date_internal'] != '') {
                $this->_setInternalInRequest($value['date_internal']);
                return $value['date_internal'];
            }

            $timestamp = 0;

            if ($this->_dateExists()) {
                if ($this->useCalendar()) {
                    $timestamp += (new \DateTime($value['date']))->getTimestamp();
                } else {
                    $timestamp += mktime(0, 0, 0, $value['month'], $value['day'], $value['year']);
                }
            } else {
                $timestamp += mktime(0, 0, 0, date('m'), date('d'), date('Y'));
            }

            if ($this->_timeExists()) {
                // 24hr hour conversion
                if (!$this->is24hTimeFormat()) {
                    $pmDayPart = 'pm' == strtolower($value['day_part']);
                    if (12 == $value['hour']) {
                        $value['hour'] = $pmDayPart ? 12 : 0;
                    } elseif ($pmDayPart) {
                        $value['hour'] += 12;
                    }
                }

                $timestamp += 60 * 60 * $value['hour'] + 60 * $value['minute'];
            }

            $date = (new \DateTime())->setTimestamp($timestamp);
            $result = $date->format('Y-m-d H:i:s');

            // Save date in internal format to avoid locale date bugs
            $this->_setInternalInRequest($result);

            return $result;
        } else {
            return null;
        }
    }

    /**
     * Return formatted option value for quote option
     *
     * @param string $optionValue Prepared for cart option value
     * @return string
     * @SuppressWarnings(PHPMD.UnusedLocalVariable)
     */
    public function getFormattedOptionValue($optionValue)
    {
        if ($this->_formattedOptionValue === null) {
            if ($this->getOption()->getType() == \Magento\Catalog\Model\Product\Option::OPTION_TYPE_DATE) {
                $result = $this->_localeDate->formatDateTime(
                    new \DateTime($optionValue),
                    \IntlDateFormatter::MEDIUM,
                    \IntlDateFormatter::NONE,
                    null,
                    'UTC'
                );
            } elseif ($this->getOption()->getType() == \Magento\Catalog\Model\Product\Option::OPTION_TYPE_DATE_TIME) {
                $result = $this->_localeDate->formatDateTime(
                    new \DateTime($optionValue),
                    \IntlDateFormatter::SHORT,
                    \IntlDateFormatter::SHORT,
                    null,
                    'UTC'
                );
            } elseif ($this->getOption()->getType() == \Magento\Catalog\Model\Product\Option::OPTION_TYPE_TIME) {
                $result = $this->_localeDate->formatDateTime(
                    new \DateTime($optionValue),
                    \IntlDateFormatter::NONE,
                    \IntlDateFormatter::SHORT,
                    null,
                    'UTC'
                );
            } else {
                $result = $optionValue;
            }
            $this->_formattedOptionValue = $result;
        }
        return $this->_formattedOptionValue;
    }

    /**
     * Return printable option value
     *
     * @param string $optionValue Prepared for cart option value
     * @return string
     */
    public function getPrintableOptionValue($optionValue)
    {
        return $this->getFormattedOptionValue($optionValue);
    }

    /**
     * Return formatted option value ready to edit, ready to parse
     *
     * @param string $optionValue Prepared for cart option value
     * @return string
     */
    public function getEditableOptionValue($optionValue)
    {
        return $this->getFormattedOptionValue($optionValue);
    }

    /**
     * Parse user input value and return cart prepared value
     *
     * @param string $optionValue
     * @param array $productOptionValues Values for product option
     * @return string|null
     * @SuppressWarnings(PHPMD.UnusedFormalParameter)
     */
    public function parseOptionValue($optionValue, $productOptionValues)
    {
        try {
            $date = new \DateTime($optionValue);
        } catch (\Exception $e) {
            return null;
        }
        return $date->format('Y-m-d H:i:s');
    }

    /**
     * Prepare option value for info buy request
     *
     * @param string $optionValue
     * @return array
     */
    public function prepareOptionValueForRequest($optionValue)
    {
        $confItem = $this->getConfigurationItem();
        $infoBuyRequest = $confItem->getOptionByCode('info_buyRequest');
        try {
            $value = $this->serializer->unserialize($infoBuyRequest->getValue());
            if (is_array($value) && isset($value['options']) && isset($value['options'][$this->getOption()->getId()])
            ) {
                return $value['options'][$this->getOption()->getId()];
            } else {
                return ['date_internal' => $optionValue];
            }
        } catch (\Exception $e) {
            return ['date_internal' => $optionValue];
        }
    }

    /**
     * Use Calendar on frontend or not
     *
     * @return boolean
     */
    public function useCalendar()
    {
        return (bool)$this->getConfigData('use_calendar');
    }

    /**
     * Time Format
     *
     * @return boolean
     */
    public function is24hTimeFormat()
    {
        return (bool)($this->getConfigData('time_format') == '24h');
    }

    /**
     * Year range start
     *
     * @return string|false
     */
    public function getYearStart()
    {
        $_range = explode(',', $this->getConfigData('year_range'));
        if (isset($_range[0]) && !empty($_range[0])) {
            return $_range[0];
        } else {
            return date('Y');
        }
    }

    /**
     * Year range end
     *
     * @return string|false
     */
    public function getYearEnd()
    {
        $_range = explode(',', $this->getConfigData('year_range'));
        if (isset($_range[1]) && !empty($_range[1])) {
            return $_range[1];
        } else {
            return date('Y');
        }
    }

    /**
     * Save internal value of option in infoBuy_request
     *
     * @param string $internalValue Datetime value in internal format
     * @return void
     */
    protected function _setInternalInRequest($internalValue)
    {
        $requestOptions = $this->getRequest()->getOptions();
        if (!isset($requestOptions[$this->getOption()->getId()])) {
            $requestOptions[$this->getOption()->getId()] = [];
        }
        if (!is_array($requestOptions[$this->getOption()->getId()])) {
            $requestOptions[$this->getOption()->getId()] = [];
        }
        $requestOptions[$this->getOption()->getId()]['date_internal'] = $internalValue;
        $this->getRequest()->setOptions($requestOptions);
    }

    /**
     * Does option have date?
     *
     * @return boolean
     */
    protected function _dateExists()
    {
        return in_array(
            $this->getOption()->getType(),
            [
                \Magento\Catalog\Model\Product\Option::OPTION_TYPE_DATE,
                \Magento\Catalog\Model\Product\Option::OPTION_TYPE_DATE_TIME
            ]
        );
    }

    /**
     * Does option have time?
     *
     * @return boolean
     */
    protected function _timeExists()
    {
        return in_array(
            $this->getOption()->getType(),
            [
                \Magento\Catalog\Model\Product\Option::OPTION_TYPE_DATE_TIME,
                \Magento\Catalog\Model\Product\Option::OPTION_TYPE_TIME
            ]
        );
    }
}<|MERGE_RESOLUTION|>--- conflicted
+++ resolved
@@ -25,11 +25,7 @@
     /**
      * Serializer interface instance.
      *
-<<<<<<< HEAD
-     * @var \Magento\Framework\Serialize\SerializerInterface
-=======
      * @var \Magento\Framework\Serialize\Serializer\Json
->>>>>>> 9b0ad97f
      */
     private $serializer;
 
@@ -38,30 +34,18 @@
      * @param \Magento\Framework\App\Config\ScopeConfigInterface $scopeConfig
      * @param \Magento\Framework\Stdlib\DateTime\TimezoneInterface $localeDate
      * @param array $data
-<<<<<<< HEAD
-     * @param \Magento\Framework\Serialize\SerializerInterface|null $serializer
-=======
      * @param \Magento\Framework\Serialize\Serializer\Json|null $serializer
->>>>>>> 9b0ad97f
      */
     public function __construct(
         \Magento\Checkout\Model\Session $checkoutSession,
         \Magento\Framework\App\Config\ScopeConfigInterface $scopeConfig,
         \Magento\Framework\Stdlib\DateTime\TimezoneInterface $localeDate,
         array $data = [],
-<<<<<<< HEAD
-        \Magento\Framework\Serialize\SerializerInterface $serializer = null
-    ) {
-        $this->_localeDate = $localeDate;
-        $this->serializer = $serializer ?: \Magento\Framework\App\ObjectManager::getInstance()
-            ->get(\Magento\Framework\Serialize\SerializerInterface::class);
-=======
         \Magento\Framework\Serialize\Serializer\Json $serializer = null
     ) {
         $this->_localeDate = $localeDate;
         $this->serializer = $serializer ?: \Magento\Framework\App\ObjectManager::getInstance()
             ->get(\Magento\Framework\Serialize\Serializer\Json::class);
->>>>>>> 9b0ad97f
         parent::__construct($checkoutSession, $scopeConfig, $data);
     }
 
