<?php
/**
 *
 * Copyright © Magento, Inc. All rights reserved.
 * See COPYING.txt for license details.
 */
namespace Magento\Catalog\Model\Product\Attribute;

use Magento\Eav\Api\Data\AttributeInterface;
use Magento\Eav\Model\Entity\Attribute;
use Magento\Framework\Exception\InputException;
use Magento\Framework\Exception\NoSuchEntityException;

/**
 * Product attribute repository
 *
 * @SuppressWarnings(PHPMD.CouplingBetweenObjects)
 */
class Repository implements \Magento\Catalog\Api\ProductAttributeRepositoryInterface
{
    /**
     * @var \Magento\Catalog\Model\ResourceModel\Attribute
     */
    protected $attributeResource;

    /**
     * @var \Magento\Eav\Model\AttributeRepository
     */
    protected $eavAttributeRepository;

    /**
     * @var \Magento\Eav\Model\Config
     */
    protected $eavConfig;

    /**
     * @var \Magento\Eav\Model\Adminhtml\System\Config\Source\Inputtype\ValidatorFactory
     */
    protected $inputtypeValidatorFactory;

    /**
     * @var \Magento\Catalog\Helper\Product
     */
    protected $productHelper;

    /**
     * @var \Magento\Framework\Filter\FilterManager
     */
    protected $filterManager;

    /**
     * @var \Magento\Framework\Api\SearchCriteriaBuilder
     */
    protected $searchCriteriaBuilder;

    /**
     * @param \Magento\Catalog\Model\ResourceModel\Attribute $attributeResource
     * @param \Magento\Catalog\Helper\Product $productHelper
     * @param \Magento\Framework\Filter\FilterManager $filterManager
     * @param \Magento\Eav\Api\AttributeRepositoryInterface $eavAttributeRepository
     * @param \Magento\Eav\Model\Config $eavConfig
     * @param \Magento\Eav\Model\Adminhtml\System\Config\Source\Inputtype\ValidatorFactory $validatorFactory
     * @param \Magento\Framework\Api\SearchCriteriaBuilder $searchCriteriaBuilder
     */
    public function __construct(
        \Magento\Catalog\Model\ResourceModel\Attribute $attributeResource,
        \Magento\Catalog\Helper\Product $productHelper,
        \Magento\Framework\Filter\FilterManager $filterManager,
        \Magento\Eav\Api\AttributeRepositoryInterface $eavAttributeRepository,
        \Magento\Eav\Model\Config $eavConfig,
        \Magento\Eav\Model\Adminhtml\System\Config\Source\Inputtype\ValidatorFactory $validatorFactory,
        \Magento\Framework\Api\SearchCriteriaBuilder $searchCriteriaBuilder
    ) {
        $this->attributeResource = $attributeResource;
        $this->productHelper = $productHelper;
        $this->filterManager = $filterManager;
        $this->eavAttributeRepository = $eavAttributeRepository;
        $this->eavConfig = $eavConfig;
        $this->inputtypeValidatorFactory = $validatorFactory;
        $this->searchCriteriaBuilder = $searchCriteriaBuilder;
    }

    /**
     * @inheritdoc
     */
    public function get($attributeCode)
    {
        return $this->eavAttributeRepository->get(
            \Magento\Catalog\Api\Data\ProductAttributeInterface::ENTITY_TYPE_CODE,
            $attributeCode
        );
    }

    /**
     * @inheritdoc
     */
    public function getList(\Magento\Framework\Api\SearchCriteriaInterface $searchCriteria)
    {
        return $this->eavAttributeRepository->getList(
            \Magento\Catalog\Api\Data\ProductAttributeInterface::ENTITY_TYPE_CODE,
            $searchCriteria
        );
    }

    /**
     * @inheritdoc
     * @SuppressWarnings(PHPMD.CyclomaticComplexity)
     * @SuppressWarnings(PHPMD.NPathComplexity)
     */
    public function save(\Magento\Catalog\Api\Data\ProductAttributeInterface $attribute)
    {
        $attribute->setEntityTypeId(
            $this->eavConfig
                ->getEntityType(\Magento\Catalog\Api\Data\ProductAttributeInterface::ENTITY_TYPE_CODE)
                ->getId()
        );
        if ($attribute->getAttributeId()) {
            $existingModel = $this->get($attribute->getAttributeCode());

            if (!$existingModel->getAttributeId()) {
                throw NoSuchEntityException::singleField('attribute_code', $existingModel->getAttributeCode());
            }

            // Attribute code must not be changed after attribute creation
            $attribute->setAttributeCode($existingModel->getAttributeCode());
            $attribute->setAttributeId($existingModel->getAttributeId());
            $attribute->setIsUserDefined($existingModel->getIsUserDefined());
            $attribute->setFrontendInput($existingModel->getFrontendInput());
            $attribute->setBackendModel($existingModel->getBackendModel());

            $this->updateDefaultFrontendLabel($attribute, $existingModel);
        } else {
            $attribute->setAttributeId(null);

            if (!$attribute->getFrontendLabels() && !$attribute->getDefaultFrontendLabel()) {
                throw InputException::requiredField('frontend_label');
            }

            $frontendLabel = $this->updateDefaultFrontendLabel($attribute, null);

            $attribute->setAttributeCode(
                $attribute->getAttributeCode() ?: $this->generateCode($frontendLabel)
            );
            $this->validateCode($attribute->getAttributeCode());
            $this->validateFrontendInput($attribute->getFrontendInput());

            $attribute->setBackendType(
                $attribute->getBackendTypeByInput($attribute->getFrontendInput())
            );
            $attribute->setSourceModel(
                $this->productHelper->getAttributeSourceModelByInputType($attribute->getFrontendInput())
            );
            $attribute->setBackendModel(
                $this->productHelper->getAttributeBackendModelByInputType($attribute->getFrontendInput())
            );
            $attribute->setIsUserDefined(1);
        }
        if (!empty($attribute->getData(AttributeInterface::OPTIONS))) {
            $options = [];
            $sortOrder = 0;
            $default = [];
            $optionIndex = 0;
            foreach ($attribute->getOptions() as $option) {
                $optionIndex++;
                $optionId = $option->getValue() ?: 'option_' . $optionIndex;
                $options['value'][$optionId][0] = $option->getLabel();
                $options['order'][$optionId] = $option->getSortOrder() ?: $sortOrder++;
                if (is_array($option->getStoreLabels())) {
                    foreach ($option->getStoreLabels() as $label) {
                        $options['value'][$optionId][$label->getStoreId()] = $label->getLabel();
                    }
                }
                if ($option->getIsDefault()) {
                    $default[] = $optionId;
                }
            }
            $attribute->setDefault($default);
            if (count($options)) {
                $attribute->setOption($options);
            }
        }
        $this->attributeResource->save($attribute);
        return $this->get($attribute->getAttributeCode());
    }

    /**
     * @inheritdoc
     */
    public function delete(\Magento\Catalog\Api\Data\ProductAttributeInterface $attribute)
    {
        $this->attributeResource->delete($attribute);
        return true;
    }

    /**
     * @inheritdoc
     */
    public function deleteById($attributeCode)
    {
        $this->delete(
            $this->get($attributeCode)
        );
        return true;
    }

    /**
     * @inheritdoc
     * @SuppressWarnings(PHPMD.UnusedFormalParameter)
     */
    public function getCustomAttributesMetadata($dataObjectClassName = null)
    {
        return $this->getList($this->searchCriteriaBuilder->create())->getItems();
    }

    /**
     * Generate code from label
     *
     * @param string $label
     * @return string
     */
    protected function generateCode($label)
    {
        $code = substr(
            preg_replace('/[^a-z_0-9]/', '_', $this->filterManager->translitUrl($label)),
            0,
            Attribute::ATTRIBUTE_CODE_MAX_LENGTH
        );
        $validatorAttrCode = new \Zend_Validate_Regex(['pattern' => '/^[a-z][a-z_0-9]{0,29}[a-z0-9]$/']);
        if (!$validatorAttrCode->isValid($code)) {
<<<<<<< HEAD
            // phpcs:ignore Magento2.Security.InsecureFunction
            $code = 'attr_' . ($code ?: substr(md5(time()), 0, 8));
=======
            $code = 'attr_' . ($code ?: substr(hash('sha256', time()), 0, 8));
>>>>>>> f7759d81
        }

        return $code;
    }

    /**
     * Validate attribute code
     *
     * @param string $code
     * @return void
     * @throws \Magento\Framework\Exception\InputException
     */
    protected function validateCode($code)
    {
        $validatorAttrCode = new \Zend_Validate_Regex(
            ['pattern' => '/^[a-z][a-z_0-9]{0,' . Attribute::ATTRIBUTE_CODE_MAX_LENGTH . '}$/']
        );
        if (!$validatorAttrCode->isValid($code)) {
            throw InputException::invalidFieldValue('attribute_code', $code);
        }
    }

    /**
     * Validate Frontend Input Type
     *
     * @param  string $frontendInput
     * @return void
     * @throws \Magento\Framework\Exception\InputException
     */
    protected function validateFrontendInput($frontendInput)
    {
        /** @var \Magento\Eav\Model\Adminhtml\System\Config\Source\Inputtype\Validator $validator */
        $validator = $this->inputtypeValidatorFactory->create();
        if (!$validator->isValid($frontendInput)) {
            throw InputException::invalidFieldValue('frontend_input', $frontendInput);
        }
    }

    /**
     * This method sets default frontend value using given default frontend value or frontend value from admin store
     * if default frontend value is not presented.
     * If both default frontend label and admin store frontend label are not given it throws exception
     * for attribute creation process or sets existing attribute value for attribute update action.
     *
     * @param \Magento\Catalog\Api\Data\ProductAttributeInterface $attribute
     * @param \Magento\Catalog\Api\Data\ProductAttributeInterface|null $existingModel
     * @return string|null
     * @throws InputException
     */
    private function updateDefaultFrontendLabel($attribute, $existingModel)
    {
        $frontendLabel = $attribute->getDefaultFrontendLabel();
        if (empty($frontendLabel)) {
            $frontendLabel = $this->extractAdminStoreFrontendLabel($attribute);
            if (empty($frontendLabel)) {
                if ($existingModel) {
                    $frontendLabel = $existingModel->getDefaultFrontendLabel();
                } else {
                    throw InputException::invalidFieldValue('frontend_label', null);
                }
            }
            $attribute->setDefaultFrontendLabel($frontendLabel);
        }
        return $frontendLabel;
    }

    /**
     * This method extracts frontend label from FrontendLabel object for admin store.
     *
     * @param \Magento\Catalog\Api\Data\ProductAttributeInterface $attribute
     * @return string|null
     */
    private function extractAdminStoreFrontendLabel($attribute)
    {
        $frontendLabel = [];
        $frontendLabels = $attribute->getFrontendLabels();
        if (isset($frontendLabels[0])
            && $frontendLabels[0] instanceof \Magento\Eav\Api\Data\AttributeFrontendLabelInterface
        ) {
            foreach ($attribute->getFrontendLabels() as $label) {
                $frontendLabel[$label->getStoreId()] = $label->getLabel();
            }
        }
        return $frontendLabel[0] ?? null;
    }
}<|MERGE_RESOLUTION|>--- conflicted
+++ resolved
@@ -227,12 +227,7 @@
         );
         $validatorAttrCode = new \Zend_Validate_Regex(['pattern' => '/^[a-z][a-z_0-9]{0,29}[a-z0-9]$/']);
         if (!$validatorAttrCode->isValid($code)) {
-<<<<<<< HEAD
-            // phpcs:ignore Magento2.Security.InsecureFunction
-            $code = 'attr_' . ($code ?: substr(md5(time()), 0, 8));
-=======
             $code = 'attr_' . ($code ?: substr(hash('sha256', time()), 0, 8));
->>>>>>> f7759d81
         }
 
         return $code;
