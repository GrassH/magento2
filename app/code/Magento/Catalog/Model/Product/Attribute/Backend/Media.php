--- conflicted
+++ resolved
@@ -75,11 +75,7 @@
      *
      * @param \Magento\Catalog\Model\Resource\ProductFactory $productFactory
      * @param \Magento\Framework\Event\ManagerInterface $eventManager
-<<<<<<< HEAD
-     * @param \Magento\Core\Helper\File\Storage\Database $fileStorageDb
-=======
      * @param \Magento\MediaStorage\Helper\File\Storage\Database $fileStorageDb
->>>>>>> 20314b92
      * @param \Magento\Framework\Json\Helper\Data $jsonHelper
      * @param \Magento\Catalog\Model\Product\Media\Config $mediaConfig
      * @param \Magento\Framework\Filesystem $filesystem
@@ -88,11 +84,7 @@
     public function __construct(
         \Magento\Catalog\Model\Resource\ProductFactory $productFactory,
         \Magento\Framework\Event\ManagerInterface $eventManager,
-<<<<<<< HEAD
-        \Magento\Core\Helper\File\Storage\Database $fileStorageDb,
-=======
         \Magento\MediaStorage\Helper\File\Storage\Database $fileStorageDb,
->>>>>>> 20314b92
         \Magento\Framework\Json\Helper\Data $jsonHelper,
         \Magento\Catalog\Model\Product\Media\Config $mediaConfig,
         \Magento\Framework\Filesystem $filesystem,
