<?php
/**
 * Copyright © 2016 Magento. All rights reserved.
 * See COPYING.txt for license details.
 */

/**
 * Catalog product tier price backend attribute model
 *
 * @author     Magento Core Team <core@magentocommerce.com>
 */
namespace Magento\Catalog\Model\Product\Attribute\Backend;

class Tierprice extends \Magento\Catalog\Model\Product\Attribute\Backend\GroupPrice\AbstractGroupPrice
{
    /**
     * Catalog product attribute backend tierprice
     *
     * @var \Magento\Catalog\Model\ResourceModel\Product\Attribute\Backend\Tierprice
     */
    protected $_productAttributeBackendTierprice;

    /**
     * @param \Magento\Directory\Model\CurrencyFactory $currencyFactory
     * @param \Magento\Store\Model\StoreManagerInterface $storeManager
     * @param \Magento\Catalog\Helper\Data $catalogData
     * @param \Magento\Framework\App\Config\ScopeConfigInterface $config
     * @param \Magento\Framework\Locale\FormatInterface $localeFormat
     * @param \Magento\Catalog\Model\Product\Type $catalogProductType
     * @param \Magento\Customer\Api\GroupManagementInterface $groupManagement
<<<<<<< HEAD
     * @param \Magento\Framework\EntityManager\MetadataPool $metadataPool
=======
>>>>>>> bd1c47bc
     * @param \Magento\Catalog\Model\ResourceModel\Product\Attribute\Backend\Tierprice $productAttributeTierprice
     */
    public function __construct(
        \Magento\Directory\Model\CurrencyFactory $currencyFactory,
        \Magento\Store\Model\StoreManagerInterface $storeManager,
        \Magento\Catalog\Helper\Data $catalogData,
        \Magento\Framework\App\Config\ScopeConfigInterface $config,
        \Magento\Framework\Locale\FormatInterface $localeFormat,
        \Magento\Catalog\Model\Product\Type $catalogProductType,
        \Magento\Customer\Api\GroupManagementInterface $groupManagement,
<<<<<<< HEAD
        \Magento\Framework\EntityManager\MetadataPool $metadataPool,
=======
>>>>>>> bd1c47bc
        \Magento\Catalog\Model\ResourceModel\Product\Attribute\Backend\Tierprice $productAttributeTierprice
    ) {
        $this->_productAttributeBackendTierprice = $productAttributeTierprice;
        parent::__construct(
            $currencyFactory,
            $storeManager,
            $catalogData,
            $config,
            $localeFormat,
            $catalogProductType,
            $groupManagement
        );
    }

    /**
     * Retrieve resource instance
     *
     * @return \Magento\Catalog\Model\ResourceModel\Product\Attribute\Backend\Tierprice
     */
    protected function _getResource()
    {
        return $this->_productAttributeBackendTierprice;
    }

    /**
     * Add price qty to unique fields
     *
     * @param array $objectArray
     * @return array
     */
    protected function _getAdditionalUniqueFields($objectArray)
    {
        $uniqueFields = parent::_getAdditionalUniqueFields($objectArray);
        $uniqueFields['qty'] = $objectArray['price_qty'] * 1;
        return $uniqueFields;
    }

    /**
     * Error message when duplicates
     *
     * @return \Magento\Framework\Phrase
     */
    protected function _getDuplicateErrorMessage()
    {
        return __('We found a duplicate website, tier price, customer group and quantity.');
    }

    /**
     * Whether tier price value fixed or percent of original price
     *
     * @param \Magento\Catalog\Model\Product\Type\Price $priceObject
     * @return bool
     */
    protected function _isPriceFixed($priceObject)
    {
        return $priceObject->isTierPriceFixed();
    }

    /**
     * By default attribute value is considered non-scalar that can be stored in a generic way
     *
     * @return bool
     */
    public function isScalar()
    {
        return false;
    }
}<|MERGE_RESOLUTION|>--- conflicted
+++ resolved
@@ -28,10 +28,6 @@
      * @param \Magento\Framework\Locale\FormatInterface $localeFormat
      * @param \Magento\Catalog\Model\Product\Type $catalogProductType
      * @param \Magento\Customer\Api\GroupManagementInterface $groupManagement
-<<<<<<< HEAD
-     * @param \Magento\Framework\EntityManager\MetadataPool $metadataPool
-=======
->>>>>>> bd1c47bc
      * @param \Magento\Catalog\Model\ResourceModel\Product\Attribute\Backend\Tierprice $productAttributeTierprice
      */
     public function __construct(
@@ -42,10 +38,6 @@
         \Magento\Framework\Locale\FormatInterface $localeFormat,
         \Magento\Catalog\Model\Product\Type $catalogProductType,
         \Magento\Customer\Api\GroupManagementInterface $groupManagement,
-<<<<<<< HEAD
-        \Magento\Framework\EntityManager\MetadataPool $metadataPool,
-=======
->>>>>>> bd1c47bc
         \Magento\Catalog\Model\ResourceModel\Product\Attribute\Backend\Tierprice $productAttributeTierprice
     ) {
         $this->_productAttributeBackendTierprice = $productAttributeTierprice;
