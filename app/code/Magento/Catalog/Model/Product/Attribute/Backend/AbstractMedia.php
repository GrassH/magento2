--- conflicted
+++ resolved
@@ -172,13 +172,8 @@
             } else {
                 $this->mediaDirectory->copyFile($file, $destinationFile);
 
-<<<<<<< HEAD
                 $storageHelper->saveFile($this->_mediaConfig->getTmpMediaShortUrl($fileName));
-                $this->_mediaDirectory->changePermissions($destinationFile, DriverInterface::WRITEABLE_FILE_MODE);
-=======
-                $storageHelper->saveFile($this->mediaConfig->getTmpMediaShortUrl($fileName));
-                $this->mediaDirectory->changePermissions($destinationFile, 0777);
->>>>>>> 21dd804c
+                $this->mediaDirectory->changePermissions($destinationFile, DriverInterface::WRITEABLE_FILE_MODE);
             }
         } catch (\Exception $e) {
             throw new LocalizedException(__('We couldn\'t move this file: %1.', $e->getMessage()));
