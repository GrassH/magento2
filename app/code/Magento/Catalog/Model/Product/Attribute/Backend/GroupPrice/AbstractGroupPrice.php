--- conflicted
+++ resolved
@@ -134,13 +134,8 @@
      * Validate group price data
      *
      * @param \Magento\Catalog\Model\Product $object
-<<<<<<< HEAD
      * @throws \Magento\Framework\Exception\LocalizedException
-     * @return bool
-=======
-     * @throws \Magento\Framework\Model\Exception
      * @return \Magento\Framework\Phrase|bool
->>>>>>> a9e59f86
      * @SuppressWarnings(PHPMD.CyclomaticComplexity)
      * @SuppressWarnings(PHPMD.NPathComplexity)
      */
