<?php
/**
 * Copyright © 2016 Magento. All rights reserved.
 * See COPYING.txt for license details.
 */
namespace Magento\Catalog\Model\Product\Type;

use Magento\Catalog\Api\ProductRepositoryInterface;
use Magento\Framework\App\Filesystem\DirectoryList;
use Magento\Framework\Exception\LocalizedException;

/**
 * @api
 * Abstract model for product type implementation
 * @SuppressWarnings(PHPMD.ExcessivePublicCount)
 * @SuppressWarnings(PHPMD.TooManyFields)
 * @SuppressWarnings(PHPMD.ExcessiveClassComplexity)
 * @SuppressWarnings(PHPMD.CouplingBetweenObjects)
 */
abstract class AbstractType
{
    /**
     * Product type instance id
     *
     * @var string
     */
    protected $_typeId;

    /**
     * @var array
     */
    protected $_editableAttributes;

    /**
     * Is a composite product type
     *
     * @var bool
     */
    protected $_isComposite = false;

    /**
     * If product can be configured
     *
     * @var bool
     */
    protected $_canConfigure = false;

    /**
     * Whether product quantity is fractional number or not
     *
     * @var bool
     */
    protected $_canUseQtyDecimals = true;

    /**
     * File queue array
     *
     * @var array
     */
    protected $_fileQueue = [];

    const CALCULATE_CHILD = 0;

    const CALCULATE_PARENT = 1;

    /**#@+
     * values for shipment type (invoice etc)
     */
    const SHIPMENT_SEPARATELY = 1;

    const SHIPMENT_TOGETHER = 0;
    /**#@-*/

    /**
     * Process modes
     *
     * Full validation - all required options must be set, whole configuration
     * must be valid
     */
    const PROCESS_MODE_FULL = 'full';

    /**
     * Process modes
     *
     * Lite validation - only received options are validated
     */
    const PROCESS_MODE_LITE = 'lite';

    /**
     * Item options prefix
     */
    const OPTION_PREFIX = 'option_';

    /**
     * @var \Magento\Framework\Filesystem
     */
    protected $_filesystem;

    /**
     * @var \Magento\MediaStorage\Helper\File\Storage\Database
     */
    protected $_fileStorageDb;

    /**
     * Cache key for Product Attributes
     *
     * @var string
     */
    protected $_cacheProductSetAttributes = '_cache_instance_product_set_attributes';

    /**
     * Delete data specific for this product type
     *
     * @param \Magento\Catalog\Model\Product $product
     * @return void
     */
    abstract public function deleteTypeSpecificData(\Magento\Catalog\Model\Product $product);

    /**
     * Core registry
     *
     * @var \Magento\Framework\Registry
     */
    protected $_coreRegistry;

    /**
     * Core event manager proxy
     *
     * @var \Magento\Framework\Event\ManagerInterface
     */
    protected $_eventManager;

    /**
     * @var \Psr\Log\LoggerInterface
     */
    protected $_logger;

    /**
     * Catalog product type
     *
     * @var \Magento\Catalog\Model\Product\Type
     */
    protected $_catalogProductType;

    /**
     * Eav config
     *
     * @var \Magento\Eav\Model\Config
     */
    protected $_eavConfig;

    /**
     * Catalog product option
     *
     * @var \Magento\Catalog\Model\Product\Option
     */
    protected $_catalogProductOption;

    /**
     * @var ProductRepositoryInterface
     */
    protected $productRepository;

    /**
     * Serializer interface instance.
     *
<<<<<<< HEAD
     * @var \Magento\Framework\Serialize\SerializerInterface
=======
     * @var \Magento\Framework\Serialize\Serializer\Json
>>>>>>> 9b0ad97f
     */
    protected $serializer;

    /**
     * Construct
     *
     * @param \Magento\Catalog\Model\Product\Option $catalogProductOption
     * @param \Magento\Eav\Model\Config $eavConfig
     * @param \Magento\Catalog\Model\Product\Type $catalogProductType
     * @param \Magento\Framework\Event\ManagerInterface $eventManager
     * @param \Magento\MediaStorage\Helper\File\Storage\Database $fileStorageDb
     * @param \Magento\Framework\Filesystem $filesystem
     * @param \Magento\Framework\Registry $coreRegistry
     * @param \Psr\Log\LoggerInterface $logger
     * @param ProductRepositoryInterface $productRepository
<<<<<<< HEAD
     * @param \Magento\Framework\Serialize\SerializerInterface|null $serializer
=======
     * @param \Magento\Framework\Serialize\Serializer\Json|null $serializer
>>>>>>> 9b0ad97f
     * @SuppressWarnings(PHPMD.ExcessiveParameterList)
     */
    public function __construct(
        \Magento\Catalog\Model\Product\Option $catalogProductOption,
        \Magento\Eav\Model\Config $eavConfig,
        \Magento\Catalog\Model\Product\Type $catalogProductType,
        \Magento\Framework\Event\ManagerInterface $eventManager,
        \Magento\MediaStorage\Helper\File\Storage\Database $fileStorageDb,
        \Magento\Framework\Filesystem $filesystem,
        \Magento\Framework\Registry $coreRegistry,
        \Psr\Log\LoggerInterface $logger,
        ProductRepositoryInterface $productRepository,
<<<<<<< HEAD
        \Magento\Framework\Serialize\SerializerInterface $serializer = null
=======
        \Magento\Framework\Serialize\Serializer\Json $serializer = null
>>>>>>> 9b0ad97f
    ) {
        $this->_catalogProductOption = $catalogProductOption;
        $this->_eavConfig = $eavConfig;
        $this->_catalogProductType = $catalogProductType;
        $this->_coreRegistry = $coreRegistry;
        $this->_eventManager = $eventManager;
        $this->_fileStorageDb = $fileStorageDb;
        $this->_filesystem = $filesystem;
        $this->_logger = $logger;
        $this->productRepository = $productRepository;
        $this->serializer = $serializer ?: \Magento\Framework\App\ObjectManager::getInstance()
<<<<<<< HEAD
            ->get(\Magento\Framework\Serialize\SerializerInterface::class);
=======
            ->get(\Magento\Framework\Serialize\Serializer\Json::class);
>>>>>>> 9b0ad97f
    }

    /**
     * Specify type identifier
     *
     * @param   string $typeId
     * @return  \Magento\Catalog\Model\Product\Type\AbstractType
     */
    public function setTypeId($typeId)
    {
        $this->_typeId = $typeId;
        return $this;
    }

    /**
     * Return relation info about used products for specific type instance
     *
     * @return \Magento\Framework\DataObject Object with information data
     */
    public function getRelationInfo()
    {
        return new \Magento\Framework\DataObject();
    }

    /**
     * Retrieve Required children ids
     * Return grouped array, ex array(
     *   group => array(ids)
     * )
     *
     * @deplacated TODO: refactor to child relation manager
     *
     * @param int $parentId
     * @param bool $required
     * @return array
     * @SuppressWarnings(PHPMD.UnusedFormalParameter)
     */
    public function getChildrenIds($parentId, $required = true)
    {
        return [];
    }

    /**
     * Retrieve parent ids array by requered child
     *
     * @param int|array $childId
     * @return array
     * @SuppressWarnings(PHPMD.UnusedFormalParameter)
     */
    public function getParentIdsByChild($childId)
    {
        return [];
    }

    /**
     * Get array of product set attributes
     *
     * @param \Magento\Catalog\Model\Product $product
     * @return \Magento\Eav\Model\Entity\Attribute\AbstractAttribute[]
     */
    public function getSetAttributes($product)
    {
        if (!$product->hasData($this->_cacheProductSetAttributes)) {
            $setAttributes = $product->getResource()
                ->loadAllAttributes($product)
                ->getSortedAttributes($product->getAttributeSetId());
            $product->setData($this->_cacheProductSetAttributes, $setAttributes);
        }
        return $product->getData($this->_cacheProductSetAttributes);
    }

    /**
     * Compare attributes sorting
     *
     * @param \Magento\Catalog\Model\Entity\Attribute $attributeOne
     * @param \Magento\Catalog\Model\Entity\Attribute $attributeTwo
     * @return int
     */
    public function attributesCompare($attributeOne, $attributeTwo)
    {
        $sortOne = $attributeOne->getGroupSortPath() * 1000 + $attributeOne->getSortPath() * 0.0001;
        $sortTwo = $attributeTwo->getGroupSortPath() * 1000 + $attributeTwo->getSortPath() * 0.0001;

        if ($sortOne > $sortTwo) {
            return 1;
        } elseif ($sortOne < $sortTwo) {
            return -1;
        }

        return 0;
    }

    /**
     * Retrieve product type attributes
     *
     * @param \Magento\Catalog\Model\Product $product
     * @return \Magento\Eav\Model\Entity\Attribute\AbstractAttribute[]
     */
    public function getEditableAttributes($product)
    {
        return $this->getSetAttributes($product);
    }

    /**
     * Retrieve product attribute by identifier
     *
     * @param  int $attributeId
     * @param  \Magento\Catalog\Model\Product $product
     * @return \Magento\Catalog\Model\ResourceModel\Eav\Attribute|null
     */
    public function getAttributeById($attributeId, $product)
    {
        if ($attributeId) {
            foreach ($this->getSetAttributes($product) as $attribute) {
                if ($attribute->getId() == $attributeId) {
                    return $attribute;
                }
            }
        }
        return null;
    }

    /**
     * Check is virtual product
     *
     * @param \Magento\Catalog\Model\Product $product
     * @return bool
     * @SuppressWarnings(PHPMD.UnusedFormalParameter)
     */
    public function isVirtual($product)
    {
        return false;
    }

    /**
     * Check is product available for sale
     *
     * @param \Magento\Catalog\Model\Product $product
     * @return bool
     */
    public function isSalable($product)
    {
        $salable = $product->getStatus() == \Magento\Catalog\Model\Product\Attribute\Source\Status::STATUS_ENABLED;
        if ($salable && $product->hasData('is_salable')) {
            $salable = $product->getData('is_salable');
        }

        return (bool)(int)$salable;
    }

    /**
     * Prepare product and its configuration to be added to some products list.
     * Perform standard preparation process and then prepare options belonging to specific product type.
     *
     * @param  \Magento\Framework\DataObject $buyRequest
     * @param  \Magento\Catalog\Model\Product $product
     * @param  string $processMode
     * @return array|string
     * @SuppressWarnings(PHPMD.CyclomaticComplexity)
     */
    protected function _prepareProduct(\Magento\Framework\DataObject $buyRequest, $product, $processMode)
    {
        // try to add custom options
        try {
            $options = $this->_prepareOptions($buyRequest, $product, $processMode);
        } catch (\Magento\Framework\Exception\LocalizedException $e) {
            return $e->getMessage();
        }

        if (is_string($options)) {
            return $options;
        }
        // try to found super product configuration
        $superProductConfig = $buyRequest->getSuperProductConfig();
        if (!empty($superProductConfig['product_id']) && !empty($superProductConfig['product_type'])) {
            $superProductId = (int)$superProductConfig['product_id'];
            if ($superProductId) {
                /** @var \Magento\Catalog\Model\Product $superProduct */
                $superProduct = $this->_coreRegistry->registry('used_super_product_' . $superProductId);
                if (!$superProduct) {
                    $superProduct = $this->productRepository->getById($superProductId);
                    $this->_coreRegistry->register('used_super_product_' . $superProductId, $superProduct);
                }
                $assocProductIds = $superProduct->getTypeInstance()->getAssociatedProductIds($superProduct);
                if (in_array($product->getId(), $assocProductIds)) {
                    $productType = $superProductConfig['product_type'];
                    $product->addCustomOption('product_type', $productType, $superProduct);

                    $buyRequest->setData(
                        'super_product_config',
                        ['product_type' => $productType, 'product_id' => $superProduct->getId()]
                    );
                }
            }
        }

        $product->prepareCustomOptions();
        $buyRequest->unsetData('_processing_params');
        // One-time params only
        $product->addCustomOption('info_buyRequest', $this->serializer->serialize($buyRequest->getData()));
        if ($options) {
            $optionIds = array_keys($options);
            $product->addCustomOption('option_ids', implode(',', $optionIds));
            foreach ($options as $optionId => $optionValue) {
                $product->addCustomOption(self::OPTION_PREFIX . $optionId, $optionValue);
            }
        }

        // set quantity in cart
        if ($this->_isStrictProcessMode($processMode)) {
            $product->setCartQty($buyRequest->getQty());
        }
        $product->setQty($buyRequest->getQty());

        return [$product];
    }

    /**
     * Process product configuration
     *
     * @param \Magento\Framework\DataObject $buyRequest
     * @param \Magento\Catalog\Model\Product $product
     * @param string $processMode
     * @return array|string
     */
    public function processConfiguration(
        \Magento\Framework\DataObject $buyRequest,
        $product,
        $processMode = self::PROCESS_MODE_LITE
    ) {
        $products = $this->_prepareProduct($buyRequest, $product, $processMode);
        $this->processFileQueue();
        return $products;
    }

    /**
     * Initialize product(s) for add to cart process.
     * Advanced version of func to prepare product for cart - processMode can be specified there.
     *
     * @param \Magento\Framework\DataObject $buyRequest
     * @param \Magento\Catalog\Model\Product $product
     * @param null|string $processMode
     * @return array|string
     */
    public function prepareForCartAdvanced(\Magento\Framework\DataObject $buyRequest, $product, $processMode = null)
    {
        if (!$processMode) {
            $processMode = self::PROCESS_MODE_FULL;
        }
        $_products = $this->_prepareProduct($buyRequest, $product, $processMode);
        $this->processFileQueue();
        return $_products;
    }

    /**
     * Initialize product(s) for add to cart process
     *
     * @param \Magento\Framework\DataObject $buyRequest
     * @param \Magento\Catalog\Model\Product $product
     * @return array|string
     */
    public function prepareForCart(\Magento\Framework\DataObject $buyRequest, $product)
    {
        return $this->prepareForCartAdvanced($buyRequest, $product, self::PROCESS_MODE_FULL);
    }

    /**
     * Process File Queue
     *
     * @return $this
     * @throws \Magento\Framework\Exception\LocalizedException
     * @SuppressWarnings(PHPMD.CyclomaticComplexity)
     * @SuppressWarnings(PHPMD.NPathComplexity)
     */
    public function processFileQueue()
    {
        if (empty($this->_fileQueue)) {
            return $this;
        }

        foreach ($this->_fileQueue as &$queueOptions) {
            if (isset($queueOptions['operation']) && ($operation = $queueOptions['operation'])) {
                switch ($operation) {
                    case 'receive_uploaded_file':
                        $src = isset($queueOptions['src_name']) ? $queueOptions['src_name'] : '';
                        $dst = isset($queueOptions['dst_name']) ? $queueOptions['dst_name'] : '';
                        /** @var $uploader \Zend_File_Transfer_Adapter_Http */
                        $uploader = isset($queueOptions['uploader']) ? $queueOptions['uploader'] : null;

                        $path = dirname($dst);

                        try {
                            $rootDir = $this->_filesystem->getDirectoryWrite(
                                DirectoryList::ROOT
                            );
                            $rootDir->create($rootDir->getRelativePath($path));
                        } catch (\Magento\Framework\Exception\FileSystemException $e) {
                            throw new \Magento\Framework\Exception\LocalizedException(
                                __('We can\'t create writeable directory "%1".', $path)
                            );
                        }

                        $uploader->setDestination($path);

                        if (empty($src) || empty($dst) || !$uploader->receive($src)) {
                            /**
                             * @todo: show invalid option
                             */
                            if (isset($queueOptions['option'])) {
                                $queueOptions['option']->setIsValid(false);
                            }
                            throw new \Magento\Framework\Exception\LocalizedException(__('The file upload failed.'));
                        }
                        $this->_fileStorageDb->saveFile($dst);
                        break;
                    default:
                        break;
                }
            }
            $queueOptions = null;
        }

        return $this;
    }

    /**
     * Add file to File Queue
     * @param array $queueOptions   Array of File Queue
     *                              (eg. ['operation'=>'move',
     *                                    'src_name'=>'filename',
     *                                    'dst_name'=>'filename2'])
     * @return void
     */
    public function addFileQueue($queueOptions)
    {
        $this->_fileQueue[] = $queueOptions;
    }

    /**
     * Check if current process mode is strict
     *
     * @param string $processMode
     * @return bool
     */
    protected function _isStrictProcessMode($processMode)
    {
        return $processMode == self::PROCESS_MODE_FULL;
    }

    /**
     * Retrieve message for specify option(s)
     *
     * @return \Magento\Framework\Phrase
     */
    public function getSpecifyOptionMessage()
    {
        return __('Please specify product\'s required option(s).');
    }

    /**
     * Process custom defined options for product
     *
     * @param \Magento\Framework\DataObject $buyRequest
     * @param \Magento\Catalog\Model\Product $product
     * @param string $processMode
     * @return array
     * @throws LocalizedException
     */
    protected function _prepareOptions(\Magento\Framework\DataObject $buyRequest, $product, $processMode)
    {
        $transport = new \StdClass();
        $transport->options = [];
        $options = null;
        if ($product->getHasOptions()) {
            $options = $product->getOptions();
        }
        if ($options !== null) {
            $results = [];
            foreach ($options as $option) {
                /* @var $option \Magento\Catalog\Model\Product\Option */
                try {
                    $group = $option->groupFactory($option->getType())
                        ->setOption($option)
                        ->setProduct($product)
                        ->setRequest($buyRequest)
                        ->setProcessMode($processMode)
                        ->validateUserValue($buyRequest->getOptions());
                } catch (LocalizedException $e) {
                    $results[] = $e->getMessage();
                    continue;
                }

                $preparedValue = $group->prepareForCart();
                if ($preparedValue !== null) {
                    $transport->options[$option->getId()] = $preparedValue;
                }
            }
            if (count($results) > 0) {
                throw new LocalizedException(__(implode("\n", $results)));
            }
        }

        $eventName = sprintf('catalog_product_type_prepare_%s_options', $processMode);
        $this->_eventManager->dispatch(
            $eventName,
            ['transport' => $transport, 'buy_request' => $buyRequest, 'product' => $product]
        );
        return $transport->options;
    }

    /**
     * Check if product can be bought
     *
     * @param  \Magento\Catalog\Model\Product $product
     * @return $this
     * @throws \Magento\Framework\Exception\LocalizedException
     */
    public function checkProductBuyState($product)
    {
        if (!$product->getSkipCheckRequiredOption() && $product->getHasOptions()) {
            $options = $product->getProductOptionsCollection();
            foreach ($options as $option) {
                if ($option->getIsRequire()) {
                    $customOption = $product->getCustomOption(self::OPTION_PREFIX . $option->getId());
                    if (!$customOption || strlen($customOption->getValue()) == 0) {
                        $product->setSkipCheckRequiredOption(true);
                        throw new \Magento\Framework\Exception\LocalizedException(
                            __('The product has required options.')
                        );
                    }
                }
            }
        }

        return $this;
    }

    /**
     * Prepare additional options/information for order item which will be
     * created from this product
     *
     * @param \Magento\Catalog\Model\Product $product
     * @return array
     */
    public function getOrderOptions($product)
    {
        $optionArr = [];
        $info = $product->getCustomOption('info_buyRequest');
        if ($info) {
            $optionArr['info_buyRequest'] = $this->serializer->unserialize($info->getValue());
        }

        $optionIds = $product->getCustomOption('option_ids');
        if ($optionIds) {
            foreach (explode(',', $optionIds->getValue()) as $optionId) {
                $option = $product->getOptionById($optionId);
                if ($option) {
                    $confItemOption = $product->getCustomOption(self::OPTION_PREFIX . $option->getId());

                    $group = $option->groupFactory($option->getType())
                        ->setOption($option)
                        ->setProduct($product)
                        ->setConfigurationItemOption($confItemOption);

                    $optionArr['options'][] = [
                        'label' => $option->getTitle(),
                        'value' => $group->getFormattedOptionValue($confItemOption->getValue()),
                        'print_value' => $group->getPrintableOptionValue($confItemOption->getValue()),
                        'option_id' => $option->getId(),
                        'option_type' => $option->getType(),
                        'option_value' => $confItemOption->getValue(),
                        'custom_view' => $group->isCustomizedView(),
                    ];
                }
            }
        }

        $productTypeConfig = $product->getCustomOption('product_type');
        if ($productTypeConfig) {
            $optionArr['super_product_config'] = [
                'product_code' => $productTypeConfig->getCode(),
                'product_type' => $productTypeConfig->getValue(),
                'product_id' => $productTypeConfig->getProductId(),
            ];
        }

        return $optionArr;
    }

    /**
     * Save type related data
     *
     * @param \Magento\Catalog\Model\Product $product
     * @return $this
     */
    public function save($product)
    {
        if ($product->dataHasChangedFor('type_id') && $product->getOrigData('type_id')) {
            $oldTypeProduct = clone $product;
            $oldTypeInstance = $this->_catalogProductType->factory(
                $oldTypeProduct->setTypeId($product->getOrigData('type_id'))
            );
            $oldTypeProduct->setTypeInstance($oldTypeInstance);
            $oldTypeInstance->deleteTypeSpecificData($oldTypeProduct);
        }
        return $this;
    }

    /**
     * Remove don't applicable attributes data
     *
     * @param \Magento\Catalog\Model\Product $product
     * @return void
     */
    protected function _removeNotApplicableAttributes($product)
    {
        $entityType = $product->getResource()->getEntityType();
        foreach ($this->_eavConfig->getEntityAttributeCodes($entityType, $product) as $attributeCode) {
            $attribute = $this->_eavConfig->getAttribute($entityType, $attributeCode);
            $applyTo = $attribute->getApplyTo();
            if (is_array($applyTo) && count($applyTo) > 0 && !in_array($product->getTypeId(), $applyTo)) {
                $product->unsetData($attribute->getAttributeCode());
            }
        }
    }

    /**
     * Before save type related data
     *
     * @param \Magento\Catalog\Model\Product $product
     * @return $this
     */
    public function beforeSave($product)
    {
        $this->_removeNotApplicableAttributes($product);
        $product->canAffectOptions(true);
        return $this;
    }

    /**
     * Check if product is composite
     *
     * @param \Magento\Catalog\Model\Product $product
     * @return bool
     * @SuppressWarnings(PHPMD.UnusedFormalParameter)
     */
    public function isComposite($product)
    {
        return $this->_isComposite;
    }

    /**
     * Check if product can be configured
     *
     * @param \Magento\Catalog\Model\Product $product
     * @return bool
     * @SuppressWarnings(PHPMD.UnusedFormalParameter)
     */
    public function canConfigure($product)
    {
        return $this->_canConfigure;
    }

    /**
     * Check if product qty is fractional number
     *
     * @return bool
     */
    public function canUseQtyDecimals()
    {
        return $this->_canUseQtyDecimals;
    }

    /**
     * Default action to get sku of product
     *
     * @param \Magento\Catalog\Model\Product $product
     * @return string
     */
    public function getSku($product)
    {
        $sku = $product->getData('sku');
        if ($product->getCustomOption('option_ids')) {
            $sku = $this->getOptionSku($product, $sku);
        }
        return $sku;
    }

    /**
     * Default action to get sku of product with option
     *
     * @param \Magento\Catalog\Model\Product $product Product with Custom Options
     * @param string $sku Product SKU without option
     * @return string
     */
    public function getOptionSku($product, $sku = '')
    {
        $skuDelimiter = '-';
        if (empty($sku)) {
            $sku = $product->getData('sku');
        }
        $optionIds = $product->getCustomOption('option_ids');
        if ($optionIds) {
            foreach (explode(',', $optionIds->getValue()) as $optionId) {
                $option = $product->getOptionById($optionId);
                if ($option) {
                    $confItemOption = $product->getCustomOption(self::OPTION_PREFIX . $optionId);

                    $group = $option->groupFactory($option->getType())
                        ->setOption($option)
                        ->setListener(new \Magento\Framework\DataObject());

                    $optionSku = $group->getOptionSku($confItemOption->getValue(), $skuDelimiter);
                    if ($optionSku) {
                        $sku .= $skuDelimiter . $optionSku;
                    }

                    if ($group->getListener()->getHasError()) {
                        $product->setHasError(true)->setMessage($group->getListener()->getMessage());
                    }
                }
            }
        }
        return $sku;
    }

    /**
     * Default action to get weight of product
     *
     * @param \Magento\Catalog\Model\Product $product
     * @return float
     */
    public function getWeight($product)
    {
        return $product->getData('weight');
    }

    /**
     * Return true if product has options
     *
     * @param \Magento\Catalog\Model\Product $product
     * @return bool
     */
    public function hasOptions($product)
    {
        return $product->getHasOptions();
    }

    /**
     * Method is needed for specific actions to change given configuration options values
     * according current product type logic
     * Example: the cataloginventory validation of decimal qty can change qty to int,
     * so need to change configuration item qty option value too.
     *
     * @param array $options
     * @param \Magento\Framework\DataObject $option
     * @param int|float|null $value
     * @param \Magento\Catalog\Model\Product $product
     *
     * @return $this
     * @SuppressWarnings(PHPMD.UnusedFormalParameter)
     */
    public function updateQtyOption($options, \Magento\Framework\DataObject $option, $value, $product)
    {
        return $this;
    }

    /**
     * Check if product has required options
     *
     * @param \Magento\Catalog\Model\Product $product
     * @return bool
     */
    public function hasRequiredOptions($product)
    {
        if ($product->getRequiredOptions()) {
            return true;
        }
        return false;
    }

    /**
     * Retrieve store filter for associated products
     *
     * @param \Magento\Catalog\Model\Product $product
     * @return int|\Magento\Store\Model\Store
     */
    public function getStoreFilter($product)
    {
        $cacheKey = '_cache_instance_store_filter';
        return $product->getData($cacheKey);
    }

    /**
     * Set store filter for associated products
     *
     * @param $store int|\Magento\Store\Model\Store
     * @param \Magento\Catalog\Model\Product $product
     * @return $this
     */
    public function setStoreFilter($store, $product)
    {
        $cacheKey = '_cache_instance_store_filter';
        $product->setData($cacheKey, $store);
        return $this;
    }

    /**
     * Allow for updates of children qty's
     * (applicable for complicated product types. As default returns false)
     *
     * @param \Magento\Catalog\Model\Product $product
     * @return boolean false
     * @SuppressWarnings(PHPMD.UnusedFormalParameter)
     * @SuppressWarnings(PHPMD.BooleanGetMethodName)
     */
    public function getForceChildItemQtyChanges($product)
    {
        return false;
    }

    /**
     * Prepare Quote Item Quantity
     *
     * @param int|float $qty
     * @param \Magento\Catalog\Model\Product $product
     * @return float
     * @SuppressWarnings(PHPMD.UnusedFormalParameter)
     */
    public function prepareQuoteItemQty($qty, $product)
    {
        return floatval($qty);
    }

    /**
     * Implementation of product specify logic of which product needs to be assigned to option.
     * For example if product which was added to option already removed from catalog.
     *
     * @param \Magento\Catalog\Model\Product $optionProduct
     * @param \Magento\Quote\Model\Quote\Item\Option $option
     * @param \Magento\Catalog\Model\Product $product
     * @return $this
     */
    public function assignProductToOption($optionProduct, $option, $product)
    {
        if ($optionProduct) {
            $option->setProduct($optionProduct);
        } else {
            $option->setProduct($product);
        }

        return $this;
    }

    /**
     * Setting specified product type variables
     *
     * @param array $config
     * @return $this
     */
    public function setConfig($config)
    {
        if (isset($config['composite'])) {
            $this->_isComposite = (bool)$config['composite'];
        }

        if (isset($config['can_use_qty_decimals'])) {
            $this->_canUseQtyDecimals = (bool) $config['can_use_qty_decimals'];
        }

        return $this;
    }

    /**
     * Retrieve additional searchable data from type instance
     * Using based on product id and store_id data
     *
     * @param \Magento\Catalog\Model\Product $product
     * @return array
     */
    public function getSearchableData($product)
    {
        $searchData = [];
        if ($product->getHasOptions()) {
            $searchData = $this->_catalogProductOption->getSearchableData(
                $product->getEntityId(),
                $product->getStoreId()
            );
        }

        return $searchData;
    }

    /**
     * Retrieve products divided into groups required to purchase
     * At least one product in each group has to be purchased
     *
     * @param \Magento\Catalog\Model\Product $product
     * @return array
     */
    public function getProductsToPurchaseByReqGroups($product)
    {
        if ($this->isComposite($product)) {
            return [];
        }
        return [[$product]];
    }

    /**
     * Prepare selected options for product
     *
     * @param  \Magento\Catalog\Model\Product $product
     * @param  \Magento\Framework\DataObject $buyRequest
     * @return array
     * @SuppressWarnings(PHPMD.UnusedFormalParameter)
     */
    public function processBuyRequest($product, $buyRequest)
    {
        return [];
    }

    /**
     * Check product's options configuration
     *
     * @param  \Magento\Catalog\Model\Product $product
     * @param  \Magento\Framework\DataObject $buyRequest
     * @return array
     */
    public function checkProductConfiguration($product, $buyRequest)
    {
        $errors = [];

        try {
            /**
             * cloning product because prepareForCart() method will modify it
             */
            $productForCheck = clone $product;
            $buyRequestForCheck = clone $buyRequest;
            $result = $this->prepareForCart($buyRequestForCheck, $productForCheck);

            if (is_string($result)) {
                $errors[] = $result;
            }
        } catch (\Magento\Framework\Exception\LocalizedException $e) {
            $errors[] = $e->getMessage();
        } catch (\Exception $e) {
            $this->_logger->critical($e);
            $errors[] = __('Something went wrong while processing the request.');
        }

        return $errors;
    }

    /**
     * Determine presence of weight for product type
     *
     * @return bool
     */
    public function hasWeight()
    {
        return true;
    }

    /**
     * Set image for product without image if possible
     *
     * @param \Magento\Catalog\Model\Product $product
     * @return $this
     * @SuppressWarnings(PHPMD.UnusedFormalParameter)
     */
    public function setImageFromChildProduct(\Magento\Catalog\Model\Product $product)
    {
        return $this;
    }

    /**
     * Return array of specific to type product entities
     *
     * @param \Magento\Catalog\Model\Product $product
     * @return array
     * @SuppressWarnings(PHPMD.UnusedFormalParameter)
     */
    public function getIdentities(\Magento\Catalog\Model\Product $product)
    {
        return [];
    }

    /**
     * @param \Magento\Catalog\Model\Product\Type\AbstractType $product
     * @return array
     * @SuppressWarnings(PHPMD.UnusedFormalParameter)
     */
    public function getAssociatedProducts($product)
    {
        return [];
    }

    /**
     * Check if product can be potentially buyed from the category page or some other list
     *
     * @param \Magento\Catalog\Model\Product $product
     * @return bool
     */
    public function isPossibleBuyFromList($product)
    {
        return !$this->hasRequiredOptions($product);
    }
}<|MERGE_RESOLUTION|>--- conflicted
+++ resolved
@@ -164,11 +164,7 @@
     /**
      * Serializer interface instance.
      *
-<<<<<<< HEAD
-     * @var \Magento\Framework\Serialize\SerializerInterface
-=======
      * @var \Magento\Framework\Serialize\Serializer\Json
->>>>>>> 9b0ad97f
      */
     protected $serializer;
 
@@ -184,11 +180,7 @@
      * @param \Magento\Framework\Registry $coreRegistry
      * @param \Psr\Log\LoggerInterface $logger
      * @param ProductRepositoryInterface $productRepository
-<<<<<<< HEAD
-     * @param \Magento\Framework\Serialize\SerializerInterface|null $serializer
-=======
      * @param \Magento\Framework\Serialize\Serializer\Json|null $serializer
->>>>>>> 9b0ad97f
      * @SuppressWarnings(PHPMD.ExcessiveParameterList)
      */
     public function __construct(
@@ -201,11 +193,7 @@
         \Magento\Framework\Registry $coreRegistry,
         \Psr\Log\LoggerInterface $logger,
         ProductRepositoryInterface $productRepository,
-<<<<<<< HEAD
-        \Magento\Framework\Serialize\SerializerInterface $serializer = null
-=======
         \Magento\Framework\Serialize\Serializer\Json $serializer = null
->>>>>>> 9b0ad97f
     ) {
         $this->_catalogProductOption = $catalogProductOption;
         $this->_eavConfig = $eavConfig;
@@ -217,11 +205,7 @@
         $this->_logger = $logger;
         $this->productRepository = $productRepository;
         $this->serializer = $serializer ?: \Magento\Framework\App\ObjectManager::getInstance()
-<<<<<<< HEAD
-            ->get(\Magento\Framework\Serialize\SerializerInterface::class);
-=======
             ->get(\Magento\Framework\Serialize\Serializer\Json::class);
->>>>>>> 9b0ad97f
     }
 
     /**
