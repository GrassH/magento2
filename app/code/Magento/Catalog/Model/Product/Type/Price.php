<?php
/**
 * Copyright © 2015 Magento. All rights reserved.
 * See COPYING.txt for license details.
 */

namespace Magento\Catalog\Model\Product\Type;

use Magento\Catalog\Model\Product;
use Magento\Customer\Api\GroupManagementInterface;
use Magento\Framework\Pricing\PriceCurrencyInterface;
use Magento\Store\Model\Store;

/**
 * Product type price model
 * @SuppressWarnings(PHPMD.CouplingBetweenObjects)
 */
class Price
{
    /**
     * Product price cache tag
     */
    const CACHE_TAG = 'PRODUCT_PRICE';

    /**
     * @var array
     */
    protected static $attributeCache = [];

    /**
     * Core event manager proxy
     *
     * @var \Magento\Framework\Event\ManagerInterface
     */
    protected $_eventManager;

    /**
     * Customer session
     *
     * @var \Magento\Customer\Model\Session
     */
    protected $_customerSession;

    /**
     * @var \Magento\Framework\Stdlib\DateTime\TimezoneInterface
     */
    protected $_localeDate;

    /**
     * Store manager
     *
     * @var \Magento\Store\Model\StoreManagerInterface
     */
    protected $_storeManager;

    /**
     * Rule factory
     *
     * @var \Magento\CatalogRule\Model\Resource\RuleFactory
     */
    protected $_ruleFactory;

    /**
     * @var PriceCurrencyInterface
     */
    protected $priceCurrency;

    /**
     * @var GroupManagementInterface
     */
    protected $_groupManagement;

    /**
     * @var \Magento\Catalog\Api\Data\ProductTierPriceInterfaceFactory
     */
    protected $tierPriceFactory;

    /**
     * @var \Magento\Framework\App\Config\ScopeConfigInterface
     */
    protected $config;

    /**
     * Price constructor.
     * @param \Magento\CatalogRule\Model\Resource\RuleFactory $ruleFactory
     * @param \Magento\Store\Model\StoreManagerInterface $storeManager
     * @param \Magento\Framework\Stdlib\DateTime\TimezoneInterface $localeDate
     * @param \Magento\Customer\Model\Session $customerSession
     * @param \Magento\Framework\Event\ManagerInterface $eventManager
     * @param PriceCurrencyInterface $priceCurrency
     * @param GroupManagementInterface $groupManagement
     * @param \Magento\Catalog\Api\Data\ProductTierPriceInterfaceFactory $tierPriceFactory
     * @param \Magento\Framework\App\Config\ScopeConfigInterface $config
     *
     * @SuppressWarnings(PHPMD.ExcessiveParameterList)
     */
    public function __construct(
        \Magento\CatalogRule\Model\Resource\RuleFactory $ruleFactory,
        \Magento\Store\Model\StoreManagerInterface $storeManager,
        \Magento\Framework\Stdlib\DateTime\TimezoneInterface $localeDate,
        \Magento\Customer\Model\Session $customerSession,
        \Magento\Framework\Event\ManagerInterface $eventManager,
        PriceCurrencyInterface $priceCurrency,
        GroupManagementInterface $groupManagement,
        \Magento\Catalog\Api\Data\ProductTierPriceInterfaceFactory $tierPriceFactory,
        \Magento\Framework\App\Config\ScopeConfigInterface $config
    ) {
        $this->_ruleFactory = $ruleFactory;
        $this->_storeManager = $storeManager;
        $this->_localeDate = $localeDate;
        $this->_customerSession = $customerSession;
        $this->_eventManager = $eventManager;
        $this->priceCurrency = $priceCurrency;
        $this->_groupManagement = $groupManagement;
        $this->tierPriceFactory = $tierPriceFactory;
        $this->config = $config;
    }

    /**
     * Default action to get price of product
     *
     * @param Product $product
     * @return float
     */
    public function getPrice($product)
    {
        return $product->getData('price');
    }

    /**
     * Get base price with apply Group, Tier, Special prises
     *
     * @param Product $product
     * @param float|null $qty
     *
     * @return float
     */
    public function getBasePrice($product, $qty = null)
    {
        $price = (float) $product->getPrice();
        return min(
            $this->_applyTierPrice($product, $qty, $price),
            $this->_applySpecialPrice($product, $price)
        );
    }

    /**
     * Retrieve product final price
     *
     * @param float|null $qty
     * @param Product $product
     * @return float
     */
    public function getFinalPrice($qty, $product)
    {
        if ($qty === null && $product->getCalculatedFinalPrice() !== null) {
            return $product->getCalculatedFinalPrice();
        }

        $finalPrice = $this->getBasePrice($product, $qty);
        $product->setFinalPrice($finalPrice);

        $this->_eventManager->dispatch('catalog_product_get_final_price', ['product' => $product, 'qty' => $qty]);

        $finalPrice = $product->getData('final_price');
        $finalPrice = $this->_applyOptionsPrice($product, $qty, $finalPrice);
        $finalPrice = max(0, $finalPrice);
        $product->setFinalPrice($finalPrice);

        return $finalPrice;
    }

    /**
     * @param Product $product
     * @param float $productQty
     * @param Product $childProduct
     * @param float $childProductQty
     * @return float
     *
     * @SuppressWarnings(PHPMD.UnusedFormalParameter)
     */
    public function getChildFinalPrice($product, $productQty, $childProduct, $childProductQty)
    {
        return $this->getFinalPrice($childProductQty, $childProduct);
    }

    /**
     * Gets the 'tear_price' array from the product
     *
     * @param Product $product
     * @param string $key
     * @param bool $returnRawData
     * @return array
     */
    protected function getExistingPrices($product, $key, $returnRawData = false)
    {
        $prices = $product->getData($key);

        if ($prices === null) {
            $attribute = $product->getResource()->getAttribute($key);
            if ($attribute) {
                $attribute->getBackend()->afterLoad($product);
                $prices = $product->getData($key);
            }
        }

        if ($prices === null || !is_array($prices)) {
            return ($returnRawData ? $prices : []);
        }

        return $prices;
    }

    /**
     * Returns the website to use for group or tier prices, based on the price scope setting
     *
     * @return int|mixed
     */
    protected function getWebsiteForPriceScope()
    {
        $websiteId = 0;
        $value = $this->config->getValue('catalog/price/scope', \Magento\Store\Model\ScopeInterface::SCOPE_WEBSITE);
        if ($value != 0) {
            // use the website associated with the current store
            $websiteId = $this->_storeManager->getWebsite()->getId();
        }
        return $websiteId;
    }

    /**
<<<<<<< HEAD
=======
     * Get product group price for the customer
     *
     * @param Product $product
     * @return float
     * see \Magento\Catalog\Pricing\Price\GroupPrice
     */
    public function getGroupPrice($product)
    {
        $groupPrices = $this->getGroupPrices($product);

        if (empty($groupPrices)) {
            return $product->getPrice();
        }

        $customerGroup = $this->_getCustomerGroupId($product);

        $matchedPrice = $product->getPrice();
        foreach ($groupPrices as $groupPrice) {
            /** @var \Magento\Catalog\Api\Data\ProductGroupPriceInterface $groupPrice */
            if ($groupPrice->getCustomerGroupId() == $customerGroup && $groupPrice->getValue() < $matchedPrice) {
                $matchedPrice = $groupPrice->getValue();
                break;
            }
        }

        return $matchedPrice;
    }

    /**
>>>>>>> b03edea5
     * Apply tier price for product if not return price that was before
     *
     * @param   Product $product
     * @param   float $qty
     * @param   float $finalPrice
     * @return  float
     */
    protected function _applyTierPrice($product, $qty, $finalPrice)
    {
        if ($qty === null) {
            return $finalPrice;
        }

        $tierPrice = $product->getTierPrice($qty);
        if (is_numeric($tierPrice)) {
            $finalPrice = min($finalPrice, $tierPrice);
        }
        return $finalPrice;
    }

    /**
     * Get product tier price by qty
     *
     * @param   float $qty
     * @param   Product $product
     * @return  float|array
     * @SuppressWarnings(PHPMD.CyclomaticComplexity)
     * @SuppressWarnings(PHPMD.NPathComplexity)
     */
    public function getTierPrice($qty, $product)
    {
        $allGroupsId = $this->getAllCustomerGroupsId();

        $prices = $this->getExistingPrices($product, 'tier_price', true);
        if ($prices === null || !is_array($prices)) {
            if ($qty !== null) {
                return $product->getPrice();
            } else {
                return [
                    [
                        'price' => $product->getPrice(),
                        'website_price' => $product->getPrice(),
                        'price_qty' => 1,
                        'cust_group' => $allGroupsId,
                    ]
                ];
            }
        }

        $custGroup = $this->_getCustomerGroupId($product);
        if ($qty) {
            $prevQty = 1;
            $prevPrice = $product->getPrice();
            $prevGroup = $allGroupsId;

            foreach ($prices as $price) {
                if ($price['cust_group'] != $custGroup && $price['cust_group'] != $allGroupsId) {
                    // tier not for current customer group nor is for all groups
                    continue;
                }
                if ($qty < $price['price_qty']) {
                    // tier is higher than product qty
                    continue;
                }
                if ($price['price_qty'] < $prevQty) {
                    // higher tier qty already found
                    continue;
                }
                if ($price['price_qty'] == $prevQty &&
                    $prevGroup != $allGroupsId &&
                    $price['cust_group'] == $allGroupsId) {
                    // found tier qty is same as current tier qty but current tier group is ALL_GROUPS
                    continue;
                }
                if ($price['website_price'] < $prevPrice) {
                    $prevPrice = $price['website_price'];
                    $prevQty = $price['price_qty'];
                    $prevGroup = $price['cust_group'];
                }
            }
            return $prevPrice;
        } else {
            $qtyCache = [];
            foreach ($prices as $priceKey => $price) {
                if ($price['cust_group'] != $custGroup && $price['cust_group'] != $allGroupsId) {
                    unset($prices[$priceKey]);
                } elseif (isset($qtyCache[$price['price_qty']])) {
                    $priceQty = $qtyCache[$price['price_qty']];
                    if ($prices[$priceQty]['website_price'] > $price['website_price']) {
                        unset($prices[$priceQty]);
                        $qtyCache[$price['price_qty']] = $priceKey;
                    } else {
                        unset($prices[$priceKey]);
                    }
                } else {
                    $qtyCache[$price['price_qty']] = $priceKey;
                }
            }
        }

        return $prices ? $prices : [];
    }

    /**
     * Gets the CUST_GROUP_ALL id
     *
     * @return int
     */
    protected function getAllCustomerGroupsId()
    {
        // ex: 32000
        return $this->_groupManagement->getAllCustomersGroup()->getId();
    }

    /**
     * Gets list of product tier prices
     *
     * @param Product $product
     * @return \Magento\Catalog\Api\Data\ProductTierPriceInterface[]
     */
    public function getTierPrices($product)
    {
        $prices = [];
        $tierPrices = $this->getExistingPrices($product, 'tier_price');
        foreach ($tierPrices as $price) {
            /** @var \Magento\Catalog\Api\Data\ProductTierPriceInterface $tierPrice */
            $tierPrice = $this->tierPriceFactory->create();
            $tierPrice->setCustomerGroupId($price['cust_group']);
            if (array_key_exists('website_price', $price)) {
                $value = $price['website_price'];
            } else {
                $value = $price['price'];
            }
            $tierPrice->setValue($value);
            $tierPrice->setQty($price['price_qty']);
            $prices[] = $tierPrice;
        }
        return $prices;
    }

    /**
     * Sets list of product tier prices
     *
     * @param Product $product
     * @param \Magento\Catalog\Api\Data\ProductTierPriceInterface[] $tierPrices
     * @return $this
     */
    public function setTierPrices($product, array $tierPrices = null)
    {
        // null array means leave everything as is
        if ($tierPrices === null) {
            return $this;
        }

        $websiteId = $this->getWebsiteForPriceScope();
        $allGroupsId = $this->getAllCustomerGroupsId();

        // build the new array of tier prices
        $prices = [];
        foreach ($tierPrices as $price) {
            $prices[] = [
                'website_id' => $websiteId,
                'cust_group' => $price->getCustomerGroupId(),
                'website_price' => $price->getValue(),
                'price' => $price->getValue(),
                'all_groups' => ($price->getCustomerGroupId() == $allGroupsId),
                'price_qty' => $price->getQty()
            ];
        }
        $product->setData('tier_price', $prices);

        return $this;
    }

    /**
     * @param Product $product
     * @return int
     */
    protected function _getCustomerGroupId($product)
    {
        if ($product->getCustomerGroupId() !== null) {
            return $product->getCustomerGroupId();
        }
        return $this->_customerSession->getCustomerGroupId();
    }

    /**
     * Apply special price for product if not return price that was before
     *
     * @param   Product $product
     * @param   float $finalPrice
     * @return  float
     */
    protected function _applySpecialPrice($product, $finalPrice)
    {
        return $this->calculateSpecialPrice(
            $finalPrice,
            $product->getSpecialPrice(),
            $product->getSpecialFromDate(),
            $product->getSpecialToDate(),
            $product->getStore()
        );
    }

    /**
     * Count how many tier prices we have for the product
     *
     * @param   Product $product
     * @return  int
     */
    public function getTierPriceCount($product)
    {
        $price = $product->getTierPrice();
        return count($price);
    }

    /**
     * Get formatted by currency tier price
     *
     * @param   float $qty
     * @param   Product $product
     * @return  array|float
     */
    public function getFormatedTierPrice($qty, $product)
    {
        $price = $product->getTierPrice($qty);
        if (is_array($price)) {
            foreach (array_keys($price) as $index) {
                $price[$index]['formated_price'] = $this->priceCurrency->convertAndFormat(
                    $price[$index]['website_price']
                );
            }
        } else {
            $price = $this->priceCurrency->format($price);
        }

        return $price;
    }

    /**
     * Get formatted by currency product price
     *
     * @param   Product $product
     * @return  array || float
     */
    public function getFormatedPrice($product)
    {
        return $this->priceCurrency->format($product->getFinalPrice());
    }

    /**
     * Apply options price
     *
     * @param Product $product
     * @param int $qty
     * @param float $finalPrice
     * @return float
     * @SuppressWarnings(PHPMD.UnusedFormalParameter)
     */
    protected function _applyOptionsPrice($product, $qty, $finalPrice)
    {
        $optionIds = $product->getCustomOption('option_ids');
        if ($optionIds) {
            $basePrice = $finalPrice;
            foreach (explode(',', $optionIds->getValue()) as $optionId) {
                if ($option = $product->getOptionById($optionId)) {
                    $confItemOption = $product->getCustomOption('option_' . $option->getId());

                    $group = $option->groupFactory($option->getType())
                        ->setOption($option)
                        ->setConfigurationItemOption($confItemOption);
                    $finalPrice += $group->getOptionPrice($confItemOption->getValue(), $basePrice);
                }
            }
        }

        return $finalPrice;
    }

    /**
     * Calculate product price based on special price data and price rules
     *
     * @param   float $basePrice
     * @param   float $specialPrice
     * @param   string $specialPriceFrom
     * @param   string $specialPriceTo
     * @param   bool|float|null $rulePrice
     * @param   mixed|null $wId
     * @param   integer|null $gId
     * @param   int|null $productId
     * @return  float
     */
    public function calculatePrice(
        $basePrice,
        $specialPrice,
        $specialPriceFrom,
        $specialPriceTo,
        $rulePrice = false,
        $wId = null,
        $gId = null,
        $productId = null
    ) {
        \Magento\Framework\Profiler::start('__PRODUCT_CALCULATE_PRICE__');
        if ($wId instanceof Store) {
            $sId = $wId->getId();
            $wId = $wId->getWebsiteId();
        } else {
            $sId = $this->_storeManager->getWebsite($wId)->getDefaultGroup()->getDefaultStoreId();
        }

        $finalPrice = $basePrice;

        $finalPrice = $this->calculateSpecialPrice(
            $finalPrice,
            $specialPrice,
            $specialPriceFrom,
            $specialPriceTo,
            $sId
        );

        if ($rulePrice === false) {
            $date = $this->_localeDate->scopeDate($sId);
            $rulePrice = $this->_ruleFactory->create()->getRulePrice($date, $wId, $gId, $productId);
        }

        if ($rulePrice !== null && $rulePrice !== false) {
            $finalPrice = min($finalPrice, $rulePrice);
        }

        $finalPrice = max($finalPrice, 0);
        \Magento\Framework\Profiler::stop('__PRODUCT_CALCULATE_PRICE__');
        return $finalPrice;
    }

    /**
     * Calculate and apply special price
     *
     * @param float $finalPrice
     * @param float $specialPrice
     * @param string $specialPriceFrom
     * @param string $specialPriceTo
     * @param int|string|Store $store
     * @return float
     */
    public function calculateSpecialPrice(
        $finalPrice,
        $specialPrice,
        $specialPriceFrom,
        $specialPriceTo,
        $store = null
    ) {
        if ($specialPrice !== null && $specialPrice != false) {
            if ($this->_localeDate->isScopeDateInInterval($store, $specialPriceFrom, $specialPriceTo)) {
                $finalPrice = min($finalPrice, $specialPrice);
            }
        }
        return $finalPrice;
    }

    /**
     * Check is tier price value fixed or percent of original price
     *
     * @return bool
     */
    public function isTierPriceFixed()
    {
        return true;
    }
}<|MERGE_RESOLUTION|>--- conflicted
+++ resolved
@@ -228,38 +228,6 @@
     }
 
     /**
-<<<<<<< HEAD
-=======
-     * Get product group price for the customer
-     *
-     * @param Product $product
-     * @return float
-     * see \Magento\Catalog\Pricing\Price\GroupPrice
-     */
-    public function getGroupPrice($product)
-    {
-        $groupPrices = $this->getGroupPrices($product);
-
-        if (empty($groupPrices)) {
-            return $product->getPrice();
-        }
-
-        $customerGroup = $this->_getCustomerGroupId($product);
-
-        $matchedPrice = $product->getPrice();
-        foreach ($groupPrices as $groupPrice) {
-            /** @var \Magento\Catalog\Api\Data\ProductGroupPriceInterface $groupPrice */
-            if ($groupPrice->getCustomerGroupId() == $customerGroup && $groupPrice->getValue() < $matchedPrice) {
-                $matchedPrice = $groupPrice->getValue();
-                break;
-            }
-        }
-
-        return $matchedPrice;
-    }
-
-    /**
->>>>>>> b03edea5
      * Apply tier price for product if not return price that was before
      *
      * @param   Product $product
