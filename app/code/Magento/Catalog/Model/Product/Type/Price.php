--- conflicted
+++ resolved
@@ -506,13 +506,9 @@
      *
      * @param float $qty
      * @param Product $product
-<<<<<<< HEAD
+     *
      * @return array|float
-=======
-     *
-     * @return array|float
-     *
->>>>>>> 2bc471e8
+     *
      * @deprecated
      * @see getFormattedTierPrice()
      */
@@ -536,11 +532,7 @@
      * Get formatted by currency product price
      *
      * @param Product $product
-<<<<<<< HEAD
-     * @return array|float
-=======
      * @return array || float
->>>>>>> 2bc471e8
      *
      * @deprecated
      * @see getFormattedPrice()
