<?php
/**
 *
 * Copyright © 2015 Magento. All rights reserved.
 * See COPYING.txt for license details.
 */

namespace Magento\Catalog\Model\Product;

use Magento\Catalog\Api\ProductRepositoryInterface;
use Magento\Customer\Api\GroupManagementInterface;
use Magento\Customer\Api\GroupRepositoryInterface;
use Magento\Framework\Exception\CouldNotSaveException;
use Magento\Framework\Exception\InputException;

/**
 * @SuppressWarnings(PHPMD.CouplingBetweenObjects)
 */
class TierPriceManagement implements \Magento\Catalog\Api\ProductTierPriceManagementInterface
{
    /**
     * @var \Magento\Catalog\Api\ProductRepositoryInterface
     */
    protected $productRepository;

    /**
     * @var \Magento\Catalog\Api\Data\ProductTierPriceInterfaceFactory
     */
    protected $priceFactory;

    /**
     * @var \Magento\Store\Model\StoreManagerInterface
     */
    protected $storeManager;

    /**
     * @var \Magento\Catalog\Model\Product\PriceModifier
     */
    protected $priceModifier;

    /**
     * @var \Magento\Framework\App\Config\ScopeConfigInterface
     */
    protected $config;

    /**
     * @var GroupManagementInterface
     */
    protected $groupManagement;

    /**
     * @var GroupRepositoryInterface
     */
    protected $groupRepository;

    /**
     * @param ProductRepositoryInterface $productRepository
<<<<<<< HEAD
     * @param \Magento\Catalog\Api\Data\ProductTierPriceInterfaceFactory $priceFactory
     * @param \Magento\Framework\Store\StoreManagerInterface $storeManager
=======
     * @param \Magento\Catalog\Api\Data\ProductTierPriceDataBuilder $priceBuilder
     * @param \Magento\Store\Model\StoreManagerInterface $storeManager
>>>>>>> 8e14d421
     * @param PriceModifier $priceModifier
     * @param \Magento\Framework\App\Config\ScopeConfigInterface $config
     * @param GroupManagementInterface $groupManagement
     * @param GroupRepositoryInterface $groupRepository
     */
    public function __construct(
        ProductRepositoryInterface $productRepository,
<<<<<<< HEAD
        \Magento\Catalog\Api\Data\ProductTierPriceInterfaceFactory $priceFactory,
        \Magento\Framework\Store\StoreManagerInterface $storeManager,
=======
        \Magento\Catalog\Api\Data\ProductTierPriceDataBuilder $priceBuilder,
        \Magento\Store\Model\StoreManagerInterface $storeManager,
>>>>>>> 8e14d421
        \Magento\Catalog\Model\Product\PriceModifier $priceModifier,
        \Magento\Framework\App\Config\ScopeConfigInterface $config,
        GroupManagementInterface $groupManagement,
        GroupRepositoryInterface $groupRepository
    ) {
        $this->productRepository = $productRepository;
        $this->priceFactory = $priceFactory;
        $this->storeManager = $storeManager;
        $this->priceModifier = $priceModifier;
        $this->config = $config;
        $this->groupManagement = $groupManagement;
        $this->groupRepository = $groupRepository;
    }

    /**
     * {@inheritdoc}
     * @SuppressWarnings(PHPMD.CyclomaticComplexity)
     * @SuppressWarnings(PHPMD.NPathComplexity)
     */
    public function add($productSku, $customerGroupId, $price, $qty)
    {
        if (!\Zend_Validate::is($price, 'Float') || $price <= 0 || !\Zend_Validate::is($qty, 'Float') || $qty <= 0) {
            throw new InputException('Please provide valid data');
        }
        $product = $this->productRepository->get($productSku, ['edit_mode' => true]);
        $tierPrices = $product->getData('tier_price');
        $websiteIdentifier = 0;
        $value = $this->config->getValue('catalog/price/scope', \Magento\Store\Model\ScopeInterface::SCOPE_WEBSITE);
        if ($value != 0) {
            $websiteIdentifier = $this->storeManager->getWebsite()->getId();
        }
        $found = false;

        foreach ($tierPrices as &$item) {
            if ('all' == $customerGroupId) {
                $isGroupValid = ($item['all_groups'] == 1);
            } else {
                $isGroupValid = ($item['cust_group'] == $customerGroupId);
            }

            if ($isGroupValid && $item['website_id'] == $websiteIdentifier && $item['price_qty'] == $qty) {
                $item['price'] = $price;
                $found = true;
                break;
            }
        }
        if (!$found) {
            $mappedCustomerGroupId = 'all' == $customerGroupId
                ? $this->groupManagement->getAllCustomersGroup()->getId()
                : $this->groupRepository->getById($customerGroupId)->getId();

            $tierPrices[] = [
                'cust_group' => $mappedCustomerGroupId,
                'price' => $price,
                'website_price' => $price,
                'website_id' => $websiteIdentifier,
                'price_qty' => $qty,
            ];
        }

        $product->setData('tier_price', $tierPrices);
        $errors = $product->validate();
        if (is_array($errors) && count($errors)) {
            $errorAttributeCodes = implode(', ', array_keys($errors));
            throw new InputException(
                sprintf('Values of following attributes are invalid: %s', $errorAttributeCodes)
            );
        }
        try {
            $this->productRepository->save($product);
        } catch (\Exception $e) {
            throw new CouldNotSaveException('Could not save group price');
        }
        return true;
    }

    /**
     * {@inheritdoc}
     */
    public function remove($productSku, $customerGroupId, $qty)
    {
        $product = $this->productRepository->get($productSku, ['edit_mode' => true]);
        $websiteIdentifier = 0;
        $value = $this->config->getValue('catalog/price/scope', \Magento\Store\Model\ScopeInterface::SCOPE_WEBSITE);
        if ($value != 0) {
            $websiteIdentifier = $this->storeManager->getWebsite()->getId();
        }
        $this->priceModifier->removeTierPrice($product, $customerGroupId, $qty, $websiteIdentifier);
        return true;
    }

    /**
     * {@inheritdoc}
     */
    public function getList($productSku, $customerGroupId)
    {
        $product = $this->productRepository->get($productSku, ['edit_mode' => true]);

        $priceKey = 'website_price';
        $value = $this->config->getValue('catalog/price/scope', \Magento\Store\Model\ScopeInterface::SCOPE_WEBSITE);
        if ($value == 0) {
            $priceKey = 'price';
        }

        $prices = [];
        foreach ($product->getData('tier_price') as $price) {
            if ((is_numeric($customerGroupId) && intval($price['cust_group']) === intval($customerGroupId))
                || ($customerGroupId === 'all' && $price['all_groups'])
            ) {
                /** @var \Magento\Catalog\Api\Data\ProductTierPriceInterface $tierPrice */
                $tierPrice = $this->priceFactory->create();
                $tierPrice->setValue($price[$priceKey])
                    ->setQty($price['price_qty']);
                $prices[] = $tierPrice;
            }
        }
        return $prices;
    }
}<|MERGE_RESOLUTION|>--- conflicted
+++ resolved
@@ -55,13 +55,8 @@
 
     /**
      * @param ProductRepositoryInterface $productRepository
-<<<<<<< HEAD
      * @param \Magento\Catalog\Api\Data\ProductTierPriceInterfaceFactory $priceFactory
-     * @param \Magento\Framework\Store\StoreManagerInterface $storeManager
-=======
-     * @param \Magento\Catalog\Api\Data\ProductTierPriceDataBuilder $priceBuilder
      * @param \Magento\Store\Model\StoreManagerInterface $storeManager
->>>>>>> 8e14d421
      * @param PriceModifier $priceModifier
      * @param \Magento\Framework\App\Config\ScopeConfigInterface $config
      * @param GroupManagementInterface $groupManagement
@@ -69,13 +64,8 @@
      */
     public function __construct(
         ProductRepositoryInterface $productRepository,
-<<<<<<< HEAD
         \Magento\Catalog\Api\Data\ProductTierPriceInterfaceFactory $priceFactory,
-        \Magento\Framework\Store\StoreManagerInterface $storeManager,
-=======
-        \Magento\Catalog\Api\Data\ProductTierPriceDataBuilder $priceBuilder,
         \Magento\Store\Model\StoreManagerInterface $storeManager,
->>>>>>> 8e14d421
         \Magento\Catalog\Model\Product\PriceModifier $priceModifier,
         \Magento\Framework\App\Config\ScopeConfigInterface $config,
         GroupManagementInterface $groupManagement,
