--- conflicted
+++ resolved
@@ -14,12 +14,9 @@
 use Magento\Framework\Image as MagentoImage;
 use Magento\Framework\Serialize\SerializerInterface;
 use Magento\Catalog\Model\Product\Image\ParamsBuilder;
-<<<<<<< HEAD
 use Magento\Framework\Storage\StorageInterface;
 use Magento\Framework\Storage\StorageProvider;
-=======
 use Magento\Framework\Filesystem\Driver\File as FilesystemDriver;
->>>>>>> dae52844
 
 /**
  * Image operations
@@ -208,15 +205,14 @@
     private $serializer;
 
     /**
-<<<<<<< HEAD
      * @var StorageInterface
      */
     private $storage;
-=======
+
+    /**
      * @var FilesystemDriver
      */
     private $filesystemDriver;
->>>>>>> dae52844
 
     /**
      * Constructor
@@ -695,16 +691,7 @@
     public function isCached()
     {
         $path = $this->imageAsset->getPath();
-<<<<<<< HEAD
         return is_array($this->loadImageInfoFromCache($path)) || $this->_mediaDirectory->isExist($path);
-=======
-        try {
-            $isCached = is_array($this->loadImageInfoFromCache($path)) || $this->filesystemDriver->isExists($path);
-        } catch (FileSystemException $e) {
-            $isCached = false;
-        }
-        return $isCached;
->>>>>>> dae52844
     }
 
     /**
