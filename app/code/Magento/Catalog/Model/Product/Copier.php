<?php
/**
 * Copyright © Magento, Inc. All rights reserved.
 * See COPYING.txt for license details.
 */
namespace Magento\Catalog\Model\Product;

use Magento\Catalog\Api\Data\ProductInterface;
use Magento\Catalog\Model\Product;

/**
 * Catalog product copier.
 *
 * Creates product duplicate.
 *
 * @SuppressWarnings(PHPMD.CouplingBetweenObjects)
 */
class Copier
{
    /**
     * @var Option\Repository
     */
    protected $optionRepository;

    /**
     * @var CopyConstructorInterface
     */
    protected $copyConstructor;

    /**
     * @var \Magento\Catalog\Model\ProductFactory
     */
    protected $productFactory;

    /**
     * @var \Magento\Framework\EntityManager\MetadataPool
     */
    protected $metadataPool;

    /**
     * @param CopyConstructorInterface $copyConstructor
     * @param \Magento\Catalog\Model\ProductFactory $productFactory
     */
    public function __construct(
        CopyConstructorInterface $copyConstructor,
        \Magento\Catalog\Model\ProductFactory $productFactory
    ) {
        $this->productFactory = $productFactory;
        $this->copyConstructor = $copyConstructor;
    }

    /**
     * Create product duplicate
     *
     * @param \Magento\Catalog\Model\Product $product
     * @return \Magento\Catalog\Model\Product
     */
    public function copy(Product $product)
    {
        $product->getWebsiteIds();
        $product->getCategoryIds();

        /** @var \Magento\Framework\EntityManager\EntityMetadataInterface $metadata */
        $metadata = $this->getMetadataPool()->getMetadata(ProductInterface::class);

        /** @var \Magento\Catalog\Model\Product $duplicate */
        $duplicate = $this->productFactory->create();
        $productData = $product->getData();
        $productData = $this->removeStockItem($productData);
        $duplicate->setData($productData);
        $duplicate->setOptions([]);
        $duplicate->setIsDuplicate(true);
        $duplicate->setOriginalLinkId($product->getData($metadata->getLinkField()));
        $duplicate->setStatus(\Magento\Catalog\Model\Product\Attribute\Source\Status::STATUS_DISABLED);
        $duplicate->setCreatedAt(null);
        $duplicate->setUpdatedAt(null);
        $duplicate->setId(null);
        $duplicate->setStoreId(\Magento\Store\Model\Store::DEFAULT_STORE_ID);
        $this->copyConstructor->build($product, $duplicate);
        $this->setDefaultUrl($product, $duplicate);
        $this->setStoresUrl($product, $duplicate);
        $this->getOptionRepository()->duplicate($product, $duplicate);
        $product->getResource()->duplicate(
            $product->getData($metadata->getLinkField()),
            $duplicate->getData($metadata->getLinkField())
        );
        return $duplicate;
    }

    /**
     * Set default URL.
     *
     * @param Product $product
     * @param Product $duplicate
     * @return void
     */
    private function setDefaultUrl(Product $product, Product $duplicate) : void
    {
        $duplicate->setStoreId(\Magento\Store\Model\Store::DEFAULT_STORE_ID);
        $resource = $product->getResource();
        $attribute = $resource->getAttribute('url_key');
        $productId = $product->getId();
        $urlKey = $resource->getAttributeRawValue($productId, 'url_key', \Magento\Store\Model\Store::DEFAULT_STORE_ID);
        do {
            $urlKey = $this->modifyUrl($urlKey);
            $duplicate->setUrlKey($urlKey);
        } while (!$attribute->getEntity()->checkAttributeUniqueValue($attribute, $duplicate));
        $duplicate->setData('url_path', null);
        $duplicate->save();
    }

    /**
     * Set URL for each store.
     *
     * @param Product $product
     * @param Product $duplicate
     * @return void
     */
    private function setStoresUrl(Product $product, Product $duplicate) : void
    {
        $storeIds = $duplicate->getStoreIds();
        $productId = $product->getId();
        $productResource = $product->getResource();
        $defaultUrlKey = $productResource->getAttributeRawValue(
<<<<<<< HEAD
                $productId,
                'url_key',
                \Magento\Store\Model\Store::DEFAULT_STORE_ID
            );
=======
            $productId,
            'url_key',
            \Magento\Store\Model\Store::DEFAULT_STORE_ID
        );
>>>>>>> a45d5196
        $duplicate->setData('save_rewrites_history', false);
        foreach ($storeIds as $storeId) {
            $isDuplicateSaved = false;
            $duplicate->setStoreId($storeId);
            $urlKey = $productResource->getAttributeRawValue($productId, 'url_key', $storeId);
            if ($urlKey === $defaultUrlKey) {
                continue;
            }
            do {
                $urlKey = $this->modifyUrl($urlKey);
                $duplicate->setUrlKey($urlKey);
                $duplicate->setData('url_path', null);
                try {
                    $duplicate->save();
                    $isDuplicateSaved = true;
<<<<<<< HEAD
=======
                    // phpcs:ignore Magento2.CodeAnalysis.EmptyBlock
>>>>>>> a45d5196
                } catch (\Magento\Framework\Exception\AlreadyExistsException $e) {
                }
            } while (!$isDuplicateSaved);
        }
        $duplicate->setStoreId(\Magento\Store\Model\Store::DEFAULT_STORE_ID);
    }

    /**
     * Modify URL key.
     *
     * @param string $urlKey
     * @return string
     */
    private function modifyUrl(string $urlKey) : string
    {
        return preg_match('/(.*)-(\d+)$/', $urlKey, $matches)
                    ? $matches[1] . '-' . ($matches[2] + 1)
                    : $urlKey . '-1';
    }

    /**
     * Returns product option repository.
     *
     * @return Option\Repository
     * @deprecated 101.0.0
     */
    private function getOptionRepository()
    {
        if (null === $this->optionRepository) {
            $this->optionRepository = \Magento\Framework\App\ObjectManager::getInstance()
                ->get(\Magento\Catalog\Model\Product\Option\Repository::class);
        }
        return $this->optionRepository;
    }

    /**
     * Returns metadata pool.
     *
     * @return \Magento\Framework\EntityManager\MetadataPool
     * @deprecated 101.0.0
     */
    private function getMetadataPool()
    {
        if (null === $this->metadataPool) {
            $this->metadataPool = \Magento\Framework\App\ObjectManager::getInstance()
                ->get(\Magento\Framework\EntityManager\MetadataPool::class);
        }
        return $this->metadataPool;
    }

    /**
     * Remove stock item
     *
     * @param array $productData
     * @return array
     */
    private function removeStockItem(array $productData)
    {
        if (isset($productData[ProductInterface::EXTENSION_ATTRIBUTES_KEY])) {
            $extensionAttributes = $productData[ProductInterface::EXTENSION_ATTRIBUTES_KEY];
            if (null !== $extensionAttributes->getStockItem()) {
                $extensionAttributes->setData('stock_item', null);
            }
        }
        return $productData;
    }
}<|MERGE_RESOLUTION|>--- conflicted
+++ resolved
@@ -122,17 +122,10 @@
         $productId = $product->getId();
         $productResource = $product->getResource();
         $defaultUrlKey = $productResource->getAttributeRawValue(
-<<<<<<< HEAD
-                $productId,
-                'url_key',
-                \Magento\Store\Model\Store::DEFAULT_STORE_ID
-            );
-=======
             $productId,
             'url_key',
             \Magento\Store\Model\Store::DEFAULT_STORE_ID
         );
->>>>>>> a45d5196
         $duplicate->setData('save_rewrites_history', false);
         foreach ($storeIds as $storeId) {
             $isDuplicateSaved = false;
@@ -148,10 +141,7 @@
                 try {
                     $duplicate->save();
                     $isDuplicateSaved = true;
-<<<<<<< HEAD
-=======
                     // phpcs:ignore Magento2.CodeAnalysis.EmptyBlock
->>>>>>> a45d5196
                 } catch (\Magento\Framework\Exception\AlreadyExistsException $e) {
                 }
             } while (!$isDuplicateSaved);
