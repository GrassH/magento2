--- conflicted
+++ resolved
@@ -104,15 +104,8 @@
         $this->copyConstructor->build($product, $duplicate);
         $this->setDefaultUrl($product, $duplicate);
         $this->setStoresUrl($product, $duplicate);
-<<<<<<< HEAD
-        $this->getOptionRepository()->duplicate($product, $duplicate);
-=======
         $this->optionRepository->duplicate($product, $duplicate);
-        $product->getResource()->duplicate(
-            $product->getData($metadata->getLinkField()),
-            $duplicate->getData($metadata->getLinkField())
-        );
->>>>>>> 90ea3f14
+
         return $duplicate;
     }
 
