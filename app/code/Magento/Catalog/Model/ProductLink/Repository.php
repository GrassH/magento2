--- conflicted
+++ resolved
@@ -133,23 +133,14 @@
             }
         }
         throw new NoSuchEntityException(
-<<<<<<< HEAD
             __(
                 'Product %1 doesn\'t have linked %2 as %3',
                 [
-                    $productSku,
+                    $sku,
                     $linkedProductSku,
                     $type
                 ]
             )
-=======
-            'Product %s doesn\'t have linked %s as %s',
-            [
-                $sku,
-                $linkedProductSku,
-                $type
-            ]
->>>>>>> 0c039869
         );
     }
 }