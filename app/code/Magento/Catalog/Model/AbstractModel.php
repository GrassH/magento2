<?php
/**
 * Copyright © 2015 Magento. All rights reserved.
 * See COPYING.txt for license details.
 */
namespace Magento\Catalog\Model;

use Magento\Framework\Api\AttributeValueFactory;

/**
 * Abstract model for catalog entities
 *
 * @author      Magento Core Team <core@magentocommerce.com>
 */
abstract class AbstractModel extends \Magento\Framework\Model\AbstractExtensibleModel
{
    /**
     * Attribute default values
     *
     * This array contain default values for attributes which was redefine
     * value for store
     *
     * @var array
     */
    protected $_defaultValues = [];

    /**
     * This array contains codes of attributes which have value in current store
     *
     * @var array
     */
    protected $_storeValuesFlags = [];

    /**
     * Locked attributes
     *
     * @var array
     */
    protected $_lockedAttributes = [];

    /**
     * Is model deleteable
     *
     * @var boolean
     */
    protected $_isDeleteable = true;

    /**
     * Is model readonly
     *
     * @var boolean
     */
    protected $_isReadonly = false;

    /**
     * Store manager
     *
     * @var \Magento\Framework\Store\StoreManagerInterface
     */
    protected $_storeManager;

    /**
     * @param \Magento\Framework\Model\Context $context
     * @param \Magento\Framework\Registry $registry
     * @param \Magento\Framework\Api\MetadataServiceInterface $metadataService
<<<<<<< HEAD
     * @param AttributeValueFactory $customAttributeFactory
     * @param \Magento\Store\Model\StoreManagerInterface $storeManager
=======
     * @param AttributeDataBuilder $customAttributeBuilder
     * @param \Magento\Framework\Store\StoreManagerInterface $storeManager
>>>>>>> 7e07209f
     * @param \Magento\Framework\Model\Resource\AbstractResource $resource
     * @param \Magento\Framework\Data\Collection\Db $resourceCollection
     * @param array $data
     */
    public function __construct(
        \Magento\Framework\Model\Context $context,
        \Magento\Framework\Registry $registry,
        \Magento\Framework\Api\MetadataServiceInterface $metadataService,
<<<<<<< HEAD
        AttributeValueFactory $customAttributeFactory,
        \Magento\Store\Model\StoreManagerInterface $storeManager,
=======
        AttributeDataBuilder $customAttributeBuilder,
        \Magento\Framework\Store\StoreManagerInterface $storeManager,
>>>>>>> 7e07209f
        \Magento\Framework\Model\Resource\AbstractResource $resource = null,
        \Magento\Framework\Data\Collection\Db $resourceCollection = null,
        array $data = []
    ) {
        $this->_storeManager = $storeManager;
        parent::__construct(
            $context,
            $registry,
            $metadataService,
            $customAttributeFactory,
            $resource,
            $resourceCollection,
            $data
        );
    }

    /**
     * Lock attribute
     *
     * @param string $attributeCode
     * @return $this
     */
    public function lockAttribute($attributeCode)
    {
        $this->_lockedAttributes[$attributeCode] = true;
        return $this;
    }

    /**
     * Unlock attribute
     *
     * @param string $attributeCode
     * @return $this
     */
    public function unlockAttribute($attributeCode)
    {
        if ($this->isLockedAttribute($attributeCode)) {
            unset($this->_lockedAttributes[$attributeCode]);
        }

        return $this;
    }

    /**
     * Unlock all attributes
     *
     * @return $this
     */
    public function unlockAttributes()
    {
        $this->_lockedAttributes = [];
        return $this;
    }

    /**
     * Retrieve locked attributes
     *
     * @return array
     */
    public function getLockedAttributes()
    {
        return array_keys($this->_lockedAttributes);
    }

    /**
     * Checks that model have locked attributes
     *
     * @return boolean
     */
    public function hasLockedAttributes()
    {
        return !empty($this->_lockedAttributes);
    }

    /**
     * Retrieve locked attributes
     *
     * @param mixed $attributeCode
     * @return boolean
     */
    public function isLockedAttribute($attributeCode)
    {
        return isset($this->_lockedAttributes[$attributeCode]);
    }

    /**
     * Overwrite data in the object.
     *
     * The $key can be string or array.
     * If $key is string, the attribute value will be overwritten by $value
     *
     * If $key is an array, it will overwrite all the data in the object.
     *
     * $isChanged will specify if the object needs to be saved after an update.
     *
     * @param string|array $key
     * @param mixed $value
     * @return \Magento\Framework\Object
     */
    public function setData($key, $value = null)
    {
        if ($this->hasLockedAttributes()) {
            if (is_array($key)) {
                foreach ($this->getLockedAttributes() as $attribute) {
                    if (isset($key[$attribute])) {
                        unset($key[$attribute]);
                    }
                }
            } elseif ($this->isLockedAttribute($key)) {
                return $this;
            }
        } elseif ($this->isReadonly()) {
            return $this;
        }

        return parent::setData($key, $value);
    }

    /**
     * Unset data from the object.
     *
     * The $key can be a string only. Array will be ignored.
     *
     * $isChanged will specify if the object needs to be saved after an update.
     *
     * @param string $key
     * @return $this
     */
    public function unsetData($key = null)
    {
        if (!is_null($key) && $this->isLockedAttribute($key) || $this->isReadonly()) {
            return $this;
        }

        return parent::unsetData($key);
    }

    /**
     * Get collection instance
     *
     * @return \Magento\Catalog\Model\Resource\Collection\AbstractCollection
     */
    public function getResourceCollection()
    {
        $collection = parent::getResourceCollection()->setStoreId($this->getStoreId());
        return $collection;
    }

    /**
     * Load entity by attribute
     *
     * @param \Magento\Eav\Model\Entity\Attribute\AttributeInterface|integer|string|array $attribute
     * @param null|string|array $value
     * @param string $additionalAttributes
     * @return bool|\Magento\Catalog\Model\AbstractModel
     */
    public function loadByAttribute($attribute, $value, $additionalAttributes = '*')
    {
        $collection = $this->getResourceCollection()->addAttributeToSelect(
            $additionalAttributes
        )->addAttributeToFilter(
            $attribute,
            $value
        )->setPage(
            1,
            1
        );

        foreach ($collection as $object) {
            return $object;
        }
        return false;
    }

    /**
     * Retrieve sore object
     *
     * @return \Magento\Store\Model\Store
     */
    public function getStore()
    {
        return $this->_storeManager->getStore($this->getStoreId());
    }

    /**
     * Retrieve all store ids of object current website
     *
     * @return array
     */
    public function getWebsiteStoreIds()
    {
        return $this->getStore()->getWebsite()->getStoreIds(true);
    }

    /**
     * Adding attribute code and value to default value registry
     *
     * Default value existing is flag for using store value in data
     *
     * @param   string $attributeCode
     * @param   mixed  $value
     * @return  $this
     */
    public function setAttributeDefaultValue($attributeCode, $value)
    {
        $this->_defaultValues[$attributeCode] = $value;
        return $this;
    }

    /**
     * Retrieve default value for attribute code
     *
     * @param   string $attributeCode
     * @return  array|boolean
     */
    public function getAttributeDefaultValue($attributeCode)
    {
        return array_key_exists($attributeCode, $this->_defaultValues) ? $this->_defaultValues[$attributeCode] : false;
    }

    /**
     * Set attribute code flag if attribute has value in current store and does not use
     * value of default store as value
     *
     * @param   string $attributeCode
     * @return  $this
     */
    public function setExistsStoreValueFlag($attributeCode)
    {
        $this->_storeValuesFlags[$attributeCode] = true;
        return $this;
    }

    /**
     * Check if object attribute has value in current store
     *
     * @param   string $attributeCode
     * @return  bool
     * @SuppressWarnings(PHPMD.BooleanGetMethodName)
     */
    public function getExistsStoreValueFlag($attributeCode)
    {
        return array_key_exists($attributeCode, $this->_storeValuesFlags);
    }

    /**
     * Before save unlock attributes
     *
     * @return \Magento\Catalog\Model\AbstractModel
     */
    public function beforeSave()
    {
        $this->unlockAttributes();
        return parent::beforeSave();
    }

    /**
     * Checks model is deletable
     *
     * @return boolean
     */
    public function isDeleteable()
    {
        return $this->_isDeleteable;
    }

    /**
     * Set is deletable flag
     *
     * @param boolean $value
     * @return $this
     */
    public function setIsDeleteable($value)
    {
        $this->_isDeleteable = (bool)$value;
        return $this;
    }

    /**
     * Checks model is deletable
     *
     * @return boolean
     */
    public function isReadonly()
    {
        return $this->_isReadonly;
    }

    /**
     * Set is deletable flag
     *
     * @param boolean $value
     * @return $this
     */
    public function setIsReadonly($value)
    {
        $this->_isReadonly = (bool)$value;
        return $this;
    }
}<|MERGE_RESOLUTION|>--- conflicted
+++ resolved
@@ -63,13 +63,8 @@
      * @param \Magento\Framework\Model\Context $context
      * @param \Magento\Framework\Registry $registry
      * @param \Magento\Framework\Api\MetadataServiceInterface $metadataService
-<<<<<<< HEAD
      * @param AttributeValueFactory $customAttributeFactory
-     * @param \Magento\Store\Model\StoreManagerInterface $storeManager
-=======
-     * @param AttributeDataBuilder $customAttributeBuilder
      * @param \Magento\Framework\Store\StoreManagerInterface $storeManager
->>>>>>> 7e07209f
      * @param \Magento\Framework\Model\Resource\AbstractResource $resource
      * @param \Magento\Framework\Data\Collection\Db $resourceCollection
      * @param array $data
@@ -78,13 +73,8 @@
         \Magento\Framework\Model\Context $context,
         \Magento\Framework\Registry $registry,
         \Magento\Framework\Api\MetadataServiceInterface $metadataService,
-<<<<<<< HEAD
         AttributeValueFactory $customAttributeFactory,
-        \Magento\Store\Model\StoreManagerInterface $storeManager,
-=======
-        AttributeDataBuilder $customAttributeBuilder,
         \Magento\Framework\Store\StoreManagerInterface $storeManager,
->>>>>>> 7e07209f
         \Magento\Framework\Model\Resource\AbstractResource $resource = null,
         \Magento\Framework\Data\Collection\Db $resourceCollection = null,
         array $data = []
