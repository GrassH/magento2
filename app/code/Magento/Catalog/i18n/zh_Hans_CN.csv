--- conflicted
+++ resolved
@@ -160,12 +160,9 @@
 "Based On",基于
 "Add New Attribute Set",添加新属性集
 "Add New Set",添加新集
-<<<<<<< HEAD
 "Attribute Sets","Attribute Sets"
-=======
 "Product Templates","Product Templates"
 "Product Template","Product Template"
->>>>>>> 3eab8b83
 "Close Window",关闭窗口
 "New Product",新产品
 "Save & Edit","Save & Edit"
@@ -286,6 +283,7 @@
 "You saved the attribute set.","You saved the attribute set."
 "An error occurred while saving the attribute set.",保存属性集时发生错误。
 "New Attribute Set","New Attribute Set"
+"New Product Template","New Product Template"
 "The attribute set has been removed.","The attribute set has been removed."
 "An error occurred while deleting this set.","An error occurred while deleting this set."
 "Search Terms","Search Terms"
