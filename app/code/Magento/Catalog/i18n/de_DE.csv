All,Alle
None,Keine
"Are you sure?","Sind Sie sicher?"
Cancel,Abbrechen
Back,Zurück
Product,Produktbezeichnung
Price,Preis
Quantity,Menge
Products,Produkte
ID,ProduktId
SKU,Artikelposition
No,Nein
Qty,Qty
Action,Aktion
Reset,Zurücksetzen
Edit,Bearbeiten
"Add to Cart","Zum Warenkorb hinzufügen"
"Images (.gif, .jpg, .png)","Images (.gif, .jpg, .png)"
"First Name",Vorname
"Last Name","Letzter Name"
Email,E-Mail
[GLOBAL],[GLOBAL]
[WEBSITE],[WEBSITE]
"[STORE VIEW]","[STORE VIEW]"
"Use Default","Use Default"
Delete,Löschen
Save,speichern
Store,Shop
"-- Please Select --","-- Bitte auswählen --"
"Custom Design","Eigene Gestaltung"
Yes,Ja
"Web Site","Web Site"
Name,Name
Status,Status
Disabled,Deaktiviert
Enabled,Aktiviert
"Save and Continue Edit","Speichern und Bearbeitung fortsetzen"
Title,Titel
"Store View",Store-Ansicht
Type,Typ
Home,Startseite
Search,Suche
"Select All","Select All"
"Add New","Neu hinzufügen"
"Please select items.","Bitte wählen Sie Artikel."
Required,Required
Website,Website
"All Websites","Alle Webseiten"
Next,Weiter
"Please enter a valid number in this field.","Please enter a valid number in this field."
Catalog,Katalog
Images,Images
"per page","pro Seite"
"Mass Actions","Mass Actions"
"Unselect All","Unselect All"
"Select Visible","Select Visible"
"Unselect Visible","Unselect Visible"
"items selected","items selected"
"The information in this tab has been changed.","The information in this tab has been changed."
"This tab contains invalid data. Please solve the problem before saving.","This tab contains invalid data. Please solve the problem before saving."
Loading...,Loading...
OK,OK
Visibility,Sichtbarkeit
Position,Position
Fixed,Fix
"Use Default Value","Standardwert verwenden"
N/A,"Nicht zutreffend"
Percent,Percent
"Option Title","Option Title"
"Input Type",Eingabetyp
"New Option","New Option"
"Price Type",Preistyp
"* Required Fields","* Notwendige Felder"
Availability,Availability
"In stock","Auf Lager"
"Out of stock",Ausverkauft
"Excl. Tax:","Excl. Tax:"
"Incl. Tax:","Incl. Tax:"
Root,Root
"Save Category","Kategorie speichern"
"Delete Category","Kategorie löschen"
"New Subcategory","Neue Unterkategorie"
"New Root Category","Neue Root Kategorie"
"Set Root Category for Store","Rootkategorie für Store festlegen"
"Use Config Settings","Konfigurations-Einstellungen verwenden"
"Use All Available Attributes","Use All Available Attributes"
"General Information","Allgemeine Information"
"Category Data",Kategoriedaten
"Category Products",Kategorieprodukte
"Add Subcategory","Unterkategorie hinzufügen"
"Add Root Category","Stammkategorie hinzufügen"
"Create Permanent Redirect for old URL","Andauernde Umleitung für alte URL erstellen"
Day,Day
Month,Month
Year,Year
"<label class=""label""><span>from</span></label>","<label class=""label""><span>from</span></label>"
"<label class=""label""><span>to</span></label>","<label class=""label""><span>to</span></label>"
"WYSIWYG Editor","WYSIWYG Editor"
"Add Product","Produkt hinzufügen"
label,label
"Product Attributes","Produkt Attribute"
"Add New Attribute","Neues Attribut hinzufügen"
"Save in New Attribute Set","Save in New Attribute Set"
"Enter Name for New Attribute Set","Enter Name for New Attribute Set"
"Save Attribute","Eigenschaft speichern"
"Delete Attribute","Attribute löschen"
"Edit Product Attribute ""%1""","Edit Product Attribute ""%1"""
"New Product Attribute","Neues Produktattribut"
"Advanced Attribute Properties","Advanced Attribute Properties"
"Attribute Code","Attribute Code"
"For internal use. Must be unique with no spaces. Maximum length of attribute code must be less than %1 symbols","For internal use. Must be unique with no spaces. Maximum length of attribute code must be less than %1 symbols"
"Default Value","Default Value"
"Unique Value","Unique Value"
"Unique Value (not shared with other products)","Unique Value (not shared with other products)"
"Not shared with other products","Not shared with other products"
"Input Validation for Store Owner","Input Validation for Store Owner"
Global,Global
Scope,Umfang
"Declare attribute value saving scope","Definiere Attribut  ""Wertsparender Spielraum"""
"Frontend Properties",Frontend-Eigenschaften
"Use in Quick Search","Bei Schnellsuche nutzen"
"Use in Advanced Search","In erweiterter Suche verwenden"
"Comparable on Frontend","Comparable on Frontend"
"Use for Promo Rule Conditions","Für Promo Regelbedingungen verwenden"
"Enable WYSIWYG","WYSIWYG aktivieren"
"Allow HTML Tags on Frontend","HTML-Tags am Frontend zulassen"
"Visible on Catalog Pages on Frontend","Visible on Catalog Pages on Frontend"
"Used in Product Listing","Im Produkt-Listing verwendet"
"Depends on design theme","abhängig vom Design Thema"
"Used for Sorting in Product Listing","Für Sortierung im Produkt-Listing verwendet"
"Media Image",Bild
Gallery,Gallerie
"System Properties",Systemeinstellungen
"Data Type for Saving in Database","Datentyp für das Speichern in Datenbank"
Text,Text
Varchar,Varchar
Static,Statisch
Datetime,Datetime
Decimal,Dezimal
Integer,Integer
"Globally Editable","Global bearbeitbar"
"Attribute Information",Eigenschafteninformation
Properties,Eigenschaften
"Manage Labels","Manage Labels"
Visible,Sichtbar
Searchable,Suchbar
Comparable,Vergleichbar
"Delete Selected Group","Ausgewählte Gruppe löschen"
"Delete Attribute Set","Attributreihe löschen"
"You are about to delete all products in this set. ' 'Are you sure you want to delete this attribute set?","You are about to delete all products in this set. ' 'Are you sure you want to delete this attribute set?"
"Save Attribute Set","Merkmale speichern"
"New Set Name","Neuer Setname"
"Edit Attribute Set '%1'","Edit Attribute Set '%1'"
Empty,Leer
"Add Attribute","Eigenschaft hinzufügen"
"Add New Group","Neue Gruppe hinzufügen"
"Add Group","Gruppe hinzufügen"
"Edit Set Name","Name bearbeiten einstellen"
"For internal use","For internal use"
"Based On","Basierend auf"
"Add New Attribute Set","Neuer Eigenschaftensatz hinzufügen"
"Add New Set","Neuen Satz hinzufügen"
<<<<<<< HEAD
"Attribute Sets","Attribute Sets"
=======
"Product Templates","Product Templates"
"Product Template","Product Template"
>>>>>>> 3eab8b83
"Close Window","Fenster Schließen"
"New Product","Neues Produkt"
"Save & Edit","Save & Edit"
"Save & New","Save & New"
"Save & Duplicate","Save & Duplicate"
"Save & Close","Save & Close"
Attributes,Attribute
Change,Ändern
"Advanced Inventory","Advanced Inventory"
Websites,Webseiten
"Products Information",Produktinformationen
"Category Name","Category Name"
"Parent Category",Überkategorie
"If there are no custom parent categories, please use the default parent category. ' 'You can reassign the category at any time in ' '<a href=""%1"" target=""_blank"">Products > Categories</a>.","If there are no custom parent categories, please use the default parent category. ' 'You can reassign the category at any time in ' '<a href=""%1"" target=""_blank"">Products > Categories</a>."
"We saved the price alert subscription.","We saved the price alert subscription."
"We saved the stock notification.","We saved the stock notification."
"There are no customers for this alert.","Es gibt keine Kunden für diesen Wanhinweis."
"Subscribe Date",Anmeldedatum
"Last Notified","Letzte Benachrichtigung"
"Send Count","Zählerstand senden"
"New Attribute","New Attribute"
"Attribute Set",Attributset
"Add New Option","Neue Option hinzufügen"
"Import Options","Import Options"
Import,Import
"Add New Row","Neue Zeile hinzufügen"
"Delete Row","Reihe löschen"
"Tier Pricing",Preisebene
"Default Price","Vorgegebener Preis"
"Add Group Price","Gruppenpreis hinzufügen"
"ALL GROUPS","ALLE GRUPPEN"
"Add Tier","Ebene hinzufügen"
"Default Values",Standardwerte
"Related Products",Zubehör
Up-sells,Up-Selling
Cross-sells,Querverkäufe
"Size for %1","Size for %1"
"Watermark File for %1","Watermark File for %1"
"Position of Watermark for %1","Position of Watermark for %1"
"Name in %1","Name in %1"
"Notify Low Stock RSS","Lagerbestand RSS"
"Change status","Status ändern"
"Update Attributes","Merkmale aktualisieren"
"Click here or drag and drop to add images","Click here or drag and drop to add images"
"Delete image","Delete image"
"Make Base","Make Base"
Hidden,Hidden
"Image Management","Image Management"
"start typing to search category","start typing to search category"
"New Category","New Category"
"Add New Images","Neue Bilder hinzufügen"
"Inc. Tax","Inc. Tax"
lbs,lbs
"Add New Search Term","Neuen Suchbegriff hinzufügen"
"Save Search","Suche speichern"
"Delete Search","Suche löschen"
"Edit Search '%1'","Edit Search '%1'"
"New Search","Neue Suchabfrage"
"Search Information",Suchinformationen
"Search Query",Suchanfrage
"Number of results","Anzahl der Ergebnisse"
"Number of results (For the last time placed)","Anzahl der Ergebnisse (für die letzte platzierte Zeit)"
"For the last time placed.","Letzte Bestellung aufgegeben am"
"Number of Uses","Number of Uses"
"Synonym For","Synonym für"
"Will make search for the query above return results for this search","Will make search for the query above return results for this search"
"Redirect URL",Weiterleitungs-URL
"ex. http://domain.com","z.B. http://domain.com"
"Display in Suggested Terms","Anzeige laut vorgeschlagener Nutzungsbedingungen"
"Go to Home Page","Zur Startseite gehen"
"%1 RSS Feed","%1 RSS Feed"
"Products Comparison List","Produkt Vergleichsliste"
AM,AM
PM,Nachmittags
Categories,Kategorien
"Manage Catalog Categories","Katalogkategorien verwalten"
"Manage Categories","Kategorien verwalten"
"Attribute ""%1"" is required.","Attribute ""%1"" is required."
"Unable to save the category","Unable to save the category"
"You saved the category.","You saved the category."
"There was a category move error.","There was a category move error."
"There was a category move error %1","There was a category move error %1"
"You deleted the category.","You deleted the category."
"Something went wrong while trying to delete the category.","Something went wrong while trying to delete the category."
"This product no longer exists.","Dieses Produkt existiert nicht mehr."
"Unable to save product","Unable to save product"
"You saved the product.","You saved the product."
"SKU for product %1 has been changed to %2.","SKU for product %1 has been changed to %2."
"You duplicated the product.","You duplicated the product."
"Please select product(s).","Wählen Sie bitte ein Produkt(e)."
"A total of %1 record(s) have been deleted.","A total of %1 record(s) have been deleted."
"A total of %1 record(s) have been updated.","A total of %1 record(s) have been updated."
"Something went wrong while updating the product(s) status.","Something went wrong while updating the product(s) status."
"Please make sure to define SKU values for all processed products.","Please make sure to define SKU values for all processed products."
"A total of %1 record(s) were updated.","A total of %1 record(s) were updated."
"Something went wrong while updating the product(s) attributes.","Something went wrong while updating the product(s) attributes."
"Please select products for attributes update.","Please select products for attributes update."
"Manage Product Attributes","Produktattribute verwalten"
"This attribute no longer exists.","This attribute no longer exists."
"This attribute cannot be edited.","Dieses Merkmal kann nicht bearbeitet werden."
"Edit Product Attribute","Produkteigenschaften bearbeiten"
"An attribute with this code already exists.","An attribute with this code already exists."
"Attribute with the same code (%1) already exists.","Attribute with the same code (%1) already exists."
"Attribute Set with name '%1' already exists.","Attribute Set with name '%1' already exists."
"Something went wrong saving the attribute.","Something went wrong saving the attribute."
"Attribute code ""%1"" is invalid. Please use only letters (a-z), ' 'numbers (0-9) or underscore(_) in this field, first character should be a letter.","Attribute code ""%1"" is invalid. Please use only letters (a-z), ' 'numbers (0-9) or underscore(_) in this field, first character should be a letter."
"You can't update your attribute.","You can't update your attribute."
"You saved the product attribute.","You saved the product attribute."
"This attribute cannot be deleted.","Diese Eigenschaft kann nicht gelöscht werden."
"The product attribute has been deleted.","Das Produktattribut wurde gelöscht."
"We can't find an attribute to delete.","We can't find an attribute to delete."
"A group with the same name already exists.","Gruppe mit dem gleichen Namen existiert bereits."
"Something went wrong while saving this group.","Something went wrong while saving this group."
"Manage Attribute Sets","Attributsets verwalten"
"New Set","New Set"
"Manage Product Sets","Produktsets verwalten"
"This attribute set no longer exists.","Dieses Eigenschaftenset existiert nicht mehr."
"You saved the attribute set.","You saved the attribute set."
"An error occurred while saving the attribute set.","Beim Speichern des Eigenschaftensatzes ist ein Fehler aufgetreten."
"New Attribute Set","New Attribute Set"
"The attribute set has been removed.","The attribute set has been removed."
"An error occurred while deleting this set.","An error occurred while deleting this set."
"Search Terms","Search Terms"
"This search no longer exists.","Diese Suche existiert nicht mehr."
"Edit Search","Suche bearbeiten"
"You already have an identical search term query.","You already have an identical search term query."
"Something went wrong while saving the search query.","Something went wrong while saving the search query."
"You deleted the search.","You deleted the search."
"We can't find a search term to delete.","We can't find a search term to delete."
"Please select catalog searches.","Please select catalog searches."
"Total of %1 record(s) were deleted","Total of %1 record(s) were deleted"
"You added product %1 to the comparison list.","You added product %1 to the comparison list."
"You removed product %1 from the comparison list.","You removed product %1 from the comparison list."
"You cleared the comparison list.","You cleared the comparison list."
"Something went wrong  clearing the comparison list.","Something went wrong  clearing the comparison list."
"To see product price, add this item to your cart. You can always remove it later.","Um den Produktpreis sehen zu können, müssen Sie das Produkt in Ihren Einkaufswagen legen. Sie können es später wieder löschen."
"See price before order confirmation.","Preis vor Bestellbestätigung ansehen."
"The product is not loaded.","The product is not loaded."
"Invalid attribute %1","Invalid attribute %1"
"Field ""%1"" was not found in DO ""%2"".","Field ""%1"" was not found in DO ""%2""."
Grid,Raster
List,Liste
"Product is not loaded","Produkt wurde nicht geladen"
"Bad controller interface for showing product","Bad controller interface for showing product"
"Sorry, but we can't move the category because we can't find the new parent category you selected.","Sorry, but we can't move the category because we can't find the new parent category you selected."
"Sorry, but we can't move the category because we can't find the new category you selected.","Sorry, but we can't move the category because we can't find the new category you selected."
"We can't perform this category move operation because the parent category matches the child category.","We can't perform this category move operation because the parent category matches the child category."
"The value of attribute ""%1"" must be unique.","The value of attribute ""%1"" must be unique."
"Default Product Listing Sort by does not exist in Available Product Listing Sort By.","Default Product Listing Sort by does not exist in Available Product Listing Sort By."
"No layout updates","Keine Aktualisierungen des Layouts"
"Products only","Nur Produkte"
"Static block only","Nur statischer Block"
"Static block and products","Statischer Block und Produkte"
"Please select a static block.","Please select a static block."
frontend_label,frontend_label
"-- Please Select a Category --","-- Please Select a Category --"
"Grid Only","Grid Only"
"List Only","List Only"
"Grid (default) / List","Grid (default) / List"
"List (default) / Grid","List (default) / Grid"
"Automatic (equalize price ranges)","Automatic (equalize price ranges)"
"Automatic (equalize product counts)","Automatic (equalize product counts)"
Manual,Manual
"-- Please select --","-- Please select --"
"Product Thumbnail Itself","Product Thumbnail Itself"
"Parent Product Thumbnail","Parent Product Thumbnail"
"12h AM/PM","12h AM/PM"
24h,24h
Stretch,Dehnen
Tile,Kachel
Top/Left,"Oben links"
Top/Right,Oben/Rechts
Bottom/Left,Unten/Links
Bottom/Right,Unten/Rechts
Center,Mitte
"Could not rebuild index for undefined product","Could not rebuild index for undefined product"
"Bad value was supplied.","Bad value was supplied."
"The Flat Catalog module has a limit of %2\$d filterable and/or sortable attributes."" ""Currently there are %1\$d of them."" ""Please reduce the number of filterable/sortable attributes in order to use this module","The Flat Catalog module has a limit of %2\$d filterable and/or sortable attributes."" ""Currently there are %1\$d of them."" ""Please reduce the number of filterable/sortable attributes in order to use this module"
"Unsupported product type ""%1"".","Unsupported product type ""%1""."
"Index product and categories URL Rewrites","Index product and categories URL Rewrites"
"The category must be an instance of \Magento\Catalog\Model\Category.","The category must be an instance of \Magento\Catalog\Model\Category."
"Please correct the category.","Please correct the category."
"The attribute model is not defined.","The attribute model is not defined."
Category,Kategorie
"%1 - %2","%1 - %2"
"The filter must be an object. Please set correct filter.","The filter must be an object. Please set correct filter."
"%1 and above","%1 and above"
"Clear Price","Preis löschen"
"The filters must be an array.","Die Filter müssen als Array vorliegen."
"We found a duplicate website group price customer group.","We found a duplicate website group price customer group."
"Group price must be a number greater than 0.","Group price must be a number greater than 0."
"The image does not exist.","The image does not exist."
"Please correct the image file type.","Please correct the image file type."
"We couldn't move this file: %1.","We couldn't move this file: %1."
"We couldn't copy file %1. Please delete media with non-existing images and try again.","We couldn't copy file %1. Please delete media with non-existing images and try again."
"Please enter a number 0 or greater in this field.","Please enter a number 0 or greater in this field."
"The value of attribute ""%1"" must be set","The value of attribute ""%1"" must be set"
"SKU length should be %1 characters maximum.","SKU length should be %1 characters maximum."
"The From Date value should be less than or equal to the To Date value.","The From Date value should be less than or equal to the To Date value."
"We found a duplicate website, tier price, customer group and quantity.","We found a duplicate website, tier price, customer group and quantity."
"Use config","config verwenden"
"In Cart","Im Einkaufswagen"
"Before Order Confirmation","Vor der Bestellungsbestätigung"
"On Gesture","Gestik An"
"We can't find the image file.","We can't find the image file."
"Index product attributes for layered navigation building","Produktattribute für einen mehrstufigen Navigationsaufbau indizieren"
"The option type to get group instance is incorrect.","The option type to get group instance is incorrect."
"Select type options required values rows.","Typenoptionen für benötigte Wertezeilen auswählen."
"Please specify date required option(s).","Bitte die benötigten Datum-Optionen angeben."
"Please specify time required option(s).","Bitte die benötigten Zeit-Optionen angeben."
"Please specify the product's required option(s).","Geben Sie bitte die obligatorischen Option(en) für das Produkt an."
"The option instance type in options group is incorrect.","The option instance type in options group is incorrect."
"The product instance type in options group is incorrect.","The product instance type in options group is incorrect."
"The configuration item option instance in options group is incorrect.","The configuration item option instance in options group is incorrect."
"The configuration item instance in options group is incorrect.","The configuration item instance in options group is incorrect."
"The BuyRequest instance in options group is incorrect.","The BuyRequest instance in options group is incorrect."
"We couldn't add the product to the cart because of an option validation issue.","We couldn't add the product to the cart because of an option validation issue."
"The file you uploaded is larger than %1 Megabytes allowed by server","The file you uploaded is larger than %1 Megabytes allowed by server"
"The file '%1' for '%2' has an invalid extension.","The file '%1' for '%2' has an invalid extension."
"Maximum allowed image size for '%1' is %2x%3 px.","Maximum allowed image size for '%1' is %2x%3 px."
"The file '%1' you uploaded is larger than the %2 megabytes allowed by our server.","The file '%1' you uploaded is larger than the %2 megabytes allowed by our server."
px.,px.
"The file options format is not valid.","The file options format is not valid."
"Some of the selected item options are not currently available.","Some of the selected item options are not currently available."
"The text is too long.","The text is too long."
"We can't create writeable directory ""%1"".","We can't create writeable directory ""%1""."
"The file upload failed.","The file upload failed."
"The product has required options.","The product has required options."
"Something went wrong while processing the request.","Something went wrong while processing the request."
"Not Visible Individually","Nicht individuell sichtbar"
"Catalog, Search","Katalog, Suche"
"Something went wrong removing products from the websites.","Something went wrong removing products from the websites."
"Something went wrong adding products to websites.","Something went wrong adding products to websites."
"Attribute '%1' is locked. ","Attribute '%1' is locked. "
"Do not change the scope. ","Do not change the scope. "
"We found an unknown EAV indexer type ""%1"".","We found an unknown EAV indexer type ""%1""."
"A product type is not defined for the indexer.","Produkttyp ist für den Indexer nicht definiert."
"Something went wrong saving the URL rewite.","Something went wrong saving the URL rewite."
"Multiple Select","Multiple Select"
Dropdown,Dropdown
"Please specify either a category or a product, or both.","Please specify either a category or a product, or both."
"A category object is required for determining the product request path.","A category object is required for determining the product request path."
"As low as:","So niedrig wie:"
"Are you sure you want to delete this category?","Möchten Sie diese Kategorie wirklich löschen?"
"ID: %1","ID: %1"
"Set root category for this store in the <a href=""%1"">configuration</a>.","Set root category for this store in the <a href=""%1"">configuration</a>."
"Collapse All","Alle einklappen"
"Expand All","Alle erweitern"
"Please confirm site switching. All data that hasn't been saved will be lost.","Please confirm site switching. All data that hasn't been saved will be lost."
"Manage Titles (Size, Color, etc.)","Titel verwalten (Größe, Farbe, etc.)"
"Manage Options (values of your attribute)","Optionen (Werte Ihrer Attribute) verwalten"
"Is Default","Als Standard"
"Add Option","Add Option"
"Sort Option","Sort Option"
Groups,Gruppen
"Double click on a group to rename it","Doppel-Klick auf eine Gruppe um sie umzubennenen"
"Unassigned Attributes","Nicht zugewiesene Attribute"
"A name is required.","A name is required."
"This group contains system attributes. Please move system attributes to another group and try again.","Diese Gruppe enthält System Eigenschaften. Bitte verschieben Sie System Eigenschaften in eine andere Gruppe und versuchen Sie es noch einmal."
"Please enter a new group name.","Please enter a new group name."
"An attribute group named ""/name/"" already exists"".","An attribute group named ""/name/"" already exists""."
"We're unable to complete this request.","We're unable to complete this request."
"You cannot remove system attributes from this set.","You cannot remove system attributes from this set."
"Custom Options",Kundenoptionen
"This is a required option.","This is a required option."
"Field is not complete","Feld ist nicht vollständig"
"Allowed file extensions to upload","Erlaubte Dateierweiterungen zum Hochladen"
"Maximum image width","Maximale Bildbreite"
"Maximum image height","Maximale Bildhöhe"
"Maximum number of characters:","Maximale Anzahl Zeichen:"
"Product online","Product online"
"Product offline","Product offline"
"Product online status","Product online status"
"Manage Stock","Lagerbestand verwalten"
"Minimum Qty for Item's Status to be Out of Stock","Minimum Qty for Item's Status to be Out of Stock"
"Minimum Qty Allowed in Shopping Cart","Minimum Qty Allowed in Shopping Cart"
"Maximum Qty Allowed in Shopping Cart","Maximum Qty Allowed in Shopping Cart"
"Qty Uses Decimals","Qty Uses Decimals"
Backorders,Lieferückstand
"Notify for Quantity Below","Bei unterer Anzahl benachrichtigen."
"Enable Qty Increments","Enable Qty Increments"
"Qty Increments","Qty Increments"
"Stock Availability",Lagerbestand
"In Stock","Auf Lager"
"Out of Stock","Nicht vorrätig"
"Add Product To Websites","Produkt zu Webseiten hinzufügen"
"Remove Product From Websites","Produkt von Websites entfernen"
"Items that you do not want to show in the catalog or search results should have status 'Disabled' in the desired store.","Gegenstände die im Katalog oder den Suchergebnissen nicht erscheinen sollen, sollten den Status ""Deaktiviert"" im gewünschten Shop haben."
"Bundle with dynamic pricing cannot include custom defined options. Options will not be saved.","Bundle with dynamic pricing cannot include custom defined options. Options will not be saved."
"Delete Custom Option","Delete Custom Option"
"Sort Custom Options","Sort Custom Options"
"Allowed File Extensions","Erlaubte Dateierweiterungen"
"Maximum Image Size","Maximale Bildgröße"
"%1 <span>x</span> %2 <span>px.</span>","%1 <span>x</span> %2 <span>px.</span>"
"Please leave blank if it is not an image.","Please leave blank if it is not an image."
"Sort Custom Option","Sort Custom Option"
"Max Characters","Maximale Anzahl Zeichen"
"Customer Group",Kundengruppe
"Delete Group Price","Gruppenpreis löschen"
"Item Price","Item Price"
"and above","und oben"
"Delete Tier","Ebene löschen"
"Product In Websites","Produkt auf Webseiten"
"Items that you don't want to show in the catalog or search results should have status 'Disabled' in the desired store.","Artikel, die nicht in den Suchergebnissen oder im Katalog angezeigt werden sollen, sollten den Status 'Deaktiviert' im gewünschten Shop haben."
"(Copy data from: %1)","(Copy data from: %1)"
"Remove Image","Remove Image"
"Alt Text","Alt Text"
Role,Role
"Hide from Product Page","Hide from Product Page"
"Close panel","Close panel"
"Regular Price:","Regulärer Preis:"
"Special Price:",Sonderpreis:
"Product Alerts",Produktmeldungen
"Can be Divided into Multiple Boxes for Shipping","Kann für den Versand in mehrere Pakete unterteilt werden"
"Basic Settings","Basic Settings"
"Advanced Settings","Advanced Settings"
"Select Product Actions","Select Product Actions"
"Price as configured:","Price as configured:"
"Click for price","Klicken für den Preis"
"What's this?","Was ist das?"
"Buy %1 for: ","Buy %1 for: "
"Buy %1 for %2","Buy %1 for %2"
each,jede
and,und
save,Speichern
"Actual Price","Tatsächlicher Preis"
"Shop By","Shop nach"
"Shopping Options",Einkaufsoptionen
"Compare Products","Produkte vergleichen"
"1 item","1 item"
"%1 items","%1 items"
"Print This Page","Diese Seite drucken"
"Remove Product","Remove Product"
"Add to Wishlist","Zum Wunschzettel hinzufügen"
"You have no items to compare.","Sie haben keine Gegenstände zum Vergleich."
"Are you sure you would like to remove this item from the compare products?","Sind Sie sicher, dass Sie diese Position vom Produktvergleich entfernen möchten?"
"Are you sure you would like to remove all products from your comparison?","Sind Sie sicher, dass Sie alle Produkte von Ihrem Vergleich entfernen möchten?"
"Remove This Item","Diesen Gegenstand entfernen"
Compare,Vergleichen
"Clear All","Alle löschen"
Prev,Vorschau
"There are no products matching the selection.","Es gibt keine Produkte, die dieser Auswahl entsprechen."
"Add to Compare","Hinzufügen um zu vergleichen"
"Learn More","mehr dazu"
"You may also be interested in the following product(s)","Sie könnten auch an folgenden Produkten interessiert sein"
"More Choices:","More Choices:"
"New Products","Neue Produkte"
"Check items to add to the cart or","Artikel überprüfen, um sie dem Einkaufswagen zuzufügen oder"
"select all","Alles auswählen"
"View as","Darstellung als"
"Sort By","Sortieren nach"
"Set Ascending Direction","Aufsteigende Sortierung einstellen"
"Set Descending Direction","In absteigender Reihenfolge"
"Items %1-%2 of %3","Items %1-%2 of %3"
"%1 Item","%1 Item"
"%1 Item(s)","%1 Item(s)"
Show,Anzeigen
"Additional Information","Zusätzliche Information"
"More Views","Mehr Ansichten"
"Click on image to view it full sized","Click on image to view it full sized"
"Click on image to zoom","Click on image to zoom"
"Email to a Friend","E-Mail an einen Freund"
Details,Details
Template,Vorlage
"File extension not known or unsupported type.","File extension not known or unsupported type."
"Configure Product","Configure Product"
"Select type of option.","Select type of option."
"Please add rows to option.","Bitte Zeilen zur Option hinzufügen."
"Select Product","Select Product"
"Choose existing category.","Choose existing category."
"Create Category","Create Category"
"unselect all","Alles abwählen"
"Maximal Depth","Maximal Depth"
"Anchor Custom Text","Anchor eigener Text"
"Anchor Custom Title","Anchor eigener Titel"
"Product Fields Auto-Generation","Product Fields Auto-Generation"
"Mask for SKU","Mask for SKU"
"Use {{name}} as Product Name placeholder","Use {{name}} as Product Name placeholder"
"Mask for Meta Title","Mask for Meta Title"
"Mask for Meta Keywords","Mask for Meta Keywords"
"Use {{name}} as Product Name or {{sku}} as Product SKU placeholders","Use {{name}} as Product Name or {{sku}} as Product SKU placeholders"
"Mask for Meta Description","Mask for Meta Description"
"Use {{name}} and {{description}} as Product Name and Product Description placeholders","Use {{name}} and {{description}} as Product Name and Product Description placeholders"
Frontend,Frontend
"List Mode","List Mode"
"Products per Page on Grid Allowed Values","Products per Page on Grid Allowed Values"
Comma-separated.,Comma-separated.
"Products per Page on Grid Default Value","Products per Page on Grid Default Value"
"Must be in the allowed values list","Must be in the allowed values list"
"Products per Page on List Allowed Values","Products per Page on List Allowed Values"
"Products per Page on List Default Value","Products per Page on List Default Value"
"Use Flat Catalog Category","Use Flat Catalog Category"
"Use Flat Catalog Product","Use Flat Catalog Product"
"Product Listing Sort by","Product Listing Sort by"
"Allow All Products per Page","Allow All Products per Page"
"Whether to show ""All"" option in the ""Show X Per Page"" dropdown","Whether to show ""All"" option in the ""Show X Per Page"" dropdown"
"Allow Dynamic Media URLs in Products and Categories","Allow Dynamic Media URLs in Products and Categories"
"E.g. {{media url=""path/to/image.jpg""}} {{skin url=""path/to/picture.gif""}}. Dynamic directives parsing impacts catalog performance.","E.g. {{media url=""path/to/image.jpg""}} {{skin url=""path/to/picture.gif""}}. Dynamic directives parsing impacts catalog performance."
"Product Image Placeholders","Product Image Placeholders"
"Search Engine Optimization","Search Engine Optimization"
"Category URL Suffix","Category URL Suffix"
"You need to refresh the cache.","You need to refresh the cache."
"Product URL Suffix","Product URL Suffix"
"Use Categories Path for Product URLs","Use Categories Path for Product URLs"
"Create Permanent Redirect for URLs if URL Key Changed","Create Permanent Redirect for URLs if URL Key Changed"
"Page Title Separator","Page Title Separator"
"Use Canonical Link Meta Tag For Categories","Use Canonical Link Meta Tag For Categories"
"Use Canonical Link Meta Tag For Products","Use Canonical Link Meta Tag For Products"
"Catalog Price Scope","Catalog Price Scope"
"This defines the base currency scope (""Currency Setup"" > ""Currency Options"" > ""Base Currency"").","This defines the base currency scope (""Currency Setup"" > ""Currency Options"" > ""Base Currency"")."
"Category Top Navigation","Category Top Navigation"
"Date & Time Custom Options","Date & Time Custom Options"
"Use JavaScript Calendar","Use JavaScript Calendar"
"Date Fields Order","Date Fields Order"
"Time Format","Time Format"
"Year Range","Year Range"
"Please use a four-digit year format.","Please use a four-digit year format."
"Product Image Watermarks","Product Image Watermarks"
"Watermark Default Size","Watermark Default Size"
"Watermark Opacity, Percent","Watermark Opacity, Percent"
Watermark,Watermark
"Watermark Position","Watermark Position"
"Use Static URLs for Media Content in WYSIWYG for Catalog","Use Static URLs for Media Content in WYSIWYG for Catalog"
"This applies only to catalog products and categories. Media content will be inserted into the editor as a static URL. Media content is not updated if the system configuration base URL changes.","This applies only to catalog products and categories. Media content will be inserted into the editor as a static URL. Media content is not updated if the system configuration base URL changes."
"Minimum Advertised Price","Minimum Advertised Price"
"Enable MAP","Enable MAP"
"<strong style=""color:red"">Warning!</strong> Applying MAP by default will hide all product prices on the front end.","<strong style=""color:red"">Warning!</strong> Applying MAP by default will hide all product prices on the front end."
"Display Actual Price","Display Actual Price"
"Default Popup Text Message","Default Popup Text Message"
"Default ""What's This"" Text Message","Default ""What's This"" Text Message"
"Product Flat Data","Produkt Flat Daten"
"Reorganize EAV product structure to flat structure","EAV Produkt-Struktur in Flat-Struktur umwandeln"
"Category Flat Data","Flache Kategoriedaten"
"Reorganize EAV category structure to flat structure","EAV Kategorie-Struktur in Flat-Struktur umwandeln"
"Indexed category/products association","Indizierte Kategorie/Produkassoziierung"
"Product Categories",Produktkategorien
"Indexed product/categories association","Indexed product/categories association"
"Product Price","Product Price"
"Index product prices","Index Produktpreise"
"Catalog New Products List","Neue Produktliste des Katalogs"
"List of Products that are set as New","Liste von Produkten, die als neu klassifiziert sind"
"Display Type","Display Type"
"All products - recently added products, New products - products marked as new","All products - recently added products, New products - products marked as new"
"All products","All products"
"New products","New products"
"Display Page Control","Display Page Control"
"Number of Products per Page","Number of Products per Page"
"Number of Products to Display","Anzahl angezeigter Produkte"
"New Products Grid Template","Neue Produkt Rastervorlage"
"New Products List Template","Neue Produkt Listenvorlage"
"New Products Images and Names Template","New Products Images and Names Template"
"New Products Names Only Template","New Products Names Only Template"
"New Products Images Only Template","New Products Images Only Template"
"Cache Lifetime (Seconds)","Cache-Lebensdauer (Sekunden)"
"86400 by default, if not set. To refresh instantly, clear the Blocks HTML Output cache.","86400 by default, if not set. To refresh instantly, clear the Blocks HTML Output cache."
"Catalog Product Link","Link zu den Produkten im Katalog"
"Link to a Specified Product","Link zum angegebenen Produkt"
"If empty, the Product Name will be used","If empty, the Product Name will be used"
"Product Link Block Template","Produkt-Link Block Vorlage"
"Product Link Inline Template","Produkt-Link Inline Vorlage"
"Catalog Category Link",Katalogkategorie-Link
"Link to a Specified Category","Link zu einer bestimmten Kategorie"
"If empty, the Category Name will be used","Falls leer, wird der Kategoriename verwendet"
"Category Link Block Template","Kategorielink, Blockschablone"
"Category Link Inline Template","Kategorielink, eingebettet in Schablone"
Set,"Name einstellen"
none,none
Overview,Overview
"Qty for Item's Status to Become Out of Stock","Qty for Item's Status to Become Out of Stock"<|MERGE_RESOLUTION|>--- conflicted
+++ resolved
@@ -160,12 +160,9 @@
 "Based On","Basierend auf"
 "Add New Attribute Set","Neuer Eigenschaftensatz hinzufügen"
 "Add New Set","Neuen Satz hinzufügen"
-<<<<<<< HEAD
 "Attribute Sets","Attribute Sets"
-=======
 "Product Templates","Product Templates"
 "Product Template","Product Template"
->>>>>>> 3eab8b83
 "Close Window","Fenster Schließen"
 "New Product","Neues Produkt"
 "Save & Edit","Save & Edit"
@@ -286,6 +283,7 @@
 "You saved the attribute set.","You saved the attribute set."
 "An error occurred while saving the attribute set.","Beim Speichern des Eigenschaftensatzes ist ein Fehler aufgetreten."
 "New Attribute Set","New Attribute Set"
+"New Product Template","New Product Template"
 "The attribute set has been removed.","The attribute set has been removed."
 "An error occurred while deleting this set.","An error occurred while deleting this set."
 "Search Terms","Search Terms"
