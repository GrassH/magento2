--- conflicted
+++ resolved
@@ -160,12 +160,9 @@
 "Based On","Basé sur"
 "Add New Attribute Set","Ajouter un nouveau jeu d'attributs"
 "Add New Set","Ajouter une nouvelle série"
-<<<<<<< HEAD
 "Attribute Sets","Attribute Sets"
-=======
 "Product Templates","Product Templates"
 "Product Template","Product Template"
->>>>>>> 3eab8b83
 "Close Window","Fermer la fenêtre"
 "New Product","Nouveau produit"
 "Save & Edit","Save & Edit"
@@ -286,6 +283,7 @@
 "You saved the attribute set.","You saved the attribute set."
 "An error occurred while saving the attribute set.","Une erreur est survenue pendant la sauvegarde de la série d'attributs."
 "New Attribute Set","New Attribute Set"
+"New Product Template","New Product Template"
 "The attribute set has been removed.","The attribute set has been removed."
 "An error occurred while deleting this set.","An error occurred while deleting this set."
 "Search Terms","Search Terms"
