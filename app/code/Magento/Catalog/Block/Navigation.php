<?php
/**
 * @copyright Copyright (c) 2014 X.commerce, Inc. (http://www.magentocommerce.com)
 */
namespace Magento\Catalog\Block;

use Magento\Catalog\Model\Category;
use Magento\Customer\Model\Context;

/**
 * Catalog navigation
 *
 * @SuppressWarnings(PHPMD.LongVariable)
 * @SuppressWarnings(PHPMD.CouplingBetweenObjects)
 */
class Navigation extends \Magento\Framework\View\Element\Template implements \Magento\Framework\View\Block\IdentityInterface
{
    /**
     * @var Category
     */
    protected $_categoryInstance;

    /**
     * Current category key
     *
     * @var string
     */
    protected $_currentCategoryKey;

    /**
     * Array of level position counters
     *
     * @var array
     */
    protected $_itemLevelPositions = [];

    /**
     * Catalog category
     *
     * @var \Magento\Catalog\Helper\Category
     */
    protected $_catalogCategory;

    /**
     * @var \Magento\Framework\Registry
     */
    protected $_registry;

    /**
     * Customer session
     *
     * @var \Magento\Framework\App\Http\Context
     */
    protected $httpContext;

    /**
     * Catalog layer
     *
     * @var \Magento\Catalog\Model\Layer
     */
    protected $_catalogLayer;

    /**
     * Product collection factory
     *
     * @var \Magento\Catalog\Model\Resource\Product\CollectionFactory
     */
    protected $_productCollectionFactory;

    /**
     * @var \Magento\Catalog\Model\Indexer\Category\Flat\State
     */
    protected $flatState;

    /**
     * @param \Magento\Framework\View\Element\Template\Context $context
     * @param \Magento\Catalog\Model\CategoryFactory $categoryFactory
     * @param \Magento\Catalog\Model\Resource\Product\CollectionFactory $productCollectionFactory
     * @param \Magento\Catalog\Model\Layer\Resolver $layerResolver
     * @param \Magento\Framework\App\Http\Context $httpContext
     * @param \Magento\Catalog\Helper\Category $catalogCategory
     * @param \Magento\Framework\Registry $registry
     * @param \Magento\Catalog\Model\Indexer\Category\Flat\State $flatState
     * @param array $data
     */
    public function __construct(
        \Magento\Framework\View\Element\Template\Context $context,
        \Magento\Catalog\Model\CategoryFactory $categoryFactory,
        \Magento\Catalog\Model\Resource\Product\CollectionFactory $productCollectionFactory,
        \Magento\Catalog\Model\Layer\Resolver $layerResolver,
        \Magento\Framework\App\Http\Context $httpContext,
        \Magento\Catalog\Helper\Category $catalogCategory,
        \Magento\Framework\Registry $registry,
        \Magento\Catalog\Model\Indexer\Category\Flat\State $flatState,
        array $data = []
    ) {
        $this->_productCollectionFactory = $productCollectionFactory;
        $this->_catalogLayer = $layerResolver->get();
        $this->httpContext = $httpContext;
        $this->_catalogCategory = $catalogCategory;
        $this->_registry = $registry;
        $this->flatState = $flatState;
        $this->_categoryInstance = $categoryFactory->create();
        parent::__construct($context, $data);
    }

    /**
     * @return void
     */
    protected function _construct()
    {
        $this->addData(
            [
                'cache_lifetime' => false,
                'cache_tags' => [Category::CACHE_TAG, \Magento\Store\Model\Group::CACHE_TAG],
            ]
        );
    }

    /**
     * Get current category
     *
     * @return Category
     */
    public function getCategory()
    {
        return $this->_registry->registry('current_category');
    }

    /**
     * Get Key pieces for caching block content
     *
     * @return array
     */
    public function getCacheKeyInfo()
    {
        $shortCacheId = [
            'CATALOG_NAVIGATION',
            $this->_storeManager->getStore()->getId(),
            $this->_design->getDesignTheme()->getId(),
            $this->httpContext->getValue(Context::CONTEXT_GROUP),
            'template' => $this->getTemplate(),
            'name' => $this->getNameInLayout(),
            $this->getCurrenCategoryKey(),
        ];
        $cacheId = $shortCacheId;

        $shortCacheId = array_values($shortCacheId);
        $shortCacheId = implode('|', $shortCacheId);
        $shortCacheId = md5($shortCacheId);

        $cacheId['category_path'] = $this->getCurrenCategoryKey();
        $cacheId['short_cache_id'] = $shortCacheId;

        return $cacheId;
    }

    /**
     * Get current category key
     *
     * @return string
     */
    public function getCurrenCategoryKey()
    {
        if (!$this->_currentCategoryKey) {
            $category = $this->_registry->registry('current_category');
            if ($category) {
                $this->_currentCategoryKey = $category->getPath();
            } else {
                $this->_currentCategoryKey = $this->_storeManager->getStore()->getRootCategoryId();
            }
        }

        return $this->_currentCategoryKey;
    }

    /**
     * Retrieve child categories of current category
     *
     * @return \Magento\Framework\Data\Tree\Node\Collection
     */
    public function getCurrentChildCategories()
    {
        $categories = $this->_catalogLayer->getCurrentCategory()->getChildrenCategories();
        /** @var \Magento\Catalog\Model\Resource\Product\Collection $productCollection */
        $productCollection = $this->_productCollectionFactory->create();
        $this->_catalogLayer->prepareProductCollection($productCollection);
        $productCollection->addCountToCategories($categories);
        return $categories;
    }

    /**
     * Checkin activity of category
     *
     * @param   \Magento\Framework\Object $category
     * @return  bool
     */
    public function isCategoryActive($category)
    {
        if ($this->getCurrentCategory()) {
            return in_array($category->getId(), $this->getCurrentCategory()->getPathIds());
        }
        return false;
    }

    /**
     * Get url for category data
     *
     * @param Category $category
     * @return string
     */
    public function getCategoryUrl($category)
    {
        if ($category instanceof Category) {
            $url = $category->getUrl();
        } else {
            $url = $this->_categoryInstance->setData($category->getData())->getUrl();
        }

        return $url;
    }

    /**
<<<<<<< HEAD
=======
     * Return item position representation in menu tree
     *
     * @param int $level
     * @return string
     */
    protected function _getItemPosition($level)
    {
        if ($level == 0) {
            $zeroLevelPosition = isset(
                $this->_itemLevelPositions[$level]
            ) ? $this->_itemLevelPositions[$level] + 1 : 1;
            $this->_itemLevelPositions = [];
            $this->_itemLevelPositions[$level] = $zeroLevelPosition;
        } elseif (isset($this->_itemLevelPositions[$level])) {
            $this->_itemLevelPositions[$level]++;
        } else {
            $this->_itemLevelPositions[$level] = 1;
        }

        $position = [];
        for ($i = 0; $i <= $level; $i++) {
            if (isset($this->_itemLevelPositions[$i])) {
                $position[] = $this->_itemLevelPositions[$i];
            }
        }
        return implode('-', $position);
    }

    /**
     * Render category to html
     *
     * @param Category $category
     * @param int $level Nesting level number
     * @param boolean $isLast Whether ot not this item is last, affects list item class
     * @param boolean $isFirst Whether ot not this item is first, affects list item class
     * @param boolean $isOutermost Whether ot not this item is outermost, affects list item class
     * @param string $outermostItemClass Extra class of outermost list items
     * @param string $childrenWrapClass If specified wraps children list in div with this class
     * @param boolean $noEventAttributes Whether ot not to add on* attributes to list item
     * @return string
     * @SuppressWarnings(PHPMD.CyclomaticComplexity)
     * @SuppressWarnings(PHPMD.NPathComplexity)
     * @SuppressWarnings(PHPMD.ExcessiveMethodLength)
     */
    protected function _renderCategoryMenuItemHtml(
        $category,
        $level = 0,
        $isLast = false,
        $isFirst = false,
        $isOutermost = false,
        $outermostItemClass = '',
        $childrenWrapClass = '',
        $noEventAttributes = false
    ) {
        if (!$category->getIsActive()) {
            return '';
        }

        // get all children
        if ($this->flatState->isAvailable()) {
            $children = (array)$category->getChildrenNodes();
        } else {
            $children = $category->getChildren();
        }

        // select active children
        $activeChildren = [];
        foreach ($children as $child) {
            if ($child->getIsActive()) {
                $activeChildren[] = $child;
            }
        }

        $activeChildrenCount = count($activeChildren);
        $hasActiveChildren = $activeChildrenCount > 0;

        // prepare list item html classes
        $classes = [];
        $classes[] = 'level' . $level;
        $classes[] = 'nav-' . $this->_getItemPosition($level);
        if ($this->isCategoryActive($category)) {
            $classes[] = 'active';
        }

        $linkClass = '';
        if ($isOutermost && $outermostItemClass) {
            $classes[] = $outermostItemClass;
            $linkClass = ' class="' . $outermostItemClass . '"';
        }
        if ($isFirst) {
            $classes[] = 'first';
        }
        if ($isLast) {
            $classes[] = 'last';
        }
        if ($hasActiveChildren) {
            $classes[] = 'parent';
        }

        // prepare list item attributes
        $attributes = [];
        if (count($classes) > 0) {
            $attributes['class'] = implode(' ', $classes);
        }
        if ($hasActiveChildren && !$noEventAttributes) {
            $attributes['onmouseover'] = 'toggleMenu(this,1)';
            $attributes['onmouseout'] = 'toggleMenu(this,0)';
        }

        // assemble list item with attributes
        $htmlLi = '<li';
        foreach ($attributes as $attrName => $attrValue) {
            $htmlLi .= ' ' . $attrName . '="' . str_replace('"', '\"', $attrValue) . '"';
        }
        $htmlLi .= '>';

        $html = [];
        $html[] = $htmlLi;

        $html[] = '<a href="' . $this->getCategoryUrl($category) . '"' . $linkClass . '>';
        $html[] = '<span>' . $this->escapeHtml($category->getName()) . '</span>';
        $html[] = '</a>';

        // render children
        $htmlChildren = '';
        $j = 0;
        foreach ($activeChildren as $child) {
            $htmlChildren .= $this->_renderCategoryMenuItemHtml(
                $child,
                $level + 1,
                $j == $activeChildrenCount - 1,
                $j == 0,
                false,
                $outermostItemClass,
                $childrenWrapClass,
                $noEventAttributes
            );
            $j++;
        }
        if (!empty($htmlChildren)) {
            if ($childrenWrapClass) {
                $html[] = '<div class="' . $childrenWrapClass . '">';
            }
            $html[] = '<ul class="level' . $level . '">';
            $html[] = $htmlChildren;
            $html[] = '</ul>';
            if ($childrenWrapClass) {
                $html[] = '</div>';
            }
        }

        $html[] = '</li>';

        $html = implode("\n", $html);
        return $html;
    }

    /**
>>>>>>> 325be96b
     * Enter description here...
     *
     * @return Category
     */
    public function getCurrentCategory()
    {
        return $this->_catalogLayer->getCurrentCategory();
    }

    /**
     * Return identifiers for produced content
     *
     * @return array
     */
    public function getIdentities()
    {
        return [\Magento\Catalog\Model\Category::CACHE_TAG, \Magento\Store\Model\Group::CACHE_TAG];
    }
}<|MERGE_RESOLUTION|>--- conflicted
+++ resolved
@@ -221,167 +221,6 @@
     }
 
     /**
-<<<<<<< HEAD
-=======
-     * Return item position representation in menu tree
-     *
-     * @param int $level
-     * @return string
-     */
-    protected function _getItemPosition($level)
-    {
-        if ($level == 0) {
-            $zeroLevelPosition = isset(
-                $this->_itemLevelPositions[$level]
-            ) ? $this->_itemLevelPositions[$level] + 1 : 1;
-            $this->_itemLevelPositions = [];
-            $this->_itemLevelPositions[$level] = $zeroLevelPosition;
-        } elseif (isset($this->_itemLevelPositions[$level])) {
-            $this->_itemLevelPositions[$level]++;
-        } else {
-            $this->_itemLevelPositions[$level] = 1;
-        }
-
-        $position = [];
-        for ($i = 0; $i <= $level; $i++) {
-            if (isset($this->_itemLevelPositions[$i])) {
-                $position[] = $this->_itemLevelPositions[$i];
-            }
-        }
-        return implode('-', $position);
-    }
-
-    /**
-     * Render category to html
-     *
-     * @param Category $category
-     * @param int $level Nesting level number
-     * @param boolean $isLast Whether ot not this item is last, affects list item class
-     * @param boolean $isFirst Whether ot not this item is first, affects list item class
-     * @param boolean $isOutermost Whether ot not this item is outermost, affects list item class
-     * @param string $outermostItemClass Extra class of outermost list items
-     * @param string $childrenWrapClass If specified wraps children list in div with this class
-     * @param boolean $noEventAttributes Whether ot not to add on* attributes to list item
-     * @return string
-     * @SuppressWarnings(PHPMD.CyclomaticComplexity)
-     * @SuppressWarnings(PHPMD.NPathComplexity)
-     * @SuppressWarnings(PHPMD.ExcessiveMethodLength)
-     */
-    protected function _renderCategoryMenuItemHtml(
-        $category,
-        $level = 0,
-        $isLast = false,
-        $isFirst = false,
-        $isOutermost = false,
-        $outermostItemClass = '',
-        $childrenWrapClass = '',
-        $noEventAttributes = false
-    ) {
-        if (!$category->getIsActive()) {
-            return '';
-        }
-
-        // get all children
-        if ($this->flatState->isAvailable()) {
-            $children = (array)$category->getChildrenNodes();
-        } else {
-            $children = $category->getChildren();
-        }
-
-        // select active children
-        $activeChildren = [];
-        foreach ($children as $child) {
-            if ($child->getIsActive()) {
-                $activeChildren[] = $child;
-            }
-        }
-
-        $activeChildrenCount = count($activeChildren);
-        $hasActiveChildren = $activeChildrenCount > 0;
-
-        // prepare list item html classes
-        $classes = [];
-        $classes[] = 'level' . $level;
-        $classes[] = 'nav-' . $this->_getItemPosition($level);
-        if ($this->isCategoryActive($category)) {
-            $classes[] = 'active';
-        }
-
-        $linkClass = '';
-        if ($isOutermost && $outermostItemClass) {
-            $classes[] = $outermostItemClass;
-            $linkClass = ' class="' . $outermostItemClass . '"';
-        }
-        if ($isFirst) {
-            $classes[] = 'first';
-        }
-        if ($isLast) {
-            $classes[] = 'last';
-        }
-        if ($hasActiveChildren) {
-            $classes[] = 'parent';
-        }
-
-        // prepare list item attributes
-        $attributes = [];
-        if (count($classes) > 0) {
-            $attributes['class'] = implode(' ', $classes);
-        }
-        if ($hasActiveChildren && !$noEventAttributes) {
-            $attributes['onmouseover'] = 'toggleMenu(this,1)';
-            $attributes['onmouseout'] = 'toggleMenu(this,0)';
-        }
-
-        // assemble list item with attributes
-        $htmlLi = '<li';
-        foreach ($attributes as $attrName => $attrValue) {
-            $htmlLi .= ' ' . $attrName . '="' . str_replace('"', '\"', $attrValue) . '"';
-        }
-        $htmlLi .= '>';
-
-        $html = [];
-        $html[] = $htmlLi;
-
-        $html[] = '<a href="' . $this->getCategoryUrl($category) . '"' . $linkClass . '>';
-        $html[] = '<span>' . $this->escapeHtml($category->getName()) . '</span>';
-        $html[] = '</a>';
-
-        // render children
-        $htmlChildren = '';
-        $j = 0;
-        foreach ($activeChildren as $child) {
-            $htmlChildren .= $this->_renderCategoryMenuItemHtml(
-                $child,
-                $level + 1,
-                $j == $activeChildrenCount - 1,
-                $j == 0,
-                false,
-                $outermostItemClass,
-                $childrenWrapClass,
-                $noEventAttributes
-            );
-            $j++;
-        }
-        if (!empty($htmlChildren)) {
-            if ($childrenWrapClass) {
-                $html[] = '<div class="' . $childrenWrapClass . '">';
-            }
-            $html[] = '<ul class="level' . $level . '">';
-            $html[] = $htmlChildren;
-            $html[] = '</ul>';
-            if ($childrenWrapClass) {
-                $html[] = '</div>';
-            }
-        }
-
-        $html[] = '</li>';
-
-        $html = implode("\n", $html);
-        return $html;
-    }
-
-    /**
->>>>>>> 325be96b
      * Enter description here...
      *
      * @return Category
