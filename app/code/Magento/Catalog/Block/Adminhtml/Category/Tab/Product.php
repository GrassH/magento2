--- conflicted
+++ resolved
@@ -23,11 +23,7 @@
 class Product extends Extended
 {
     /**
-<<<<<<< HEAD
-     * @var \Magento\Framework\Registry
-=======
      * @var Registry
->>>>>>> 70f81144
      */
     protected $_coreRegistry = null;
 
@@ -72,11 +68,7 @@
     }
 
     /**
-<<<<<<< HEAD
-     * Initialise the block
-=======
      * Initialize object
->>>>>>> 70f81144
      *
      * @return void
      */
@@ -89,11 +81,7 @@
     }
 
     /**
-<<<<<<< HEAD
-     * Return the category from the core registry
-=======
      * Get current category
->>>>>>> 70f81144
      *
      * @return array|null
      */
@@ -103,11 +91,7 @@
     }
 
     /**
-<<<<<<< HEAD
-     * Add a column filter to the collection
-=======
      * Add column filter to collection
->>>>>>> 70f81144
      *
      * @param Column $column
      * @return $this
@@ -132,11 +116,7 @@
     }
 
     /**
-<<<<<<< HEAD
-     * Prepare the collection
-=======
      * Prepare collection.
->>>>>>> 70f81144
      *
      * @return Grid
      */
@@ -185,11 +165,7 @@
     }
 
     /**
-<<<<<<< HEAD
-     * Prepare the columns
-=======
      * Prepare columns.
->>>>>>> 70f81144
      *
      * @return Extended
      */
@@ -269,11 +245,7 @@
     }
 
     /**
-<<<<<<< HEAD
-     * Return the grid URL
-=======
      * Retrieve grid reload url
->>>>>>> 70f81144
      *
      * @return string
      */
@@ -283,11 +255,7 @@
     }
 
     /**
-<<<<<<< HEAD
-     * Return the selected products
-=======
      * Get selected products
->>>>>>> 70f81144
      *
      * @return array
      */
