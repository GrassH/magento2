--- conflicted
+++ resolved
@@ -132,11 +132,7 @@
                     'id' => 'add_category_button',
                     'label' => $newCategoryCaption,
                     'title' => $newCategoryCaption,
-<<<<<<< HEAD
-                    'onclick' => 'jQuery("#new-category").trigger("openDialog")',
-=======
                     'onclick' => 'jQuery("#new-category").trigger("openModal")',
->>>>>>> b1ba4d6a
                     'disabled' => $this->getDisabled(),
                 ]
             );
