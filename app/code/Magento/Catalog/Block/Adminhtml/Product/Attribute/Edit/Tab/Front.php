<?php
/**
 * Copyright © Magento, Inc. All rights reserved.
 * See COPYING.txt for license details.
 */

namespace Magento\Catalog\Block\Adminhtml\Product\Attribute\Edit\Tab;

use Magento\Backend\Block\Template\Context;
use Magento\Backend\Block\Widget\Form;
use Magento\Backend\Block\Widget\Form\Generic;
use Magento\Config\Model\Config\Source\Yesno;
use Magento\Catalog\Model\Entity\Attribute;
use Magento\Eav\Block\Adminhtml\Attribute\PropertyLocker;
use Magento\Framework\Data\FormFactory;
use Magento\Framework\Exception\LocalizedException;
use Magento\Framework\Registry;

/**
 * Product attribute add/edit form main tab
 *
 * @api
 * @since 100.0.2
 */
class Front extends Generic
{
    /**
     * @var Yesno
     */
    protected $_yesNo;

    /**
     * @var PropertyLocker
     */
    private $propertyLocker;

    /**
     * @param Context $context
     * @param Registry $registry
     * @param FormFactory $formFactory
     * @param Yesno $yesNo
     * @param PropertyLocker $propertyLocker
     * @param array $data
     */
    public function __construct(
        Context $context,
        Registry $registry,
        FormFactory $formFactory,
        Yesno $yesNo,
        PropertyLocker $propertyLocker,
        array $data = []
    ) {
        $this->_yesNo = $yesNo;
        $this->propertyLocker = $propertyLocker;
        parent::__construct($context, $registry, $formFactory, $data);
    }

    /**
<<<<<<< HEAD
     * @inheritdoc
     *
=======
     * @inheritDoc
>>>>>>> bc1c7bac
     * @return $this
     * @SuppressWarnings(PHPMD.ExcessiveMethodLength)
     * @throws LocalizedException
     */
    protected function _prepareForm()
    {
        /** @var Attribute $attributeObject */
        $attributeObject = $this->_coreRegistry->registry('entity_attribute');

        /** @var \Magento\Framework\Data\Form $form */
        $form = $this->_formFactory->create(
            ['data' => ['id' => 'edit_form', 'action' => $this->getData('action'), 'method' => 'post']]
        );

        $yesnoSource = $this->_yesNo->toOptionArray();

        $fieldset = $form->addFieldset(
            'front_fieldset',
            ['legend' => __('Storefront Properties'), 'collapsable' => $this->getRequest()->has('popup')]
        );

        $fieldset->addField(
            'is_searchable',
            'select',
            [
                'name'     => 'is_searchable',
                'label'    => __('Use in Search'),
                'title'    => __('Use in Search'),
                'values'   => $yesnoSource,
            ]
        );

        $fieldset->addField(
            'is_visible_in_advanced_search',
            'select',
            [
                'name' => 'is_visible_in_advanced_search',
                'label' => __('Visible in Advanced Search'),
                'title' => __('Visible in Advanced Search'),
                'values' => $yesnoSource,
            ]
        );

        $fieldset->addField(
            'is_comparable',
            'select',
            [
                'name' => 'is_comparable',
                'label' => __('Comparable on Storefront'),
                'title' => __('Comparable on Storefront'),
                'values' => $yesnoSource,
            ]
        );

        $this->_eventManager->dispatch('product_attribute_form_build_front_tab', ['form' => $form]);

        $fieldset->addField(
            'is_used_for_promo_rules',
            'select',
            [
                'name' => 'is_used_for_promo_rules',
                'label' => __('Use for Promo Rule Conditions'),
                'title' => __('Use for Promo Rule Conditions'),
                'values' => $yesnoSource,
            ]
        );

        $fieldset->addField(
            'is_html_allowed_on_front',
            'select',
            [
                'name' => 'is_html_allowed_on_front',
                'label' => __('Allow HTML Tags on Storefront'),
                'title' => __('Allow HTML Tags on Storefront'),
                'values' => $yesnoSource,
            ]
        );
        if (!$attributeObject->getId() || $attributeObject->getIsWysiwygEnabled()) {
            $attributeObject->setIsHtmlAllowedOnFront(1);
        }

        $fieldset->addField(
            'is_visible_on_front',
            'select',
            [
                'name' => 'is_visible_on_front',
                'label' => __('Visible on Catalog Pages on Storefront'),
                'title' => __('Visible on Catalog Pages on Storefront'),
                'values' => $yesnoSource
            ]
        );

        $fieldset->addField(
            'used_in_product_listing',
            'select',
            [
                'name' => 'used_in_product_listing',
                'label' => __('Used in Product Listing'),
                'title' => __('Used in Product Listing'),
                'note' => __('Depends on design theme.'),
                'values' => $yesnoSource
            ]
        );

        $fieldset->addField(
            'used_for_sort_by',
            'select',
            [
                'name' => 'used_for_sort_by',
                'label' => __('Used for Sorting in Product Listing'),
                'title' => __('Used for Sorting in Product Listing'),
                'note' => __('Depends on design theme.'),
                'values' => $yesnoSource
            ]
        );

        $this->_eventManager->dispatch(
            'adminhtml_catalog_product_attribute_edit_frontend_prepare_form',
            ['form' => $form, 'attribute' => $attributeObject]
        );

        $dependencies = $this->getLayout()->createBlock(
            \Magento\Backend\Block\Widget\Form\Element\Dependence::class
        )->addFieldMap(
            "is_html_allowed_on_front",
            'html_allowed_on_front'
        )->addFieldMap(
            "frontend_input",
            'frontend_input_type'
        )->addFieldMap(
            "is_searchable",
            'searchable'
        )->addFieldMap(
            "is_visible_in_advanced_search",
            'advanced_search'
        )->addFieldDependence(
            'advanced_search',
            'searchable',
            '1'
        );
        $this->_eventManager->dispatch(
            'adminhtml_catalog_product_attribute_edit_frontend_prepare_field_dependencies',
            ['dependencies' => $dependencies]
        );

        // define field dependencies
        $this->setChild(
            'form_after',
            $dependencies
        );

        $this->setForm($form);
        $form->setValues($attributeObject->getData());
        $this->propertyLocker->lock($form);
        return parent::_prepareForm();
    }
}<|MERGE_RESOLUTION|>--- conflicted
+++ resolved
@@ -56,12 +56,7 @@
     }
 
     /**
-<<<<<<< HEAD
-     * @inheritdoc
-     *
-=======
      * @inheritDoc
->>>>>>> bc1c7bac
      * @return $this
      * @SuppressWarnings(PHPMD.ExcessiveMethodLength)
      * @throws LocalizedException
