<?php
/**
 * Copyright © Magento, Inc. All rights reserved.
 * See COPYING.txt for license details.
 */

/**
 * Product options block
 *
 * @author     Magento Core Team <core@magentocommerce.com>
 */
namespace Magento\Catalog\Block\Product\View;

use Magento\Catalog\Model\Product;
use Magento\Catalog\Api\Data\ProductCustomOptionInterface;

/**
 * @SuppressWarnings(PHPMD.CouplingBetweenObjects)
 */
class Options extends \Magento\Framework\View\Element\Template
{
    /**
     * @var Product
     */
    protected $_product;

    /**
     * Product option
     *
     * @var \Magento\Catalog\Model\Product\Option
     */
    protected $_option;

    /**
     * Core registry
     *
     * @var \Magento\Framework\Registry
     */
    protected $_registry = null;

    /**
     * Catalog product
     *
     * @var Product
     */
    protected $_catalogProduct;

    /**
     * @var \Magento\Framework\Json\EncoderInterface
     */
    protected $_jsonEncoder;

    /**
     * @var \Magento\Framework\Pricing\Helper\Data
     */
    protected $pricingHelper;

    /**
     * @var \Magento\Catalog\Helper\Data
     */
    protected $_catalogData;

    /**
     * @param \Magento\Framework\View\Element\Template\Context $context
     * @param \Magento\Framework\Pricing\Helper\Data $pricingHelper
     * @param \Magento\Catalog\Helper\Data $catalogData
     * @param \Magento\Framework\Json\EncoderInterface $jsonEncoder
     * @param \Magento\Catalog\Model\Product\Option $option
     * @param \Magento\Framework\Registry $registry
     * @param \Magento\Framework\Stdlib\ArrayUtils $arrayUtils
     * @param array $data
     */
    public function __construct(
        \Magento\Framework\View\Element\Template\Context $context,
        \Magento\Framework\Pricing\Helper\Data $pricingHelper,
        \Magento\Catalog\Helper\Data $catalogData,
        \Magento\Framework\Json\EncoderInterface $jsonEncoder,
        \Magento\Catalog\Model\Product\Option $option,
        \Magento\Framework\Registry $registry,
        \Magento\Framework\Stdlib\ArrayUtils $arrayUtils,
        array $data = []
    ) {
        $this->pricingHelper = $pricingHelper;
        $this->_catalogData = $catalogData;
        $this->_jsonEncoder = $jsonEncoder;
        $this->_registry = $registry;
        $this->_option = $option;
        $this->arrayUtils = $arrayUtils;
        parent::__construct($context, $data);
    }

    /**
     * Retrieve product object
     *
     * @return Product
     * @throws \LogicExceptions
     */
    public function getProduct()
    {
        if (!$this->_product) {
            if ($this->_registry->registry('current_product')) {
                $this->_product = $this->_registry->registry('current_product');
            } else {
                throw new \LogicException('Product is not defined');
            }
        }
        return $this->_product;
    }

    /**
     * Set product object
     *
     * @param Product $product
     * @return \Magento\Catalog\Block\Product\View\Options
     */
    public function setProduct(Product $product = null)
    {
        $this->_product = $product;
        return $this;
    }

    /**
     * @param string $type
     * @return string
     */
    public function getGroupOfOption($type)
    {
        $group = $this->_option->getGroupByType($type);

        return $group == '' ? 'default' : $group;
    }

    /**
     * Get product options
     *
     * @return array
     */
    public function getOptions()
    {
        return $this->getProduct()->getOptions();
    }

    /**
     * @return bool
     */
    public function hasOptions()
    {
        if ($this->getOptions()) {
            return true;
        }
        return false;
    }

    /**
     * Get price configuration
     *
     * @param \Magento\Catalog\Model\Product\Option\Value|\Magento\Catalog\Model\Product\Option $option
     * @return array
     */
    protected function _getPriceConfiguration($option)
    {
        $optionPrice = $this->pricingHelper->currency($option->getPrice(true), false, false);
        $data = [
            'prices' => [
                'oldPrice' => [
                    'amount' => $this->pricingHelper->currency($option->getRegularPrice(), false, false),
                    'adjustments' => [],
                ],
                'basePrice' => [
                    'amount' => $this->_catalogData->getTaxPrice(
                        $option->getProduct(),
                        $optionPrice,
                        false,
                        null,
                        null,
                        null,
                        null,
                        null,
                        false
                    ),
                ],
                'finalPrice' => [
                    'amount' => $this->_catalogData->getTaxPrice(
                        $option->getProduct(),
                        $optionPrice,
                        true,
                        null,
                        null,
                        null,
                        null,
                        null,
                        false
                    ),
                ],
            ],
            'type' => $option->getPriceType(),
            'name' => $option->getTitle()
        ];
        return $data;
    }

    /**
     * Get json representation of
     *
     * @return string
     */
    public function getJsonConfig()
    {
        $config = [];
        foreach ($this->getOptions() as $option) {
            /* @var $option \Magento\Catalog\Model\Product\Option */
<<<<<<< HEAD
            if ($option->getGroupByType() == ProductCustomOptionInterface::OPTION_GROUP_SELECT) {
=======
            if ($option->hasValues()) {
>>>>>>> d8a0b12a
                $tmpPriceValues = [];
                foreach ($option->getValues() as $valueId => $value) {
                    $tmpPriceValues[$valueId] = $this->_getPriceConfiguration($value);
                }
                $priceValue = $tmpPriceValues;
            } else {
                $priceValue = $this->_getPriceConfiguration($option);
            }
            $config[$option->getId()] = $priceValue;
        }

        $configObj = new \Magento\Framework\DataObject(
            [
                'config' => $config,
            ]
        );

        //pass the return array encapsulated in an object for the other modules to be able to alter it eg: weee
        $this->_eventManager->dispatch('catalog_product_option_price_configuration_after', ['configObj' => $configObj]);

        $config=$configObj->getConfig();

        return $this->_jsonEncoder->encode($config);
    }

    /**
     * Get option html block
     *
     * @param \Magento\Catalog\Model\Product\Option $option
     * @return string
     */
    public function getOptionHtml(\Magento\Catalog\Model\Product\Option $option)
    {
        $type = $this->getGroupOfOption($option->getType());
        $renderer = $this->getChildBlock($type);

        $renderer->setProduct($this->getProduct())->setOption($option);

        return $this->getChildHtml($type, false);
    }

    /**
     * Decorate a plain array of arrays or objects
     *
     * @param array $array
     * @param string $prefix
     * @param bool $forceSetAll
     * @return array
     */
    public function decorateArray($array, $prefix = 'decorated_', $forceSetAll = false)
    {
        return $this->arrayUtils->decorateArray($array, $prefix, $forceSetAll);
    }
}<|MERGE_RESOLUTION|>--- conflicted
+++ resolved
@@ -12,7 +12,6 @@
 namespace Magento\Catalog\Block\Product\View;
 
 use Magento\Catalog\Model\Product;
-use Magento\Catalog\Api\Data\ProductCustomOptionInterface;
 
 /**
  * @SuppressWarnings(PHPMD.CouplingBetweenObjects)
@@ -209,11 +208,7 @@
         $config = [];
         foreach ($this->getOptions() as $option) {
             /* @var $option \Magento\Catalog\Model\Product\Option */
-<<<<<<< HEAD
-            if ($option->getGroupByType() == ProductCustomOptionInterface::OPTION_GROUP_SELECT) {
-=======
             if ($option->hasValues()) {
->>>>>>> d8a0b12a
                 $tmpPriceValues = [];
                 foreach ($option->getValues() as $valueId => $value) {
                     $tmpPriceValues[$valueId] = $this->_getPriceConfiguration($value);
