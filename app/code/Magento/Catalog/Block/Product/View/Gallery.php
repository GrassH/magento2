<?php
/**
 * Copyright © 2015 Magento. All rights reserved.
 * See COPYING.txt for license details.
 */

/**
 * Simple product data view
 *
 * @author     Magento Core Team <core@magentocommerce.com>
 */
namespace Magento\Catalog\Block\Product\View;

use Magento\Framework\Data\Collection;

class Gallery extends \Magento\Catalog\Block\Product\View\AbstractView
{
    /**
     * Retrieve list of gallery images
     *
     * @return array|Collection
     */
    public function getGalleryImages()
    {
        $product = $this->getProduct();
        $images = $product->getMediaGalleryImages();
        if ($images instanceof \Magento\Framework\Data\Collection) {
            foreach ($images as &$image) {
                /* @var \Magento\Framework\Object $image */
                $image->setData(
                    'small_image_url',
                    $this->_imageHelper->init($product, 'product_page_image_small')
                        ->setImageFile($image->getFile())
                        ->getUrl()
                );
                $image->setData(
                    'medium_image_url',
                    $this->_imageHelper->init($product, 'product_page_image_medium')
                        ->setImageFile($image->getFile())
                        ->getUrl()
                );
                $image->setData(
                    'large_image_url',
                    $this->_imageHelper->init($product, 'product_page_image_large')
                        ->setImageFile($image->getFile())
                        ->getUrl()
                );
            }
        }
        return $images;
    }

    /**
     * Retrieve gallery url
     *
     * @param null|\Magento\Framework\DataObject $image
     * @return string
     */
    public function getGalleryUrl($image = null)
    {
        $params = ['id' => $this->getProduct()->getId()];
        if ($image) {
            $params['image'] = $image->getValueId();
        }
        return $this->getUrl('catalog/product/gallery', $params);
    }

    /**
<<<<<<< HEAD
=======
     * Get gallery image url
     *
     * @param \Magento\Framework\DataObject $image
     * @param string $type
     * @param boolean $whiteBorders
     * @param null|number $width
     * @param null|number $height
     * @return string
     */
    public function getImageUrl($image, $type, $whiteBorders = false, $width = null, $height = null)
    {
        $product = $this->getProduct();
        $img = $this->_imageHelper->init($product, $type, $image->getFile());
        $img->constrainOnly(true)->keepAspectRatio(true)->keepFrame($whiteBorders);
        if ($width || $height) {
            $img->resize($width, $height);
        }
        return (string)$img;
    }

    /**
>>>>>>> 607763e6
     * Is product main image
     *
     * @param \Magento\Framework\DataObject $image
     * @return bool
     */
    public function isMainImage($image)
    {
        $product = $this->getProduct();
        return $product->getImage() == $image->getFile();
    }
}<|MERGE_RESOLUTION|>--- conflicted
+++ resolved
@@ -66,30 +66,6 @@
     }
 
     /**
-<<<<<<< HEAD
-=======
-     * Get gallery image url
-     *
-     * @param \Magento\Framework\DataObject $image
-     * @param string $type
-     * @param boolean $whiteBorders
-     * @param null|number $width
-     * @param null|number $height
-     * @return string
-     */
-    public function getImageUrl($image, $type, $whiteBorders = false, $width = null, $height = null)
-    {
-        $product = $this->getProduct();
-        $img = $this->_imageHelper->init($product, $type, $image->getFile());
-        $img->constrainOnly(true)->keepAspectRatio(true)->keepFrame($whiteBorders);
-        if ($width || $height) {
-            $img->resize($width, $height);
-        }
-        return (string)$img;
-    }
-
-    /**
->>>>>>> 607763e6
      * Is product main image
      *
      * @param \Magento\Framework\DataObject $image
