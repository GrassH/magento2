<?php
/**
 * Copyright © Magento, Inc. All rights reserved.
 * See COPYING.txt for license details.
 */

/**
 * Simple product data view
 *
 * @author     Magento Core Team <core@magentocommerce.com>
 */
namespace Magento\Catalog\Block\Product\View;

use Magento\Catalog\Block\Product\Context;
use Magento\Catalog\Helper\Image;
use Magento\Catalog\Model\Product;
use Magento\Catalog\Model\Product\Gallery\ImagesConfigFactoryInterface;
use Magento\Framework\Data\Collection;
use Magento\Framework\DataObject;
use Magento\Framework\App\ObjectManager;
use Magento\Framework\Json\EncoderInterface;
use Magento\Framework\Serialize\Serializer\Json;
use Magento\Framework\Stdlib\ArrayUtils;

<<<<<<< HEAD
class Gallery extends AbstractView
=======
/**
 * @api
 */
class Gallery extends \Magento\Catalog\Block\Product\View\AbstractView
>>>>>>> fb959561
{
    /**
     * @var \Magento\Framework\Config\View
     */
    protected $configView;

    /**
     * @var EncoderInterface
     */
    protected $jsonEncoder;

    /**
     * @var DataObject
     */
    protected $galleryImagesConfig;

    /**
     * @var ImagesConfigFactoryInterface
     */
    private $galleryImagesConfigFactory;

    /**
     * @param Context                      $context
     * @param ArrayUtils                   $arrayUtils
     * @param EncoderInterface             $jsonEncoder
     * @param ImagesConfigFactoryInterface $imagesConfigFactory
     * @param array                        $galleryImagesConfig
     * @param array                        $data
     */
    public function __construct(
        Context $context,
        ArrayUtils $arrayUtils,
        EncoderInterface $jsonEncoder,
        array $data = [],
        ImagesConfigFactoryInterface $imagesConfigFactory = null,
        array $galleryImagesConfig = []
    ) {
        parent::__construct($context, $arrayUtils, $data);
        $this->jsonEncoder = $jsonEncoder ?: ObjectManager::getInstance()->get(Json::class);
        $this->galleryImagesConfigFactory = $imagesConfigFactory ?: ObjectManager::getInstance()->get(ImagesConfigFactoryInterface::class);
        $this->galleryImagesConfig = $galleryImagesConfig;
    }

    /**
     * Retrieve collection of gallery images
     *
     * @return Collection
     */
    public function getGalleryImages()
    {
        $product = $this->getProduct();
        $images = $product->getMediaGalleryImages();
        if ($images instanceof \Magento\Framework\Data\Collection) {
            foreach ($images as $image) {
                foreach($this->getGalleryImagesConfig()->getItems() as $imageConfig) {
                    /** @var Product $product */
                    $image->setData(
                        $imageConfig->getData('data_object_key'),
                        $this->_imageHelper->init($product,
                            $imageConfig['image_id'])
                            ->setImageFile($image->getData('file'))
                            ->getUrl()
                    );
                }
            }
        }

        return $images;
    }

    /**
     * Return magnifier options
     *
     * @return string
     */
    public function getMagnifier()
    {
        return $this->jsonEncoder->encode($this->getVar('magnifier'));
    }

    /**
     * Return breakpoints options
     *
     * @return string
     */
    public function getBreakpoints()
    {
        return $this->jsonEncoder->encode($this->getVar('breakpoints'));
    }

    /**
     * Retrieve product images in JSON format
     *
     * @return string
     */
    public function getGalleryImagesJson()
    {
        $imagesItems = [];
        /** @var DataObject $image */
        foreach ($this->getGalleryImages() as $image) {
            $imageItem = new DataObject([
                'caption'  => $image->getData('label'),
                'position' => $image->getData('position'),
                'isMain'   => $this->isMainImage($image),
            ]);
            foreach($this->getGalleryImagesConfig()->getItems() as $imageConfig) {
                $imageItem->setData(
                    $imageConfig->getData('json_object_key'),
                    $image->getData($imageConfig->getData('data_object_key'))
                );
            }
            $imagesItems[] = $imageItem->toArray();
        }
        if (empty($imagesItems)) {
            $imagesItems[] = [
                'thumb' => $this->_imageHelper->getDefaultPlaceholderUrl('thumbnail'),
                'img' => $this->_imageHelper->getDefaultPlaceholderUrl('image'),
                'full' => $this->_imageHelper->getDefaultPlaceholderUrl('image'),
                'caption' => '',
                'position' => '0',
                'isMain' => true,
            ];
        }
        return json_encode($imagesItems);
    }

    /**
     * Retrieve gallery url
     *
     * @param null|\Magento\Framework\DataObject $image
     * @return string
     */
    public function getGalleryUrl($image = null)
    {
        $params = ['id' => $this->getProduct()->getId()];
        if ($image) {
            $params['image'] = $image->getValueId();
        }
        return $this->getUrl('catalog/product/gallery', $params);
    }

    /**
     * Is product main image
     *
     * @param \Magento\Framework\DataObject $image
     * @return bool
     */
    public function isMainImage($image)
    {
        $product = $this->getProduct();
        return $product->getImage() == $image->getFile();
    }

    /**
     * @param string $imageId
     * @param string $attributeName
     * @param string $default
     * @return string
     */
    public function getImageAttribute($imageId, $attributeName, $default = null)
    {
        $attributes =
            $this->getConfigView()->getMediaAttributes('Magento_Catalog', Image::MEDIA_TYPE_CONFIG_NODE, $imageId);
        return isset($attributes[$attributeName]) ? $attributes[$attributeName] : $default;
    }

    /**
     * Retrieve config view
     *
     * @return \Magento\Framework\Config\View
     */
    private function getConfigView()
    {
        if (!$this->configView) {
            $this->configView = $this->_viewConfig->getViewConfig();
        }
        return $this->configView;
    }

    /**
     * @return Collection
     */
    private function getGalleryImagesConfig()
    {
        if (false === $this->hasData('gallery_images_config')) {
            $this->setData('gallery_images_config', $this->galleryImagesConfigFactory->create($this->galleryImagesConfig));
        }

        return $this->getData('gallery_images_config');
    }
}<|MERGE_RESOLUTION|>--- conflicted
+++ resolved
@@ -22,14 +22,10 @@
 use Magento\Framework\Serialize\Serializer\Json;
 use Magento\Framework\Stdlib\ArrayUtils;
 
-<<<<<<< HEAD
-class Gallery extends AbstractView
-=======
 /**
  * @api
  */
-class Gallery extends \Magento\Catalog\Block\Product\View\AbstractView
->>>>>>> fb959561
+class Gallery extends AbstractView
 {
     /**
      * @var \Magento\Framework\Config\View
