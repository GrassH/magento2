--- conflicted
+++ resolved
@@ -64,7 +64,7 @@
         }
 
         if (version_compare($context->getVersion(), '2.2.0', '<')) {
-<<<<<<< HEAD
+            $this->addProductEavIndexReplicaTables($setup);
             //  By adding 'catalog_product_index_price_replica' we provide separation of tables
             //  used for indexation write and read operations and affected models.
             $this->addReplicaTable(
@@ -78,10 +78,6 @@
                 'catalog_category_product_index',
                 'catalog_category_product_index_replica'
             );
-=======
-            $this->addProductPriceIndexReplicaTable($setup);
-            $this->addProductEavIndexReplicaTables($setup);
->>>>>>> 3cb04632
         }
         $setup->endSetup();
     }
