--- conflicted
+++ resolved
@@ -64,7 +64,6 @@
         }
 
         if (version_compare($context->getVersion(), '2.2.0', '<')) {
-<<<<<<< HEAD
             //  By adding 'catalog_product_index_price_replica' we provide separation of tables
             //  used for indexation write and read operations and affected models.
             $this->addReplicaTable(
@@ -78,9 +77,6 @@
                 'catalog_category_product_index',
                 'catalog_category_product_index_replica'
             );
-=======
-            $this->addProductPriceIndexReplicaTable($setup);
->>>>>>> ccb91484
         }
         $setup->endSetup();
     }
@@ -474,7 +470,6 @@
     }
 
     /**
-<<<<<<< HEAD
      * Add the replica table for existing one.
      *
      * @param SchemaSetupInterface $setup
@@ -488,22 +483,6 @@
             $setup->getConnection()->createTableByDdl(
                 $setup->getTable($existingTable),
                 $setup->getTable($replicaTable)
-=======
-     * Add Replica for Catalog Product Price Index Table.
-     *
-     * By adding 'catalog_product_index_price_replica' we provide separation of tables used for indexation write
-     * and read operations and affected models.
-     *
-     * @param SchemaSetupInterface $setup
-     * @return void
-     */
-    private function addProductPriceIndexReplicaTable(SchemaSetupInterface $setup)
-    {
-        $setup->getConnection()->createTable(
-            $setup->getConnection()->createTableByDdl(
-                $setup->getTable('catalog_product_index_price'),
-                $setup->getTable('catalog_product_index_price_replica')
->>>>>>> ccb91484
             )
         );
     }
