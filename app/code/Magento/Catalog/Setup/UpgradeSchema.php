--- conflicted
+++ resolved
@@ -65,11 +65,8 @@
 
         if (version_compare($context->getVersion(), '2.2.0', '<')) {
             $this->addProductPriceIndexReplicaTable($setup);
-<<<<<<< HEAD
+            $this->addProductEavIndexReplicaTables($setup);
             $this->addPathKeyToCategoryEntityTableIfNotExists($setup);
-=======
-            $this->addProductEavIndexReplicaTables($setup);
->>>>>>> 3cb04632
         }
         $setup->endSetup();
     }
