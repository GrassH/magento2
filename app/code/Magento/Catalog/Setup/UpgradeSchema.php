--- conflicted
+++ resolved
@@ -65,9 +65,7 @@
 
         if (version_compare($context->getVersion(), '2.2.0', '<')) {
             $this->addProductEavIndexReplicaTables($setup);
-<<<<<<< HEAD
             $this->addPathKeyToCategoryEntityTableIfNotExists($setup);
-=======
             //  By adding 'catalog_product_index_price_replica' we provide separation of tables
             //  used for indexation write and read operations and affected models.
             $this->addReplicaTable(
@@ -81,7 +79,6 @@
                 'catalog_category_product_index',
                 'catalog_category_product_index_replica'
             );
->>>>>>> e4adb6be
         }
         $setup->endSetup();
     }
@@ -475,7 +472,6 @@
     }
 
     /**
-<<<<<<< HEAD
      * Add key for the path field if not exists
      * significantly improves category tree performance
      *
@@ -508,13 +504,7 @@
     }
 
     /**
-     * Add Replica for Catalog Product Price Index Table.
-     *
-     * By adding 'catalog_product_index_price_replica' we provide separation of tables used for indexation write
-     * and read operations and affected models.
-=======
      * Add the replica table for existing one.
->>>>>>> e4adb6be
      *
      * @param SchemaSetupInterface $setup
      * @param string $existingTable
