<?php
/**
 * Copyright © Magento, Inc. All rights reserved.
 * See COPYING.txt for license details.
 */

namespace Magento\Catalog\Setup;

use Magento\Catalog\Model\Product\Attribute\Backend\Media\ImageEntryConverter;
use Magento\Catalog\Model\ResourceModel\Product\Gallery;
use Magento\Framework\Setup\ModuleContextInterface;
use Magento\Framework\Setup\SchemaSetupInterface;
use Magento\Framework\Setup\UpgradeSchemaInterface;

/**
 * Upgrade the Catalog module DB scheme
 */
class UpgradeSchema implements UpgradeSchemaInterface
{
    /**
     * {@inheritdoc}
     */
    public function upgrade(SchemaSetupInterface $setup, ModuleContextInterface $context)
    {
        $setup->startSetup();

        if (version_compare($context->getVersion(), '2.0.1', '<')) {
            $this->addSupportVideoMediaAttributes($setup);
            $this->removeGroupPrice($setup);
        }

        if (version_compare($context->getVersion(), '2.0.6', '<')) {
            $this->addUniqueKeyToCategoryProductTable($setup);
        }

        if (version_compare($context->getVersion(), '2.1.4', '<')) {
            $this->addSourceEntityIdToProductEavIndex($setup);
        }

        if (version_compare($context->getVersion(), '2.1.5', '<')) {
            $this->addPercentageValueColumn($setup);
            $tables = [
                'catalog_product_index_price_cfg_opt_agr_idx',
                'catalog_product_index_price_cfg_opt_agr_tmp',
                'catalog_product_index_price_cfg_opt_idx',
                'catalog_product_index_price_cfg_opt_tmp',
                'catalog_product_index_price_final_idx',
                'catalog_product_index_price_final_tmp',
                'catalog_product_index_price_idx',
                'catalog_product_index_price_opt_agr_idx',
                'catalog_product_index_price_opt_agr_tmp',
                'catalog_product_index_price_opt_idx',
                'catalog_product_index_price_opt_tmp',
                'catalog_product_index_price_tmp',
            ];
            foreach ($tables as $table) {
                $setup->getConnection()->modifyColumn(
                    $setup->getTable($table),
                    'customer_group_id',
                    ['type' => 'integer', 'nullable' => false]
                );
            }
            $this->recreateCatalogCategoryProductIndexTmpTable($setup);
        }

<<<<<<< HEAD
        if (version_compare($context->getVersion(), '2.1.6', '<')) {
            $this->addPathKeyToCategoryEntityTableIfNotExists($setup);
        }

=======
        if (version_compare($context->getVersion(), '2.2.0', '<')) {
            $this->addProductPriceIndexReplicaTable($setup);
        }
>>>>>>> c1826ec1
        $setup->endSetup();
    }

    /**
     * Add the column 'source_id' to the Product EAV index tables.
     * It allows to identify which entity was used to create value in the index.
     * It is useful to identify original entity in a composite products.
     *
     * @param SchemaSetupInterface $setup
     * @return void
     */
    private function addSourceEntityIdToProductEavIndex(SchemaSetupInterface $setup)
    {
        $tables = [
            'catalog_product_index_eav',
            'catalog_product_index_eav_idx',
            'catalog_product_index_eav_tmp',
            'catalog_product_index_eav_decimal',
            'catalog_product_index_eav_decimal_idx',
            'catalog_product_index_eav_decimal_tmp',
        ];
        $connection = $setup->getConnection();
        foreach ($tables as $tableName) {
            $tableName = $setup->getTable($tableName);
            if (!$connection->tableColumnExists($tableName, 'source_id')) {
                $connection->addColumn(
                    $tableName,
                    'source_id',
                    [
                        'type' => \Magento\Framework\DB\Ddl\Table::TYPE_INTEGER,
                        'unsigned' => true,
                        'nullable' => false,
                        'default' => 0,
                        'comment' => 'Original entity Id for attribute value',
                    ]
                );
                $connection->dropIndex($tableName, $connection->getPrimaryKeyName($tableName));
                $primaryKeyFields = ['entity_id', 'attribute_id', 'store_id', 'value', 'source_id'];
                $setup->getConnection()->addIndex(
                    $tableName,
                    $connection->getIndexName($tableName, $primaryKeyFields),
                    $primaryKeyFields,
                    \Magento\Framework\DB\Adapter\AdapterInterface::INDEX_TYPE_PRIMARY
                );
            }
        }
    }

    /**
     * @param SchemaSetupInterface $setup
     * @return void
     */
    protected function addUniqueKeyToCategoryProductTable(SchemaSetupInterface $setup)
    {
        $setup->getConnection()->addIndex(
            $setup->getTable('catalog_category_product'),
            $setup->getIdxName(
                'catalog_category_product',
                ['category_id', 'product_id'],
                \Magento\Framework\DB\Adapter\AdapterInterface::INDEX_TYPE_UNIQUE
            ),
            ['category_id', 'product_id'],
            \Magento\Framework\DB\Adapter\AdapterInterface::INDEX_TYPE_UNIQUE
        );
    }

    /**
     *
     * @param SchemaSetupInterface $setup
     * @return void
     */
    protected function createValueToEntityTable(SchemaSetupInterface $setup)
    {
        /**
         * Create table 'catalog_product_entity_media_gallery_value_to_entity'
         */
        $table = $setup->getConnection()
            ->newTable($setup->getTable(Gallery::GALLERY_VALUE_TO_ENTITY_TABLE))
            ->addColumn(
                'value_id',
                \Magento\Framework\DB\Ddl\Table::TYPE_INTEGER,
                null,
                ['unsigned' => true, 'nullable' => false],
                'Value media Entry ID'
            )
            ->addColumn(
                'entity_id',
                \Magento\Framework\DB\Ddl\Table::TYPE_INTEGER,
                null,
                ['unsigned' => true, 'nullable' => false],
                'Product entity ID'
            )
            ->addIndex(
                $setup->getIdxName(
                    Gallery::GALLERY_VALUE_TO_ENTITY_TABLE,
                    ['value_id', 'entity_id'],
                    \Magento\Framework\DB\Adapter\AdapterInterface::INDEX_TYPE_UNIQUE
                ),
                ['value_id', 'entity_id'],
                ['type' => \Magento\Framework\DB\Adapter\AdapterInterface::INDEX_TYPE_UNIQUE]
            )
            ->addForeignKey(
                $setup->getFkName(
                    Gallery::GALLERY_VALUE_TO_ENTITY_TABLE,
                    'value_id',
                    Gallery::GALLERY_TABLE,
                    'value_id'
                ),
                'value_id',
                $setup->getTable(Gallery::GALLERY_TABLE),
                'value_id',
                \Magento\Framework\DB\Ddl\Table::ACTION_CASCADE
            )
            ->addForeignKey(
                $setup->getFkName(
                    Gallery::GALLERY_VALUE_TO_ENTITY_TABLE,
                    'entity_id',
                    'catalog_product_entity',
                    'entity_id'
                ),
                'entity_id',
                $setup->getTable('catalog_product_entity'),
                'entity_id',
                \Magento\Framework\DB\Ddl\Table::ACTION_CASCADE
            )
            ->setComment('Link Media value to Product entity table');
        $setup->getConnection()->createTable($table);
    }

    /**
     *
     * @param SchemaSetupInterface $setup
     * @return void
     */
    protected function addForeignKeys(SchemaSetupInterface $setup)
    {
        /**
         * Add foreign keys again
         */
        $setup->getConnection()->addForeignKey(
            $setup->getFkName(
                Gallery::GALLERY_VALUE_TABLE,
                'value_id',
                Gallery::GALLERY_TABLE,
                'value_id'
            ),
            $setup->getTable(Gallery::GALLERY_VALUE_TABLE),
            'value_id',
            $setup->getTable(Gallery::GALLERY_TABLE),
            'value_id',
            \Magento\Framework\DB\Ddl\Table::ACTION_CASCADE
        );

        $setup->getConnection()->addForeignKey(
            $setup->getFkName(
                Gallery::GALLERY_VALUE_TABLE,
                'store_id',
                $setup->getTable('store'),
                'store_id'
            ),
            $setup->getTable(Gallery::GALLERY_VALUE_TABLE),
            'store_id',
            $setup->getTable('store'),
            'store_id',
            \Magento\Framework\DB\Ddl\Table::ACTION_CASCADE
        );
    }

    /**
     * @param SchemaSetupInterface $setup
     * @return void
     */
    private function addSupportVideoMediaAttributes(SchemaSetupInterface $setup)
    {
        if ($setup->tableExists(Gallery::GALLERY_VALUE_TO_ENTITY_TABLE)) {
            return;
        }

        /** Add support video media attribute */
        $this->createValueToEntityTable($setup);
        /**
         * Add media type property to the Gallery entry table
         */
        $setup->getConnection()->addColumn(
            $setup->getTable(Gallery::GALLERY_TABLE),
            'media_type',
            [
                'type' => \Magento\Framework\DB\Ddl\Table::TYPE_TEXT,
                'length' => 32,
                'nullable' => false,
                'default' => ImageEntryConverter::MEDIA_TYPE_CODE,
                'comment' => 'Media entry type'
            ]
        );
        $setup->getConnection()->addColumn(
            $setup->getTable(Gallery::GALLERY_TABLE),
            'disabled',
            [
                'type' => \Magento\Framework\DB\Ddl\Table::TYPE_SMALLINT,
                'unsigned' => true,
                'nullable' => false,
                'default' => 0,
                'comment' => 'Visibility status'
            ]
        );

        /**
         * Drop entity Id columns
         */
        $setup->getConnection()->dropColumn($setup->getTable(Gallery::GALLERY_TABLE), 'entity_id');

        /**
         * Drop primary index
         */
        $setup->getConnection()->dropForeignKey(
            $setup->getTable(Gallery::GALLERY_VALUE_TABLE),
            $setup->getFkName(
                Gallery::GALLERY_VALUE_TABLE,
                'value_id',
                Gallery::GALLERY_TABLE,
                'value_id'
            )
        );
        $setup->getConnection()->dropForeignKey(
            $setup->getTable(Gallery::GALLERY_VALUE_TABLE),
            $setup->getFkName(
                Gallery::GALLERY_VALUE_TABLE,
                'store_id',
                'store',
                'store_id'
            )
        );
        $setup->getConnection()->dropIndex($setup->getTable(Gallery::GALLERY_VALUE_TABLE), 'primary');
        $setup->getConnection()->addColumn(
            $setup->getTable(Gallery::GALLERY_VALUE_TABLE),
            'record_id',
            [
                'type' => \Magento\Framework\DB\Ddl\Table::TYPE_INTEGER,
                'primary' => true,
                'auto_increment' => true,
                'unsigned' => true,
                'nullable' => false,
                'comment' => 'Record Id'
            ]
        );

        /**
         * Add index 'value_id'
         */
        $setup->getConnection()->addIndex(
            $setup->getTable(Gallery::GALLERY_VALUE_TABLE),
            $setup->getConnection()->getIndexName(
                $setup->getTable(Gallery::GALLERY_VALUE_TABLE),
                'value_id',
                'index'
            ),
            'value_id'
        );
        $this->addForeignKeys($setup);
    }

    /**
     * Remove Group Price
     * @param SchemaSetupInterface $setup
     * @return void
     */
    private function removeGroupPrice(SchemaSetupInterface $setup)
    {
        $connection = $setup->getConnection();
        $fields = [
            ['table' => 'catalog_product_index_price_final_idx', 'column' => 'base_group_price'],
            ['table' => 'catalog_product_index_price_final_tmp', 'column' => 'base_group_price'],
            ['table' => 'catalog_product_index_price', 'column' => 'group_price'],
            ['table' => 'catalog_product_index_price_cfg_opt_agr_idx', 'column' => 'group_price'],
            ['table' => 'catalog_product_index_price_cfg_opt_agr_tmp', 'column' => 'group_price'],
            ['table' => 'catalog_product_index_price_cfg_opt_idx', 'column' => 'group_price'],
            ['table' => 'catalog_product_index_price_cfg_opt_tmp', 'column' => 'group_price'],
            ['table' => 'catalog_product_index_price_final_idx', 'column' => 'group_price'],
            ['table' => 'catalog_product_index_price_final_tmp', 'column' => 'group_price'],
            ['table' => 'catalog_product_index_price_idx', 'column' => 'group_price'],
            ['table' => 'catalog_product_index_price_opt_agr_idx', 'column' => 'group_price'],
            ['table' => 'catalog_product_index_price_opt_agr_tmp', 'column' => 'group_price'],
            ['table' => 'catalog_product_index_price_opt_idx', 'column' => 'group_price'],
            ['table' => 'catalog_product_index_price_opt_tmp', 'column' => 'group_price'],
            ['table' => 'catalog_product_index_price_tmp', 'column' => 'group_price'],
        ];

        foreach ($fields as $filedInfo) {
            $connection->dropColumn($setup->getTable($filedInfo['table']), $filedInfo['column']);
        }
    }

    /**
     * Add percentage value column
     * @param SchemaSetupInterface $setup
     * @return void
     */
    private function addPercentageValueColumn(SchemaSetupInterface $setup)
    {
        $connection = $setup->getConnection();
        $tableName = $setup->getTable('catalog_product_entity_tier_price');

        if (!$connection->tableColumnExists($tableName, 'percentage_value')) {
            $connection->addColumn(
                $tableName,
                'percentage_value',
                [
                    'type' => \Magento\Framework\DB\Ddl\Table::TYPE_DECIMAL,
                    'nullable' => true,
                    'length' => '5,2',
                    'comment' => 'Percentage value',
                    'after' => 'value'
                ]
            );
        }
    }

    /**
     * Drop and recreate catalog_category_product_index_tmp table
     *
     * Before this update the catalog_category_product_index_tmp table was created without usage of PK
     * and with engine=MEMORY. Such structure of catalog_category_product_index_tmp table causes
     * issues with MySQL DB replication.
     *
     * To avoid replication issues this method drops catalog_category_product_index_tmp table
     * and creates new one with PK and engine=InnoDB
     *
     * @param SchemaSetupInterface $setup
     * @return void
     */
    private function recreateCatalogCategoryProductIndexTmpTable(SchemaSetupInterface $setup)
    {
        $tableName = $setup->getTable('catalog_category_product_index_tmp');

        // Drop catalog_category_product_index_tmp table
        $setup->getConnection()->dropTable($tableName);

        // Create catalog_category_product_index_tmp table with PK and engine=InnoDB
        $table = $setup->getConnection()
            ->newTable($tableName)
            ->addColumn(
                'category_id',
                \Magento\Framework\DB\Ddl\Table::TYPE_INTEGER,
                null,
                ['unsigned' => true, 'nullable' => false, 'primary' => true, 'default' => '0'],
                'Category ID'
            )
            ->addColumn(
                'product_id',
                \Magento\Framework\DB\Ddl\Table::TYPE_INTEGER,
                null,
                ['unsigned' => true, 'nullable' => false, 'primary' => true, 'default' => '0'],
                'Product ID'
            )
            ->addColumn(
                'position',
                \Magento\Framework\DB\Ddl\Table::TYPE_INTEGER,
                null,
                ['nullable' => false, 'default' => '0'],
                'Position'
            )
            ->addColumn(
                'is_parent',
                \Magento\Framework\DB\Ddl\Table::TYPE_SMALLINT,
                null,
                ['unsigned' => true, 'nullable' => false, 'default' => '0'],
                'Is Parent'
            )
            ->addColumn(
                'store_id',
                \Magento\Framework\DB\Ddl\Table::TYPE_SMALLINT,
                null,
                ['unsigned' => true, 'nullable' => false, 'primary' => true, 'default' => '0'],
                'Store ID'
            )
            ->addColumn(
                'visibility',
                \Magento\Framework\DB\Ddl\Table::TYPE_SMALLINT,
                null,
                ['unsigned' => true, 'nullable' => false],
                'Visibility'
            )
            ->setComment('Catalog Category Product Indexer temporary table');

        $setup->getConnection()->createTable($table);
    }

    /**
<<<<<<< HEAD
     * Add key for the path field if not exists
     * significantly improves category tree performance
=======
     * Add Replica for Catalog Product Price Index Table.
     *
     * By adding 'catalog_product_index_price_replica' we provide separation of tables used for indexation write
     * and read operations and affected models.
>>>>>>> c1826ec1
     *
     * @param SchemaSetupInterface $setup
     * @return void
     */
<<<<<<< HEAD
    private function addPathKeyToCategoryEntityTableIfNotExists(SchemaSetupInterface $setup)
    {
        /**
         * @var \Magento\Framework\DB\Adapter\AdapterInterface
         */
        $connection = $setup->getConnection();
        $tableName = $setup->getTable('catalog_category_entity');

        $keyName = $setup->getIdxName(
            $tableName,
            ['path'],
            \Magento\Framework\DB\Adapter\AdapterInterface::INDEX_TYPE_INDEX
        );

        $existingKeys = $connection->getIndexList($tableName);
        if (!array_key_exists($keyName, $existingKeys)) {
            $connection->addIndex(
                $tableName,
                $keyName,
                ['path'],
                \Magento\Framework\DB\Adapter\AdapterInterface::INDEX_TYPE_INDEX
            );
        }
=======
    private function addProductPriceIndexReplicaTable(SchemaSetupInterface $setup)
    {
        $setup->getConnection()->createTable(
            $setup->getConnection()->createTableByDdl(
                $setup->getTable('catalog_product_index_price'),
                $setup->getTable('catalog_product_index_price_replica')
            )
        );
>>>>>>> c1826ec1
    }
}<|MERGE_RESOLUTION|>--- conflicted
+++ resolved
@@ -63,16 +63,10 @@
             $this->recreateCatalogCategoryProductIndexTmpTable($setup);
         }
 
-<<<<<<< HEAD
-        if (version_compare($context->getVersion(), '2.1.6', '<')) {
-            $this->addPathKeyToCategoryEntityTableIfNotExists($setup);
-        }
-
-=======
         if (version_compare($context->getVersion(), '2.2.0', '<')) {
             $this->addProductPriceIndexReplicaTable($setup);
-        }
->>>>>>> c1826ec1
+            $this->addPathKeyToCategoryEntityTableIfNotExists($setup);
+        }
         $setup->endSetup();
     }
 
@@ -461,20 +455,12 @@
     }
 
     /**
-<<<<<<< HEAD
      * Add key for the path field if not exists
      * significantly improves category tree performance
-=======
-     * Add Replica for Catalog Product Price Index Table.
-     *
-     * By adding 'catalog_product_index_price_replica' we provide separation of tables used for indexation write
-     * and read operations and affected models.
->>>>>>> c1826ec1
-     *
-     * @param SchemaSetupInterface $setup
-     * @return void
-     */
-<<<<<<< HEAD
+     *
+     * @param SchemaSetupInterface $setup
+     * @return void
+     */
     private function addPathKeyToCategoryEntityTableIfNotExists(SchemaSetupInterface $setup)
     {
         /**
@@ -498,7 +484,17 @@
                 \Magento\Framework\DB\Adapter\AdapterInterface::INDEX_TYPE_INDEX
             );
         }
-=======
+    }
+
+    /**
+     * Add Replica for Catalog Product Price Index Table.
+     *
+     * By adding 'catalog_product_index_price_replica' we provide separation of tables used for indexation write
+     * and read operations and affected models.
+     *
+     * @param SchemaSetupInterface $setup
+     * @return void
+     */
     private function addProductPriceIndexReplicaTable(SchemaSetupInterface $setup)
     {
         $setup->getConnection()->createTable(
@@ -507,6 +503,5 @@
                 $setup->getTable('catalog_product_index_price_replica')
             )
         );
->>>>>>> c1826ec1
     }
 }