--- conflicted
+++ resolved
@@ -9,13 +9,9 @@
     <body>
         <referenceContainer name="content">
             <container name="adminhtml.catalog.product.set.edit.wrapper" htmlTag="div" htmlClass="admin__scope-old"><!-- @todo ui: remove arguments within .admin__scope-old -->
-<<<<<<< HEAD
-                <block class="Magento\Catalog\Block\Adminhtml\Product\Attribute\Set\Main" name="adminhtml.catalog.product.set.edit" template="Magento_Catalog::catalog/product/attribute/set/main.phtml"/>
-=======
                 <block class="Magento\Catalog\Block\Adminhtml\Product\Attribute\Set\Main"
                        name="adminhtml.catalog.product.set.edit"
                        template="catalog/product/attribute/set/main.phtml"/>
->>>>>>> 2002ef27
             </container>
         </referenceContainer>
     </body>
