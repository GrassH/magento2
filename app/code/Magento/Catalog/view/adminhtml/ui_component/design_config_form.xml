<?xml version="1.0" encoding="UTF-8"?>
<!--
/**
 * Copyright © Magento, Inc. All rights reserved.
 * See COPYING.txt for license details.
 */
-->
<form xmlns:xsi="http://www.w3.org/2001/XMLSchema-instance" xsi:noNamespaceSchemaLocation="urn:magento:module:Magento_Ui:etc/ui_configuration.xsd">
    <fieldset name="other_settings">
        <fieldset name="watermark">
<<<<<<< HEAD
            <argument name="data" xsi:type="array">
                <item name="config" xsi:type="array">
                    <item name="label" xsi:type="string" translate="true">Product Image Watermarks</item>
                    <item name="collapsible" xsi:type="boolean">true</item>
                    <item name="level" xsi:type="number">1</item>
                </item>
            </argument>
            <fieldset name="image">
                <argument name="data" xsi:type="array">
                    <item name="config" xsi:type="array">
                        <item name="label" xsi:type="string" translate="true">Base</item>
                        <item name="sortOrder" xsi:type="number">10</item>
                        <item name="level" xsi:type="number">2</item>
                    </item>
                </argument>
                <field name="watermark_image_image">
                    <argument name="data" xsi:type="array">
                        <item name="config" xsi:type="array">
                            <item name="label" xsi:type="string" translate="true">Image</item>
                            <item name="formElement" xsi:type="string">fileUploader</item>
                            <item name="componentType" xsi:type="string">fileUploader</item>
                            <item name="notice" xsi:type="string" translate="true">Allowed file types: jpeg, gif, png.</item>
                            <item name="maxFileSize" xsi:type="number">2097152</item>
                            <item name="allowedExtensions" xsi:type="string">jpg jpeg gif png</item>
                            <item name="uploaderConfig" xsi:type="array">
                                <item name="url" xsi:type="string">theme/design_config_fileUploader/save</item>
                            </item>
                        </item>
                    </argument>
=======
            <settings>
                <level>1</level>
                <collapsible>true</collapsible>
                <label translate="true">Product Image Watermarks</label>
            </settings>
            <fieldset name="image" sortOrder="10">
                <settings>
                    <level>2</level>
                    <label translate="true">Base</label>
                </settings>
                <field name="watermark_image_image" formElement="fileUploader">
                    <settings>
                        <notice translate="true">Allowed file types: jpeg, gif, png.</notice>
                        <label translate="true">Image</label>
                        <componentType>fileUploader</componentType>
                    </settings>
                    <formElements>
                        <fileUploader>
                            <settings>
                                <allowedExtensions>jpg jpeg gif png svg</allowedExtensions>
                                <maxFileSize>2097152</maxFileSize>
                                <uploaderConfig>
                                    <param xsi:type="string" name="url">theme/design_config_fileUploader/save</param>
                                </uploaderConfig>
                            </settings>
                        </fileUploader>
                    </formElements>
>>>>>>> acc8722b
                </field>
                <field name="watermark_image_imageOpacity" formElement="input">
                    <settings>
                        <validation>
                            <rule name="validate-number" xsi:type="boolean">true</rule>
                        </validation>
                        <dataType>text</dataType>
                        <addAfter>%</addAfter>
                        <label translate="true">Image Opacity</label>
                        <dataScope>watermark_image_imageOpacity</dataScope>
                    </settings>
                </field>
                <field name="watermark_image_size" component="Magento_Catalog/component/image-size-field" formElement="input">
                    <settings>
                        <notice translate="true">Example format: 200x300.</notice>
                        <validation>
                            <rule name="validate-image-size-range" xsi:type="boolean">true</rule>
                        </validation>
                        <dataType>text</dataType>
                        <label translate="true">Image Size</label>
                        <dataScope>watermark_image_size</dataScope>
                    </settings>
                </field>
                <field name="watermark_image_position" formElement="select">
                    <settings>
                        <dataType>text</dataType>
                        <label translate="true">Image Position</label>
                        <dataScope>watermark_image_position</dataScope>
                    </settings>
                    <formElements>
                        <select>
                            <settings>
                                <options class="Magento\Catalog\Model\Config\Source\Watermark\Position"/>
                            </settings>
                        </select>
                    </formElements>
                </field>
            </fieldset>
<<<<<<< HEAD
            <fieldset name="thumbnail">
                <argument name="data" xsi:type="array">
                    <item name="config" xsi:type="array">
                        <item name="label" xsi:type="string" translate="true">Thumbnail</item>
                        <item name="sortOrder" xsi:type="number">20</item>
                        <item name="level" xsi:type="number">2</item>
                    </item>
                </argument>
                <field name="watermark_thumbnail_image">
                    <argument name="data" xsi:type="array">
                        <item name="config" xsi:type="array">
                            <item name="label" xsi:type="string" translate="true">Image</item>
                            <item name="formElement" xsi:type="string">fileUploader</item>
                            <item name="componentType" xsi:type="string">fileUploader</item>
                            <item name="notice" xsi:type="string" translate="true">Allowed file types: jpeg, gif, png.</item>
                            <item name="maxFileSize" xsi:type="number">2097152</item>
                            <item name="allowedExtensions" xsi:type="string">jpg jpeg gif png</item>
                            <item name="uploaderConfig" xsi:type="array">
                                <item name="url" xsi:type="string">theme/design_config_fileUploader/save</item>
                            </item>
                        </item>
                    </argument>
=======
            <fieldset name="thumbnail" sortOrder="20">
                <settings>
                    <level>2</level>
                    <label translate="true">Thumbnail</label>
                </settings>
                <field name="watermark_thumbnail_image" formElement="fileUploader">
                    <settings>
                        <notice translate="true">Allowed file types: jpeg, gif, png.</notice>
                        <label translate="true">Image</label>
                        <componentType>fileUploader</componentType>
                    </settings>
                    <formElements>
                        <fileUploader>
                            <settings>
                                <allowedExtensions>jpg jpeg gif png svg</allowedExtensions>
                                <maxFileSize>2097152</maxFileSize>
                                <uploaderConfig>
                                    <param xsi:type="string" name="url">theme/design_config_fileUploader/save</param>
                                </uploaderConfig>
                            </settings>
                        </fileUploader>
                    </formElements>
>>>>>>> acc8722b
                </field>
                <field name="watermark_thumbnail_imageOpacity" formElement="input">
                    <settings>
                        <validation>
                            <rule name="validate-number" xsi:type="boolean">true</rule>
                        </validation>
                        <dataType>text</dataType>
                        <addAfter>%</addAfter>
                        <label translate="true">Image Opacity</label>
                        <dataScope>watermark_thumbnail_imageOpacity</dataScope>
                    </settings>
                </field>
                <field name="watermark_thumbnail_size" component="Magento_Catalog/component/image-size-field" formElement="input">
                    <settings>
                        <notice translate="true">Example format: 200x300.</notice>
                        <validation>
                            <rule name="validate-image-size-range" xsi:type="boolean">true</rule>
                        </validation>
                        <dataType>text</dataType>
                        <label translate="true">Image Size</label>
                        <dataScope>watermark_thumbnail_size</dataScope>
                    </settings>
                </field>
                <field name="watermark_thumbnail_position" formElement="select">
                    <settings>
                        <dataType>text</dataType>
                        <label translate="true">Image Position</label>
                        <dataScope>watermark_thumbnail_position</dataScope>
                    </settings>
                    <formElements>
                        <select>
                            <settings>
                                <options class="Magento\Catalog\Model\Config\Source\Watermark\Position"/>
                            </settings>
                        </select>
                    </formElements>
                </field>
            </fieldset>
<<<<<<< HEAD
            <fieldset name="small_image">
                <argument name="data" xsi:type="array">
                    <item name="config" xsi:type="array">
                        <item name="label" xsi:type="string" translate="true">Small</item>
                        <item name="sortOrder" xsi:type="number">30</item>
                        <item name="level" xsi:type="number">2</item>
                    </item>
                </argument>
                <field name="watermark_small_image_image">
                    <argument name="data" xsi:type="array">
                        <item name="config" xsi:type="array">
                            <item name="label" xsi:type="string" translate="true">Image</item>
                            <item name="formElement" xsi:type="string">fileUploader</item>
                            <item name="componentType" xsi:type="string">fileUploader</item>
                            <item name="notice" xsi:type="string" translate="true">Allowed file types: jpeg, gif, png.</item>
                            <item name="maxFileSize" xsi:type="number">2097152</item>
                            <item name="allowedExtensions" xsi:type="string">jpg jpeg gif png</item>
                            <item name="uploaderConfig" xsi:type="array">
                                <item name="url" xsi:type="string">theme/design_config_fileUploader/save</item>
                            </item>
                        </item>
                    </argument>
=======
            <fieldset name="small_image" sortOrder="30">
                <settings>
                    <level>2</level>
                    <label translate="true">Small</label>
                </settings>
                <field name="watermark_small_image_image" formElement="fileUploader">
                    <settings>
                        <notice translate="true">Allowed file types: jpeg, gif, png.</notice>
                        <label translate="true">Image</label>
                        <componentType>fileUploader</componentType>
                    </settings>
                    <formElements>
                        <fileUploader>
                            <settings>
                                <allowedExtensions>jpg jpeg gif png svg</allowedExtensions>
                                <maxFileSize>2097152</maxFileSize>
                                <uploaderConfig>
                                    <param xsi:type="string" name="url">theme/design_config_fileUploader/save</param>
                                </uploaderConfig>
                            </settings>
                        </fileUploader>
                    </formElements>
>>>>>>> acc8722b
                </field>
                <field name="watermark_small_image_imageOpacity" formElement="input">
                    <settings>
                        <validation>
                            <rule name="validate-number" xsi:type="boolean">true</rule>
                        </validation>
                        <dataType>text</dataType>
                        <addAfter>%</addAfter>
                        <label translate="true">Image Opacity</label>
                        <dataScope>watermark_small_image_imageOpacity</dataScope>
                    </settings>
                </field>
                <field name="watermark_small_image_size" component="Magento_Catalog/component/image-size-field" formElement="input">
                    <settings>
                        <notice translate="true">Example format: 200x300.</notice>
                        <validation>
                            <rule name="validate-image-size-range" xsi:type="boolean">true</rule>
                        </validation>
                        <dataType>text</dataType>
                        <label translate="true">Image Size</label>
                        <dataScope>watermark_small_image_size</dataScope>
                    </settings>
                </field>
                <field name="watermark_small_image_position" formElement="select">
                    <settings>
                        <dataType>text</dataType>
                        <label translate="true">Image Position</label>
                        <dataScope>watermark_small_image_position</dataScope>
                    </settings>
                    <formElements>
                        <select>
                            <settings>
                                <options class="Magento\Catalog\Model\Config\Source\Watermark\Position"/>
                            </settings>
                        </select>
                    </formElements>
                </field>
            </fieldset>
        </fieldset>
    </fieldset>
</form><|MERGE_RESOLUTION|>--- conflicted
+++ resolved
@@ -8,37 +8,6 @@
 <form xmlns:xsi="http://www.w3.org/2001/XMLSchema-instance" xsi:noNamespaceSchemaLocation="urn:magento:module:Magento_Ui:etc/ui_configuration.xsd">
     <fieldset name="other_settings">
         <fieldset name="watermark">
-<<<<<<< HEAD
-            <argument name="data" xsi:type="array">
-                <item name="config" xsi:type="array">
-                    <item name="label" xsi:type="string" translate="true">Product Image Watermarks</item>
-                    <item name="collapsible" xsi:type="boolean">true</item>
-                    <item name="level" xsi:type="number">1</item>
-                </item>
-            </argument>
-            <fieldset name="image">
-                <argument name="data" xsi:type="array">
-                    <item name="config" xsi:type="array">
-                        <item name="label" xsi:type="string" translate="true">Base</item>
-                        <item name="sortOrder" xsi:type="number">10</item>
-                        <item name="level" xsi:type="number">2</item>
-                    </item>
-                </argument>
-                <field name="watermark_image_image">
-                    <argument name="data" xsi:type="array">
-                        <item name="config" xsi:type="array">
-                            <item name="label" xsi:type="string" translate="true">Image</item>
-                            <item name="formElement" xsi:type="string">fileUploader</item>
-                            <item name="componentType" xsi:type="string">fileUploader</item>
-                            <item name="notice" xsi:type="string" translate="true">Allowed file types: jpeg, gif, png.</item>
-                            <item name="maxFileSize" xsi:type="number">2097152</item>
-                            <item name="allowedExtensions" xsi:type="string">jpg jpeg gif png</item>
-                            <item name="uploaderConfig" xsi:type="array">
-                                <item name="url" xsi:type="string">theme/design_config_fileUploader/save</item>
-                            </item>
-                        </item>
-                    </argument>
-=======
             <settings>
                 <level>1</level>
                 <collapsible>true</collapsible>
@@ -58,7 +27,7 @@
                     <formElements>
                         <fileUploader>
                             <settings>
-                                <allowedExtensions>jpg jpeg gif png svg</allowedExtensions>
+                                <allowedExtensions>jpg jpeg gif png</allowedExtensions>
                                 <maxFileSize>2097152</maxFileSize>
                                 <uploaderConfig>
                                     <param xsi:type="string" name="url">theme/design_config_fileUploader/save</param>
@@ -66,7 +35,6 @@
                             </settings>
                         </fileUploader>
                     </formElements>
->>>>>>> acc8722b
                 </field>
                 <field name="watermark_image_imageOpacity" formElement="input">
                     <settings>
@@ -105,30 +73,6 @@
                     </formElements>
                 </field>
             </fieldset>
-<<<<<<< HEAD
-            <fieldset name="thumbnail">
-                <argument name="data" xsi:type="array">
-                    <item name="config" xsi:type="array">
-                        <item name="label" xsi:type="string" translate="true">Thumbnail</item>
-                        <item name="sortOrder" xsi:type="number">20</item>
-                        <item name="level" xsi:type="number">2</item>
-                    </item>
-                </argument>
-                <field name="watermark_thumbnail_image">
-                    <argument name="data" xsi:type="array">
-                        <item name="config" xsi:type="array">
-                            <item name="label" xsi:type="string" translate="true">Image</item>
-                            <item name="formElement" xsi:type="string">fileUploader</item>
-                            <item name="componentType" xsi:type="string">fileUploader</item>
-                            <item name="notice" xsi:type="string" translate="true">Allowed file types: jpeg, gif, png.</item>
-                            <item name="maxFileSize" xsi:type="number">2097152</item>
-                            <item name="allowedExtensions" xsi:type="string">jpg jpeg gif png</item>
-                            <item name="uploaderConfig" xsi:type="array">
-                                <item name="url" xsi:type="string">theme/design_config_fileUploader/save</item>
-                            </item>
-                        </item>
-                    </argument>
-=======
             <fieldset name="thumbnail" sortOrder="20">
                 <settings>
                     <level>2</level>
@@ -143,7 +87,7 @@
                     <formElements>
                         <fileUploader>
                             <settings>
-                                <allowedExtensions>jpg jpeg gif png svg</allowedExtensions>
+                                <allowedExtensions>jpg jpeg gif png</allowedExtensions>
                                 <maxFileSize>2097152</maxFileSize>
                                 <uploaderConfig>
                                     <param xsi:type="string" name="url">theme/design_config_fileUploader/save</param>
@@ -151,7 +95,6 @@
                             </settings>
                         </fileUploader>
                     </formElements>
->>>>>>> acc8722b
                 </field>
                 <field name="watermark_thumbnail_imageOpacity" formElement="input">
                     <settings>
@@ -190,30 +133,6 @@
                     </formElements>
                 </field>
             </fieldset>
-<<<<<<< HEAD
-            <fieldset name="small_image">
-                <argument name="data" xsi:type="array">
-                    <item name="config" xsi:type="array">
-                        <item name="label" xsi:type="string" translate="true">Small</item>
-                        <item name="sortOrder" xsi:type="number">30</item>
-                        <item name="level" xsi:type="number">2</item>
-                    </item>
-                </argument>
-                <field name="watermark_small_image_image">
-                    <argument name="data" xsi:type="array">
-                        <item name="config" xsi:type="array">
-                            <item name="label" xsi:type="string" translate="true">Image</item>
-                            <item name="formElement" xsi:type="string">fileUploader</item>
-                            <item name="componentType" xsi:type="string">fileUploader</item>
-                            <item name="notice" xsi:type="string" translate="true">Allowed file types: jpeg, gif, png.</item>
-                            <item name="maxFileSize" xsi:type="number">2097152</item>
-                            <item name="allowedExtensions" xsi:type="string">jpg jpeg gif png</item>
-                            <item name="uploaderConfig" xsi:type="array">
-                                <item name="url" xsi:type="string">theme/design_config_fileUploader/save</item>
-                            </item>
-                        </item>
-                    </argument>
-=======
             <fieldset name="small_image" sortOrder="30">
                 <settings>
                     <level>2</level>
@@ -228,7 +147,7 @@
                     <formElements>
                         <fileUploader>
                             <settings>
-                                <allowedExtensions>jpg jpeg gif png svg</allowedExtensions>
+                                <allowedExtensions>jpg jpeg gif png</allowedExtensions>
                                 <maxFileSize>2097152</maxFileSize>
                                 <uploaderConfig>
                                     <param xsi:type="string" name="url">theme/design_config_fileUploader/save</param>
@@ -236,7 +155,6 @@
                             </settings>
                         </fileUploader>
                     </formElements>
->>>>>>> acc8722b
                 </field>
                 <field name="watermark_small_image_imageOpacity" formElement="input">
                     <settings>
