--- conflicted
+++ resolved
@@ -157,13 +157,10 @@
                             <item name="label" xsi:type="string" translate="true">Is Default</item>
                             <item name="prefer" xsi:type="string">radio</item>
                             <item name="sortOrder" xsi:type="string">0</item>
-<<<<<<< HEAD
+                            <item name="columnsHeaderClasses" xsi:type="string">control-table-options-th</item>
                             <item name="modules" xsi:type="array">
                                 <item name="rows" xsi:type="string">ns = ${ $.ns }, index = attribute_options_select</item>
                             </item>
-=======
-                            <item name="columnsHeaderClasses" xsi:type="string">control-table-options-th</item>
->>>>>>> cb077105
                         </item>
                     </argument>
                 </field>
@@ -231,14 +228,10 @@
                             <item name="isMultiple" xsi:type="boolean">true</item>
                             <item name="value" xsi:type="string">1</item>
                             <item name="sortOrder" xsi:type="string">0</item>
-<<<<<<< HEAD
-                            <item name="fit" xsi:type="boolean">true</item>
+                            <item name="columnsHeaderClasses" xsi:type="string">control-table-options-th</item>
                             <item name="modules" xsi:type="array">
                                 <item name="rows" xsi:type="string">ns = ${ $.ns }, index = attribute_options_multiselect</item>
                             </item>
-=======
-                            <item name="columnsHeaderClasses" xsi:type="string">control-table-options-th</item>
->>>>>>> cb077105
                         </item>
                     </argument>
                 </field>
