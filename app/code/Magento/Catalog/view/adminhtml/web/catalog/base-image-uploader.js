--- conflicted
+++ resolved
@@ -124,11 +124,7 @@
                     if (!data.result.error) {
                         $galleryContainer.trigger('addItem', data.result);
                     } else {
-<<<<<<< HEAD
-                        alert($.mage.__('This file extension is not known or supported.'));
-=======
                         alert($.mage.__('We don\'t recognize or support this file extension type.'));
->>>>>>> 463c7151
                     }
                 },
                 add: function (event, data) {
