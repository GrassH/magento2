--- conflicted
+++ resolved
@@ -20,7 +20,7 @@
             var self = this;
 
             this.modal = $('<div id="create_new_attribute"/>').modal({
-                title: $.mage.__('New Attribute'),
+                 title: $.mage.__('New Attribute'),
                 type: 'slide',
                 buttons: [],
                 opened: function () {
@@ -31,11 +31,7 @@
                     });
                     self.modal.append(self.iframe);
                     self._changeIframeSize();
-<<<<<<< HEAD
-                    $(window).on('resize.product-attributes', _.debounce(self._changeIframeSize.bind(self), 400));
-=======
                     $(window).off().on('resize.modal', _.debounce(self._changeIframeSize.bind(self), 400));
->>>>>>> 7395dbe5
                 },
                 closed: function () {
                     var doc = self.iframe.get(0).document;
@@ -46,11 +42,7 @@
                         self.iframe.remove();
                     }
                     self.modal.data('modal').modal.remove();
-<<<<<<< HEAD
-                    $(window).off('resize.product-attributes');
-=======
                     $(window).off('resize.modal');
->>>>>>> 7395dbe5
                 }
             });
         },
