--- conflicted
+++ resolved
@@ -10,21 +10,19 @@
 
     return Fieldset.extend(strategy).extend(
         {
-<<<<<<< HEAD
+            defaults: {
+                openOnShow: true
+            },
+            
             /**
              * Toggle visibility state.
              */
             toggleVisibility: function () {
-=======
-            defaults: {
-                openOnShow: true
-            },
-            toggleVisibility: function (selected) {
->>>>>>> 30d1d8ca
                 this._super();
                 this.elems.each(function (child) {
                     child.set('visible', this.inverseVisibility ? !this.isShown : this.isShown);
                 }.bind(this));
+                
                 if (this.openOnShow) {
                     this.opened(this.inverseVisibility ? !this.isShown : this.isShown);
                 }
