/**
 * Copyright © 2015 Magento. All rights reserved.
 * See COPYING.txt for license details.
 */
define(function () {
    return {
        defaults: {
            valuesForOptions: [],
            imports: {
                toggleVisibility:
                    'product_attribute_add_form.product_attribute_add_form.base_fieldset.frontend_input:value'
            },
            isShown: false,
            inverseVisibility: false
        },

        /**
         * Initialize item.
         *
         * @param {Object} item
         * @returns {Object} Chainable.
         */
        initElement: function (item) {
            this._super();
<<<<<<< HEAD
            item.set('visible', this.inverse ? !this.visibilityState : this.visibilityState);

=======
            item.set('visible', this.inverseVisibility ? !this.isShown : this.isShown);
>>>>>>> 30d1d8ca
            return this;
        },

        /**
         * Toggle visibility state.
         *
         * @param {Boolean} selected
         */
        toggleVisibility: function (selected) {
            this.isShown = selected in this.valuesForOptions;
            this.visible(this.inverseVisibility ? !this.isShown : this.isShown);
        }
    };
});<|MERGE_RESOLUTION|>--- conflicted
+++ resolved
@@ -22,19 +22,15 @@
          */
         initElement: function (item) {
             this._super();
-<<<<<<< HEAD
-            item.set('visible', this.inverse ? !this.visibilityState : this.visibilityState);
-
-=======
             item.set('visible', this.inverseVisibility ? !this.isShown : this.isShown);
->>>>>>> 30d1d8ca
+            
             return this;
         },
 
         /**
          * Toggle visibility state.
          *
-         * @param {Boolean} selected
+         * @param {Number} selected
          */
         toggleVisibility: function (selected) {
             this.isShown = selected in this.valuesForOptions;
