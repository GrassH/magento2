--- conflicted
+++ resolved
@@ -7,11 +7,7 @@
 define([
     'jquery',
     'jquery/ui',
-<<<<<<< HEAD
-    'Magento_Ui/js/popup/popup',
-=======
     'Magento_Ui/js/modal/modal',
->>>>>>> b1ba4d6a
     'mage/translate',
     'mage/backend/tree-suggest',
     'mage/backend/validation'
@@ -56,15 +52,9 @@
                         options.errorClass, options.validClass || '');
                 }
             });
-<<<<<<< HEAD
-            this.element.popup({
-                type: 'slide',
-                dialogClass: 'mage-new-category-dialog form-inline',
-=======
             this.element.modal({
                 type: 'slide',
                 modalClass: 'mage-new-category-dialog form-inline',
->>>>>>> b1ba4d6a
                 title: $.mage.__('Create Category'),
                 buttons: [{
                     text: $.mage.__('Create Category'),
@@ -103,11 +93,7 @@
                                 $('#new_category_name, #new_category_parent-suggest').val('');
                                 $suggest.val('');
                                 clearParentCategory();
-<<<<<<< HEAD
-                                widget.element.trigger('closeDialog');
-=======
                                 widget.element.trigger('closeModal');
->>>>>>> b1ba4d6a
                             } else {
                                 $('#new_category_messages').html(data.messages);
                             }
