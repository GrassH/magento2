--- conflicted
+++ resolved
@@ -21,20 +21,16 @@
          *
          * @returns {Object} Chainable.
          */
-<<<<<<< HEAD
         initConfig: function () {
-            var recordId;
-
-=======
-        initConfig: function (config) {
->>>>>>> 8ca49f1a
             this._super();
-
             this.configureDataScope();
 
             return this;
         },
 
+        /**
+         * Configure data scope.
+         */
         configureDataScope: function () {
             var recordId,
                 prefixName;
@@ -51,6 +47,12 @@
             this.links.value = this.provider + ':' + this.dataScope;
         },
 
+        /**
+         * Get HTML array from data scope.
+         *
+         * @param {String} dataScopeString
+         * @returns {String}
+         */
         dataScopeToHtmlArray: function (dataScopeString) {
             var dataScopeArray, dataScope, reduceFunction;
 
