<?php
/**
 * Copyright © 2015 Magento. All rights reserved.
 * See COPYING.txt for license details.
 */

<<<<<<< HEAD
/** @var $block \Magento\Catalog\Block\Adminhtml\Rss\Grid\Link */
=======
// @codingStandardsIgnoreFile

/** @var $this \Magento\Catalog\Block\Adminhtml\Rss\Grid\Link */
>>>>>>> c2cfbbfd
?>
<?php if ($block->isRssAllowed() && $block->getLink()): ?>
<a href="<?php echo $block->getLink() ?>" class="link-feed"><?php echo $block->getLabel() ?></a>
<?php endif; ?><|MERGE_RESOLUTION|>--- conflicted
+++ resolved
@@ -4,13 +4,9 @@
  * See COPYING.txt for license details.
  */
 
-<<<<<<< HEAD
-/** @var $block \Magento\Catalog\Block\Adminhtml\Rss\Grid\Link */
-=======
 // @codingStandardsIgnoreFile
 
-/** @var $this \Magento\Catalog\Block\Adminhtml\Rss\Grid\Link */
->>>>>>> c2cfbbfd
+/** @var $block \Magento\Catalog\Block\Adminhtml\Rss\Grid\Link */
 ?>
 <?php if ($block->isRssAllowed() && $block->getLink()): ?>
 <a href="<?php echo $block->getLink() ?>" class="link-feed"><?php echo $block->getLabel() ?></a>
