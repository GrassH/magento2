--- conflicted
+++ resolved
@@ -4,13 +4,9 @@
  * See COPYING.txt for license details.
  */
 
-<<<<<<< HEAD
-/** @var $block \Magento\Catalog\Block\Adminhtml\Product\Edit\Tabs */
-=======
 // @codingStandardsIgnoreFile
 
-/** @var $this \Magento\Catalog\Block\Adminhtml\Product\Edit\Tabs */
->>>>>>> c2cfbbfd
+/** @var $block \Magento\Catalog\Block\Adminhtml\Product\Edit\Tabs */
 ?>
 <?php if (!empty($tabs)): ?>
 <?php $tabGroups = [
