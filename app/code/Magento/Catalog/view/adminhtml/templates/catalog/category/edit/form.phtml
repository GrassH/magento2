<?php
/**
 * Copyright © 2015 Magento. All rights reserved.
 * See COPYING.txt for license details.
 */

<<<<<<< HEAD
/** @var \Magento\Catalog\Block\Adminhtml\Category\Edit\Form $block */
$parentId = $block->getParentCategoryId();
$categoryId = $block->getCategoryId();
=======
// @codingStandardsIgnoreFile

/** @var \Magento\Catalog\Block\Adminhtml\Category\Edit\Form $this */
$parentId = $this->getParentCategoryId();
$categoryId = $this->getCategoryId();
>>>>>>> c2cfbbfd
?>
<div class="category-edit-title">
    <h3 class="title"><?php echo $block->escapeHtml($block->getHeader()) . ($block->getCategoryId() ? ' (' . __('ID: %1', $block->getCategoryId()) . ')' : '') ?></h3>
</div>
<div class="page-actions">
    <?php echo $block->getResetButtonHtml() ?>
    <?php if ($block->getCategoryId()): ?>
        <?php echo $block->getDeleteButtonHtml() ?>
    <?php endif; ?>
    <?php echo $block->getAdditionalButtonsHtml(); ?>
    <?php echo $block->getSaveButtonHtml() ?>
</div>
<?php if ($block->hasStoreRootCategory()): ?>
    <?php echo $block->getTabsHtml() ?>
<?php else: ?>
<div class="message info">
    <div><?php echo __('Set root category for this store in the <a href="%1">configuration</a>.', $block->getStoreConfigurationUrl()) ?></div>
</div>
<?php endif; ?>
<iframe name="iframeSave" style="display:none; width:100%;"
        src="<?php echo $block->getViewFileUrl('blank.html') ?>"></iframe>
<form id="category_edit_form" action="<?php echo $block->getSaveUrl() ?>" method="post"
      enctype="multipart/form-data">
    <div class="no-display">
        <input type="hidden" name="isIframe" value="1"/>
        <input name="form_key" type="hidden" value="<?php echo $block->getFormKey() ?>"/>
        <input type="hidden" name="category_products" id="in_category_products" value=""/>
        <input type="hidden" name="active_tab_id" id="active_tab_id" value=""/>
        <?php if ($parentId !== 0): ?>
            <input type="hidden" name="parent" value="<?php echo $parentId; ?>"/>
        <?php endif; ?>
        <?php if ($categoryId !== 0): ?>
            <input type="hidden" name="id" value="<?php echo $categoryId; ?>"/>
        <?php endif; ?>
    </div>
    <div id="category_tab_content"></div>
</form>
<div data-id="information-dialog-category" style="display: none;">
    <span class="information-message"><?php echo __('This operation can take much time'); ?><span>
</div>
<script>
require(['jquery', 'jquery/ui', "mage/mage", "mage/translate"], function($){
    var mageDialog = (function($) {
        var self = {dialogOpened: false, callback: [], needShow: false};

        self.callback = {ok: [], cancel: []};
        self.createDialog = function () {
            var onEvent = function (type, dialog) {
                self.callback[type].forEach(function(call) {
                    call();
                });
                $(dialog).dialog( "close" );
            };

            self.dialog = $('[data-id="information-dialog-category"]').dialog({
                autoOpen:   false,
                modal:      true,
                dialogClass: 'popup-window',
                resizable: false,
                title: $.mage.__('Warning message'),
                buttons: [
                    {text: $.mage.__('Ok'), click: function() { onEvent('ok', this); }},
                    {text: $.mage.__('Cancel'), click: function() { onEvent('cancel', this); } }
                ],
                open: function () {
                    self.dialogOpened = true;
                    self.callback.ok.push(function() {
                        self.needShow = false;
                    });
                },
                close: function(event, ui) {
                    $(this).dialog('destroy');
                    self.dialogOpened = false;
                    self.callback = {ok: [], cancel: []};
                    delete self.dialog;
                }
            });
        };

        return {
            needToShow: function() {
                self.needShow = true &&
                    !!$('[data-ui-id="tabs-tab-general-information-fieldset-element-hidden-general-id"]').length;
                return this;
            },
            isNeedShow: function() {
                return self.needShow;
            },
            onOk: function(call) {
                self.callback.ok.push(call);
                return this;
            },
            onCancel: function(call) {
                self.callback.cancel.push(call);
                return this;
            },
            show: function() {
                if (self.dialog == undefined) {
                    self.createDialog();
                }
                if (self.dialogOpened ==  false) {
                    self.dialog.dialog('open');
                }
                return this;
            }
        };
    })(jQuery);
    $(document).on('change', '[data-ui-id="urlkeyrenderer-text-general-url-key"]', function() {
        mageDialog.needToShow();
    });
    $('#category_edit_form')
        .mage('categoryForm', {refreshUrl: '<?php echo $block->getRefreshPathUrl() ?>'})
        .mage('validation', {submitHandler: function(form){
            if (mageDialog.isNeedShow()) {
                mageDialog.onOk(function() {
                    form.submit();
                    displayLoadingMask();
                }).show();
            } else {
                form.submit();
                displayLoadingMask();
            }
        }});
});

<?php if (($blockGrid = $block->getLayout()->getBlock('category.product.grid')) && ($_gridJsObject = $blockGrid->getJsObjectName())): ?>
require([
    "mage/adminhtml/grid"
], function(){

    var categoryProducts = $H(<?php echo $block->getProductsJson() ?>);
    $('in_category_products').value = Object.toJSON(categoryProducts);

    function registerCategoryProduct(grid, element, checked){
        if(checked){
            if(element.positionElement){
                element.positionElement.disabled = false;
                categoryProducts.set(element.value, element.positionElement.value);
            }
        }
        else{
            if(element.positionElement){
                element.positionElement.disabled = true;
            }
            categoryProducts.unset(element.value);
        }
        $('in_category_products').value = Object.toJSON(categoryProducts);
        grid.reloadParams = {'selected_products[]':categoryProducts.keys()};
    }
    function categoryProductRowClick(grid, event){
        var trElement = Event.findElement(event, 'tr');
        var isInput   = Event.element(event).tagName == 'INPUT';
        if(trElement){
            var checkbox = Element.getElementsBySelector(trElement, 'input');
            if(checkbox[0]){
                var checked = isInput ? checkbox[0].checked : !checkbox[0].checked;
                <?php echo $_gridJsObject ?>.setCheckboxChecked(checkbox[0], checked);
            }
        }
    }
    function positionChange(event){
        var element = Event.element(event);
        if(element && element.checkboxElement && element.checkboxElement.checked){
            categoryProducts.set(element.checkboxElement.value, element.value);
            $('in_category_products').value = Object.toJSON(categoryProducts);
        }
    }

    var tabIndex = 1000;
    function categoryProductRowInit(grid, row){
        var checkbox = $(row).getElementsByClassName('checkbox')[0];
        var position = $(row).getElementsByClassName('input-text')[0];
        if(checkbox && position){
            checkbox.positionElement = position;
            position.checkboxElement = checkbox;
            position.disabled = !checkbox.checked;
            position.tabIndex = tabIndex++;
            Event.observe(position,'keyup',positionChange);
        }
    }


        <?php echo $_gridJsObject ?>.rowClickCallback = categoryProductRowClick;
        <?php echo $_gridJsObject ?>.initRowCallback = categoryProductRowInit;
        <?php echo $_gridJsObject ?>.checkboxCheckCallback = registerCategoryProduct;
        if(<?php echo $_gridJsObject ?>.rows) {
            <?php echo $_gridJsObject ?>.rows.each(function(row){categoryProductRowInit(<?php echo $_gridJsObject ?>, row)});
        }
});
<?php endif; ?>
<?php if ($block->isAjax() && ($tabsBlock = $block->getLayout()->getBlock('tabs')) && ($_tabsJsObject = $tabsBlock->getJsObjectName())): ?>
    // Temporary solution, will be replaced after refactoring of manage category functionality
    <?php $tabsBlock = $block->getLayout()->getBlock('tabs'); ?>
    require(["jquery","mage/backend/tabs"],function($){
        var activeAnchor = $('#<?php echo $tabsBlock->getId() ?>').tabs('activeAnchor');
        if (activeAnchor.length) {
            $('active_tab_id').value = activeAnchor.prop('id');
        }
        $('active_tab_id').tabsJsObject = $('#<?php echo $tabsBlock->getId() ?>');
    });
<?php endif; ?>

</script><|MERGE_RESOLUTION|>--- conflicted
+++ resolved
@@ -4,17 +4,11 @@
  * See COPYING.txt for license details.
  */
 
-<<<<<<< HEAD
+// @codingStandardsIgnoreFile
+
 /** @var \Magento\Catalog\Block\Adminhtml\Category\Edit\Form $block */
 $parentId = $block->getParentCategoryId();
 $categoryId = $block->getCategoryId();
-=======
-// @codingStandardsIgnoreFile
-
-/** @var \Magento\Catalog\Block\Adminhtml\Category\Edit\Form $this */
-$parentId = $this->getParentCategoryId();
-$categoryId = $this->getCategoryId();
->>>>>>> c2cfbbfd
 ?>
 <div class="category-edit-title">
     <h3 class="title"><?php echo $block->escapeHtml($block->getHeader()) . ($block->getCategoryId() ? ' (' . __('ID: %1', $block->getCategoryId()) . ')' : '') ?></h3>
