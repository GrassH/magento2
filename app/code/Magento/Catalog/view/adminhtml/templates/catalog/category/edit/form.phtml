--- conflicted
+++ resolved
@@ -13,17 +13,10 @@
 <div class="category-edit-title">
     <h3 class="title"><?php echo $block->escapeHtml($block->getHeader()) . ($block->getCategoryId() ? ' (' . __('ID: %1', $block->getCategoryId()) . ')' : '') ?></h3>
 </div>
-<<<<<<< HEAD
-<div class="page-actions">
-    <?php echo $block->getResetButtonHtml() ?>
+<div data-mage-init='{"floatingHeader": {}}' class="page-actions">
+    <?php echo $blcok->getResetButtonHtml() ?>
     <?php if ($block->getCategoryId()): ?>
         <?php echo $block->getDeleteButtonHtml() ?>
-=======
-<div data-mage-init='{"floatingHeader": {}}' class="page-actions">
-    <?php echo $this->getResetButtonHtml() ?>
-    <?php if ($this->getCategoryId()): ?>
-        <?php echo $this->getDeleteButtonHtml() ?>
->>>>>>> 9e8434e9
     <?php endif; ?>
     <?php echo $block->getAdditionalButtonsHtml(); ?>
     <?php echo $block->getSaveButtonHtml() ?>
