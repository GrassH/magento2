<?php
/**
 * Copyright © 2015 Magento. All rights reserved.
 * See COPYING.txt for license details.
 */
/** @var $block \Magento\Catalog\Block\Adminhtml\Product\Edit\Tab\Inventory */
?>
<?php if ($block->isReadonly()): ?>
<?php $_readonly = ' disabled="disabled" '; ?>
<?php else: ?>
<?php $_readonly = ''; ?>
<?php endif; ?>
<fieldset class="fieldset form-inline">
<legend class="legend"><span><?php echo __('Advanced Inventory') ?></span></legend>
<br>
<div id="table_cataloginventory">
<div class="field">
    <label class="label" for="inventory_manage_stock">
        <span><?php echo __('Manage Stock') ?></span>
    </label>
    <div class="control">
        <select id="inventory_manage_stock" name="<?php echo $block->getFieldSuffix() ?>[stock_data][manage_stock]" <?php echo $_readonly;?>>
            <option value="1"><?php echo __('Yes') ?></option>
            <option value="0"<?php if ($block->getConfigFieldValue('manage_stock') == 0): ?> selected="selected"<?php endif; ?>><?php echo __('No') ?></option>
        </select>
        <input type="hidden" id="inventory_manage_stock_default" value="<?php echo $block->getDefaultConfigValue('manage_stock'); ?>">
        <?php $_checked = ($block->getFieldValue('use_config_manage_stock') || $block->IsNew()) ? 'checked="checked"' : '' ?>
        <input type="checkbox" id="inventory_use_config_manage_stock" name="<?php echo $block->getFieldSuffix() ?>[stock_data][use_config_manage_stock]" value="1" <?php echo $_checked ?> onclick="toggleValueElements(this, this.parentNode);" <?php echo $_readonly;?>>
        <label for="inventory_use_config_manage_stock"><?php echo __('Use Config Settings') ?></label>
<<<<<<< HEAD
        <?php if (!$block->isReadonly()): ?>
        <script type="text/javascript">
=======
        <?php if (!$this->isReadonly()): ?>
        <script>
>>>>>>> 52b2e787
require(['prototype'], function(){
toggleValueElements($('inventory_use_config_manage_stock'), $('inventory_use_config_manage_stock').parentNode);
});
</script>
        <?php endif; ?>
    </div>
    <?php if (!$block->isSingleStoreMode()): ?>
    <div class="field-service"><?php echo __('[GLOBAL]') ?></div>
    <?php endif; ?>
</div>

<?php if (!$block->getProduct()->isComposite()): ?>
<div class="field">
    <label class="label" for="inventory_qty">
        <span><?php echo __('Qty') ?></span>
    </label>
    <div class="control">
        <?php if (!$_readonly): ?>
        <input type="hidden" id="original_inventory_qty" name="<?php echo $block->getFieldSuffix() ?>[stock_data][original_inventory_qty]" value="<?php echo $block->getFieldValue('qty') * 1 ?>">
        <?php endif;?>
        <input type="text" class="input-text validate-number" id="inventory_qty" name="<?php echo $block->getFieldSuffix() ?>[stock_data][qty]" value="<?php echo $block->getFieldValue('qty') * 1 ?>" <?php echo $_readonly;?>>
    </div>
    <?php if (!$block->isSingleStoreMode()): ?>
    <div class="field-service"><?php echo __('[GLOBAL]') ?></div>
    <?php endif; ?>
</div>

<div class="field">
    <label class="label" for="inventory_min_qty">
        <span><?php echo __('Qty for Item\'s Status to Become Out of Stock') ?></span>
    </label>
    <div class="control">
        <input type="text" class="input-text validate-number" id="inventory_min_qty" name="<?php echo $block->getFieldSuffix() ?>[stock_data][min_qty]" value="<?php echo $block->getFieldValue('min_qty') * 1 ?>" <?php echo $_readonly;?>>
        <?php $_checked = ($block->getFieldValue('use_config_min_qty') || $block->IsNew()) ? 'checked="checked"' : '' ?>
        <input type="checkbox" id="inventory_use_config_min_qty" name="<?php echo $block->getFieldSuffix() ?>[stock_data][use_config_min_qty]" value="1" <?php echo $_checked ?> onclick="toggleValueElements(this, this.parentNode);" <?php echo $_readonly;?>>
        <label for="inventory_use_config_min_qty"><?php echo __('Use Config Settings') ?></label>
<<<<<<< HEAD
        <?php if (!$block->isReadonly()): ?>
        <script type="text/javascript">
=======
        <?php if (!$this->isReadonly()): ?>
        <script>
>>>>>>> 52b2e787
require(["prototype"], function(){
toggleValueElements($('inventory_use_config_min_qty'), $('inventory_use_config_min_qty').parentNode);
});
</script>
        <?php endif; ?>
    </div>
    <?php if (!$block->isSingleStoreMode()): ?>
    <div class="field-service"><?php echo __('[GLOBAL]') ?></div>
    <?php endif; ?>
</div>

<div class="field">
    <label class="label" for="inventory_min_sale_qty">
        <span><?php echo __('Minimum Qty Allowed in Shopping Cart') ?></span>
    </label>
    <div class="control">
        <input type="text" class="input-text validate-number" id="inventory_min_sale_qty"
               name="<?php echo $block->getFieldSuffix() ?>[stock_data][min_sale_qty]"
               value="<?php echo $block->getFieldValue('min_sale_qty') * 1 ?>" <?php echo $_readonly;?>>
        <?php $_checked = ($block->getFieldValue('use_config_min_sale_qty') || $block->IsNew()) ? 'checked="checked"' : '' ?>
        <input type="checkbox" id="inventory_use_config_min_sale_qty" name="<?php echo $block->getFieldSuffix() ?>[stock_data][use_config_min_sale_qty]" value="1" <?php echo $_checked ?> onclick="toggleValueElements(this, this.parentNode);" class="checkbox" <?php echo $_readonly;?>>
        <label for="inventory_use_config_min_sale_qty"><?php echo __('Use Config Settings') ?></label>
<<<<<<< HEAD
        <?php if (!$block->isReadonly()): ?>
        <script type="text/javascript">
=======
        <?php if (!$this->isReadonly()): ?>
        <script>
>>>>>>> 52b2e787
require(['prototype'], function(){
toggleValueElements($('inventory_use_config_min_sale_qty'), $('inventory_use_config_min_sale_qty').parentNode);
});
</script>
        <?php endif; ?>
    </div>
    <?php if (!$block->isSingleStoreMode()): ?>
    <div class="field-service"><?php echo __('[GLOBAL]') ?></div>
    <?php endif; ?>
</div>

<div class="field">
    <label class="label" for="inventory_max_sale_qty">
        <span><?php echo __('Maximum Qty Allowed in Shopping Cart') ?></span>
    </label>
    <div class="control">
        <input type="text" class="input-text validate-number" id="inventory_max_sale_qty" name="<?php echo $block->getFieldSuffix() ?>[stock_data][max_sale_qty]" value="<?php echo $block->getFieldValue('max_sale_qty') * 1 ?>" <?php echo $_readonly;?>>
        <?php $_checked = ($block->getFieldValue('use_config_max_sale_qty') || $block->IsNew()) ? 'checked="checked"' : '' ?>
        <input type="checkbox" id="inventory_use_config_max_sale_qty" name="<?php echo $block->getFieldSuffix() ?>[stock_data][use_config_max_sale_qty]" value="1" <?php echo $_checked ?> onclick="toggleValueElements(this, this.parentNode);" class="checkbox" <?php echo $_readonly;?>>
        <label for="inventory_use_config_max_sale_qty"><?php echo __('Use Config Settings') ?></label>
<<<<<<< HEAD
        <?php if (!$block->isReadonly()): ?>
        <script type="text/javascript">
=======
        <?php if (!$this->isReadonly()): ?>
        <script>
>>>>>>> 52b2e787
require(['prototype'], function(){
toggleValueElements($('inventory_use_config_max_sale_qty'), $('inventory_use_config_max_sale_qty').parentNode);
});
</script>
        <?php endif; ?>
    </div>
    <?php if (!$block->isSingleStoreMode()): ?>
    <div class="field-service"><?php echo __('[GLOBAL]') ?></div>
    <?php endif; ?>
</div>

    <?php if ($block->canUseQtyDecimals()): ?>
    <div class="field">
        <label class="label" for="inventory_is_qty_decimal">
            <span><?php echo __('Qty Uses Decimals') ?></span>
        </label>
        <div class="control">
            <select id="inventory_is_qty_decimal" name="<?php echo $block->getFieldSuffix() ?>[stock_data][is_qty_decimal]" <?php echo $_readonly;?>>
                <option value="0"><?php echo __('No') ?></option>
                <option value="1"<?php if ($block->getFieldValue('is_qty_decimal') == 1): ?> selected="selected"<?php endif; ?>><?php echo __('Yes') ?></option>
            </select>
        </div>
        <?php if (!$block->isSingleStoreMode()): ?>
        <div class="field-service"><?php echo __('[GLOBAL]') ?></div>
        <?php endif; ?>
    </div>

        <?php if (!$block->isVirtual()) : ?>
        <div class="field">
            <label class="label" for="inventory_is_decimal_divided">
                <span><?php echo __('Can be Divided into Multiple Boxes for Shipping') ?></span>
            </label>
            <div class="control">
                <select id="inventory_is_decimal_divided" name="<?php echo $block->getFieldSuffix() ?>[stock_data][is_decimal_divided]" <?php echo $_readonly;?>>
                    <option value="0"><?php echo __('No') ?></option>
                    <option value="1"<?php if ($block->getFieldValue('is_decimal_divided') == 1): ?> selected="selected"<?php endif; ?>><?php echo __('Yes') ?></option>
                </select>
            </div>
            <?php if (!$block->isSingleStoreMode()): ?>
            <div class="field-service"><?php echo __('[GLOBAL]') ?></div>
            <?php endif; ?>
        </div>
            <?php endif; ?>
        <?php endif; ?>

<div class="field">
    <label class="label" for="inventory_backorders">
        <span><?php echo __('Backorders') ?></span>
    </label>
    <div class="control">
        <select id="inventory_backorders" name="<?php echo $block->getFieldSuffix() ?>[stock_data][backorders]" <?php echo $_readonly;?>>
            <?php foreach ($block->getBackordersOption() as $option): ?>
            <?php $_selected = ($option['value'] == $block->getFieldValue('backorders')) ? 'selected="selected"' : '' ?>
            <option value="<?php echo $option['value'] ?>" <?php echo $_selected ?>><?php echo $option['label'] ?></option>
            <?php endforeach; ?>
        </select>
        <?php $_checked = ($block->getFieldValue('use_config_backorders') || $block->IsNew()) ? 'checked="checked"' : '' ?>
        <input type="checkbox" id="inventory_use_config_backorders" name="<?php echo $block->getFieldSuffix() ?>[stock_data][use_config_backorders]" value="1" <?php echo $_checked ?> onclick="toggleValueElements(this, this.parentNode);" <?php echo $_readonly;?>>
        <label for="inventory_use_config_backorders"><?php echo __('Use Config Settings') ?></label>
<<<<<<< HEAD
        <?php if (!$block->isReadonly()): ?>
        <script type="text/javascript">
=======
        <?php if (!$this->isReadonly()): ?>
        <script>
>>>>>>> 52b2e787
require(['prototype'], function(){
toggleValueElements($('inventory_use_config_backorders'), $('inventory_use_config_backorders').parentNode);
});
</script>
        <?php endif; ?>
    </div>
    <?php if (!$block->isSingleStoreMode()): ?>
    <div class="field-service"><?php echo __('[GLOBAL]') ?></div>
    <?php endif; ?>
</div>

<div class="field">
    <label class="label" for="inventory_notify_stock_qty">
        <span><?php echo __('Notify for Quantity Below') ?></span>
    </label>
    <div class="control">
        <input type="text" class="input-text validate-number" id="inventory_notify_stock_qty" name="<?php echo $block->getFieldSuffix() ?>[stock_data][notify_stock_qty]" value="<?php echo $block->getFieldValue('notify_stock_qty') * 1 ?>" <?php echo $_readonly;?>>
        <?php $_checked = ($block->getFieldValue('use_config_notify_stock_qty') || $block->IsNew()) ? 'checked="checked"' : '' ?>
        <input type="checkbox" id="inventory_use_config_notify_stock_qty" name="<?php echo $block->getFieldSuffix() ?>[stock_data][use_config_notify_stock_qty]" value="1" <?php echo $_checked ?> onclick="toggleValueElements(this, this.parentNode);" <?php echo $_readonly;?>>
        <label for="inventory_use_config_notify_stock_qty"><?php echo __('Use Config Settings') ?></label>
<<<<<<< HEAD
        <?php if (!$block->isReadonly()): ?>
        <script type="text/javascript">
=======
        <?php if (!$this->isReadonly()): ?>
        <script>
>>>>>>> 52b2e787
require(['prototype'], function(){
toggleValueElements($('inventory_use_config_notify_stock_qty'), $('inventory_use_config_notify_stock_qty').parentNode);
});
</script>
        <?php endif; ?>
    </div>
    <?php if (!$block->isSingleStoreMode()): ?>
    <div class="field-service"><?php echo __('[GLOBAL]') ?></div>
    <?php endif; ?>
</div>

    <?php endif; ?>
<div class="field">
    <label class="label" for="inventory_enable_qty_increments">
        <span><?php echo __('Enable Qty Increments') ?></span>
    </label>
    <div class="control">
        <?php $qtyIncrementsEnabled = $block->getFieldValue('enable_qty_increments'); ?>
        <select id="inventory_enable_qty_increments" name="<?php echo $block->getFieldSuffix() ?>[stock_data][enable_qty_increments]" <?php echo $_readonly;?>>
            <option value="1"<?php if ($qtyIncrementsEnabled): ?> selected="selected"<?php endif; ?>><?php echo __('Yes') ?></option>
            <option value="0"<?php if (!$qtyIncrementsEnabled): ?> selected="selected"<?php endif; ?>><?php echo __('No') ?></option>
        </select>
        <input type="hidden" id="inventory_enable_qty_increments_default" value="<?php echo $block->getDefaultConfigValue('enable_qty_increments'); ?>">
        <?php $_checked = ($block->getFieldValue('use_config_enable_qty_inc') || $block->IsNew()) ? 'checked="checked"' : '' ?>
        <input type="checkbox" id="inventory_use_config_enable_qty_increments" name="<?php echo $block->getFieldSuffix() ?>[stock_data][use_config_enable_qty_increments]" value="1" <?php echo $_checked ?> onclick="toggleValueElements(this, this.parentNode);" <?php echo $_readonly;?>>
        <label for="inventory_use_config_enable_qty_increments"><?php echo __('Use Config Settings') ?></label>
<<<<<<< HEAD
        <?php if (!$block->isReadonly()): ?>
        <script type="text/javascript">
=======
        <?php if (!$this->isReadonly()): ?>
        <script>
>>>>>>> 52b2e787
require(['prototype'], function(){
toggleValueElements($('inventory_use_config_enable_qty_increments'), $('inventory_use_config_enable_qty_increments').parentNode);
});
</script>
        <?php endif; ?>
    </div>
    <?php if (!$block->isSingleStoreMode()): ?>
    <div class="field-service"><?php echo __('[GLOBAL]') ?></div>
    <?php endif; ?>
</div>

<div class="field">
    <label class="label" for="inventory_qty_increments">
        <span><?php echo __('Qty Increments') ?></span>
    </label>
    <div class="control">
        <input type="text" class="input-text validate-digits" id="inventory_qty_increments" name="<?php echo $block->getFieldSuffix() ?>[stock_data][qty_increments]" value="<?php echo $block->getFieldValue('qty_increments') * 1 ?>" <?php echo $_readonly;?>>
        <?php $_checked = ($block->getFieldValue('use_config_qty_increments') || $block->IsNew()) ? 'checked="checked"' : '' ?>
        <input type="checkbox" id="inventory_use_config_qty_increments" name="<?php echo $block->getFieldSuffix() ?>[stock_data][use_config_qty_increments]" value="1" <?php echo $_checked ?> onclick="toggleValueElements(this, this.parentNode);" <?php echo $_readonly;?>>
        <label for="inventory_use_config_qty_increments"><?php echo __('Use Config Settings') ?></label>
<<<<<<< HEAD
        <?php if (!$block->isReadonly()): ?>
        <script type="text/javascript">
=======
        <?php if (!$this->isReadonly()): ?>
        <script>
>>>>>>> 52b2e787
require(['prototype'], function(){
toggleValueElements($('inventory_use_config_qty_increments'), $('inventory_use_config_qty_increments').parentNode);
});
</script>
        <?php endif; ?>
    </div>
    <?php if (!$block->isSingleStoreMode()): ?>
    <div class="field-service"><?php echo __('[GLOBAL]') ?></div>
    <?php endif; ?>
</div>

<div class="field">
    <label class="label" for="inventory_stock_availability">
        <span><?php echo __('Stock Availability') ?></span>
    </label>
    <div class="control">
        <select id="inventory_stock_availability" name="<?php echo $block->getFieldSuffix() ?>[stock_data][is_in_stock]" <?php echo $_readonly;?>>
            <?php foreach ($block->getStockOption() as $option): ?>
            <?php $_selected = ($block->getFieldValue('is_in_stock') !== null && $option['value'] == $block->getFieldValue('is_in_stock')) ? 'selected="selected"' : '' ?>
            <option value="<?php echo $option['value'] ?>" <?php echo $_selected ?>><?php echo $option['label'] ?></option>
            <?php endforeach; ?>
        </select>
    </div>
    <?php if (!$block->isSingleStoreMode()): ?>
    <div class="field-service"><?php echo __('[GLOBAL]') ?></div>
    <?php endif; ?>
</div>
</div>
</fieldset>

<script>
require(["jquery","prototype"], function(jQuery){

    //<![CDATA[
    function changeManageStockOption()
    {
        var manageStock = $('inventory_use_config_manage_stock').checked
                ? $('inventory_manage_stock_default').value
                : $('inventory_manage_stock').value;
        var catalogInventoryNotManageStockFields = {
            inventory_min_sale_qty: true,
            inventory_max_sale_qty: true,
            inventory_enable_qty_increments : true,
            inventory_qty_increments: true
        };

        $$('#table_cataloginventory > div').each(function(el) {
            if (el == $('inventory_manage_stock').up(1)) {
                return;
            }

            for (field in catalogInventoryNotManageStockFields) {
                if ($(field) && ($(field).up(1) == el)) {
                    return;
                }
            }

            el[manageStock == 1 ? 'show' : 'hide']();
        });

        return true;
    }

    function applyEnableQtyIncrements() {
        var enableQtyIncrements = $('inventory_use_config_enable_qty_increments').checked
            ? $('inventory_enable_qty_increments_default').value
            : $('inventory_enable_qty_increments').value;

        $('inventory_qty_increments').up('.field')[enableQtyIncrements == 1 ? 'show' : 'hide']();
    }

    function applyEnableDecimalDivided() {
    <?php if (!$block->isVirtual()) : ?>
        $('inventory_is_decimal_divided').up('.field').hide();
        <?php endif; ?>
        $('inventory_qty_increments').removeClassName('validate-digits').removeClassName('validate-number');
        $('inventory_min_sale_qty').removeClassName('validate-digits').removeClassName('validate-number');
        if ($('inventory_is_qty_decimal').value == 1) {
        <?php if (!$block->isVirtual()) : ?>
            $('inventory_is_decimal_divided').up('.field').show();
            <?php endif; ?>
            $('inventory_qty_increments').addClassName('validate-number');
            $('inventory_min_sale_qty').addClassName('validate-number');
        } else {
            $('inventory_qty_increments').addClassName('validate-digits');
            $('inventory_min_sale_qty').addClassName('validate-digits');
        }
    }

    Event.observe(window, 'load', function() {
        if ($('inventory_manage_stock') && $('inventory_use_config_manage_stock')) {
            Event.observe($('inventory_manage_stock'), 'change', changeManageStockOption);
            Event.observe($('inventory_use_config_manage_stock'), 'change', changeManageStockOption);
            changeManageStockOption();
        }
        if ($('inventory_enable_qty_increments') && $('inventory_use_config_enable_qty_increments')) {
            //Delegation is used because of events, which are not firing while the input is disabled
            jQuery('#inventory_enable_qty_increments').parent()
                .on('change', '#inventory_enable_qty_increments', applyEnableQtyIncrements);
            Event.observe($('inventory_use_config_enable_qty_increments'), 'change', applyEnableQtyIncrements);
            applyEnableQtyIncrements();
        }
        if ($('inventory_is_qty_decimal') && $('inventory_qty_increments') && $('inventory_min_sale_qty')) {
            Event.observe($('inventory_is_qty_decimal'), 'change', applyEnableDecimalDivided);
            applyEnableDecimalDivided();
        }
    });

    window.applyEnableDecimalDivided = applyEnableDecimalDivided;
    window.applyEnableQtyIncrements = applyEnableQtyIncrements;
    window.changeManageStockOption = changeManageStockOption;
    //]]>

});
</script><|MERGE_RESOLUTION|>--- conflicted
+++ resolved
@@ -27,13 +27,8 @@
         <?php $_checked = ($block->getFieldValue('use_config_manage_stock') || $block->IsNew()) ? 'checked="checked"' : '' ?>
         <input type="checkbox" id="inventory_use_config_manage_stock" name="<?php echo $block->getFieldSuffix() ?>[stock_data][use_config_manage_stock]" value="1" <?php echo $_checked ?> onclick="toggleValueElements(this, this.parentNode);" <?php echo $_readonly;?>>
         <label for="inventory_use_config_manage_stock"><?php echo __('Use Config Settings') ?></label>
-<<<<<<< HEAD
-        <?php if (!$block->isReadonly()): ?>
-        <script type="text/javascript">
-=======
-        <?php if (!$this->isReadonly()): ?>
-        <script>
->>>>>>> 52b2e787
+        <?php if (!$block->isReadonly()): ?>
+        <script>
 require(['prototype'], function(){
 toggleValueElements($('inventory_use_config_manage_stock'), $('inventory_use_config_manage_stock').parentNode);
 });
@@ -70,13 +65,8 @@
         <?php $_checked = ($block->getFieldValue('use_config_min_qty') || $block->IsNew()) ? 'checked="checked"' : '' ?>
         <input type="checkbox" id="inventory_use_config_min_qty" name="<?php echo $block->getFieldSuffix() ?>[stock_data][use_config_min_qty]" value="1" <?php echo $_checked ?> onclick="toggleValueElements(this, this.parentNode);" <?php echo $_readonly;?>>
         <label for="inventory_use_config_min_qty"><?php echo __('Use Config Settings') ?></label>
-<<<<<<< HEAD
         <?php if (!$block->isReadonly()): ?>
         <script type="text/javascript">
-=======
-        <?php if (!$this->isReadonly()): ?>
-        <script>
->>>>>>> 52b2e787
 require(["prototype"], function(){
 toggleValueElements($('inventory_use_config_min_qty'), $('inventory_use_config_min_qty').parentNode);
 });
@@ -99,13 +89,8 @@
         <?php $_checked = ($block->getFieldValue('use_config_min_sale_qty') || $block->IsNew()) ? 'checked="checked"' : '' ?>
         <input type="checkbox" id="inventory_use_config_min_sale_qty" name="<?php echo $block->getFieldSuffix() ?>[stock_data][use_config_min_sale_qty]" value="1" <?php echo $_checked ?> onclick="toggleValueElements(this, this.parentNode);" class="checkbox" <?php echo $_readonly;?>>
         <label for="inventory_use_config_min_sale_qty"><?php echo __('Use Config Settings') ?></label>
-<<<<<<< HEAD
-        <?php if (!$block->isReadonly()): ?>
-        <script type="text/javascript">
-=======
-        <?php if (!$this->isReadonly()): ?>
-        <script>
->>>>>>> 52b2e787
+        <?php if (!$block->isReadonly()): ?>
+        <script>
 require(['prototype'], function(){
 toggleValueElements($('inventory_use_config_min_sale_qty'), $('inventory_use_config_min_sale_qty').parentNode);
 });
@@ -126,13 +111,8 @@
         <?php $_checked = ($block->getFieldValue('use_config_max_sale_qty') || $block->IsNew()) ? 'checked="checked"' : '' ?>
         <input type="checkbox" id="inventory_use_config_max_sale_qty" name="<?php echo $block->getFieldSuffix() ?>[stock_data][use_config_max_sale_qty]" value="1" <?php echo $_checked ?> onclick="toggleValueElements(this, this.parentNode);" class="checkbox" <?php echo $_readonly;?>>
         <label for="inventory_use_config_max_sale_qty"><?php echo __('Use Config Settings') ?></label>
-<<<<<<< HEAD
-        <?php if (!$block->isReadonly()): ?>
-        <script type="text/javascript">
-=======
-        <?php if (!$this->isReadonly()): ?>
-        <script>
->>>>>>> 52b2e787
+        <?php if (!$block->isReadonly()): ?>
+        <script>
 require(['prototype'], function(){
 toggleValueElements($('inventory_use_config_max_sale_qty'), $('inventory_use_config_max_sale_qty').parentNode);
 });
@@ -192,13 +172,8 @@
         <?php $_checked = ($block->getFieldValue('use_config_backorders') || $block->IsNew()) ? 'checked="checked"' : '' ?>
         <input type="checkbox" id="inventory_use_config_backorders" name="<?php echo $block->getFieldSuffix() ?>[stock_data][use_config_backorders]" value="1" <?php echo $_checked ?> onclick="toggleValueElements(this, this.parentNode);" <?php echo $_readonly;?>>
         <label for="inventory_use_config_backorders"><?php echo __('Use Config Settings') ?></label>
-<<<<<<< HEAD
-        <?php if (!$block->isReadonly()): ?>
-        <script type="text/javascript">
-=======
-        <?php if (!$this->isReadonly()): ?>
-        <script>
->>>>>>> 52b2e787
+        <?php if (!$block->isReadonly()): ?>
+        <script>
 require(['prototype'], function(){
 toggleValueElements($('inventory_use_config_backorders'), $('inventory_use_config_backorders').parentNode);
 });
@@ -219,13 +194,8 @@
         <?php $_checked = ($block->getFieldValue('use_config_notify_stock_qty') || $block->IsNew()) ? 'checked="checked"' : '' ?>
         <input type="checkbox" id="inventory_use_config_notify_stock_qty" name="<?php echo $block->getFieldSuffix() ?>[stock_data][use_config_notify_stock_qty]" value="1" <?php echo $_checked ?> onclick="toggleValueElements(this, this.parentNode);" <?php echo $_readonly;?>>
         <label for="inventory_use_config_notify_stock_qty"><?php echo __('Use Config Settings') ?></label>
-<<<<<<< HEAD
-        <?php if (!$block->isReadonly()): ?>
-        <script type="text/javascript">
-=======
-        <?php if (!$this->isReadonly()): ?>
-        <script>
->>>>>>> 52b2e787
+        <?php if (!$block->isReadonly()): ?>
+        <script>
 require(['prototype'], function(){
 toggleValueElements($('inventory_use_config_notify_stock_qty'), $('inventory_use_config_notify_stock_qty').parentNode);
 });
@@ -252,13 +222,8 @@
         <?php $_checked = ($block->getFieldValue('use_config_enable_qty_inc') || $block->IsNew()) ? 'checked="checked"' : '' ?>
         <input type="checkbox" id="inventory_use_config_enable_qty_increments" name="<?php echo $block->getFieldSuffix() ?>[stock_data][use_config_enable_qty_increments]" value="1" <?php echo $_checked ?> onclick="toggleValueElements(this, this.parentNode);" <?php echo $_readonly;?>>
         <label for="inventory_use_config_enable_qty_increments"><?php echo __('Use Config Settings') ?></label>
-<<<<<<< HEAD
-        <?php if (!$block->isReadonly()): ?>
-        <script type="text/javascript">
-=======
-        <?php if (!$this->isReadonly()): ?>
-        <script>
->>>>>>> 52b2e787
+        <?php if (!$block->isReadonly()): ?>
+        <script>
 require(['prototype'], function(){
 toggleValueElements($('inventory_use_config_enable_qty_increments'), $('inventory_use_config_enable_qty_increments').parentNode);
 });
@@ -279,13 +244,8 @@
         <?php $_checked = ($block->getFieldValue('use_config_qty_increments') || $block->IsNew()) ? 'checked="checked"' : '' ?>
         <input type="checkbox" id="inventory_use_config_qty_increments" name="<?php echo $block->getFieldSuffix() ?>[stock_data][use_config_qty_increments]" value="1" <?php echo $_checked ?> onclick="toggleValueElements(this, this.parentNode);" <?php echo $_readonly;?>>
         <label for="inventory_use_config_qty_increments"><?php echo __('Use Config Settings') ?></label>
-<<<<<<< HEAD
-        <?php if (!$block->isReadonly()): ?>
-        <script type="text/javascript">
-=======
-        <?php if (!$this->isReadonly()): ?>
-        <script>
->>>>>>> 52b2e787
+        <?php if (!$block->isReadonly()): ?>
+        <script>
 require(['prototype'], function(){
 toggleValueElements($('inventory_use_config_qty_increments'), $('inventory_use_config_qty_increments').parentNode);
 });
