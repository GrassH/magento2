<?php
/**
 * Copyright © 2015 Magento. All rights reserved.
 * See COPYING.txt for license details.
 */

// @codingStandardsIgnoreFile

/* @var $block \Magento\Catalog\Block\Adminhtml\Product\Edit\Tab\Price\Tier */
$element = $block->getElement();
?>
<?php $_htmlId      = $block->getElement()->getHtmlId() ?>
<?php $_htmlClass   = $block->getElement()->getClass() ?>
<?php $_htmlName    = $block->getElement()->getName() ?>
<?php $_readonly    = $block->getElement()->getReadonly() ?>
<?php $_showWebsite = $block->isShowWebsiteColumn(); ?>
<?php $_editWebsite = $block->isAllowChangeWebsite(); ?>
<?php $_priceValueValidation = $block->getPriceValidation('validate-greater-than-zero'); ?>


<?php $_showWebsite = $block->isShowWebsiteColumn(); ?>
<?php $_showWebsite = $block->isMultiWebsites(); ?>
<div class="field" id="attribute-<?php /* @escapeNotVerified */ echo $_htmlId?>-container" data-attribute-code="<?php /* @escapeNotVerified */ echo $_htmlId?>"
     data-apply-to="<?php echo $block->escapeHtml(
         $this->helper('Magento\Framework\Json\Helper\Data')->jsonEncode(
             $element->hasEntityAttribute() ? $element->getEntityAttribute()->getApplyTo() : []
         )
     )?>">
    <label class="label"><span><?php /* @escapeNotVerified */ echo $block->getElement()->getLabel() ?></span></label>
    <div class="control">
        <table class="admin__control-table tiers_table" id="tiers_table">
            <thead>
                <tr>
                    <th class="col-websites" <?php if (!$_showWebsite): ?>style="display:none"<?php endif; ?>><?php /* @escapeNotVerified */ echo __('Web Site') ?></th>
                    <th class="col-customer-group"><?php /* @escapeNotVerified */ echo __('Customer Group') ?></th>
                    <th class="col-qty required"><?php /* @escapeNotVerified */ echo __('Quantity') ?></th>
                    <th class="col-price required"><?php /* @escapeNotVerified */ echo $block->getPriceColumnHeader(__('Item Price')) ?></th>
                    <th class="col-delete"><?php /* @escapeNotVerified */ echo __('Action') ?></th>
                </tr>
            </thead>
            <tbody id="<?php /* @escapeNotVerified */ echo $_htmlId ?>_container"></tbody>
            <tfoot>
                <tr>
                    <td colspan="<?php if (!$_showWebsite): ?>4<?php else: ?>5<?php endif; ?>" class="col-actions-add"><?php echo $block->getAddButtonHtml() ?></td>
                </tr>
            </tfoot>
        </table>

<script>
require([
    'mage/template',
    "prototype",
    "mage/adminhtml/form"
], function (mageTemplate) {

//<![CDATA[
var tierPriceRowTemplate = '<tr>'
    + '<td class="col-websites"<?php if (!$_showWebsite): ?> style="display:none"<?php endif; ?>>'
    + '<select class="<?php /* @escapeNotVerified */ echo $_htmlClass ?> required-entry" name="<?php /* @escapeNotVerified */ echo $_htmlName ?>[<%- data.index %>][website_id]" id="tier_price_row_<%- data.index %>_website">'
    <?php foreach ($block->getWebsites() as $_websiteId => $_info): ?>
    + '<option value="<?php /* @escapeNotVerified */ echo $_websiteId ?>"><?php /* @escapeNotVerified */ echo $block->escapeJsQuote($block->escapeHtml($_info['name'])) ?><?php if (!empty($_info['currency'])): ?> [<?php echo $block->escapeHtml($_info['currency']) ?>]<?php endif; ?></option>'
    <?php endforeach ?>
    + '</select></td>'
    + '<td class="col-customer-group"><select class="<?php /* @escapeNotVerified */ echo $_htmlClass ?> custgroup required-entry" name="<?php /* @escapeNotVerified */ echo $_htmlName ?>[<%- data.index %>][cust_group]" id="tier_price_row_<%- data.index %>_cust_group">'
    <?php foreach ($block->getCustomerGroups() as $_groupId => $_groupName): ?>
    + '<option value="<?php /* @escapeNotVerified */ echo $_groupId ?>"><?php /* @escapeNotVerified */ echo $block->escapeJsQuote($block->escapeHtml($_groupName)) ?></option>'
    <?php endforeach ?>
    + '</select></td>'
<<<<<<< HEAD
    + '<td class="col-qty">'
        + '<input class="<?php echo $_htmlClass ?> qty required-entry validate-greater-than-zero" type="text" name="<?php echo $_htmlName ?>[<%- data.index %>][price_qty]" value="<%- data.qty %>" id="tier_price_row_<%- data.index %>_qty" />'
        + '<span><?php echo __("and above") ?></span>'
    + '</td>'
    + '<td class="col-price"><input class="<?php echo $_htmlClass ?> required-entry <?php echo $_priceValueValidation ?>" type="text" name="<?php echo $_htmlName ?>[<%- data.index %>][price]" value="<%- data.price %>" id="tier_price_row_<%- data.index %>_price" /></td>'
    + '<td class="col-delete"><input type="hidden" name="<?php echo $_htmlName ?>[<%- data.index %>][delete]" class="delete" value="" id="tier_price_row_<%- data.index %>_delete" />'
    + '<button title="<?php echo $block->escapeHtml(__('Delete Tier')); ?>" type="button" class="action- scalable delete icon-btn delete-product-option" id="tier_price_row_<%- data.index %>_delete_button" onclick="return tierPriceControl.deleteItem(event);">'
    + '<span><?php echo __("Delete") ?></span></button></td>'
=======
    + '<td class="col-qty"><small class="nobr" title="<?php /* @escapeNotVerified */ echo __("and above")?>"><?php /* @escapeNotVerified */ echo __("and above")?></small><input class="<?php /* @escapeNotVerified */ echo $_htmlClass ?> qty required-entry validate-greater-than-zero" type="text" name="<?php /* @escapeNotVerified */ echo $_htmlName ?>[<%- data.index %>][price_qty]" value="<%- data.qty %>" id="tier_price_row_<%- data.index %>_qty" />'
    + '</td>'
    + '<td class="col-price"><input class="<?php /* @escapeNotVerified */ echo $_htmlClass ?> required-entry <?php /* @escapeNotVerified */ echo $_priceValueValidation ?>" type="text" name="<?php /* @escapeNotVerified */ echo $_htmlName ?>[<%- data.index %>][price]" value="<%- data.price %>" id="tier_price_row_<%- data.index %>_price" /></td>'
    + '<td class="col-delete"><input type="hidden" name="<?php /* @escapeNotVerified */ echo $_htmlName ?>[<%- data.index %>][delete]" class="delete" value="" id="tier_price_row_<%- data.index %>_delete" />'
    + '<button title="<?php /* @escapeNotVerified */ echo __("Delete Tier") ?>" type="button" class="action- scalable delete icon-btn delete-product-option" id="tier_price_row_<%- data.index %>_delete_button" onclick="return tierPriceControl.deleteItem(event);">'
    + '<span><?php /* @escapeNotVerified */ echo __("Delete") ?></span></button></td>'
>>>>>>> b2cbffb8
    + '</tr>';

var tierPriceControl = {
    template: mageTemplate(tierPriceRowTemplate),
    itemsCount: 0,
    addItem : function () {
        <?php if ($_readonly): ?>
        if (arguments.length < 4) {
            return;
        }
        <?php endif; ?>
        var data = {
            website_id: '<?php /* @escapeNotVerified */ echo $block->getDefaultWebsite() ?>',
            group: '<?php /* @escapeNotVerified */ echo $block->getDefaultCustomerGroup() ?>',
            qty: '',
            price: '',
            readOnly: false,
            index: this.itemsCount++
        };

        if(arguments.length >= 4) {
            data.website_id = arguments[0];
            data.group      = arguments[1];
            data.qty        = arguments[2];
            data.price      = arguments[3];
        }
        if (arguments.length == 5) {
            data.readOnly = arguments[4];
        }

        Element.insert($('<?php /* @escapeNotVerified */ echo $_htmlId ?>_container'), {
            bottom : this.template({
                data: data
            })
        });

        $('tier_price_row_' + data.index + '_cust_group').value = data.group;
        $('tier_price_row_' + data.index + '_website').value    = data.website_id;

        <?php if ($block->isShowWebsiteColumn() && !$block->isAllowChangeWebsite()):?>
        var wss = $('tier_price_row_' + data.index + '_website');
        var txt = wss.options[wss.selectedIndex].text;

        wss.insert({after:'<span class="website-name">' + txt + '</span>'});
        wss.hide();
        <?php endif;?>

        if (data.readOnly == '1') {
            ['website', 'cust_group', 'qty', 'price', 'delete'].each(function(idx){
                $('tier_price_row_'+data.index+'_'+idx).disabled = true;
            });
            $('tier_price_row_'+data.index+'_delete_button').hide();
        }

        <?php if ($_readonly): ?>
        $('<?php /* @escapeNotVerified */ echo $_htmlId ?>_container').select('input', 'select').each(this.disableElement);
        $('<?php /* @escapeNotVerified */ echo $_htmlId ?>_container').up('table').select('button').each(this.disableElement);
        <?php else: ?>
        $('<?php /* @escapeNotVerified */ echo $_htmlId ?>_container').select('input', 'select').each(function(el){ Event.observe(el, 'change', el.setHasChanges.bind(el)); });
        <?php endif; ?>
    },
    disableElement: function(el) {
        el.disabled = true;
        el.addClassName('disabled');
    },
    deleteItem: function(event) {
        var tr = Event.findElement(event, 'tr');
        if (tr) {
            Element.select(tr, '.delete').each(function(elem){elem.value='1'});
            Element.select(tr, ['input', 'select']).each(function(elem){elem.hide()});
            Element.hide(tr);
            Element.addClassName(tr, 'no-display template');
        }
        return false;
    }
};
<?php foreach ($block->getValues() as $_item): ?>
tierPriceControl.addItem('<?php /* @escapeNotVerified */ echo $_item['website_id'] ?>', '<?php /* @escapeNotVerified */ echo $_item['cust_group'] ?>', '<?php /* @escapeNotVerified */ echo $_item['price_qty']*1 ?>', '<?php /* @escapeNotVerified */ echo $_item['price'] ?>', <?php echo (int)!empty($_item['readonly'])?>);
<?php endforeach; ?>
<?php if ($_readonly): ?>
$('<?php /* @escapeNotVerified */ echo $_htmlId ?>_container').up('table').select('button')
    .each(tierPriceControl.disableElement);
<?php endif; ?>

window.tierPriceControl = tierPriceControl;
//]]>

});
</script>
    </div>
</div><|MERGE_RESOLUTION|>--- conflicted
+++ resolved
@@ -66,23 +66,14 @@
     + '<option value="<?php /* @escapeNotVerified */ echo $_groupId ?>"><?php /* @escapeNotVerified */ echo $block->escapeJsQuote($block->escapeHtml($_groupName)) ?></option>'
     <?php endforeach ?>
     + '</select></td>'
-<<<<<<< HEAD
     + '<td class="col-qty">'
-        + '<input class="<?php echo $_htmlClass ?> qty required-entry validate-greater-than-zero" type="text" name="<?php echo $_htmlName ?>[<%- data.index %>][price_qty]" value="<%- data.qty %>" id="tier_price_row_<%- data.index %>_qty" />'
-        + '<span><?php echo __("and above") ?></span>'
-    + '</td>'
-    + '<td class="col-price"><input class="<?php echo $_htmlClass ?> required-entry <?php echo $_priceValueValidation ?>" type="text" name="<?php echo $_htmlName ?>[<%- data.index %>][price]" value="<%- data.price %>" id="tier_price_row_<%- data.index %>_price" /></td>'
-    + '<td class="col-delete"><input type="hidden" name="<?php echo $_htmlName ?>[<%- data.index %>][delete]" class="delete" value="" id="tier_price_row_<%- data.index %>_delete" />'
-    + '<button title="<?php echo $block->escapeHtml(__('Delete Tier')); ?>" type="button" class="action- scalable delete icon-btn delete-product-option" id="tier_price_row_<%- data.index %>_delete_button" onclick="return tierPriceControl.deleteItem(event);">'
-    + '<span><?php echo __("Delete") ?></span></button></td>'
-=======
-    + '<td class="col-qty"><small class="nobr" title="<?php /* @escapeNotVerified */ echo __("and above")?>"><?php /* @escapeNotVerified */ echo __("and above")?></small><input class="<?php /* @escapeNotVerified */ echo $_htmlClass ?> qty required-entry validate-greater-than-zero" type="text" name="<?php /* @escapeNotVerified */ echo $_htmlName ?>[<%- data.index %>][price_qty]" value="<%- data.qty %>" id="tier_price_row_<%- data.index %>_qty" />'
+        + '<input class="<?php /* @escapeNotVerified */ echo $_htmlClass ?> qty required-entry validate-greater-than-zero" type="text" name="<?php /* @escapeNotVerified */ echo $_htmlName ?>[<%- data.index %>][price_qty]" value="<%- data.qty %>" id="tier_price_row_<%- data.index %>_qty" />'
+        + '<span><?php /* @escapeNotVerified */ echo __("and above") ?></span>'
     + '</td>'
     + '<td class="col-price"><input class="<?php /* @escapeNotVerified */ echo $_htmlClass ?> required-entry <?php /* @escapeNotVerified */ echo $_priceValueValidation ?>" type="text" name="<?php /* @escapeNotVerified */ echo $_htmlName ?>[<%- data.index %>][price]" value="<%- data.price %>" id="tier_price_row_<%- data.index %>_price" /></td>'
     + '<td class="col-delete"><input type="hidden" name="<?php /* @escapeNotVerified */ echo $_htmlName ?>[<%- data.index %>][delete]" class="delete" value="" id="tier_price_row_<%- data.index %>_delete" />'
-    + '<button title="<?php /* @escapeNotVerified */ echo __("Delete Tier") ?>" type="button" class="action- scalable delete icon-btn delete-product-option" id="tier_price_row_<%- data.index %>_delete_button" onclick="return tierPriceControl.deleteItem(event);">'
+    + '<button title="<?php /* @escapeNotVerified */ echo $block->escapeHtml(__('Delete Tier')); ?>" type="button" class="action- scalable delete icon-btn delete-product-option" id="tier_price_row_<%- data.index %>_delete_button" onclick="return tierPriceControl.deleteItem(event);">'
     + '<span><?php /* @escapeNotVerified */ echo __("Delete") ?></span></button></td>'
->>>>>>> b2cbffb8
     + '</tr>';
 
 var tierPriceControl = {
