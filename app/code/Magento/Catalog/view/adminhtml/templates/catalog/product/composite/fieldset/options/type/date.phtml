--- conflicted
+++ resolved
@@ -19,13 +19,8 @@
 
       <?php echo $block->getDateHtml() ?>
 
-<<<<<<< HEAD
       <?php if (!$block->useCalendar()): ?>
       <script type="text/javascript">
-=======
-      <?php if (!$this->useCalendar()): ?>
-      <script>
->>>>>>> 52b2e787
 require([
   "prototype",
   "Magento_Catalog/catalog/product/composite/configure"
