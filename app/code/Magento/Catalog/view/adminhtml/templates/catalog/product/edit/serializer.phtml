<?php
/**
 * Copyright © 2015 Magento. All rights reserved.
 * See COPYING.txt for license details.
 */

// @codingStandardsIgnoreFile

?>

<?php $_id = 'id_' . md5(microtime()) ?>
<<<<<<< HEAD
<input type="hidden" name="<?php echo $block->getInputElementName()?>"  value="" id="<?php echo $_id?>" />
<script>
// create serializer controller, that will syncronize grid checkboxes with hidden input
new productLinksController('<?php echo $_id?>', <?php echo $block->getProductsJSON() ?>, <?php echo $block->getGridBlock()->getJsObjectName() ?>);
</script>
=======
<input type="hidden" name="<?php echo $this->getInputElementName()?>"  value="" id="<?php echo $_id?>" />
>>>>>>> 9e8434e9
<|MERGE_RESOLUTION|>--- conflicted
+++ resolved
@@ -9,12 +9,4 @@
 ?>
 
 <?php $_id = 'id_' . md5(microtime()) ?>
-<<<<<<< HEAD
-<input type="hidden" name="<?php echo $block->getInputElementName()?>"  value="" id="<?php echo $_id?>" />
-<script>
-// create serializer controller, that will syncronize grid checkboxes with hidden input
-new productLinksController('<?php echo $_id?>', <?php echo $block->getProductsJSON() ?>, <?php echo $block->getGridBlock()->getJsObjectName() ?>);
-</script>
-=======
-<input type="hidden" name="<?php echo $this->getInputElementName()?>"  value="" id="<?php echo $_id?>" />
->>>>>>> 9e8434e9
+<input type="hidden" name="<?php echo $block->getInputElementName()?>"  value="" id="<?php echo $_id?>" />