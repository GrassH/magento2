<?php
/**
 * Copyright © 2015 Magento. All rights reserved.
 * See COPYING.txt for license details.
 */
?>

<?php $_divId = 'tree' . $this->getId() ?>
<div id="<?php echo $_divId ?>" class="tree"></div>

<<<<<<< HEAD
<script type="text/javascript">
require(["prototype", "extjs/ext-tree-checkbox"], function(){
=======
<script>
require(['prototype'], function(){
>>>>>>> 3de5edb8
//<![CDATA[

var tree<?php echo $this->getId() ?>;

var useMassaction = <?php echo $this->getUseMassaction() ? 1 : 0; ?>;

var isAnchorOnly = <?php echo $this->getIsAnchorOnly() ? 1 : 0; ?>;

Ext.tree.TreePanel.Enhanced = function(el, config)
{
    Ext.tree.TreePanel.Enhanced.superclass.constructor.call(this, el, config);
};

Ext.extend(Ext.tree.TreePanel.Enhanced, Ext.tree.TreePanel, {

    loadTree : function(config, firstLoad)
    {
        var parameters = config['parameters'];
        var data = config['data'];

        if ((typeof parameters['root_visible']) != 'undefined') {
            this.rootVisible = parameters['root_visible']*1;
        }

        var root = new Ext.tree.TreeNode(parameters);

        this.nodeHash = {};
        this.setRootNode(root);

        if (firstLoad) {
            <?php if ($this->getNodeClickListener()): ?>
                this.addListener('click', <?php echo $this->getNodeClickListener() ?>.createDelegate(this));
            <?php endif; ?>
        }

        this.loader.buildCategoryTree(root, data);
        this.el.dom.innerHTML = '';
        // render the tree
        this.render();
    }
});

Ext.onReady(function()
{
    var emptyNodeAdded = <?php echo($this->getWithEmptyNode() ? 'false' : 'true') ?>;

    var categoryLoader = new Ext.tree.TreeLoader({
       dataUrl: '<?php echo $this->getLoadTreeUrl() ?>'
    });

    categoryLoader.buildCategoryTree = function(parent, config)
    {
        if (!config) return null;


        if (parent && config && config.length){
            for (var i = 0; i < config.length; i++) {
                var node;
                if (useMassaction && config[i].is_anchor == isAnchorOnly) {
                    config[i].uiProvider = Ext.tree.CheckboxNodeUI;
                }
                var _node = Object.clone(config[i]);

                // Add empty node to reset category filter
                if(!emptyNodeAdded) {
                    var empty = Object.clone(_node);
                    empty.text = '<?php echo __('None') ?>';
                    empty.children = [];
                    empty.id = 'none';
                    empty.path = '1/none';
                    empty.cls = 'leaf';
                    parent.appendChild(new Ext.tree.TreeNode(empty));
                    emptyNodeAdded = true;
                }

                if (_node.children && !_node.children.length) {
                    delete(_node.children);
                    node = new Ext.tree.AsyncTreeNode(_node);
                } else {
                    node = new Ext.tree.TreeNode(config[i]);
                }
                parent.appendChild(node);
                node.loader = node.getOwnerTree().loader;
                node.loader = node.getOwnerTree().loader;
                if (_node.children) {
                    this.buildCategoryTree(node, _node.children);
                }
            }
        }
    };

    categoryLoader.createNode = function(config) {
        var node;
        if (useMassaction && config.is_anchor == isAnchorOnly) {
            config.uiProvider = Ext.tree.CheckboxNodeUI;
        }
        var _node = Object.clone(config);
        if (config.children && !config.children.length) {
            delete(config.children);
            node = new Ext.tree.AsyncTreeNode(config);
        } else {
            node = new Ext.tree.TreeNode(config);
        }
        return node;
    };

    categoryLoader.buildHash = function(node)
    {
        var hash = {};

        hash = this.toArray(node.attributes);

        if (node.childNodes.length>0 || (node.loaded==false && node.loading==false)) {
            hash['children'] = new Array;

            for (var i = 0, len = node.childNodes.length; i < len; i++) {
                if (!hash['children']) {
                    hash['children'] = new Array;
                }
                hash['children'].push(this.buildHash(node.childNodes[i]));
            }
        }

        return hash;
    };

    categoryLoader.toArray = function(attributes) {
        var data = {};
        for (var key in attributes) {
            var value = attributes[key];
            data[key] = value;
        }

        return data;
    };

    categoryLoader.on("beforeload", function(treeLoader, node) {
        $('<?php echo $_divId; ?>').fire('category:beforeLoad', {treeLoader:treeLoader});
        treeLoader.baseParams.id = node.attributes.id;
    });

    tree<?php echo $this->getId() ?> = new Ext.tree.TreePanel.Enhanced('<?php echo $_divId ?>', {
        animate:          false,
        loader:           categoryLoader,
        enableDD:         false,
        containerScroll:  true,
        rootVisible:      '<?php echo $this->getRoot()->getIsVisible() ?>',
        useAjax:          true,
        currentNodeId:    <?php echo (int) $this->getCategoryId() ?>,
        addNodeTo:        false
    });

    if (useMassaction) {
        tree<?php echo $this->getId() ?>.on('check', function(node) {
            $('<?php echo $_divId; ?>').fire('node:changed', {node:node});
        }, tree<?php echo $this->getId() ?>);
    }

    // set the root node
    var parameters = {
        text:        'Psw',
        draggable:   false,
        id:          <?php echo (int) $this->getRoot()->getId() ?>,
        expanded:    <?php echo (int) $this->getIsWasExpanded() ?>,
        category_id: <?php echo (int) $this->getCategoryId() ?>
    };

    tree<?php echo $this->getId() ?>.loadTree({parameters:parameters, data:<?php echo $this->getTreeJson() ?>},true);

});
//]]>

});
</script><|MERGE_RESOLUTION|>--- conflicted
+++ resolved
@@ -8,14 +8,8 @@
 <?php $_divId = 'tree' . $this->getId() ?>
 <div id="<?php echo $_divId ?>" class="tree"></div>
 
-<<<<<<< HEAD
-<script type="text/javascript">
+<script>
 require(["prototype", "extjs/ext-tree-checkbox"], function(){
-=======
-<script>
-require(['prototype'], function(){
->>>>>>> 3de5edb8
-//<![CDATA[
 
 var tree<?php echo $this->getId() ?>;
 
@@ -185,7 +179,6 @@
     tree<?php echo $this->getId() ?>.loadTree({parameters:parameters, data:<?php echo $this->getTreeJson() ?>},true);
 
 });
-//]]>
 
 });
 </script>