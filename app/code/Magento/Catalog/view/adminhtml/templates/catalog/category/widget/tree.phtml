--- conflicted
+++ resolved
@@ -4,18 +4,10 @@
  * See COPYING.txt for license details.
  */
 
-<<<<<<< HEAD
-use Magento\Framework\Escaper;
-use Magento\Framework\View\Helper\SecureHtmlRenderer;
-
-/** @var SecureHtmlRenderer $secureRenderer */
-/** @var Escaper $escaper */
-=======
 /**
  * @var \Magento\Framework\View\Helper\SecureHtmlRenderer $secureRenderer
  * @var \Magento\Framework\Escaper $escaper
  */
->>>>>>> 3c83d94a
 ?>
 
 <?php $_divId = 'tree' . $block->getId() ?>
@@ -144,31 +136,6 @@
 
     function handleOpenNode(e, data) {
         let parentNode = data.node;
-<<<<<<< HEAD
-
-        if (parentNode.children.length > 0) {
-            let childNode = data.instance.get_node(parentNode.children, false);
-
-            // Check if the child node has no children (is not yet loaded)
-            if (childNode.children && childNode.children.length === 0
-                && childNode.original && !childNode.original.lastNode) {
-                $.ajax({
-                    url: '{$escaper->escapeJs($escaper->escapeUrl($block->getLoadTreeUrl()))}',
-                    data: {
-                        id: childNode.original.id,
-                        store: childNode.original.store,
-                        form_key: FORM_KEY
-                    },
-                    dataType: 'json',
-                    success: function (response) {
-                        handleSuccessResponse(response, childNode, data);
-                    },
-                    error: function (jqXHR, status, error) {
-                        console.log(status + ': ' + error + 'Response text:' + jqXHR.responseText);
-                    }
-                });
-            }
-=======
         if (parentNode && parentNode.children.length > 0) {
             parentNode.children.forEach(function(childId) {
                 let childNode = data.instance.get_node(childId, false);
@@ -193,7 +160,6 @@
                     });
                 }
             })
->>>>>>> 3c83d94a
         }
     }
 
