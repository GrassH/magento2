--- conflicted
+++ resolved
@@ -80,7 +80,6 @@
                 updateChildrenKey(node.children);
             }
 
-<<<<<<< HEAD
             if(node.is_anchor === 1){
                 anchorNodes.push(node.id);
             }else{
@@ -88,62 +87,6 @@
             }
         });
         return treeJson;
-=======
-    function addLastNodeFlag(treeData) {
-        if (treeData.children) {
-            treeData.children.forEach(child => addLastNodeFlag(child));
-        } else {
-            treeData.lastNode = true;
-        }
-    }
-
-    function handleSuccessResponse(response, childNode, data) {
-        if (response.length > 0) {
-            response.forEach(newNode => {
-                addLastNodeFlag(newNode);
-
-                // Create the new node and execute node callback
-                data.instance.create_node(childNode, newNode, 'last', node => {
-                    if (useMassAction) {
-                        if (checkedNodes.includes(node.id)) {
-                            tree.jstree(true).select_node(node.id);
-                        }
-                        getCheckedNodeIds(tree, node);
-                        actionBasedOnIsAnchorOnly();
-                    }
-                });
-            });
-        }
-    }
-
-    function handleOpenNode(e, data) {
-        let parentNode = data.node;
-        if (parentNode && parentNode.children.length > 0) {
-            parentNode.children.forEach(function(childId) {
-                let childNode = data.instance.get_node(childId, false);
-                // Check if the child node has no children (is not yet loaded)
-                if (childNode.children && childNode.children.length === 0
-                    && childNode.original && !childNode.original.lastNode) {
-                    $.ajax({
-                        url: '{$block->escapeJs($block->escapeUrl($block->getLoadTreeUrl()))}',
-                        type: "POST",
-                        data: {
-                            id: childNode.original.id,
-                            store: childNode.original.store,
-                            form_key: FORM_KEY
-                        },
-                        dataType: 'json',
-                        success: function (response) {
-                            handleSuccessResponse(response, childNode, data);
-                        },
-                        error: function (jqXHR, status, error) {
-                            console.log(status + ': ' + error + 'Response text:' + jqXHR.responseText);
-                        }
-                    });
-                }
-            })
-        }
->>>>>>> d01ee51e
     }
 
     var jstreeConfig = {
