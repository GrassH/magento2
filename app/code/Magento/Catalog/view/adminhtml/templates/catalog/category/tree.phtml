<?php
/**
 * Copyright © 2015 Magento. All rights reserved.
 * See COPYING.txt for license details.
 */

// @codingStandardsIgnoreFile

?>
<div class="categories-side-col">
    <div class="sidebar-actions">
        <?php if ($block->getRoot()): ?>
            <?php echo $block->getAddRootButtonHtml() ?><br/>
            <?php echo $block->getAddSubButtonHtml() ?>
        <?php endif; ?>
    </div>
    <div class="tree-actions">
        <?php if ($block->getRoot()): ?>
            <?php //echo $block->getCollapseButtonHtml() ?>
            <?php //echo $block->getExpandButtonHtml() ?>
            <a href="#"
               onclick="tree.collapseTree(); return false;"><?php /* @escapeNotVerified */ echo __('Collapse All'); ?></a>
            <span class="separator">|</span> <a href="#"
                                                onclick="tree.expandTree(); return false;"><?php /* @escapeNotVerified */ echo __('Expand All'); ?></a>
        <?php endif; ?>
    </div>
    <?php if ($block->getRoot()): ?>
    <div class="tree-holder">
        <div id="tree-div" class="tree-wrapper"></div>
    </div>
</div>

    <div data-id="information-dialog-tree" class="messages" style="display: none;">
        <div class="message message-notice">
            <div><?php /* @escapeNotVerified */ echo __('This operation can take a long time'); ?></div>
        </div>
    </div>
<<<<<<< HEAD
    <script id="ie-deferred-loader" defer="defer" src="//:"></script>
=======
>>>>>>> d31d6517
    <script>
        var tree;
        require([
            "jquery",
            'Magento_Ui/js/modal/modal',
            "jquery/ui",
            "prototype",
            "extjs/ext-tree-checkbox",
            "mage/adminhtml/form",
            "mage/translate"
        ], function (jQuery, modal) {

            var registry = {
                data: [],

                set: function (key, value) {
                    this.data[key] = value;
                },

                get: function (key) {
                    return this.data[key];
                }
            };

            /**
             * Fix ext compatibility with prototype 1.6
             */
            Ext.lib.Event.getTarget = function (e) {
                var ee = e.browserEvent || e;
                return ee.target ? Event.element(ee) : null;
            };

            Ext.tree.TreePanel.Enhanced = function (el, config) {
                Ext.tree.TreePanel.Enhanced.superclass.constructor.call(this, el, config);
            };

            Ext.extend(Ext.tree.TreePanel.Enhanced, Ext.tree.TreePanel, {

                loadTree: function (config, firstLoad) {
                    var parameters = config['parameters'];
                    var data = config['data'];

                    this.storeId = parameters['store_id'];

                    if (this.storeId != 0 && $('add_root_category_button')) {
                        $('add_root_category_button').hide();
                    }

                    if ((typeof parameters['root_visible']) != 'undefined') {
                        this.rootVisible = parameters['root_visible'] * 1;
                    }

                    var root = new Ext.tree.TreeNode(parameters);

                    this.nodeHash = {};
                    this.setRootNode(root);
                    this.modal = modal;

                    if (firstLoad) {
                        this.addListener('click', this.categoryClick);
                        this.addListener('beforenodedrop', categoryMove.bind(this));
                    }

                    this.loader.buildCategoryTree(root, data);
                    this.el.dom.innerHTML = '';
                    // render the tree
                    this.render();
                    if (parameters['expanded']) {
                        this.expandAll();
                    } else {
                        root.expand();
                    }

                    var selectedNode = this.getNodeById(parameters['category_id']);
                    if (selectedNode) {
                        this.currentNodeId = parameters['category_id'];
                    } else {
                        if (parameters['parent'] > 0 && parameters['category_id'] === 0) {
                            this.currentNodeId = parameters['parent'];
                        }
                    }
                    this.selectCurrentNode();

                    // Temporary solution will be replaced after refactoring of tree functionality
                    jQuery('body').off('tabsactivate.tree').on('tabsactivate.tree', jQuery.proxy(function (e, ui) {
                        this.activeTab = jQuery(ui.newTab).find('a').prop('id');
                    }, this))
                },

                request: function (url, params) {
                    if (!params) {
                        if (this.activeTab) {
                            var params = {active_tab_id: this.activeTab};
                        }
                        else {
                            var params = {};
                        }
                    }
                    if (!params.form_key) {
                        params.form_key = FORM_KEY;
                    }
                    var result = new Ajax.Request(
                        url + (url.match(new RegExp('\\?')) ? '&isAjax=true' : '?isAjax=true' ),
                        {
                            parameters: params,
                            method: 'post'
                        }
                    );

                    return result;
                },

                selectCurrentNode: function () {
                    if (this.currentNodeId) {
                        var selectedNode = this.getNodeById(this.currentNodeId);
                        if ((typeof selectedNode.attributes.path) != 'undefined') {
                            var path = selectedNode.attributes.path;
                            if (!this.storeId) {
                                path = '0/' + path;
                            }
                            this.selectPath(path);
                        } else {
                            this.getSelectionModel().select(selectedNode);
                        }
                    }
                },

                collapseTree: function () {
                    this.collapseAll();

                    this.selectCurrentNode();

                    if (!this.collapsed) {
                        this.collapsed = true;
                        this.loader.dataUrl = '<?php /* @escapeNotVerified */ echo $block->getLoadTreeUrl(false) ?>';
                        this.request(this.loader.dataUrl, false);
                    }
                },

                expandTree: function () {
                    this.expandAll();
                    if (this.collapsed) {
                        this.collapsed = false;
                        this.loader.dataUrl = '<?php /* @escapeNotVerified */ echo $block->getLoadTreeUrl(true) ?>';
                        this.request(this.loader.dataUrl, false);
                    }
                },

                categoryClick: function (node, e) {
                    var url = this.buildUrl(node.id);

                    this.currentNodeId = node.id;
                    if (!this.useAjax) {
                        setLocation(url);
                        return;
                    }
                    if (this.activeTab) {
                        var params = {active_tab_id: this.activeTab};
                    }
                    updateContent(url, params);
                },

                buildUrl: function (id) {
                    var urlExt = (this.storeId ? 'store/' + this.storeId + '/' : '') + 'id/' + id + '/';

                    return parseSidUrl(this.baseUrl, urlExt);
                },

                getBaseUrl: function () {
                    return this.baseUrl;
                }
            });

            function reRenderTree(switcherParams) {
                // re-render tree by store switcher
                if (tree && switcherParams) {
                    var url;
                    if (switcherParams.useConfirm) {
                        if (!confirm("<?php /* @escapeNotVerified */ echo __('Please confirm site switching. All data that hasn\'t been saved will be lost.') ?>")) {
                            return false;
                        }
                    }

                    if ($('add_root_category_button')) {
                        if (!switcherParams.scopeId) {
                            $('add_root_category_button').show();
                        }
                        else {
                            $('add_root_category_button').hide();
                        }
                    }

                    if (tree.useAjax) {
                        // retain current selected category id
                        url = tree.switchTreeUrl + switcherParams.scopeParams + 'id/' + tree.currentNodeId + '/';
                        // load from cache
                        // load from ajax
                        // add form key
                        var params = {
                            form_key: FORM_KEY
                        };
                        new Ajax.Request(url + (url.match(new RegExp('\\?')) ? '&isAjax=true' : '?isAjax=true' ), {
                            parameters: params,
                            method: 'post',
                            onComplete: function (transport) {
                                var response;

                                try {
                                    response = JSON.parse(transport.responseText);
                                } catch (e) {
                                    console.warn('An error occured while parsing response');
                                }

                                if (!response || !response['parameters']) {
                                    return false;
                                }

                                _renderNewTree(response, switcherParams.scopeParams);
                            }
                        });
                    } else {
                        var baseUrl = '<?php /* @escapeNotVerified */ echo $block->getEditUrl() ?>';
                        var urlExt = switcherParams.scopeParams + 'id/' + tree.currentNodeId + '/';
                        url = parseSidUrl(baseUrl, urlExt);
                        setLocation(url);
                    }
                }
                // render default tree
                else {
                    _renderNewTree();
                }
            }

            function _renderNewTree(config, scopeParams) {
                if (!config) {
                    var config = defaultLoadTreeParams;
                }

                if (tree) {
                    tree.purgeListeners();
                    tree.el.dom.innerHTML = '';
                }
                tree = new Ext.tree.TreePanel.Enhanced('tree-div', newTreeParams);

                tree.loadTree(config, true);

                // try to select current category
                var selectedNode = tree.getNodeById(config.parameters.category_id);
                if (selectedNode) {
                    tree.currentNodeId = config.parameters.category_id;
                }
                tree.selectCurrentNode();

                // update content area
                var url = tree.editUrl;
                if (scopeParams) {
                    url = url + scopeParams;
                }
                <?php if ($block->isClearEdit()): ?>
                if (selectedNode) {
                    url = url + 'id/' + config.parameters.category_id;
                }
                <?php endif;?>
                //updateContent(url); //commented since ajax requests replaced with http ones to load a category
            }

            jQuery(function () {
                categoryLoader = new Ext.tree.TreeLoader({
                    dataUrl: '<?php /* @escapeNotVerified */ echo $block->getLoadTreeUrl() ?>'
                });

                categoryLoader.processResponse = function (response, parent, callback) {
                    var config = JSON.parse(response.responseText);

                    this.buildCategoryTree(parent, config);

                    if (typeof callback == "function") {
                        callback(this, parent);
                    }
                };

                categoryLoader.buildCategoryTree = function (parent, config) {
                    if (!config) return null;

                    if (parent && config && config.length) {
                        for (var i = 0; i < config.length; i++) {
                            var node;
                            var _node = Object.clone(config[i]);
                            if (_node.children && !_node.children.length) {
                                delete(_node.children);
                                node = new Ext.tree.AsyncTreeNode(_node);
                            } else {
                                node = new Ext.tree.TreeNode(config[i]);
                            }
                            parent.appendChild(node);
                            node.loader = node.getOwnerTree().loader;
                            if (_node.children) {
                                this.buildCategoryTree(node, _node.children);
                            }
                        }
                    }
                };

                categoryLoader.buildHash = function (node) {
                    var hash = {};

                    hash = this.toArray(node.attributes);

                    if (node.childNodes.length > 0 || (node.loaded == false && node.loading == false)) {
                        hash['children'] = new Array;

                        for (var i = 0, len = node.childNodes.length; i < len; i++) {
                            if (!hash['children']) {
                                hash['children'] = new Array;
                            }
                            hash['children'].push(this.buildHash(node.childNodes[i]));
                        }
                    }

                    return hash;
                };

                categoryLoader.toArray = function (attributes) {
                    var data = {form_key: FORM_KEY};
                    for (var key in attributes) {
                        var value = attributes[key];
                        data[key] = value;
                    }

                    return data;
                };

                categoryLoader.on("beforeload", function (treeLoader, node) {
                    treeLoader.baseParams.id = node.attributes.id;
                    treeLoader.baseParams.store = node.attributes.store;
                    treeLoader.baseParams.form_key = FORM_KEY;
                });

                categoryLoader.on("load", function (treeLoader, node, config) {
                    //varienWindowOnload();
                });

                scopeSwitcherHandler = reRenderTree;

                newTreeParams = {
                    animate: false,
                    loader: categoryLoader,
                    enableDD: true,
                    containerScroll: true,
                    selModel: new Ext.tree.CheckNodeMultiSelectionModel(),
                    rootVisible: '<?php /* @escapeNotVerified */ echo $block->getRoot()->getIsVisible() ?>',
                    useAjax: <?php /* @escapeNotVerified */ echo $block->getUseAjax() ?>,
                    switchTreeUrl: '<?php /* @escapeNotVerified */ echo $block->getSwitchTreeUrl() ?>',
                    editUrl: '<?php /* @escapeNotVerified */ echo $block->getEditUrl() ?>',
                    currentNodeId: <?php /* @escapeNotVerified */ echo (int)$block->getCategoryId() ?>,
                    baseUrl: '<?php /* @escapeNotVerified */ echo $block->getEditUrl() ?>'
                };

                defaultLoadTreeParams = {
                    parameters: {
                        text: <?php /* @escapeNotVerified */ echo json_encode(htmlentities($block->getRoot()->getName())) ?>,
                        draggable: false,
                        allowDrop: <?php if ($block->getRoot()->getIsVisible()): ?>true<?php else : ?>false<?php endif; ?>,
                        id: <?php echo (int)$block->getRoot()->getId() ?>,
                        expanded: <?php echo (int)$block->getIsWasExpanded() ?>,
                        store_id: <?php echo (int)$block->getStore()->getId() ?>,
                        category_id: <?php echo (int)$block->getCategoryId() ?>,
                        parent: <?php echo (int)$block->getRequest()->getParam('parent') ?>
                    },
                    data: <?php  /* @escapeNotVerified */ echo $block->getTreeJson() ?>
                };

                reRenderTree();
            });

            function addNew(url, isRoot) {
                if (isRoot) {
                    tree.currentNodeId = tree.root.id;
                }

                if (/store\/\d+/.test(url)) {
                    url = url.replace(/store\/\d+/, "store/" + tree.storeId);
                }
                else {
                    url += "store/" + tree.storeId + "/";
                }

                url += 'parent/' + tree.currentNodeId;
                location.href = url;
            }

            function categoryMove(obj) {
                var data = {id: obj.dropNode.id, form_key: FORM_KEY};

                data.point = obj.point;
                switch (obj.point) {
                    case 'above' :
                        data.pid = obj.target.parentNode.id;
                        data.paid = obj.dropNode.parentNode.id;
                        if (obj.target.previousSibling) {
                            data.aid = obj.target.previousSibling.id;
                        } else {
                            data.aid = 0;
                        }
                        break;
                    case 'below' :
                        data.pid = obj.target.parentNode.id;
                        data.aid = obj.target.id;
                        break;
                    case 'append' :
                        data.pid = obj.target.id;
                        data.paid = obj.dropNode.parentNode.id;
                        if (obj.target.lastChild) {
                            data.aid = obj.target.lastChild.id;
                        } else {
                            data.aid = 0;
                        }
                        break;
                    default :
                        obj.cancel = true;
                        return obj;
                }

                var pd = [];
                for (var key in data) {
                    pd.push(encodeURIComponent(key), "=", encodeURIComponent(data[key]), "&");
                }
                pd.splice(pd.length - 1, 1);

                registry.set('pd', pd.join(""));

                jQuery('[data-id="information-dialog-category"]').modal({
                    modalClass: 'confirm',
                    title:  jQuery.mage.__('Warning message'),
                    buttons: [{
                        text: 'Cancel',
                        class: 'action-secondary',
                        click: function () {
                            reRenderTree();
                            this.closeModal();
                        }
                    }, {
                        text: 'Ok',
                        class: 'action-primary',
                        click: function () {
                            (function ($) {
                                $.ajax({
                                    url: '<?php /* @escapeNotVerified */ echo $block->getMoveUrl() ?>',
                                    method: 'POST',
                                    data: registry.get('pd'),
                                    showLoader: true
                                }).done(function (data) {
                                    if (data.error) {
                                        reRenderTree();
                                    } else {
                                        $(obj.tree.container.dom).trigger('categoryMove.tree');
                                    }
                                }).fail(function (jqXHR, textStatus) {
                                    if (window.console) {
                                        console.log(textStatus);
                                    }
                                    location.reload();
                                });
                            })(jQuery);
                            this.closeModal();
                        }
                    }]

                }).trigger('openModal');

            }

            window.addNew = addNew;

        });
    </script>
<?php endif; ?><|MERGE_RESOLUTION|>--- conflicted
+++ resolved
@@ -35,10 +35,6 @@
             <div><?php /* @escapeNotVerified */ echo __('This operation can take a long time'); ?></div>
         </div>
     </div>
-<<<<<<< HEAD
-    <script id="ie-deferred-loader" defer="defer" src="//:"></script>
-=======
->>>>>>> d31d6517
     <script>
         var tree;
         require([
