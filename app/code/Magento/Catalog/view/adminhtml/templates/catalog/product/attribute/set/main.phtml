--- conflicted
+++ resolved
@@ -35,13 +35,8 @@
             <span class="title"><?php echo __('Unassigned Attributes') ?></span>
         </div>
         <div id="tree-div2" class="attribute-set-tree"></div>
-<<<<<<< HEAD
-            <script type="text/javascript">
+            <script>
 require(["jquery", "extjs/ext-tree-checkbox"], function(jQuery){
-=======
-            <script>
-require(['jquery'], function(jQuery){
->>>>>>> 3de5edb8
 
             //<![CDATA[
             var allowDragAndDrop = <?php echo($this->getIsReadOnly() ? 'false' : 'true'); ?>;
