--- conflicted
+++ resolved
@@ -57,13 +57,9 @@
                    disabled="disabled"
                 <?php endif; ?>>
         </td>
-<<<<<<< HEAD
         <td class="col-price-type select-opt-price-type">
-            <?php echo $block->getPriceTypeSelectHtml('data-attr="price-type" <% if (typeof data.scopePriceDisabled != "undefined" && data.scopePriceDisabled != null) { %> disabled="disabled" <% } %>') ?><%- data.checkboxScopePrice %>
+            <?php /* @escapeNotVerified */ echo $block->getPriceTypeSelectHtml('data-attr="price-type" <% if (typeof data.scopePriceDisabled != "undefined" && data.scopePriceDisabled != null) { %> disabled="disabled" <% } %>') ?><%- data.checkboxScopePrice %>
         </td>
-=======
-        <td class="col-price-type select-opt-price-type"><?php /* @escapeNotVerified */ echo $block->getPriceTypeSelectHtml('<% if (typeof data.scopePriceDisabled != "undefined" && data.scopePriceDisabled != null) { %> disabled="disabled" <% } %>') ?><%- data.checkboxScopePrice %></td>
->>>>>>> 4f869e99
         <?php else : ?>
         <input id="product_option_<%- data.id %>_select_<%- data.select_id %>_price" name="product[options][<%- data.id %>][values][<%- data.select_id %>][price]" type="hidden">
         <input id="product_option_<%- data.id %>_select_<%- data.select_id %>_price_type" name="product[options][<%- data.id %>][values][<%- data.select_id %>][price_type]" type="hidden">
