--- conflicted
+++ resolved
@@ -10,17 +10,11 @@
 
 $stores = $block->getStoresSortedBySortOrder();
 ?>
-<<<<<<< HEAD
 <fieldset class="admin__fieldset fieldset">
-    <legend class="legend"><span><?php /* @escapeNotVerified */ echo __('Manage Options (Values of Your Attribute)') ?></span></legend>
-    <div class="admin__control-table-wrapper" id="manage-options-panel" data-index="attribute_options_select_container">
-=======
-<fieldset class="fieldset">
     <legend class="legend">
         <span><?php echo $block->escapeHtml(__('Manage Options (Values of Your Attribute)')); ?></span>
     </legend>
-    <div id="manage-options-panel" data-index="attribute_options_select_container">
->>>>>>> 3bcc1c99
+    <div class="admin__control-table-wrapper" id="manage-options-panel" data-index="attribute_options_select_container">
         <table class="admin__control-table" data-index="attribute_options_select">
             <thead>
                 <tr id="attribute-options-table">
