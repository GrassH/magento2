--- conflicted
+++ resolved
@@ -3,14 +3,10 @@
  * Copyright © 2015 Magento. All rights reserved.
  * See COPYING.txt for license details.
  */
-<<<<<<< HEAD
-/** @var $block \Magento\Eav\Block\Adminhtml\Attribute\Edit\Options\Options */
-=======
 
 // @codingStandardsIgnoreFile
 
-/** @var $this \Magento\Eav\Block\Adminhtml\Attribute\Edit\Options\Options */
->>>>>>> c2cfbbfd
+/** @var $block \Magento\Eav\Block\Adminhtml\Attribute\Edit\Options\Options */
 ?>
 <fieldset class="fieldset">
     <legend class="legend"><span><?php echo __('Manage Options (values of your attribute)') ?></span></legend>
