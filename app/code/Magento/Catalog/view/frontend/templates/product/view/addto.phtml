<?php
/**
 * Copyright © 2015 Magento. All rights reserved.
 * See COPYING.txt for license details.
 */

// @codingStandardsIgnoreFile

/** @var $block \Magento\Catalog\Block\Product\View*/
?>
<?php
$_product = $block->getProduct();
$_wishlistSubmitParams = $this->helper('Magento\Wishlist\Helper\Data')->getAddParams($_product);
$compareHelper = $this->helper('Magento\Catalog\Helper\Product\Compare');
?>

<div class="product-addto-links" data-role="add-to-links">
    <?php if ($this->helper('Magento\Wishlist\Helper\Data')->isAllow()) : ?>
        <a href="#"
            class="action towishlist"
            title="<?php echo __('Add to Wishlist') ?>"
            data-post='<?php echo $_wishlistSubmitParams; ?>'
            data-action="add-to-wishlist"><span><?php echo __('Add to Wishlist') ?></span></a>
    <?php endif; ?>
    <a href="#" data-post='<?php echo $compareHelper->getPostDataParams($_product);?>'
        data-role="add-to-links"
        title="<?php echo __('Add to Compare') ?>"
        class="action tocompare"><span><?php echo __('Add to Compare') ?></span></a>
</div>
<script type="text/x-magento-init">
    {
        "body": {
<<<<<<< HEAD
            "addToWishlist": <?php echo $this->helper('Magento\Core\Helper\Data')->jsonEncode($block->getWishlistOptions())?>
=======
            "addToWishlist": <?php echo $this->helper('Magento\Framework\Json\Helper\Data')->jsonEncode($block->getWishlistOptions())?>
>>>>>>> d09e2963
        }
    }
</script><|MERGE_RESOLUTION|>--- conflicted
+++ resolved
@@ -30,11 +30,7 @@
 <script type="text/x-magento-init">
     {
         "body": {
-<<<<<<< HEAD
-            "addToWishlist": <?php echo $this->helper('Magento\Core\Helper\Data')->jsonEncode($block->getWishlistOptions())?>
-=======
             "addToWishlist": <?php echo $this->helper('Magento\Framework\Json\Helper\Data')->jsonEncode($block->getWishlistOptions())?>
->>>>>>> d09e2963
         }
     }
 </script>