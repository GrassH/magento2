<?php
/**
 * Copyright © 2015 Magento. All rights reserved.
 * See COPYING.txt for license details.
 */
<<<<<<< HEAD
/* @var $block \Magento\Catalog\Block\Product\View\Options */
=======

// @codingStandardsIgnoreFile

/* @var $this \Magento\Catalog\Block\Product\View\Options */
>>>>>>> c2cfbbfd
?>

<?php $_options = $block->decorateArray($block->getOptions()) ?>
<?php if (count($_options)):?>
<script>
require([ 'jquery', 'Magento_Catalog/js/price-options' ], function($){
    $('#product_addtocart_form')
        .priceOptions({
            'optionConfig':<?php echo $block->getJsonConfig()?>,
            'controlContainer': '.field',
            'priceHolderSelector': '[data-role=priceBox]'
        });
});
</script>
    <?php foreach ($_options as $_option): ?>
        <?php echo $block->getOptionHtml($_option) ?>
    <?php endforeach; ?>
<?php endif; ?><|MERGE_RESOLUTION|>--- conflicted
+++ resolved
@@ -3,14 +3,10 @@
  * Copyright © 2015 Magento. All rights reserved.
  * See COPYING.txt for license details.
  */
-<<<<<<< HEAD
-/* @var $block \Magento\Catalog\Block\Product\View\Options */
-=======
 
 // @codingStandardsIgnoreFile
 
-/* @var $this \Magento\Catalog\Block\Product\View\Options */
->>>>>>> c2cfbbfd
+/* @var $block \Magento\Catalog\Block\Product\View\Options */
 ?>
 
 <?php $_options = $block->decorateArray($block->getOptions()) ?>
