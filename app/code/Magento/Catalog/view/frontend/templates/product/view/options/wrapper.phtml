--- conflicted
+++ resolved
@@ -10,13 +10,8 @@
     $required = ' data-hasrequired="' . __('* Required Fields') . '"';
 }
 ?>
-<<<<<<< HEAD
 <div class="product-options-wrapper" id="product-options-wrapper"<?php /* @escapeNotVerified */ echo $required; ?>>
-    <fieldset class="fieldset" tabindex="0">
-=======
-<div class="product-options-wrapper" id="product-options-wrapper"<?php echo $required; ?>>
     <div class="fieldset" tabindex="0">
->>>>>>> 95f5b4a2
         <?php echo $block->getChildHtml('', true);?>
     </div>
 </div>