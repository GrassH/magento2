--- conflicted
+++ resolved
@@ -19,15 +19,9 @@
 <div class="modes">
     <?php $_modes = $block->getModes(); ?>
     <?php if ($_modes && count($_modes) > 1): ?>
-<<<<<<< HEAD
     <strong class="modes-label" id="modes-label"><?php echo __('View as') ?></strong>
-    <?php foreach ($this->getModes() as $_code => $_label): ?>
-        <?php if ($this->isModeActive($_code)): ?>
-=======
-    <strong class="modes-label"><?php echo __('View as') ?></strong>
     <?php foreach ($block->getModes() as $_code => $_label): ?>
         <?php if ($block->isModeActive($_code)): ?>
->>>>>>> 760c428b
             <strong title="<?php echo $_label ?>"
                 class="modes-mode active mode-<?php echo strtolower($_code); ?>"
                 data-value="<?php echo strtolower($_code); ?>">
