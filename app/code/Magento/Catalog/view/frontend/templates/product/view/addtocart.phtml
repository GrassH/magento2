<?php
/**
 * Copyright © 2015 Magento. All rights reserved.
 * See COPYING.txt for license details.
 */

// @codingStandardsIgnoreFile

/** @var $block \Magento\Catalog\Block\Product\View */
?>
<?php $_product = $block->getProduct(); ?>
<?php $buttonTitle = __('Add to Cart'); ?>
<?php if ($_product->isSaleable()): ?>
<div class="box-tocart">
    <fieldset class="fieldset">
        <?php if ($block->shouldRenderQuantity()): ?>
        <div class="field qty">
            <label class="label" for="qty"><span><?php echo __('Qty') ?></span></label>
            <div class="control">
                <input type="number"
                       name="qty"
                       id="qty"
                       maxlength="12"
                       value="<?php echo $block->getProductDefaultQty() * 1 ?>"
                       title="<?php echo __('Qty') ?>" class="input-text qty"
                    <?php if ($_product->getStockItem() && $_product->getStockItem()->getIsQtyDecimal()) : ?>
                        data-validate="{'required-number':true, 'validate-greater-than-zero':true}"
                    <?php else: ?>
                        data-validate="{'required-number':true, digits:true}"
                    <?php endif; ?> />
            </div>
        </div>
        <?php endif; ?>
        <div class="actions">
            <button type="submit"
                    title="<?php echo $buttonTitle ?>"
                    class="action primary tocart"
                    id="product-addtocart-button">
                <span><?php echo $buttonTitle ?></span>
            </button>
            <?php echo $block->getChildHtml('', true) ?>
        </div>
    </fieldset>
</div>
<?php endif; ?>
<<<<<<< HEAD
<script type="text/x-magento-init">
    {
        "#product_addtocart_form": {
            "Magento_Catalog/product/view/validation": {
                "radioCheckboxClosest": ".nested"
            }
        } 
    }   
=======
<script>
    <?php if ($block->isRedirectToCartEnabled()) : ?>
        require([
            "jquery",
            "mage/mage",
            "Magento_Catalog/product/view/validation"
        ], function($){
            $('#product_addtocart_form').mage('validation', {
                radioCheckboxClosest: '.nested'
            });
        });
    <?php else : ?>
        require([
            "jquery",
            "mage/mage",
            "Magento_Catalog/product/view/validation",
            "Magento_Catalog/js/catalog-add-to-cart"
        ], function($){
            $('#product_addtocart_form').mage('validation', {
                radioCheckboxClosest: '.nested',
                submitHandler: function(form) {
                    var widget = $(form).catalogAddToCart({bindSubmit: false});
                    widget.catalogAddToCart('submitForm', $(form));
                    return false;
                }
            });
        });
    <?php endif; ?>
>>>>>>> 8ce0b8db
</script><|MERGE_RESOLUTION|>--- conflicted
+++ resolved
@@ -43,43 +43,38 @@
     </fieldset>
 </div>
 <?php endif; ?>
-<<<<<<< HEAD
+<?php if ($block->isRedirectToCartEnabled()) : ?>
 <script type="text/x-magento-init">
     {
         "#product_addtocart_form": {
             "Magento_Catalog/product/view/validation": {
                 "radioCheckboxClosest": ".nested"
             }
-        } 
-    }   
-=======
+        }
+    }
+</script>
+<?php else : ?>
 <script>
-    <?php if ($block->isRedirectToCartEnabled()) : ?>
-        require([
-            "jquery",
-            "mage/mage",
-            "Magento_Catalog/product/view/validation"
-        ], function($){
-            $('#product_addtocart_form').mage('validation', {
-                radioCheckboxClosest: '.nested'
-            });
+    require([
+        'jquery',
+        'mage/mage',
+        'Magento_Catalog/product/view/validation',
+        'Magento_Catalog/js/catalog-add-to-cart'
+    ], function ($) {
+        'use strict';
+
+        $('#product_addtocart_form').mage('validation', {
+            radioCheckboxClosest: '.nested',
+            submitHandler: function (form) {
+                var widget = $(form).catalogAddToCart({
+                    bindSubmit: false
+                });
+
+                widget.catalogAddToCart('submitForm', $(form));
+
+                return false;
+            }
         });
-    <?php else : ?>
-        require([
-            "jquery",
-            "mage/mage",
-            "Magento_Catalog/product/view/validation",
-            "Magento_Catalog/js/catalog-add-to-cart"
-        ], function($){
-            $('#product_addtocart_form').mage('validation', {
-                radioCheckboxClosest: '.nested',
-                submitHandler: function(form) {
-                    var widget = $(form).catalogAddToCart({bindSubmit: false});
-                    widget.catalogAddToCart('submitForm', $(form));
-                    return false;
-                }
-            });
-        });
-    <?php endif; ?>
->>>>>>> 8ce0b8db
-</script>+    });
+</script>
+<?php endif; ?>