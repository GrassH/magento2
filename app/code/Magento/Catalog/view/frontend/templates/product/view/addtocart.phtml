<?php
/**
 * Copyright © 2016 Magento. All rights reserved.
 * See COPYING.txt for license details.
 */

// @codingStandardsIgnoreFile

/** @var $block \Magento\Catalog\Block\Product\View */
?>
<?php $_product = $block->getProduct(); ?>
<?php $buttonTitle = __('Add to Cart'); ?>
<?php if ($_product->isSaleable()): ?>
<div class="box-tocart">
    <div class="fieldset">
        <?php if ($block->shouldRenderQuantity()): ?>
        <div class="field qty">
            <label class="label" for="qty"><span><?php /* @escapeNotVerified */ echo __('Qty') ?></span></label>
            <div class="control">
                <input type="number"
                       name="qty"
                       id="qty"
                       maxlength="12"
                       value="<?php /* @escapeNotVerified */ echo $block->getProductDefaultQty() * 1 ?>"
                       title="<?php /* @escapeNotVerified */ echo __('Qty') ?>" class="input-text qty"
                       data-validate="<?php echo $block->escapeHtml(json_encode($block->getQuantityValidators())) ?>"
                       />
            </div>
        </div>
        <?php endif; ?>
        <div class="actions">
            <button type="submit"
                    title="<?php /* @escapeNotVerified */ echo $buttonTitle ?>"
                    class="action primary tocart"
                    id="product-addtocart-button">
                <span><?php /* @escapeNotVerified */ echo $buttonTitle ?></span>
            </button>
            <?php echo $block->getChildHtml('', true) ?>
        </div>
    </div>
</div>
<?php endif; ?>
<?php if ($block->isRedirectToCartEnabled()) : ?>
<script type="text/x-magento-init">
    {
        "#product_addtocart_form": {
            "Magento_Catalog/product/view/validation": {
                "radioCheckboxClosest": ".nested"
            }
        }
    }
</script>
<?php else : ?>
<script type="text/x-magento-init">
    {
        "#product_addtocart_form": {
<<<<<<< HEAD
            "catalogAddToCart": {}
=======
            "Magento_Catalog/js/validate-product": {}
>>>>>>> 35594f4d
        }
    }
</script>
<?php endif; ?><|MERGE_RESOLUTION|>--- conflicted
+++ resolved
@@ -54,11 +54,7 @@
 <script type="text/x-magento-init">
     {
         "#product_addtocart_form": {
-<<<<<<< HEAD
-            "catalogAddToCart": {}
-=======
             "Magento_Catalog/js/validate-product": {}
->>>>>>> 35594f4d
         }
     }
 </script>
