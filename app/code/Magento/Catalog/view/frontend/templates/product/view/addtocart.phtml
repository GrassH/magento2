--- conflicted
+++ resolved
@@ -4,13 +4,9 @@
  * See COPYING.txt for license details.
  */
 
-<<<<<<< HEAD
-/** @var $block \Magento\Catalog\Block\Product\View */
-=======
 // @codingStandardsIgnoreFile
 
-/** @var $this \Magento\Catalog\Block\Product\View */
->>>>>>> c2cfbbfd
+/** @var $block \Magento\Catalog\Block\Product\View */
 ?>
 <?php $_product = $block->getProduct(); ?>
 <?php $buttonTitle = __('Add to Cart'); ?>
