--- conflicted
+++ resolved
@@ -39,14 +39,8 @@
             <?= /* @escapeNotVerified */ '<!-- ' . $image . '-->' ?>
             <div class="products-<?= /* @escapeNotVerified */ $mode ?> <?= /* @escapeNotVerified */ $mode ?>">
                 <ol class="product-items <?= /* @escapeNotVerified */ $type ?>">
-<<<<<<< HEAD
                     <?php foreach ($items as $_item): ?>
                     <li class="product-item">
-=======
-                    <?php $iterator = 1; ?>
-                    <?php foreach ($items as $_item): ?>
-                        <?= /* @escapeNotVerified */ ($iterator++ == 1) ? '<li class="product-item">' : '</li><li class="product-item">' ?>
->>>>>>> af11309c
                         <div class="product-item-info">
                             <a href="<?= /* @escapeNotVerified */ $block->getProductUrl($_item) ?>" class="product-item-photo">
                                 <?= $block->getImage($_item, $image)->toHtml() ?>
@@ -122,11 +116,7 @@
                                 <?php endif; ?>
                             </div>
                         </div>
-<<<<<<< HEAD
                      </li>
-=======
-                        <?= ($iterator == count($items)+1) ? '</li>' : '' ?>
->>>>>>> af11309c
                     <?php endforeach ?>
                 </ol>
             </div>
