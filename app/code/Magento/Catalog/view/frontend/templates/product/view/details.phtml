--- conflicted
+++ resolved
@@ -20,20 +20,6 @@
                 $label = $block->getChildData($alias, 'title');
                 ?>
                 <div class="data item title"
-<<<<<<< HEAD
-                     data-role="collapsible" id="tab-label-<?= /* @escapeNotVerified */ $alias ?>">
-                    <a class="data switch"
-                       tabindex="-1"
-                       data-toggle="trigger"
-                       href="#<?= /* @escapeNotVerified */ $alias ?>"
-                       id="tab-label-<?= /* @escapeNotVerified */ $alias ?>-title">
-                        <?= /* @escapeNotVerified */ $label ?>
-                    </a>
-                </div>
-                <div class="data item content" 
-                     aria-labelledby="tab-label-<?= /* @escapeNotVerified */ $alias ?>-title" id="<?= /* @escapeNotVerified */ $alias ?>" data-role="content">
-                    <?= /* @escapeNotVerified */ $html ?>
-=======
                      data-role="collapsible" id="tab-label-<?= $block->escapeHtmlAttr($alias) ?>">
                     <a class="data switch"
                        tabindex="-1"
@@ -46,7 +32,6 @@
                 <div class="data item content"
                      aria-labelledby="tab-label-<?= $block->escapeHtmlAttr($alias) ?>-title" id="<?= $block->escapeHtmlAttr($alias) ?>" data-role="content">
                     <?= /* @noEscape */ $html ?>
->>>>>>> f85e6644
                 </div>
             <?php endforeach;?>
         </div>
