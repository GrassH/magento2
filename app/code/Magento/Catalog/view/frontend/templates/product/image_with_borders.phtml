--- conflicted
+++ resolved
@@ -13,22 +13,13 @@
       style="width:<?= $escaper->escapeHtmlAttr($block->getWidth()) ?>px;">
     <span class="product-image-wrapper"
           style="padding-bottom: <?= ($block->getRatio() * 100) ?>%;">
-<<<<<<< HEAD
-        <img class="<?= $block->escapeHtmlAttr($block->getClass()) ?>"
+        <img class="<?= $escaper->escapeHtmlAttr($block->getClass()) ?>"
             <?php foreach ($block->getCustomAttributes() as $name => $value): ?>
-                <?= $block->escapeHtmlAttr($name) ?>="<?= $block->escapeHtmlAttr($value) ?>"
+                <?= $escaper->escapeHtmlAttr($name) ?>="<?= $escaper->escapeHtmlAttr($value) ?>"
             <?php endforeach; ?>
-            src="<?= $block->escapeUrl($block->getImageUrl()) ?>"
-            max-width="<?= $block->escapeHtmlAttr($block->getWidth()) ?>"
-            max-height="<?= $block->escapeHtmlAttr($block->getHeight()) ?>"
-            alt="<?= /* @noEscape */ $block->stripTags($block->getLabel(), null, true) ?>"/></span>
-=======
-        <img class="<?= $escaper->escapeHtmlAttr($block->getClass()) ?>"
-            <?= $escaper->escapeHtmlAttr($block->getCustomAttributes()) ?>
             src="<?= $escaper->escapeUrl($block->getImageUrl()) ?>"
             loading="lazy"
             width="<?= $escaper->escapeHtmlAttr($block->getWidth()) ?>"
             height="<?= $escaper->escapeHtmlAttr($block->getHeight()) ?>"
             alt="<?= $escaper->escapeHtmlAttr($block->getLabel()) ?>"/></span>
->>>>>>> 90012f29
 </span>