--- conflicted
+++ resolved
@@ -11,17 +11,9 @@
     <span class="product-image-wrapper"
           style="padding-bottom: <?= /* @escapeNotVerified */ ($block->getRatio() * 100) ?>%;">
         <img class="product-image-photo"
-<<<<<<< HEAD
-            <?php /* @escapeNotVerified */ echo $block->getCustomAttributes(); ?>
-             src="<?php /* @escapeNotVerified */ echo $block->getImageUrl(); ?>"
-             width="<?php /* @escapeNotVerified */ echo $block->getResizedImageWidth(); ?>"
-             height="<?php /* @escapeNotVerified */ echo $block->getResizedImageHeight(); ?>"
-             alt="<?php /* @escapeNotVerified */ echo $block->stripTags($block->getLabel(), null, true); ?>"/></span>
-=======
              <?= /* @escapeNotVerified */ $block->getCustomAttributes() ?>
              src="<?= /* @escapeNotVerified */ $block->getImageUrl() ?>"
              width="<?= /* @escapeNotVerified */ $block->getResizedImageWidth() ?>"
              height="<?= /* @escapeNotVerified */ $block->getResizedImageHeight() ?>"
              alt="<?= /* @escapeNotVerified */ $block->stripTags($block->getLabel(), null, true) ?>"/></span>
->>>>>>> 44a242e1
 </span>