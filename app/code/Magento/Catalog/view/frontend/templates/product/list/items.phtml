<?php
/**
 * Copyright © Magento, Inc. All rights reserved.
 * See COPYING.txt for license details.
 */

// phpcs:disable Magento2.Templates.ThisInTemplate.FoundThis
// phpcs:disable Generic.WhiteSpace.ScopeIndent.Incorrect

/* @var $block \Magento\Catalog\Block\Product\AbstractProduct */
?>

<?php
switch ($type = $block->getType()) {

    case 'related-rule':
        if ($exist = $block->hasItems()) {
            $type = 'related';
            $class = $type;

            $image = 'related_products_list';
            $title = __('Related Products');
            $items = $block->getAllItems();
            $limit = $block->getPositionLimit();
            $shuffle = (int) $block->isShuffled();
            $canItemsAddToCart = $block->canItemsAddToCart();

            $showAddTo = true;
            $showCart = false;
            $templateType = null;
            $description = false;
        }
        break;

    case 'related':
        /** @var \Magento\Catalog\Block\Product\ProductList\Related $block */
        if ($exist = $block->getItems()->getSize()) {
            $type = 'related';
            $class = $type;

            $image = 'related_products_list';
            $title = __('Related Products');
            $items = $block->getItems();
            $limit = 0;
            $shuffle = 0;
            $canItemsAddToCart = $block->canItemsAddToCart();

            $showAddTo = true;
            $showCart = false;
            $templateType = null;
            $description = false;
        }
        break;

    case 'upsell-rule':
        if ($exist = $block->hasItems()) {
            $type = 'upsell';
            $class = $type;

            $image = 'upsell_products_list';
            $title = __('We found other products you might like!');
            $items = $block->getAllItems();
            $limit = $block->getPositionLimit();
            $shuffle = (int) $block->isShuffled();

            $showAddTo = false;
            $showCart = false;
            $templateType = null;
            $description = false;
            $canItemsAddToCart = false;
        }
        break;

    case 'upsell':
        /** @var \Magento\Catalog\Block\Product\ProductList\Upsell $block */
        if ($exist = count($block->getItemCollection()->getItems())) {
            $type = 'upsell';
            $class = $type;

            $image = 'upsell_products_list';
            $title = __('We found other products you might like!');
            $items = $block->getItemCollection()->getItems();
            $limit = $block->getItemLimit('upsell');
            $shuffle = 0;

            $showAddTo = false;
            $showCart = false;
            $templateType = null;
            $description = false;
            $canItemsAddToCart = false;
        }
        break;

    case 'crosssell-rule':
        /** @var \Magento\Catalog\Block\Product\ProductList\Crosssell $block */
        if ($exist = $block->hasItems()) {
            $type = 'crosssell';
            $class = $type;

            $image = 'cart_cross_sell_products';
            $title = __('More Choices:');
            $items = $block->getItemCollection();

            $showAddTo = true;
            $showCart = true;
            $templateType = \Magento\Catalog\Block\Product\ReviewRendererInterface::SHORT_VIEW;
            $description = false;
            $canItemsAddToCart = false;
        }
        break;

    case 'crosssell':
        /** @var \Magento\Catalog\Block\Product\ProductList\Crosssell $block */
        if ($exist = count($block->getItems())) {
            $type = 'crosssell';
            $class = $type;

            $image = 'cart_cross_sell_products';
            $title = __('More Choices:');
            $items = $block->getItems();

            $showAddTo = true;
            $showCart = true;
            $templateType = \Magento\Catalog\Block\Product\ReviewRendererInterface::SHORT_VIEW;
            $description = false;
            $canItemsAddToCart = false;
        }
        break;

    case 'new':
        if ($exist = $block->getProductCollection()) {
            $type = 'new';
            $mode = 'grid';
            $type = $type . ' ' . $mode;

            $class = 'widget' . ' ' . $type;

            $image = 'new_products_content_widget_grid';
            $title = __('New Products');
            $items = $exist;

            $showAddTo = true;
            $showCart = true;
            $templateType = \Magento\Catalog\Block\Product\ReviewRendererInterface::SHORT_VIEW;
            $description = ($mode == 'list') ? true : false;
            $canItemsAddToCart = false;
        }
        break;

    default:
        $exist = null;
}
?>

<?php if ($exist) :?>

<?php if ($type == 'related' || $type == 'upsell') :?>
<?php if ($type == 'related') :?>
<div class="block <?= $block->escapeHtmlAttr($class) ?>" data-mage-init='{"relatedProducts":{"relatedCheckbox":".related.checkbox"}}' data-limit="<?= $block->escapeHtmlAttr($limit) ?>" data-shuffle="<?= /* @noEscape */ $shuffle ?>">
    <?php else :?>
    <div class="block <?= $block->escapeHtmlAttr($class) ?>" data-mage-init='{"upsellProducts":{}}' data-limit="<?= $block->escapeHtmlAttr($limit) ?>" data-shuffle="<?= /* @noEscape */ $shuffle ?>">
        <?php endif; ?>
<<<<<<< HEAD
    <?php else: ?>
        <div class="block <?= /* @escapeNotVerified */ $class ?>">
    <?php endif; ?>
    <div class="block-title title">
        <strong id="block-<?= /* @escapeNotVerified */ $class ?>-heading" role="heading" aria-level="2"><?= /* @escapeNotVerified */ $title ?></strong>
    </div>
    <div class="block-content content" aria-labelledby="block-<?= /* @escapeNotVerified */ $class ?>-heading">
        <?php if ($type == 'related' && $canItemsAddToCart): ?>
        <div class="block-actions">
            <?= /* @escapeNotVerified */ __('Check items to add to the cart or') ?>
            <button type="button" class="action select" role="button"><span><?= /* @escapeNotVerified */ __('select all') ?></span></button>
        </div>
        <?php endif; ?>
        <div class="products wrapper grid products-grid products-<?= /* @escapeNotVerified */ $type ?>">
            <ol class="products list items product-items">
                <?php foreach ($items as $_item): ?>
                <?php $available = ''; ?>
                <?php if (!$_item->isComposite() && $_item->isSaleable() && $type == 'related'): ?>
                    <?php if (!$_item->getRequiredOptions()): ?>
                        <?php $available = 'related-available'; ?>
                    <?php endif; ?>
                <?php endif; ?>
                <?php if ($type == 'related' || $type == 'upsell'): ?>
                    <li class="item product product-item" style="display: none;">
                <?php else: ?>
                    <li class="item product product-item">
=======
        <?php else :?>
        <div class="block <?= $block->escapeHtmlAttr($class) ?>">
            <?php endif; ?>
            <div class="block-title title">
                <strong id="block-<?= $block->escapeHtmlAttr($class) ?>-heading" role="heading" aria-level="2"><?= $block->escapeHtml($title) ?></strong>
            </div>
            <div class="block-content content" aria-labelledby="block-<?= $block->escapeHtmlAttr($class) ?>-heading">
                <?php if ($type == 'related' && $canItemsAddToCart) :?>
                    <div class="block-actions">
                        <?= $block->escapeHtml(__('Check items to add to the cart or')) ?>
                        <button type="button" class="action select" role="button"><span><?= $block->escapeHtml(__('select all')) ?></span></button>
                    </div>
>>>>>>> f85e6644
                <?php endif; ?>
                <div class="products wrapper grid products-grid products-<?= $block->escapeHtmlAttr($type) ?>">
                    <ol class="products list items product-items">
                        <?php foreach ($items as $_item) :?>
                            <?php $available = ''; ?>
                            <?php if (!$_item->isComposite() && $_item->isSaleable() && $type == 'related') :?>
                                <?php if (!$_item->getRequiredOptions()) :?>
                                    <?php $available = 'related-available'; ?>
                                <?php endif; ?>
                            <?php endif; ?>
                            <?php if ($type == 'related' || $type == 'upsell') :?>
                                <li class="item product product-item" style="display: none;">
                            <?php else :?>
                                <li class="item product product-item">
                            <?php endif; ?>
                            <div class="product-item-info <?= /* @noEscape */ $available ?>">
                                <?= /* @noEscape */ '<!-- ' . $image . '-->' ?>
                                <a href="<?= $block->escapeUrl($block->getProductUrl($_item)) ?>" class="product photo product-item-photo">
                                    <?= $block->getImage($_item, $image)->toHtml() ?>
                                </a>
                                <div class="product details product-item-details">
                                    <strong class="product name product-item-name"><a class="product-item-link" title="<?= $block->escapeHtml($_item->getName()) ?>" href="<?= $block->escapeUrl($block->getProductUrl($_item)) ?>">
                                            <?= $block->escapeHtml($_item->getName()) ?></a>
                                    </strong>

                                    <?= /* @noEscape */ $block->getProductPrice($_item) ?>

                                    <?php if ($templateType) :?>
                                        <?= $block->getReviewsSummaryHtml($_item, $templateType) ?>
                                    <?php endif; ?>

                                    <?php if ($canItemsAddToCart && !$_item->isComposite() && $_item->isSaleable() && $type == 'related') :?>
                                        <?php if (!$_item->getRequiredOptions()) :?>
                                            <div class="field choice related">
                                                <input type="checkbox" class="checkbox related" id="related-checkbox<?= $block->escapeHtmlAttr($_item->getId()) ?>" name="related_products[]" value="<?= $block->escapeHtmlAttr($_item->getId()) ?>" />
                                                <label class="label" for="related-checkbox<?= $block->escapeHtmlAttr($_item->getId()) ?>"><span><?= $block->escapeHtml(__('Add to Cart')) ?></span></label>
                                            </div>
                                        <?php endif; ?>
                                    <?php endif; ?>

                                    <?php if ($showAddTo || $showCart) :?>
                                        <div class="product actions product-item-actions">
                                            <?php if ($showCart) :?>
                                                <div class="actions-primary">
                                                    <?php if ($_item->isSaleable()) :?>
                                                        <?php if ($_item->getTypeInstance()->hasRequiredOptions($_item)) :?>
                                                            <button class="action tocart primary" data-mage-init='{"redirectUrl": {"url": "<?= $block->escapeUrl($block->getAddToCartUrl($_item)) ?>"}}' type="button" title="<?= $block->escapeHtmlAttr(__('Add to Cart')) ?>">
                                                                <span><?= $block->escapeHtml(__('Add to Cart')) ?></span>
                                                            </button>
                                                        <?php else :?>
                                                            <?php $postDataHelper = $this->helper(Magento\Framework\Data\Helper\PostHelper::class);
                                                            $postData = $postDataHelper->getPostData($block->escapeUrl($block->getAddToCartUrl($_item)), ['product' => $_item->getEntityId()])
                                                            ?>
                                                            <button class="action tocart primary"
                                                                    data-post='<?= /* @noEscape */ $postData ?>'
                                                                    type="button" title="<?= $block->escapeHtmlAttr(__('Add to Cart')) ?>">
                                                                <span><?= $block->escapeHtml(__('Add to Cart')) ?></span>
                                                            </button>
                                                        <?php endif; ?>
                                                    <?php else :?>
                                                        <?php if ($_item->getIsSalable()) :?>
                                                            <div class="stock available"><span><?= $block->escapeHtml(__('In stock')) ?></span></div>
                                                        <?php else :?>
                                                            <div class="stock unavailable"><span><?= $block->escapeHtml(__('Out of stock')) ?></span></div>
                                                        <?php endif; ?>
                                                    <?php endif; ?>
                                                </div>
                                            <?php endif; ?>

                                            <?php if ($showAddTo) :?>
                                                <div class="secondary-addto-links actions-secondary" data-role="add-to-links">
                                                    <?php if ($addToBlock = $block->getChildBlock('addto')) :?>
                                                        <?= $addToBlock->setProduct($_item)->getChildHtml() ?>
                                                    <?php endif; ?>
                                                </div>
                                            <?php endif; ?>
                                        </div>
                                    <?php endif; ?>
                                </div>
                            </div>
                            </li>
                        <?php endforeach ?>
                    </ol>
                </div>
            </div>
        </div>
        <?php endif;?><|MERGE_RESOLUTION|>--- conflicted
+++ resolved
@@ -160,34 +160,6 @@
     <?php else :?>
     <div class="block <?= $block->escapeHtmlAttr($class) ?>" data-mage-init='{"upsellProducts":{}}' data-limit="<?= $block->escapeHtmlAttr($limit) ?>" data-shuffle="<?= /* @noEscape */ $shuffle ?>">
         <?php endif; ?>
-<<<<<<< HEAD
-    <?php else: ?>
-        <div class="block <?= /* @escapeNotVerified */ $class ?>">
-    <?php endif; ?>
-    <div class="block-title title">
-        <strong id="block-<?= /* @escapeNotVerified */ $class ?>-heading" role="heading" aria-level="2"><?= /* @escapeNotVerified */ $title ?></strong>
-    </div>
-    <div class="block-content content" aria-labelledby="block-<?= /* @escapeNotVerified */ $class ?>-heading">
-        <?php if ($type == 'related' && $canItemsAddToCart): ?>
-        <div class="block-actions">
-            <?= /* @escapeNotVerified */ __('Check items to add to the cart or') ?>
-            <button type="button" class="action select" role="button"><span><?= /* @escapeNotVerified */ __('select all') ?></span></button>
-        </div>
-        <?php endif; ?>
-        <div class="products wrapper grid products-grid products-<?= /* @escapeNotVerified */ $type ?>">
-            <ol class="products list items product-items">
-                <?php foreach ($items as $_item): ?>
-                <?php $available = ''; ?>
-                <?php if (!$_item->isComposite() && $_item->isSaleable() && $type == 'related'): ?>
-                    <?php if (!$_item->getRequiredOptions()): ?>
-                        <?php $available = 'related-available'; ?>
-                    <?php endif; ?>
-                <?php endif; ?>
-                <?php if ($type == 'related' || $type == 'upsell'): ?>
-                    <li class="item product product-item" style="display: none;">
-                <?php else: ?>
-                    <li class="item product product-item">
-=======
         <?php else :?>
         <div class="block <?= $block->escapeHtmlAttr($class) ?>">
             <?php endif; ?>
@@ -200,7 +172,6 @@
                         <?= $block->escapeHtml(__('Check items to add to the cart or')) ?>
                         <button type="button" class="action select" role="button"><span><?= $block->escapeHtml(__('select all')) ?></span></button>
                     </div>
->>>>>>> f85e6644
                 <?php endif; ?>
                 <div class="products wrapper grid products-grid products-<?= $block->escapeHtmlAttr($type) ?>">
                     <ol class="products list items product-items">
