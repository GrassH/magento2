<?php
/**
 * Copyright © Magento, Inc. All rights reserved.
 * See COPYING.txt for license details.
 */

// phpcs:disable Magento2.Templates.ThisInTemplate.FoundThis
// phpcs:disable Generic.WhiteSpace.ScopeIndent.Incorrect
// phpcs:disable Generic.Files.LineLength
// phpcs:disable Magento2.Templates.ThisInTemplate.FoundHelper

/* @var $block \Magento\Catalog\Block\Product\AbstractProduct */
?>

<?php
switch ($type = $block->getType()) {

    case 'related-rule':
        if ($exist = $block->hasItems()) {
            $type = 'related';
            $class = $type;

            $image = 'related_products_list';
            $title = __('Related Products');
            $items = $block->getAllItems();
            $limit = $block->getPositionLimit();
            $shuffle = (int) $block->isShuffled();
            $isWeightedRandom = (int) $block->getRotation()->isWeightedRandom($block->getProductListType());
            $canItemsAddToCart = $block->canItemsAddToCart();

            $showAddTo = true;
            $showCart = false;
            $templateType = null;
            $description = false;
        }
        break;

    case 'related':
        /** @var \Magento\Catalog\Block\Product\ProductList\Related $block */
        if ($exist = $block->getItems()->getSize()) {
            $type = 'related';
            $class = $type;

            $image = 'related_products_list';
            $title = __('Related Products');
            $items = $block->getItems();
            $limit = 0;
            $shuffle = 0;
            $isWeightedRandom = 0;
            $canItemsAddToCart = $block->canItemsAddToCart();

            $showAddTo = true;
            $showCart = false;
            $templateType = null;
            $description = false;
        }
        break;

    case 'upsell-rule':
        if ($exist = $block->hasItems()) {
            $type = 'upsell';
            $class = $type;

            $image = 'upsell_products_list';
            $title = __('We found other products you might like!');
            $items = $block->getAllItems();
            $limit = $block->getPositionLimit();
            $shuffle = (int) $block->isShuffled();
            $isWeightedRandom = (int) $block->getRotation()->isWeightedRandom($block->getProductListType());

            $showAddTo = false;
            $showCart = false;
            $templateType = null;
            $description = false;
            $canItemsAddToCart = false;
        }
        break;

    case 'upsell':
        /** @var \Magento\Catalog\Block\Product\ProductList\Upsell $block */
        if ($exist = count($block->getItemCollection()->getItems())) {
            $type = 'upsell';
            $class = $type;

            $image = 'upsell_products_list';
            $title = __('We found other products you might like!');
            $items = $block->getItemCollection()->getItems();
            $limit = $block->getItemLimit('upsell');
            $shuffle = 0;
            $isWeightedRandom = 0;

            $showAddTo = false;
            $showCart = false;
            $templateType = null;
            $description = false;
            $canItemsAddToCart = false;
        }
        break;

    case 'crosssell-rule':
        /** @var \Magento\Catalog\Block\Product\ProductList\Crosssell $block */
        if ($exist = $block->hasItems()) {
            $type = 'crosssell';
            $class = $type;

            $image = 'cart_cross_sell_products';
            $title = __('More Choices:');
            $items = $block->getItemCollection();

            $showAddTo = true;
            $showCart = true;
            $templateType = \Magento\Catalog\Block\Product\ReviewRendererInterface::SHORT_VIEW;
            $description = false;
            $canItemsAddToCart = false;
        }
        break;

    case 'crosssell':
        /** @var \Magento\Catalog\Block\Product\ProductList\Crosssell $block */
        if ($exist = count($block->getItems())) {
            $type = 'crosssell';
            $class = $type;

            $image = 'cart_cross_sell_products';
            $title = __('More Choices:');
            $items = $block->getItems();

            $showAddTo = true;
            $showCart = true;
            $templateType = \Magento\Catalog\Block\Product\ReviewRendererInterface::SHORT_VIEW;
            $description = false;
            $canItemsAddToCart = false;
        }
        break;

    case 'new':
        if ($exist = $block->getProductCollection()) {
            $type = 'new';
            $mode = 'grid';
            $type = $type . ' ' . $mode;

            $class = 'widget' . ' ' . $type;

            $image = 'new_products_content_widget_grid';
            $title = __('New Products');
            $items = $exist;

            $showAddTo = true;
            $showCart = true;
            $templateType = \Magento\Catalog\Block\Product\ReviewRendererInterface::SHORT_VIEW;
            $description = ($mode == 'list') ? true : false;
            $canItemsAddToCart = false;
        }
        break;

    default:
        $exist = null;
}
?>

<?php if ($exist):?>

<<<<<<< HEAD
<?php if ($type == 'related' || $type == 'upsell') :?>
<?php if ($type == 'related') :?>
<div class="block <?= $block->escapeHtmlAttr($class) ?>" data-mage-init='{"relatedProducts":{"relatedCheckbox":".related.checkbox"}}' data-limit="<?= $block->escapeHtmlAttr($limit) ?>" data-shuffle="<?= /* @noEscape */ $shuffle ?>" data-shuffle-weighted="<?= /* @noEscape */ $isWeightedRandom ?>">
    <?php else :?>
=======
<?php if ($type == 'related' || $type == 'upsell'):?>
<?php if ($type == 'related'):?>
<div class="block <?= $block->escapeHtmlAttr($class) ?>" data-mage-init='{"relatedProducts":{"relatedCheckbox":".related.checkbox"}}' data-limit="<?= $block->escapeHtmlAttr($limit) ?>" data-shuffle="<?= /* @noEscape */ $shuffle ?>" data-shuffle-weighted="<?= /* @noEscape */ $isWeightedRandom ?>">
    <?php else:?>
>>>>>>> db54fe82
    <div class="block <?= $block->escapeHtmlAttr($class) ?>" data-mage-init='{"upsellProducts":{}}' data-limit="<?= $block->escapeHtmlAttr($limit) ?>" data-shuffle="<?= /* @noEscape */ $shuffle ?>" data-shuffle-weighted="<?= /* @noEscape */ $isWeightedRandom ?>">
        <?php endif; ?>
        <?php else:?>
        <div class="block <?= $block->escapeHtmlAttr($class) ?>">
            <?php endif; ?>
            <div class="block-title title">
                <strong id="block-<?= $block->escapeHtmlAttr($class) ?>-heading" role="heading" aria-level="2"><?= $block->escapeHtml($title) ?></strong>
            </div>
            <div class="block-content content" aria-labelledby="block-<?= $block->escapeHtmlAttr($class) ?>-heading">
                <?php if ($type == 'related' && $canItemsAddToCart):?>
                    <div class="block-actions">
                        <?= $block->escapeHtml(__('Check items to add to the cart or')) ?>
                        <button type="button" class="action select" data-role="select-all"><span><?= $block->escapeHtml(__('select all')) ?></span></button>
                    </div>
                <?php endif; ?>
                <div class="products wrapper grid products-grid products-<?= $block->escapeHtmlAttr($type) ?>">
                    <ol class="products list items product-items">
                        <?php foreach ($items as $_item):?>
                            <?php $available = ''; ?>
                            <?php if (!$_item->isComposite() && $_item->isSaleable() && $type == 'related'):?>
                                <?php if (!$_item->getRequiredOptions()):?>
                                    <?php $available = 'related-available'; ?>
                                <?php endif; ?>
                            <?php endif; ?>
<<<<<<< HEAD
                            <?php if ($type == 'related' || $type == 'upsell') :?>
                                <li class="item product product-item" style="display: none;"  data-shuffle-group="<?= $block->escapeHtmlAttr($_item->getPriority()) ?>" >
                            <?php else :?>
=======
                            <?php if ($type == 'related' || $type == 'upsell'):?>
                                <li class="item product product-item" style="display: none;"  data-shuffle-group="<?= $block->escapeHtmlAttr($_item->getPriority()) ?>" >
                            <?php else:?>
>>>>>>> db54fe82
                                <li class="item product product-item">
                            <?php endif; ?>
                            <div class="product-item-info <?= /* @noEscape */ $available ?>">
                                <?= /* @noEscape */ '<!-- ' . $image . '-->' ?>
                                <a href="<?= $block->escapeUrl($block->getProductUrl($_item)) ?>" class="product photo product-item-photo">
                                    <?= $block->getImage($_item, $image)->toHtml() ?>
                                </a>
                                <div class="product details product-item-details">
                                    <strong class="product name product-item-name"><a class="product-item-link" title="<?= $block->escapeHtml($_item->getName()) ?>" href="<?= $block->escapeUrl($block->getProductUrl($_item)) ?>">
                                            <?= $block->escapeHtml($_item->getName()) ?></a>
                                    </strong>

                                    <?= /* @noEscape */ $block->getProductPrice($_item) ?>

                                    <?php if ($templateType):?>
                                        <?= $block->getReviewsSummaryHtml($_item, $templateType) ?>
                                    <?php endif; ?>

                                    <?php if ($canItemsAddToCart && !$_item->isComposite() && $_item->isSaleable() && $type == 'related'):?>
                                        <?php if (!$_item->getRequiredOptions()):?>
                                            <div class="field choice related">
                                                <input type="checkbox" class="checkbox related" id="related-checkbox<?= $block->escapeHtmlAttr($_item->getId()) ?>" name="related_products[]" value="<?= $block->escapeHtmlAttr($_item->getId()) ?>" />
                                                <label class="label" for="related-checkbox<?= $block->escapeHtmlAttr($_item->getId()) ?>"><span><?= $block->escapeHtml(__('Add to Cart')) ?></span></label>
                                            </div>
                                        <?php endif; ?>
                                    <?php endif; ?>

                                    <?php if ($showAddTo || $showCart):?>
                                        <div class="product actions product-item-actions">
                                            <?php if ($showCart):?>
                                                <div class="actions-primary">
                                                    <?php if ($_item->isSaleable()):?>
                                                        <?php if ($_item->getTypeInstance()->hasRequiredOptions($_item)):?>
                                                            <button class="action tocart primary" data-mage-init='{"redirectUrl": {"url": "<?= $block->escapeUrl($block->getAddToCartUrl($_item)) ?>"}}' type="button" title="<?= $block->escapeHtmlAttr(__('Add to Cart')) ?>">
                                                                <span><?= $block->escapeHtml(__('Add to Cart')) ?></span>
                                                            </button>
                                                        <?php else:?>
                                                            <?php $postDataHelper = $this->helper(Magento\Framework\Data\Helper\PostHelper::class);
                                                            $postData = $postDataHelper->getPostData($block->escapeUrl($block->getAddToCartUrl($_item)), ['product' => $_item->getEntityId()])
                                                            ?>
                                                            <button class="action tocart primary"
                                                                    data-post='<?= /* @noEscape */ $postData ?>'
                                                                    type="button" title="<?= $block->escapeHtmlAttr(__('Add to Cart')) ?>">
                                                                <span><?= $block->escapeHtml(__('Add to Cart')) ?></span>
                                                            </button>
                                                        <?php endif; ?>
                                                    <?php else:?>
                                                        <?php if ($_item->getIsSalable()):?>
                                                            <div class="stock available"><span><?= $block->escapeHtml(__('In stock')) ?></span></div>
                                                        <?php else:?>
                                                            <div class="stock unavailable"><span><?= $block->escapeHtml(__('Out of stock')) ?></span></div>
                                                        <?php endif; ?>
                                                    <?php endif; ?>
                                                </div>
                                            <?php endif; ?>

                                            <?php if ($showAddTo):?>
                                                <div class="secondary-addto-links actions-secondary" data-role="add-to-links">
                                                    <?php if ($addToBlock = $block->getChildBlock('addto')):?>
                                                        <?= $addToBlock->setProduct($_item)->getChildHtml() ?>
                                                    <?php endif; ?>
                                                </div>
                                            <?php endif; ?>
                                        </div>
                                    <?php endif; ?>
                                </div>
                            </div>
                            </li>
                        <?php endforeach ?>
                    </ol>
                </div>
            </div>
        </div>
        <?php endif;?><|MERGE_RESOLUTION|>--- conflicted
+++ resolved
@@ -160,17 +160,10 @@
 
 <?php if ($exist):?>
 
-<<<<<<< HEAD
-<?php if ($type == 'related' || $type == 'upsell') :?>
-<?php if ($type == 'related') :?>
-<div class="block <?= $block->escapeHtmlAttr($class) ?>" data-mage-init='{"relatedProducts":{"relatedCheckbox":".related.checkbox"}}' data-limit="<?= $block->escapeHtmlAttr($limit) ?>" data-shuffle="<?= /* @noEscape */ $shuffle ?>" data-shuffle-weighted="<?= /* @noEscape */ $isWeightedRandom ?>">
-    <?php else :?>
-=======
 <?php if ($type == 'related' || $type == 'upsell'):?>
 <?php if ($type == 'related'):?>
 <div class="block <?= $block->escapeHtmlAttr($class) ?>" data-mage-init='{"relatedProducts":{"relatedCheckbox":".related.checkbox"}}' data-limit="<?= $block->escapeHtmlAttr($limit) ?>" data-shuffle="<?= /* @noEscape */ $shuffle ?>" data-shuffle-weighted="<?= /* @noEscape */ $isWeightedRandom ?>">
     <?php else:?>
->>>>>>> db54fe82
     <div class="block <?= $block->escapeHtmlAttr($class) ?>" data-mage-init='{"upsellProducts":{}}' data-limit="<?= $block->escapeHtmlAttr($limit) ?>" data-shuffle="<?= /* @noEscape */ $shuffle ?>" data-shuffle-weighted="<?= /* @noEscape */ $isWeightedRandom ?>">
         <?php endif; ?>
         <?php else:?>
@@ -195,15 +188,9 @@
                                     <?php $available = 'related-available'; ?>
                                 <?php endif; ?>
                             <?php endif; ?>
-<<<<<<< HEAD
-                            <?php if ($type == 'related' || $type == 'upsell') :?>
-                                <li class="item product product-item" style="display: none;"  data-shuffle-group="<?= $block->escapeHtmlAttr($_item->getPriority()) ?>" >
-                            <?php else :?>
-=======
                             <?php if ($type == 'related' || $type == 'upsell'):?>
                                 <li class="item product product-item" style="display: none;"  data-shuffle-group="<?= $block->escapeHtmlAttr($_item->getPriority()) ?>" >
                             <?php else:?>
->>>>>>> db54fe82
                                 <li class="item product product-item">
                             <?php endif; ?>
                             <div class="product-item-info <?= /* @noEscape */ $available ?>">
