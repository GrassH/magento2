--- conflicted
+++ resolved
@@ -38,7 +38,6 @@
     }
 ?>
 <div class="products wrapper <?= /* @escapeNotVerified */ $viewMode ?>">
-<<<<<<< HEAD
     <ol class="products list items">
         <?php foreach ($_productCollection as $_product): ?>
             <li class="item product">
@@ -49,7 +48,7 @@
                     </a>
                     <div class="product details">
                     <?php
-    
+
                         $info = [];
                         $info['name'] = '<strong class="product name">'
                                         . ' <a href="' . $_product->getProductUrl() . '" title="'
@@ -58,7 +57,7 @@
                                         . '</a></strong>';
                         $info['price'] = $block->getProductPrice($_product);
                         $info['review'] = $block->getReviewsSummaryHtml($_product, $templateType);
-    
+
                         if ($_product->isSaleable()) {
                             $info['button'] = '<button type="button" title="' . __('Add to Cart') . '" class="action tocart"'
                                             . ' data-mage-init=\'{ "redirectUrl": { "event": "click", url: "' . $block->getAddToCartUrl($_product) . '"} }\'>'
@@ -67,14 +66,14 @@
                             $info['button'] = $_product->getIsSalable() ?   '<div class="stock available"><span>' . __('In stock') . '</span></div>' :
                                                                             '<div class="stock unavailable"><span>' . __('Out of stock') . '</span></div>';
                         }
-    
+
                         $info['links'] = '<div class="product links" data-role="add-to-links">'
                                         . '<a href="#" data-post=\'' . $this->helper('Magento\Wishlist\Helper\Data')->getAddParams($_product) . '\' class="action towishlist" data-action="add-to-wishlist">'
                                         . '<span>' . __('Add to Wish List') . '</span></a>'
                                         . '<a href="' . $block->getAddToCompareUrl($_product) . '" class="action tocompare">'
                                         . '<span>' . __('Add to Compare') . '</span></a></div>';
                         $info['actions'] = '<div class="product action">' . $info['button'] . $info['links'] . '</div>';
-    
+
                         if ($showDescription) {
                             $info['description'] =  '<div class="product description">'
                                                     . $_helper->productAttribute($_product, $_product->getShortDescription(), 'short_description')
@@ -83,73 +82,16 @@
                         } else {
                             $info['description'] = '';
                         }
-    
+
                         $details = $block->getInfoOrder() ?: ['name','price','review','description','actions'];
                         foreach ($details as $detail) {
                             /* @escapeNotVerified */ echo $info[$detail];
                         }
                         ?>
-    
+
                     </div>
                 </div>
             </li>
-=======
-    <?php $iterator = 1; ?>
-    <ol class="products list items">
-        <?php foreach ($_productCollection as $_product): ?>
-        <?= /* @escapeNotVerified */ ($iterator++ == 1) ? '<li class="item product">' : '</li><li class="item product">' ?>
-            <div class="product">
-                <?php // Product Image ?>
-                <a href="<?= /* @escapeNotVerified */ $_product->getProductUrl() ?>" class="product photo">
-                    <?= $block->getImage($_product, $image)->toHtml() ?>
-                </a>
-                <div class="product details">
-                <?php
-
-                    $info = [];
-                    $info['name'] = '<strong class="product name">'
-                                    . ' <a href="' . $_product->getProductUrl() . '" title="'
-                                    . $block->stripTags($_product->getName(), null, true) . '">'
-                                    . $_helper->productAttribute($_product, $_product->getName(), 'name')
-                                    . '</a></strong>';
-                    $info['price'] = $block->getProductPrice($_product);
-                    $info['review'] = $block->getReviewsSummaryHtml($_product, $templateType);
-
-                    if ($_product->isSaleable()) {
-                        $info['button'] = '<button type="button" title="' . __('Add to Cart') . '" class="action tocart"'
-                                        . ' data-mage-init=\'{ "redirectUrl": { "event": "click", url: "' . $block->getAddToCartUrl($_product) . '"} }\'>'
-                                        . '<span>' . __('Add to Cart') . '</span></button>';
-                    } else {
-                        $info['button'] = $_product->getIsSalable() ?   '<div class="stock available"><span>' . __('In stock') . '</span></div>' :
-                                                                        '<div class="stock unavailable"><span>' . __('Out of stock') . '</span></div>';
-                    }
-
-                    $info['links'] = '<div class="product links" data-role="add-to-links">'
-                                    . '<a href="#" data-post=\'' . $this->helper('Magento\Wishlist\Helper\Data')->getAddParams($_product) . '\' class="action towishlist" data-action="add-to-wishlist">'
-                                    . '<span>' . __('Add to Wish List') . '</span></a>'
-                                    . '<a href="' . $block->getAddToCompareUrl($_product) . '" class="action tocompare">'
-                                    . '<span>' . __('Add to Compare') . '</span></a></div>';
-                    $info['actions'] = '<div class="product action">' . $info['button'] . $info['links'] . '</div>';
-
-                    if ($showDescription) {
-                        $info['description'] =  '<div class="product description">'
-                                                . $_helper->productAttribute($_product, $_product->getShortDescription(), 'short_description')
-                                                . ' <a href="' . $_product->getProductUrl() . '" class="action more">'
-                                                . __('Learn More') . '</a></div>';
-                    } else {
-                        $info['description'] = '';
-                    }
-
-                    $details = $block->getInfoOrder() ?: ['name','price','review','description','actions'];
-                    foreach ($details as $detail) {
-                        /* @escapeNotVerified */ echo $info[$detail];
-                    }
-                    ?>
-
-                </div>
-            </div>
-        <?= ($iterator == count($_productCollection)+1) ? '</li>' : '' ?>
->>>>>>> af11309c
         <?php endforeach; ?>
     </ol>
 </div>
