<?php
/**
 * Copyright © 2015 Magento. All rights reserved.
 * See COPYING.txt for license details.
 */

// @codingStandardsIgnoreFile

/**
 * Product media data template
 *
 * @var $block \Magento\Catalog\Block\Product\View\Gallery
 */
?>
<?php
$_product = $block->getProduct();
$_helper = $this->helper('Magento\Catalog\Helper\Output');

$image = 'product_page_main_image';

$_resizedWidth = $block->getVar("{$image}:width");
$_resizedHeight = $block->getVar("{$image}:height") ?: $_resizedWidth;

$_hasImage = ($_product->getImage() && $_product->getImage() != "no_selection") ? true : false;

$whiteBorders =  $block->getVar("product_image_white_borders");
$thumbWidth =  $block->getVar("product_page_more_views:width");
$thumbHeight =  $block->getVar("product_page_more_views:height") ?: $thumbWidth;
?>
<div data-role="media-gallery">
    <div class="product photo main">
        <div data-role="gallery-base-image-container">
            <a <?php echo($_hasImage) ? 'href="#" class="product photo magento-zoom"' : ' class="placeholder"'; ?>
               id="base-image" data-role="zoom-image"
               data-large="<?php echo $this->helper('Magento\Catalog\Helper\Image')->init($_product, 'image'); ?>">
                <?php echo $block->getChildBlock('product.image.main')->setAddAttribute('itemprop="image"')->init($_product, $image)->toHtml() ?>
            </a>
        </div>
        <div data-role="gallery-notice-container">
            <p class="notice" data-role="notice"></p>
        </div>
    </div>
    <?php if (count($block->getGalleryImages()) > 0): ?>

        <div class="product photo thumbs">
            <strong class="title"><?php echo __('More Views') ?></strong>
            <ul class="items thumbs">
                <?php foreach ($block->getGalleryImages() as $_image): ?>
                <?php
                $imageSmall = $block->getImageUrl($_image, 'thumbnail', $whiteBorders, $thumbWidth, $thumbHeight);
                $imageMedium = $block->getImageUrl($_image, 'image', $whiteBorders, $_resizedWidth, $_resizedHeight);
                $imageLarge = $block->getImageUrl($_image, 'image');
                ?>
                <li class="item thumb">
                    <a class="magento-zoom" data-role="gallery-thumb"
                         href ="<?php echo $imageLarge ?>"
                         data-image-small="<?php echo $imageSmall; ?>"
                         data-image-medium="<?php echo $imageMedium; ?>"
                         data-image-large="<?php echo $imageLarge; ?>"
                        <?php if ($block->isMainImage($_image)): ?>
                             data-image-selected="true"
                        <?php endif; ?>
                         title="<?php echo $block->escapeHtml($_image->getLabel()) ?>">
                        <span class="img"
                              style="position:relative; z-index:1; display:block; width:<?php echo $thumbHeight; ?>px; height:<?php echo $thumbHeight; ?>px;">
                            <img itemprop="image"
                                 src="<?php echo $imageSmall; ?>"
                                 alt="<?php echo $block->escapeHtml($_image->getLabel()) ?>"/>
                        </span>
                    </a>
                </li>
                <?php endforeach; ?>
            </ul>
        </div>
    <?php endif; ?>
</div>
<?php if ($_hasImage): ?>
    <script data-template="gallery-wrapper" type="text/x-magento-template">
        <div class="product photo main" style="bottom: <?php echo $thumbWidth ?>px;">
            <div data-role="gallery-base-image-container"></div>
            <div data-role="gallery-notice-container"></div>
        </div>
        <div class="product photo thumbs" data-role="gallery-thumbs-container">
        </div>
        <div class="product photo buttons" data-role="gallery-buttons-container">
        </div>
    </script>
    <script data-template="gallery-buttons" type="text/x-magento-template">
        <a class="gallery control prev" data-role="gallery-prev" href="#"></a>
        <a class="gallery control next" data-role="gallery-next" href="#"></a>
    </script>
    <script data-template="gallery-base-image" type="text/x-magento-template">
        <a class="product photo<%if (typeof data.hasImg !== 'undefined') { %> placeholder<% } %>" href="<%= data.large %>">
            <span class="img photo container">
                <img
                    data-role="zoom-image"
                    class="photo image"
                    itemprop="image"
                    <% if (!data.fullSizeMode) { %>
                    data-large="<%= data.large %>" src="<%= data.medium %>"
                    <% } else { %>
                    src="<%= data.large %>"
                    <% } %>
                    alt="<%= data.title %>"/>
            </span>
        </a>
    </script>
    <script data-template="gallery-thumbs" type="text/x-magento-template">
        <% if (data.tumbsTitle) { %>
        <strong class="title"><%= data.tumbsTitle %></strong>
        <% } %>
        <ul class="items thumbs">
            <% _.each(data.images, function(img, index){ %>
             <li class="item thumb">
                <a title="<%= img.title %>" <% if (img.selected) { %>class="active"<% } %> data-index="<%= index %>" data-role="gallery-thumb" href="#">
                    <span class="img">
                        <img alt="<%= img.title %>" src="<%= img.small %>" itemprop="image" width="<%= size.width %>">
                    </span>
                </a>
            </li>
            <% });%>
        </ul>
    </script>
    <script data-template="zoom-display" type="text/x-magento-template">
        <div class="zoom lense" data-role="zoom-container">
            <div data-role="zoom-inner" class="zoom inner"></div>
        </div>
    </script>
    <script data-template="zoom-enlarged-image" type="text/x-magento-template">
        <img data-role="enlarged-image" src="<%= img %>" />
    </script>
    <script data-template="zoom-track" type="text/x-magento-template">
        <div data-role="zoom-track"></div>
    </script>
    <script data-template="zoom-lens" type="text/x-magento-template">
        <div data-role="zoom-lens"></div>
    </script>
    <script data-template="notice" type="text/x-magento-template">
<<<<<<< HEAD
        <p class="notice" data-role="notice"><%= text %></p>
=======
        <p class="notice" data-role="notice"><%= data.text %></p>
>>>>>>> 506c7cfc
    </script>
    <script>
        require(["jquery", "mage/mage"], function($){

            $('[data-role=media-gallery]')
                .mage('gallery', {
                    sizes: {
                        small: {
                            width: <?php echo $thumbWidth ?>,
                            height: <?php echo $thumbHeight ?>
                        },
                        medium: {
                            width: <?php echo $_resizedWidth ?>,
                            height: <?php echo $_resizedHeight ?>
                        }
                    },
                    controls: {
                        notice: {
                            text: '<?php echo $block->escapeJsQuote(__("Click on image to view it full sized")) ?>'
                        }
                    }
                })
                .mage('zoom', {
                    controls: {
                        display: {
                            left: 20,
                            top: 65
                        },
                        notice: {
                            text: '<?php echo $block->escapeJsQuote(__("Click on image to zoom")) ?>'
                        }
                    }
                })
                .mage('galleryFullScreen', {});

        });
</script>
<?php endif; ?><|MERGE_RESOLUTION|>--- conflicted
+++ resolved
@@ -136,11 +136,7 @@
         <div data-role="zoom-lens"></div>
     </script>
     <script data-template="notice" type="text/x-magento-template">
-<<<<<<< HEAD
-        <p class="notice" data-role="notice"><%= text %></p>
-=======
         <p class="notice" data-role="notice"><%= data.text %></p>
->>>>>>> 506c7cfc
     </script>
     <script>
         require(["jquery", "mage/mage"], function($){
