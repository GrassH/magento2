<?php
/**
 * Copyright © Magento, Inc. All rights reserved.
 * See COPYING.txt for license details.
 */
?>
<?php /** @var $block \Magento\Catalog\Block\Product\Image */ ?>

<img class="photo image"
<<<<<<< HEAD
    <?php /* @escapeNotVerified */ echo $block->getCustomAttributes(); ?>
     src="<?php /* @escapeNotVerified */ echo $block->getImageUrl(); ?>"
     width="<?php /* @escapeNotVerified */ echo $block->getWidth(); ?>"
     height="<?php /* @escapeNotVerified */ echo $block->getHeight(); ?>"
     alt="<?php /* @escapeNotVerified */ echo $block->stripTags($block->getLabel(), null, true); ?>" />
=======
     <?= /* @escapeNotVerified */ $block->getCustomAttributes() ?>
     src="<?= /* @escapeNotVerified */ $block->getImageUrl() ?>"
     width="<?= /* @escapeNotVerified */ $block->getWidth() ?>"
     height="<?= /* @escapeNotVerified */ $block->getHeight() ?>"
     alt="<?= /* @escapeNotVerified */ $block->stripTags($block->getLabel(), null, true) ?>" />
>>>>>>> 44a242e1
<|MERGE_RESOLUTION|>--- conflicted
+++ resolved
@@ -7,16 +7,8 @@
 <?php /** @var $block \Magento\Catalog\Block\Product\Image */ ?>
 
 <img class="photo image"
-<<<<<<< HEAD
-    <?php /* @escapeNotVerified */ echo $block->getCustomAttributes(); ?>
-     src="<?php /* @escapeNotVerified */ echo $block->getImageUrl(); ?>"
-     width="<?php /* @escapeNotVerified */ echo $block->getWidth(); ?>"
-     height="<?php /* @escapeNotVerified */ echo $block->getHeight(); ?>"
-     alt="<?php /* @escapeNotVerified */ echo $block->stripTags($block->getLabel(), null, true); ?>" />
-=======
      <?= /* @escapeNotVerified */ $block->getCustomAttributes() ?>
      src="<?= /* @escapeNotVerified */ $block->getImageUrl() ?>"
      width="<?= /* @escapeNotVerified */ $block->getWidth() ?>"
      height="<?= /* @escapeNotVerified */ $block->getHeight() ?>"
-     alt="<?= /* @escapeNotVerified */ $block->stripTags($block->getLabel(), null, true) ?>" />
->>>>>>> 44a242e1
+     alt="<?= /* @escapeNotVerified */ $block->stripTags($block->getLabel(), null, true) ?>" />