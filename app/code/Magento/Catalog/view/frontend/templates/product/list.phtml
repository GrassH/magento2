--- conflicted
+++ resolved
@@ -42,18 +42,10 @@
     $pos = $block->getPositioned();
     ?>
     <div class="products wrapper <?= /* @escapeNotVerified */ $viewMode ?> products-<?= /* @escapeNotVerified */ $viewMode ?>">
-<<<<<<< HEAD
         <ol class="products list items product-items">
             <?php /** @var $_product \Magento\Catalog\Model\Product */ ?>
             <?php foreach ($_productCollection as $_product): ?>
             <li class="item product product-item">
-=======
-        <?php $iterator = 1; ?>
-        <ol class="products list items product-items">
-            <?php /** @var $_product \Magento\Catalog\Model\Product */ ?>
-            <?php foreach ($_productCollection as $_product): ?>
-                <?= /* @escapeNotVerified */ ($iterator++ == 1) ? '<li class="item product product-item">' : '</li><li class="item product product-item">' ?>
->>>>>>> af11309c
                 <div class="product-item-info" data-container="product-grid">
                     <?php
                     $productImage = $block->getImage($_product, $image);
@@ -81,13 +73,8 @@
                         <?= $block->getProductDetailsHtml($_product) ?>
 
                         <div class="product-item-inner">
-<<<<<<< HEAD
-                            <div class="product actions product-item-actions"<?= strpos($pos, $viewMode . '-actions') ? $position : ''; ?>>
-                                <div class="actions-primary"<?= strpos($pos, $viewMode . '-primary') ? $position : ''; ?>>
-=======
                             <div class="product actions product-item-actions"<?= strpos($pos, $viewMode . '-actions') ? $position : '' ?>>
                                 <div class="actions-primary"<?= strpos($pos, $viewMode . '-primary') ? $position : '' ?>>
->>>>>>> af11309c
                                     <?php if ($_product->isSaleable()): ?>
                                         <?php $postParams = $block->getAddToCartPostParams($_product); ?>
                                         <form data-role="tocart-form" action="<?= /* @escapeNotVerified */ $postParams['action'] ?>" method="post">
@@ -108,11 +95,7 @@
                                         <?php endif; ?>
                                     <?php endif; ?>
                                 </div>
-<<<<<<< HEAD
-                                <div data-role="add-to-links" class="actions-secondary"<?= strpos($pos, $viewMode . '-secondary') ? $position : ''; ?>>
-=======
                                 <div data-role="add-to-links" class="actions-secondary"<?= strpos($pos, $viewMode . '-secondary') ? $position : '' ?>>
->>>>>>> af11309c
                                     <?php if ($addToBlock = $block->getChildBlock('addto')): ?>
                                         <?= $addToBlock->setProduct($_product)->getChildHtml() ?>
                                     <?php endif; ?>
@@ -128,11 +111,7 @@
                         </div>
                     </div>
                 </div>
-<<<<<<< HEAD
             </li>
-=======
-                <?= ($iterator == count($_productCollection)+1) ? '</li>' : '' ?>
->>>>>>> af11309c
             <?php endforeach; ?>
         </ol>
     </div>
