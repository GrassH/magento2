--- conflicted
+++ resolved
@@ -7,13 +7,6 @@
 
 ?>
 <?php
-<<<<<<< HEAD
-// phpcs:disable Magento2.Templates.ThisInTemplate.FoundThis
-// phpcs:disable Magento2.Templates.ThisInTemplate.FoundHelper
-// phpcs:disable Generic.Files.LineLength.TooLong
-
-=======
->>>>>>> 89d3cda9
 /**
  * Product list template
  *
@@ -27,19 +20,11 @@
 /** @var \Magento\Catalog\Helper\Output $_helper */
 $_helper = $block->getData('outputHelper');
 ?>
-<<<<<<< HEAD
 <?php if (!$_productCollection->count()): ?>
     <div class="message info empty">
         <div><?= $escaper->escapeHtml(__('We can\'t find products matching the selection.')) ?></div>
     </div>
 <?php else: ?>
-=======
-<?php if (!$_productCollection->count()):?>
-    <div class="message info empty">
-        <div><?= $escaper->escapeHtml(__('We can\'t find products matching the selection.')) ?></div>
-    </div>
-<?php else:?>
->>>>>>> 89d3cda9
     <?= $block->getToolbarHtml() ?>
     <?= $block->getAdditionalHtml() ?>
     <?php
@@ -62,11 +47,7 @@
     <div class="products wrapper <?= /* @noEscape */ $viewMode ?> products-<?= /* @noEscape */ $viewMode ?>">
         <ol class="products list items product-items">
             <?php /** @var $_product \Magento\Catalog\Model\Product */ ?>
-<<<<<<< HEAD
             <?php foreach ($_productCollection as $_product): ?>
-=======
-            <?php foreach ($_productCollection as $_product):?>
->>>>>>> 89d3cda9
             <li class="item product product-item">
                 <div class="product-item-info"
                      id="product-item-info_<?= /* @noEscape */ $_product->getId() ?>"
@@ -89,36 +70,18 @@
                         <strong class="product name product-item-name">
                             <a class="product-item-link"
                                href="<?= $escaper->escapeUrl($_product->getProductUrl()) ?>">
-<<<<<<< HEAD
-                                <?= /* @noEscape */ $_helper->productAttribute(
-                                    $_product,
-                                    $_product->getName(),
-                                    'name'
-                                ) ?>
-=======
-                                <?=/* @noEscape */ $_helper->productAttribute($_product, $_product->getName(), 'name')?>
->>>>>>> 89d3cda9
+                                <?=/* @noEscape */ $_helper->productAttribute($_product, $_product->getName(), 'name') ?>
                             </a>
                         </strong>
                         <?= $block->getReviewsSummaryHtml($_product, $templateType) ?>
                         <?= /* @noEscape */ $block->getProductPrice($_product) ?>
-<<<<<<< HEAD
+
                         <?= $block->getProductDetailsHtml($_product) ?>
-
-                        <div class="product-item-inner">
-                            <div class="product actions product-item-actions"<?= strpos($pos, $viewMode . '-actions') ? $escaper->escapeHtmlAttr($position) : '' ?>>
-                                <div class="actions-primary"<?= strpos($pos, $viewMode . '-primary') ? $escaper->escapeHtmlAttr($position) : '' ?>>
-                                    <?php if ($_product->isSaleable()): ?>
-=======
-                        <?php if ($_product->isAvailable()):?>
-                            <?= $block->getProductDetailsHtml($_product) ?>
-                        <?php endif; ?>
 
                         <div class="product-item-inner">
                             <div class="product actions product-item-actions">
                                 <div class="actions-primary">
                                     <?php if ($_product->isSaleable()):?>
->>>>>>> 89d3cda9
                                         <?php $postParams = $block->getAddToCartPostParams($_product); ?>
                                         <form data-role="tocart-form"
                                               data-product-sku="<?= $escaper->escapeHtml($_product->getSku()) ?>"
@@ -129,13 +92,9 @@
                                                    value="<?= /* @noEscape */ $postParams['data']['product'] ?>">
                                             <input type="hidden"
                                                    name="<?= /* @noEscape */ Action::PARAM_NAME_URL_ENCODED ?>"
-<<<<<<< HEAD
-                                                   value="<?= /* @noEscape */ $postParams['data'][Action::PARAM_NAME_URL_ENCODED] ?>">
-=======
                                                    value="<?=
                                                    /* @noEscape */ $postParams['data'][Action::PARAM_NAME_URL_ENCODED]
                                                     ?>">
->>>>>>> 89d3cda9
                                             <?= $block->getBlockHtml('formkey') ?>
                                             <button type="submit"
                                                     title="<?= $escaper->escapeHtmlAttr(__('Add to Cart')) ?>"
@@ -143,22 +102,6 @@
                                                 <span><?= $escaper->escapeHtml(__('Add to Cart')) ?></span>
                                             </button>
                                         </form>
-<<<<<<< HEAD
-                                    <?php else: ?>
-                                        <?php if ($_product->isAvailable()): ?>
-                                            <div class="stock available">
-                                                <span><?= $escaper->escapeHtml(__('In stock')) ?></span>
-                                            </div>
-                                        <?php else: ?>
-                                            <div class="stock unavailable">
-                                                <span><?= $escaper->escapeHtml(__('Out of stock')) ?></span>
-                                            </div>
-                                        <?php endif; ?>
-                                    <?php endif; ?>
-                                </div>
-                                <div data-role="add-to-links" class="actions-secondary"<?= strpos($pos, $viewMode . '-secondary') ? $escaper->escapeHtmlAttr($position) : '' ?>>
-                                    <?php if ($addToBlock = $block->getChildBlock('addto')): ?>
-=======
                                     <?php else:?>
                                         <?php if ($_product->isAvailable()):?>
                                             <div class="stock available">
@@ -175,8 +118,7 @@
                                         'product-item-info_' . $_product->getId() . ' div.actions-primary'
                                     ) : '' ?>
                                 <div data-role="add-to-links" class="actions-secondary">
-                                    <?php if ($addToBlock = $block->getChildBlock('addto')):?>
->>>>>>> 89d3cda9
+                                    <?php if ($addToBlock = $block->getChildBlock('addto')): ?>
                                         <?= $addToBlock->setProduct($_product)->getChildHtml() ?>
                                     <?php endif; ?>
                                 </div>
@@ -186,11 +128,7 @@
                                         'product-item-info_' . $_product->getId() . ' div.actions-secondary'
                                     ) : '' ?>
                             </div>
-<<<<<<< HEAD
                             <?php if ($showDescription): ?>
-=======
-                            <?php if ($showDescription):?>
->>>>>>> 89d3cda9
                                 <div class="product description product-item-description">
                                     <?= /* @noEscape */ $_helper->productAttribute(
                                         $_product,
@@ -215,11 +153,7 @@
         </ol>
     </div>
     <?= $block->getToolbarHtml() ?>
-<<<<<<< HEAD
     <?php if (!$block->isRedirectToCartEnabled()): ?>
-=======
-    <?php if (!$block->isRedirectToCartEnabled()):?>
->>>>>>> 89d3cda9
         <script type="text/x-magento-init">
         {
             "[data-role=tocart-form], .form.map.checkout": {
