<?php
/**
 * Copyright © 2015 Magento. All rights reserved.
 * See COPYING.txt for license details.
 */

// @codingStandardsIgnoreFile

/**
 * Product media data template
 *
 * @var $block \Magento\Catalog\Block\Product\View\Gallery
 */
?>
<div class="gallery-placeholder"></div>
<script type="text/x-magento-init">
    {
        ".gallery-placeholder": {
            "mage/gallery/gallery": {
                "mixins":["magnifier/magnify"],
                "magnifierOpts": {
<<<<<<< HEAD
                    "enabled": <?php /* @escapeNotVerified */ echo $block->getVar("magnifier:enabled"); ?>,
                    "eventType": "<?php /* @escapeNotVerified */ echo $block->getVar("magnifier:action"); ?>",
                    "width": "<?php /* @escapeNotVerified */ echo $block->getVar("magnifier:width"); ?>",
                    "height": "<?php /* @escapeNotVerified */ echo $block->getVar("magnifier:height"); ?>",
                    "top": "<?php /* @escapeNotVerified */ echo $block->getVar("magnifier:top"); ?>",
                    "left": "<?php /* @escapeNotVerified */ echo $block->getVar("magnifier:left"); ?>"
=======
                    "enabled": <?php echo $block->getVar("magnifier:enabled"); ?>,
                    "eventType": "<?php echo $block->getVar("magnifier:eventType"); ?>",
                    "width": "<?php echo $block->getVar("magnifier:width"); ?>",
                    "height": "<?php echo $block->getVar("magnifier:height"); ?>",
                    "top": "<?php echo $block->getVar("magnifier:top"); ?>",
                    "left": "<?php echo $block->getVar("magnifier:left"); ?>"
>>>>>>> 8c4ea236
                },
                "data": <?php /* @escapeNotVerified */ echo $block->getGalleryImagesJson(); ?>,
                "options": {
<<<<<<< HEAD
                    "nav": "<?php /* @escapeNotVerified */ echo $block->getVar("gallery:navigation"); ?>",
                    "loop": <?php /* @escapeNotVerified */ echo $block->getVar("gallery:loop"); ?>,
                    "keyboard": <?php /* @escapeNotVerified */ echo $block->getVar("gallery:keyboard"); ?>,
                    "arrows": <?php /* @escapeNotVerified */ echo $block->getVar("gallery:arrows"); ?>,
                    "showCaption": <?php /* @escapeNotVerified */ echo $block->getVar("gallery:show_caption"); ?>,
                    "width": <?php /* @escapeNotVerified */ echo $block->getImageAttribute('product_page_image_medium', 'width'); ?>,
                    "thumbwidth": <?php /* @escapeNotVerified */ echo $block->getImageAttribute('product_page_image_small', 'width'); ?>,
                    "thumbheight": <?php /* @escapeNotVerified */ echo $block->getImageAttribute('product_page_image_small', 'height')
=======
                    "nav": "<?php echo $block->getVar("gallery:nav"); ?>",
                    "loop": <?php echo $block->getVar("gallery:loop"); ?>,
                    "keyboard": <?php echo $block->getVar("gallery:keyboard"); ?>,
                    "arrows": <?php echo $block->getVar("gallery:arrows"); ?>,
                    "showCaption": <?php echo $block->getVar("gallery:showCaption"); ?>,
                    "width": <?php echo $block->getImageAttribute('product_page_image_medium', 'width'); ?>,
                    "thumbwidth": <?php echo $block->getImageAttribute('product_page_image_small', 'width'); ?>,
                    "thumbheight": <?php echo $block->getImageAttribute('product_page_image_small', 'height')
>>>>>>> 8c4ea236
                        ?: $block->getImageAttribute('product_page_image_small', 'width'); ?>,
                    "height": <?php /* @escapeNotVerified */ echo $block->getImageAttribute('product_page_image_medium', 'height')
                        ?: $block->getImageAttribute('product_page_image_medium', 'width'); ?>
                },
                "breakpoints": {
                    "mobile": {
                        "conditions": {
                            "max-width": "767px"
                        },
                        "options": {
                            "options": {
                                "nav": "dots"
                            },
                            "magnifierOpts": {
                                "enabled": false
                            }
                        }
                    }
                }
            }
        }
    }
</script><|MERGE_RESOLUTION|>--- conflicted
+++ resolved
@@ -19,43 +19,23 @@
             "mage/gallery/gallery": {
                 "mixins":["magnifier/magnify"],
                 "magnifierOpts": {
-<<<<<<< HEAD
                     "enabled": <?php /* @escapeNotVerified */ echo $block->getVar("magnifier:enabled"); ?>,
-                    "eventType": "<?php /* @escapeNotVerified */ echo $block->getVar("magnifier:action"); ?>",
+                    "eventType": "<?php /* @escapeNotVerified */ echo $block->getVar("magnifier:eventType"); ?>",
                     "width": "<?php /* @escapeNotVerified */ echo $block->getVar("magnifier:width"); ?>",
                     "height": "<?php /* @escapeNotVerified */ echo $block->getVar("magnifier:height"); ?>",
                     "top": "<?php /* @escapeNotVerified */ echo $block->getVar("magnifier:top"); ?>",
                     "left": "<?php /* @escapeNotVerified */ echo $block->getVar("magnifier:left"); ?>"
-=======
-                    "enabled": <?php echo $block->getVar("magnifier:enabled"); ?>,
-                    "eventType": "<?php echo $block->getVar("magnifier:eventType"); ?>",
-                    "width": "<?php echo $block->getVar("magnifier:width"); ?>",
-                    "height": "<?php echo $block->getVar("magnifier:height"); ?>",
-                    "top": "<?php echo $block->getVar("magnifier:top"); ?>",
-                    "left": "<?php echo $block->getVar("magnifier:left"); ?>"
->>>>>>> 8c4ea236
                 },
                 "data": <?php /* @escapeNotVerified */ echo $block->getGalleryImagesJson(); ?>,
                 "options": {
-<<<<<<< HEAD
-                    "nav": "<?php /* @escapeNotVerified */ echo $block->getVar("gallery:navigation"); ?>",
+                    "nav": "<?php /* @escapeNotVerified */ echo $block->getVar("gallery:nav"); ?>",
                     "loop": <?php /* @escapeNotVerified */ echo $block->getVar("gallery:loop"); ?>,
                     "keyboard": <?php /* @escapeNotVerified */ echo $block->getVar("gallery:keyboard"); ?>,
                     "arrows": <?php /* @escapeNotVerified */ echo $block->getVar("gallery:arrows"); ?>,
-                    "showCaption": <?php /* @escapeNotVerified */ echo $block->getVar("gallery:show_caption"); ?>,
+                    "showCaption": <?php /* @escapeNotVerified */ echo $block->getVar("gallery:showCaption"); ?>,
                     "width": <?php /* @escapeNotVerified */ echo $block->getImageAttribute('product_page_image_medium', 'width'); ?>,
                     "thumbwidth": <?php /* @escapeNotVerified */ echo $block->getImageAttribute('product_page_image_small', 'width'); ?>,
                     "thumbheight": <?php /* @escapeNotVerified */ echo $block->getImageAttribute('product_page_image_small', 'height')
-=======
-                    "nav": "<?php echo $block->getVar("gallery:nav"); ?>",
-                    "loop": <?php echo $block->getVar("gallery:loop"); ?>,
-                    "keyboard": <?php echo $block->getVar("gallery:keyboard"); ?>,
-                    "arrows": <?php echo $block->getVar("gallery:arrows"); ?>,
-                    "showCaption": <?php echo $block->getVar("gallery:showCaption"); ?>,
-                    "width": <?php echo $block->getImageAttribute('product_page_image_medium', 'width'); ?>,
-                    "thumbwidth": <?php echo $block->getImageAttribute('product_page_image_small', 'width'); ?>,
-                    "thumbheight": <?php echo $block->getImageAttribute('product_page_image_small', 'height')
->>>>>>> 8c4ea236
                         ?: $block->getImageAttribute('product_page_image_small', 'width'); ?>,
                     "height": <?php /* @escapeNotVerified */ echo $block->getImageAttribute('product_page_image_medium', 'height')
                         ?: $block->getImageAttribute('product_page_image_medium', 'width'); ?>
