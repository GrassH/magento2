--- conflicted
+++ resolved
@@ -12,32 +12,6 @@
 ?>
 
 <?php
-<<<<<<< HEAD
-    $images = $block->getGalleryImages()->getItems();
-    $mainImage = current(array_filter($images, function ($img) use ($block) {
-        return $block->isMainImage($img);
-    }));
-
-    if (!empty($images) && empty($mainImage)) {
-        $mainImage = $block->getGalleryImages()->getFirstItem();
-    }
-
-    $helper = $block->getData('imageHelper');
-    $mainImageData = $mainImage ?
-        $mainImage->getData('medium_image_url') :
-        $helper->getDefaultPlaceholderUrl('image');
-
-?>
-
-<div class="gallery-placeholder _block-content-loading" data-gallery-role="gallery-placeholder">
-    <img
-        alt="main product photo"
-        class="gallery-placeholder__image"
-        src="<?= /* @noEscape */ $mainImageData ?>"
-    />
-</div>
-
-=======
 $images = $block->getGalleryImages()->getItems();
 $mainImage = current(array_filter($images, function ($img) use ($block) {
     return $block->isMainImage($img);
@@ -62,25 +36,16 @@
     />
 </div>
 
->>>>>>> f85e6644
 <script type="text/x-magento-init">
     {
         "[data-gallery-role=gallery-placeholder]": {
             "mage/gallery/gallery": {
                 "mixins":["magnifier/magnify"],
-<<<<<<< HEAD
-                "magnifierOpts": <?= /* @escapeNotVerified */ $block->getMagnifier() ?>,
-                "data": <?= /* @escapeNotVerified */ $block->getGalleryImagesJson() ?>,
-                "options": <?= /* @noEscape */ $block->getGalleryOptions()->getOptionsJson() ?>,
-                "fullscreen": <?= /* @noEscape */ $block->getGalleryOptions()->getFSOptionsJson() ?>,
-                "breakpoints": <?= /* @escapeNotVerified */ $block->getBreakpoints() ?>
-=======
                 "magnifierOpts": <?= /* @noEscape */ $block->getMagnifier() ?>,
                 "data": <?= /* @noEscape */ $block->getGalleryImagesJson() ?>,
                 "options": <?= /* @noEscape */ $block->getGalleryOptions()->getOptionsJson() ?>,
                 "fullscreen": <?= /* @noEscape */ $block->getGalleryOptions()->getFSOptionsJson() ?>,
                  "breakpoints": <?= /* @noEscape */ $block->getBreakpoints() ?>
->>>>>>> f85e6644
             }
         }
     }
