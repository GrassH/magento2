--- conflicted
+++ resolved
@@ -18,59 +18,38 @@
         "[data-gallery-role=gallery-placeholder]": {
             "mage/gallery/gallery": {
                 "mixins":["magnifier/magnify"],
-<<<<<<< HEAD
-                "magnifierOpts": {
-                    "enabled": <?php /* @escapeNotVerified */ echo $block->getVar("magnifier:enabled"); ?>,
-                    "eventType": "<?php /* @escapeNotVerified */ echo $block->getVar("magnifier:eventType"); ?>",
-                    "width": "<?php /* @escapeNotVerified */ echo $block->getVar("magnifier:width"); ?>",
-                    "height": "<?php /* @escapeNotVerified */ echo $block->getVar("magnifier:height"); ?>",
-                    "top": "<?php /* @escapeNotVerified */ echo $block->getVar("magnifier:top"); ?>",
-                    "left": "<?php /* @escapeNotVerified */ echo $block->getVar("magnifier:left"); ?>",
-                    "inc": "<?php echo $block->getVar("magnifier:fullscreenzoom"); ?>"
-                },
+                "magnifierOpts": <?php /* @escapeNotVerified */ echo $block->getMagnifier(); ?>,
                 "data": <?php /* @escapeNotVerified */ echo $block->getGalleryImagesJson(); ?>,
                 "options": {
-                    "nav": "<?php /* @escapeNotVerified */ echo $block->getVar("gallery:nav"); ?>",
-                    "loop": <?php /* @escapeNotVerified */ echo $block->getVar("gallery:loop"); ?>,
-                    "keyboard": <?php /* @escapeNotVerified */ echo $block->getVar("gallery:keyboard"); ?>,
-                    "arrows": <?php /* @escapeNotVerified */ echo $block->getVar("gallery:arrows"); ?>,
-                    "allowfullscreen": <?php /* @escapeNotVerified */ echo $block->getVar("gallery:allowfullscreen"); ?>,
-                    "showCaption": <?php /* @escapeNotVerified */ echo $block->getVar("gallery:caption"); ?>,
+                    "nav": "<?php /* @escapeNotVerified */ echo $block->getVar("gallery/navigation"); ?>",
+                    "loop": <?php /* @escapeNotVerified */ echo $block->getVar("gallery/loop"); ?>,
+                    "keyboard": <?php /* @escapeNotVerified */ echo $block->getVar("gallery/keyboard"); ?>,
+                    "arrows": <?php /* @escapeNotVerified */ echo $block->getVar("gallery/arrows"); ?>,
+                    "allowfullscreen": <?php /* @escapeNotVerified */ echo $block->getVar("gallery/allowfullscreen"); ?>,
+                    "showCaption": <?php /* @escapeNotVerified */ echo $block->getVar("gallery/caption"); ?>,
                     "width": <?php /* @escapeNotVerified */ echo $block->getImageAttribute('product_page_image_medium', 'width'); ?>,
                     "thumbwidth": <?php /* @escapeNotVerified */ echo $block->getImageAttribute('product_page_image_small', 'width'); ?>,
                     "thumbheight": <?php /* @escapeNotVerified */ echo $block->getImageAttribute('product_page_image_small', 'height')
-=======
-                "magnifierOpts": <?php echo $block->getMagnifier(); ?>,
-                "data": <?php echo $block->getGalleryImagesJson(); ?>,
-                "options": {
-                    "nav": "<?php echo $block->getVar("gallery/navigation"); ?>",
-                    "loop": <?php echo $block->getVar("gallery/loop"); ?>,
-                    "keyboard": <?php echo $block->getVar("gallery/keyboard"); ?>,
-                    "arrows": <?php echo $block->getVar("gallery/arrows"); ?>,
-                    "showCaption": <?php echo $block->getVar("gallery/show_caption"); ?>,
-                    "width": <?php echo $block->getImageAttribute('product_page_image_medium', 'width'); ?>,
-                    "thumbwidth": <?php echo $block->getImageAttribute('product_page_image_small', 'width'); ?>,
-                    "thumbheight": <?php echo $block->getImageAttribute('product_page_image_small', 'height')
->>>>>>> d520b2cd
                         ?: $block->getImageAttribute('product_page_image_small', 'width'); ?>,
                     "height": <?php /* @escapeNotVerified */ echo $block->getImageAttribute('product_page_image_medium', 'height')
                         ?: $block->getImageAttribute('product_page_image_medium', 'width'); ?>,
-                    "transitionduration": <?php echo $block->getVar("gallery:transition:duration"); ?>,
-                    "transition": "<?php echo $block->getVar("gallery:transition:effect"); ?>",
-                    "navarrows": <?php echo $block->getVar("gallery:navarrows"); ?>,
-                    "navtype": "<?php echo $block->getVar("gallery:navtype"); ?>",
-                    "navdir": "<?php echo $block->getVar("gallery:navdir"); ?>"
+                    "transitionduration": <?php /* @escapeNotVerified */  echo $block->getVar("gallery/transition/duration"); ?>,
+                    "transition": <?php /* @escapeNotVerified */  echo $block->getVar("gallery/transition/effect"); ?>,
+                    "navarrows": <?php /* @escapeNotVerified */  echo $block->getVar("gallery/navarrows"); ?>,
+                    "navtype": <?php /* @escapeNotVerified */  echo $block->getVar("gallery/navtype"); ?>,
+                    "navdir": <?php /* @escapeNotVerified */  echo $block->getVar("gallery/navdir"); ?>,
+
                 },
                 "fullscreen": {
-                    "nav": "<?php echo $block->getVar("gallery:fullscreen:nav"); ?>",
-                    "loop": <?php echo $block->getVar("gallery:fullscreen:loop"); ?>,
-                    "navdir": "<?php echo $block->getVar("gallery:fullscreen:navdir"); ?>",
-                    "arrows": <?php echo $block->getVar("gallery:fullscreen:arrows"); ?>,
-                    "showCaption": <?php echo $block->getVar("gallery:fullscreen:caption"); ?>,
-                    "transitionduration": <?php echo $block->getVar("gallery:fullscreen:transition:duration"); ?>,
-                    "transition": "<?php echo $block->getVar("gallery:fullscreen:transition:effect"); ?>"
-                },
-                "breakpoints": <?php echo $block->getBreakpoints(); ?>
+                    "nav": "<?php/* @escapeNotVerified */  echo $block->getVar("gallery/fullscreen/navigation"); ?>",
+                    "loop": <?php/* @escapeNotVerified */  echo $block->getVar("gallery/fullscreen/loop"); ?>,
+                    "navdir": "<?php/* @escapeNotVerified */  echo $block->getVar("gallery/fullscreen/navdir"); ?>",
+                    "arrows": <?php/* @escapeNotVerified */  echo $block->getVar("gallery/fullscreen/arrows"); ?>,
+                    "showCaption": <?php/* @escapeNotVerified */  echo $block->getVar("gallery/fullscreen/caption"); ?>,
+                    "transitionduration": <?php/* @escapeNotVerified */  echo $block->getVar("gallery/fullscreen/transition/duration"); ?>,
+                    "transition": "<?php/* @escapeNotVerified */  echo $block->getVar("gallery/fullscreen/transition/effect"); ?>"
+                }
+                "breakpoints": <?php /* @escapeNotVerified */ echo $block->getBreakpoints(); ?>
             }
         }
     }
