--- conflicted
+++ resolved
@@ -6,10 +6,6 @@
 -->
 <span class="product-image-container" data-bind="style: {width: width/2 + 'px'}">
     <span class="product-image-wrapper"  data-bind="style: {'padding-bottom': height/width*100 + '%'}">
-<<<<<<< HEAD
-        <img class="product-image-photo" data-bind="attr: {src: src, alt: alt}, style: {width: width/2 + 'px', height: height/2 + 'px'}" />
-=======
         <img class="product-image-photo" data-bind="attr: {src: src, alt: alt}, style: {width: 'auto', height: 'auto'}" />
->>>>>>> f9a487d1
     </span>
 </span>