<?xml version="1.0"?>
<!--
/**
 * Copyright © 2015 Magento. All rights reserved.
 * See COPYING.txt for license details.
 */
-->
<page xmlns:xsi="http://www.w3.org/2001/XMLSchema-instance" layout="2columns-left" xsi:noNamespaceSchemaLocation="../../../../../../../lib/internal/Magento/Framework/View/Layout/etc/page_configuration.xsd">
    <body>
        <referenceContainer name="columns.top">
            <container name="category.view.container" htmlTag="div" htmlClass="category-view" after="-">
                <block class="Magento\Catalog\Block\Category\View" name="category.image" template="Magento_Catalog::category/image.phtml"/>
                <block class="Magento\Catalog\Block\Category\View" name="category.description" template="Magento_Catalog::category/description.phtml"/>
                <block class="Magento\Catalog\Block\Category\View" name="category.cms" template="Magento_Catalog::category/cms.phtml"/>
            </container>
        </referenceContainer>
        <referenceContainer name="content">
            <block class="Magento\Catalog\Block\Category\View" name="category.products" template="Magento_Catalog::category/products.phtml">
                <block class="Magento\Catalog\Block\Product\ListProduct" name="category.products.list" as="product_list" template="Magento_Catalog::product/list.phtml">
                    <container name="category.product.list.additional" as="additional" />
                    <block class="Magento\Framework\View\Element\RendererList" name="category.product.type.details.renderers" as="details.renderers">
                        <block class="Magento\Framework\View\Element\Template" as="default"/>
                    </block>
<<<<<<< HEAD
                    <block class="Magento\Catalog\Block\Product\ProductList\Toolbar" name="product_list_toolbar" template="product/list/toolbar.phtml">
=======
                    <block class="Magento\Catalog\Block\Product\ProductList\Toolbar" name="product_list_toolbar" template="Magento_Catalog::product/list/toolbar.phtml">
>>>>>>> b0372d69
                        <block class="Magento\Theme\Block\Html\Pager" name="product_list_toolbar_pager"/>
                        <!-- The following code shows how to set your own pager increments -->
                        <!--
                            <action method="setDefaultListPerPage">
                            <argument name="limit" xsi:type="string">4</argument>
                        </action>
                        <action method="setDefaultGridPerPage">
                            <argument name="limit" xsi:type="string">3</argument>
                        </action>
                        <action method="addPagerLimit">
                            <argument name="mode" xsi:type="string">list</argument>
                            <argument name="limit" xsi:type="string">2</argument>
                        </action>
                        <action method="addPagerLimit">
                            <argument name="mode" xsi:type="string">list</argument>
                            <argument name="limit" xsi:type="string">4</argument>
                        </action>
                        <action method="addPagerLimit">
                            <argument name="mode" xsi:type="string">list</argument>
                            <argument name="limit" xsi:type="string">6</argument>
                        </action>
                        <action method="addPagerLimit">
                            <argument name="mode" xsi:type="string">list</argument>
                            <argument name="limit" xsi:type="string">8</argument>
                        </action>
                        <action method="addPagerLimit" translate="label">
                            <argument name="mode" xsi:type="string">list</argument>
                            <argument name="limit" xsi:type="string">all</argument>
                            <argument name="label" xsi:type="string">All</argument>
                        </action>
                        <action method="addPagerLimit">
                            <argument name="mode" xsi:type="string">grid</argument>
                            <argument name="limit" xsi:type="string">3</argument>
                        </action>
                        <action method="addPagerLimit">
                            <argument name="mode" xsi:type="string">grid</argument>
                            <argument name="limit" xsi:type="string">6</argument>
                        </action>
                        <action method="addPagerLimit">
                            <argument name="mode" xsi:type="string">grid</argument>
                            <argument name="limit" xsi:type="string">9</argument>
                        </action>
                        <action method="addPagerLimit" translate="label">
                            <argument name="mode" xsi:type="string">grid</argument>
                            <argument name="limit" xsi:type="string">all</argument>
                            <argument name="label" xsi:type="string">All</argument>
                        </action>
                        -->
                    </block>
                    <action method="setToolbarBlockName">
                        <argument name="name" xsi:type="string">product_list_toolbar</argument>
                    </action>
                </block>
            </block>
            <block class="Magento\Cookie\Block\RequireCookie" name="require-cookie" template="Magento_Cookie::require_cookie.phtml">
                <arguments>
                    <argument name="triggers" xsi:type="array">
                        <item name="compareProductLink" xsi:type="string">.action.tocompare</item>
                    </argument>
                </arguments>
            </block>
        </referenceContainer>
        <referenceBlock name="page.main.title">
            <arguments>
                <argument name="id" xsi:type="string">page-title-heading</argument>
                <argument name="add_base_attribute_aria" xsi:type="string">page-title-heading toolbar-amount</argument>
            </arguments>
            <block class="Magento\Catalog\Block\Category\Rss\Link" name="rss.link" template="Magento_Catalog::category/rss.phtml"/>
        </referenceBlock>
    </body>
</page><|MERGE_RESOLUTION|>--- conflicted
+++ resolved
@@ -21,11 +21,7 @@
                     <block class="Magento\Framework\View\Element\RendererList" name="category.product.type.details.renderers" as="details.renderers">
                         <block class="Magento\Framework\View\Element\Template" as="default"/>
                     </block>
-<<<<<<< HEAD
-                    <block class="Magento\Catalog\Block\Product\ProductList\Toolbar" name="product_list_toolbar" template="product/list/toolbar.phtml">
-=======
                     <block class="Magento\Catalog\Block\Product\ProductList\Toolbar" name="product_list_toolbar" template="Magento_Catalog::product/list/toolbar.phtml">
->>>>>>> b0372d69
                         <block class="Magento\Theme\Block\Html\Pager" name="product_list_toolbar_pager"/>
                         <!-- The following code shows how to set your own pager increments -->
                         <!--
