<?xml version="1.0"?>
<!--
/**
 * Copyright © 2013-2017 Magento, Inc. All rights reserved.
 * See COPYING.txt for license details.
 */
-->
<page layout="1column" xmlns:xsi="http://www.w3.org/2001/XMLSchema-instance" xsi:noNamespaceSchemaLocation="urn:magento:framework:View/Layout/etc/page_configuration.xsd">
    <head>
        <css src="mage/gallery/gallery.css"/>
    </head>
    <update handle="catalog_product_opengraph" />
    <update handle="page_calendar"/>
    <body>
        <attribute name="itemtype" value="http://schema.org/Product" />
        <attribute name="itemscope" value="itemscope"/>
        <referenceBlock name="head.components">
            <block class="Magento\Framework\View\Element\Js\Components" name="checkout_page_head_components" template="Magento_Catalog::js/components.phtml"/>
        </referenceBlock>
        <referenceBlock name="page.main.title">
            <arguments>
                <argument name="css_class" xsi:type="string">product</argument>
                <argument name="add_base_attribute" xsi:type="string">itemprop="name"</argument>
            </arguments>
        </referenceBlock>
        <referenceBlock name="root">
            <arguments>
                <argument name="add_attribute" xsi:type="string">itemscope itemtype="http://schema.org/Product"</argument>
            </arguments>
        </referenceBlock>
        <referenceContainer name="content">
            <container name="product.info.main" htmlTag="div" htmlClass="product-info-main" before="-">
                <container name="product.info.price" label="Product info auxiliary container" htmlTag="div" htmlClass="product-info-price">
                    <container name="product.info.stock.sku" label="Product auxiliary info" htmlTag="div" htmlClass="product-info-stock-sku">
                        <container name="product.info.type" before="-"/>
                        <block class="Magento\Catalog\Block\Product\View\Description" name="product.info.sku" template="Magento_Catalog::product/view/attribute.phtml" after="product.info.type">
                            <arguments>
                                <argument name="at_call" xsi:type="string">getSku</argument>
                                <argument name="at_code" xsi:type="string">sku</argument>
                                <argument name="css_class" xsi:type="string">sku</argument>
                                <argument name="at_label" xsi:type="string">default</argument>
                                <argument name="add_attribute" xsi:type="string">itemprop="sku"</argument>
                            </arguments>
                        </block>
                    </container>
<<<<<<< HEAD
                    <block class="Magento\Catalog\Block\Product\View" name="product.info.review" template="Magento_Catalog::product/view/review.phtml" after="product.info.stock.sku" />
                    <block class="Magento\Catalog\Pricing\Render" name="product.price.final" after="product.info.sku">
=======
                    <block class="Magento\Catalog\Block\Product\View" name="product.info.review" template="product/view/review.phtml" after="product.info.stock.sku" />
                    <block class="Magento\Catalog\Pricing\Render" name="product.price.final">
>>>>>>> 2002ef27
                        <arguments>
                            <argument name="price_render" xsi:type="string">product.price.render.default</argument>
                            <argument name="price_type_code" xsi:type="string">final_price</argument>
                            <argument name="zone" xsi:type="string">item_view</argument>
                        </arguments>
                    </block>
                </container>
                <block class="Magento\Catalog\Pricing\Render" name="product.price.tier" after="product.info.price">
                    <arguments>
                        <argument name="price_render" xsi:type="string">product.price.render.default</argument>
                        <argument name="price_type_code" xsi:type="string">tier_price</argument>
                        <argument name="zone" xsi:type="string">item_view</argument>
                    </arguments>
                </block>
                <container name="alert.urls" as="alert_urls" label="Alert Urls" after="product.price.tier"/>
                <block class="Magento\Catalog\Block\Product\View" name="product.info" template="Magento_Catalog::product/view/form.phtml" after="alert.urls">
                    <container name="product.info.form.content" as="product_info_form_content">
                        <block class="Magento\Catalog\Block\Product\View" name="product.info.addtocart" as="addtocart" template="Magento_Catalog::product/view/addtocart.phtml"/>
                    </container>
                    <block class="Magento\Framework\View\Element\Template" name="product.info.form.options" as="options_container">
<<<<<<< HEAD
                        <block class="Magento\Catalog\Block\Product\View" name="product.info.options.wrapper" as="product_options_wrapper" template="Magento_Catalog::product/view/options/wrapper.phtml">
                            <block class="Magento\Catalog\Block\Product\View\Options" name="product.info.options" as="product_options" template="Magento_Catalog::product/view/options.phtml">
                                <block class="Magento\Catalog\Block\Product\View\Options\Type\DefaultType" as="default" template="Magento_Catalog::product/view/options/type/default.phtml"/>
                                <block class="Magento\Catalog\Block\Product\View\Options\Type\Text" as="text" template="Magento_Catalog::product/view/options/type/text.phtml"/>
                                <block class="Magento\Catalog\Block\Product\View\Options\Type\File" as="file" template="Magento_Catalog::product/view/options/type/file.phtml"/>
                                <block class="Magento\Catalog\Block\Product\View\Options\Type\Select" as="select" template="Magento_Catalog::product/view/options/type/select.phtml"/>
                                <block class="Magento\Catalog\Block\Product\View\Options\Type\Date" as="date" template="Magento_Catalog::product/view/options/type/date.phtml"/>
=======
                        <block class="Magento\Catalog\Block\Product\View" name="product.info.options.wrapper" as="product_options_wrapper" template="product/view/options/wrapper.phtml">
                            <block class="Magento\Catalog\Block\Product\View\Options" name="product.info.options" as="product_options" template="product/view/options.phtml">
                                <block class="Magento\Catalog\Block\Product\View\Options\Type\DefaultType" name="product.info.options.default" as="default" template="product/view/options/type/default.phtml"/>
                                <block class="Magento\Catalog\Block\Product\View\Options\Type\Text" name="product.info.options.text" as="text" template="product/view/options/type/text.phtml"/>
                                <block class="Magento\Catalog\Block\Product\View\Options\Type\File" name="product.info.options.file" as="file" template="product/view/options/type/file.phtml"/>
                                <block class="Magento\Catalog\Block\Product\View\Options\Type\Select" name="product.info.options.select" as="select" template="product/view/options/type/select.phtml"/>
                                <block class="Magento\Catalog\Block\Product\View\Options\Type\Date" name="product.info.options.date" as="date" template="product/view/options/type/date.phtml"/>
>>>>>>> 2002ef27
                            </block>
                            <block class="Magento\Framework\View\Element\Html\Calendar" name="html_calendar" as="html_calendar" template="Magento_Theme::js/calendar.phtml"/>
                        </block>
                        <block class="Magento\Catalog\Block\Product\View" name="product.info.options.wrapper.bottom" as="product_options_wrapper_bottom" template="Magento_Catalog::product/view/options/wrapper/bottom.phtml">
                            <block class="Magento\Catalog\Block\Product\View" name="product.info.addtocart.additional" as="product.info.addtocart" template="Magento_Catalog::product/view/addtocart.phtml"/>
                        </block>
                    </block>
                </block>
                <container name="product.info.extrahint" as="extrahint" label="Product View Extra Hint">
<<<<<<< HEAD
                    <container name="product.info.social" label="Product social links container" htmlTag="div" htmlClass="product-social-links" after="product.info.overview">
                        <block class="Magento\Catalog\Block\Product\View" name="product.info.addto" as="addto" template="Magento_Catalog::product/view/addto.phtml"/>
                        <block class="Magento\Catalog\Block\Product\View" name="product.info.mailto" template="Magento_Catalog::product/view/mailto.phtml"/>
=======
                    <container name="product.info.social" label="Product social links container" htmlTag="div" htmlClass="product-social-links">
                        <block class="Magento\Catalog\Block\Product\View" name="product.info.addto" as="addto" template="product/view/addto.phtml">
                            <block class="Magento\Catalog\Block\Product\View\AddTo\Compare" name="view.addto.compare" after="view.addto.wishlist"
                                   template="Magento_Catalog::product/view/addto/compare.phtml" />
                        </block>
                        <block class="Magento\Catalog\Block\Product\View" name="product.info.mailto" template="product/view/mailto.phtml"/>
>>>>>>> 2002ef27
                    </container>
                </container>
                <block class="Magento\Catalog\Block\Product\View\Description" name="product.info.overview" template="Magento_Catalog::product/view/attribute.phtml" group="detailed_info" after="product.info.extrahint">
                    <arguments>
                        <argument name="at_call" xsi:type="string">getShortDescription</argument>
                        <argument name="at_code" xsi:type="string">short_description</argument>
                        <argument name="css_class" xsi:type="string">overview</argument>
                        <argument name="at_label" xsi:type="string">none</argument>
                        <argument name="title" translate="true" xsi:type="string">Overview</argument>
                        <argument name="add_attribute" xsi:type="string">itemprop="description"</argument>
                    </arguments>
                </block>
            </container>
            <container name="product.info.media" htmlTag="div" htmlClass="product media" after="product.info.main">
<<<<<<< HEAD
                <block class="Magento\Catalog\Block\Product\View\Gallery" name="product.info.media.image" template="Magento_Catalog::product/view/gallery.phtml"/>
=======
                <block class="Magento\Framework\View\Element\Template" name="skip_gallery_after.target" before="skip_gallery_before.wrapper" template="Magento_Theme::html/skiptarget.phtml">
                    <arguments>
                        <argument name="target_id" xsi:type="string">gallery-prev-area</argument>
                    </arguments>
                </block>
                <container name="skip_gallery_before.wrapper" htmlTag="div" htmlClass="action-skip-wrapper">
                    <block class="Magento\Framework\View\Element\Template" before="product.info.media.image" name="skip_gallery_before" template="Magento_Theme::html/skip.phtml">
                        <arguments>
                            <argument name="target" xsi:type="string">gallery-next-area</argument>
                            <argument name="label" translate="true" xsi:type="string">Skip to the end of the images gallery</argument>
                        </arguments>
                    </block>
                </container>
                <block class="Magento\Catalog\Block\Product\View\Gallery" name="product.info.media.image" template="product/view/gallery.phtml"/>
                <container name="skip_gallery_after.wrapper" htmlTag="div" htmlClass="action-skip-wrapper">
                    <block class="Magento\Framework\View\Element\Template" after="product.info.media.image" name="skip_gallery_after" template="Magento_Theme::html/skip.phtml">
                        <arguments>
                            <argument name="target" xsi:type="string">gallery-prev-area</argument>
                            <argument name="label" translate="true" xsi:type="string">Skip to the beginning of the images gallery</argument>
                        </arguments>
                    </block>
                </container>
                <block class="Magento\Framework\View\Element\Template" name="skip_gallery_before.target" after="skip_gallery_after.wrapper" template="Magento_Theme::html/skiptarget.phtml">
                    <arguments>
                        <argument name="target_id" xsi:type="string">gallery-next-area</argument>
                    </arguments>
                </block>
>>>>>>> 2002ef27
            </container>
            <block class="Magento\Catalog\Block\Product\View\Description" name="product.info.details" template="Magento_Catalog::product/view/details.phtml" after="product.info.media">
                <block class="Magento\Catalog\Block\Product\View\Description" name="product.info.description" template="Magento_Catalog::product/view/attribute.phtml" group="detailed_info">
                    <arguments>
                        <argument name="at_call" xsi:type="string">getDescription</argument>
                        <argument name="at_code" xsi:type="string">description</argument>
                        <argument name="css_class" xsi:type="string">description</argument>
                        <argument name="at_label" xsi:type="string">none</argument>
                        <argument name="title" translate="true" xsi:type="string">Details</argument>
                    </arguments>
                </block>
                <block class="Magento\Catalog\Block\Product\View\Attributes" name="product.attributes" as="additional" template="Magento_Catalog::product/view/attributes.phtml" group="detailed_info">
                    <arguments>
                        <argument translate="true" name="title" xsi:type="string">More Information</argument>
                    </arguments>
                </block>
            </block>
            <block class="Magento\Cookie\Block\RequireCookie" name="require-cookie" template="Magento_Cookie::require_cookie.phtml">
                <arguments>
                    <argument name="triggers" xsi:type="array">
                        <item name="compareProductLink" xsi:type="string">.action.tocompare</item>
                    </argument>
                </arguments>
            </block>
        </referenceContainer>
        <referenceContainer name="content.aside">
            <block class="Magento\Catalog\Block\Product\ProductList\Related" name="catalog.product.related" template="Magento_Catalog::product/list/items.phtml">
                <arguments>
                    <argument name="type" xsi:type="string">related</argument>
                </arguments>
                <block class="Magento\Catalog\Block\Product\ProductList\Item\Container" name="related.product.addto" as="addto">
                    <block class="Magento\Catalog\Block\Product\ProductList\Item\AddTo\Compare"
                           name="related.product.addto.compare" as="compare"
                           template="Magento_Catalog::product/list/addto/compare.phtml"/>
                </block>
            </block>
            <block class="Magento\Catalog\Block\Product\ProductList\Upsell" name="product.info.upsell" template="Magento_Catalog::product/list/items.phtml">
                <arguments>
                    <argument name="type" xsi:type="string">upsell</argument>
                </arguments>
                <block class="Magento\Catalog\Block\Product\ProductList\Item\Container" name="upsell.product.addto" as="addto">
                    <block class="Magento\Catalog\Block\Product\ProductList\Item\AddTo\Compare"
                           name="upsell.product.addto.compare" as="compare"
                           template="Magento_Catalog::product/list/addto/compare.phtml"/>
                </block>
            </block>
            <block class="Magento\Catalog\Block\Product\View\Additional" name="product.info.additional" as="product_additional_data"/>
        </referenceContainer>
        <referenceBlock name="product.info.addtocart">
            <block class="Magento\Catalog\Block\ShortcutButtons\InCatalog" name="addtocart.shortcut.buttons"/>
        </referenceBlock>
        <referenceBlock name="product.info.addtocart.additional">
            <block class="Magento\Catalog\Block\ShortcutButtons\InCatalog" name="addtocart.shortcut.buttons.additional"/>
        </referenceBlock>
    </body>
</page><|MERGE_RESOLUTION|>--- conflicted
+++ resolved
@@ -43,13 +43,8 @@
                             </arguments>
                         </block>
                     </container>
-<<<<<<< HEAD
-                    <block class="Magento\Catalog\Block\Product\View" name="product.info.review" template="Magento_Catalog::product/view/review.phtml" after="product.info.stock.sku" />
-                    <block class="Magento\Catalog\Pricing\Render" name="product.price.final" after="product.info.sku">
-=======
                     <block class="Magento\Catalog\Block\Product\View" name="product.info.review" template="product/view/review.phtml" after="product.info.stock.sku" />
                     <block class="Magento\Catalog\Pricing\Render" name="product.price.final">
->>>>>>> 2002ef27
                         <arguments>
                             <argument name="price_render" xsi:type="string">product.price.render.default</argument>
                             <argument name="price_type_code" xsi:type="string">final_price</argument>
@@ -70,15 +65,6 @@
                         <block class="Magento\Catalog\Block\Product\View" name="product.info.addtocart" as="addtocart" template="Magento_Catalog::product/view/addtocart.phtml"/>
                     </container>
                     <block class="Magento\Framework\View\Element\Template" name="product.info.form.options" as="options_container">
-<<<<<<< HEAD
-                        <block class="Magento\Catalog\Block\Product\View" name="product.info.options.wrapper" as="product_options_wrapper" template="Magento_Catalog::product/view/options/wrapper.phtml">
-                            <block class="Magento\Catalog\Block\Product\View\Options" name="product.info.options" as="product_options" template="Magento_Catalog::product/view/options.phtml">
-                                <block class="Magento\Catalog\Block\Product\View\Options\Type\DefaultType" as="default" template="Magento_Catalog::product/view/options/type/default.phtml"/>
-                                <block class="Magento\Catalog\Block\Product\View\Options\Type\Text" as="text" template="Magento_Catalog::product/view/options/type/text.phtml"/>
-                                <block class="Magento\Catalog\Block\Product\View\Options\Type\File" as="file" template="Magento_Catalog::product/view/options/type/file.phtml"/>
-                                <block class="Magento\Catalog\Block\Product\View\Options\Type\Select" as="select" template="Magento_Catalog::product/view/options/type/select.phtml"/>
-                                <block class="Magento\Catalog\Block\Product\View\Options\Type\Date" as="date" template="Magento_Catalog::product/view/options/type/date.phtml"/>
-=======
                         <block class="Magento\Catalog\Block\Product\View" name="product.info.options.wrapper" as="product_options_wrapper" template="product/view/options/wrapper.phtml">
                             <block class="Magento\Catalog\Block\Product\View\Options" name="product.info.options" as="product_options" template="product/view/options.phtml">
                                 <block class="Magento\Catalog\Block\Product\View\Options\Type\DefaultType" name="product.info.options.default" as="default" template="product/view/options/type/default.phtml"/>
@@ -86,7 +72,6 @@
                                 <block class="Magento\Catalog\Block\Product\View\Options\Type\File" name="product.info.options.file" as="file" template="product/view/options/type/file.phtml"/>
                                 <block class="Magento\Catalog\Block\Product\View\Options\Type\Select" name="product.info.options.select" as="select" template="product/view/options/type/select.phtml"/>
                                 <block class="Magento\Catalog\Block\Product\View\Options\Type\Date" name="product.info.options.date" as="date" template="product/view/options/type/date.phtml"/>
->>>>>>> 2002ef27
                             </block>
                             <block class="Magento\Framework\View\Element\Html\Calendar" name="html_calendar" as="html_calendar" template="Magento_Theme::js/calendar.phtml"/>
                         </block>
@@ -96,18 +81,12 @@
                     </block>
                 </block>
                 <container name="product.info.extrahint" as="extrahint" label="Product View Extra Hint">
-<<<<<<< HEAD
-                    <container name="product.info.social" label="Product social links container" htmlTag="div" htmlClass="product-social-links" after="product.info.overview">
-                        <block class="Magento\Catalog\Block\Product\View" name="product.info.addto" as="addto" template="Magento_Catalog::product/view/addto.phtml"/>
-                        <block class="Magento\Catalog\Block\Product\View" name="product.info.mailto" template="Magento_Catalog::product/view/mailto.phtml"/>
-=======
                     <container name="product.info.social" label="Product social links container" htmlTag="div" htmlClass="product-social-links">
                         <block class="Magento\Catalog\Block\Product\View" name="product.info.addto" as="addto" template="product/view/addto.phtml">
                             <block class="Magento\Catalog\Block\Product\View\AddTo\Compare" name="view.addto.compare" after="view.addto.wishlist"
                                    template="Magento_Catalog::product/view/addto/compare.phtml" />
                         </block>
                         <block class="Magento\Catalog\Block\Product\View" name="product.info.mailto" template="product/view/mailto.phtml"/>
->>>>>>> 2002ef27
                     </container>
                 </container>
                 <block class="Magento\Catalog\Block\Product\View\Description" name="product.info.overview" template="Magento_Catalog::product/view/attribute.phtml" group="detailed_info" after="product.info.extrahint">
@@ -122,9 +101,6 @@
                 </block>
             </container>
             <container name="product.info.media" htmlTag="div" htmlClass="product media" after="product.info.main">
-<<<<<<< HEAD
-                <block class="Magento\Catalog\Block\Product\View\Gallery" name="product.info.media.image" template="Magento_Catalog::product/view/gallery.phtml"/>
-=======
                 <block class="Magento\Framework\View\Element\Template" name="skip_gallery_after.target" before="skip_gallery_before.wrapper" template="Magento_Theme::html/skiptarget.phtml">
                     <arguments>
                         <argument name="target_id" xsi:type="string">gallery-prev-area</argument>
@@ -152,7 +128,6 @@
                         <argument name="target_id" xsi:type="string">gallery-next-area</argument>
                     </arguments>
                 </block>
->>>>>>> 2002ef27
             </container>
             <block class="Magento\Catalog\Block\Product\View\Description" name="product.info.details" template="Magento_Catalog::product/view/details.phtml" after="product.info.media">
                 <block class="Magento\Catalog\Block\Product\View\Description" name="product.info.description" template="Magento_Catalog::product/view/attribute.phtml" group="detailed_info">
