--- conflicted
+++ resolved
@@ -33,15 +33,15 @@
                 <container name="product.info.price" label="Product info auxiliary container" htmlTag="div" htmlClass="product-info-price">
                     <container name="product.info.stock.sku" label="Product auxiliary info" htmlTag="div" htmlClass="product-info-stock-sku">
                         <container name="product.info.type" before="-"/>
-                            <block class="Magento\Catalog\Block\Product\View\Description" name="product.info.sku" template="product/view/attribute.phtml" after="product.info.type">
-                                <arguments>
-                                    <argument name="at_call" xsi:type="string">getSku</argument>
-                                    <argument name="at_code" xsi:type="string">sku</argument>
-                                    <argument name="css_class" xsi:type="string">sku</argument>
-                                    <argument name="at_label" xsi:type="string">default</argument>
-                                    <argument name="add_attribute" xsi:type="string">itemprop="sku"</argument>
-                                </arguments>
-                            </block>
+                        <block class="Magento\Catalog\Block\Product\View\Description" name="product.info.sku" template="product/view/attribute.phtml" after="product.info.type">
+                            <arguments>
+                                <argument name="at_call" xsi:type="string">getSku</argument>
+                                <argument name="at_code" xsi:type="string">sku</argument>
+                                <argument name="css_class" xsi:type="string">sku</argument>
+                                <argument name="at_label" xsi:type="string">default</argument>
+                                <argument name="add_attribute" xsi:type="string">itemprop="sku"</argument>
+                            </arguments>
+                        </block>
                     </container>
                     <block class="Magento\Catalog\Block\Product\View" name="product.info.review" template="product/view/review.phtml" after="product.info.stock.sku" />
                     <block class="Magento\Catalog\Pricing\Render" name="product.price.final">
@@ -81,16 +81,11 @@
                     </block>
                 </block>
                 <container name="product.info.extrahint" as="extrahint" label="Product View Extra Hint">
-<<<<<<< HEAD
                     <container name="product.info.social" label="Product social links container" htmlTag="div" htmlClass="product-social-links">
-                        <block class="Magento\Catalog\Block\Product\View" name="product.info.addto" as="addto" template="product/view/addto.phtml"/>
-=======
-                    <container name="product.info.social" label="Product social links container" htmlTag="div" htmlClass="product-social-links" after="product.info.overview">
                         <block class="Magento\Catalog\Block\Product\View" name="product.info.addto" as="addto" template="product/view/addto.phtml">
                             <block class="Magento\Catalog\Block\Product\View\AddTo\Compare" name="view.addto.compare" after="view.addto.wishlist"
                                    template="Magento_Catalog::product/view/addto/compare.phtml" />
                         </block>
->>>>>>> 6af15430
                         <block class="Magento\Catalog\Block\Product\View" name="product.info.mailto" template="product/view/mailto.phtml"/>
                     </container>
                 </container>
