<?xml version="1.0"?>
<!--
/**
 * Copyright © Magento, Inc. All rights reserved.
 * See COPYING.txt for license details.
 */
-->
<page layout="1column" xmlns:xsi="http://www.w3.org/2001/XMLSchema-instance" xsi:noNamespaceSchemaLocation="urn:magento:framework:View/Layout/etc/page_configuration.xsd">
    <head>
        <css src="mage/gallery/gallery.css"/>
    </head>
    <update handle="catalog_product_opengraph" />
    <update handle="page_calendar"/>
    <body>
        <attribute name="itemtype" value="http://schema.org/Product" />
        <attribute name="itemscope" value="itemscope"/>
        <referenceBlock name="head.components">
            <block class="Magento\Framework\View\Element\Js\Components" name="checkout_page_head_components" template="Magento_Catalog::js/components.phtml"/>
        </referenceBlock>
        <referenceBlock name="page.main.title">
            <arguments>
                <argument name="css_class" xsi:type="string">product</argument>
                <argument name="add_base_attribute" xsi:type="string">itemprop="name"</argument>
            </arguments>
        </referenceBlock>
        <referenceBlock name="root">
            <arguments>
                <argument name="add_attribute" xsi:type="string">itemscope itemtype="http://schema.org/Product"</argument>
            </arguments>
        </referenceBlock>

        <referenceBlock name="breadcrumbs" template="Magento_Catalog::product/breadcrumbs.phtml">
            <arguments>
                <argument name="viewModel" xsi:type="object">Magento\Catalog\ViewModel\Product\Breadcrumbs</argument>
            </arguments>
        </referenceBlock>

        <referenceContainer name="content">
            <container name="product.info.main" htmlTag="div" htmlClass="product-info-main" before="-">
                <container name="product.info.price" label="Product info auxiliary container" htmlTag="div" htmlClass="product-info-price">
                    <container name="product.info.stock.sku" label="Product auxiliary info" htmlTag="div" htmlClass="product-info-stock-sku">
                        <container name="product.info.type" before="-"/>
                        <block class="Magento\Catalog\Block\Product\View\Description" name="product.info.sku" template="Magento_Catalog::product/view/attribute.phtml" after="product.info.type">
                            <arguments>
                                <argument name="at_call" xsi:type="string">getSku</argument>
                                <argument name="at_code" xsi:type="string">sku</argument>
                                <argument name="css_class" xsi:type="string">sku</argument>
                                <argument name="at_label" xsi:type="string">default</argument>
                                <argument name="add_attribute" xsi:type="string">itemprop="sku"</argument>
                            </arguments>
                        </block>
                    </container>
                    <block class="Magento\Catalog\Block\Product\View" name="product.info.review" template="Magento_Catalog::product/view/review.phtml" after="product.info.stock.sku" />
                    <block class="Magento\Catalog\Pricing\Render" name="product.price.final">
                        <arguments>
                            <argument name="price_render" xsi:type="string">product.price.render.default</argument>
                            <argument name="price_type_code" xsi:type="string">final_price</argument>
                            <argument name="zone" xsi:type="string">item_view</argument>
                        </arguments>
                    </block>
                </container>
                <block class="Magento\Catalog\Pricing\Render" name="product.price.tier" after="product.info.price">
                    <arguments>
                        <argument name="price_render" xsi:type="string">product.price.render.default</argument>
                        <argument name="price_type_code" xsi:type="string">tier_price</argument>
                        <argument name="zone" xsi:type="string">item_view</argument>
                    </arguments>
                </block>
                <container name="alert.urls" as="alert_urls" label="Alert Urls" after="product.price.tier"/>
                <block class="Magento\Catalog\Block\Product\View" name="product.info" template="Magento_Catalog::product/view/form.phtml" after="alert.urls">
                    <container name="product.info.form.content" as="product_info_form_content">
                        <block class="Magento\Catalog\Block\Product\View" name="product.info.addtocart" as="addtocart" template="Magento_Catalog::product/view/addtocart.phtml"/>
                    </container>
                    <block class="Magento\Framework\View\Element\Template" name="product.info.form.options" as="options_container">
                        <block class="Magento\Catalog\Block\Product\View" name="product.info.options.wrapper" as="product_options_wrapper" template="Magento_Catalog::product/view/options/wrapper.phtml">
                            <block class="Magento\Catalog\Block\Product\View\Options" name="product.info.options" as="product_options" template="Magento_Catalog::product/view/options.phtml">
                                <block class="Magento\Catalog\Block\Product\View\Options\Type\DefaultType" name="product.info.options.default" as="default" template="Magento_Catalog::product/view/options/type/default.phtml"/>
                                <block class="Magento\Catalog\Block\Product\View\Options\Type\Text" name="product.info.options.text" as="text" template="Magento_Catalog::product/view/options/type/text.phtml"/>
                                <block class="Magento\Catalog\Block\Product\View\Options\Type\File" name="product.info.options.file" as="file" template="Magento_Catalog::product/view/options/type/file.phtml"/>
                                <block class="Magento\Catalog\Block\Product\View\Options\Type\Select" name="product.info.options.select" as="select" template="Magento_Catalog::product/view/options/type/select.phtml"/>
                                <block class="Magento\Catalog\Block\Product\View\Options\Type\Date" name="product.info.options.date" as="date" template="Magento_Catalog::product/view/options/type/date.phtml"/>
                            </block>
                            <block class="Magento\Framework\View\Element\Html\Calendar" name="html_calendar" as="html_calendar" template="Magento_Theme::js/calendar.phtml"/>
                        </block>
                        <block class="Magento\Catalog\Block\Product\View" name="product.info.options.wrapper.bottom" as="product_options_wrapper_bottom" template="Magento_Catalog::product/view/options/wrapper/bottom.phtml">
                            <block class="Magento\Catalog\Block\Product\View" name="product.info.addtocart.additional" as="product.info.addtocart" template="Magento_Catalog::product/view/addtocart.phtml"/>
                        </block>
                    </block>
                </block>
                <container name="product.info.extrahint" as="extrahint" label="Product View Extra Hint">
                    <container name="product.info.social" label="Product social links container" htmlTag="div" htmlClass="product-social-links">
                        <block class="Magento\Catalog\Block\Product\View" name="product.info.addto" as="addto" template="Magento_Catalog::product/view/addto.phtml">
                            <block class="Magento\Catalog\Block\Product\View\AddTo\Compare" name="view.addto.compare" after="view.addto.wishlist"
                                   template="Magento_Catalog::product/view/addto/compare.phtml" />
                        </block>
                        <block class="Magento\Catalog\Block\Product\View" name="product.info.mailto" template="Magento_Catalog::product/view/mailto.phtml"/>
                    </container>
                </container>
                <block class="Magento\Catalog\Block\Product\View\Description" name="product.info.overview" template="Magento_Catalog::product/view/attribute.phtml" group="detailed_info" after="product.info.extrahint">
                    <arguments>
                        <argument name="at_call" xsi:type="string">getShortDescription</argument>
                        <argument name="at_code" xsi:type="string">short_description</argument>
                        <argument name="css_class" xsi:type="string">overview</argument>
                        <argument name="at_label" xsi:type="string">none</argument>
                        <argument name="title" translate="true" xsi:type="string">Overview</argument>
                        <argument name="add_attribute" xsi:type="string">itemprop="description"</argument>
                    </arguments>
                </block>
            </container>
            <container name="product.info.media" htmlTag="div" htmlClass="product media" after="product.info.main">
                <block class="Magento\Framework\View\Element\Template" name="skip_gallery_after.target" before="skip_gallery_before.wrapper" template="Magento_Theme::html/skiptarget.phtml">
                    <arguments>
                        <argument name="target_id" xsi:type="string">gallery-prev-area</argument>
                    </arguments>
                </block>
                <container name="skip_gallery_before.wrapper" htmlTag="div" htmlClass="action-skip-wrapper">
                    <block class="Magento\Framework\View\Element\Template" before="product.info.media.image" name="skip_gallery_before" template="Magento_Theme::html/skip.phtml">
                        <arguments>
                            <argument name="target" xsi:type="string">gallery-next-area</argument>
                            <argument name="label" translate="true" xsi:type="string">Skip to the end of the images gallery</argument>
                        </arguments>
                    </block>
                </container>
                <block class="Magento\Catalog\Block\Product\View\Gallery" name="product.info.media.image" template="Magento_Catalog::product/view/gallery.phtml">
                    <arguments>
<<<<<<< HEAD
                        <argument name="imageHelper" xsi:type="object">Magento\Catalog\Helper\Image</argument>
=======
                        <argument name="gallery_options" xsi:type="object">Magento\Catalog\Block\Product\View\GalleryOptions</argument>
>>>>>>> 2dfe31ab
                    </arguments>
                </block>
                <container name="skip_gallery_after.wrapper" htmlTag="div" htmlClass="action-skip-wrapper">
                    <block class="Magento\Framework\View\Element\Template" after="product.info.media.image" name="skip_gallery_after" template="Magento_Theme::html/skip.phtml">
                        <arguments>
                            <argument name="target" xsi:type="string">gallery-prev-area</argument>
                            <argument name="label" translate="true" xsi:type="string">Skip to the beginning of the images gallery</argument>
                        </arguments>
                    </block>
                </container>
                <block class="Magento\Framework\View\Element\Template" name="skip_gallery_before.target" after="skip_gallery_after.wrapper" template="Magento_Theme::html/skiptarget.phtml">
                    <arguments>
                        <argument name="target_id" xsi:type="string">gallery-next-area</argument>
                    </arguments>
                </block>
            </container>
            <block class="Magento\Catalog\Block\Product\View\Details" name="product.info.details" template="Magento_Catalog::product/view/details.phtml" after="product.info.media">
                <block class="Magento\Catalog\Block\Product\View\Description" name="product.info.description" as="description" template="Magento_Catalog::product/view/attribute.phtml" group="detailed_info">
                    <arguments>
                        <argument name="at_call" xsi:type="string">getDescription</argument>
                        <argument name="at_code" xsi:type="string">description</argument>
                        <argument name="css_class" xsi:type="string">description</argument>
                        <argument name="at_label" xsi:type="string">none</argument>
                        <argument name="title" translate="true" xsi:type="string">Details</argument>
                        <argument name="sort_order" xsi:type="string">10</argument>
                    </arguments>
                </block>
                <block class="Magento\Catalog\Block\Product\View\Attributes" name="product.attributes" as="additional" template="Magento_Catalog::product/view/attributes.phtml" group="detailed_info">
                    <arguments>
                        <argument translate="true" name="title" xsi:type="string">More Information</argument>
                        <argument name="sort_order" xsi:type="string">20</argument>
                    </arguments>
                </block>
            </block>
            <block class="Magento\Cookie\Block\RequireCookie" name="require-cookie" template="Magento_Cookie::require_cookie.phtml">
                <arguments>
                    <argument name="triggers" xsi:type="array">
                        <item name="compareProductLink" xsi:type="string">.action.tocompare</item>
                    </argument>
                </arguments>
            </block>
        </referenceContainer>
        <referenceContainer name="content.aside">
            <block class="Magento\Catalog\Block\Product\ProductList\Related" name="catalog.product.related" template="Magento_Catalog::product/list/items.phtml">
                <arguments>
                    <argument name="type" xsi:type="string">related</argument>
                </arguments>
                <block class="Magento\Catalog\Block\Product\ProductList\Item\Container" name="related.product.addto" as="addto">
                    <block class="Magento\Catalog\Block\Product\ProductList\Item\AddTo\Compare"
                           name="related.product.addto.compare" as="compare"
                           template="Magento_Catalog::product/list/addto/compare.phtml"/>
                </block>
            </block>
            <block class="Magento\Catalog\Block\Product\ProductList\Upsell" name="product.info.upsell" template="Magento_Catalog::product/list/items.phtml">
                <arguments>
                    <argument name="type" xsi:type="string">upsell</argument>
                </arguments>
                <block class="Magento\Catalog\Block\Product\ProductList\Item\Container" name="upsell.product.addto" as="addto">
                    <block class="Magento\Catalog\Block\Product\ProductList\Item\AddTo\Compare"
                           name="upsell.product.addto.compare" as="compare"
                           template="Magento_Catalog::product/list/addto/compare.phtml"/>
                </block>
            </block>
            <block class="Magento\Catalog\Block\Product\View\Additional" name="product.info.additional" as="product_additional_data"/>
        </referenceContainer>
        <referenceBlock name="product.info.addtocart">
            <block class="Magento\Catalog\Block\ShortcutButtons\InCatalog" name="addtocart.shortcut.buttons"/>
        </referenceBlock>
        <referenceBlock name="product.info.addtocart.additional">
            <block class="Magento\Catalog\Block\ShortcutButtons\InCatalog" name="addtocart.shortcut.buttons.additional"/>
        </referenceBlock>
        <referenceContainer name="content">
            <block
                    class="Magento\Catalog\Block\Ui\ProductViewCounter"
                    name="product_viewed_counter"
                    template="Magento_Catalog::product/view/counter.phtml"/>
        </referenceContainer>
    </body>
</page><|MERGE_RESOLUTION|>--- conflicted
+++ resolved
@@ -123,11 +123,8 @@
                 </container>
                 <block class="Magento\Catalog\Block\Product\View\Gallery" name="product.info.media.image" template="Magento_Catalog::product/view/gallery.phtml">
                     <arguments>
-<<<<<<< HEAD
+                        <argument name="gallery_options" xsi:type="object">Magento\Catalog\Block\Product\View\GalleryOptions</argument>
                         <argument name="imageHelper" xsi:type="object">Magento\Catalog\Helper\Image</argument>
-=======
-                        <argument name="gallery_options" xsi:type="object">Magento\Catalog\Block\Product\View\GalleryOptions</argument>
->>>>>>> 2dfe31ab
                     </arguments>
                 </block>
                 <container name="skip_gallery_after.wrapper" htmlTag="div" htmlClass="action-skip-wrapper">
