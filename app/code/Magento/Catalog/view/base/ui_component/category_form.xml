<?xml version="1.0" encoding="UTF-8"?>
<!--
/**
 * Copyright © 2015 Magento. All rights reserved.
 * See COPYING.txt for license details.
 */
-->
<form xmlns:xsi="http://www.w3.org/2001/XMLSchema-instance"
      xsi:noNamespaceSchemaLocation="urn:magento:module:Magento_Ui:etc/ui_configuration.xsd">
    <argument name="data" xsi:type="array">
        <item name="js_config" xsi:type="array">
            <item name="provider" xsi:type="string">category_form.category_form_data_source</item>
            <item name="deps" xsi:type="string">category_form.category_form_data_source</item>
        </item>
        <item name="label" xsi:type="string" translate="true">Category Information</item>
        <item name="layout" xsi:type="array">
            <item name="type" xsi:type="string">tabs</item>
        </item>
        <item name="buttons" xsi:type="array">
            <item name="back" xsi:type="string">Magento\Catalog\Block\Adminhtml\Category\Edit\ResetButton</item>
            <item name="save" xsi:type="string">Magento\Catalog\Block\Adminhtml\Category\Edit\SaveButton</item>
        </item>
    </argument>
    <dataSource name="category_form_data_source">
        <argument name="dataProvider" xsi:type="configurableObject">
            <argument name="class" xsi:type="string">Magento\Catalog\Model\Category\DataProvider</argument>
            <argument name="name" xsi:type="string">category_form_data_source</argument>
            <argument name="primaryFieldName" xsi:type="string">entity_id</argument>
            <argument name="requestFieldName" xsi:type="string">id</argument>
            <argument name="data" xsi:type="array">
                <item name="config" xsi:type="array">
                    <item name="submit_url" xsi:type="url" path="catalog/category/save"/>
                </item>
            </argument>
        </argument>
        <argument name="data" xsi:type="array">
            <item name="js_config" xsi:type="array">
                <item name="component" xsi:type="string">Magento_Ui/js/form/provider</item>
            </item>
        </argument>
    </dataSource>
    <fieldset name="general">
        <argument name="data" xsi:type="array">
            <item name="config" xsi:type="array">
                <item name="label" xsi:type="string" translate="true">Category Information</item>
            </item>
        </argument>
        <field name="is_active">
            <argument name="data" xsi:type="array">
                <item name="config" xsi:type="array">
                    <item name="sortOrder" xsi:type="number">10</item>
                    <item name="dataType" xsi:type="string">boolean</item>
                    <item name="formElement" xsi:type="string">select</item>
                    <item name="source" xsi:type="string">category</item>
                    <item name="elementTmpl" xsi:type="string">ui/form/element/switcher</item>
                    <item name="component" xsi:type="string">Magento_Catalog/js/components/select-to-checkbox</item>
                </item>
            </argument>
        </field>
        <field name="include_in_menu">
            <argument name="data" xsi:type="array">
                <item name="config" xsi:type="array">
                    <item name="sortOrder" xsi:type="number">20</item>
                    <item name="dataType" xsi:type="string">boolean</item>
                    <item name="formElement" xsi:type="string">select</item>
                    <item name="source" xsi:type="string">category</item>
                    <item name="elementTmpl" xsi:type="string">ui/form/element/switcher</item>
                    <item name="component" xsi:type="string">Magento_Catalog/js/components/select-to-checkbox</item>
                </item>
            </argument>
        </field>
        <field name="is_anchor">
            <argument name="data" xsi:type="array">
                <item name="config" xsi:type="array">
                    <item name="sortOrder" xsi:type="number">30</item>
                    <item name="dataType" xsi:type="string">boolean</item>
                    <item name="formElement" xsi:type="string">select</item>
                    <item name="source" xsi:type="string">category</item>
                    <item name="elementTmpl" xsi:type="string">ui/form/element/switcher</item>
                    <item name="component" xsi:type="string">Magento_Catalog/js/components/select-to-checkbox</item>
                </item>
            </argument>
        </field>
        <field name="custom_apply_to_products">
            <argument name="data" xsi:type="array">
                <item name="config" xsi:type="array">
                    <item name="sortOrder" xsi:type="number">40</item>
                    <item name="dataType" xsi:type="string">boolean</item>
                    <item name="formElement" xsi:type="string">select</item>
                    <item name="source" xsi:type="string">category</item>
                    <item name="elementTmpl" xsi:type="string">ui/form/element/switcher</item>
                    <item name="component" xsi:type="string">Magento_Catalog/js/components/select-to-checkbox</item>
                </item>
            </argument>
        </field>
        <field name="custom_use_parent_settings">
            <argument name="data" xsi:type="array">
                <item name="config" xsi:type="array">
                    <item name="sortOrder" xsi:type="number">50</item>
                    <item name="dataType" xsi:type="string">boolean</item>
                    <item name="formElement" xsi:type="string">select</item>
                    <item name="source" xsi:type="string">category</item>
                    <item name="elementTmpl" xsi:type="string">ui/form/element/switcher</item>
                    <item name="component" xsi:type="string">Magento_Catalog/js/components/select-to-checkbox</item>
                </item>
            </argument>
        </field>
        <container name="available_sort_by_group">
            <argument name="data" xsi:type="array">
                <item name="type" xsi:type="string">group</item>
                <item name="config" xsi:type="array">
                    <item name="component" xsi:type="string">Magento_Ui/js/form/components/group</item>
                    <item name="label" xsi:type="string" translate="true">Available Product Listing Sort By</item>
                    <item name="required" xsi:type="boolean">true</item>
                    <item name="dataScope" xsi:type="boolean">false</item>
                    <item name="sortOrder" xsi:type="number">60</item>
                </item>
            </argument>
            <field name="available_sort_by">
                <argument name="data" xsi:type="array">
                    <item name="config" xsi:type="array">
                        <item name="formElement" xsi:type="string">multiselect</item>
                        <item name="source" xsi:type="string">category</item>
                        <item name="imports" xsi:type="array">
                            <item name="disabled" xsi:type="string">${ $.provider }:data.general.use_config.available_sort_by</item>
                            <item name="handleRequired" xsi:type="string">${ $.provider }:data.general.use_config.available_sort_by</item>
                        </item>
                        <item name="component" xsi:type="string">Magento_Catalog/js/components/multiselect-handle-required</item>
                    </item>
                </argument>
            </field>
            <field name="use_config.available_sort_by">
                <argument name="data" xsi:type="array">
                    <item name="config" xsi:type="array">
                        <item name="label" xsi:type="string" translate="true">Use All Available Attributes</item>
                        <item name="dataType" xsi:type="string">boolean</item>
                        <item name="formElement" xsi:type="string">checkbox</item>
                    </item>
                </argument>
            </field>
        </container>
<<<<<<< HEAD
        <container name="default_sort_by_group">
            <argument name="data" xsi:type="array">
                <item name="type" xsi:type="string">group</item>
                <item name="config" xsi:type="array">
                    <item name="component" xsi:type="string">Magento_Ui/js/form/components/group</item>
                    <item name="label" xsi:type="string" translate="true">Default Product Listing Sort By</item>
                    <item name="required" xsi:type="boolean">true</item>
                    <item name="dataScope" xsi:type="boolean">false</item>
                    <item name="sortOrder" xsi:type="number">70</item>
                </item>
            </argument>
            <field name="default_sort_by">
                <argument name="data" xsi:type="array">
                    <item name="config" xsi:type="array">
                        <item name="formElement" xsi:type="string">select</item>
                        <item name="source" xsi:type="string">category</item>
                        <item name="imports" xsi:type="array">
                            <item name="disabled" xsi:type="string">${ $.provider }:data.general.use_config.default_sort_by</item>
                            <item name="handleRequired" xsi:type="string">${ $.provider }:data.general.use_config.default_sort_by</item>
                        </item>
                        <item name="component" xsi:type="string">Magento_Catalog/js/components/select-handle-required</item>
                    </item>
                </argument>
            </field>
            <field name="use_config.default_sort_by">
                <argument name="data" xsi:type="array">
                    <item name="config" xsi:type="array">
                        <item name="label" xsi:type="string" translate="true">Use Config Settings</item>
                        <item name="dataType" xsi:type="string">boolean</item>
                        <item name="formElement" xsi:type="string">checkbox</item>
                    </item>
                </argument>
            </field>
        </container>
        <container name="filter_price_range_group">
            <argument name="data" xsi:type="array">
                <item name="type" xsi:type="string">group</item>
                <item name="config" xsi:type="array">
                    <item name="component" xsi:type="string">Magento_Ui/js/form/components/group</item>
                    <item name="label" xsi:type="string" translate="true">Default Product Listing Sort By</item>
                    <item name="required" xsi:type="boolean">true</item>
                    <item name="dataScope" xsi:type="boolean">false</item>
                    <item name="sortOrder" xsi:type="number">80</item>
                </item>
            </argument>
            <field name="filter_price_range">
                <argument name="data" xsi:type="array">
                    <item name="config" xsi:type="array">
                        <item name="formElement" xsi:type="string">input</item>
                        <item name="source" xsi:type="string">category</item>
                        <item name="imports" xsi:type="array">
                            <item name="disabled" xsi:type="string">${ $.provider }:data.general.use_config.filter_price_range</item>
                            <item name="handleRequired" xsi:type="string">${ $.provider }:data.general.use_config.filter_price_range</item>
                        </item>
                        <item name="component" xsi:type="string">Magento_Catalog/js/components/input-handle-required</item>
                    </item>
                </argument>
            </field>
            <field name="use_config.filter_price_range">
                <argument name="data" xsi:type="array">
                    <item name="config" xsi:type="array">
                        <item name="label" xsi:type="string" translate="true">Use Config Settings</item>
                        <item name="dataType" xsi:type="string">boolean</item>
                        <item name="formElement" xsi:type="string">checkbox</item>
                    </item>
                </argument>
            </field>
=======
        <container name="assign_products_container" >
            <htmlContent name="html_content">
                <argument name="block" xsi:type="object">Magento\Catalog\Block\Adminhtml\Category\AssignProducts</argument>
            </htmlContent>
>>>>>>> c933312c
        </container>
    </fieldset>
</form><|MERGE_RESOLUTION|>--- conflicted
+++ resolved
@@ -139,7 +139,6 @@
                 </argument>
             </field>
         </container>
-<<<<<<< HEAD
         <container name="default_sort_by_group">
             <argument name="data" xsi:type="array">
                 <item name="type" xsi:type="string">group</item>
@@ -207,12 +206,11 @@
                     </item>
                 </argument>
             </field>
-=======
+        </container>
         <container name="assign_products_container" >
             <htmlContent name="html_content">
                 <argument name="block" xsi:type="object">Magento\Catalog\Block\Adminhtml\Category\AssignProducts</argument>
             </htmlContent>
->>>>>>> c933312c
         </container>
     </fieldset>
 </form>