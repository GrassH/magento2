/**
 * Copyright © 2015 Magento. All rights reserved.
 * See COPYING.txt for license details.
 */
<<<<<<< HEAD
/*jshint browser:true jquery:true*/
define([
    "jquery",
    "Magento_Catalog/js/price-utils",
    "underscore",
    "mage/template",
    "jquery/ui"
], function ($, utils, _, mageTemplate) {
    "use strict";
=======
define([
    'jquery',
    'Magento_Catalog/js/price-utils',
    'underscore',
    'mage/template',
    'jquery/ui'
], function ($, utils, _, mageTemplate) {
    'use strict';
>>>>>>> b4e62fba

    var globalOptions = {
        productId: null,
        priceConfig: null,
        prices: {},
<<<<<<< HEAD
        priceTemplate: '<span class="price"><%= formatted %></span>'
=======
        priceTemplate: '<span class="price"><%- formatted %></span>'
>>>>>>> b4e62fba
    };

    $.widget('mage.priceBox', {
        options: globalOptions,
        cache: {},

        /**
         * Widget initialisation.
         * Every time when option changed prices also can be changed. So
         * changed options.prices -> changed cached prices -> recalculation -> redraw price box
         */
        _init: function initPriceBox() {
            var box = this.element;
            box.trigger('updatePrice');
            this.cache.displayPrices = utils.deepClone(this.options.prices);
        },

        /**
         * Widget creating.
         */
        _create: function createPriceBox() {
            var box = this.element;

            this._setDefaultsFromPriceConfig();
            this._setDefaultsFromDataSet();

            box.on('reloadPrice', this.reloadPrice.bind(this));
            box.on('updatePrice', this.onUpdatePrice.bind(this));
        },

        /**
         * Call on event updatePrice. Proxy to updatePrice method.
         * @param {Event} event
         * @param {Object} prices
         * @param {Boolean} isReplace
         */
        onUpdatePrice: function onUpdatePrice(event, prices, isReplace) {
            return this.updatePrice(prices);
        },

        /**
         * Updates price via new (or additional values).
         * It expects object like this:
         * -----
         *   "option-hash":
         *      "price-code":
         *         "amount": 999.99999,
         *         ...
         * -----
         * Empty option-hash object or empty price-code object treats as zero amount.
         * @param {Object} newPrices
         */
        updatePrice: function updatePrice(newPrices) {
            var prices = this.cache.displayPrices,
                additionalPrice = {},
                keys = [];

            this.cache.additionalPriceObject = this.cache.additionalPriceObject || {};

            if (newPrices) {
                $.extend(this.cache.additionalPriceObject, newPrices);
            }

            if (!_.isEmpty(additionalPrice)) {
                keys = _.keys(additionalPrice);
            } else if (!_.isEmpty(prices)) {
                keys = _.keys(prices);
            }

            _.each(this.cache.additionalPriceObject, function (additional) {
                if (additional && !_.isEmpty(additional)) {
                    keys = _.keys(additional);
                }
                _.each(keys, function (priceCode) {
                    var priceValue = additional[priceCode] || {};
                    priceValue.amount = +priceValue.amount || 0;
                    priceValue.adjustments = priceValue.adjustments || {};

                    additionalPrice[priceCode] = additionalPrice[priceCode] || {
                        'amount': 0,
                        'adjustments': {}
                    };
                    additionalPrice[priceCode].amount = 0 + (additionalPrice[priceCode].amount || 0) + priceValue.amount;
                    _.each(priceValue.adjustments, function (adValue, adCode) {
                        additionalPrice[priceCode].adjustments[adCode] = 0 + (additionalPrice[priceCode].adjustments[adCode] || 0) + adValue;
                    });
                });
            });

            if (_.isEmpty(additionalPrice)) {
                this.cache.displayPrices = utils.deepClone(this.options.prices);
            } else {
                _.each(additionalPrice, function (option, priceCode) {
                    var origin = this.options.prices[priceCode] || {},
                        final = prices[priceCode] || {};
                    option.amount = option.amount || 0;
                    origin.amount = origin.amount || 0;
                    origin.adjustments = origin.adjustments || {};
                    final.adjustments = final.adjustments || {};

                    final.amount = 0 + origin.amount + option.amount;
                    _.each(option.adjustments, function (pa, paCode) {
                        final.adjustments[paCode] = 0 + (origin.adjustments[paCode] || 0) + pa;
                    });
                }, this);
            }

            this.element.trigger('reloadPrice');
        },

        /**
         * Render price unit block.
         */
        reloadPrice: function reDrawPrices() {
            var box = this.element,
                prices = this.cache.displayPrices,
                priceFormat = this.options.priceConfig && this.options.priceConfig.priceFormat || {},
                priceTemplate = mageTemplate(this.options.priceTemplate);

            _.each(prices, function (price, priceCode) {
                var html,
                    finalPrice = price.amount;

                _.each(price.adjustments, function (adjustmentAmount) {
                    finalPrice += adjustmentAmount;
                });

                price.final = finalPrice;
                price.formatted = utils.formatPrice(finalPrice, priceFormat);

                html = priceTemplate(price);
                $('[data-price-type="' + priceCode + '"]', box).html(html);
            });
        },

        /**
         * Overwrites initial (default) prices object.
         * @param {Object} prices
         */
        setDefault: function setDefaultPrices(prices) {
            this.cache.displayPrices = utils.deepClone(prices);
            this.options.prices = utils.deepClone(prices);
        },

        /**
         * Custom behavior on getting options:
         * now widget able to deep merge of accepted configuration.
         * @param  {Object} options
         * @return {mage.priceBox}
         */
        _setOptions: function setOptions(options) {
            $.extend(true, this.options, options);

            if ('disabled' in options) {
                this._setOption('disabled', options.disabled);
            }

            return this;
        },

        /**
         * setDefaultsFromDataSet
         */
        _setDefaultsFromDataSet: function _setDefaultsFromDataSet() {
            var box = this.element,
                priceHolders = $('[data-price-type]', box),
                prices = this.options.prices;
            this.options.productId = box.data('productId');

            if (_.isEmpty(prices)) {
                priceHolders.each(function (index, element) {
                    var type = $(element).data('priceType'),
                        amount = $(element).data('priceAmount');

                    if (type && amount) {
                        prices[type] = {
                            amount: amount
                        };
                    }
                });
            }
        },

<<<<<<< HEAD
        this.element.trigger('reloadPrice');
    }

    /**
     * Render price unit block.
     */
    function reDrawPrices() {
        /*jshint validthis: true */
        var box = this.element;
        var prices = this.cache.displayPrices;
        var priceFormat = this.options.priceConfig && this.options.priceConfig.priceFormat || {};
        var priceTemplate = mageTemplate(this.options.priceTemplate);

        _.each(prices, function (price, priceCode) {
            var html,
                finalPrice = price.amount;
            _.each(price.adjustments, function (adjustmentAmount) {
                finalPrice += adjustmentAmount;
            });
=======
        /**
         * setDefaultsFromPriceConfig
         */
        _setDefaultsFromPriceConfig: function _setDefaultsFromPriceConfig() {
            var config = this.options.priceConfig;
>>>>>>> b4e62fba

            if (config) {
                if (+config.productId !== +this.options.productId) {
                    return;
                }
                this.options.prices = config.prices;
            }
        }
    });

    return $.mage.priceBox;
});<|MERGE_RESOLUTION|>--- conflicted
+++ resolved
@@ -2,17 +2,6 @@
  * Copyright © 2015 Magento. All rights reserved.
  * See COPYING.txt for license details.
  */
-<<<<<<< HEAD
-/*jshint browser:true jquery:true*/
-define([
-    "jquery",
-    "Magento_Catalog/js/price-utils",
-    "underscore",
-    "mage/template",
-    "jquery/ui"
-], function ($, utils, _, mageTemplate) {
-    "use strict";
-=======
 define([
     'jquery',
     'Magento_Catalog/js/price-utils',
@@ -21,17 +10,12 @@
     'jquery/ui'
 ], function ($, utils, _, mageTemplate) {
     'use strict';
->>>>>>> b4e62fba
 
     var globalOptions = {
         productId: null,
         priceConfig: null,
         prices: {},
-<<<<<<< HEAD
-        priceTemplate: '<span class="price"><%= formatted %></span>'
-=======
         priceTemplate: '<span class="price"><%- formatted %></span>'
->>>>>>> b4e62fba
     };
 
     $.widget('mage.priceBox', {
@@ -215,33 +199,11 @@
             }
         },
 
-<<<<<<< HEAD
-        this.element.trigger('reloadPrice');
-    }
-
-    /**
-     * Render price unit block.
-     */
-    function reDrawPrices() {
-        /*jshint validthis: true */
-        var box = this.element;
-        var prices = this.cache.displayPrices;
-        var priceFormat = this.options.priceConfig && this.options.priceConfig.priceFormat || {};
-        var priceTemplate = mageTemplate(this.options.priceTemplate);
-
-        _.each(prices, function (price, priceCode) {
-            var html,
-                finalPrice = price.amount;
-            _.each(price.adjustments, function (adjustmentAmount) {
-                finalPrice += adjustmentAmount;
-            });
-=======
         /**
          * setDefaultsFromPriceConfig
          */
         _setDefaultsFromPriceConfig: function _setDefaultsFromPriceConfig() {
             var config = this.options.priceConfig;
->>>>>>> b4e62fba
 
             if (config) {
                 if (+config.productId !== +this.options.productId) {
