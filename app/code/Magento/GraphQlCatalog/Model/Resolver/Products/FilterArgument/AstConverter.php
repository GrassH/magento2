--- conflicted
+++ resolved
@@ -115,15 +115,9 @@
     {
         $result = [];
         $attributes = $this->entityAttributeList->getDefaultEntityAttributes(\Magento\Catalog\Model\Product::ENTITY);
-<<<<<<< HEAD
         foreach ($attributes as $attributeName => $isType) {
             if ($isType) {
-                $result[$attributeName] = 'String';
-=======
-        foreach ($attributes as $attribute) {
-            if ((!$attribute->getIsUserDefined()) && !is_array($attribute)) {
-                $result[$attribute->getAttributeCode()] = Pool::TYPE_STRING;
->>>>>>> 57c33f71
+                $result[$attributeName] = Pool::TYPE_STRING;
             }
         }
 
