<?php
/**
 * Copyright © Magento, Inc. All rights reserved.
 * See COPYING.txt for license details.
 */

namespace Magento\GraphQlCatalog\Model\Resolver\Products\Query;

use Magento\Catalog\Api\ProductRepositoryInterface;
use Magento\Framework\Api\SearchCriteriaBuilder;
use Magento\Framework\Api\SearchCriteriaInterface;
use Magento\Framework\GraphQl\Query\PostFetchProcessorInterface;
use Magento\GraphQlCatalog\Model\Resolver\Products\DataProvider\Product;
use Magento\GraphQlCatalog\Model\Resolver\Products\SearchResult;
use Magento\GraphQlCatalog\Model\Resolver\Products\SearchResultFactory;
use Magento\GraphQlCatalog\Model\Resolver\Products\DataProvider\Product\FormatterInterface;

/**
 * Retrieve filtered product data based off given search criteria in a format that GraphQL can interpret.
 */
class Filter
{
    /**
     * @var ProductRepositoryInterface
     */
    private $productRepository;

    /**
     * @var SearchResultFactory
     */
    private $searchResultFactory;

    /**
     * @var Product
     */
    private $productDataProvider;

    /**
     * @var SearchCriteriaBuilder
     */
    private $searchCriteriaBuilder;

    /**
     * @var FormatterInterface
     */
    private $formatter;

    /**
     * @var PostFetchProcessorInterface[]
     */
    private $postProcessors;

    /**
     * @param ProductRepositoryInterface $productRepository
     * @param SearchResultFactory $searchResultFactory
     * @param Product $productDataProvider
     * @param SearchCriteriaBuilder $searchCriteriaBuilder
     * @param FormatterInterface $formatter
     * @param PostFetchProcessorInterface[] $postProcessors
     */
    public function __construct(
        ProductRepositoryInterface $productRepository,
        SearchResultFactory $searchResultFactory,
        Product $productDataProvider,
        SearchCriteriaBuilder $searchCriteriaBuilder,
<<<<<<< HEAD
        Formatter $formatter,
        array $postProcessors = []
=======
        FormatterInterface $formatter,
        array $postProcessors
>>>>>>> 3f9dd8af
    ) {
        $this->productRepository = $productRepository;
        $this->searchResultFactory = $searchResultFactory;
        $this->productDataProvider = $productDataProvider;
        $this->searchCriteriaBuilder = $searchCriteriaBuilder;
        $this->postProcessors = $postProcessors;
        $this->formatter = $formatter;
    }

    /**
     * Filter catalog product data based off given search criteria
     *
     * @param SearchCriteriaInterface $searchCriteria
     * @return SearchResult
     */
    public function getResult(SearchCriteriaInterface $searchCriteria)
    {
        $realPageSize = $searchCriteria->getPageSize();
        $realCurrentPage = $searchCriteria->getCurrentPage();
        // Current page must be set to 0 and page size to max for search to grab all ID's as temporary workaround for
        // inaccurate search
        $searchCriteria->setPageSize(PHP_INT_MAX);
        $searchCriteria->setCurrentPage(1);
        $products = $this->productDataProvider->getList($searchCriteria);
        $productArray = [];
        $searchCriteria->setPageSize($realPageSize);
        $searchCriteria->setCurrentPage($realCurrentPage);
        $paginatedProducts = $this->paginateList($products->getItems(), $searchCriteria);
        /** @var \Magento\Catalog\Model\Product $product */
        foreach ($paginatedProducts as $product) {
            $productArray[] = $this->formatter->format($product);
        }

        foreach ($this->postProcessors as $postProcessor) {
            $productArray = $postProcessor->process($productArray);
        }

        return $this->searchResultFactory->create($products->getTotalCount(), $productArray);
    }

    /**
     * Paginates array of Ids pulled back in search based off search criteria and total count.
     *
     * @param array $ids
     * @param SearchCriteriaInterface $searchCriteria
     * @return int[]
     */
    private function paginateList(array $ids, SearchCriteriaInterface $searchCriteria)
    {
        $length = $searchCriteria->getPageSize();
        // Search starts pages from 0
        $offset = $length * ($searchCriteria->getCurrentPage() - 1);
        return array_slice($ids, $offset, $length);
    }
}<|MERGE_RESOLUTION|>--- conflicted
+++ resolved
@@ -63,13 +63,8 @@
         SearchResultFactory $searchResultFactory,
         Product $productDataProvider,
         SearchCriteriaBuilder $searchCriteriaBuilder,
-<<<<<<< HEAD
-        Formatter $formatter,
+        FormatterInterface $formatter,
         array $postProcessors = []
-=======
-        FormatterInterface $formatter,
-        array $postProcessors
->>>>>>> 3f9dd8af
     ) {
         $this->productRepository = $productRepository;
         $this->searchResultFactory = $searchResultFactory;
