--- conflicted
+++ resolved
@@ -2,11 +2,7 @@
     "name": "magento/module-media-content-synchronization-api",
     "description": "Magento module responsible for the media content synchronization implementation API",
     "require": {
-<<<<<<< HEAD
-        "php": "^7.4||^8.1",
-=======
         "php": "~8.1.0||~8.2.0",
->>>>>>> 8ef004d4
         "magento/framework": "*",
         "magento/module-media-content-api": "*"
     },
