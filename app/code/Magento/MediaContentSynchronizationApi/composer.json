--- conflicted
+++ resolved
@@ -1,14 +1,6 @@
 {
     "name": "magento/module-media-content-synchronization-api",
     "description": "Magento module responsible for the media content synchronization implementation API",
-<<<<<<< HEAD
-    "require": {
-        "php": "~7.3.0||~7.4.0",
-        "magento/framework": "*",
-        "magento/module-media-content-api": "*"
-    },
-=======
->>>>>>> 445b0f1a
     "type": "magento2-module",
     "license": [
         "OSL-3.0",
@@ -17,7 +9,8 @@
     "version": "100.4.0",
     "require": {
         "php": "~7.3.0||~7.4.0",
-        "magento/framework": "103.0.*"
+        "magento/framework": "103.0.*",
+        "magento/module-media-content-api": "*"
     },
     "autoload": {
         "files": [
@@ -27,4 +20,4 @@
             "Magento\\MediaContentSynchronizationApi\\": ""
         }
     }
-}
+}