<?php
/**
 * Copyright © Magento, Inc. All rights reserved.
 * See COPYING.txt for license details.
 */
namespace Magento\CatalogRule\Block\Adminhtml\Promo\Catalog\Edit\Tab;

use Magento\Backend\Block\Widget\Form;
use Magento\Backend\Block\Widget\Form\Generic;
use Magento\Ui\Component\Layout\Tabs\TabInterface;
use Magento\Rule\Model\Condition\AbstractCondition;

class Conditions extends Generic implements TabInterface
{
    /**
     * @var \Magento\Backend\Block\Widget\Form\Renderer\Fieldset
     */
    protected $_rendererFieldset;

    /**
     * @var \Magento\Rule\Block\Conditions
     */
    protected $_conditions;

    /**
     * @param \Magento\Backend\Block\Template\Context $context
     * @param \Magento\Framework\Registry $registry
     * @param \Magento\Framework\Data\FormFactory $formFactory
     * @param \Magento\Rule\Block\Conditions $conditions
     * @param \Magento\Backend\Block\Widget\Form\Renderer\Fieldset $rendererFieldset
     * @param array $data
     */
    public function __construct(
        \Magento\Backend\Block\Template\Context $context,
        \Magento\Framework\Registry $registry,
        \Magento\Framework\Data\FormFactory $formFactory,
        \Magento\Rule\Block\Conditions $conditions,
        \Magento\Backend\Block\Widget\Form\Renderer\Fieldset $rendererFieldset,
        array $data = []
    ) {
        $this->_rendererFieldset = $rendererFieldset;
        $this->_conditions = $conditions;
        parent::__construct($context, $registry, $formFactory, $data);
    }

    /**
     * Prepare content for tab
     *
     * @return \Magento\Framework\Phrase
     * @codeCoverageIgnore
     */
    public function getTabLabel()
    {
        return __('Conditions');
    }

    /**
     * Prepare title for tab
     *
     * @return \Magento\Framework\Phrase
     * @codeCoverageIgnore
     */
    public function getTabTitle()
    {
        return __('Conditions');
    }

    /**
     * Returns status flag about this tab can be showen or not
     *
     * @return bool
     * @codeCoverageIgnore
     */
    public function canShowTab()
    {
        return true;
    }

    /**
     * Returns status flag about this tab hidden or not
     *
     * @return bool
     * @codeCoverageIgnore
     */
    public function isHidden()
    {
        return false;
    }

    /**
     * Tab class getter
     *
     * @return string
     * @codeCoverageIgnore
     */
    public function getTabClass()
    {
        return null;
    }

    /**
     * Return URL link to Tab content
     *
     * @return string
     * @codeCoverageIgnore
     */
    public function getTabUrl()
    {
        return null;
    }

    /**
     * Tab should be loaded trough Ajax call
     *
     * @return bool
     * @codeCoverageIgnore
     */
    public function isAjaxLoaded()
    {
        return false;
    }

    /**
     * @return Form
     */
    protected function _prepareForm()
    {
        $model = $this->_coreRegistry->registry('current_promo_catalog_rule');

        /** @var \Magento\Framework\Data\Form $form */
        $form = $this->addTabToForm($model);
        $this->setForm($form);

        return parent::_prepareForm();
    }

    /**
     * @param \Magento\CatalogRule\Api\Data\RuleInterface $model
     * @param string $fieldsetId
     * @param string $formName
     * @return \Magento\Framework\Data\Form
     * @throws \Magento\Framework\Exception\LocalizedException
     */
    protected function addTabToForm($model, $fieldsetId = 'conditions_fieldset', $formName = 'catalog_rule_form')
    {
        /** @var \Magento\Framework\Data\Form $form */
        $form = $this->_formFactory->create();
        $form->setHtmlIdPrefix('rule_');

        $conditionsFieldSetId = $model->getConditionsFieldSetId($formName);

        $newChildUrl = $this->getUrl(
            'catalog_rule/promo_catalog/newConditionHtml/form/' . $conditionsFieldSetId,
            ['form_namespace' => $formName]
        );

        $renderer = $this->_rendererFieldset->setTemplate('Magento_CatalogRule::promo/fieldset.phtml')
            ->setNewChildUrl($newChildUrl)
            ->setFieldSetId($conditionsFieldSetId);

        $fieldset = $form->addFieldset(
            $fieldsetId,
            ['legend' => __('Conditions (don\'t add conditions if rule is applied to all products)')]
        )->setRenderer($renderer);

        $fieldset->addField(
            'conditions',
            'text',
            [
                'name' => 'conditions',
                'label' => __('Conditions'),
                'title' => __('Conditions'),
                'required' => true,
                'data-form-part' => $formName
            ]
        )
            ->setRule($model)
            ->setRenderer($this->_conditions);

        $form->setValues($model->getData());
        $this->setConditionFormName($model->getConditions(), $formName, $conditionsFieldSetId);
        return $form;
    }

    /**
     * @param AbstractCondition $conditions
     * @param string $formName
     * @param string $jsFormName
     * @return void
     */
    private function setConditionFormName(AbstractCondition $conditions, $formName, $jsFormName)
    {
        $conditions->setFormName($formName);
<<<<<<< HEAD
=======
        $conditions->setJsFormObject($jsFormName);

>>>>>>> f7b5f3b6
        if ($conditions->getConditions() && is_array($conditions->getConditions())) {
            foreach ($conditions->getConditions() as $condition) {
                $this->setConditionFormName($condition, $formName, $jsFormName);
            }
        }
    }
}<|MERGE_RESOLUTION|>--- conflicted
+++ resolved
@@ -191,11 +191,8 @@
     private function setConditionFormName(AbstractCondition $conditions, $formName, $jsFormName)
     {
         $conditions->setFormName($formName);
-<<<<<<< HEAD
-=======
         $conditions->setJsFormObject($jsFormName);
 
->>>>>>> f7b5f3b6
         if ($conditions->getConditions() && is_array($conditions->getConditions())) {
             foreach ($conditions->getConditions() as $condition) {
                 $this->setConditionFormName($condition, $formName, $jsFormName);
