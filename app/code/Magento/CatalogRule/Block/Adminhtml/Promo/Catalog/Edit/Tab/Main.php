--- conflicted
+++ resolved
@@ -194,13 +194,8 @@
             'date',
             [
                 'name' => 'from_date',
-<<<<<<< HEAD
-                'label' => __('Start Date'),
-                'title' => __('Start Date'),
-=======
                 'label' => __('From'),
                 'title' => __('From'),
->>>>>>> 463c7151
                 'input_format' => \Magento\Framework\Stdlib\DateTime::DATE_INTERNAL_FORMAT,
                 'date_format' => $dateFormat
             ]
