--- conflicted
+++ resolved
@@ -15,11 +15,7 @@
 class NewConditionHtml extends CatalogAction implements HttpPostActionInterface, HttpGetActionInterface
 {
     /**
-<<<<<<< HEAD
      * Execute new condition html.
-=======
-     * New condition html action
->>>>>>> 673fd677
      *
      * @return void
      */
