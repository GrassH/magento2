--- conflicted
+++ resolved
@@ -30,11 +30,7 @@
                 $this->messageManager->addError($e->getMessage());
             } catch (\Exception $e) {
                 $this->messageManager->addError(
-<<<<<<< HEAD
-                    __('Something went wrong while deleting the rule. Please review the log file for details.')
-=======
                     __('We can\'t delete this rule right now. Please review the log and try again.')
->>>>>>> 463c7151
                 );
                 $this->_objectManager->get('Psr\Log\LoggerInterface')->critical($e);
                 $this->_redirect('catalog_rule/*/edit', ['id' => $this->getRequest()->getParam('id')]);
