<?php
/**
 * Copyright © 2015 Magento. All rights reserved.
 * See COPYING.txt for license details.
 */

// @codingStandardsIgnoreFile

?>
<div class="entry-edit rule-tree">
<?php echo $block->getFormHtml() ?>
</div>
<<<<<<< HEAD
<script>
/*
    if ($('rule_conditions_fieldset')) {
        var conditionsForm = new VarienRulesForm('rule_conditions_fieldset', '<?php echo $block->getNewConditionChildUrl() ?>');
    }
    if ($('rule_actions_fieldset')) {
        var actionsForm = new VarienRulesForm('rule_actions_fieldset', '<?php echo $block->getNewActionChildUrl() ?>');
    }
*/
</script>
=======
>>>>>>> 9e8434e9
<|MERGE_RESOLUTION|>--- conflicted
+++ resolved
@@ -10,16 +10,3 @@
 <div class="entry-edit rule-tree">
 <?php echo $block->getFormHtml() ?>
 </div>
-<<<<<<< HEAD
-<script>
-/*
-    if ($('rule_conditions_fieldset')) {
-        var conditionsForm = new VarienRulesForm('rule_conditions_fieldset', '<?php echo $block->getNewConditionChildUrl() ?>');
-    }
-    if ($('rule_actions_fieldset')) {
-        var actionsForm = new VarienRulesForm('rule_actions_fieldset', '<?php echo $block->getNewActionChildUrl() ?>');
-    }
-*/
-</script>
-=======
->>>>>>> 9e8434e9
