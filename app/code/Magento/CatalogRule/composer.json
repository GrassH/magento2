--- conflicted
+++ resolved
@@ -9,13 +9,7 @@
         "magento/module-customer": "1.0.0-beta",
         "magento/module-backend": "1.0.0-beta",
         "magento/module-eav": "1.0.0-beta",
-<<<<<<< HEAD
-        "magento/framework": "1.0.0-beta",
-        "magento/magento-composer-installer": "*"
-=======
-        "magento/module-import-export": "1.0.0-beta",
         "magento/framework": "1.0.0-beta"
->>>>>>> 5656778e
     },
     "suggest": {
         "magento/module-import-export": "1.0.0-beta"
