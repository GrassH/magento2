<?php
/**
 * Copyright © 2016 Magento. All rights reserved.
 * See COPYING.txt for license details.
 */

namespace Magento\CatalogRule\Model\Indexer;

use Magento\Catalog\Api\Data\ProductInterface;
use Magento\Catalog\Model\Product;
use Magento\CatalogRule\Model\ResourceModel\Rule\CollectionFactory as RuleCollectionFactory;
use Magento\CatalogRule\Model\Rule;
use Magento\Framework\App\ResourceConnection;
use Magento\Framework\EntityManager\MetadataPool;
use Magento\Framework\Pricing\PriceCurrencyInterface;

/**
 * @SuppressWarnings(PHPMD.CouplingBetweenObjects)
 */
class IndexBuilder
{
    const SECONDS_IN_DAY = 86400;

    /**
     * @var \Magento\Framework\EntityManager\MetadataPool
     */
    protected $metadataPool;

    /**
     * CatalogRuleGroupWebsite columns list
     *
     * This array contain list of CatalogRuleGroupWebsite table columns
     *
     * @var array
     */
    protected $_catalogRuleGroupWebsiteColumnsList = ['rule_id', 'customer_group_id', 'website_id'];

    /**
     * @var \Magento\Framework\App\ResourceConnection
     */
    protected $resource;

    /**
     * @var \Magento\Store\Model\StoreManagerInterface
     */
    protected $storeManager;

    /**
     * @var RuleCollectionFactory
     */
    protected $ruleCollectionFactory;

    /**
     * @var \Psr\Log\LoggerInterface
     */
    protected $logger;

    /**
     * @var PriceCurrencyInterface
     */
    protected $priceCurrency;

    /**
     * @var \Magento\Eav\Model\Config
     */
    protected $eavConfig;

    /**
     * @var \Magento\Framework\Stdlib\DateTime
     */
    protected $dateFormat;

    /**
     * @var \Magento\Framework\Stdlib\DateTime\DateTime
     */
    protected $dateTime;

    /**
     * @var \Magento\Catalog\Model\ProductFactory
     */
    protected $productFactory;

    /**
     * @var Product[]
     */
    protected $loadedProducts;

    /**
     * @var int
     */
    protected $batchCount;

    /**
     * @var \Magento\Framework\DB\Adapter\AdapterInterface
     */
    protected $connection;

    /**
     * @param RuleCollectionFactory $ruleCollectionFactory
     * @param PriceCurrencyInterface $priceCurrency
     * @param \Magento\Framework\App\ResourceConnection $resource
     * @param \Magento\Store\Model\StoreManagerInterface $storeManager
     * @param \Psr\Log\LoggerInterface $logger
     * @param \Magento\Eav\Model\Config $eavConfig
     * @param \Magento\Framework\Stdlib\DateTime $dateFormat
     * @param \Magento\Framework\Stdlib\DateTime\DateTime $dateTime
     * @param \Magento\Catalog\Model\ProductFactory $productFactory
     * @param int $batchCount
<<<<<<< HEAD
     * @param \Magento\Framework\EntityManager\MetadataPool $metadataPool
=======
>>>>>>> bd1c47bc
     * @SuppressWarnings(PHPMD.ExcessiveParameterList)
     */
    public function __construct(
        RuleCollectionFactory $ruleCollectionFactory,
        PriceCurrencyInterface $priceCurrency,
        \Magento\Framework\App\ResourceConnection $resource,
        \Magento\Store\Model\StoreManagerInterface $storeManager,
        \Psr\Log\LoggerInterface $logger,
        \Magento\Eav\Model\Config $eavConfig,
        \Magento\Framework\Stdlib\DateTime $dateFormat,
        \Magento\Framework\Stdlib\DateTime\DateTime $dateTime,
        \Magento\Catalog\Model\ProductFactory $productFactory,
        $batchCount = 1000
    ) {
        $this->resource = $resource;
        $this->connection = $resource->getConnection();
        $this->storeManager = $storeManager;
        $this->ruleCollectionFactory = $ruleCollectionFactory;
        $this->logger = $logger;
        $this->priceCurrency = $priceCurrency;
        $this->eavConfig = $eavConfig;
        $this->dateFormat = $dateFormat;
        $this->dateTime = $dateTime;
        $this->productFactory = $productFactory;
        $this->batchCount = $batchCount;
    }

    /**
     * Reindex by id
     *
     * @param int $id
     * @return void
     * @api
     */
    public function reindexById($id)
    {
        $this->reindexByIds([$id]);
    }

    /**
     * Reindex by ids
     *
     * @param array $ids
     * @throws \Magento\Framework\Exception\LocalizedException
     * @return void
     * @api
     */
    public function reindexByIds(array $ids)
    {
        try {
            $this->doReindexByIds($ids);
        } catch (\Exception $e) {
            $this->critical($e);
            throw new \Magento\Framework\Exception\LocalizedException(__($e->getMessage()), $e);
        }
    }

    /**
     * Reindex by ids. Template method
     *
     * @param array $ids
     * @return void
     */
    protected function doReindexByIds($ids)
    {
        $this->cleanByIds($ids);

        foreach ($this->getActiveRules() as $rule) {
            foreach ($ids as $productId) {
                $this->applyRule($rule, $this->getProduct($productId));
            }
        }
    }

    /**
     * Full reindex
     *
     * @throws \Magento\Framework\Exception\LocalizedException
     * @return void
     * @api
     */
    public function reindexFull()
    {
        try {
            $this->doReindexFull();
        } catch (\Exception $e) {
            $this->critical($e);
            throw new \Magento\Framework\Exception\LocalizedException(__($e->getMessage()), $e);
        }
    }

    /**
     * Full reindex Template method
     *
     * @return void
     */
    protected function doReindexFull()
    {
        foreach ($this->getAllRules() as $rule) {
            $this->updateRuleProductData($rule);
        }
        $this->deleteOldData()->applyAllRules();
    }

    /**
     * Clean by product ids
     *
     * @param array $productIds
     * @return void
     */
    protected function cleanByIds($productIds)
    {
        $query = $this->connection->deleteFromSelect(
            $this->connection
                ->select()
                ->from($this->resource->getTableName('catalogrule_product'), 'product_id')
                ->distinct()
                ->where('product_id IN (?)', $productIds),
            $this->resource->getTableName('catalogrule_product')
        );
        $this->connection->query($query);

        $query = $this->connection->deleteFromSelect(
            $this->connection->select()
                ->from($this->resource->getTableName('catalogrule_product_price'), 'product_id')
                ->distinct()
                ->where('product_id IN (?)', $productIds),
            $this->resource->getTableName('catalogrule_product_price')
        );
        $this->connection->query($query);
    }

    /**
     * @param Rule $rule
     * @param Product $product
     * @return $this
     * @throws \Exception
     * @SuppressWarnings(PHPMD.NPathComplexity)
     */
    protected function applyRule(Rule $rule, $product)
    {
        $ruleId = $rule->getId();
        $productEntityId = $product->getId();
        $websiteIds = array_intersect($product->getWebsiteIds(), $rule->getWebsiteIds());

        if (!$rule->validate($product)) {
            return $this;
        }

        $this->connection->delete(
            $this->resource->getTableName('catalogrule_product'),
            [
                $this->connection->quoteInto('rule_id = ?', $ruleId),
                $this->connection->quoteInto('product_id = ?', $productEntityId)
            ]
        );

        $customerGroupIds = $rule->getCustomerGroupIds();
        $fromTime = strtotime($rule->getFromDate());
        $toTime = strtotime($rule->getToDate());
        $toTime = $toTime ? $toTime + self::SECONDS_IN_DAY - 1 : 0;
        $sortOrder = (int)$rule->getSortOrder();
        $actionOperator = $rule->getSimpleAction();
        $actionAmount = $rule->getDiscountAmount();
        $actionStop = $rule->getStopRulesProcessing();

        $rows = [];
        try {
            foreach ($websiteIds as $websiteId) {
                foreach ($customerGroupIds as $customerGroupId) {
                    $rows[] = [
                        'rule_id' => $ruleId,
                        'from_time' => $fromTime,
                        'to_time' => $toTime,
                        'website_id' => $websiteId,
                        'customer_group_id' => $customerGroupId,
                        'product_id' => $productEntityId,
                        'action_operator' => $actionOperator,
                        'action_amount' => $actionAmount,
                        'action_stop' => $actionStop,
                        'sort_order' => $sortOrder,
                    ];

                    if (count($rows) == $this->batchCount) {
                        $this->connection->insertMultiple($this->getTable('catalogrule_product'), $rows);
                        $rows = [];
                    }
                }
            }

            if (!empty($rows)) {
                $this->connection->insertMultiple($this->resource->getTableName('catalogrule_product'), $rows);
            }
        } catch (\Exception $e) {
            throw $e;
        }

        $this->applyAllRules($product);

        return $this;
    }

    /**
     * @param string $tableName
     * @return string
     */
    protected function getTable($tableName)
    {
        return $this->resource->getTableName($tableName);
    }

    /**
     * @param Rule $rule
     * @return $this
     * @SuppressWarnings(PHPMD.CyclomaticComplexity)
     * @SuppressWarnings(PHPMD.NPathComplexity)
     */
    protected function updateRuleProductData(Rule $rule)
    {
        $ruleId = $rule->getId();
        if ($rule->getProductsFilter()) {
            $this->connection->delete(
                $this->getTable('catalogrule_product'),
                ['rule_id=?' => $ruleId, 'product_id IN (?)' => $rule->getProductsFilter()]
            );
        } else {
            $this->connection->delete(
                $this->getTable('catalogrule_product'),
                $this->connection->quoteInto('rule_id=?', $ruleId)
            );
        }

        if (!$rule->getIsActive()) {
            return $this;
        }

        $websiteIds = $rule->getWebsiteIds();
        if (!is_array($websiteIds)) {
            $websiteIds = explode(',', $websiteIds);
        }
        if (empty($websiteIds)) {
            return $this;
        }

        \Magento\Framework\Profiler::start('__MATCH_PRODUCTS__');
        $productIds = $rule->getMatchingProductIds();
        \Magento\Framework\Profiler::stop('__MATCH_PRODUCTS__');

        $customerGroupIds = $rule->getCustomerGroupIds();
        $fromTime = strtotime($rule->getFromDate());
        $toTime = strtotime($rule->getToDate());
        $toTime = $toTime ? $toTime + self::SECONDS_IN_DAY - 1 : 0;
        $sortOrder = (int)$rule->getSortOrder();
        $actionOperator = $rule->getSimpleAction();
        $actionAmount = $rule->getDiscountAmount();
        $actionStop = $rule->getStopRulesProcessing();

        $rows = [];

        foreach ($productIds as $productId => $validationByWebsite) {
            foreach ($websiteIds as $websiteId) {
                if (empty($validationByWebsite[$websiteId])) {
                    continue;
                }
                foreach ($customerGroupIds as $customerGroupId) {
                    $rows[] = [
                        'rule_id' => $ruleId,
                        'from_time' => $fromTime,
                        'to_time' => $toTime,
                        'website_id' => $websiteId,
                        'customer_group_id' => $customerGroupId,
                        'product_id' => $productId,
                        'action_operator' => $actionOperator,
                        'action_amount' => $actionAmount,
                        'action_stop' => $actionStop,
                        'sort_order' => $sortOrder,
                    ];

                    if (count($rows) == $this->batchCount) {
                        $this->connection->insertMultiple($this->getTable('catalogrule_product'), $rows);
                        $rows = [];
                    }
                }
            }
        }
        if (!empty($rows)) {
            $this->connection->insertMultiple($this->getTable('catalogrule_product'), $rows);
        }

        return $this;
    }

    /**
     * @param Product|null $product
     * @throws \Exception
     * @return $this
     * @SuppressWarnings(PHPMD.CyclomaticComplexity)
     * @SuppressWarnings(PHPMD.NPathComplexity)
     * @SuppressWarnings(PHPMD.ExcessiveMethodLength)
     */
    protected function applyAllRules(Product $product = null)
    {
        $fromDate = mktime(0, 0, 0, date('m'), date('d') - 1);
        $toDate = mktime(0, 0, 0, date('m'), date('d') + 1);

        /**
         * Update products rules prices per each website separately
         * because of max join limit in mysql
         */
        foreach ($this->storeManager->getWebsites() as $website) {
            $productsStmt = $this->getRuleProductsStmt($website->getId(), $product);

            $dayPrices = [];
            $stopFlags = [];
            $prevKey = null;

            while ($ruleData = $productsStmt->fetch()) {
                $ruleProductId = $ruleData['product_id'];
                $productKey = $ruleProductId .
                    '_' .
                    $ruleData['website_id'] .
                    '_' .
                    $ruleData['customer_group_id'];

                if ($prevKey && $prevKey != $productKey) {
                    $stopFlags = [];
                    if (count($dayPrices) > $this->batchCount) {
                        $this->saveRuleProductPrices($dayPrices);
                        $dayPrices = [];
                    }
                }

                $ruleData['from_time'] = $this->roundTime($ruleData['from_time']);
                $ruleData['to_time'] = $this->roundTime($ruleData['to_time']);
                /**
                 * Build prices for each day
                 */
                for ($time = $fromDate; $time <= $toDate; $time += self::SECONDS_IN_DAY) {
                    if (($ruleData['from_time'] == 0 ||
                            $time >= $ruleData['from_time']) && ($ruleData['to_time'] == 0 ||
                            $time <= $ruleData['to_time'])
                    ) {
                        $priceKey = $time . '_' . $productKey;

                        if (isset($stopFlags[$priceKey])) {
                            continue;
                        }

                        if (!isset($dayPrices[$priceKey])) {
                            $dayPrices[$priceKey] = [
                                'rule_date' => $time,
                                'website_id' => $ruleData['website_id'],
                                'customer_group_id' => $ruleData['customer_group_id'],
                                'product_id' => $ruleProductId,
                                'rule_price' => $this->calcRuleProductPrice($ruleData),
                                'latest_start_date' => $ruleData['from_time'],
                                'earliest_end_date' => $ruleData['to_time'],
                            ];
                        } else {
                            $dayPrices[$priceKey]['rule_price'] = $this->calcRuleProductPrice(
                                $ruleData,
                                $dayPrices[$priceKey]
                            );
                            $dayPrices[$priceKey]['latest_start_date'] = max(
                                $dayPrices[$priceKey]['latest_start_date'],
                                $ruleData['from_time']
                            );
                            $dayPrices[$priceKey]['earliest_end_date'] = min(
                                $dayPrices[$priceKey]['earliest_end_date'],
                                $ruleData['to_time']
                            );
                        }

                        if ($ruleData['action_stop']) {
                            $stopFlags[$priceKey] = true;
                        }
                    }
                }

                $prevKey = $productKey;
            }
            $this->saveRuleProductPrices($dayPrices);
        }

        return $this->updateCatalogRuleGroupWebsiteData();
    }

    /**
     * Update CatalogRuleGroupWebsite data
     *
     * @return $this
     */
    protected function updateCatalogRuleGroupWebsiteData()
    {
        $this->connection->delete($this->getTable('catalogrule_group_website'), []);

        $timestamp = $this->dateTime->gmtTimestamp();

        $select = $this->connection->select()->distinct(
            true
        )->from(
            $this->getTable('catalogrule_product'),
            $this->_catalogRuleGroupWebsiteColumnsList
        )->where(
            "{$timestamp} >= from_time AND (({$timestamp} <= to_time AND to_time > 0) OR to_time = 0)"
        );
        $query = $select->insertFromSelect(
            $this->getTable('catalogrule_group_website'),
            $this->_catalogRuleGroupWebsiteColumnsList
        );

        $this->connection->query($query);

        return $this;
    }

    /**
     * Clean rule price index
     *
     * @return $this
     */
    protected function deleteOldData()
    {
        $this->connection->delete($this->getTable('catalogrule_product_price'));
        return $this;
    }

    /**
     * @param array $ruleData
     * @param null $productData
     * @return float
     */
    protected function calcRuleProductPrice($ruleData, $productData = null)
    {
        if ($productData !== null && isset($productData['rule_price'])) {
            $productPrice = $productData['rule_price'];
        } else {
            $productPrice = $ruleData['default_price'];
        }

        switch ($ruleData['action_operator']) {
            case 'to_fixed':
                $productPrice = min($ruleData['action_amount'], $productPrice);
                break;
            case 'to_percent':
                $productPrice = $productPrice * $ruleData['action_amount'] / 100;
                break;
            case 'by_fixed':
                $productPrice = max(0, $productPrice - $ruleData['action_amount']);
                break;
            case 'by_percent':
                $productPrice = $productPrice * (1 - $ruleData['action_amount'] / 100);
                break;
            default:
                $productPrice = 0;
        }

        return $this->priceCurrency->round($productPrice);
    }

    /**
     * @param int $websiteId
     * @param Product|null $product
     * @return \Zend_Db_Statement_Interface
     * @throws \Magento\Framework\Exception\LocalizedException
     */
    protected function getRuleProductsStmt($websiteId, Product $product = null)
    {
        /**
         * Sort order is important
         * It used for check stop price rule condition.
         * website_id   customer_group_id   product_id  sort_order
         *  1           1                   1           0
         *  1           1                   1           1
         *  1           1                   1           2
         * if row with sort order 1 will have stop flag we should exclude
         * all next rows for same product id from price calculation
         */
        $select = $this->connection->select()->from(
            ['rp' => $this->getTable('catalogrule_product')]
        )->order(
            ['rp.website_id', 'rp.customer_group_id', 'rp.product_id', 'rp.sort_order', 'rp.rule_id']
        );

        if ($product && $product->getEntityId()) {
            $select->where('rp.product_id=?', $product->getEntityId());
        }

        /**
         * Join default price and websites prices to result
         */
        $priceAttr = $this->eavConfig->getAttribute(Product::ENTITY, 'price');
        $priceTable = $priceAttr->getBackend()->getTable();
        $attributeId = $priceAttr->getId();

        $linkField = $this->getMetadataPool()->getMetadata(ProductInterface::class)->getLinkField();
        $select->join(
            ['e' => $this->getTable('catalog_product_entity')],
            sprintf('e.entity_id = rp.product_id'),
            []
        );
        $joinCondition = '%1$s.' . $linkField . '=e.' . $linkField . ' AND (%1$s.attribute_id='
            . $attributeId
            . ') and %1$s.store_id=%2$s';

        $select->join(
            ['pp_default' => $priceTable],
            sprintf($joinCondition, 'pp_default', \Magento\Store\Model\Store::DEFAULT_STORE_ID),
            []
        );

        $website = $this->storeManager->getWebsite($websiteId);
        $defaultGroup = $website->getDefaultGroup();
        if ($defaultGroup instanceof \Magento\Store\Model\Group) {
            $storeId = $defaultGroup->getDefaultStoreId();
        } else {
            $storeId = \Magento\Store\Model\Store::DEFAULT_STORE_ID;
        }

        $select->joinInner(
            ['product_website' => $this->getTable('catalog_product_website')],
            'product_website.product_id=rp.product_id '
            . 'AND product_website.website_id = rp.website_id '
            . 'AND product_website.website_id='
            . $websiteId,
            []
        );

        $tableAlias = 'pp' . $websiteId;
        $select->joinLeft(
            [$tableAlias => $priceTable],
            sprintf($joinCondition, $tableAlias, $storeId),
            []
        );
        $select->columns([
            'default_price' =>$this->connection->getIfNullSql($tableAlias . '.value', 'pp_default.value'),
        ]);

        return $this->connection->query($select);
    }

    /**
     * @param array $arrData
     * @return $this
     * @throws \Exception
     */
    protected function saveRuleProductPrices($arrData)
    {
        if (empty($arrData)) {
            return $this;
        }

        $productIds = [];

        try {
            foreach ($arrData as $key => $data) {
                $productIds['product_id'] = $data['product_id'];
                $arrData[$key]['rule_date'] = $this->dateFormat->formatDate($data['rule_date'], false);
                $arrData[$key]['latest_start_date'] = $this->dateFormat->formatDate($data['latest_start_date'], false);
                $arrData[$key]['earliest_end_date'] = $this->dateFormat->formatDate($data['earliest_end_date'], false);
            }
            $this->connection->insertOnDuplicate($this->getTable('catalogrule_product_price'), $arrData);
        } catch (\Exception $e) {
            throw $e;
        }

        return $this;
    }

    /**
     * Get active rules
     *
     * @return array
     */
    protected function getActiveRules()
    {
        return $this->ruleCollectionFactory->create()
            ->addFieldToFilter('is_active', 1);
    }

    /**
     * Get active rules
     *
     * @return array
     */
    protected function getAllRules()
    {
        return $this->ruleCollectionFactory->create();
    }

    /**
     * @param int $productId
     * @return Product
     */
    protected function getProduct($productId)
    {
        if (!isset($this->loadedProducts[$productId])) {
            $this->loadedProducts[$productId] = $this->productFactory->create()->load($productId);
        }
        return $this->loadedProducts[$productId];
    }

    /**
     * @param \Exception $e
     * @return void
     */
    protected function critical($e)
    {
        $this->logger->critical($e);
    }

    /**
     * @param int $timeStamp
     * @return int
     */
    private function roundTime($timeStamp)
    {
        if (is_numeric($timeStamp) && $timeStamp != 0) {
            $timeStamp = $this->dateTime->timestamp($this->dateTime->date('Y-m-d 00:00:00'));
        }

        return $timeStamp;
    }

    /**
     * @return MetadataPool
     */
    private function getMetadataPool()
    {
        if (null === $this->metadataPool) {
            $this->metadataPool = \Magento\Framework\App\ObjectManager::getInstance()
                ->get('Magento\Framework\Model\Entity\MetadataPool');
        }
        return $this->metadataPool;
    }
}<|MERGE_RESOLUTION|>--- conflicted
+++ resolved
@@ -11,7 +11,7 @@
 use Magento\CatalogRule\Model\ResourceModel\Rule\CollectionFactory as RuleCollectionFactory;
 use Magento\CatalogRule\Model\Rule;
 use Magento\Framework\App\ResourceConnection;
-use Magento\Framework\EntityManager\MetadataPool;
+use Magento\Framework\Model\Entity\MetadataPool;
 use Magento\Framework\Pricing\PriceCurrencyInterface;
 
 /**
@@ -22,7 +22,7 @@
     const SECONDS_IN_DAY = 86400;
 
     /**
-     * @var \Magento\Framework\EntityManager\MetadataPool
+     * @var \Magento\Framework\Model\Entity\MetadataPool
      */
     protected $metadataPool;
 
@@ -106,10 +106,6 @@
      * @param \Magento\Framework\Stdlib\DateTime\DateTime $dateTime
      * @param \Magento\Catalog\Model\ProductFactory $productFactory
      * @param int $batchCount
-<<<<<<< HEAD
-     * @param \Magento\Framework\EntityManager\MetadataPool $metadataPool
-=======
->>>>>>> bd1c47bc
      * @SuppressWarnings(PHPMD.ExcessiveParameterList)
      */
     public function __construct(
