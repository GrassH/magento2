<?php
/**
 * Copyright © Magento, Inc. All rights reserved.
 * See COPYING.txt for license details.
 */

namespace Magento\CatalogRule\Model\Indexer;

use Magento\Catalog\Model\Product;
use Magento\Catalog\Model\ProductFactory;
use Magento\Catalog\Model\ResourceModel\Indexer\ActiveTableSwitcher;
use Magento\CatalogRule\Model\ResourceModel\Rule\Collection as RuleCollection;
use Magento\CatalogRule\Model\ResourceModel\Rule\CollectionFactory as RuleCollectionFactory;
use Magento\CatalogRule\Model\Rule;
use Magento\Eav\Model\Config;
use Magento\Framework\App\ObjectManager;
use Magento\Framework\App\ResourceConnection;
use Magento\Framework\Exception\LocalizedException;
use Magento\Framework\Pricing\PriceCurrencyInterface;
use Magento\CatalogRule\Model\Indexer\IndexBuilder\ProductLoader;
use Magento\CatalogRule\Model\Indexer\IndexerTableSwapperInterface as TableSwapper;
use Magento\Framework\Stdlib\DateTime;
use Magento\Store\Model\StoreManagerInterface;
use Psr\Log\LoggerInterface;

/**
 * Catalog rule index builder
 *
 * @api
 * @SuppressWarnings(PHPMD.CouplingBetweenObjects)
 * @SuppressWarnings(PHPMD.ExcessiveClassComplexity)
 * @SuppressWarnings(PHPMD.TooManyFields)
 * @since 100.0.2
 */
class IndexBuilder
{
    const SECONDS_IN_DAY = 86400;

    /**
     * @var \Magento\Framework\EntityManager\MetadataPool
     * @deprecated 101.0.0
     * @since 100.1.0
     */
    protected $metadataPool;

    /**
     * CatalogRuleGroupWebsite columns list
     *
     * This array contain list of CatalogRuleGroupWebsite table columns
     *
     * @var array
     * @deprecated 101.0.0
     */
    protected $_catalogRuleGroupWebsiteColumnsList = ['rule_id', 'customer_group_id', 'website_id'];

    /**
     * @var ResourceConnection
     */
    protected $resource;

    /**
     * @var StoreManagerInterface
     */
    protected $storeManager;

    /**
     * @var RuleCollectionFactory
     */
    protected $ruleCollectionFactory;

    /**
     * @var LoggerInterface
     */
    protected $logger;

    /**
     * @var PriceCurrencyInterface
     */
    protected $priceCurrency;

    /**
     * @var Config
     */
    protected $eavConfig;

    /**
     * @var DateTime
     */
    protected $dateFormat;

    /**
     * @var DateTime\DateTime
     */
    protected $dateTime;

    /**
     * @var ProductFactory
     */
    protected $productFactory;

    /**
     * @var Product[]
     */
    protected $loadedProducts;

    /**
     * @var int
     */
    protected $batchCount;

    /**
     * @var \Magento\Framework\DB\Adapter\AdapterInterface
     */
    protected $connection;

    /**
     * @var ProductPriceCalculator
     */
    private $productPriceCalculator;

    /**
     * @var ReindexRuleProduct
     */
    private $reindexRuleProduct;

    /**
     * @var ReindexRuleGroupWebsite
     */
    private $reindexRuleGroupWebsite;

    /**
     * @var RuleProductsSelectBuilder
     */
    private $ruleProductsSelectBuilder;

    /**
     * @var ReindexRuleProductPrice
     */
    private $reindexRuleProductPrice;

    /**
     * @var RuleProductPricesPersistor
     */
    private $pricesPersistor;

    /**
     * @var TableSwapper
     */
    private $tableSwapper;

    /**
     * @param RuleCollectionFactory $ruleCollectionFactory
     * @param PriceCurrencyInterface $priceCurrency
     * @param ResourceConnection $resource
     * @param StoreManagerInterface $storeManager
     * @param LoggerInterface $logger
     * @param Config $eavConfig
     * @param DateTime $dateFormat
     * @param DateTime\DateTime $dateTime
     * @param ProductFactory $productFactory
     * @param int $batchCount
     * @param ProductPriceCalculator|null $productPriceCalculator
     * @param ReindexRuleProduct|null $reindexRuleProduct
     * @param ReindexRuleGroupWebsite|null $reindexRuleGroupWebsite
     * @param RuleProductsSelectBuilder|null $ruleProductsSelectBuilder
     * @param ReindexRuleProductPrice|null $reindexRuleProductPrice
     * @param RuleProductPricesPersistor|null $pricesPersistor
     * @param ActiveTableSwitcher|null $activeTableSwitcher
     * @param ProductLoader|null $productLoader
     * @param TableSwapper|null $tableSwapper
     * @SuppressWarnings(PHPMD.ExcessiveParameterList)
     * @SuppressWarnings(PHPMD.UnusedFormalParameter)
     */
    public function __construct(
        RuleCollectionFactory $ruleCollectionFactory,
        PriceCurrencyInterface $priceCurrency,
        ResourceConnection $resource,
        StoreManagerInterface $storeManager,
        LoggerInterface $logger,
        Config $eavConfig,
        DateTime $dateFormat,
        DateTime\DateTime $dateTime,
        ProductFactory $productFactory,
        $batchCount = 1000,
        ProductPriceCalculator $productPriceCalculator = null,
        ReindexRuleProduct $reindexRuleProduct = null,
        ReindexRuleGroupWebsite $reindexRuleGroupWebsite = null,
        RuleProductsSelectBuilder $ruleProductsSelectBuilder = null,
        ReindexRuleProductPrice $reindexRuleProductPrice = null,
        RuleProductPricesPersistor $pricesPersistor = null,
        ActiveTableSwitcher $activeTableSwitcher = null,
        ProductLoader $productLoader = null,
        TableSwapper $tableSwapper = null
    ) {
        $this->resource = $resource;
        $this->connection = $resource->getConnection();
        $this->storeManager = $storeManager;
        $this->ruleCollectionFactory = $ruleCollectionFactory;
        $this->logger = $logger;
        $this->priceCurrency = $priceCurrency;
        $this->eavConfig = $eavConfig;
        $this->dateFormat = $dateFormat;
        $this->dateTime = $dateTime;
        $this->productFactory = $productFactory;
        $this->batchCount = $batchCount;

        $this->productPriceCalculator = $productPriceCalculator ?? ObjectManager::getInstance()->get(
            ProductPriceCalculator::class
        );
        $this->reindexRuleProduct = $reindexRuleProduct ?? ObjectManager::getInstance()->get(
            ReindexRuleProduct::class
        );
        $this->reindexRuleGroupWebsite = $reindexRuleGroupWebsite ?? ObjectManager::getInstance()->get(
            ReindexRuleGroupWebsite::class
        );
        $this->ruleProductsSelectBuilder = $ruleProductsSelectBuilder ?? ObjectManager::getInstance()->get(
            RuleProductsSelectBuilder::class
        );
        $this->reindexRuleProductPrice = $reindexRuleProductPrice ?? ObjectManager::getInstance()->get(
            ReindexRuleProductPrice::class
        );
        $this->pricesPersistor = $pricesPersistor ?? ObjectManager::getInstance()->get(
            RuleProductPricesPersistor::class
        );
        $this->tableSwapper = $tableSwapper ??
            ObjectManager::getInstance()->get(TableSwapper::class);
    }

    /**
     * Reindex by id
     *
     * @param int $id
     * @throws LocalizedException
     * @return void
     * @api
     */
    public function reindexById($id)
    {
        try {
            $this->doReindexByIds([$id]);
        } catch (\Exception $e) {
            $this->critical($e);
            throw new LocalizedException(
                __("Catalog rule indexing failed. See details in exception log.")
            );
        }
    }

    /**
     * Reindex by ids
     *
     * @param array $ids
     * @throws LocalizedException
     * @return void
     * @api
     */
    public function reindexByIds(array $ids)
    {
        try {
            $this->doReindexByIds($ids);
        } catch (\Exception $e) {
            $this->critical($e);
            throw new LocalizedException(
                __("Catalog rule indexing failed. See details in exception log.")
            );
        }
    }

    /**
     * Reindex by ids. Template method
     *
     * @param array $ids
     * @return void
     */
    protected function doReindexByIds($ids)
    {
        $this->cleanProductIndex($ids);

        /** @var Rule[] $activeRules */
        $activeRules = $this->getActiveRules()->getItems();
        foreach ($activeRules as $rule) {
            $rule->setProductsFilter($ids);
            $this->reindexRuleProduct->execute($rule, $this->batchCount);
        }

        foreach ($ids as $productId) {
            $this->cleanProductPriceIndex([$productId]);
            $this->reindexRuleProductPrice->execute($this->batchCount, $productId);
        }

        $this->reindexRuleGroupWebsite->execute();
    }

    /**
     * Full reindex
     *
     * @throws LocalizedException
     * @return void
     * @api
     */
    public function reindexFull()
    {
        try {
            $this->doReindexFull();
        } catch (\Exception $e) {
            $this->critical($e);
            throw new LocalizedException(
                __("Catalog rule indexing failed. See details in exception log.")
            );
        }
    }

    /**
     * Full reindex Template method
     *
     * @return void
     */
    protected function doReindexFull()
    {
        foreach ($this->getAllRules() as $rule) {
            $this->reindexRuleProduct->execute($rule, $this->batchCount, true);
        }

        $this->reindexRuleProductPrice->execute($this->batchCount, null, true);
        $this->reindexRuleGroupWebsite->execute(true);

        $this->tableSwapper->swapIndexTables(
            [
                $this->getTable('catalogrule_product'),
                $this->getTable('catalogrule_product_price'),
                $this->getTable('catalogrule_group_website')
            ]
        );
    }

    /**
     * Clean product index
     *
     * @param array $productIds
     * @return void
     */
    private function cleanProductIndex(array $productIds): void
    {
        $where = ['product_id IN (?)' => $productIds];
        $this->connection->delete($this->getTable('catalogrule_product'), $where);
    }

    /**
     * Clean product price index
     *
     * @param array $productIds
     * @return void
     */
    private function cleanProductPriceIndex(array $productIds): void
    {
        $where = ['product_id IN (?)' => $productIds];
        $this->connection->delete($this->getTable('catalogrule_product_price'), $where);
    }

    /**
     * Clean by product ids
     *
     * @param array $productIds
     * @return void
     */
    protected function cleanByIds($productIds)
    {
        $this->cleanProductIndex($productIds);
        $this->cleanProductPriceIndex($productIds);
    }

    /**
     * Apply rule
     *
     * @param Rule $rule
     * @param Product $product
     * @return $this
     * @throws \Exception
     * @deprecated 101.1.5
     * @see ReindexRuleProduct::execute
     * @SuppressWarnings(PHPMD.NPathComplexity)
     */
    protected function applyRule(Rule $rule, $product)
    {
        if ($rule->validate($product)) {
            $websiteIds = array_intersect($product->getWebsiteIds(), $rule->getWebsiteIds());
            $this->assignProductToRule($rule, $product->getId(), $websiteIds);
        }
        $this->reindexRuleProductPrice->execute($this->batchCount, $product->getId());
        $this->reindexRuleGroupWebsite->execute();

        return $this;
    }

    /**
     * Retrieve table name
     *
     * @param string $tableName
     * @return string
     */
    protected function getTable($tableName)
    {
        return $this->resource->getTableName($tableName);
    }

    /**
     * Update rule product data
     *
     * @param Rule $rule
     * @return $this
     * @deprecated 101.0.0
     * @see ReindexRuleProduct::execute
     */
    protected function updateRuleProductData(Rule $rule)
    {
        $ruleId = $rule->getId();
        if ($rule->getProductsFilter()) {
            $this->connection->delete(
                $this->getTable('catalogrule_product'),
                ['rule_id=?' => $ruleId, 'product_id IN (?)' => $rule->getProductsFilter()]
            );
        } else {
            $this->connection->delete(
                $this->getTable('catalogrule_product'),
                $this->connection->quoteInto('rule_id=?', $ruleId)
            );
        }

        $this->reindexRuleProduct->execute($rule, $this->batchCount);
        return $this;
    }

    /**
     * Apply all rules
     *
     * @param Product|null $product
     * @throws \Exception
     * @return $this
     * @deprecated 101.0.0
     * @see ReindexRuleProductPrice::execute
     * @see ReindexRuleGroupWebsite::execute
     */
    protected function applyAllRules(Product $product = null)
    {
        $this->reindexRuleProductPrice->execute($this->batchCount, $product->getId());
        $this->reindexRuleGroupWebsite->execute();
        return $this;
    }

    /**
     * Update CatalogRuleGroupWebsite data
     *
     * @return $this
     * @deprecated 101.0.0
     * @see ReindexRuleGroupWebsite::execute
     */
    protected function updateCatalogRuleGroupWebsiteData()
    {
        $this->reindexRuleGroupWebsite->execute();
        return $this;
    }

    /**
     * Clean rule price index
     *
     * @return $this
     */
    protected function deleteOldData()
    {
        $this->connection->delete($this->getTable('catalogrule_product_price'));
        return $this;
    }

    /**
     * Calculate rule product price
     *
     * @param array $ruleData
     * @param array $productData
     * @return float
     * @deprecated 101.0.0
     * @see ProductPriceCalculator::calculate
     */
    protected function calcRuleProductPrice($ruleData, $productData = null)
    {
        return $this->productPriceCalculator->calculate($ruleData, $productData);
    }

    /**
     * Get rule products statement
     *
     * @param int $websiteId
     * @param Product|null $product
     * @return \Zend_Db_Statement_Interface
<<<<<<< HEAD
     * @throws LocalizedException
     * @deprecated 100.2.0
=======
     * @throws \Magento\Framework\Exception\LocalizedException
     * @deprecated 101.0.0
>>>>>>> 20b7e0d5
     * @see RuleProductsSelectBuilder::build
     */
    protected function getRuleProductsStmt($websiteId, Product $product = null)
    {
        return $this->ruleProductsSelectBuilder->build((int) $websiteId, (int) $product->getId());
    }

    /**
     * Save rule product prices
     *
     * @param array $arrData
     * @return $this
     * @throws \Exception
     * @deprecated 101.0.0
     * @see RuleProductPricesPersistor::execute
     */
    protected function saveRuleProductPrices($arrData)
    {
        $this->pricesPersistor->execute($arrData);
        return $this;
    }

    /**
     * Get active rules
     *
     * @return RuleCollection
     */
    protected function getActiveRules()
    {
        return $this->ruleCollectionFactory->create()->addFieldToFilter('is_active', 1);
    }

    /**
     * Get active rules
     *
     * @return RuleCollection
     */
    protected function getAllRules()
    {
        return $this->ruleCollectionFactory->create();
    }

    /**
     * Get product
     *
     * @param int $productId
     * @return Product
     */
    protected function getProduct($productId)
    {
        if (!isset($this->loadedProducts[$productId])) {
            $this->loadedProducts[$productId] = $this->productFactory->create()->load($productId);
        }
        return $this->loadedProducts[$productId];
    }

    /**
     * Log critical exception
     *
     * @param \Exception $e
     * @return void
     */
    protected function critical($e)
    {
        $this->logger->critical($e);
    }
}<|MERGE_RESOLUTION|>--- conflicted
+++ resolved
@@ -491,13 +491,8 @@
      * @param int $websiteId
      * @param Product|null $product
      * @return \Zend_Db_Statement_Interface
-<<<<<<< HEAD
-     * @throws LocalizedException
-     * @deprecated 100.2.0
-=======
      * @throws \Magento\Framework\Exception\LocalizedException
      * @deprecated 101.0.0
->>>>>>> 20b7e0d5
      * @see RuleProductsSelectBuilder::build
      */
     protected function getRuleProductsStmt($websiteId, Product $product = null)
