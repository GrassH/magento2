<?php
/**
 * Copyright © Magento, Inc. All rights reserved.
 * See COPYING.txt for license details.
 */

namespace Magento\CatalogRule\Model\Indexer;

use Magento\Catalog\Model\Product;
use Magento\Catalog\Model\ProductFactory;
use Magento\Catalog\Model\ResourceModel\Indexer\ActiveTableSwitcher;
<<<<<<< HEAD
use Magento\Catalog\Model\Indexer\Product\Price\Processor as PriceIndexProcessor;
use Magento\CatalogRule\Model\Indexer\Rule\RuleProductProcessor;
=======
use Magento\Catalog\Model\ResourceModel\Product\CollectionFactory as ProductCollectionFactory;
>>>>>>> d48a739e
use Magento\CatalogRule\Model\Indexer\IndexBuilder\ProductLoader;
use Magento\CatalogRule\Model\Indexer\IndexerTableSwapperInterface as TableSwapper;
use Magento\CatalogRule\Model\ResourceModel\Rule\Collection as RuleCollection;
use Magento\CatalogRule\Model\ResourceModel\Rule\CollectionFactory as RuleCollectionFactory;
use Magento\CatalogRule\Model\Rule;
use Magento\Eav\Model\Config;
use Magento\Framework\App\ObjectManager;
use Magento\Framework\App\ResourceConnection;
use Magento\Framework\Exception\LocalizedException;
use Magento\Framework\Indexer\IndexerRegistry;
use Magento\Framework\Pricing\PriceCurrencyInterface;
use Magento\Framework\Stdlib\DateTime;
use Magento\Framework\Stdlib\DateTime\TimezoneInterface;
use Magento\Store\Model\ScopeInterface;
use Magento\Store\Model\StoreManagerInterface;
use Psr\Log\LoggerInterface;

/**
 * Catalog rule index builder
 *
 * @api
 * @SuppressWarnings(PHPMD.CouplingBetweenObjects)
 * @SuppressWarnings(PHPMD.ExcessiveClassComplexity)
 * @SuppressWarnings(PHPMD.TooManyFields)
 * @since 100.0.2
 */
class IndexBuilder
{
    public const SECONDS_IN_DAY = 86400;

    /**
     * @var \Magento\Framework\EntityManager\MetadataPool
     * @deprecated 101.0.0
     * @see MAGETWO-64518
     * @since 100.1.0
     */
    protected $metadataPool;

    /**
     * CatalogRuleGroupWebsite columns list
     *
     * This array contain list of CatalogRuleGroupWebsite table columns
     *
     * @var array
     * @deprecated 101.0.0
     * @see MAGETWO-38167
     */
    protected $_catalogRuleGroupWebsiteColumnsList = ['rule_id', 'customer_group_id', 'website_id'];

    /**
     * @var ResourceConnection
     */
    protected $resource;

    /**
     * @var StoreManagerInterface
     */
    protected $storeManager;

    /**
     * @var RuleCollectionFactory
     */
    protected $ruleCollectionFactory;

    /**
     * @var LoggerInterface
     */
    protected $logger;

    /**
     * @var PriceCurrencyInterface
     */
    protected $priceCurrency;

    /**
     * @var Config
     */
    protected $eavConfig;

    /**
     * @var DateTime
     */
    protected $dateFormat;

    /**
     * @var DateTime\DateTime
     */
    protected $dateTime;

    /**
     * @var ProductFactory
     */
    protected $productFactory;

    /**
     * @var Product[]
     */
    protected $loadedProducts;

    /**
     * @var int
     */
    protected $batchCount;

    /**
     * @var \Magento\Framework\DB\Adapter\AdapterInterface
     */
    protected $connection;

    /**
     * @var ProductPriceCalculator
     */
    private $productPriceCalculator;

    /**
     * @var ReindexRuleProduct
     */
    private $reindexRuleProduct;

    /**
     * @var ReindexRuleGroupWebsite
     */
    private $reindexRuleGroupWebsite;

    /**
     * @var RuleProductsSelectBuilder
     */
    private $ruleProductsSelectBuilder;

    /**
     * @var ReindexRuleProductPrice
     */
    private $reindexRuleProductPrice;

    /**
     * @var RuleProductPricesPersistor
     */
    private $pricesPersistor;

    /**
     * @var TimezoneInterface|mixed
     */
    private $localeDate;

    /**
     * @var ActiveTableSwitcher|mixed
     */
    private $activeTableSwitcher;

    /**
     * @var TableSwapper
     */
    private $tableSwapper;

    /**
     * @var ProductLoader|mixed
     */
    private $productLoader;

    /**
<<<<<<< HEAD
     * @var IndexerRegistry
     */
    private $indexerRegistry;
=======
     * @var ProductCollectionFactory
     */
    private $productCollectionFactory;
>>>>>>> d48a739e

    /**
     * @param RuleCollectionFactory $ruleCollectionFactory
     * @param PriceCurrencyInterface $priceCurrency
     * @param ResourceConnection $resource
     * @param StoreManagerInterface $storeManager
     * @param LoggerInterface $logger
     * @param Config $eavConfig
     * @param DateTime $dateFormat
     * @param DateTime\DateTime $dateTime
     * @param ProductFactory $productFactory
     * @param int $batchCount
     * @param ProductPriceCalculator|null $productPriceCalculator
     * @param ReindexRuleProduct|null $reindexRuleProduct
     * @param ReindexRuleGroupWebsite|null $reindexRuleGroupWebsite
     * @param RuleProductsSelectBuilder|null $ruleProductsSelectBuilder
     * @param ReindexRuleProductPrice|null $reindexRuleProductPrice
     * @param RuleProductPricesPersistor|null $pricesPersistor
     * @param ActiveTableSwitcher|null $activeTableSwitcher
     * @param ProductLoader|null $productLoader
     * @param TableSwapper|null $tableSwapper
     * @param TimezoneInterface|null $localeDate
<<<<<<< HEAD
     * @param IndexerRegistry|null $indexerRegistry
=======
     * @param ProductCollectionFactory|null $productCollectionFactory
>>>>>>> d48a739e
     * @SuppressWarnings(PHPMD.ExcessiveParameterList)
     * @SuppressWarnings(PHPMD.UnusedFormalParameter)
     */
    public function __construct(
        RuleCollectionFactory $ruleCollectionFactory,
        PriceCurrencyInterface $priceCurrency,
        ResourceConnection $resource,
        StoreManagerInterface $storeManager,
        LoggerInterface $logger,
        Config $eavConfig,
        DateTime $dateFormat,
        DateTime\DateTime $dateTime,
        ProductFactory $productFactory,
        $batchCount = 1000,
        ProductPriceCalculator $productPriceCalculator = null,
        ReindexRuleProduct $reindexRuleProduct = null,
        ReindexRuleGroupWebsite $reindexRuleGroupWebsite = null,
        RuleProductsSelectBuilder $ruleProductsSelectBuilder = null,
        ReindexRuleProductPrice $reindexRuleProductPrice = null,
        RuleProductPricesPersistor $pricesPersistor = null,
        ActiveTableSwitcher $activeTableSwitcher = null,
        ProductLoader $productLoader = null,
        TableSwapper $tableSwapper = null,
        TimezoneInterface $localeDate = null,
<<<<<<< HEAD
        IndexerRegistry $indexerRegistry = null
=======
        ProductCollectionFactory $productCollectionFactory = null
>>>>>>> d48a739e
    ) {
        $this->resource = $resource;
        $this->connection = $resource->getConnection();
        $this->storeManager = $storeManager;
        $this->ruleCollectionFactory = $ruleCollectionFactory;
        $this->logger = $logger;
        $this->priceCurrency = $priceCurrency;
        $this->eavConfig = $eavConfig;
        $this->dateFormat = $dateFormat;
        $this->dateTime = $dateTime;
        $this->productFactory = $productFactory;
        $this->batchCount = $batchCount;

        $this->productPriceCalculator = $productPriceCalculator ?? ObjectManager::getInstance()->get(
            ProductPriceCalculator::class
        );
        $this->reindexRuleProduct = $reindexRuleProduct ?? ObjectManager::getInstance()->get(
            ReindexRuleProduct::class
        );
        $this->reindexRuleGroupWebsite = $reindexRuleGroupWebsite ?? ObjectManager::getInstance()->get(
            ReindexRuleGroupWebsite::class
        );
        $this->ruleProductsSelectBuilder = $ruleProductsSelectBuilder ?? ObjectManager::getInstance()->get(
            RuleProductsSelectBuilder::class
        );
        $this->reindexRuleProductPrice = $reindexRuleProductPrice ?? ObjectManager::getInstance()->get(
            ReindexRuleProductPrice::class
        );
        $this->pricesPersistor = $pricesPersistor ?? ObjectManager::getInstance()->get(
            RuleProductPricesPersistor::class
        );
        $this->activeTableSwitcher = $activeTableSwitcher ?? ObjectManager::getInstance()->get(
            ActiveTableSwitcher::class
        );
        $this->productLoader = $productLoader ?? ObjectManager::getInstance()->get(
            ProductLoader::class
        );
        $this->tableSwapper = $tableSwapper ??
            ObjectManager::getInstance()->get(TableSwapper::class);
        $this->localeDate = $localeDate ??
            ObjectManager::getInstance()->get(TimezoneInterface::class);
<<<<<<< HEAD
        $this->indexerRegistry = $indexerRegistry ??
            ObjectManager::getInstance()->get(IndexerRegistry::class);
=======
        $this->productCollectionFactory = $productCollectionFactory ??
            ObjectManager::getInstance()->get(ProductCollectionFactory::class);
>>>>>>> d48a739e
    }

    /**
     * Reindex by id
     *
     * @param int $id
     * @return void
     * @throws LocalizedException
     */
    public function reindexById($id)
    {
        try {
            $this->cleanProductIndex([$id]);

            $products = $this->productLoader->getProducts([$id]);
            $activeRules = $this->getActiveRules();
            foreach ($products as $product) {
                $this->applyRules($activeRules, $product);
            }

            $this->reindexRuleGroupWebsite->execute();
        } catch (\Exception $e) {
            $this->critical($e);
            throw new LocalizedException(
                __('Catalog rule indexing failed. See details in exception log.')
            );
        }
    }

    /**
     * Reindex by ids
     *
     * @param array $ids
     * @throws LocalizedException
     * @return void
     */
    public function reindexByIds(array $ids)
    {
        try {
            $this->doReindexByIds($ids);
        } catch (\Exception $e) {
            $this->critical($e);
            throw new LocalizedException(
                __("Catalog rule indexing failed. See details in exception log.")
            );
        }
    }

    /**
     * Reindex by ids. Template method
     *
     * @param array $ids
     * @return void
     */
    protected function doReindexByIds($ids)
    {
        $this->cleanProductIndex($ids);

        /** @var Rule[] $activeRules */
        $activeRules = $this->getActiveRules()->getItems();
        foreach ($activeRules as $rule) {
            $rule->setProductsFilter($ids);
            $this->reindexRuleProduct->execute($rule, $this->batchCount);
        }

        foreach ($ids as $productId) {
            $this->cleanProductPriceIndex([$productId]);
            $this->reindexRuleProductPrice->execute($this->batchCount, $productId);
        }

        //the case was not handled via indexer dependency decorator or via mview configuration
        $ruleIndexer = $this->indexerRegistry->get(RuleProductProcessor::INDEXER_ID);
        if ($ruleIndexer->isScheduled()) {
            $priceIndexer = $this->indexerRegistry->get(PriceIndexProcessor::INDEXER_ID);
            if (!$priceIndexer->isScheduled()) {
                $priceIndexer->reindexList($ids);
            }
        }

        $this->reindexRuleGroupWebsite->execute();
    }

    /**
     * Full reindex
     *
     * @throws LocalizedException
     * @return void
     */
    public function reindexFull()
    {
        try {
            $this->doReindexFull();
        } catch (\Exception $e) {
            $this->critical($e);
            throw new LocalizedException(
                __("Catalog rule indexing failed. See details in exception log.")
            );
        }
    }

    /**
     * Full reindex Template method
     *
     * @return void
     */
    protected function doReindexFull()
    {
        foreach ($this->getAllRules() as $rule) {
            $this->reindexRuleProduct->execute($rule, $this->batchCount, true);
        }

        $this->reindexRuleProductPrice->execute($this->batchCount, null, true);
        $this->reindexRuleGroupWebsite->execute(true);

        $this->tableSwapper->swapIndexTables(
            [
                $this->getTable('catalogrule_product'),
                $this->getTable('catalogrule_product_price'),
                $this->getTable('catalogrule_group_website')
            ]
        );
    }

    /**
     * Clean product index
     *
     * @param array $productIds
     * @return void
     */
    private function cleanProductIndex(array $productIds): void
    {
        $where = ['product_id IN (?)' => $productIds];
        $this->connection->delete($this->getTable('catalogrule_product'), $where);
    }

    /**
     * Clean product price index
     *
     * @param array $productIds
     * @return void
     */
    private function cleanProductPriceIndex(array $productIds): void
    {
        $where = ['product_id IN (?)' => $productIds];
        $this->connection->delete($this->getTable('catalogrule_product_price'), $where);
    }

    /**
     * Clean by product ids
     *
     * @param array $productIds
     * @return void
     */
    protected function cleanByIds($productIds)
    {
        $this->cleanProductIndex($productIds);
        $this->cleanProductPriceIndex($productIds);
    }

    /**
     * Assign product to rule
     *
     * @param Rule $rule
     * @param int $productEntityId
     * @param array $websiteIds
     * @return void
     */
    private function assignProductToRule(Rule $rule, int $productEntityId, array $websiteIds): void
    {
        $ruleId = (int) $rule->getId();
        $ruleProductTable = $this->getTable('catalogrule_product');
        $this->connection->delete(
            $ruleProductTable,
            [
                'rule_id = ?' => $ruleId,
                'product_id = ?' => $productEntityId,
            ]
        );

        $customerGroupIds = $rule->getCustomerGroupIds();
        $sortOrder = (int)$rule->getSortOrder();
        $actionOperator = $rule->getSimpleAction();
        $actionAmount = $rule->getDiscountAmount();
        $actionStop = $rule->getStopRulesProcessing();

        $rows = [];
        foreach ($websiteIds as $websiteId) {
            $scopeTz = new \DateTimeZone(
                $this->localeDate->getConfigTimezone(ScopeInterface::SCOPE_WEBSITE, $websiteId)
            );
            $fromTime = $rule->getFromDate()
                ? (new \DateTime($rule->getFromDate(), $scopeTz))->getTimestamp()
                : 0;
            $toTime = $rule->getToDate()
                ? (new \DateTime($rule->getToDate(), $scopeTz))->getTimestamp() + IndexBuilder::SECONDS_IN_DAY - 1
                : 0;
            foreach ($customerGroupIds as $customerGroupId) {
                $rows[] = [
                    'rule_id' => $ruleId,
                    'from_time' => $fromTime,
                    'to_time' => $toTime,
                    'website_id' => $websiteId,
                    'customer_group_id' => $customerGroupId,
                    'product_id' => $productEntityId,
                    'action_operator' => $actionOperator,
                    'action_amount' => $actionAmount,
                    'action_stop' => $actionStop,
                    'sort_order' => $sortOrder,
                ];

                if (count($rows) == $this->batchCount) {
                    $this->connection->insertMultiple($ruleProductTable, $rows);
                    $rows = [];
                }
            }
        }
        if ($rows) {
            $this->connection->insertMultiple($ruleProductTable, $rows);
        }
    }

    /**
     * Apply rule
     *
     * @param Rule $rule
     * @param Product $product
     * @return $this
     * @throws \Exception
     * @deprecated 101.1.5
     * @see ReindexRuleProduct::execute
     * @SuppressWarnings(PHPMD.NPathComplexity)
     */
    protected function applyRule(Rule $rule, $product)
    {
        if ($rule->validate($product)) {
            $websiteIds = array_intersect($product->getWebsiteIds(), $rule->getWebsiteIds());
            $this->assignProductToRule($rule, $product->getId(), $websiteIds);
        }
        $this->reindexRuleProductPrice->execute($this->batchCount, $product->getId());
        $this->reindexRuleGroupWebsite->execute();

        return $this;
    }

    /**
     * Apply rules
     *
     * @param RuleCollection $ruleCollection
     * @param Product $product
     * @return void
     */
    private function applyRules(RuleCollection $ruleCollection, Product $product): void
    {
        /** @var \Magento\CatalogRule\Model\Rule $rule */
        foreach ($ruleCollection as $rule) {
            $productCollection = $this->productCollectionFactory->create();
            $productCollection->addIdFilter($product->getId());
            $rule->getConditions()->collectValidatedAttributes($productCollection);
            $validationResult = [];
            $websiteIds = array_intersect($product->getWebsiteIds(), $rule->getWebsiteIds());
            foreach ($websiteIds as $websiteId) {
                $defaultGroupId = $this->storeManager->getWebsite($websiteId)->getDefaultGroupId();
                $defaultStoreId = $this->storeManager->getGroup($defaultGroupId)->getDefaultStoreId();
                $product->setStoreId($defaultStoreId);
                $validationResult[$websiteId] = $rule->validate($product);
            }
            $this->assignProductToRule($rule, $product->getId(), array_keys(array_filter($validationResult)));
        }

        $this->cleanProductPriceIndex([$product->getId()]);
        $this->reindexRuleProductPrice->execute($this->batchCount, $product->getId());
    }

    /**
     * Retrieve table name
     *
     * @param string $tableName
     * @return string
     */
    protected function getTable($tableName)
    {
        return $this->resource->getTableName($tableName);
    }

    /**
     * Update rule product data
     *
     * @param Rule $rule
     * @return $this
     * @deprecated 101.0.0
     * @see ReindexRuleProduct::execute
     */
    protected function updateRuleProductData(Rule $rule)
    {
        $ruleId = $rule->getId();
        if ($rule->getProductsFilter()) {
            $this->connection->delete(
                $this->getTable('catalogrule_product'),
                ['rule_id=?' => $ruleId, 'product_id IN (?)' => $rule->getProductsFilter()]
            );
        } else {
            $this->connection->delete(
                $this->getTable('catalogrule_product'),
                $this->connection->quoteInto('rule_id=?', $ruleId)
            );
        }

        $this->reindexRuleProduct->execute($rule, $this->batchCount);
        return $this;
    }

    /**
     * Apply all rules
     *
     * @param Product|null $product
     * @throws \Exception
     * @return $this
     * @deprecated 101.0.0
     * @see ReindexRuleProductPrice::execute
     * @see ReindexRuleGroupWebsite::execute
     */
    protected function applyAllRules(Product $product = null)
    {
        $this->reindexRuleProductPrice->execute($this->batchCount, $product->getId());
        $this->reindexRuleGroupWebsite->execute();
        return $this;
    }

    /**
     * Update CatalogRuleGroupWebsite data
     *
     * @return $this
     * @deprecated 101.0.0
     * @see ReindexRuleGroupWebsite::execute
     */
    protected function updateCatalogRuleGroupWebsiteData()
    {
        $this->reindexRuleGroupWebsite->execute();
        return $this;
    }

    /**
     * Clean rule price index
     *
     * @return $this
     */
    protected function deleteOldData()
    {
        $this->connection->delete($this->getTable('catalogrule_product_price'));
        return $this;
    }

    /**
     * Calculate rule product price
     *
     * @param array $ruleData
     * @param array $productData
     * @return float
     * @deprecated 101.0.0
     * @see ProductPriceCalculator::calculate
     */
    protected function calcRuleProductPrice($ruleData, $productData = null)
    {
        return $this->productPriceCalculator->calculate($ruleData, $productData);
    }

    /**
     * Get rule products statement
     *
     * @param int $websiteId
     * @param Product|null $product
     * @return \Zend_Db_Statement_Interface
     * @throws \Magento\Framework\Exception\LocalizedException
     * @deprecated 101.0.0
     * @see RuleProductsSelectBuilder::build
     */
    protected function getRuleProductsStmt($websiteId, Product $product = null)
    {
        return $this->ruleProductsSelectBuilder->build((int) $websiteId, (int) $product->getId());
    }

    /**
     * Save rule product prices
     *
     * @param array $arrData
     * @return $this
     * @throws \Exception
     * @deprecated 101.0.0
     * @see RuleProductPricesPersistor::execute
     */
    protected function saveRuleProductPrices($arrData)
    {
        $this->pricesPersistor->execute($arrData);
        return $this;
    }

    /**
     * Get active rules
     *
     * @return RuleCollection
     */
    protected function getActiveRules()
    {
        return $this->ruleCollectionFactory->create()->addFieldToFilter('is_active', 1);
    }

    /**
     * Get active rules
     *
     * @return RuleCollection
     */
    protected function getAllRules()
    {
        return $this->ruleCollectionFactory->create();
    }

    /**
     * Get product
     *
     * @param int $productId
     * @return Product
     */
    protected function getProduct($productId)
    {
        if (!isset($this->loadedProducts[$productId])) {
            $this->loadedProducts[$productId] = $this->productFactory->create()->load($productId);
        }
        return $this->loadedProducts[$productId];
    }

    /**
     * Log critical exception
     *
     * @param \Exception $e
     * @return void
     */
    protected function critical($e)
    {
        $this->logger->critical($e);
    }
}<|MERGE_RESOLUTION|>--- conflicted
+++ resolved
@@ -9,12 +9,9 @@
 use Magento\Catalog\Model\Product;
 use Magento\Catalog\Model\ProductFactory;
 use Magento\Catalog\Model\ResourceModel\Indexer\ActiveTableSwitcher;
-<<<<<<< HEAD
 use Magento\Catalog\Model\Indexer\Product\Price\Processor as PriceIndexProcessor;
 use Magento\CatalogRule\Model\Indexer\Rule\RuleProductProcessor;
-=======
 use Magento\Catalog\Model\ResourceModel\Product\CollectionFactory as ProductCollectionFactory;
->>>>>>> d48a739e
 use Magento\CatalogRule\Model\Indexer\IndexBuilder\ProductLoader;
 use Magento\CatalogRule\Model\Indexer\IndexerTableSwapperInterface as TableSwapper;
 use Magento\CatalogRule\Model\ResourceModel\Rule\Collection as RuleCollection;
@@ -175,15 +172,14 @@
     private $productLoader;
 
     /**
-<<<<<<< HEAD
      * @var IndexerRegistry
      */
     private $indexerRegistry;
-=======
+
+    /**
      * @var ProductCollectionFactory
      */
     private $productCollectionFactory;
->>>>>>> d48a739e
 
     /**
      * @param RuleCollectionFactory $ruleCollectionFactory
@@ -206,11 +202,8 @@
      * @param ProductLoader|null $productLoader
      * @param TableSwapper|null $tableSwapper
      * @param TimezoneInterface|null $localeDate
-<<<<<<< HEAD
      * @param IndexerRegistry|null $indexerRegistry
-=======
      * @param ProductCollectionFactory|null $productCollectionFactory
->>>>>>> d48a739e
      * @SuppressWarnings(PHPMD.ExcessiveParameterList)
      * @SuppressWarnings(PHPMD.UnusedFormalParameter)
      */
@@ -235,11 +228,8 @@
         ProductLoader $productLoader = null,
         TableSwapper $tableSwapper = null,
         TimezoneInterface $localeDate = null,
-<<<<<<< HEAD
-        IndexerRegistry $indexerRegistry = null
-=======
+        IndexerRegistry $indexerRegistry = null,
         ProductCollectionFactory $productCollectionFactory = null
->>>>>>> d48a739e
     ) {
         $this->resource = $resource;
         $this->connection = $resource->getConnection();
@@ -281,13 +271,10 @@
             ObjectManager::getInstance()->get(TableSwapper::class);
         $this->localeDate = $localeDate ??
             ObjectManager::getInstance()->get(TimezoneInterface::class);
-<<<<<<< HEAD
         $this->indexerRegistry = $indexerRegistry ??
             ObjectManager::getInstance()->get(IndexerRegistry::class);
-=======
         $this->productCollectionFactory = $productCollectionFactory ??
             ObjectManager::getInstance()->get(ProductCollectionFactory::class);
->>>>>>> d48a739e
     }
 
     /**
