--- conflicted
+++ resolved
@@ -15,11 +15,6 @@
     protected $_associatedEntitiesMap;
 
     /**
-<<<<<<< HEAD
-     * Collection constructor.
-     *
-=======
->>>>>>> 9a89edbd
      * @param \Magento\Framework\Data\Collection\EntityFactoryInterface $entityFactory
      * @param \Psr\Log\LoggerInterface $logger
      * @param \Magento\Framework\Data\Collection\Db\FetchStrategyInterface $fetchStrategy
@@ -54,11 +49,9 @@
      * @return void
      * @codeCoverageIgnore
      */
-    protected function _construct(
-
-    ) {
+    protected function _construct()
+    {
         $this->_init('Magento\CatalogRule\Model\Rule', 'Magento\CatalogRule\Model\ResourceModel\Rule');
-
     }
 
     /**
@@ -77,28 +70,6 @@
     }
 
     /**
-<<<<<<< HEAD
-     * Limit rules collection by specific customer group
-     *
-     * @param int $customerGroupId
-     * @return $this
-     */
-    public function addCustomerGroupFilter($customerGroupId)
-    {
-        $entityInfo = $this->_getAssociatedEntityInfo('customer_group');
-        if (!$this->getFlag('is_customer_group_joined')) {
-            $this->setFlag('is_customer_group_joined', true);
-            $this->getSelect()->join(
-                ['customer_group' => $this->getTable($entityInfo['associations_table'])],
-                $this->getConnection()
-                    ->quoteInto('customer_group.' . $entityInfo['entity_id_field'] . ' = ?', $customerGroupId)
-                    . ' AND main_table.' . $entityInfo['rule_id_field'] . ' = customer_group.'
-                    . $entityInfo['rule_id_field'],
-                []
-            );
-        }
-        return $this;
-=======
      * @param $entityType
      * @param $objectField
      * @throws \Magento\Framework\Exception\LocalizedException
@@ -142,6 +113,5 @@
 
         $this->setFlag('add_websites_to_result', false);
         return parent::_afterLoad();
->>>>>>> 9a89edbd
     }
 }