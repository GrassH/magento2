<?php
/**
 * Copyright © 2015 Magento. All rights reserved.
 * See COPYING.txt for license details.
 */

/**
 * Catalog rules resource model
 *
 * @author      Magento Core Team <core@magentocommerce.com>
 */
namespace Magento\CatalogRule\Model\Resource;

use Magento\Catalog\Model\Product;
use Magento\Framework\Model\AbstractModel;
use Magento\Framework\Pricing\PriceCurrencyInterface;

/**
 * @SuppressWarnings(PHPMD.CouplingBetweenObjects)
 */
class Rule extends \Magento\Rule\Model\Resource\AbstractResource
{
    /**
     * Store number of seconds in a day
     */
    const SECONDS_IN_DAY = 86400;

    /**
     * @var \Psr\Log\LoggerInterface
     */
    protected $_logger;

    /**
     * Store associated with rule entities information map
     *
     * @var array
     */
    protected $_associatedEntitiesMap = [
        'website' => [
            'associations_table' => 'catalogrule_website',
            'rule_id_field' => 'rule_id',
            'entity_id_field' => 'website_id',
        ],
        'customer_group' => [
            'associations_table' => 'catalogrule_customer_group',
            'rule_id_field' => 'rule_id',
            'entity_id_field' => 'customer_group_id',
        ],
    ];

    /**
     * Catalog rule data
     *
     * @var \Magento\CatalogRule\Helper\Data
     */
    protected $_catalogRuleData = null;

    /**
     * Core event manager proxy
     *
     * @var \Magento\Framework\Event\ManagerInterface
     */
    protected $_eventManager = null;

    /**
     * @var \Magento\Eav\Model\Config
     */
    protected $_eavConfig;

    /**
     * @var \Magento\Framework\Stdlib\DateTime\DateTime
     */
    protected $_coreDate;

    /**
     * @var \Magento\Catalog\Model\Product\ConditionFactory
     */
    protected $_conditionFactory;

    /**
     * @var \Magento\Store\Model\StoreManagerInterface
     */
    protected $_storeManager;

    /**
     * @var \Magento\Framework\Stdlib\DateTime
     */
    protected $dateTime;

    /**
     * @var PriceCurrencyInterface
     */
    protected $priceCurrency;

    /**
<<<<<<< HEAD
     * @param \Magento\Framework\Model\Resource\Db\Context $context
     * @param \Magento\Framework\Store\StoreManagerInterface $storeManager
=======
     * @param \Magento\Framework\App\Resource $resource
     * @param \Magento\Store\Model\StoreManagerInterface $storeManager
>>>>>>> 8824359d
     * @param Product\ConditionFactory $conditionFactory
     * @param \Magento\Framework\Stdlib\DateTime\DateTime $coreDate
     * @param \Magento\Eav\Model\Config $eavConfig
     * @param \Magento\Framework\Event\ManagerInterface $eventManager
     * @param \Magento\CatalogRule\Helper\Data $catalogRuleData
     * @param \Psr\Log\LoggerInterface $logger
     * @param \Magento\Framework\Stdlib\DateTime $dateTime
     * @param PriceCurrencyInterface $priceCurrency
     * @param string|null $resourcePrefix
     * @SuppressWarnings(PHPMD.ExcessiveParameterList)
     */
    public function __construct(
<<<<<<< HEAD
        \Magento\Framework\Model\Resource\Db\Context $context,
        \Magento\Framework\Store\StoreManagerInterface $storeManager,
=======
        \Magento\Framework\App\Resource $resource,
        \Magento\Store\Model\StoreManagerInterface $storeManager,
>>>>>>> 8824359d
        \Magento\Catalog\Model\Product\ConditionFactory $conditionFactory,
        \Magento\Framework\Stdlib\DateTime\DateTime $coreDate,
        \Magento\Eav\Model\Config $eavConfig,
        \Magento\Framework\Event\ManagerInterface $eventManager,
        \Magento\CatalogRule\Helper\Data $catalogRuleData,
        \Psr\Log\LoggerInterface $logger,
        \Magento\Framework\Stdlib\DateTime $dateTime,
        PriceCurrencyInterface $priceCurrency,
        $resourcePrefix = null
    ) {
        $this->_storeManager = $storeManager;
        $this->_conditionFactory = $conditionFactory;
        $this->_coreDate = $coreDate;
        $this->_eavConfig = $eavConfig;
        $this->_eventManager = $eventManager;
        $this->_catalogRuleData = $catalogRuleData;
        $this->_logger = $logger;
        $this->dateTime = $dateTime;
        $this->priceCurrency = $priceCurrency;
        parent::__construct($context, $resourcePrefix);
    }

    /**
     * Initialize main table and table id field
     *
     * @return void
     */
    protected function _construct()
    {
        $this->_init('catalogrule', 'rule_id');
    }

    /**
     * Add customer group ids and website ids to rule data after load
     *
     * @param \Magento\Framework\Model\AbstractModel $object
     * @return \Magento\Framework\Model\Resource\Db\AbstractDb
     */
    protected function _afterLoad(AbstractModel $object)
    {
        $object->setData('customer_group_ids', (array)$this->getCustomerGroupIds($object->getId()));
        $object->setData('website_ids', (array)$this->getWebsiteIds($object->getId()));

        return parent::_afterLoad($object);
    }

    /**
     * Bind catalog rule to customer group(s) and website(s).
     * Update products which are matched for rule.
     *
     * @param AbstractModel $object
     * @return $this
     */
    protected function _afterSave(AbstractModel $object)
    {
        if ($object->hasWebsiteIds()) {
            $websiteIds = $object->getWebsiteIds();
            if (!is_array($websiteIds)) {
                $websiteIds = explode(',', (string)$websiteIds);
            }
            $this->bindRuleToEntity($object->getId(), $websiteIds, 'website');
        }

        if ($object->hasCustomerGroupIds()) {
            $customerGroupIds = $object->getCustomerGroupIds();
            if (!is_array($customerGroupIds)) {
                $customerGroupIds = explode(',', (string)$customerGroupIds);
            }
            $this->bindRuleToEntity($object->getId(), $customerGroupIds, 'customer_group');
        }

        parent::_afterSave($object);
        return $this;
    }

    /**
     * @param \Magento\Framework\Model\AbstractModel $rule
     * @return $this
     */
    protected function _afterDelete(\Magento\Framework\Model\AbstractModel $rule)
    {
        $write = $this->_getWriteAdapter();
        $write->delete(
            $this->getTable('catalogrule_product'),
            ['rule_id=?' => $rule->getId()]
        );
        $write->delete(
            $this->getTable('catalogrule_customer_group'),
            ['rule_id=?' => $rule->getId()]
        );
        $write->delete(
            $this->getTable('catalogrule_group_website'),
            ['rule_id=?' => $rule->getId()]
        );
        return parent::_afterDelete($rule);
    }

    /**
     * Get catalog rules product price for specific date, website and
     * customer group
     *
     * @param int|string $date
     * @param int $wId
     * @param int $gId
     * @param int $pId
     * @return float|false
     */
    public function getRulePrice($date, $wId, $gId, $pId)
    {
        $data = $this->getRulePrices($date, $wId, $gId, [$pId]);
        if (isset($data[$pId])) {
            return $data[$pId];
        }

        return false;
    }

    /**
     * Retrieve product prices by catalog rule for specific date, website and customer group
     * Collect data with  product Id => price pairs
     *
     * @param int|string $date
     * @param int $websiteId
     * @param int $customerGroupId
     * @param array $productIds
     * @return array
     */
    public function getRulePrices($date, $websiteId, $customerGroupId, $productIds)
    {
        $adapter = $this->_getReadAdapter();
        $select = $adapter->select()->from(
            $this->getTable('catalogrule_product_price'),
            ['product_id', 'rule_price']
        )->where(
            'rule_date = ?',
            $this->dateTime->formatDate($date, false)
        )->where(
            'website_id = ?',
            $websiteId
        )->where(
            'customer_group_id = ?',
            $customerGroupId
        )->where(
            'product_id IN(?)',
            $productIds
        );
        return $adapter->fetchPairs($select);
    }

    /**
     * Get active rule data based on few filters
     *
     * @param int|string $date
     * @param int $websiteId
     * @param int $customerGroupId
     * @param int $productId
     * @return array
     */
    public function getRulesFromProduct($date, $websiteId, $customerGroupId, $productId)
    {
        $adapter = $this->_getReadAdapter();
        if (is_string($date)) {
            $date = strtotime($date);
        }
        $select = $adapter->select()->from(
            $this->getTable('catalogrule_product')
        )->where(
            'website_id = ?',
            $websiteId
        )->where(
            'customer_group_id = ?',
            $customerGroupId
        )->where(
            'product_id = ?',
            $productId
        )->where(
            'from_time = 0 or from_time < ?',
            $date
        )->where(
            'to_time = 0 or to_time > ?',
            $date
        );

        return $adapter->fetchAll($select);
    }
}<|MERGE_RESOLUTION|>--- conflicted
+++ resolved
@@ -93,13 +93,8 @@
     protected $priceCurrency;
 
     /**
-<<<<<<< HEAD
      * @param \Magento\Framework\Model\Resource\Db\Context $context
-     * @param \Magento\Framework\Store\StoreManagerInterface $storeManager
-=======
-     * @param \Magento\Framework\App\Resource $resource
      * @param \Magento\Store\Model\StoreManagerInterface $storeManager
->>>>>>> 8824359d
      * @param Product\ConditionFactory $conditionFactory
      * @param \Magento\Framework\Stdlib\DateTime\DateTime $coreDate
      * @param \Magento\Eav\Model\Config $eavConfig
@@ -112,13 +107,8 @@
      * @SuppressWarnings(PHPMD.ExcessiveParameterList)
      */
     public function __construct(
-<<<<<<< HEAD
         \Magento\Framework\Model\Resource\Db\Context $context,
-        \Magento\Framework\Store\StoreManagerInterface $storeManager,
-=======
-        \Magento\Framework\App\Resource $resource,
         \Magento\Store\Model\StoreManagerInterface $storeManager,
->>>>>>> 8824359d
         \Magento\Catalog\Model\Product\ConditionFactory $conditionFactory,
         \Magento\Framework\Stdlib\DateTime\DateTime $coreDate,
         \Magento\Eav\Model\Config $eavConfig,
