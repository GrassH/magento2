--- conflicted
+++ resolved
@@ -103,11 +103,8 @@
      * @param \Psr\Log\LoggerInterface $logger
      * @param \Magento\Framework\Stdlib\DateTime $dateTime
      * @param PriceCurrencyInterface $priceCurrency
-<<<<<<< HEAD
      * @param string|null $resourcePrefix
-=======
      * @SuppressWarnings(PHPMD.ExcessiveParameterList)
->>>>>>> c2cfbbfd
      */
     public function __construct(
         \Magento\Framework\App\Resource $resource,
