--- conflicted
+++ resolved
@@ -146,9 +146,6 @@
             'actions' => [
                 'children' => [
                     'simple_action' => [
-<<<<<<< HEAD
-                        'options' => $this->actionOptions->toOptionArray()
-=======
                         'arguments' => [
                             'data' => [
                                 'config' => [
@@ -156,7 +153,6 @@
                                 ],
                             ],
                         ],
->>>>>>> 745da8f2
                     ],
                     'stop_rules_processing' => [
                         'arguments' => [
