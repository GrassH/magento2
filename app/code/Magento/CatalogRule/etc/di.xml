--- conflicted
+++ resolved
@@ -62,9 +62,6 @@
     </virtualType>
     <preference for="Magento\CatalogRule\Api\Data\RuleInterface" type="Magento\CatalogRule\Model\Rule" />
     <preference for="Magento\CatalogRule\Api\CatalogRuleRepositoryInterface" type="Magento\CatalogRule\Model\CatalogRuleRepository" />
-<<<<<<< HEAD
-    <type name="Magento\Framework\EntityManager\MetadataPool">
-=======
     <type name="Magento\Framework\Model\Entity\RepositoryFactory">
         <arguments>
             <argument name="entities" xsi:type="array">
@@ -72,8 +69,7 @@
             </argument>
         </arguments>
     </type>
-    <type name="Magento\Framework\Model\Entity\MetadataPool">
->>>>>>> 2ad378a4
+    <type name="Magento\Framework\EntityManager\MetadataPool">
         <arguments>
             <argument name="metadata" xsi:type="array">
                 <item name="Magento\CatalogRule\Api\Data\RuleInterface" xsi:type="array">
