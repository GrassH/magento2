--- conflicted
+++ resolved
@@ -23,11 +23,7 @@
             </argument>
         </arguments>
     </type>
-<<<<<<< HEAD
-    <type name="Magento\CatalogRule\Model\ResourceModel\Rule\Collection">
-=======
     <type name="Magento\CatalogRule\Model\ResourceModel\Rule\Collection" shared="false">
->>>>>>> 9a89edbd
         <arguments>
             <argument name="associatedEntitiesMap" xsi:type="array">
                 <item name="website" xsi:type="array">
@@ -43,10 +39,6 @@
             </argument>
         </arguments>
     </type>
-<<<<<<< HEAD
-    <type name="Magento\CatalogRule\Model\ResourceModel\Rule\Collection" shared="false" />
-=======
->>>>>>> 9a89edbd
     <type name="Magento\Catalog\Model\Product\PriceModifier\Composite">
         <arguments>
             <argument name="modifiers" xsi:type="array">
