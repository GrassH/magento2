<?php declare(strict_types=1);
/**
 * Copyright © Magento, Inc. All rights reserved.
 * See COPYING.txt for license details.
 */

namespace Magento\CatalogRule\Test\Unit\Plugin\Indexer;

use Magento\CatalogRule\Model\Indexer\Rule\RuleProductProcessor;
use Magento\CatalogRule\Plugin\Indexer\CustomerGroup;
use Magento\Customer\Model\Group;
use Magento\Framework\TestFramework\Unit\Helper\ObjectManager;
use PHPUnit\Framework\MockObject\MockObject;
use PHPUnit\Framework\TestCase;

class CustomerGroupTest extends TestCase
{
    /**
     * Rule processor mock
     *
<<<<<<< HEAD
     * @var \Magento\CatalogRule\Model\Indexer\Rule\RuleProductProcessor|\PHPUnit\Framework\MockObject\MockObject
=======
     * @var RuleProductProcessor|MockObject
>>>>>>> b2f063af
     */
    protected $ruleProductProcessor;

    /**
     * Subject group
     *
<<<<<<< HEAD
     * @var \Magento\Customer\Model\Group|\PHPUnit\Framework\MockObject\MockObject
=======
     * @var Group|MockObject
>>>>>>> b2f063af
     */
    protected $subject;

    /**
     * Tested plugin
     *
     * @var CustomerGroup
     */
    protected $plugin;

    protected function setUp(): void
    {
        $this->ruleProductProcessor = $this->createMock(
            RuleProductProcessor::class
        );
        $this->subject = $this->createMock(Group::class);

        $this->plugin = (new ObjectManager($this))->getObject(
            CustomerGroup::class,
            [
                'ruleProductProcessor' => $this->ruleProductProcessor,
            ]
        );
    }

    public function testAfterDelete()
    {
        $this->ruleProductProcessor->expects($this->once())
            ->method('markIndexerAsInvalid');

        $this->assertEquals($this->subject, $this->plugin->afterDelete($this->subject, $this->subject));
    }
}<|MERGE_RESOLUTION|>--- conflicted
+++ resolved
@@ -18,22 +18,14 @@
     /**
      * Rule processor mock
      *
-<<<<<<< HEAD
-     * @var \Magento\CatalogRule\Model\Indexer\Rule\RuleProductProcessor|\PHPUnit\Framework\MockObject\MockObject
-=======
      * @var RuleProductProcessor|MockObject
->>>>>>> b2f063af
      */
     protected $ruleProductProcessor;
 
     /**
      * Subject group
      *
-<<<<<<< HEAD
-     * @var \Magento\Customer\Model\Group|\PHPUnit\Framework\MockObject\MockObject
-=======
      * @var Group|MockObject
->>>>>>> b2f063af
      */
     protected $subject;
 
