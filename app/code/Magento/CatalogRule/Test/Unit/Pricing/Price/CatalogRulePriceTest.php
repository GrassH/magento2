<?php
/**
 * Copyright © 2016 Magento. All rights reserved.
 * See COPYING.txt for license details.
 */

namespace Magento\CatalogRule\Test\Unit\Pricing\Price;

use \Magento\CatalogRule\Pricing\Price\CatalogRulePrice;
use Magento\Framework\TestFramework\Unit\Helper\ObjectManager;

/**
 * Class CatalogRulePriceTest
<<<<<<< HEAD
=======
 *
>>>>>>> 26386404
 * @SuppressWarnings(PHPMD.CouplingBetweenObjects)
 */
class CatalogRulePriceTest extends \PHPUnit_Framework_TestCase
{
    /**
     * @var \Magento\CatalogRule\Pricing\Price\CatalogRulePrice
     */
    protected $object;

    /**
     * @var \Magento\Framework\Pricing\SaleableInterface|\PHPUnit_Framework_MockObject_MockObject
     */
    protected $saleableItemMock;

    /**
     * @var \Magento\Framework\Stdlib\DateTime\TimezoneInterface|\PHPUnit_Framework_MockObject_MockObject
     */
    protected $dataTimeMock;

    /**
     * @var \Magento\Store\Model\StoreManager|\PHPUnit_Framework_MockObject_MockObject
     */
    protected $storeManagerMock;

    /**
     * @var \Magento\Customer\Model\Session|\PHPUnit_Framework_MockObject_MockObject
     */
    protected $customerSessionMock;

    /**
     * @var \Magento\Framework\Pricing\PriceInfo\Base | \PHPUnit_Framework_MockObject_MockObject
     */
    protected $priceInfoMock;

    /**
     * @var \Magento\CatalogRule\Model\ResourceModel\RuleFactory|\PHPUnit_Framework_MockObject_MockObject
     */
    protected $catalogRuleResourceFactoryMock;

    /**
     * @var \Magento\CatalogRule\Model\ResourceModel\Rule|\PHPUnit_Framework_MockObject_MockObject
     */
    protected $catalogRuleResourceMock;

    /**
     * @var \Magento\Store\Model\Store|\PHPUnit_Framework_MockObject_MockObject
     */
    protected $coreWebsiteMock;

    /**
     * @var \Magento\Store\Model\Website|\PHPUnit_Framework_MockObject_MockObject
     */
    protected $coreStoreMock;

    /**
     * @var \Magento\Framework\Pricing\Adjustment\Calculator|\PHPUnit_Framework_MockObject_MockObject
     */
    protected $calculator;

    /**
     * @var \Magento\Framework\Pricing\PriceCurrencyInterface|\PHPUnit_Framework_MockObject_MockObject
     */
    protected $priceCurrencyMock;

    /**
     * Set up
     */
    protected function setUp()
    {
        $this->saleableItemMock = $this->getMock(
<<<<<<< HEAD
            'Magento\Catalog\Model\Product',
            ['getId', '__wakeup', 'getPriceInfo', 'hasData', 'getData'],
=======
            \Magento\Catalog\Model\Product::class,
            ['getId', '__wakeup', 'getPriceInfo'],
>>>>>>> 26386404
            [],
            '',
            false
        );
        $this->dataTimeMock = $this->getMockForAbstractClass(
            \Magento\Framework\Stdlib\DateTime\TimezoneInterface::class,
            [],
            '',
            false,
            true,
            true,
            []
        );

        $this->coreStoreMock = $this->getMock(\Magento\Store\Model\Store::class, [], [], '', false);
        $this->storeManagerMock = $this->getMock(\Magento\Store\Model\StoreManager::class, [], [], '', false);
        $this->storeManagerMock->expects($this->any())
            ->method('getStore')
            ->will($this->returnValue($this->coreStoreMock));

        $this->customerSessionMock = $this->getMock(\Magento\Customer\Model\Session::class, [], [], '', false);
        $this->priceInfoMock = $this->getMock(
            \Magento\Framework\Pricing\PriceInfo::class,
            ['getAdjustments'],
            [],
            '',
            false
        );
        $this->catalogRuleResourceFactoryMock = $this->getMock(
            \Magento\CatalogRule\Model\ResourceModel\RuleFactory::class,
            ['create'],
            [],
            '',
            false
        );
        $this->catalogRuleResourceMock = $this->getMock(
            \Magento\CatalogRule\Model\ResourceModel\Rule::class,
            [],
            [],
            '',
            false
        );

        $this->coreWebsiteMock = $this->getMock(\Magento\Store\Model\Website::class, [], [], '', false);

        $this->priceInfoMock->expects($this->any())
            ->method('getAdjustments')
            ->will($this->returnValue([]));
        $this->saleableItemMock->expects($this->any())
            ->method('getPriceInfo')
            ->will($this->returnValue($this->priceInfoMock));

        $this->catalogRuleResourceFactoryMock->expects($this->any())
            ->method('create')
            ->will($this->returnValue($this->catalogRuleResourceMock));

        $this->calculator = $this->getMockBuilder(\Magento\Framework\Pricing\Adjustment\Calculator::class)
            ->disableOriginalConstructor()
            ->getMock();
        $qty = 1;

        $this->priceCurrencyMock = $this->getMock(\Magento\Framework\Pricing\PriceCurrencyInterface::class);

        $this->object = new CatalogRulePrice(
            $this->saleableItemMock,
            $qty,
            $this->calculator,
            $this->priceCurrencyMock,
            $this->dataTimeMock,
            $this->storeManagerMock,
            $this->customerSessionMock,
            $this->catalogRuleResourceFactoryMock
        );

        (new ObjectManager($this))->setBackwardCompatibleProperty(
            $this->object,
            'ruleResource',
            $this->catalogRuleResourceMock
        );
    }

    /**
     * Test get Value
     */
    public function testGetValue()
    {
        $coreStoreId = 1;
        $coreWebsiteId = 1;
        $productId = 1;
        $customerGroupId = 1;
        $dateTime = time();

        $catalogRulePrice = 55.12;
        $convertedPrice = 45.34;

        $this->coreStoreMock->expects($this->once())
            ->method('getId')
            ->will($this->returnValue($coreStoreId));
        $this->coreStoreMock->expects($this->once())
            ->method('getWebsiteId')
            ->will($this->returnValue($coreWebsiteId));
        $this->dataTimeMock->expects($this->once())
            ->method('scopeDate')
            ->with($this->equalTo($coreStoreId))
            ->will($this->returnValue($dateTime));
        $this->customerSessionMock->expects($this->once())
            ->method('getCustomerGroupId')
            ->will($this->returnValue($customerGroupId));
        $this->catalogRuleResourceMock->expects($this->once())
            ->method('getRulePrice')
            ->will($this->returnValue($catalogRulePrice));
        $this->saleableItemMock->expects($this->any())
            ->method('getId')
            ->will($this->returnValue($productId));
        $this->priceCurrencyMock->expects($this->any())
            ->method('convertAndRound')
            ->with($catalogRulePrice)
            ->will($this->returnValue($convertedPrice));

        $this->assertEquals($convertedPrice, $this->object->getValue());
    }

    public function testGetValueFromData()
    {
        $this->saleableItemMock->expects($this->once())->method('hasData')
            ->with('catalog_rule_price')->willReturn(true);
        $this->saleableItemMock->expects($this->once())->method('getData')
            ->with('catalog_rule_price')->willReturn('7.1');

        $this->assertEquals(7.1, $this->object->getValue());
    }

    public function testGetAmountNoBaseAmount()
    {
        $this->catalogRuleResourceMock->expects($this->once())
            ->method('getRulePrice')
            ->will($this->returnValue(false));

        $result = $this->object->getValue();
        $this->assertFalse($result);
    }
}<|MERGE_RESOLUTION|>--- conflicted
+++ resolved
@@ -11,10 +11,7 @@
 
 /**
  * Class CatalogRulePriceTest
-<<<<<<< HEAD
-=======
  *
->>>>>>> 26386404
  * @SuppressWarnings(PHPMD.CouplingBetweenObjects)
  */
 class CatalogRulePriceTest extends \PHPUnit_Framework_TestCase
@@ -85,13 +82,8 @@
     protected function setUp()
     {
         $this->saleableItemMock = $this->getMock(
-<<<<<<< HEAD
-            'Magento\Catalog\Model\Product',
+            \Magento\Catalog\Model\Product::class,
             ['getId', '__wakeup', 'getPriceInfo', 'hasData', 'getData'],
-=======
-            \Magento\Catalog\Model\Product::class,
-            ['getId', '__wakeup', 'getPriceInfo'],
->>>>>>> 26386404
             [],
             '',
             false
