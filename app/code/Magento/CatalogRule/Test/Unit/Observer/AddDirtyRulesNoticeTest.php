--- conflicted
+++ resolved
@@ -21,11 +21,7 @@
     private $observer;
 
     /**
-<<<<<<< HEAD
-     * @var \Magento\Framework\Message\ManagerInterface|\PHPUnit\Framework\MockObject\MockObject
-=======
      * @var ManagerInterface|MockObject
->>>>>>> b2f063af
      */
     private $messageManagerMock;
 
