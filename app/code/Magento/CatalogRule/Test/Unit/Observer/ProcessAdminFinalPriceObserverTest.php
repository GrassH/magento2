<?php declare(strict_types=1);
/**
 * Copyright © Magento, Inc. All rights reserved.
 * See COPYING.txt for license details.
 */
namespace Magento\CatalogRule\Test\Unit\Observer;

use Magento\Catalog\Model\Product;
use Magento\CatalogRule\Model\ResourceModel\RuleFactory;
use Magento\CatalogRule\Observer\ProcessAdminFinalPriceObserver;
use Magento\CatalogRule\Observer\RulePricesStorage;
use Magento\Framework\Event;
use Magento\Framework\Event\Observer;
use Magento\Framework\Stdlib\DateTime\TimezoneInterface;
use Magento\Framework\TestFramework\Unit\Helper\ObjectManager;
use Magento\Store\Model\Store;
use Magento\Store\Model\StoreManagerInterface;
use Magento\Ui\Component\Form\Element\DataType\Date;
use PHPUnit\Framework\MockObject\MockObject;
use PHPUnit\Framework\TestCase;

/**
 * Class ProcessAdminFinalPriceObserverTest
 *
 * Test class for Observer for applying catalog rules on product for admin area
 * @SuppressWarnings(PHPMD.CouplingBetweenObjects)
 */
class ProcessAdminFinalPriceObserverTest extends TestCase
{
    /**
     * @var ProcessAdminFinalPriceObserver
     */
    private $observer;

    /**
     * Store Manager mock
     *
     * @var StoreManagerInterface
     */
    private $storeManagerMock;

    /**
     * Locale Date mock
     *
     * @var TimezoneInterface
     */
    private $localeDateMock;

    /**
     * Resource Rule Factory mock
     *
     * @var RuleFactory
     */
    private $resourceRuleFactoryMock;

    /**
     * Rule Prices Storage mock
     *
     * @var RulePricesStorage
     */
    private $rulePricesStorageMock;

    /**
<<<<<<< HEAD
     * @var Event|\PHPUnit\Framework\MockObject\MockObject
=======
     * @var Event|MockObject
>>>>>>> b2f063af
     */
    private $eventMock;

    /**
     * @var Observer|MockObject
     */
    private $observerMock;

    protected function setUp(): void
    {
        $this->observerMock = $this
            ->getMockBuilder(Observer::class)
            ->disableOriginalConstructor()
            ->getMock();
        $this->eventMock = $this
            ->getMockBuilder(Event::class)
            ->setMethods(['getProduct'])
            ->disableOriginalConstructor()
            ->getMock();
        $this->rulePricesStorageMock = $this->getMockBuilder(RulePricesStorage::class)
            ->setMethods(['getWebsiteId', 'getRulePrice', 'getCustomerGroupId', 'setRulePrice'])
            ->disableOriginalConstructor()
            ->getMock();
        $this->storeManagerMock = $this->getMockBuilder(StoreManagerInterface::class)
            ->setMethods(['getStore'])
            ->disableOriginalConstructor()
            ->getMockForAbstractClass();
        $this->resourceRuleFactoryMock = $this->getMockBuilder(RuleFactory::class)
            ->setMethods(['create'])
            ->disableOriginalConstructor()
            ->getMock();
        $this->localeDateMock = $this->getMockBuilder(TimezoneInterface::class)
            ->setMethods(['scopeDate'])
            ->disableOriginalConstructor()
            ->getMockForAbstractClass();
        $objectManagerHelper = new ObjectManager($this);
        $this->observer = $objectManagerHelper->getObject(
            ProcessAdminFinalPriceObserver::class,
            [
                'rulePricesStorage' => $this->rulePricesStorageMock,
                'storeManager' => $this->storeManagerMock,
                'resourceRuleFactory' => $this->resourceRuleFactoryMock,
                'localeDate' => $this->localeDateMock
            ]
        );
    }

    public function testExecute()
    {
        $finalPrice = 20.00;
        $rulePrice = 10.00;
        $storeId = 2;
        $wId = 1;
        $gId = 4;
        $pId = 20;
        $localeDateFormat = 'Y-m-d H:i:s';
        $date = '2019-12-02 08:00:00';
        $storeMock = $this->createMock(Store::class);
        $this->observerMock
            ->expects($this->atLeastOnce())
            ->method('getEvent')
            ->willReturn($this->eventMock);

        $productMock = $this->getMockBuilder(Product::class)
            ->setMethods(
                [
                    'getStoreId',
                    'getWebsiteId',
                    'getId',
                    'getData',
                    'getCustomerGroupId',
                    'setFinalPrice'
                ]
            )
            ->disableOriginalConstructor()
            ->getMock();
        $dateMock = $this->getMockBuilder(Date::class)
            ->setMethods(['format'])
            ->disableOriginalConstructor()
            ->getMock();

        $this->localeDateMock->expects($this->once())
            ->method('scopeDate')
            ->with($storeId)
            ->willReturn($dateMock);
        $dateMock->expects($this->once())
            ->method('format')
            ->with($localeDateFormat)
            ->willReturn($date);
        $storeMock->expects($this->once())
            ->method('getWebsiteId')
            ->willReturn($wId);
        $this->storeManagerMock->expects($this->once())
            ->method('getStore')
            ->with($storeId)
            ->willReturn($storeMock);
        $productMock->expects($this->once())
            ->method('getStoreId')
            ->willReturn($storeId);
        $productMock->expects($this->any())
            ->method('getCustomerGroupId')
            ->willReturn($gId);
        $productMock->expects($this->once())
            ->method('getId')
            ->willReturn($pId);
        $productMock->expects($this->once())
            ->method('getData')
            ->with('final_price')
            ->willReturn($finalPrice);
        $this->rulePricesStorageMock->expects($this->any())
            ->method('getCustomerGroupId')
            ->willReturn($gId);
        $this->resourceRuleFactoryMock->expects($this->once())
            ->method('create')
            ->willReturn($this->rulePricesStorageMock);
        $this->rulePricesStorageMock->expects($this->any())
            ->method('getRulePrice')
            ->willReturn($rulePrice);
        $this->rulePricesStorageMock->expects($this->once())
            ->method('setRulePrice')
            ->willReturnSelf();
        $this->eventMock
            ->expects($this->atLeastOnce())
            ->method('getProduct')
            ->willReturn($productMock);
        $this->assertEquals($this->observer, $this->observer->execute($this->observerMock));
    }
}<|MERGE_RESOLUTION|>--- conflicted
+++ resolved
@@ -61,11 +61,7 @@
     private $rulePricesStorageMock;
 
     /**
-<<<<<<< HEAD
-     * @var Event|\PHPUnit\Framework\MockObject\MockObject
-=======
      * @var Event|MockObject
->>>>>>> b2f063af
      */
     private $eventMock;
 
