<?php declare(strict_types=1);
/**
 * Copyright © Magento, Inc. All rights reserved.
 * See COPYING.txt for license details.
 */
namespace Magento\CatalogRule\Test\Unit\Model\ResourceModel;

use Magento\CatalogRule\Api\Data\RuleInterface;
use Magento\CatalogRule\Model\ResourceModel\ReadHandler;
use Magento\CatalogRule\Model\ResourceModel\Rule;
use Magento\Framework\EntityManager\EntityMetadata;
use Magento\Framework\EntityManager\MetadataPool;
use PHPUnit\Framework\MockObject\MockObject;
use PHPUnit\Framework\TestCase;

class ReadHandlerTest extends TestCase
{
    /**
     * @var ReadHandler
     */
    protected $subject;

    /**
<<<<<<< HEAD
     * @var \PHPUnit\Framework\MockObject\MockObject
=======
     * @var MockObject
>>>>>>> b2f063af
     */
    protected $resourceMock;

    /**
<<<<<<< HEAD
     * @var \PHPUnit\Framework\MockObject\MockObject
=======
     * @var MockObject
>>>>>>> b2f063af
     */
    protected $metadataMock;

    protected function setUp(): void
    {
        $this->resourceMock = $this->createMock(Rule::class);
        $this->metadataMock = $this->createMock(MetadataPool::class);
        $this->subject = new ReadHandler(
            $this->resourceMock,
            $this->metadataMock
        );
    }

    public function testExecute()
    {
        $linkedField = 'entity_id';
        $entityId = 100;
        $entityType = RuleInterface::class;
        $entityData = [
            $linkedField => $entityId
        ];

        $customerGroupIds = [1, 2, 3];
        $websiteIds = [4, 5, 6];

        $metadataMock = $this->createPartialMock(
            EntityMetadata::class,
            ['getLinkField']
        );
        $this->metadataMock->expects($this->once())
            ->method('getMetadata')
            ->with($entityType)
            ->willReturn($metadataMock);

        $metadataMock->expects($this->once())->method('getLinkField')->willReturn($linkedField);

        $this->resourceMock->expects($this->once())
            ->method('getCustomerGroupIds')
            ->with($entityId)
            ->willReturn($customerGroupIds);
        $this->resourceMock->expects($this->once())
            ->method('getWebsiteIds')
            ->with($entityId)
            ->willReturn($websiteIds);

        $expectedResult = [
            $linkedField => $entityId,
            'customer_group_ids' => $customerGroupIds,
            'website_ids' => $websiteIds
        ];

        $this->assertEquals($expectedResult, $this->subject->execute($entityType, $entityData));
    }
}<|MERGE_RESOLUTION|>--- conflicted
+++ resolved
@@ -21,20 +21,12 @@
     protected $subject;
 
     /**
-<<<<<<< HEAD
-     * @var \PHPUnit\Framework\MockObject\MockObject
-=======
      * @var MockObject
->>>>>>> b2f063af
      */
     protected $resourceMock;
 
     /**
-<<<<<<< HEAD
-     * @var \PHPUnit\Framework\MockObject\MockObject
-=======
      * @var MockObject
->>>>>>> b2f063af
      */
     protected $metadataMock;
 
