<?php declare(strict_types=1);
/**
 * Copyright © Magento, Inc. All rights reserved.
 * See COPYING.txt for license details.
 */
namespace Magento\CatalogRule\Test\Unit\Model\Rule;

use Magento\CatalogRule\Model\ResourceModel\Rule\Collection;
use Magento\CatalogRule\Model\ResourceModel\Rule\CollectionFactory;
use Magento\CatalogRule\Model\Rule;
use Magento\CatalogRule\Model\Rule\DataProvider;
use Magento\Framework\App\Request\DataPersistorInterface;
use PHPUnit\Framework\MockObject\MockObject;
use PHPUnit\Framework\TestCase;

class DataProviderTest extends TestCase
{
    /**
     * @var DataProvider
     */
    protected $model;

    /**
<<<<<<< HEAD
     * @var \PHPUnit\Framework\MockObject\MockObject
=======
     * @var MockObject
>>>>>>> b2f063af
     */
    protected $collectionFactoryMock;

    /**
<<<<<<< HEAD
     * @var \PHPUnit\Framework\MockObject\MockObject
=======
     * @var MockObject
>>>>>>> b2f063af
     */
    protected $collectionMock;

    /**
<<<<<<< HEAD
     * @var \PHPUnit\Framework\MockObject\MockObject
=======
     * @var MockObject
>>>>>>> b2f063af
     */
    protected $dataPersistorMock;

    protected function setUp(): void
    {
        $this->collectionFactoryMock = $this->createPartialMock(
            CollectionFactory::class,
            ['create']
        );
        $this->collectionMock = $this->createMock(Collection::class);
        $this->collectionFactoryMock->expects($this->once())->method('create')->willReturn($this->collectionMock);
        $this->dataPersistorMock = $this->createMock(DataPersistorInterface::class);

        $this->model = new DataProvider(
            'Name',
            'Primary',
            'Request',
            $this->collectionFactoryMock,
            $this->dataPersistorMock
        );
    }

    public function testGetData()
    {
        $ruleId = 42;
        $ruleData = ['name' => 'Catalog Price Rule'];

        $ruleMock = $this->createMock(Rule::class);
        $this->collectionMock->expects($this->once())->method('getItems')->willReturn([$ruleMock]);

        $ruleMock->expects($this->atLeastOnce())->method('getId')->willReturn($ruleId);
        $ruleMock->expects($this->once())->method('load')->willReturnSelf();
        $ruleMock->expects($this->once())->method('getData')->willReturn($ruleData);
        $this->dataPersistorMock->expects($this->once())->method('get')->with('catalog_rule')->willReturn(null);

        $this->assertEquals([$ruleId => $ruleData], $this->model->getData());
        // Load from object-cache the second time
        $this->assertEquals([$ruleId => $ruleData], $this->model->getData());
    }

    public function testGetDataIfRulePersisted()
    {
        $ruleId = 42;
        $ruleData = ['name' => 'Catalog Price Rule'];
        $this->collectionMock->expects($this->once())->method('getItems')->willReturn([]);

        $persistedData = ['key' => 'value'];
        $this->dataPersistorMock->expects($this->once())
            ->method('get')
            ->with('catalog_rule')
            ->willReturn($persistedData);
        $this->dataPersistorMock->expects($this->once())
            ->method('clear')
            ->with('catalog_rule');

        $newRuleMock = $this->createMock(Rule::class);
        $newRuleMock->expects($this->atLeastOnce())->method('setData')->with($persistedData)->willReturnSelf();
        $newRuleMock->expects($this->atLeastOnce())->method('getId')->willReturn($ruleId);
        $newRuleMock->expects($this->once())->method('getData')->willReturn($ruleData);
        $this->collectionMock->expects($this->once())->method('getNewEmptyItem')->willReturn($newRuleMock);

        $this->assertEquals([$ruleId => $ruleData], $this->model->getData());
        // Load from object-cache the second time
        $this->assertEquals([$ruleId => $ruleData], $this->model->getData());
    }
}<|MERGE_RESOLUTION|>--- conflicted
+++ resolved
@@ -21,29 +21,17 @@
     protected $model;
 
     /**
-<<<<<<< HEAD
-     * @var \PHPUnit\Framework\MockObject\MockObject
-=======
      * @var MockObject
->>>>>>> b2f063af
      */
     protected $collectionFactoryMock;
 
     /**
-<<<<<<< HEAD
-     * @var \PHPUnit\Framework\MockObject\MockObject
-=======
      * @var MockObject
->>>>>>> b2f063af
      */
     protected $collectionMock;
 
     /**
-<<<<<<< HEAD
-     * @var \PHPUnit\Framework\MockObject\MockObject
-=======
      * @var MockObject
->>>>>>> b2f063af
      */
     protected $dataPersistorMock;
 
