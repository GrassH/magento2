<?php declare(strict_types=1);
/**
 * Copyright © Magento, Inc. All rights reserved.
 * See COPYING.txt for license details.
 */

namespace Magento\CatalogRule\Test\Unit\Model;

use Magento\CatalogRule\Model\CatalogRuleRepository;
use Magento\CatalogRule\Model\ResourceModel\Rule;
use Magento\CatalogRule\Model\RuleFactory;
use PHPUnit\Framework\MockObject\MockObject;
use PHPUnit\Framework\TestCase;

class CatalogRuleRepositoryTest extends TestCase
{
    /**
     * @var CatalogRuleRepository
     */
    protected $repository;

    /**
<<<<<<< HEAD
     * @var \PHPUnit\Framework\MockObject\MockObject
=======
     * @var MockObject
>>>>>>> b2f063af
     */
    protected $ruleResourceMock;

    /**
<<<<<<< HEAD
     * @var \PHPUnit\Framework\MockObject\MockObject
=======
     * @var MockObject
>>>>>>> b2f063af
     */
    protected $ruleFactoryMock;

    /**
<<<<<<< HEAD
     * @var \PHPUnit\Framework\MockObject\MockObject
=======
     * @var MockObject
>>>>>>> b2f063af
     */
    protected $ruleMock;

    protected function setUp(): void
    {
        $this->ruleResourceMock = $this->createMock(Rule::class);
        $this->ruleFactoryMock = $this->createPartialMock(RuleFactory::class, ['create']);
        $this->ruleMock = $this->createMock(\Magento\CatalogRule\Model\Rule::class);
        $this->repository = new CatalogRuleRepository(
            $this->ruleResourceMock,
            $this->ruleFactoryMock
        );
    }

    public function testSave()
    {
        $this->ruleMock->expects($this->once())->method('getRuleId')->willReturn(null);
        $this->ruleMock->expects($this->once())->method('getId')->willReturn(1);
        $this->ruleResourceMock->expects($this->once())->method('save')->with($this->ruleMock);
        $this->assertEquals($this->ruleMock, $this->repository->save($this->ruleMock));
    }

    public function testEditRule()
    {
        $ruleId = 1;
        $ruleData = ['id' => $ruleId];
        $this->ruleMock->expects($this->once())->method('getData')->willReturn($ruleData);
        $ruleMock = $this->createMock(\Magento\CatalogRule\Model\Rule::class);
        $this->ruleMock->expects($this->exactly(2))->method('getRuleId')->willReturn($ruleId);
        $ruleMock->expects($this->once())->method('addData')->with($ruleData)->willReturn($ruleMock);
        $this->ruleFactoryMock->expects($this->once())->method('create')->willReturn($ruleMock);
        $ruleMock->expects($this->once())->method('load')->with($ruleId)->willReturn($ruleMock);
        $ruleMock->expects($this->once())->method('getRuleId')->willReturn($ruleId);
        $this->ruleResourceMock->expects($this->once())->method('save')->with($ruleMock)->willReturn($ruleMock);
        $ruleMock->expects($this->once())->method('getId')->willReturn($ruleId);
        $this->assertEquals($ruleMock, $this->repository->save($this->ruleMock));
    }

<<<<<<< HEAD
    /**
     */
    public function testEnableSaveRule()
    {
        $this->expectException(\Magento\Framework\Exception\CouldNotSaveException::class);
        $this->expectExceptionMessage('The "1" rule was unable to be saved. Please try again.');

=======
    public function testEnableSaveRule()
    {
        $this->expectException('Magento\Framework\Exception\CouldNotSaveException');
        $this->expectExceptionMessage('The "1" rule was unable to be saved. Please try again.');
>>>>>>> b2f063af
        $this->ruleMock->expects($this->at(0))->method('getRuleId')->willReturn(null);
        $this->ruleMock->expects($this->at(1))->method('getRuleId')->willReturn(1);
        $this->ruleMock->expects($this->never())->method('getId');
        $this->ruleResourceMock
            ->expects($this->once())
            ->method('save')
            ->with($this->ruleMock)->willThrowException(new \Exception());
        $this->repository->save($this->ruleMock);
    }

    public function testDeleteRule()
    {
        $this->ruleMock->expects($this->once())->method('getId')->willReturn(1);
        $this->ruleResourceMock
            ->expects($this->once())
            ->method('delete')
            ->with($this->ruleMock);
        $this->assertTrue($this->repository->delete($this->ruleMock));
    }

    public function testDeleteRuleById()
    {
        $ruleId = 1;
        $ruleMock = $this->createMock(\Magento\CatalogRule\Model\Rule::class);
        $this->ruleFactoryMock->expects($this->once())->method('create')->willReturn($ruleMock);
        $ruleMock->expects($this->once())->method('getRuleId')->willReturn($ruleId);
        $ruleMock->expects($this->once())->method('load')->with($ruleId)->willReturn($ruleMock);
        $ruleMock->expects($this->once())->method('getId')->willReturn($ruleId);
        $this->ruleResourceMock
            ->expects($this->once())
            ->method('delete')
            ->with($ruleMock);
        $this->assertTrue($this->repository->deleteById($ruleId));
    }

<<<<<<< HEAD
    /**
     */
    public function testUnableDeleteRule()
    {
        $this->expectException(\Magento\Framework\Exception\CouldNotDeleteException::class);
        $this->expectExceptionMessage('The "1" rule couldn\'t be removed.');

=======
    public function testUnableDeleteRule()
    {
        $this->expectException('Magento\Framework\Exception\CouldNotDeleteException');
        $this->expectExceptionMessage('The "1" rule couldn\'t be removed.');
>>>>>>> b2f063af
        $this->ruleMock->expects($this->once())->method('getRuleId')->willReturn(1);
        $this->ruleResourceMock
            ->expects($this->once())
            ->method('delete')
            ->with($this->ruleMock)->willThrowException(new \Exception());
        $this->repository->delete($this->ruleMock);
    }

    public function testGetRule()
    {
        $ruleId = 1;
        $ruleMock = $this->createMock(\Magento\CatalogRule\Model\Rule::class);
        $this->ruleFactoryMock->expects($this->once())->method('create')->willReturn($ruleMock);
        $ruleMock->expects($this->once())->method('load')->with($ruleId)->willReturn($ruleMock);
        $ruleMock->expects($this->once())->method('getRuleId')->willReturn($ruleId);
        $this->assertEquals($ruleMock, $this->repository->get($ruleId));
        /** verify that rule was cached */
        $this->assertEquals($ruleMock, $this->repository->get($ruleId));
    }

<<<<<<< HEAD
    /**
     */
    public function testGetNonExistentRule()
    {
        $this->expectException(\Magento\Framework\Exception\NoSuchEntityException::class);
        $this->expectExceptionMessage('The rule with the "1" ID wasn\'t found. Verify the ID and try again.');

=======
    public function testGetNonExistentRule()
    {
        $this->expectException('Magento\Framework\Exception\NoSuchEntityException');
        $this->expectExceptionMessage('The rule with the "1" ID wasn\'t found. Verify the ID and try again.');
>>>>>>> b2f063af
        $ruleId = 1;
        $ruleMock = $this->createMock(\Magento\CatalogRule\Model\Rule::class);
        $this->ruleFactoryMock->expects($this->once())->method('create')->willReturn($ruleMock);
        $ruleMock->expects($this->once())->method('load')->with($ruleId)->willReturn($ruleMock);
        $ruleMock->expects($this->once())->method('getRuleId')->willReturn(null);
        $this->assertEquals($ruleMock, $this->repository->get($ruleId));
    }
}<|MERGE_RESOLUTION|>--- conflicted
+++ resolved
@@ -20,29 +20,17 @@
     protected $repository;
 
     /**
-<<<<<<< HEAD
-     * @var \PHPUnit\Framework\MockObject\MockObject
-=======
      * @var MockObject
->>>>>>> b2f063af
      */
     protected $ruleResourceMock;
 
     /**
-<<<<<<< HEAD
-     * @var \PHPUnit\Framework\MockObject\MockObject
-=======
      * @var MockObject
->>>>>>> b2f063af
      */
     protected $ruleFactoryMock;
 
     /**
-<<<<<<< HEAD
-     * @var \PHPUnit\Framework\MockObject\MockObject
-=======
      * @var MockObject
->>>>>>> b2f063af
      */
     protected $ruleMock;
 
@@ -81,20 +69,10 @@
         $this->assertEquals($ruleMock, $this->repository->save($this->ruleMock));
     }
 
-<<<<<<< HEAD
-    /**
-     */
-    public function testEnableSaveRule()
-    {
-        $this->expectException(\Magento\Framework\Exception\CouldNotSaveException::class);
-        $this->expectExceptionMessage('The "1" rule was unable to be saved. Please try again.');
-
-=======
     public function testEnableSaveRule()
     {
         $this->expectException('Magento\Framework\Exception\CouldNotSaveException');
         $this->expectExceptionMessage('The "1" rule was unable to be saved. Please try again.');
->>>>>>> b2f063af
         $this->ruleMock->expects($this->at(0))->method('getRuleId')->willReturn(null);
         $this->ruleMock->expects($this->at(1))->method('getRuleId')->willReturn(1);
         $this->ruleMock->expects($this->never())->method('getId');
@@ -112,7 +90,7 @@
             ->expects($this->once())
             ->method('delete')
             ->with($this->ruleMock);
-        $this->assertTrue($this->repository->delete($this->ruleMock));
+        $this->assertEquals(true, $this->repository->delete($this->ruleMock));
     }
 
     public function testDeleteRuleById()
@@ -127,23 +105,13 @@
             ->expects($this->once())
             ->method('delete')
             ->with($ruleMock);
-        $this->assertTrue($this->repository->deleteById($ruleId));
+        $this->assertEquals(true, $this->repository->deleteById($ruleId));
     }
 
-<<<<<<< HEAD
-    /**
-     */
-    public function testUnableDeleteRule()
-    {
-        $this->expectException(\Magento\Framework\Exception\CouldNotDeleteException::class);
-        $this->expectExceptionMessage('The "1" rule couldn\'t be removed.');
-
-=======
     public function testUnableDeleteRule()
     {
         $this->expectException('Magento\Framework\Exception\CouldNotDeleteException');
         $this->expectExceptionMessage('The "1" rule couldn\'t be removed.');
->>>>>>> b2f063af
         $this->ruleMock->expects($this->once())->method('getRuleId')->willReturn(1);
         $this->ruleResourceMock
             ->expects($this->once())
@@ -164,20 +132,10 @@
         $this->assertEquals($ruleMock, $this->repository->get($ruleId));
     }
 
-<<<<<<< HEAD
-    /**
-     */
-    public function testGetNonExistentRule()
-    {
-        $this->expectException(\Magento\Framework\Exception\NoSuchEntityException::class);
-        $this->expectExceptionMessage('The rule with the "1" ID wasn\'t found. Verify the ID and try again.');
-
-=======
     public function testGetNonExistentRule()
     {
         $this->expectException('Magento\Framework\Exception\NoSuchEntityException');
         $this->expectExceptionMessage('The rule with the "1" ID wasn\'t found. Verify the ID and try again.');
->>>>>>> b2f063af
         $ruleId = 1;
         $ruleMock = $this->createMock(\Magento\CatalogRule\Model\Rule::class);
         $this->ruleFactoryMock->expects($this->once())->method('create')->willReturn($ruleMock);
