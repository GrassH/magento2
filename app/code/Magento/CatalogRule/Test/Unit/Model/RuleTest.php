<?php
/**
 * Copyright © 2016 Magento. All rights reserved.
 * See COPYING.txt for license details.
 */
namespace Magento\CatalogRule\Test\Unit\Model;

/**
 * @SuppressWarnings(PHPMD.CouplingBetweenObjects)
 */
class RuleTest extends \PHPUnit_Framework_TestCase
{
    /** @var \Magento\CatalogRule\Model\Rule */
    protected $rule;

    /** @var \Magento\Framework\TestFramework\Unit\Helper\ObjectManager */
    private $objectManager;

    /** @var \Magento\Store\Model\StoreManagerInterface|\PHPUnit_Framework_MockObject_MockObject */
    protected $storeManager;

    /** @var \PHPUnit_Framework_MockObject_MockObject */
    protected $combineFactory;

    /** @var \Magento\Store\Model\Store|\PHPUnit_Framework_MockObject_MockObject */
    protected $storeModel;

    /** @var \Magento\Store\Model\Website|\PHPUnit_Framework_MockObject_MockObject */
    protected $websiteModel;

    /** @var \Magento\Rule\Model\Condition\Combine|\PHPUnit_Framework_MockObject_MockObject */
    protected $condition;

    /**
     * @var \Magento\CatalogRule\Model\Indexer\Rule\RuleProductProcessor|\PHPUnit_Framework_MockObject_MockObject
     */
    protected $_ruleProductProcessor;

    /**
     * @var \Magento\Catalog\Model\ResourceModel\Product\CollectionFactory|\PHPUnit_Framework_MockObject_MockObject
     */
    protected $_productCollectionFactory;

    /**
     * @var \Magento\Framework\Model\ResourceModel\Iterator|\PHPUnit_Framework_MockObject_MockObject
     */
    protected $_resourceIterator;

    /**
     * @var \Magento\Catalog\Model\Product|\PHPUnit_Framework_MockObject_MockObject
     */
    protected $productModel;

    /**
     * Set up before test
     *
     * @return void
     */
    protected function setUp()
    {
        $this->objectManager = new \Magento\Framework\TestFramework\Unit\Helper\ObjectManager($this);
        $this->storeManager = $this->getMock(\Magento\Store\Model\StoreManagerInterface::class);
        $this->storeModel = $this->getMock(\Magento\Store\Model\Store::class, ['__wakeup', 'getId'], [], '', false);
        $this->combineFactory = $this->getMock(
            \Magento\CatalogRule\Model\Rule\Condition\CombineFactory::class,
            [
                'create'
            ],
            [],
            '',
            false
        );
        $this->productModel = $this->getMock(
            \Magento\Catalog\Model\Product::class,
            [
                '__wakeup', 'getId', 'setData'
            ],
            [],
            '',
            false
        );
        $this->condition = $this->getMock(
            \Magento\Rule\Model\Condition\Combine::class,
            [
                'setRule',
                'validate'
            ],
            [],
            '',
            false
        );
        $this->websiteModel = $this->getMock(
            \Magento\Store\Model\Website::class,
            [
                '__wakeup',
                'getId',
                'getDefaultStore'
            ],
            [],
            '',
            false
        );
        $this->_ruleProductProcessor = $this->getMock(
            \Magento\CatalogRule\Model\Indexer\Rule\RuleProductProcessor::class,
            [],
            [],
            '',
            false
        );

        $this->_productCollectionFactory = $this->getMock(
            \Magento\Catalog\Model\ResourceModel\Product\CollectionFactory::class,
            ['create'],
            [],
            '',
            false
        );

        $this->_resourceIterator = $this->getMock(
            \Magento\Framework\Model\ResourceModel\Iterator::class,
            ['walk'],
            [],
            '',
            false
        );

<<<<<<< HEAD
        $this->mockObjectManager([
            \Magento\Framework\Api\ExtensionAttributesFactory::class =>
                $this->getMock(\Magento\Framework\Api\ExtensionAttributesFactory::class, [], [], '', false),
            \Magento\Framework\Api\AttributeValueFactory::class =>
                $this->getMock(\Magento\Framework\Api\AttributeValueFactory::class, [], [], '', false)
        ]);
=======
        $extensionFactoryMock = $this->getMock(
            \Magento\Framework\Api\ExtensionAttributesFactory::class,
            [],
            [],
            '',
            false
        );
        $attributeValueFactoryMock = $this->getMock(
            \Magento\Framework\Api\AttributeValueFactory::class,
            [],
            [],
            '',
            false
        );
>>>>>>> 592e5919

        $this->rule = $this->objectManager->getObject(
            \Magento\CatalogRule\Model\Rule::class,
            [
                'storeManager' => $this->storeManager,
                'combineFactory' => $this->combineFactory,
                'ruleProductProcessor' => $this->_ruleProductProcessor,
                'productCollectionFactory' => $this->_productCollectionFactory,
                'resourceIterator' => $this->_resourceIterator,
                'extensionFactory' => $extensionFactoryMock,
                'customAttributeFactory' => $attributeValueFactoryMock,
            ]
        );
    }

    protected function tearDown()
    {
        $reflectionProperty = new \ReflectionProperty(\Magento\Framework\App\ObjectManager::class, '_instance');
        $reflectionProperty->setAccessible(true);
        $reflectionProperty->setValue(null);
    }

    /**
     * @dataProvider dataProviderCallbackValidateProduct
     * @param bool $validate
     *
     * @return void
     */
    public function testCallbackValidateProduct($validate)
    {
        $args['product'] = $this->productModel;
        $args['attributes'] = [];
        $args['idx'] = 0;
        $args['row'] = [
            'entity_id' => '1',
            'entity_type_id' => '4',
            'attribute_set_id' => '4',
            'type_id' => 'simple',
            'sku' => 'Product',
            'has_options' => '0',
            'required_options' => '0',
            'created_at' => '2014-06-25 13:14:30',
            'updated_at' => '2014-06-25 14:37:15'
        ];
        $this->storeManager->expects($this->any())->method('getWebsites')->with(false)
            ->will($this->returnValue([$this->websiteModel, $this->websiteModel]));
        $this->websiteModel->expects($this->at(0))->method('getId')
            ->will($this->returnValue('1'));
        $this->websiteModel->expects($this->at(2))->method('getId')
            ->will($this->returnValue('2'));
        $this->websiteModel->expects($this->any())->method('getDefaultStore')
            ->will($this->returnValue($this->storeModel));
        $this->storeModel->expects($this->at(0))->method('getId')
            ->will($this->returnValue('1'));
        $this->storeModel->expects($this->at(1))->method('getId')
            ->will($this->returnValue('2'));
        $this->combineFactory->expects($this->any())->method('create')
            ->will($this->returnValue($this->condition));
        $this->condition->expects($this->any())->method('validate')
            ->will($this->returnValue($validate));
        $this->condition->expects($this->any())->method('setRule')
            ->will($this->returnSelf());
        $this->productModel->expects($this->any())->method('getId')
            ->will($this->returnValue(1));

        $this->rule->callbackValidateProduct($args);

        $matchingProducts = $this->rule->getMatchingProductIds();
        foreach ($matchingProducts['1'] as $matchingRules) {
            $this->assertEquals($validate, $matchingRules);
        }
    }

    /**
     * Data provider for callbackValidateProduct test
     *
     * @return array
     */
    public function dataProviderCallbackValidateProduct()
    {
        return [
            [false],
            [true],
        ];
    }

    /**
     * Test validateData action
     *
     * @dataProvider validateDataDataProvider
     * @param array $data Data for the rule actions
     * @param bool|array $expected True or an array of errors
     *
     * @return void
     */
    public function testValidateData($data, $expected)
    {
        $result = $this->rule->validateData(new \Magento\Framework\DataObject($data));
        $this->assertEquals($result, $expected);
    }

    /**
     * Data provider for testValidateData test
     *
     * @return array
     */
    public function validateDataDataProvider()
    {
        return [
            [
                [
                    'simple_action' => 'by_fixed',
                    'discount_amount' => '123',
                ],
                true
            ],
            [
                [
                    'simple_action' => 'by_percent',
                    'discount_amount' => '9,99',
                ],
                true
            ],
            [
                [
                    'simple_action' => 'by_percent',
                    'discount_amount' => '123.12',
                ],
                [
                    'Percentage discount should be between 0 and 100.',
                ]
            ],
            [
                [
                    'simple_action' => 'to_percent',
                    'discount_amount' => '-12',
                ],
                [
                    'Percentage discount should be between 0 and 100.',
                ]
            ],
            [
                [
                    'simple_action' => 'to_fixed',
                    'discount_amount' => '-1234567890',
                ],
                [
                    'Discount value should be 0 or greater.',
                ]
            ],
            [
                [
                    'simple_action' => 'invalid action',
                    'discount_amount' => '12',
                ],
                [
                    'Unknown action.',
                ]
            ],
        ];
    }

    /**
     * Test after delete action
     *
     * @return void
     */
    public function testAfterDelete()
    {
        $indexer = $this->getMock(\Magento\Framework\Indexer\IndexerInterface::class);
        $indexer->expects($this->once())->method('invalidate');
        $this->_ruleProductProcessor->expects($this->once())->method('getIndexer')->will($this->returnValue($indexer));
        $this->rule->afterDelete();
    }

    /**
     * Test after update action
     *
     * @return void
     */
    public function testAfterUpdate()
    {
        $this->rule->isObjectNew(false);
        $indexer = $this->getMock(\Magento\Framework\Indexer\IndexerInterface::class);
        $indexer->expects($this->once())->method('invalidate');
        $this->_ruleProductProcessor->expects($this->once())->method('getIndexer')->will($this->returnValue($indexer));
        $this->rule->afterSave();
    }

    /**
     * Test isRuleBehaviorChanged action
     *
     * @dataProvider isRuleBehaviorChangedDataProvider
     *
     * @param array $dataArray
     * @param array $originDataArray
     * @param bool $isObjectNew
     * @param bool $result
     *
     * @return void
     */
    public function testIsRuleBehaviorChanged($dataArray, $originDataArray, $isObjectNew, $result)
    {
        $this->rule->setData('website_ids', []);
        $this->rule->isObjectNew($isObjectNew);
        $indexer = $this->getMock(\Magento\Framework\Indexer\IndexerInterface::class);
        $indexer->expects($this->any())->method('invalidate');
        $this->_ruleProductProcessor->expects($this->any())->method('getIndexer')->will($this->returnValue($indexer));

        foreach ($dataArray as $data) {
            $this->rule->setData($data);
        }
        $this->rule->afterSave();

        foreach ($originDataArray as $data) {
            $this->rule->setOrigData($data);
        }
        $this->assertEquals($result, $this->rule->isRuleBehaviorChanged());
    }

    /**
     * Data provider for testIsRuleBehaviorChanged test
     *
     * @return array
     */
    public function isRuleBehaviorChangedDataProvider()
    {
        return [
            [['new name', 'new description'], ['name', 'description'], false, false],
            [['name', 'description'], ['name', 'description'], false, false],
            [['name', 'important_data'], ['name', 'important_data'], false, false],
            [['name', 'new important_data'], ['name', 'important_data'], false, true],
            [['name', 'description'], ['name', 'description'], true, true],
            [['name', 'description'], ['name', 'important_data'], true, true],
        ];
    }

    public function testGetConditionsFieldSetId()
    {
        $formName = 'form_name';
        $this->rule->setId(100);
        $expectedResult = 'form_namerule_conditions_fieldset_100';
        $this->assertEquals($expectedResult, $this->rule->getConditionsFieldSetId($formName));
    }
<<<<<<< HEAD

    /**
     * Mock application object manager to return configured dependencies.
     *
     * @param array $dependencies
     * @return void
     */
    private function mockObjectManager($dependencies)
    {
        $dependencyMap = [];
        foreach ($dependencies as $type => $instance) {
            $dependencyMap[] = [$type, $instance];
        }
        $objectManagerMock = $this->getMock(\Magento\Framework\ObjectManagerInterface::class);
        $objectManagerMock->expects($this->any())
            ->method('get')
            ->will($this->returnValueMap($dependencyMap));
        \Magento\Framework\App\ObjectManager::setInstance($objectManagerMock);
    }
=======
>>>>>>> 592e5919
}<|MERGE_RESOLUTION|>--- conflicted
+++ resolved
@@ -124,14 +124,6 @@
             false
         );
 
-<<<<<<< HEAD
-        $this->mockObjectManager([
-            \Magento\Framework\Api\ExtensionAttributesFactory::class =>
-                $this->getMock(\Magento\Framework\Api\ExtensionAttributesFactory::class, [], [], '', false),
-            \Magento\Framework\Api\AttributeValueFactory::class =>
-                $this->getMock(\Magento\Framework\Api\AttributeValueFactory::class, [], [], '', false)
-        ]);
-=======
         $extensionFactoryMock = $this->getMock(
             \Magento\Framework\Api\ExtensionAttributesFactory::class,
             [],
@@ -146,7 +138,6 @@
             '',
             false
         );
->>>>>>> 592e5919
 
         $this->rule = $this->objectManager->getObject(
             \Magento\CatalogRule\Model\Rule::class,
@@ -160,13 +151,6 @@
                 'customAttributeFactory' => $attributeValueFactoryMock,
             ]
         );
-    }
-
-    protected function tearDown()
-    {
-        $reflectionProperty = new \ReflectionProperty(\Magento\Framework\App\ObjectManager::class, '_instance');
-        $reflectionProperty->setAccessible(true);
-        $reflectionProperty->setValue(null);
     }
 
     /**
@@ -391,26 +375,4 @@
         $expectedResult = 'form_namerule_conditions_fieldset_100';
         $this->assertEquals($expectedResult, $this->rule->getConditionsFieldSetId($formName));
     }
-<<<<<<< HEAD
-
-    /**
-     * Mock application object manager to return configured dependencies.
-     *
-     * @param array $dependencies
-     * @return void
-     */
-    private function mockObjectManager($dependencies)
-    {
-        $dependencyMap = [];
-        foreach ($dependencies as $type => $instance) {
-            $dependencyMap[] = [$type, $instance];
-        }
-        $objectManagerMock = $this->getMock(\Magento\Framework\ObjectManagerInterface::class);
-        $objectManagerMock->expects($this->any())
-            ->method('get')
-            ->will($this->returnValueMap($dependencyMap));
-        \Magento\Framework\App\ObjectManager::setInstance($objectManagerMock);
-    }
-=======
->>>>>>> 592e5919
 }