<?php declare(strict_types=1);
/**
 * Copyright © Magento, Inc. All rights reserved.
 * See COPYING.txt for license details.
 */
namespace Magento\CatalogRule\Test\Unit\Model;

use Magento\Catalog\Model\Product;
use Magento\Catalog\Model\ResourceModel\Product\CollectionFactory;
use Magento\CatalogRule\Model\Indexer\Rule\RuleProductProcessor;
use Magento\CatalogRule\Model\Rule;
use Magento\CatalogRule\Model\Rule\Condition\CombineFactory;
use Magento\Framework\Api\AttributeValueFactory;
use Magento\Framework\Api\ExtensionAttributesFactory;
use Magento\Framework\DataObject;
use Magento\Framework\Indexer\IndexerInterface;
use Magento\Framework\Model\ResourceModel\Iterator;
use Magento\Framework\Serialize\Serializer\Json;
use Magento\Framework\TestFramework\Unit\Helper\ObjectManager;
use Magento\Rule\Model\Condition\Combine;
use Magento\Store\Model\Store;
use Magento\Store\Model\StoreManagerInterface;
use Magento\Store\Model\Website;
use PHPUnit\Framework\MockObject\MockObject;
use PHPUnit\Framework\TestCase;

/**
 * @SuppressWarnings(PHPMD.CouplingBetweenObjects)
 */
class RuleTest extends TestCase
{
    /** @var Rule */
    protected $rule;

    /** @var ObjectManager */
    private $objectManager;

<<<<<<< HEAD
    /** @var \Magento\Store\Model\StoreManagerInterface|\PHPUnit\Framework\MockObject\MockObject */
    protected $storeManager;

    /** @var \PHPUnit\Framework\MockObject\MockObject */
    protected $combineFactory;

    /** @var \Magento\Store\Model\Store|\PHPUnit\Framework\MockObject\MockObject */
    protected $storeModel;

    /** @var \Magento\Store\Model\Website|\PHPUnit\Framework\MockObject\MockObject */
    protected $websiteModel;

    /** @var \Magento\Rule\Model\Condition\Combine|\PHPUnit\Framework\MockObject\MockObject */
    protected $condition;

    /**
     * @var \Magento\CatalogRule\Model\Indexer\Rule\RuleProductProcessor|\PHPUnit\Framework\MockObject\MockObject
=======
    /** @var StoreManagerInterface|MockObject */
    protected $storeManager;

    /** @var MockObject */
    protected $combineFactory;

    /** @var Store|MockObject */
    protected $storeModel;

    /** @var Website|MockObject */
    protected $websiteModel;

    /** @var Combine|MockObject */
    protected $condition;

    /**
     * @var RuleProductProcessor|MockObject
>>>>>>> b2f063af
     */
    protected $_ruleProductProcessor;

    /**
<<<<<<< HEAD
     * @var \Magento\Catalog\Model\ResourceModel\Product\CollectionFactory|\PHPUnit\Framework\MockObject\MockObject
=======
     * @var CollectionFactory|MockObject
>>>>>>> b2f063af
     */
    protected $_productCollectionFactory;

    /**
<<<<<<< HEAD
     * @var \Magento\Framework\Model\ResourceModel\Iterator|\PHPUnit\Framework\MockObject\MockObject
=======
     * @var Iterator|MockObject
>>>>>>> b2f063af
     */
    protected $_resourceIterator;

    /**
<<<<<<< HEAD
     * @var \Magento\Catalog\Model\Product|\PHPUnit\Framework\MockObject\MockObject
=======
     * @var Product|MockObject
>>>>>>> b2f063af
     */
    protected $productModel;

    /**
     * Set up before test
     *
     * @return void
     */
    protected function setUp(): void
    {
        $this->objectManager = new ObjectManager($this);
        $this->storeManager = $this->createMock(StoreManagerInterface::class);
        $this->storeModel = $this->createPartialMock(Store::class, ['__wakeup', 'getId']);
        $this->combineFactory = $this->createPartialMock(
            CombineFactory::class,
            [
                'create'
            ]
        );
        $this->productModel = $this->createPartialMock(
            Product::class,
            [
                '__wakeup',
                'getId',
                'setData'
            ]
        );
        $this->condition = $this->createPartialMock(
            Combine::class,
            [
                'setRule',
                'validate'
            ]
        );
        $this->websiteModel = $this->createPartialMock(
            Website::class,
            [
                '__wakeup',
                'getId',
                'getDefaultStore'
            ]
        );
        $this->_ruleProductProcessor = $this->createMock(
            RuleProductProcessor::class
        );

        $this->_productCollectionFactory = $this->createPartialMock(
            CollectionFactory::class,
            ['create']
        );

        $this->_resourceIterator = $this->createPartialMock(
            Iterator::class,
            ['walk']
        );

        $extensionFactoryMock = $this->createMock(ExtensionAttributesFactory::class);
        $attributeValueFactoryMock = $this->createMock(AttributeValueFactory::class);

        $this->rule = $this->objectManager->getObject(
            Rule::class,
            [
                'storeManager' => $this->storeManager,
                'combineFactory' => $this->combineFactory,
                'ruleProductProcessor' => $this->_ruleProductProcessor,
                'productCollectionFactory' => $this->_productCollectionFactory,
                'resourceIterator' => $this->_resourceIterator,
                'extensionFactory' => $extensionFactoryMock,
                'customAttributeFactory' => $attributeValueFactoryMock,
                'serializer' => $this->getSerializerMock(),
            ]
        );
    }

    /**
     * Get mock for serializer
     *
<<<<<<< HEAD
     * @return \PHPUnit\Framework\MockObject\MockObject
=======
     * @return MockObject
>>>>>>> b2f063af
     */
    private function getSerializerMock()
    {
        $serializerMock = $this->getMockBuilder(Json::class)
            ->disableOriginalConstructor()
            ->setMethods(['serialize', 'unserialize'])
            ->getMock();

        $serializerMock->expects($this->any())
            ->method('serialize')
            ->willReturnCallback(
                
                    function ($value) {
                        return json_encode($value);
                    }
                
            );

        $serializerMock->expects($this->any())
            ->method('unserialize')
            ->willReturnCallback(
                
                    function ($value) {
                        return json_decode($value, true);
                    }
                
            );

        return $serializerMock;
    }

    /**
     * @dataProvider dataProviderCallbackValidateProduct
     * @param bool $validate
     *
     * @return void
     */
    public function testCallbackValidateProduct($validate)
    {
        $args['product'] = $this->productModel;
        $args['attributes'] = [];
        $args['idx'] = 0;
        $args['row'] = [
            'entity_id' => '1',
            'entity_type_id' => '4',
            'attribute_set_id' => '4',
            'type_id' => 'simple',
            'sku' => 'Product',
            'has_options' => '0',
            'required_options' => '0',
            'created_at' => '2014-06-25 13:14:30',
            'updated_at' => '2014-06-25 14:37:15'
        ];
        $this->storeManager->expects($this->any())->method('getWebsites')->with(false)
            ->willReturn([$this->websiteModel, $this->websiteModel]);
        $this->websiteModel->expects($this->at(0))->method('getId')
            ->willReturn('1');
        $this->websiteModel->expects($this->at(2))->method('getId')
            ->willReturn('2');
        $this->websiteModel->expects($this->any())->method('getDefaultStore')
            ->willReturn($this->storeModel);
        $this->storeModel->expects($this->at(0))->method('getId')
            ->willReturn('1');
        $this->storeModel->expects($this->at(1))->method('getId')
            ->willReturn('2');
        $this->combineFactory->expects($this->any())->method('create')
            ->willReturn($this->condition);
        $this->condition->expects($this->any())->method('validate')
            ->willReturn($validate);
        $this->condition->expects($this->any())->method('setRule')
            ->willReturnSelf();
        $this->productModel->expects($this->any())->method('getId')
            ->willReturn(1);

        $this->rule->callbackValidateProduct($args);

        $matchingProducts = $this->rule->getMatchingProductIds();
        foreach ($matchingProducts['1'] as $matchingRules) {
            $this->assertEquals($validate, $matchingRules);
        }
    }

    /**
     * Data provider for callbackValidateProduct test
     *
     * @return array
     */
    public function dataProviderCallbackValidateProduct()
    {
        return [
            [false],
            [true],
        ];
    }

    /**
     * Test validateData action
     *
     * @dataProvider validateDataDataProvider
     * @param array $data Data for the rule actions
     * @param bool|array $expected True or an array of errors
     *
     * @return void
     */
    public function testValidateData($data, $expected)
    {
        $result = $this->rule->validateData(new DataObject($data));
        $this->assertEquals($result, $expected);
    }

    /**
     * Data provider for testValidateData test
     *
     * @return array
     */
    public function validateDataDataProvider()
    {
        return [
            [
                [
                    'simple_action' => 'by_fixed',
                    'discount_amount' => '123',
                ],
                true
            ],
            [
                [
                    'simple_action' => 'by_percent',
                    'discount_amount' => '9,99',
                ],
                true
            ],
            [
                [
                    'simple_action' => 'by_percent',
                    'discount_amount' => '123.12',
                ],
                [
                    'Percentage discount should be between 0 and 100.',
                ]
            ],
            [
                [
                    'simple_action' => 'to_percent',
                    'discount_amount' => '-12',
                ],
                [
                    'Percentage discount should be between 0 and 100.',
                ]
            ],
            [
                [
                    'simple_action' => 'to_fixed',
                    'discount_amount' => '-1234567890',
                ],
                [
                    'Discount value should be 0 or greater.',
                ]
            ],
            [
                [
                    'simple_action' => 'invalid action',
                    'discount_amount' => '12',
                ],
                [
                    'Unknown action.',
                ]
            ],
        ];
    }

    /**
     * Test after delete action
     *
     * @return void
     */
    public function testAfterDelete()
    {
        $indexer = $this->createMock(IndexerInterface::class);
        $indexer->expects($this->once())->method('invalidate');
        $this->_ruleProductProcessor->expects($this->once())->method('getIndexer')->willReturn($indexer);
        $this->rule->afterDelete();
    }

    /**
     * Test after update action for inactive rule
     *
     * @return void
     */
    public function testAfterUpdateInactive()
    {
        $this->rule->isObjectNew(false);
        $this->rule->setIsActive(0);
        $this->_ruleProductProcessor->expects($this->never())->method('getIndexer');
        $this->rule->afterSave();
    }

    /**
     * Test after update action for active rule
     *
     * @return void
     */
    public function testAfterUpdateActive()
    {
        $this->rule->isObjectNew(false);
        $this->rule->setIsActive(1);
        $indexer = $this->createMock(IndexerInterface::class);
        $indexer->expects($this->once())->method('invalidate');
        $this->_ruleProductProcessor->expects($this->once())->method('getIndexer')->willReturn($indexer);
        $this->rule->afterSave();
    }

    /**
     * Test isRuleBehaviorChanged action
     *
     * @dataProvider isRuleBehaviorChangedDataProvider
     *
     * @param array $dataArray
     * @param array $originDataArray
     * @param bool $isObjectNew
     * @param bool $result
     *
     * @return void
     */
    public function testIsRuleBehaviorChanged($dataArray, $originDataArray, $isObjectNew, $result)
    {
        $this->rule->setData('website_ids', []);
        $this->rule->isObjectNew($isObjectNew);
        $indexer = $this->createMock(IndexerInterface::class);
        $indexer->expects($this->any())->method('invalidate');
        $this->_ruleProductProcessor->expects($this->any())->method('getIndexer')->willReturn($indexer);

        foreach ($dataArray as $data) {
            $this->rule->setData($data);
        }
        $this->rule->afterSave();

        foreach ($originDataArray as $data) {
            $this->rule->setOrigData($data);
        }
        $this->assertEquals($result, $this->rule->isRuleBehaviorChanged());
    }

    /**
     * Data provider for testIsRuleBehaviorChanged test
     *
     * @return array
     */
    public function isRuleBehaviorChangedDataProvider()
    {
        return [
            [['new name', 'new description'], ['name', 'description'], false, false],
            [['name', 'description'], ['name', 'description'], false, false],
            [['name', 'important_data'], ['name', 'important_data'], false, false],
            [['name', 'new important_data'], ['name', 'important_data'], false, true],
            [['name', 'description'], ['name', 'description'], true, true],
            [['name', 'description'], ['name', 'important_data'], true, true],
        ];
    }

    public function testGetConditionsFieldSetId()
    {
        $formName = 'form_name';
        $this->rule->setId(100);
        $expectedResult = 'form_namerule_conditions_fieldset_100';
        $this->assertEquals($expectedResult, $this->rule->getConditionsFieldSetId($formName));
    }

    public function testReindex()
    {
        $this->_ruleProductProcessor->expects($this->once())->method('reindexList');
        $this->rule->reindex();
    }
}<|MERGE_RESOLUTION|>--- conflicted
+++ resolved
@@ -35,25 +35,6 @@
     /** @var ObjectManager */
     private $objectManager;
 
-<<<<<<< HEAD
-    /** @var \Magento\Store\Model\StoreManagerInterface|\PHPUnit\Framework\MockObject\MockObject */
-    protected $storeManager;
-
-    /** @var \PHPUnit\Framework\MockObject\MockObject */
-    protected $combineFactory;
-
-    /** @var \Magento\Store\Model\Store|\PHPUnit\Framework\MockObject\MockObject */
-    protected $storeModel;
-
-    /** @var \Magento\Store\Model\Website|\PHPUnit\Framework\MockObject\MockObject */
-    protected $websiteModel;
-
-    /** @var \Magento\Rule\Model\Condition\Combine|\PHPUnit\Framework\MockObject\MockObject */
-    protected $condition;
-
-    /**
-     * @var \Magento\CatalogRule\Model\Indexer\Rule\RuleProductProcessor|\PHPUnit\Framework\MockObject\MockObject
-=======
     /** @var StoreManagerInterface|MockObject */
     protected $storeManager;
 
@@ -71,34 +52,21 @@
 
     /**
      * @var RuleProductProcessor|MockObject
->>>>>>> b2f063af
      */
     protected $_ruleProductProcessor;
 
     /**
-<<<<<<< HEAD
-     * @var \Magento\Catalog\Model\ResourceModel\Product\CollectionFactory|\PHPUnit\Framework\MockObject\MockObject
-=======
      * @var CollectionFactory|MockObject
->>>>>>> b2f063af
      */
     protected $_productCollectionFactory;
 
     /**
-<<<<<<< HEAD
-     * @var \Magento\Framework\Model\ResourceModel\Iterator|\PHPUnit\Framework\MockObject\MockObject
-=======
      * @var Iterator|MockObject
->>>>>>> b2f063af
      */
     protected $_resourceIterator;
 
     /**
-<<<<<<< HEAD
-     * @var \Magento\Catalog\Model\Product|\PHPUnit\Framework\MockObject\MockObject
-=======
      * @var Product|MockObject
->>>>>>> b2f063af
      */
     protected $productModel;
 
@@ -176,11 +144,7 @@
     /**
      * Get mock for serializer
      *
-<<<<<<< HEAD
-     * @return \PHPUnit\Framework\MockObject\MockObject
-=======
      * @return MockObject
->>>>>>> b2f063af
      */
     private function getSerializerMock()
     {
@@ -191,22 +155,22 @@
 
         $serializerMock->expects($this->any())
             ->method('serialize')
-            ->willReturnCallback(
-                
+            ->will(
+                $this->returnCallback(
                     function ($value) {
                         return json_encode($value);
                     }
-                
+                )
             );
 
         $serializerMock->expects($this->any())
             ->method('unserialize')
-            ->willReturnCallback(
-                
+            ->will(
+                $this->returnCallback(
                     function ($value) {
                         return json_decode($value, true);
                     }
-                
+                )
             );
 
         return $serializerMock;
@@ -235,25 +199,25 @@
             'updated_at' => '2014-06-25 14:37:15'
         ];
         $this->storeManager->expects($this->any())->method('getWebsites')->with(false)
-            ->willReturn([$this->websiteModel, $this->websiteModel]);
+            ->will($this->returnValue([$this->websiteModel, $this->websiteModel]));
         $this->websiteModel->expects($this->at(0))->method('getId')
-            ->willReturn('1');
+            ->will($this->returnValue('1'));
         $this->websiteModel->expects($this->at(2))->method('getId')
-            ->willReturn('2');
+            ->will($this->returnValue('2'));
         $this->websiteModel->expects($this->any())->method('getDefaultStore')
-            ->willReturn($this->storeModel);
+            ->will($this->returnValue($this->storeModel));
         $this->storeModel->expects($this->at(0))->method('getId')
-            ->willReturn('1');
+            ->will($this->returnValue('1'));
         $this->storeModel->expects($this->at(1))->method('getId')
-            ->willReturn('2');
+            ->will($this->returnValue('2'));
         $this->combineFactory->expects($this->any())->method('create')
-            ->willReturn($this->condition);
+            ->will($this->returnValue($this->condition));
         $this->condition->expects($this->any())->method('validate')
-            ->willReturn($validate);
+            ->will($this->returnValue($validate));
         $this->condition->expects($this->any())->method('setRule')
-            ->willReturnSelf();
+            ->will($this->returnSelf());
         $this->productModel->expects($this->any())->method('getId')
-            ->willReturn(1);
+            ->will($this->returnValue(1));
 
         $this->rule->callbackValidateProduct($args);
 
@@ -361,7 +325,7 @@
     {
         $indexer = $this->createMock(IndexerInterface::class);
         $indexer->expects($this->once())->method('invalidate');
-        $this->_ruleProductProcessor->expects($this->once())->method('getIndexer')->willReturn($indexer);
+        $this->_ruleProductProcessor->expects($this->once())->method('getIndexer')->will($this->returnValue($indexer));
         $this->rule->afterDelete();
     }
 
@@ -389,7 +353,7 @@
         $this->rule->setIsActive(1);
         $indexer = $this->createMock(IndexerInterface::class);
         $indexer->expects($this->once())->method('invalidate');
-        $this->_ruleProductProcessor->expects($this->once())->method('getIndexer')->willReturn($indexer);
+        $this->_ruleProductProcessor->expects($this->once())->method('getIndexer')->will($this->returnValue($indexer));
         $this->rule->afterSave();
     }
 
@@ -411,7 +375,7 @@
         $this->rule->isObjectNew($isObjectNew);
         $indexer = $this->createMock(IndexerInterface::class);
         $indexer->expects($this->any())->method('invalidate');
-        $this->_ruleProductProcessor->expects($this->any())->method('getIndexer')->willReturn($indexer);
+        $this->_ruleProductProcessor->expects($this->any())->method('getIndexer')->will($this->returnValue($indexer));
 
         foreach ($dataArray as $data) {
             $this->rule->setData($data);
