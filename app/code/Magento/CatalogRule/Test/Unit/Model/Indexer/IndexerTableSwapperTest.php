--- conflicted
+++ resolved
@@ -12,10 +12,7 @@
 use Magento\Framework\DB\Adapter\AdapterInterface;
 use Magento\Framework\DB\Ddl\Table;
 use PHPUnit\Framework\MockObject\MockObject;
-<<<<<<< HEAD
-=======
 use PHPUnit\Framework\TestCase;
->>>>>>> b2f063af
 
 /**
  * Test for Magento\CatalogRule\Model\Indexer\IndexerTableSwapper class.
@@ -23,38 +20,22 @@
 class IndexerTableSwapperTest extends TestCase
 {
     /**
-<<<<<<< HEAD
-     * @var ResourceConnection|PHPUnit\Framework\MockObject\MockObject
-=======
      * @var ResourceConnection|MockObject
->>>>>>> b2f063af
      */
     private $resourceConnectionMock;
 
     /**
-<<<<<<< HEAD
-     * @var AdapterInterface|PHPUnit\Framework\MockObject\MockObject
-=======
      * @var AdapterInterface|MockObject
->>>>>>> b2f063af
      */
     private $adapterInterfaceMock;
 
     /**
-<<<<<<< HEAD
-     * @var \Zend_Db_Statement_Interface|PHPUnit\Framework\MockObject\MockObject
-=======
      * @var \Zend_Db_Statement_Interface|MockObject
->>>>>>> b2f063af
      */
     private $statementInterfaceMock;
 
     /**
-<<<<<<< HEAD
-     * @var Table|PHPUnit\Framework\MockObject\MockObject
-=======
      * @var Table|MockObject
->>>>>>> b2f063af
      */
     private $tableMock;
 
