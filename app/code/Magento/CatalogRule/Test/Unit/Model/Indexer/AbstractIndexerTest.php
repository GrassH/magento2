--- conflicted
+++ resolved
@@ -17,29 +17,17 @@
 class AbstractIndexerTest extends TestCase
 {
     /**
-<<<<<<< HEAD
-     * @var \Magento\CatalogRule\Model\Indexer\IndexBuilder|\PHPUnit\Framework\MockObject\MockObject
-=======
      * @var IndexBuilder|MockObject
->>>>>>> b2f063af
      */
     protected $indexBuilder;
 
     /**
-<<<<<<< HEAD
-     * @var AbstractIndexer|\PHPUnit\Framework\MockObject\MockObject
-=======
      * @var AbstractIndexer|MockObject
->>>>>>> b2f063af
      */
     protected $indexer;
 
     /**
-<<<<<<< HEAD
-     * @var \Magento\Framework\Event\ManagerInterface|\PHPUnit\Framework\MockObject\MockObject
-=======
      * @var ManagerInterface|MockObject
->>>>>>> b2f063af
      */
     protected $_eventManagerMock;
 
@@ -104,14 +92,8 @@
      */
     public function testExecuteListWithEmptyIds()
     {
-<<<<<<< HEAD
-        $this->expectException(\Magento\Framework\Exception\LocalizedException::class);
-        $this->expectExceptionMessage('Could not rebuild index for empty products array');
-
-=======
         $this->expectException('Magento\Framework\Exception\LocalizedException');
         $this->expectExceptionMessage('Could not rebuild index for empty products array');
->>>>>>> b2f063af
         $this->indexer->executeList([]);
     }
 
@@ -134,14 +116,8 @@
      */
     public function testExecuteRowWithEmptyId()
     {
-<<<<<<< HEAD
-        $this->expectException(\Magento\Framework\Exception\LocalizedException::class);
-        $this->expectExceptionMessage('We can\'t rebuild the index for an undefined product.');
-
-=======
         $this->expectException('Magento\Framework\Exception\LocalizedException');
         $this->expectExceptionMessage('We can\'t rebuild the index for an undefined product.');
->>>>>>> b2f063af
         $this->indexer->executeRow(null);
     }
 
