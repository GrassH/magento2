<?php declare(strict_types=1);
/**
 * Copyright © Magento, Inc. All rights reserved.
 * See COPYING.txt for license details.
 */

namespace Magento\CatalogRule\Test\Unit\Model\Indexer;

use Magento\Catalog\Model\ResourceModel\Indexer\ActiveTableSwitcher;
use Magento\CatalogRule\Model\Indexer\IndexerTableSwapperInterface;
use Magento\CatalogRule\Model\Indexer\ReindexRuleGroupWebsite;
use Magento\Framework\App\ResourceConnection;
use Magento\Framework\DB\Adapter\AdapterInterface;
use Magento\Framework\DB\Select;
use Magento\Framework\Stdlib\DateTime\DateTime;
use PHPUnit\Framework\MockObject\MockObject;
use PHPUnit\Framework\TestCase;

class ReindexRuleGroupWebsiteTest extends TestCase
{
    /**
     * @var ReindexRuleGroupWebsite
     */
    private $model;

    /**
<<<<<<< HEAD
     * @var \Magento\Framework\Stdlib\DateTime\DateTime|\PHPUnit\Framework\MockObject\MockObject
=======
     * @var DateTime|MockObject
>>>>>>> b2f063af
     */
    private $dateTimeMock;

    /**
<<<<<<< HEAD
     * @var \Magento\Framework\App\ResourceConnection|\PHPUnit\Framework\MockObject\MockObject
=======
     * @var ResourceConnection|MockObject
>>>>>>> b2f063af
     */
    private $resourceMock;

    /**
<<<<<<< HEAD
     * @var ActiveTableSwitcher|\PHPUnit\Framework\MockObject\MockObject
=======
     * @var ActiveTableSwitcher|MockObject
>>>>>>> b2f063af
     */
    private $activeTableSwitcherMock;

    /**
<<<<<<< HEAD
     * @var IndexerTableSwapperInterface|\PHPUnit\Framework\MockObject\MockObject
=======
     * @var IndexerTableSwapperInterface|MockObject
>>>>>>> b2f063af
     */
    private $tableSwapperMock;

    protected function setUp(): void
    {
        $this->dateTimeMock = $this->getMockBuilder(DateTime::class)
            ->disableOriginalConstructor()
            ->getMock();
        $this->resourceMock = $this->getMockBuilder(ResourceConnection::class)
            ->disableOriginalConstructor()
            ->getMock();
        $this->activeTableSwitcherMock =
            $this->getMockBuilder(ActiveTableSwitcher::class)
            ->disableOriginalConstructor()
            ->getMock();
        $this->tableSwapperMock = $this->getMockForAbstractClass(
            IndexerTableSwapperInterface::class
        );
        $this->model = new ReindexRuleGroupWebsite(
            $this->dateTimeMock,
            $this->resourceMock,
            $this->activeTableSwitcherMock,
            $this->tableSwapperMock
        );
    }

    public function testExecute()
    {
        $timeStamp = (int)gmdate('U');
        $insertString = 'insert_string';
        $connectionMock = $this->getMockBuilder(AdapterInterface::class)->getMock();
        $this->resourceMock->expects($this->at(0))->method('getConnection')->willReturn($connectionMock);
        $this->dateTimeMock->expects($this->once())->method('gmtTimestamp')->willReturn($timeStamp);

        $this->tableSwapperMock->expects($this->any())
            ->method('getWorkingTableName')
            ->willReturnMap(
                [
                    ['catalogrule_group_website', 'catalogrule_group_website_replica'],
                    ['catalogrule_product', 'catalogrule_product_replica'],
                ]
            );

        $this->resourceMock->expects($this->any())
            ->method('getTableName')
            ->willReturnMap(
                [
                    ['catalogrule_group_website', 'default', 'catalogrule_group_website'],
                    ['catalogrule_product', 'default', 'catalogrule_product'],
                    ['catalogrule_group_website_replica', 'default', 'catalogrule_group_website_replica'],
                    ['catalogrule_product_replica', 'default', 'catalogrule_product_replica'],
                ]
            );

        $selectMock = $this->getMockBuilder(Select::class)
            ->disableOriginalConstructor()
            ->getMock();

        $connectionMock->expects($this->once())->method('delete')->with('catalogrule_group_website_replica');
        $connectionMock->expects($this->once())->method('select')->willReturn($selectMock);

        $selectMock->expects($this->once())->method('distinct')->with(true)->willReturnSelf();
        $selectMock->expects($this->once())
            ->method('from')
            ->with('catalogrule_product_replica', ['rule_id', 'customer_group_id', 'website_id'])
            ->willReturnSelf();
        $selectMock->expects($this->once())
            ->method('where')
            ->with("{$timeStamp} >= from_time AND (({$timeStamp} <= to_time AND to_time > 0) OR to_time = 0)")
            ->willReturnSelf();
        $selectMock->expects($this->once())
            ->method('insertFromSelect')
            ->with('catalogrule_group_website_replica', ['rule_id', 'customer_group_id', 'website_id'])
            ->willReturn($insertString);
        $connectionMock->expects($this->once())->method('query')->with($insertString);

        $this->assertTrue($this->model->execute(true));
    }
}<|MERGE_RESOLUTION|>--- conflicted
+++ resolved
@@ -24,38 +24,22 @@
     private $model;
 
     /**
-<<<<<<< HEAD
-     * @var \Magento\Framework\Stdlib\DateTime\DateTime|\PHPUnit\Framework\MockObject\MockObject
-=======
      * @var DateTime|MockObject
->>>>>>> b2f063af
      */
     private $dateTimeMock;
 
     /**
-<<<<<<< HEAD
-     * @var \Magento\Framework\App\ResourceConnection|\PHPUnit\Framework\MockObject\MockObject
-=======
      * @var ResourceConnection|MockObject
->>>>>>> b2f063af
      */
     private $resourceMock;
 
     /**
-<<<<<<< HEAD
-     * @var ActiveTableSwitcher|\PHPUnit\Framework\MockObject\MockObject
-=======
      * @var ActiveTableSwitcher|MockObject
->>>>>>> b2f063af
      */
     private $activeTableSwitcherMock;
 
     /**
-<<<<<<< HEAD
-     * @var IndexerTableSwapperInterface|\PHPUnit\Framework\MockObject\MockObject
-=======
      * @var IndexerTableSwapperInterface|MockObject
->>>>>>> b2f063af
      */
     private $tableSwapperMock;
 
