<?php declare(strict_types=1);
/**
 * Copyright © Magento, Inc. All rights reserved.
 * See COPYING.txt for license details.
 */

namespace Magento\CatalogRule\Test\Unit\Model\Indexer;

use Magento\CatalogRule\Model\Indexer\ProductPriceCalculator;
use Magento\Framework\Pricing\PriceCurrencyInterface;
use PHPUnit\Framework\MockObject\MockObject;
use PHPUnit\Framework\TestCase;

class ProductPriceCalculatorTest extends TestCase
{
    /**
     * @var ProductPriceCalculator
     */
    private $model;

    /**
<<<<<<< HEAD
     * @var \Magento\Framework\Pricing\PriceCurrencyInterface|\PHPUnit\Framework\MockObject\MockObject
=======
     * @var PriceCurrencyInterface|MockObject
>>>>>>> b2f063af
     */
    private $priceCurrencyMock;

    protected function setUp(): void
    {
        $this->priceCurrencyMock = $this->getMockBuilder(PriceCurrencyInterface::class)
            ->disableOriginalConstructor()
            ->getMock();
        $this->model = new ProductPriceCalculator($this->priceCurrencyMock);
    }

    public function testCalculateToFixedPrice()
    {
        $rulePrice = 100;
        $actionAmount = 50;
        $ruleData = [
            'action_operator' => 'to_fixed',
            'action_amount' => $actionAmount
        ];
        $productData = ['rule_price' => $rulePrice];

        $this->priceCurrencyMock->expects($this->once())
            ->method('round')
            ->with($actionAmount)
            ->willReturn($actionAmount);

        $this->assertEquals($actionAmount, $this->model->calculate($ruleData, $productData));
    }

    public function testCalculateToPercentPrice()
    {
        $rulePrice = 200;
        $actionAmount = 50;
        $expectedPrice = 100;
        $ruleData = [
            'action_operator' => 'to_percent',
            'action_amount' => $actionAmount
        ];
        $productData = ['rule_price' => $rulePrice];

        $this->priceCurrencyMock->expects($this->once())
            ->method('round')
            ->with($expectedPrice)
            ->willReturn($expectedPrice);

        $this->assertEquals($expectedPrice, $this->model->calculate($ruleData, $productData));
    }

    public function testCalculateByFixedPrice()
    {
        $rulePrice = 200;
        $actionAmount = 50;
        $expectedPrice = 150;
        $ruleData = [
            'action_operator' => 'by_fixed',
            'action_amount' => $actionAmount
        ];
        $productData = ['rule_price' => $rulePrice];

        $this->priceCurrencyMock->expects($this->once())
            ->method('round')
            ->with($expectedPrice)
            ->willReturn($expectedPrice);

        $this->assertEquals($expectedPrice, $this->model->calculate($ruleData, $productData));
    }

    public function testCalculateByPercentPrice()
    {
        $rulePrice = 200;
        $actionAmount = 50;
        $expectedPrice = 100;
        $ruleData = [
            'action_operator' => 'by_percent',
            'action_amount' => $actionAmount
        ];
        $productData = ['rule_price' => $rulePrice];

        $this->priceCurrencyMock->expects($this->once())
            ->method('round')
            ->with($expectedPrice)
            ->willReturn($expectedPrice);

        $this->assertEquals($expectedPrice, $this->model->calculate($ruleData, $productData));
    }
}<|MERGE_RESOLUTION|>--- conflicted
+++ resolved
@@ -19,11 +19,7 @@
     private $model;
 
     /**
-<<<<<<< HEAD
-     * @var \Magento\Framework\Pricing\PriceCurrencyInterface|\PHPUnit\Framework\MockObject\MockObject
-=======
      * @var PriceCurrencyInterface|MockObject
->>>>>>> b2f063af
      */
     private $priceCurrencyMock;
 
