<?php
/**
 * Copyright © Magento, Inc. All rights reserved.
 * See COPYING.txt for license details.
 */
declare(strict_types=1);

namespace Magento\CatalogRule\Test\Unit\Model\Indexer\IndexBuilder;

use Magento\Catalog\Api\Data\ProductSearchResultsInterface;
use Magento\Catalog\Api\ProductRepositoryInterface;
use Magento\Catalog\Model\Product;
use Magento\CatalogRule\Model\Indexer\IndexBuilder\ProductLoader;
use Magento\Framework\Api\SearchCriteria;
use Magento\Framework\Api\SearchCriteriaBuilder;
use PHPUnit\Framework\MockObject\MockObject;
use PHPUnit\Framework\TestCase;

class ProductLoaderTest extends TestCase
{
    /**
     * @var ProductLoader
     */
    protected $productLoader;

    /**
<<<<<<< HEAD
     * @var ProductRepositoryInterface|\PHPUnit\Framework\MockObject\MockObject
=======
     * @var ProductRepositoryInterface|MockObject
>>>>>>> b2f063af
     */
    private $productRepository;

    /**
<<<<<<< HEAD
     * @var SearchCriteriaBuilder|\PHPUnit\Framework\MockObject\MockObject
=======
     * @var SearchCriteriaBuilder|MockObject
>>>>>>> b2f063af
     */
    private $searchCriteriaBuilder;

    /**
<<<<<<< HEAD
     * @var ProductSearchResultsInterface|\PHPUnit\Framework\MockObject\MockObject
=======
     * @var ProductSearchResultsInterface|MockObject
>>>>>>> b2f063af
     */
    private $productSearchResultsInterface;

    /**
<<<<<<< HEAD
     * @var \Magento\Framework\Api\SearchCriteria|\PHPUnit\Framework\MockObject\MockObject
=======
     * @var SearchCriteria|MockObject
>>>>>>> b2f063af
     */
    private $searchCriteria;

    /**
<<<<<<< HEAD
     * @var Product|\PHPUnit\Framework\MockObject\MockObject
=======
     * @var Product|MockObject
>>>>>>> b2f063af
     */
    protected $product;

    /**
     * Set up test
     *
     * @return void
     */
    protected function setUp(): void
    {
        $this->productRepository = $this->getMockBuilder(ProductRepositoryInterface::class)
            ->disableOriginalConstructor()
            ->getMockForAbstractClass();
        $this->searchCriteriaBuilder = $this->getMockBuilder(SearchCriteriaBuilder::class)
            ->disableOriginalConstructor()
            ->getMock();
        $this->productSearchResultsInterface = $this->getMockBuilder(ProductSearchResultsInterface::class)
            ->disableOriginalConstructor()
            ->getMockForAbstractClass();
        $this->searchCriteria = $this->getMockBuilder(SearchCriteria::class)
            ->disableOriginalConstructor()
            ->getMock();
        $this->product = $this->getMockBuilder(Product::class)
            ->disableOriginalConstructor()
            ->getMock();

        $this->productLoader = new ProductLoader(
            $this->productRepository,
            $this->searchCriteriaBuilder
        );
    }

    public function testGetProducts()
    {
        $this->searchCriteriaBuilder->expects($this->once())
            ->method('addFilter')
            ->willReturnSelf();
        $this->searchCriteriaBuilder->expects($this->once())
            ->method('create')
            ->willReturn($this->searchCriteria);
        $this->productRepository->expects($this->once())
            ->method('getList')
            ->with($this->searchCriteria)
            ->willReturn($this->productSearchResultsInterface);
        $iterator = [$this->product];
        $this->productSearchResultsInterface->expects($this->once())
            ->method('getItems')
            ->willReturn($iterator);

        $this->assertSame($iterator, $this->productLoader->getProducts([1]));
    }
}<|MERGE_RESOLUTION|>--- conflicted
+++ resolved
@@ -24,47 +24,27 @@
     protected $productLoader;
 
     /**
-<<<<<<< HEAD
-     * @var ProductRepositoryInterface|\PHPUnit\Framework\MockObject\MockObject
-=======
      * @var ProductRepositoryInterface|MockObject
->>>>>>> b2f063af
      */
     private $productRepository;
 
     /**
-<<<<<<< HEAD
-     * @var SearchCriteriaBuilder|\PHPUnit\Framework\MockObject\MockObject
-=======
      * @var SearchCriteriaBuilder|MockObject
->>>>>>> b2f063af
      */
     private $searchCriteriaBuilder;
 
     /**
-<<<<<<< HEAD
-     * @var ProductSearchResultsInterface|\PHPUnit\Framework\MockObject\MockObject
-=======
      * @var ProductSearchResultsInterface|MockObject
->>>>>>> b2f063af
      */
     private $productSearchResultsInterface;
 
     /**
-<<<<<<< HEAD
-     * @var \Magento\Framework\Api\SearchCriteria|\PHPUnit\Framework\MockObject\MockObject
-=======
      * @var SearchCriteria|MockObject
->>>>>>> b2f063af
      */
     private $searchCriteria;
 
     /**
-<<<<<<< HEAD
-     * @var Product|\PHPUnit\Framework\MockObject\MockObject
-=======
      * @var Product|MockObject
->>>>>>> b2f063af
      */
     protected $product;
 
@@ -77,7 +57,7 @@
     {
         $this->productRepository = $this->getMockBuilder(ProductRepositoryInterface::class)
             ->disableOriginalConstructor()
-            ->getMockForAbstractClass();
+            ->getMock();
         $this->searchCriteriaBuilder = $this->getMockBuilder(SearchCriteriaBuilder::class)
             ->disableOriginalConstructor()
             ->getMock();
