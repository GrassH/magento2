--- conflicted
+++ resolved
@@ -19,11 +19,7 @@
 class RuleProductIndexerTest extends TestCase
 {
     /**
-<<<<<<< HEAD
-     * @var \Magento\CatalogRule\Model\Indexer\IndexBuilder|\PHPUnit\Framework\MockObject\MockObject
-=======
      * @var IndexBuilder|MockObject
->>>>>>> b2f063af
      */
     protected $indexBuilder;
 
@@ -33,11 +29,7 @@
     protected $indexer;
 
     /**
-<<<<<<< HEAD
-     * @var \Magento\Framework\Indexer\CacheContext|\PHPUnit\Framework\MockObject\MockObject
-=======
      * @var CacheContext|MockObject
->>>>>>> b2f063af
      */
     protected $cacheContextMock;
 
