--- conflicted
+++ resolved
@@ -94,14 +94,19 @@
         <data key="simple_action">by_percent</data>
         <data key="discount_amount">10</data>
     </entity>
-<<<<<<< HEAD
     <entity name="InactiveCatalogRule" type="catalogRule">
         <data key="name" unique="suffix">InactiveCatalogRule</data>
         <data key="description">Inactive Catalog Price Rule Description</data>
         <data key="is_active">0</data>
         <array key="customer_group_ids">
             <item>1</item>
-=======
+        </array>
+        <array key="website_ids">
+            <item>1</item>
+        </array>
+        <data key="simple_action">by_fixed</data>
+        <data key="discount_amount">10</data>
+    </entity>
 
     <entity name="CatalogRuleWithoutDiscount" type="catalogRule">
         <data key="name" unique="suffix">CatalogPriceRuleWithoutDiscount</data>
@@ -109,17 +114,11 @@
         <data key="is_active">1</data>
         <array key="customer_group_ids">
             <item>0</item>
->>>>>>> de172263
         </array>
         <array key="website_ids">
             <item>1</item>
         </array>
-<<<<<<< HEAD
-        <data key="simple_action">by_fixed</data>
-        <data key="discount_amount">10</data>
-=======
         <data key="simple_action">by_percent</data>
         <data key="discount_amount">0</data>
->>>>>>> de172263
     </entity>
 </entities>