<?xml version="1.0" encoding="UTF-8"?>
<!--
 /**
  * Copyright © Magento, Inc. All rights reserved.
  * See COPYING.txt for license details.
  */
-->
<tests xmlns:xsi="http://www.w3.org/2001/XMLSchema-instance"
	xsi:noNamespaceSchemaLocation="urn:magento:mftf:Test/etc/testSchema.xsd">
    <test name="AdminCreateCatalogPriceRuleForCustomerGroupTest">
        <annotations>
            <features value="CatalogRule"/>
            <stories value="Apply catalog price rule"/>
            <title value="Admin should be able to apply the catalog rule by customer group"/>
            <description value="Admin should be able to apply the catalog rule by customer group"/>
            <severity value="MAJOR"/>
            <testCaseId value="MC-71"/>
            <group value="CatalogRule"/>
        </annotations>

        <before>
            <!-- Create a simple product and a category-->
            <createData entity="ApiCategory" stepKey="createCategory"/>
            <createData entity="ApiSimpleProduct" stepKey="createProduct">
                <requiredEntity createDataKey="createCategory"/>
            </createData>

            <actionGroup ref="AdminLoginActionGroup" stepKey="loginAsAdmin"/>
            <actionGroup ref="AdminCatalogPriceRuleDeleteAllActionGroup" stepKey="deleteAllCatalogPriceRule"/>
<<<<<<< HEAD
=======
            <!-- Perform reindex and flush cache -->
            <actionGroup ref="AdminReindexAndFlushCache" stepKey="reindexAndFlushCache"/>
>>>>>>> c78538b9
        </before>

        <after>
            <!-- Delete the simple product and category -->
            <deleteData createDataKey="createProduct" stepKey="deleteProduct"/>
            <deleteData createDataKey="createCategory" stepKey="deleteCategory"/>
            <actionGroup ref="AdminCatalogPriceRuleDeleteAllActionGroup" stepKey="deleteAllCatalogPriceRule"/>
            <actionGroup ref="AdminLogoutActionGroup" stepKey="amOnLogoutPage"/>
            <magentoCron groups="index" stepKey="reindexInvalidatedIndices"/>
        </after>

        <!-- Create a catalog rule for the NOT LOGGED IN customer group -->
        <actionGroup ref="AdminOpenNewCatalogPriceRuleFormPageActionGroup" stepKey="createNewPriceRule"/>
        <actionGroup ref="AdminCatalogPriceRuleFillMainInfoActionGroup" stepKey="fillMainInfoForPriceRule">
            <argument name="groups" value="'NOT LOGGED IN'"/>
        </actionGroup>
        <actionGroup ref="AdminCatalogPriceRuleFillActionsActionGroup" stepKey="fillActionsPriceRule"/>
        <actionGroup ref="AdminCatalogPriceRuleSaveAndApplyActionGroup" stepKey="saveAndApplyFPriceRule"/>
<<<<<<< HEAD
        <!-- Perform reindex and flush cache -->
        <actionGroup ref="AdminReindexAndFlushCache" stepKey="reindexAndFlushCache"/>
=======
>>>>>>> c78538b9

        <!-- As a NOT LOGGED IN user, go to the storefront category page and should see the discount -->
        <actionGroup ref="StorefrontNavigateCategoryPageActionGroup" stepKey="goToCategory1">
            <argument name="category" value="$createCategory$"/>
        </actionGroup>
        <see selector="{{StorefrontCategoryProductSection.ProductInfoByNumber('1')}}" userInput="$$createProduct.name$$" stepKey="seeProduct1"/>
        <see selector="{{StorefrontCategoryProductSection.ProductInfoByNumber('1')}}" userInput="$110.70" stepKey="seeDiscountedPrice1"/>

        <!-- Create a user account -->
        <actionGroup ref="StorefrontOpenCustomerAccountCreatePageActionGroup" stepKey="openCreateAccountPage"/>
        <actionGroup ref="StorefrontFillCustomerAccountCreationFormActionGroup" stepKey="fillCreateAccountForm">
            <argument name="customer" value="CustomerEntityOne"/>
        </actionGroup>
        <actionGroup ref="StorefrontClickCreateAnAccountCustomerAccountCreationFormActionGroup" stepKey="submitCreateAccountForm"/>
        <actionGroup ref="AssertMessageCustomerCreateAccountActionGroup" stepKey="seeSuccessMessage">
            <argument name="messageType" value="success"/>
            <argument name="message" value="Thank you for registering with Main Website Store."/>
        </actionGroup>

        <!-- As a logged in user, go to the storefront category page and should NOT see discount -->
        <actionGroup ref="StorefrontNavigateCategoryPageActionGroup" stepKey="goToCategory2">
            <argument name="category" value="$createCategory$"/>
        </actionGroup>
        <see selector="{{StorefrontCategoryProductSection.ProductInfoByNumber('1')}}" userInput="$$createProduct.name$$" stepKey="seeProduct2"/>
        <see selector="{{StorefrontCategoryProductSection.ProductInfoByNumber('1')}}" userInput="$123.00" stepKey="seeDiscountedPrice2"/>
    </test>
</tests><|MERGE_RESOLUTION|>--- conflicted
+++ resolved
@@ -27,11 +27,8 @@
 
             <actionGroup ref="AdminLoginActionGroup" stepKey="loginAsAdmin"/>
             <actionGroup ref="AdminCatalogPriceRuleDeleteAllActionGroup" stepKey="deleteAllCatalogPriceRule"/>
-<<<<<<< HEAD
-=======
             <!-- Perform reindex and flush cache -->
             <actionGroup ref="AdminReindexAndFlushCache" stepKey="reindexAndFlushCache"/>
->>>>>>> c78538b9
         </before>
 
         <after>
@@ -50,11 +47,6 @@
         </actionGroup>
         <actionGroup ref="AdminCatalogPriceRuleFillActionsActionGroup" stepKey="fillActionsPriceRule"/>
         <actionGroup ref="AdminCatalogPriceRuleSaveAndApplyActionGroup" stepKey="saveAndApplyFPriceRule"/>
-<<<<<<< HEAD
-        <!-- Perform reindex and flush cache -->
-        <actionGroup ref="AdminReindexAndFlushCache" stepKey="reindexAndFlushCache"/>
-=======
->>>>>>> c78538b9
 
         <!-- As a NOT LOGGED IN user, go to the storefront category page and should see the discount -->
         <actionGroup ref="StorefrontNavigateCategoryPageActionGroup" stepKey="goToCategory1">
