<?xml version="1.0" encoding="UTF-8"?>
<!--
 /**
  * Copyright © Magento, Inc. All rights reserved.
  * See COPYING.txt for license details.
  */
-->

<tests xmlns:xsi="http://www.w3.org/2001/XMLSchema-instance" xsi:noNamespaceSchemaLocation="urn:magento:mftf:Test/etc/testSchema.xsd">
    <test name="ApplyCatalogRuleForSimpleProductForNewCustomerGroupTest">
        <annotations>
            <features value="CatalogRule"/>
            <stories value="Apply catalog price rule"/>
            <title value="Admin should be able to apply the catalog price rule for simple product for new customer group"/>
            <description value="Admin should be able to apply the catalog price rule for simple product for new customer group"/>
            <severity value="CRITICAL"/>
            <testCaseId value="MC-14772"/>
            <group value="CatalogRule"/>
            <group value="mtf_migrated"/>
        </annotations>
        <before>
            <!-- Login as Admin -->
<<<<<<< HEAD
            <actionGroup ref="LoginAsAdmin" stepKey="loginAsAdmin"/>
=======
            <actionGroup ref="AdminLoginActionGroup" stepKey="loginAsAdmin"/>

            <!-- Create new customer group -->
>>>>>>> 15dc8749
            <createData entity="CustomCustomerGroup" stepKey="customerGroup" />
            <createData entity="Simple_US_Customer" stepKey="createCustomer" >
                <field key="group_id">$customerGroup.id$</field>
            </createData>
            <createData entity="_defaultCategory" stepKey="createCategory"/>
            <createData entity="_defaultProduct" stepKey="createSimpleProduct">
                <requiredEntity createDataKey="createCategory"/>
                <field key="price">56.78</field>
            </createData>
            <magentoCron stepKey="runCronIndex" groups="index"/>
        </before>
        <after>
            <!-- Delete products and category -->
            <deleteData createDataKey="createSimpleProduct" stepKey="deleteSimpleProduct"/>
            <deleteData createDataKey="createCategory" stepKey="deleteCategory"/>

            <!-- Delete customer -->
            <deleteData createDataKey="createCustomer" stepKey="deleteCustomer"/>

            <!-- Delete customer group -->
            <deleteData createDataKey="customerGroup" stepKey="deleteCustomerGroup"/>

            <!-- Delete the catalog price rule -->
            <amOnPage stepKey="goToPriceRulePage" url="{{CatalogRulePage.url}}"/>
            <actionGroup stepKey="deletePriceRule" ref="deleteEntitySecondaryGrid">
                <argument name="name" value="{{CatalogRuleByFixed.name}}"/>
                <argument name="searchInput" value="{{AdminSecondaryGridSection.catalogRuleIdentifierSearch}}"/>
            </actionGroup>

            <!-- Logout -->
            <actionGroup ref="AdminLogoutActionGroup" stepKey="logout"/>
        </after>
        <!-- 1. Begin creating a new catalog price rule -->
        <actionGroup ref="NewCatalogPriceRuleByUIWithConditionIsCategoryActionGroup" stepKey="newCatalogPriceRuleByUIWithConditionIsCategory">
            <argument name ="categoryId" value="$createCategory.id$"/>
            <argument name="catalogRule" value="CatalogRuleByFixed"/>
        </actionGroup>

        <!-- Select custom customer group -->
        <actionGroup ref="CatalogSelectCustomerGroupActionGroup" stepKey="selectCustomCustomerGroup">
            <argument name="customerGroupName" value="$customerGroup.code$"/>
        </actionGroup>

        <!-- Save and apply the new catalog price rule -->
        <actionGroup ref="SaveAndApplyCatalogPriceRuleActionGroup" stepKey="saveAndApplyCatalogPriceRule"/>

        <magentoCLI command="indexer:reindex" stepKey="reindex"/>

        <!-- Navigate to category on store front -->
        <amOnPage url="{{StorefrontProductPage.url($createCategory.name$)}}" stepKey="goToCategoryPage"/>

        <!-- Check product 1 name on store front category page -->
        <actionGroup ref="AssertProductDetailsOnStorefrontActionGroup" stepKey="storefrontProductName">
            <argument name="productInfo" value="$createSimpleProduct.name$"/>
            <argument name="productNumber" value="1"/>
        </actionGroup>

        <!-- Check product 1 has no discounts applied on store front category page -->
        <actionGroup ref="AssertDontSeeProductDetailsOnStorefrontActionGroup" stepKey="storefrontProductRegularPrice">
            <argument name="productInfo" value="$44.48"/>
            <argument name="productNumber" value="1"/>
        </actionGroup>

        <!-- Check product 1 price on store front category page -->
        <actionGroup ref="AssertProductDetailsOnStorefrontActionGroup" stepKey="storefrontProductPrice">
            <argument name="productInfo" value="$56.78"/>
            <argument name="productNumber" value="1"/>
        </actionGroup>

        <!-- Navigate to product 1 on store front -->
        <amOnPage url="{{StorefrontProductPage.url($createSimpleProduct.name$)}}" stepKey="goToProductPage"/>

        <!-- Add product 1 to cart -->
        <actionGroup ref="StorefrontAddProductToCartWithQtyActionGroup" stepKey="cartAddSimpleProductToCart">
            <argument name="productQty" value="1"/>
        </actionGroup>

        <!-- Assert sub total on mini shopping cart -->
        <actionGroup ref="AssertSubTotalOnStorefrontMiniCartActionGroup" stepKey="assertSubTotalOnStorefrontMiniCart">
            <argument name="subTotal" value="$56.78"/>
        </actionGroup>

        <!--Login to storefront as previously created customer-->
        <actionGroup ref="LoginToStorefrontActionGroup" stepKey="loginAsCustomer">
            <argument name="Customer" value="$$createCustomer$$"/>
        </actionGroup>

        <!-- Navigate to category on store front as customer-->
        <amOnPage url="{{StorefrontProductPage.url($createCategory.name$)}}" stepKey="goToCategoryPageAsCustomer"/>

        <!-- Check simple product name on store front category page -->
        <actionGroup ref="AssertProductDetailsOnStorefrontActionGroup" stepKey="storefrontProductNameAsCustomer">
            <argument name="productInfo" value="$createSimpleProduct.name$"/>
            <argument name="productNumber" value="1"/>
        </actionGroup>

        <!-- Check simple product price on store front category page as customer -->
        <actionGroup ref="AssertProductDetailsOnStorefrontActionGroup" stepKey="storefrontProductPriceAsCustomer">
            <argument name="productInfo" value="$44.48"/>
            <argument name="productNumber" value="1"/>
        </actionGroup>

        <!-- Check simple product regular price on store front category page as customer -->
        <actionGroup ref="AssertProductDetailsOnStorefrontActionGroup" stepKey="storefrontProductRegularPriceAsCustomer">
            <argument name="productInfo" value="$56.78"/>
            <argument name="productNumber" value="1"/>
        </actionGroup>

        <!-- Navigate to simple product on store front as customer -->
        <amOnPage url="{{StorefrontProductPage.url($createSimpleProduct.name$)}}" stepKey="goToProductPage1AsCustomer"/>

        <!-- Assert regular and special price as customer-->
        <actionGroup ref="AssertStorefrontProductPricesActionGroup" stepKey="assertStorefrontProductPrices">
            <argument name="productPrice" value="$56.78"/>
            <argument name="productFinalPrice" value="$44.48"/>
        </actionGroup>

        <!-- Add simple product to cart as customer -->
        <actionGroup ref="StorefrontAddProductToCartWithQtyActionGroup" stepKey="cartAddSimpleProductToCartAsCustomer">
            <argument name="productQty" value="1"/>
        </actionGroup>

        <!-- Assert sub total on mini shopping cart as customer -->
        <actionGroup ref="AssertSubTotalOnStorefrontMiniCartActionGroup" stepKey="assertSubTotalOnStorefrontMiniCartAsCustomer">
            <argument name="subTotal" value="$88.96"/>
        </actionGroup>

    </test>
</tests><|MERGE_RESOLUTION|>--- conflicted
+++ resolved
@@ -20,13 +20,9 @@
         </annotations>
         <before>
             <!-- Login as Admin -->
-<<<<<<< HEAD
-            <actionGroup ref="LoginAsAdmin" stepKey="loginAsAdmin"/>
-=======
             <actionGroup ref="AdminLoginActionGroup" stepKey="loginAsAdmin"/>
 
             <!-- Create new customer group -->
->>>>>>> 15dc8749
             <createData entity="CustomCustomerGroup" stepKey="customerGroup" />
             <createData entity="Simple_US_Customer" stepKey="createCustomer" >
                 <field key="group_id">$customerGroup.id$</field>
