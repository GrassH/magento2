<?xml version="1.0" encoding="UTF-8"?>
<!--
 /**
  * Copyright © Magento, Inc. All rights reserved.
  * See COPYING.txt for license details.
  */
-->

<tests xmlns:xsi="http://www.w3.org/2001/XMLSchema-instance"
       xsi:noNamespaceSchemaLocation="urn:magento:mftf:Test/etc/testSchema.xsd">
    <test name="AdminCreateCatalogPriceRuleByPercentTest">
        <annotations>
            <features value="CatalogRule"/>
            <stories value="Create catalog price rule"/>
            <title value="Admin should be able to create a catalog price rule applied as a percentage of original (for simple product)"/>
            <description value="Admin should be able to create a catalog price rule applied as a percentage of original (for simple product)"/>
            <severity value="MAJOR"/>
            <testCaseId value="MC-65"/>
            <group value="CatalogRule"/>
        </annotations>
        <before>
            <!-- Create the simple product and category that it will be in -->
            <createData entity="ApiCategory" stepKey="createCategory"/>
            <createData entity="ApiSimpleProduct" stepKey="createProduct">
                <requiredEntity createDataKey="createCategory"/>
            </createData>

            <!-- log in and create the price rule -->
            <actionGroup ref="LoginAsAdmin" stepKey="loginAsAdmin"/>
            <actionGroup stepKey="createNewPriceRule" ref="newCatalogPriceRuleByUI"/>
            <actionGroup stepKey="selectNotLoggedInCustomerGroup" ref="selectNotLoggedInCustomerGroup"/>
            <click stepKey="saveAndApply" selector="{{AdminNewCatalogPriceRule.saveAndApply}}"/>
            <see stepKey="assertSuccess" selector="{{AdminCategoryMessagesSection.SuccessMessage}}" userInput="You saved the rule."/>
        </before>
        <after>
            <!-- delete the simple product and catalog price rule and logout -->
            <amOnPage stepKey="goToPriceRulePage" url="admin/catalog_rule/promo_catalog/"/>
            <actionGroup stepKey="deletePriceRule" ref="deleteEntitySecondaryGrid">
                <argument name="name" value="{{_defaultCatalogRule.name}}"/>
                <argument name="searchInput" value="{{AdminSecondaryGridSection.catalogRuleIdentifierSearch}}"/>
            </actionGroup>
            <amOnPage url="{{AdminLogoutPage.url}}" stepKey="amOnLogoutPage"/>
            <deleteData createDataKey="createProduct" stepKey="deleteSimpleProduct"/>
            <deleteData createDataKey="createCategory" stepKey="deleteCategory"/>
        </after>

        <!-- Go to category page and make sure that all of the prices are correct -->
        <amOnPage url="$$createCategory.name$$.html" stepKey="goToCategoryPage"/>
        <waitForPageLoad stepKey="waitForCategory"/>
        <see stepKey="seeOldPrice" selector="{{StorefrontCategoryProductSection.ProductOldPriceByNumber('1')}}" userInput="$$createProduct.price$$"/>
        <see stepKey="seeNewPrice" selector="{{StorefrontCategoryProductSection.ProductSpecialPriceByNumber('1')}}" userInput="$110.70"/>

        <!-- Go to the simple product page and check that the prices are correct -->
        <amOnPage stepKey="goToProductPage" url="$$createProduct.sku$$.html"/>
        <waitForPageLoad stepKey="waitForProductPage"/>
        <see stepKey="seeOldPriceTag" selector="{{StorefrontProductInfoMainSection.oldPriceTag}}" userInput="Regular Price"/>
        <see stepKey="seeOldPrice2" selector="{{StorefrontProductInfoMainSection.oldPriceAmount}}" userInput="$$createProduct.price$$"/>
        <see stepKey="seeNewPrice2" selector="{{StorefrontProductInfoMainSection.updatedPrice}}" userInput="$110.70"/>

        <!-- Add the product to cart and check that the price is correct there -->
        <click stepKey="addToCart" selector="{{StorefrontProductActionSection.addToCart}}"/>
        <waitForPageLoad stepKey="waitForAddedToCart"/>
        <amOnPage url="{{CheckoutCartPage.url}}" stepKey="goToCheckout"/>
        <waitForPageLoad stepKey="waitForCart"/>
        <see stepKey="seeNewPriceInCart" selector="{{CheckoutCartSummarySection.subtotal}}" userInput="$110.70"/>
    </test>

    <test name="AdminCreateCatalogPriceRuleByFixedTest" extends="AdminCreateCatalogPriceRuleByPercentTest">
        <annotations>
            <features value="CatalogRule"/>
            <stories value="Create catalog price rule"/>
            <title value="Admin should be able to create a catalog price rule applied as a fixed amount (for simple product)"/>
            <description value="Admin should be able to create a catalog price rule applied as a fixed amount (for simple product)"/>
            <severity value="MAJOR"/>
            <testCaseId value="MC-93"/>
            <group value="CatalogRule"/>
        </annotations>
        <before>
            <actionGroup stepKey="createNewPriceRule" ref="newCatalogPriceRuleByUI">
                <argument name="catalogRule" value="CatalogRuleByFixed"/>
            </actionGroup>
        </before>
        <after>
            <actionGroup stepKey="deletePriceRule" ref="deleteEntitySecondaryGrid">
                <argument name="name" value="{{CatalogRuleByFixed.name}}"/>
                <argument name="searchInput" value="{{AdminSecondaryGridSection.catalogRuleIdentifierSearch}}"/>
            </actionGroup>
        </after>
    </test>

    <test name="AdminCreateCatalogPriceRuleToPercentTest" extends="AdminCreateCatalogPriceRuleByPercentTest">
        <annotations>
            <features value="CatalogRule"/>
            <stories value="Create catalog price rule"/>
            <title value="Admin should be able to create a catalog price rule adjust final price to this percentage (for simple product)"/>
            <description value="Admin should be able to create a catalog price rule adjust final price to this percentage (for simple product)"/>
            <severity value="MAJOR"/>
            <testCaseId value="MC-69"/>
            <group value="CatalogRule"/>
        </annotations>
        <before>
            <actionGroup stepKey="createNewPriceRule" ref="newCatalogPriceRuleByUI">
                <argument name="catalogRule" value="CatalogRuleToPercent"/>
            </actionGroup>
        </before>
        <after>
            <actionGroup stepKey="deletePriceRule" ref="deleteEntitySecondaryGrid">
                <argument name="name" value="{{CatalogRuleToPercent.name}}"/>
                <argument name="searchInput" value="{{AdminSecondaryGridSection.catalogRuleIdentifierSearch}}"/>
            </actionGroup>
        </after>
    </test>

    <test name="AdminCreateCatalogPriceRuleToFixedTest" extends="AdminCreateCatalogPriceRuleByPercentTest">
        <annotations>
            <features value="CatalogRule"/>
            <stories value="Create catalog price rule"/>
            <title value="Admin should be able to create a catalog price rule adjust final price to discount value (for simple product)"/>
            <description value="Admin should be able to create a catalog price rule adjust final price to discount value (for simple product)"/>
            <severity value="MAJOR"/>
            <testCaseId value="MC-60"/>
            <group value="CatalogRule"/>
        </annotations>
        <before>
            <actionGroup stepKey="createNewPriceRule" ref="newCatalogPriceRuleByUI">
                <argument name="catalogRule" value="CatalogRuleToFixed"/>
            </actionGroup>
        </before>
        <after>
            <actionGroup stepKey="deletePriceRule" ref="deleteEntitySecondaryGrid">
                <argument name="name" value="{{CatalogRuleToFixed.name}}"/>
                <argument name="searchInput" value="{{AdminSecondaryGridSection.catalogRuleIdentifierSearch}}"/>
            </actionGroup>
        </after>
<<<<<<< HEAD
=======
    </test>

    <test name="AdminCreateCatalogPriceRuleForCustomerGroupTest">
        <annotations>
            <features value="CatalogRule"/>
            <stories value="Apply catalog price rule"/>
            <title value="Admin should be able to apply the catalog rule by customer group"/>
            <description value="Admin should be able to apply the catalog rule by customer group"/>
            <severity value="MAJOR"/>
            <testCaseId value="MC-71"/>
            <group value="CatalogRule"/>
        </annotations>
        <before>
            <!-- Create a simple product and a category-->
            <createData entity="ApiCategory" stepKey="createCategory"/>
            <createData entity="ApiSimpleProduct" stepKey="createProduct">
                <requiredEntity createDataKey="createCategory"/>
            </createData>
            <actionGroup ref="LoginAsAdmin" stepKey="loginAsAdmin"/>
        </before>
        <after>
            <!-- Delete the simple product and category -->
            <deleteData createDataKey="createProduct" stepKey="deleteProduct"/>
            <deleteData createDataKey="createCategory" stepKey="deleteCategory"/>
            <!-- Delete the catalog rule -->
            <amOnPage url="{{CatalogRulePage.url}}" stepKey="goToRulePage"/>
            <waitForPageLoad stepKey="waitForRulePage"/>
            <actionGroup ref="deleteEntitySecondaryGrid" stepKey="deletePriceRule">
                <argument name="name" value="{{_defaultCatalogRule.name}}"/>
                <argument name="searchInput" value="{{AdminSecondaryGridSection.catalogRuleIdentifierSearch}}"/>
            </actionGroup>
            <amOnPage url="{{AdminLogoutPage.url}}" stepKey="amOnLogoutPage"/>
        </after>

        <!-- Create a catalog rule for the NOT LOGGED IN customer group -->
        <actionGroup ref="newCatalogPriceRuleByUI" stepKey="createNewPriceRule"/>
        <actionGroup ref="selectNotLoggedInCustomerGroup" stepKey="selectNotLoggedInCustomerGroup"/>
        <click selector="{{AdminNewCatalogPriceRule.saveAndApply}}" stepKey="saveAndApply"/>
        <see selector="{{AdminCategoryMessagesSection.SuccessMessage}}" userInput="You saved the rule." stepKey="assertSuccess"/>

        <!-- As a NOT LOGGED IN user, go to the storefront category page and should see the discount -->
        <amOnPage url="$$createCategory.name$$.html" stepKey="goToCategory1"/>
        <see selector="{{StorefrontCategoryProductSection.ProductInfoByNumber('1')}}" userInput="$$createProduct.name$$" stepKey="seeProduct1"/>
        <see selector="{{StorefrontCategoryProductSection.ProductInfoByNumber('1')}}" userInput="$110.70" stepKey="seeDiscountedPrice1"/>

        <!-- Create a user account -->
        <actionGroup ref="SignUpNewUserFromStorefrontActionGroup" stepKey="createAnAccount">
            <argument name="Customer" value="CustomerEntityOne"/>
        </actionGroup>

        <!-- As a logged in user, go to the storefront category page and should NOT see discount -->
        <amOnPage url="$$createCategory.name$$.html" stepKey="goToCategory2"/>
        <see selector="{{StorefrontCategoryProductSection.ProductInfoByNumber('1')}}" userInput="$$createProduct.name$$" stepKey="seeProduct2"/>
        <see selector="{{StorefrontCategoryProductSection.ProductInfoByNumber('1')}}" userInput="$123.00" stepKey="seeDiscountedPrice2"/>
>>>>>>> cf60c400
    </test>
</tests><|MERGE_RESOLUTION|>--- conflicted
+++ resolved
@@ -132,8 +132,6 @@
                 <argument name="searchInput" value="{{AdminSecondaryGridSection.catalogRuleIdentifierSearch}}"/>
             </actionGroup>
         </after>
-<<<<<<< HEAD
-=======
     </test>
 
     <test name="AdminCreateCatalogPriceRuleForCustomerGroupTest">
@@ -188,6 +186,5 @@
         <amOnPage url="$$createCategory.name$$.html" stepKey="goToCategory2"/>
         <see selector="{{StorefrontCategoryProductSection.ProductInfoByNumber('1')}}" userInput="$$createProduct.name$$" stepKey="seeProduct2"/>
         <see selector="{{StorefrontCategoryProductSection.ProductInfoByNumber('1')}}" userInput="$123.00" stepKey="seeDiscountedPrice2"/>
->>>>>>> cf60c400
     </test>
 </tests>