--- conflicted
+++ resolved
@@ -31,13 +31,8 @@
 
             <!-- log in and create the price rule -->
             <actionGroup ref="LoginAsAdmin" stepKey="loginAsAdmin"/>
-<<<<<<< HEAD
             <actionGroup stepKey="createNewPriceRule" ref="NewCatalogPriceRuleByUIActionGroup"/>
-            <actionGroup stepKey="selectNotLoggedInCustomerGroup" ref="selectNotLoggedInCustomerGroup"/>
-=======
-            <actionGroup stepKey="createNewPriceRule" ref="newCatalogPriceRuleByUI"/>
             <actionGroup stepKey="selectNotLoggedInCustomerGroup" ref="SelectNotLoggedInCustomerGroupActionGroup"/>
->>>>>>> 8ff30a8d
             <click stepKey="saveAndApply" selector="{{AdminNewCatalogPriceRule.saveAndApply}}"/>
             <see stepKey="assertSuccess" selector="{{AdminCategoryMessagesSection.SuccessMessage}}" userInput="You saved the rule."/>
         </before>
@@ -177,13 +172,8 @@
         </after>
 
         <!-- Create a catalog rule for the NOT LOGGED IN customer group -->
-<<<<<<< HEAD
         <actionGroup ref="NewCatalogPriceRuleByUIActionGroup" stepKey="createNewPriceRule"/>
-        <actionGroup ref="selectNotLoggedInCustomerGroup" stepKey="selectNotLoggedInCustomerGroup"/>
-=======
-        <actionGroup ref="newCatalogPriceRuleByUI" stepKey="createNewPriceRule"/>
         <actionGroup ref="SelectNotLoggedInCustomerGroupActionGroup" stepKey="selectNotLoggedInCustomerGroup"/>
->>>>>>> 8ff30a8d
         <click selector="{{AdminNewCatalogPriceRule.saveAndApply}}" stepKey="saveAndApply"/>
         <see selector="{{AdminCategoryMessagesSection.SuccessMessage}}" userInput="You saved the rule." stepKey="assertSuccess"/>
 
