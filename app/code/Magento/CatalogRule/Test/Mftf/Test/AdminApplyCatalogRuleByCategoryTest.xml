--- conflicted
+++ resolved
@@ -26,13 +26,8 @@
             <createData entity="ApiSimpleProduct" stepKey="createSimpleProductTwo">
                 <requiredEntity createDataKey="createCategoryTwo"/>
             </createData>
-<<<<<<< HEAD
             <magentoCron stepKey="runCronIndex" groups="index"/>
-            <actionGroup ref="LoginAsAdmin" stepKey="loginAsAdmin"/>
-=======
-
             <actionGroup ref="AdminLoginActionGroup" stepKey="loginAsAdmin"/>
->>>>>>> 15dc8749
         </before>
         <after>
             <deleteData createDataKey="createCategoryOne" stepKey="deleteCategoryOne"/>
