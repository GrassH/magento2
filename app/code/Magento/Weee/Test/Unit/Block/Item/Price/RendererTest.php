--- conflicted
+++ resolved
@@ -22,29 +22,17 @@
     protected $renderer;
 
     /**
-<<<<<<< HEAD
-     * @var \Magento\Weee\Helper\Data|\PHPUnit\Framework\MockObject\MockObject
-=======
      * @var Data|MockObject
->>>>>>> b2f063af
      */
     protected $weeeHelper;
 
     /**
-<<<<<<< HEAD
-     * @var \Magento\Directory\Model\PriceCurrency|\PHPUnit\Framework\MockObject\MockObject
-=======
      * @var PriceCurrency|MockObject
->>>>>>> b2f063af
      */
     protected $priceCurrency;
 
     /**
-<<<<<<< HEAD
-     * @var \Magento\Quote\Model\Quote\Item|\PHPUnit\Framework\MockObject\MockObject
-=======
      * @var Item|MockObject
->>>>>>> b2f063af
      */
     protected $item;
 
@@ -96,7 +84,7 @@
 
         $this->item->expects($this->any())
             ->method('getStoreId')
-            ->willReturn(self::STORE_ID);
+            ->will($this->returnValue(self::STORE_ID));
 
         $this->renderer = $objectManager->getObject(
             Renderer::class,
@@ -124,7 +112,7 @@
     ) {
         $this->weeeHelper->expects($this->once())
             ->method('isEnabled')
-            ->willReturn($isWeeeEnabled);
+            ->will($this->returnValue($isWeeeEnabled));
 
         $this->weeeHelper->expects($this->any())
             ->method('typeOfDisplay')
@@ -132,11 +120,11 @@
                 [WeeeDisplayConfig::DISPLAY_INCL_DESCR, WeeeDisplayConfig::DISPLAY_EXCL_DESCR_INCL],
                 self::ZONE,
                 self::STORE_ID
-            )->willReturn($showWeeeDetails);
+            )->will($this->returnValue($showWeeeDetails));
 
         $this->item->expects($this->any())
             ->method('getWeeeTaxAppliedAmount')
-            ->willReturn($hasWeeeAmount);
+            ->will($this->returnValue($hasWeeeAmount));
 
         $this->assertEquals($expectedValue, $this->renderer->displayPriceWithWeeeDetails());
     }
@@ -223,21 +211,21 @@
     ) {
         $this->weeeHelper->expects($this->once())
             ->method('isEnabled')
-            ->willReturn($weeeEnabled);
+            ->will($this->returnValue($weeeEnabled));
 
         $this->weeeHelper->expects($this->any())
             ->method('getWeeeTaxInclTax')
             ->with($this->item)
-            ->willReturn($weeeTaxInclTax);
+            ->will($this->returnValue($weeeTaxInclTax));
 
         $this->item->expects($this->once())
             ->method('getPriceInclTax')
-            ->willReturn($priceInclTax);
+            ->will($this->returnValue($priceInclTax));
 
         $this->weeeHelper->expects($this->any())
             ->method('typeOfDisplay')
             ->with([WeeeDisplayConfig::DISPLAY_INCL_DESCR, WeeeDisplayConfig::DISPLAY_INCL], self::ZONE)
-            ->willReturn($includeWeee);
+            ->will($this->returnValue($includeWeee));
 
         $this->assertEquals($expectedValue, $this->renderer->getUnitDisplayPriceInclTax());
     }
@@ -259,21 +247,21 @@
     ) {
         $this->weeeHelper->expects($this->once())
             ->method('isEnabled')
-            ->willReturn($weeeEnabled);
+            ->will($this->returnValue($weeeEnabled));
 
         $this->weeeHelper->expects($this->any())
             ->method('getBaseWeeeTaxInclTax')
             ->with($this->item)
-            ->willReturn($baseWeeeTaxInclTax);
+            ->will($this->returnValue($baseWeeeTaxInclTax));
 
         $this->item->expects($this->once())
             ->method('getBasePriceInclTax')
-            ->willReturn($basePriceInclTax);
+            ->will($this->returnValue($basePriceInclTax));
 
         $this->weeeHelper->expects($this->any())
             ->method('typeOfDisplay')
             ->with([WeeeDisplayConfig::DISPLAY_INCL_DESCR, WeeeDisplayConfig::DISPLAY_INCL], self::ZONE)
-            ->willReturn($includeWeee);
+            ->will($this->returnValue($includeWeee));
 
         $this->assertEquals($expectedValue, $this->renderer->getBaseUnitDisplayPriceInclTax());
     }
@@ -295,20 +283,20 @@
     ) {
         $this->weeeHelper->expects($this->once())
             ->method('isEnabled')
-            ->willReturn($weeeEnabled);
+            ->will($this->returnValue($weeeEnabled));
 
         $this->item->expects($this->any())
             ->method('getWeeeTaxAppliedAmount')
-            ->willReturn($weeeTaxExclTax);
+            ->will($this->returnValue($weeeTaxExclTax));
 
         $this->item->expects($this->once())
             ->method('getCalculationPrice')
-            ->willReturn($priceExclTax);
+            ->will($this->returnValue($priceExclTax));
 
         $this->weeeHelper->expects($this->any())
             ->method('typeOfDisplay')
             ->with([WeeeDisplayConfig::DISPLAY_INCL_DESCR, WeeeDisplayConfig::DISPLAY_INCL], self::ZONE)
-            ->willReturn($includeWeee);
+            ->will($this->returnValue($includeWeee));
 
         $this->assertEquals($expectedValue, $this->renderer->getUnitDisplayPriceExclTax());
     }
@@ -330,24 +318,24 @@
     ) {
         $this->weeeHelper->expects($this->once())
             ->method('isEnabled')
-            ->willReturn($weeeEnabled);
+            ->will($this->returnValue($weeeEnabled));
 
         $this->item->expects($this->any())
             ->method('getBaseWeeeTaxAppliedAmount')
-            ->willReturn($baseWeeeTaxExclTax);
+            ->will($this->returnValue($baseWeeeTaxExclTax));
 
         $this->item->expects($this->once())
             ->method('getBaseRowTotal')
-            ->willReturn($basePriceExclTax);
+            ->will($this->returnValue($basePriceExclTax));
 
         $this->item->expects($this->once())
             ->method('getQtyOrdered')
-            ->willReturn(1);
+            ->will($this->returnValue(1));
 
         $this->weeeHelper->expects($this->any())
             ->method('typeOfDisplay')
             ->with([WeeeDisplayConfig::DISPLAY_INCL_DESCR, WeeeDisplayConfig::DISPLAY_INCL], self::ZONE)
-            ->willReturn($includeWeee);
+            ->will($this->returnValue($includeWeee));
 
         $this->assertEquals($expectedValue, $this->renderer->getBaseUnitDisplayPriceExclTax());
     }
@@ -369,20 +357,20 @@
     ) {
         $this->weeeHelper->expects($this->once())
             ->method('isEnabled')
-            ->willReturn($weeeEnabled);
+            ->will($this->returnValue($weeeEnabled));
 
         $this->item->expects($this->any())
             ->method('getWeeeTaxAppliedRowAmount')
-            ->willReturn($rowWeeeTaxExclTax);
+            ->will($this->returnValue($rowWeeeTaxExclTax));
 
         $this->item->expects($this->once())
             ->method('getRowTotal')
-            ->willReturn($rowTotal);
+            ->will($this->returnValue($rowTotal));
 
         $this->weeeHelper->expects($this->any())
             ->method('typeOfDisplay')
             ->with([WeeeDisplayConfig::DISPLAY_INCL_DESCR, WeeeDisplayConfig::DISPLAY_INCL], self::ZONE)
-            ->willReturn($includeWeee);
+            ->will($this->returnValue($includeWeee));
 
         $this->assertEquals($expectedValue, $this->renderer->getRowDisplayPriceExclTax());
     }
@@ -404,20 +392,20 @@
     ) {
         $this->weeeHelper->expects($this->once())
             ->method('isEnabled')
-            ->willReturn($weeeEnabled);
+            ->will($this->returnValue($weeeEnabled));
 
         $this->item->expects($this->any())
             ->method('getBaseWeeeTaxAppliedRowAmnt')
-            ->willReturn($baseRowWeeeTaxExclTax);
+            ->will($this->returnValue($baseRowWeeeTaxExclTax));
 
         $this->item->expects($this->once())
             ->method('getBaseRowTotal')
-            ->willReturn($baseRowTotal);
+            ->will($this->returnValue($baseRowTotal));
 
         $this->weeeHelper->expects($this->any())
             ->method('typeOfDisplay')
             ->with([WeeeDisplayConfig::DISPLAY_INCL_DESCR, WeeeDisplayConfig::DISPLAY_INCL], self::ZONE)
-            ->willReturn($includeWeee);
+            ->will($this->returnValue($includeWeee));
 
         $this->assertEquals($expectedValue, $this->renderer->getBaseRowDisplayPriceExclTax());
     }
@@ -439,21 +427,21 @@
     ) {
         $this->weeeHelper->expects($this->once())
             ->method('isEnabled')
-            ->willReturn($weeeEnabled);
+            ->will($this->returnValue($weeeEnabled));
 
         $this->weeeHelper->expects($this->any())
             ->method('getRowWeeeTaxInclTax')
             ->with($this->item)
-            ->willReturn($rowWeeeTaxInclTax);
+            ->will($this->returnValue($rowWeeeTaxInclTax));
 
         $this->item->expects($this->once())
             ->method('getRowTotalInclTax')
-            ->willReturn($rowTotalInclTax);
+            ->will($this->returnValue($rowTotalInclTax));
 
         $this->weeeHelper->expects($this->any())
             ->method('typeOfDisplay')
             ->with([WeeeDisplayConfig::DISPLAY_INCL_DESCR, WeeeDisplayConfig::DISPLAY_INCL], self::ZONE)
-            ->willReturn($includeWeee);
+            ->will($this->returnValue($includeWeee));
 
         $this->assertEquals($expectedValue, $this->renderer->getRowDisplayPriceInclTax());
     }
@@ -475,21 +463,21 @@
     ) {
         $this->weeeHelper->expects($this->once())
             ->method('isEnabled')
-            ->willReturn($weeeEnabled);
+            ->will($this->returnValue($weeeEnabled));
 
         $this->weeeHelper->expects($this->any())
             ->method('getBaseRowWeeeTaxInclTax')
             ->with($this->item)
-            ->willReturn($baseRowWeeeTaxInclTax);
+            ->will($this->returnValue($baseRowWeeeTaxInclTax));
 
         $this->item->expects($this->once())
             ->method('getBaseRowTotalInclTax')
-            ->willReturn($baseRowTotalInclTax);
+            ->will($this->returnValue($baseRowTotalInclTax));
 
         $this->weeeHelper->expects($this->any())
             ->method('typeOfDisplay')
             ->with([WeeeDisplayConfig::DISPLAY_INCL_DESCR, WeeeDisplayConfig::DISPLAY_INCL], self::ZONE)
-            ->willReturn($includeWeee);
+            ->will($this->returnValue($includeWeee));
 
         $this->assertEquals($expectedValue, $this->renderer->getBaseRowDisplayPriceInclTax());
     }
@@ -547,16 +535,16 @@
     ) {
         $this->weeeHelper->expects($this->once())
             ->method('isEnabled')
-            ->willReturn($weeeEnabled);
+            ->will($this->returnValue($weeeEnabled));
 
         $this->weeeHelper->expects($this->any())
             ->method('getWeeeTaxInclTax')
             ->with($this->item)
-            ->willReturn($weeeTaxInclTax);
+            ->will($this->returnValue($weeeTaxInclTax));
 
         $this->item->expects($this->once())
             ->method('getPriceInclTax')
-            ->willReturn($priceInclTax);
+            ->will($this->returnValue($priceInclTax));
 
         $this->assertEquals($expectedValue, $this->renderer->getFinalUnitDisplayPriceInclTax());
     }
@@ -576,16 +564,16 @@
     ) {
         $this->weeeHelper->expects($this->once())
             ->method('isEnabled')
-            ->willReturn($weeeEnabled);
+            ->will($this->returnValue($weeeEnabled));
 
         $this->weeeHelper->expects($this->any())
             ->method('getBaseWeeeTaxInclTax')
             ->with($this->item)
-            ->willReturn($baseWeeeTaxInclTax);
+            ->will($this->returnValue($baseWeeeTaxInclTax));
 
         $this->item->expects($this->once())
             ->method('getBasePriceInclTax')
-            ->willReturn($basePriceInclTax);
+            ->will($this->returnValue($basePriceInclTax));
 
         $this->assertEquals($expectedValue, $this->renderer->getBaseFinalUnitDisplayPriceInclTax());
     }
@@ -605,15 +593,15 @@
     ) {
         $this->weeeHelper->expects($this->once())
             ->method('isEnabled')
-            ->willReturn($weeeEnabled);
+            ->will($this->returnValue($weeeEnabled));
 
         $this->item->expects($this->any())
             ->method('getWeeeTaxAppliedAmount')
-            ->willReturn($weeeTaxExclTax);
+            ->will($this->returnValue($weeeTaxExclTax));
 
         $this->item->expects($this->once())
             ->method('getCalculationPrice')
-            ->willReturn($priceExclTax);
+            ->will($this->returnValue($priceExclTax));
 
         $this->assertEquals($expectedValue, $this->renderer->getFinalUnitDisplayPriceExclTax());
     }
@@ -633,19 +621,19 @@
     ) {
         $this->weeeHelper->expects($this->once())
             ->method('isEnabled')
-            ->willReturn($weeeEnabled);
+            ->will($this->returnValue($weeeEnabled));
 
         $this->item->expects($this->any())
             ->method('getBaseWeeeTaxAppliedAmount')
-            ->willReturn($baseWeeeTaxExclTax);
+            ->will($this->returnValue($baseWeeeTaxExclTax));
 
         $this->item->expects($this->once())
             ->method('getBaseRowTotal')
-            ->willReturn($basePriceExclTax);
+            ->will($this->returnValue($basePriceExclTax));
 
         $this->item->expects($this->once())
             ->method('getQtyOrdered')
-            ->willReturn(1);
+            ->will($this->returnValue(1));
 
         $this->assertEquals($expectedValue, $this->renderer->getBaseFinalUnitDisplayPriceExclTax());
     }
@@ -665,15 +653,15 @@
     ) {
         $this->weeeHelper->expects($this->once())
             ->method('isEnabled')
-            ->willReturn($weeeEnabled);
+            ->will($this->returnValue($weeeEnabled));
 
         $this->item->expects($this->any())
             ->method('getWeeeTaxAppliedRowAmount')
-            ->willReturn($rowWeeeTaxExclTax);
+            ->will($this->returnValue($rowWeeeTaxExclTax));
 
         $this->item->expects($this->once())
             ->method('getRowTotal')
-            ->willReturn($rowTotal);
+            ->will($this->returnValue($rowTotal));
 
         $this->assertEquals($expectedValue, $this->renderer->getFinalRowDisplayPriceExclTax());
     }
@@ -693,15 +681,15 @@
     ) {
         $this->weeeHelper->expects($this->once())
             ->method('isEnabled')
-            ->willReturn($weeeEnabled);
+            ->will($this->returnValue($weeeEnabled));
 
         $this->item->expects($this->any())
             ->method('getBaseWeeeTaxAppliedRowAmnt')
-            ->willReturn($baseRowWeeeTaxExclTax);
+            ->will($this->returnValue($baseRowWeeeTaxExclTax));
 
         $this->item->expects($this->once())
             ->method('getBaseRowTotal')
-            ->willReturn($baseRowTotal);
+            ->will($this->returnValue($baseRowTotal));
 
         $this->assertEquals($expectedValue, $this->renderer->getBaseFinalRowDisplayPriceExclTax());
     }
@@ -721,16 +709,16 @@
     ) {
         $this->weeeHelper->expects($this->once())
             ->method('isEnabled')
-            ->willReturn($weeeEnabled);
+            ->will($this->returnValue($weeeEnabled));
 
         $this->weeeHelper->expects($this->any())
             ->method('getRowWeeeTaxInclTax')
             ->with($this->item)
-            ->willReturn($rowWeeeTaxInclTax);
+            ->will($this->returnValue($rowWeeeTaxInclTax));
 
         $this->item->expects($this->once())
             ->method('getRowTotalInclTax')
-            ->willReturn($rowTotalInclTax);
+            ->will($this->returnValue($rowTotalInclTax));
 
         $this->assertEquals($expectedValue, $this->renderer->getFinalRowDisplayPriceInclTax());
     }
@@ -750,16 +738,16 @@
     ) {
         $this->weeeHelper->expects($this->once())
             ->method('isEnabled')
-            ->willReturn($weeeEnabled);
+            ->will($this->returnValue($weeeEnabled));
 
         $this->weeeHelper->expects($this->any())
             ->method('getBaseRowWeeeTaxInclTax')
             ->with($this->item)
-            ->willReturn($baseRowWeeeTaxInclTax);
+            ->will($this->returnValue($baseRowWeeeTaxInclTax));
 
         $this->item->expects($this->once())
             ->method('getBaseRowTotalInclTax')
-            ->willReturn($baseRowTotalInclTax);
+            ->will($this->returnValue($baseRowTotalInclTax));
 
         $this->assertEquals($expectedValue, $this->renderer->getBaseFinalRowDisplayPriceInclTax());
     }
@@ -811,24 +799,24 @@
 
         $itemMock->expects($this->once())
             ->method('getRowTotal')
-            ->willReturn($rowTotal);
+            ->will($this->returnValue($rowTotal));
 
         $itemMock->expects($this->once())
             ->method('getTaxAmount')
-            ->willReturn($taxAmount);
+            ->will($this->returnValue($taxAmount));
 
         $itemMock->expects($this->once())
             ->method('getDiscountTaxCompensationAmount')
-            ->willReturn($discountTaxCompensationAmount);
+            ->will($this->returnValue($discountTaxCompensationAmount));
 
         $itemMock->expects($this->once())
             ->method('getDiscountAmount')
-            ->willReturn($discountAmount);
+            ->will($this->returnValue($discountAmount));
 
         $this->weeeHelper->expects($this->once())
             ->method('getRowWeeeTaxInclTax')
             ->with($itemMock)
-            ->willReturn($weeeAmount);
+            ->will($this->returnValue($weeeAmount));
 
         $this->assertEquals($expectedValue, $this->renderer->getTotalAmount($itemMock));
     }
@@ -859,24 +847,24 @@
 
         $itemMock->expects($this->once())
             ->method('getBaseRowTotal')
-            ->willReturn($baseRowTotal);
+            ->will($this->returnValue($baseRowTotal));
 
         $itemMock->expects($this->once())
             ->method('getBaseTaxAmount')
-            ->willReturn($baseTaxAmount);
+            ->will($this->returnValue($baseTaxAmount));
 
         $itemMock->expects($this->once())
             ->method('getBaseDiscountTaxCompensationAmount')
-            ->willReturn($baseDiscountTaxCompensationAmount);
+            ->will($this->returnValue($baseDiscountTaxCompensationAmount));
 
         $itemMock->expects($this->once())
             ->method('getBaseDiscountAmount')
-            ->willReturn($baseDiscountAmount);
+            ->will($this->returnValue($baseDiscountAmount));
 
         $this->weeeHelper->expects($this->once())
             ->method('getBaseRowWeeeTaxInclTax')
             ->with($itemMock)
-            ->willReturn($baseWeeeAmount);
+            ->will($this->returnValue($baseWeeeAmount));
 
         $this->assertEquals($expectedValue, $this->renderer->getBaseTotalAmount($itemMock));
     }
