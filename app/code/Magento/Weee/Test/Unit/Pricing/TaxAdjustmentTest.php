<?php declare(strict_types=1);
/**
 * Copyright © Magento, Inc. All rights reserved.
 * See COPYING.txt for license details.
 */

namespace Magento\Weee\Test\Unit\Pricing;

use Magento\Framework\DataObject;
use Magento\Framework\Pricing\PriceCurrencyInterface;
use Magento\Framework\Pricing\SaleableInterface;
use Magento\Weee\Helper\Data;
use Magento\Weee\Model\Tax;
use Magento\Weee\Pricing\TaxAdjustment;
use PHPUnit\Framework\MockObject\MockObject;
use PHPUnit\Framework\TestCase;

class TaxAdjustmentTest extends TestCase
{
    /**
     * @var TaxAdjustment
     */
    protected $adjustment;

    /**
<<<<<<< HEAD
     * @var \Magento\Weee\Helper\Data | \PHPUnit\Framework\MockObject\MockObject
=======
     * @var Data|MockObject
>>>>>>> b2f063af
     */
    protected $weeeHelperMock;

    /**
<<<<<<< HEAD
     * @var \Magento\Tax\Helper\Data | \PHPUnit\Framework\MockObject\MockObject
=======
     * @var \Magento\Tax\Helper\Data|MockObject
>>>>>>> b2f063af
     */
    protected $taxHelperMock;

    /**
<<<<<<< HEAD
     * @var \Magento\Framework\Pricing\PriceCurrencyInterface|\PHPUnit\Framework\MockObject\MockObject
=======
     * @var PriceCurrencyInterface|MockObject
>>>>>>> b2f063af
     */
    protected $priceCurrencyMock;

    /**
     * @var int
     */
    protected $sortOrder = 5;

    protected function setUp(): void
    {
        $this->weeeHelperMock = $this->createMock(Data::class);
        $this->taxHelperMock = $this->createMock(\Magento\Tax\Helper\Data::class);
        $this->priceCurrencyMock = $this->createMock(PriceCurrencyInterface::class);
        $this->priceCurrencyMock->expects($this->any())
            ->method('convertAndRound')
            ->willReturnCallback(
                
                    function ($arg) {
                        return round($arg * 0.5, 2);
                    }
                
            );
        $this->priceCurrencyMock->expects($this->any())
            ->method('convert')
            ->willReturnCallback(
                
                    function ($arg) {
                        return $arg * 0.5;
                    }
                
            );

        $this->adjustment = new TaxAdjustment(
            $this->weeeHelperMock,
            $this->taxHelperMock,
            $this->priceCurrencyMock,
            $this->sortOrder
        );
    }

    public function testGetAdjustmentCode()
    {
        $this->assertEquals(TaxAdjustment::ADJUSTMENT_CODE, $this->adjustment->getAdjustmentCode());
    }

    public function testIsIncludedInBasePrice()
    {
        $this->assertFalse($this->adjustment->isIncludedInBasePrice());
    }

    /**
     * @param bool $taxDisplayExclTax
     * @param bool $isWeeeTaxable
     * @param bool $weeeDisplayConfig
     * @param bool $expectedResult
     * @dataProvider isIncludedInDisplayPriceDataProvider
     */
    public function testIsIncludedInDisplayPrice(
        $taxDisplayExclTax,
        $isWeeeTaxable,
        $weeeDisplayConfig,
        $expectedResult
    ) {
        $this->weeeHelperMock->expects($this->any())
            ->method('isEnabled')
            ->willReturn(true);
        $this->weeeHelperMock->expects($this->any())
            ->method('isTaxable')
            ->willReturn($isWeeeTaxable);
        $this->taxHelperMock->expects($this->any())
            ->method('displayPriceExcludingTax')
            ->willReturn($taxDisplayExclTax);

        $displayTypes = [
            Tax::DISPLAY_EXCL,
        ];
        $this->weeeHelperMock->expects($this->any())
            ->method('typeOfDisplay')
            ->with($displayTypes)
            ->willReturn($weeeDisplayConfig);

        $this->assertEquals($expectedResult, $this->adjustment->isIncludedInDisplayPrice());
    }

    /**
     * @return array
     */
    public function isIncludedInDisplayPriceDataProvider()
    {
        return [
            'display_incl_tax' => [
                'tax_display_excl_tax' => false,
                'is_weee_taxable' => true,
                'weee_display_config' => false,
                'expected_result' => true,
            ],
            'display_incl_tax_excl_weee' => [
                'tax_display_excl_tax' => false,
                'is_weee_taxable' => true,
                'weee_display_config' => true,
                'expected_result' => false,
            ],
            'display_excl_tax' => [
                'tax_display_excl_tax' => true,
                'is_weee_taxable' => true,
                'weee_display_config' => true,
                'expected_result' => false,
            ],
            'display_excl_tax_incl_weee' => [
                'tax_display_excl_tax' => true,
                'is_weee_taxable' => true,
                'weee_display_config' => false,
                'expected_result' => false,
            ],
        ];
    }

    /**
     * @param float $amount
     * @param DataObject[] $weeeAttributes
     * @param float $expectedResult
     * @dataProvider applyAdjustmentDataProvider
     */
    public function testApplyAdjustment($amount, $weeeAttributes, $expectedResult)
    {
        $object = $this->getMockForAbstractClass(SaleableInterface::class);

        $this->weeeHelperMock->expects($this->any())
            ->method('getProductWeeeAttributes')
            ->willReturn($weeeAttributes);

        $this->assertEquals($expectedResult, $this->adjustment->applyAdjustment($amount, $object));
    }

    /**
     * @return array
     */
    public function applyAdjustmentDataProvider()
    {
        return [
            [
                'amount' => 10,
                'weee_attributes' => [
                    new DataObject(
                        [
                            'tax_amount' => 5,
                        ]
                    ),
                    new DataObject(
                        [
                            'tax_amount' => 2.5,
                        ]
                    ),

                ],
                'expected_result' => 13.75,
            ],
        ];
    }
}<|MERGE_RESOLUTION|>--- conflicted
+++ resolved
@@ -23,29 +23,17 @@
     protected $adjustment;
 
     /**
-<<<<<<< HEAD
-     * @var \Magento\Weee\Helper\Data | \PHPUnit\Framework\MockObject\MockObject
-=======
      * @var Data|MockObject
->>>>>>> b2f063af
      */
     protected $weeeHelperMock;
 
     /**
-<<<<<<< HEAD
-     * @var \Magento\Tax\Helper\Data | \PHPUnit\Framework\MockObject\MockObject
-=======
      * @var \Magento\Tax\Helper\Data|MockObject
->>>>>>> b2f063af
      */
     protected $taxHelperMock;
 
     /**
-<<<<<<< HEAD
-     * @var \Magento\Framework\Pricing\PriceCurrencyInterface|\PHPUnit\Framework\MockObject\MockObject
-=======
      * @var PriceCurrencyInterface|MockObject
->>>>>>> b2f063af
      */
     protected $priceCurrencyMock;
 
@@ -61,21 +49,21 @@
         $this->priceCurrencyMock = $this->createMock(PriceCurrencyInterface::class);
         $this->priceCurrencyMock->expects($this->any())
             ->method('convertAndRound')
-            ->willReturnCallback(
-                
+            ->will(
+                $this->returnCallback(
                     function ($arg) {
                         return round($arg * 0.5, 2);
                     }
-                
+                )
             );
         $this->priceCurrencyMock->expects($this->any())
             ->method('convert')
-            ->willReturnCallback(
-                
+            ->will(
+                $this->returnCallback(
                     function ($arg) {
                         return $arg * 0.5;
                     }
-                
+                )
             );
 
         $this->adjustment = new TaxAdjustment(
@@ -125,7 +113,7 @@
         $this->weeeHelperMock->expects($this->any())
             ->method('typeOfDisplay')
             ->with($displayTypes)
-            ->willReturn($weeeDisplayConfig);
+            ->will($this->returnValue($weeeDisplayConfig));
 
         $this->assertEquals($expectedResult, $this->adjustment->isIncludedInDisplayPrice());
     }
@@ -175,7 +163,7 @@
 
         $this->weeeHelperMock->expects($this->any())
             ->method('getProductWeeeAttributes')
-            ->willReturn($weeeAttributes);
+            ->will($this->returnValue($weeeAttributes));
 
         $this->assertEquals($expectedResult, $this->adjustment->applyAdjustment($amount, $object));
     }
