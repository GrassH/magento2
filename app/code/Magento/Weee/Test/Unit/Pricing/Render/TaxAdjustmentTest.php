--- conflicted
+++ resolved
@@ -23,11 +23,7 @@
     /**
      * Weee helper mock
      *
-<<<<<<< HEAD
-     * @var \Magento\Weee\Helper\Data | \PHPUnit\Framework\MockObject\MockObject
-=======
      * @var \Magento\Weee\Helper\Data|MockObject
->>>>>>> b2f063af
      */
     protected $weeeHelperMock;
 
