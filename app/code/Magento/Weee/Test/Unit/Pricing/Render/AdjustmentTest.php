<?php declare(strict_types=1);
/**
 * Copyright © Magento, Inc. All rights reserved.
 * See COPYING.txt for license details.
 */

namespace Magento\Weee\Test\Unit\Pricing\Render;

use Magento\Catalog\Model\Product;
use Magento\Directory\Model\PriceCurrency;
use Magento\Framework\App\Config\ScopeConfigInterface;
use Magento\Framework\DataObject;
use Magento\Framework\Event\ManagerInterface;
use Magento\Framework\Pricing\Amount\Base;
use Magento\Framework\Pricing\PriceCurrencyInterface;
use Magento\Framework\Pricing\Render\Amount;
use Magento\Framework\View\Element\Template\Context;
use Magento\Weee\Helper\Data;
use Magento\Weee\Model\Tax;
use Magento\Weee\Pricing\Adjustment as PricingAdjustment;
use Magento\Weee\Pricing\Render\Adjustment;
use PHPUnit\Framework\TestCase;

/**
 * @SuppressWarnings(PHPMD.CouplingBetweenObjects)
 */
class AdjustmentTest extends TestCase
{
    /**
     * @var Adjustment
     */
    protected $model;

    /**
     * @var \Magento\Weee\Helper\Data
     */
    protected $weeeHelperMock;

    /**
     * Context mock
     *
     * @var \Magento\Framework\View\Element\Template\Context
     */
    protected $contextMock;

    /**
     * Price currency model mock
     *
     * @var PriceCurrency
     */
    protected $priceCurrencyMock;

    /**
     * Set up mocks for tested class
     */
    protected function setUp(): void
    {
        $this->contextMock = $this->createPartialMock(
            Context::class,
            ['getStoreConfig', 'getEventManager', 'getScopeConfig']
        );
        $this->priceCurrencyMock = $this->getMockForAbstractClass(
            PriceCurrencyInterface::class,
            [],
            '',
            true,
            true,
            true,
            []
        );
        $this->weeeHelperMock = $this->createMock(Data::class);
        $eventManagerMock = $this->getMockBuilder(ManagerInterface::class)
            ->disableOriginalConstructor()
            ->getMockForAbstractClass();

        $scopeConfigMock = $this->getMockForAbstractClass(ScopeConfigInterface::class);

        $this->contextMock->expects($this->any())
            ->method('getEventManager')
            ->willReturn($eventManagerMock);
        $this->contextMock->expects($this->any())
<<<<<<< HEAD
            ->method('getStoreConfig')
            ->willReturn($storeConfigMock);
        $this->contextMock->expects($this->any())
=======
>>>>>>> b2f063af
            ->method('getScopeConfig')
            ->willReturn($scopeConfigMock);

        $this->model = new Adjustment(
            $this->contextMock,
            $this->priceCurrencyMock,
            $this->weeeHelperMock
        );
    }

    /**
     * Test for method getAdjustmentCode
     */
    public function testGetAdjustmentCode()
    {
        $this->assertEquals(PricingAdjustment::ADJUSTMENT_CODE, $this->model->getAdjustmentCode());
    }

    /**
     * Test for method getFinalAmount
     */
    public function testGetFinalAmount()
    {
        $this->priceCurrencyMock->expects($this->once())
            ->method('format')
            ->with(10, true, 2)
            ->willReturn("$10.00");

        $displayValue = 10;
        $expectedValue = "$10.00";
        $typeOfDisplay = 1; //Just to set it to not false
        /** @var Amount $amountRender */
        $amountRender = $this->getMockBuilder(Amount::class)
            ->disableOriginalConstructor()
            ->setMethods(['getSaleableItem', 'getDisplayValue', 'getAmount'])
            ->getMock();
        $amountRender->expects($this->any())
            ->method('getDisplayValue')
<<<<<<< HEAD
            ->willReturn($displayValue);
        $this->weeeHelperMock->expects($this->any())->method('typeOfDisplay')->willReturn($typeOfDisplay);
        /** @var \Magento\Framework\Pricing\Amount\Base $baseAmount */
        $baseAmount = $this->getMockBuilder(\Magento\Framework\Pricing\Amount\Base::class)
=======
            ->will($this->returnValue($displayValue));
        $this->weeeHelperMock->expects($this->any())->method('typeOfDisplay')->will($this->returnValue($typeOfDisplay));
        /** @var Base $baseAmount */
        $baseAmount = $this->getMockBuilder(Base::class)
>>>>>>> b2f063af
            ->disableOriginalConstructor()
            ->setMethods(['getValue'])
            ->getMock();
        $amountRender->expects($this->any())
            ->method('getAmount')
            ->willReturn($baseAmount);

        $this->model->render($amountRender);
        $result = $this->model->getFinalAmount();

        $this->assertEquals($expectedValue, $result);
    }

    /**
     * Test for method showInclDescr
     *
     * @dataProvider showInclDescrDataProvider
     */
    public function testShowInclDescr($typeOfDisplay, $amount, $expectedResult)
    {
        /** @var Amount $amountRender */
        $amountRender = $this->getMockBuilder(Amount::class)
            ->disableOriginalConstructor()
            ->setMethods(['getSaleableItem', 'getDisplayValue', 'getAmount'])
            ->getMock();
        /** @var Product $saleable */
        $saleable = $this->getMockBuilder(Product::class)
            ->disableOriginalConstructor()
            ->setMethods(['__wakeup'])
            ->getMock();
        /** @var Base $baseAmount */
        $baseAmount = $this->getMockBuilder(Base::class)
            ->disableOriginalConstructor()
            ->setMethods(['getValue'])
            ->getMock();

        $baseAmount->expects($this->any())
            ->method('getValue')
            ->willReturn($amount);

        $amountRender->expects($this->any())
            ->method('getAmount')
            ->willReturn($baseAmount);

        $callback = function ($argument) use ($typeOfDisplay) {
            if (is_array($argument)) {
                return in_array($typeOfDisplay, $argument);
            } else {
                return $argument == $typeOfDisplay;
            }
        };

        $this->weeeHelperMock->expects($this->any())->method('typeOfDisplay')->willReturnCallback($callback);
        $this->weeeHelperMock->expects($this->any())->method('getAmountExclTax')->willReturn($amount);
        $amountRender->expects($this->any())->method('getSaleableItem')->willReturn($saleable);

        $this->model->render($amountRender);
        $result = $this->model->showInclDescr();

        $this->assertEquals($expectedResult, $result);
    }

    /**
     * Data provider for testShowInclDescr
     *
     * @return array
     */
    public function showInclDescrDataProvider()
    {
        return [
            [Tax::DISPLAY_INCL, 1.23, false],
            [Tax::DISPLAY_INCL_DESCR, 1.23, true],
            [Tax::DISPLAY_EXCL_DESCR_INCL, 1.23, false],
            [Tax::DISPLAY_EXCL, 1.23, false],
            [4, 1.23, false],
            [Tax::DISPLAY_INCL, 0, false],
            [Tax::DISPLAY_INCL_DESCR, 0, false],
            [Tax::DISPLAY_EXCL_DESCR_INCL, 0, false],
            [Tax::DISPLAY_EXCL, 0, false],
            [4, 0, false],
        ];
    }

    /**
     * Test method for showExclDescrIncl
     *
     * @param int $typeOfDisplay
     * @param float $amount
     * @param bool $expectedResult
     * @dataProvider showExclDescrInclDataProvider
     */
    public function testShowExclDescrIncl($typeOfDisplay, $amount, $expectedResult)
    {
        /** @var Amount $amountRender */
        $amountRender = $this->getMockBuilder(Amount::class)
            ->disableOriginalConstructor()
            ->setMethods(['getSaleableItem', 'getDisplayValue', 'getAmount'])
            ->getMock();
        /** @var Product $saleable */
        $saleable = $this->getMockBuilder(Product::class)
            ->disableOriginalConstructor()
            ->setMethods(['__wakeup'])
            ->getMock();
        /** @var Base $baseAmount */
        $baseAmount = $this->getMockBuilder(Base::class)
            ->disableOriginalConstructor()
            ->setMethods(['getValue'])
            ->getMock();
        $baseAmount->expects($this->any())
            ->method('getValue')
            ->willReturn($amount);
        $amountRender->expects($this->any())
            ->method('getAmount')
            ->willReturn($baseAmount);

        $callback = function ($argument) use ($typeOfDisplay) {
            if (is_array($argument)) {
                return in_array($typeOfDisplay, $argument);
            } else {
                return $argument == $typeOfDisplay;
            }
        };

        $this->weeeHelperMock->expects($this->any())->method('typeOfDisplay')->willReturnCallback($callback);
        $this->weeeHelperMock->expects($this->any())->method('getAmountExclTax')->willReturn($amount);
        $amountRender->expects($this->any())->method('getSaleableItem')->willReturn($saleable);

        $this->model->render($amountRender);
        $result = $this->model->showExclDescrIncl();

        $this->assertEquals($expectedResult, $result);
    }

    /**
     * Data provider for testShowExclDescrIncl
     *
     * @return array
     */
    public function showExclDescrInclDataProvider()
    {
        return [
            [Tax::DISPLAY_INCL, 1.23, false],
            [Tax::DISPLAY_INCL_DESCR, 1.23, false],
            [Tax::DISPLAY_EXCL_DESCR_INCL, 1.23, true],
            [Tax::DISPLAY_EXCL, 1.23, false],
            [4, 1.23, false],
            [Tax::DISPLAY_INCL, 0, false],
            [Tax::DISPLAY_INCL_DESCR, 0, false],
            [Tax::DISPLAY_EXCL_DESCR_INCL, 0, false],
            [Tax::DISPLAY_EXCL, 0, false],
            [4, 0, false],
        ];
    }

    /**
     * Test for method getWeeeTaxAttributes
     *
     * @param int $typeOfDisplay
     * @param array $attributes
     * @param array $expectedResult
     * @dataProvider getWeeeTaxAttributesDataProvider
     */
    public function testGetWeeeTaxAttributes($typeOfDisplay, $attributes, $expectedResult)
    {
        /** @var Amount $amountRender */
        $amountRender = $this->getMockBuilder(Amount::class)
            ->disableOriginalConstructor()
            ->setMethods(['getSaleableItem', 'getDisplayValue', 'getAmount'])
            ->getMock();
        /** @var Product $saleable */
        $saleable = $this->getMockBuilder(Product::class)
            ->disableOriginalConstructor()
            ->setMethods(['__wakeup'])
            ->getMock();
        /** @var Base $baseAmount */
        $baseAmount = $this->getMockBuilder(Base::class)
            ->disableOriginalConstructor()
            ->setMethods(['getValue'])
            ->getMock();
        $amountRender->expects($this->any())
            ->method('getAmount')
            ->willReturn($baseAmount);
        $callback = function ($argument) use ($typeOfDisplay) {
            if (is_array($argument)) {
                return in_array($typeOfDisplay, $argument);
            } else {
                return $argument == $typeOfDisplay;
            }
        };
        $this->weeeHelperMock->expects($this->any())->method('typeOfDisplay')->willReturnCallback($callback);
        $this->weeeHelperMock->expects($this->any())
            ->method('getProductWeeeAttributesForDisplay')
            ->willReturn($attributes);
        $amountRender->expects($this->any())->method('getSaleableItem')->willReturn($saleable);

        $this->model->render($amountRender);
        $result = $this->model->getWeeeTaxAttributes();

        $this->assertEquals($expectedResult, $result);
    }

    /**
     * Data provider for testGetWeeeTaxAttributes
     *
     * @return array
     */
    public function getWeeeTaxAttributesDataProvider()
    {
        return [
            [Tax::DISPLAY_INCL, [1, 2, 3], []],
            [Tax::DISPLAY_INCL_DESCR, [1, 2, 3], [1, 2, 3]],
            [Tax::DISPLAY_EXCL_DESCR_INCL, [1, 2, 3], [1, 2, 3]],
            [Tax::DISPLAY_EXCL, [1, 2, 3], []],
            [4, [1, 2, 3], []],
        ];
    }

    /**
     * Test for method renderWeeeTaxAttribute
     *
     * @param DataObject $attribute
     * @param string $expectedResult
     * @dataProvider renderWeeeTaxAttributeAmountDataProvider
     */
    public function testRenderWeeeTaxAttributeAmount($attribute, $expectedResult)
    {
        $this->priceCurrencyMock->expects($this->any())->method('convertAndFormat')->willReturnArgument(0);

        $result = $this->model->renderWeeeTaxAttribute($attribute);
        $this->assertEquals($expectedResult, $result);
    }

    /**
     * Data provider for testRenderWeeeTaxAttributeAmount
     *
     * @return array
     */
    public function renderWeeeTaxAttributeAmountDataProvider()
    {
        return [
            [new DataObject(['amount' => 51]), 51],
            [new DataObject(['amount' => false]), false],
        ];
    }

    /**
     * Test for method renderWeeeTaxAttributeName
     *
     * @param DataObject $attribute
     * @param string $expectedResult
     * @dataProvider renderWeeeTaxAttributeNameDataProvider
     */
    public function testRenderWeeeTaxAttributeName($attribute, $expectedResult)
    {
        $this->priceCurrencyMock->expects($this->any())->method('convertAndFormat')->willReturnArgument(0);

        $result = $this->model->renderWeeeTaxAttributeName($attribute);
        $this->assertEquals($expectedResult, $result);
    }

    /**
     * Data provider for testRenderWeeeTaxAttributeName
     *
     * @return array
     */
    public function renderWeeeTaxAttributeNameDataProvider()
    {
        return [
            [new DataObject(['name' => 51]), 51],
            [new DataObject(['name' => false]), false],
        ];
    }

    /**
     * Test for method renderWeeeTaxAttributeWithTax
     *
     * @param DataObject $attribute
     * @param string $expectedResult
     * @dataProvider renderWeeeTaxAttributeAmountWithTaxDataProvider
     */
    public function testRenderWeeeTaxAttributeWithTax($attribute, $expectedResult)
    {
        $this->priceCurrencyMock->expects($this->any())->method('convertAndFormat')->willReturnArgument(0);

        $result = $this->model->renderWeeeTaxAttributeWithTax($attribute);
        $this->assertEquals($expectedResult, $result);
    }

    /**
     * Data provider for testRenderWeeeTaxAttributeAmount
     *
     * @return array
     */
    public function renderWeeeTaxAttributeAmountWithTaxDataProvider()
    {
        return [
            [new DataObject(['amount_excl_tax' => 50, 'tax_amount' => 5]), 55],
            [new DataObject(['amount_excl_tax' => false]), false],
        ];
    }
}<|MERGE_RESOLUTION|>--- conflicted
+++ resolved
@@ -77,16 +77,10 @@
 
         $this->contextMock->expects($this->any())
             ->method('getEventManager')
-            ->willReturn($eventManagerMock);
+            ->will($this->returnValue($eventManagerMock));
         $this->contextMock->expects($this->any())
-<<<<<<< HEAD
-            ->method('getStoreConfig')
-            ->willReturn($storeConfigMock);
-        $this->contextMock->expects($this->any())
-=======
->>>>>>> b2f063af
             ->method('getScopeConfig')
-            ->willReturn($scopeConfigMock);
+            ->will($this->returnValue($scopeConfigMock));
 
         $this->model = new Adjustment(
             $this->contextMock,
@@ -111,7 +105,7 @@
         $this->priceCurrencyMock->expects($this->once())
             ->method('format')
             ->with(10, true, 2)
-            ->willReturn("$10.00");
+            ->will($this->returnValue("$10.00"));
 
         $displayValue = 10;
         $expectedValue = "$10.00";
@@ -123,23 +117,16 @@
             ->getMock();
         $amountRender->expects($this->any())
             ->method('getDisplayValue')
-<<<<<<< HEAD
-            ->willReturn($displayValue);
-        $this->weeeHelperMock->expects($this->any())->method('typeOfDisplay')->willReturn($typeOfDisplay);
-        /** @var \Magento\Framework\Pricing\Amount\Base $baseAmount */
-        $baseAmount = $this->getMockBuilder(\Magento\Framework\Pricing\Amount\Base::class)
-=======
             ->will($this->returnValue($displayValue));
         $this->weeeHelperMock->expects($this->any())->method('typeOfDisplay')->will($this->returnValue($typeOfDisplay));
         /** @var Base $baseAmount */
         $baseAmount = $this->getMockBuilder(Base::class)
->>>>>>> b2f063af
             ->disableOriginalConstructor()
             ->setMethods(['getValue'])
             ->getMock();
         $amountRender->expects($this->any())
             ->method('getAmount')
-            ->willReturn($baseAmount);
+            ->will($this->returnValue($baseAmount));
 
         $this->model->render($amountRender);
         $result = $this->model->getFinalAmount();
@@ -172,11 +159,11 @@
 
         $baseAmount->expects($this->any())
             ->method('getValue')
-            ->willReturn($amount);
+            ->will($this->returnValue($amount));
 
         $amountRender->expects($this->any())
             ->method('getAmount')
-            ->willReturn($baseAmount);
+            ->will($this->returnValue($baseAmount));
 
         $callback = function ($argument) use ($typeOfDisplay) {
             if (is_array($argument)) {
@@ -186,9 +173,9 @@
             }
         };
 
-        $this->weeeHelperMock->expects($this->any())->method('typeOfDisplay')->willReturnCallback($callback);
-        $this->weeeHelperMock->expects($this->any())->method('getAmountExclTax')->willReturn($amount);
-        $amountRender->expects($this->any())->method('getSaleableItem')->willReturn($saleable);
+        $this->weeeHelperMock->expects($this->any())->method('typeOfDisplay')->will($this->returnCallback($callback));
+        $this->weeeHelperMock->expects($this->any())->method('getAmountExclTax')->will($this->returnValue($amount));
+        $amountRender->expects($this->any())->method('getSaleableItem')->will($this->returnValue($saleable));
 
         $this->model->render($amountRender);
         $result = $this->model->showInclDescr();
@@ -244,10 +231,10 @@
             ->getMock();
         $baseAmount->expects($this->any())
             ->method('getValue')
-            ->willReturn($amount);
+            ->will($this->returnValue($amount));
         $amountRender->expects($this->any())
             ->method('getAmount')
-            ->willReturn($baseAmount);
+            ->will($this->returnValue($baseAmount));
 
         $callback = function ($argument) use ($typeOfDisplay) {
             if (is_array($argument)) {
@@ -257,9 +244,9 @@
             }
         };
 
-        $this->weeeHelperMock->expects($this->any())->method('typeOfDisplay')->willReturnCallback($callback);
-        $this->weeeHelperMock->expects($this->any())->method('getAmountExclTax')->willReturn($amount);
-        $amountRender->expects($this->any())->method('getSaleableItem')->willReturn($saleable);
+        $this->weeeHelperMock->expects($this->any())->method('typeOfDisplay')->will($this->returnCallback($callback));
+        $this->weeeHelperMock->expects($this->any())->method('getAmountExclTax')->will($this->returnValue($amount));
+        $amountRender->expects($this->any())->method('getSaleableItem')->will($this->returnValue($saleable));
 
         $this->model->render($amountRender);
         $result = $this->model->showExclDescrIncl();
@@ -315,7 +302,7 @@
             ->getMock();
         $amountRender->expects($this->any())
             ->method('getAmount')
-            ->willReturn($baseAmount);
+            ->will($this->returnValue($baseAmount));
         $callback = function ($argument) use ($typeOfDisplay) {
             if (is_array($argument)) {
                 return in_array($typeOfDisplay, $argument);
@@ -323,11 +310,11 @@
                 return $argument == $typeOfDisplay;
             }
         };
-        $this->weeeHelperMock->expects($this->any())->method('typeOfDisplay')->willReturnCallback($callback);
+        $this->weeeHelperMock->expects($this->any())->method('typeOfDisplay')->will($this->returnCallback($callback));
         $this->weeeHelperMock->expects($this->any())
             ->method('getProductWeeeAttributesForDisplay')
-            ->willReturn($attributes);
-        $amountRender->expects($this->any())->method('getSaleableItem')->willReturn($saleable);
+            ->will($this->returnValue($attributes));
+        $amountRender->expects($this->any())->method('getSaleableItem')->will($this->returnValue($saleable));
 
         $this->model->render($amountRender);
         $result = $this->model->getWeeeTaxAttributes();
@@ -360,7 +347,7 @@
      */
     public function testRenderWeeeTaxAttributeAmount($attribute, $expectedResult)
     {
-        $this->priceCurrencyMock->expects($this->any())->method('convertAndFormat')->willReturnArgument(0);
+        $this->priceCurrencyMock->expects($this->any())->method('convertAndFormat')->will($this->returnArgument(0));
 
         $result = $this->model->renderWeeeTaxAttribute($attribute);
         $this->assertEquals($expectedResult, $result);
@@ -388,7 +375,7 @@
      */
     public function testRenderWeeeTaxAttributeName($attribute, $expectedResult)
     {
-        $this->priceCurrencyMock->expects($this->any())->method('convertAndFormat')->willReturnArgument(0);
+        $this->priceCurrencyMock->expects($this->any())->method('convertAndFormat')->will($this->returnArgument(0));
 
         $result = $this->model->renderWeeeTaxAttributeName($attribute);
         $this->assertEquals($expectedResult, $result);
@@ -416,7 +403,7 @@
      */
     public function testRenderWeeeTaxAttributeWithTax($attribute, $expectedResult)
     {
-        $this->priceCurrencyMock->expects($this->any())->method('convertAndFormat')->willReturnArgument(0);
+        $this->priceCurrencyMock->expects($this->any())->method('convertAndFormat')->will($this->returnArgument(0));
 
         $result = $this->model->renderWeeeTaxAttributeWithTax($attribute);
         $this->assertEquals($expectedResult, $result);
