<?php
/**
 * Copyright © 2015 Magento. All rights reserved.
 * See COPYING.txt for license details.
 */
namespace Magento\Weee\Test\Unit\Model\Resource;

class TaxTest extends \PHPUnit_Framework_TestCase
{
    /**
     * @var \Magento\Weee\Model\Resource\Tax
     */
    protected $model;

    /**
     * @var \PHPUnit_Framework_MockObject_MockObject
     */
    protected $resourceMock;

    /**
     * @var \PHPUnit_Framework_MockObject_MockObject
     */
    protected $storeManagerMock;

    /**
     * @var \PHPUnit_Framework_MockObject_MockObject
     */
    protected $connectionMock;
<<<<<<< HEAD
=======

    /**
     * @var \PHPUnit_Framework_MockObject_MockObject
     */
    protected $selectMock;
>>>>>>> 9a960ca6

    protected function setUp()
    {
        $this->objectManager = new \Magento\Framework\TestFramework\Unit\Helper\ObjectManager($this);

        $this->storeManagerMock = $this->getMock('\Magento\Store\Model\StoreManagerInterface');

        $this->selectMock = $this->getMock('\Magento\Framework\DB\Select', [], [], '', false);

        $this->connectionMock = $this->getMock('\Magento\Framework\DB\Adapter\AdapterInterface', [], [], '', false);
        $this->connectionMock->expects($this->once())
            ->method('select')
            ->willReturn($this->selectMock);

        $this->resourceMock = $this->getMock('\Magento\Framework\App\Resource', [], [], '', false);
        $this->resourceMock->expects($this->any())
            ->method('getConnection')
            ->willReturn($this->connectionMock);


        $this->resourceMock->expects($this->atLeastOnce())
            ->method('getTableName')
            ->willReturn('table_name');

        $contextMock = $this->getMock('\Magento\Framework\Model\Resource\Db\Context', [], [], '', false);
        $contextMock->expects($this->any())->method('getResources')->willReturn($this->resourceMock);

        $this->model = $this->objectManager->getObject(
            'Magento\Weee\Model\Resource\Tax',
            [
                'context' => $contextMock,
            ]
        );
    }

    public function testInWeeeLocation()
    {
        $this->selectMock->expects($this->at(1))
            ->method('where')
            ->with('website_id IN(?)', [1, 0])
            ->willReturn($this->selectMock);

        $this->selectMock->expects($this->at(2))
            ->method('where')
            ->with('country = ?', 'US')
            ->willReturn($this->selectMock);

        $this->selectMock->expects($this->at(3))
            ->method('where')
            ->with('state = ?', 0)
            ->willReturn($this->selectMock);

        $this->selectMock->expects($this->any())
            ->method('from')
            ->with('table_name', 'value')
            ->willReturn($this->selectMock);

        $this->model->isWeeeInLocation('US', 0, 1);
    }

    public function testFetchWeeeTaxCalculationsByEntity()
    {
        $this->selectMock->expects($this->any())
            ->method('where')
            ->willReturn($this->selectMock);

        $this->selectMock->expects($this->any())
            ->method('from')
            ->with(
                ['eavTable' => 'table_name'],
                [
                    'eavTable.attribute_code',
                    'eavTable.attribute_id',
                    'eavTable.frontend_label'
                ]
            )->willReturn($this->selectMock);

        $this->selectMock->expects($this->any())
            ->method('joinLeft')
            ->willReturn($this->selectMock);

        $this->selectMock->expects($this->any())
            ->method('joinInner')
            ->willReturn($this->selectMock);

        $this->model->fetchWeeeTaxCalculationsByEntity('US', 0, 1, 3, 4);
    }
}<|MERGE_RESOLUTION|>--- conflicted
+++ resolved
@@ -26,14 +26,11 @@
      * @var \PHPUnit_Framework_MockObject_MockObject
      */
     protected $connectionMock;
-<<<<<<< HEAD
-=======
 
     /**
      * @var \PHPUnit_Framework_MockObject_MockObject
      */
     protected $selectMock;
->>>>>>> 9a960ca6
 
     protected function setUp()
     {
