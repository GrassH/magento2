<?php declare(strict_types=1);
/**
 * Copyright © Magento, Inc. All rights reserved.
 * See COPYING.txt for license details.
 */

/**
 * Test class for \Magento\Weee\Model\Config
 */
namespace Magento\Weee\Test\Unit\Model;

use Magento\Framework\App\Config\ScopeConfigInterface;
use Magento\Store\Model\ScopeInterface;
use Magento\Tax\Helper\Data;
use Magento\Weee\Model\Config;
use PHPUnit\Framework\TestCase;

class ConfigTest extends TestCase
{
    /**
     * Tests the methods that rely on the ScopeConfigInterface object to provide their return values
     *
     * @param string $method
     * @param string $path
     * @param bool $configValue
     * @param bool $expectedValue
     * @dataProvider dataProviderScopeConfigMethods
     */
    public function testScopeConfigMethods($method, $path, $configValue, $expectedValue)
    {
        $scopeConfigMock = $this->getMockForAbstractClass(ScopeConfigInterface::class);
        $scopeConfigMock->expects($this->any())
            ->method('getValue')
<<<<<<< HEAD
            ->with($path, \Magento\Store\Model\ScopeInterface::SCOPE_STORE, null)
            ->willReturn($configValue);
        $scopeConfigMock->expects($this->any())
            ->method('isSetFlag')
            ->with($path, \Magento\Store\Model\ScopeInterface::SCOPE_STORE, null)
            ->willReturn($configValue);
=======
            ->with($path, ScopeInterface::SCOPE_STORE, null)
            ->will($this->returnValue($configValue));
        $scopeConfigMock->expects($this->any())
            ->method('isSetFlag')
            ->with($path, ScopeInterface::SCOPE_STORE, null)
            ->will($this->returnValue($configValue));
>>>>>>> b2f063af

        $taxData = $this->createMock(Data::class);

        /** @var Config */
        $model = new Config($scopeConfigMock, $taxData);
        $this->assertEquals($expectedValue, $model->{$method}());
    }

    /**
     * @return array
     * @SuppressWarnings(PHPMD.ExcessiveMethodLength)
     */
    public function dataProviderScopeConfigMethods()
    {
        return [
            [
                'getPriceDisplayType',
                Config::XML_PATH_FPT_DISPLAY_PRODUCT_VIEW,
                true,
                true,
            ],
            [
                'getListPriceDisplayType',
                Config::XML_PATH_FPT_DISPLAY_PRODUCT_LIST,
                true,
                true
            ],
            [
                'getSalesPriceDisplayType',
                Config::XML_PATH_FPT_DISPLAY_SALES,
                true,
                true
            ],
            [
                'getEmailPriceDisplayType',
                Config::XML_PATH_FPT_DISPLAY_EMAIL,
                true,
                true
            ],
            [
                'includeInSubtotal',
                Config::XML_PATH_FPT_INCLUDE_IN_SUBTOTAL,
                true,
                true
            ],
            [
                'isTaxable',
                Config::XML_PATH_FPT_TAXABLE,
                true,
                true
            ],
            [
                'isEnabled',
                Config::XML_PATH_FPT_ENABLED,
                true,
                true
            ]
        ];
    }
}<|MERGE_RESOLUTION|>--- conflicted
+++ resolved
@@ -31,21 +31,12 @@
         $scopeConfigMock = $this->getMockForAbstractClass(ScopeConfigInterface::class);
         $scopeConfigMock->expects($this->any())
             ->method('getValue')
-<<<<<<< HEAD
-            ->with($path, \Magento\Store\Model\ScopeInterface::SCOPE_STORE, null)
-            ->willReturn($configValue);
-        $scopeConfigMock->expects($this->any())
-            ->method('isSetFlag')
-            ->with($path, \Magento\Store\Model\ScopeInterface::SCOPE_STORE, null)
-            ->willReturn($configValue);
-=======
             ->with($path, ScopeInterface::SCOPE_STORE, null)
             ->will($this->returnValue($configValue));
         $scopeConfigMock->expects($this->any())
             ->method('isSetFlag')
             ->with($path, ScopeInterface::SCOPE_STORE, null)
             ->will($this->returnValue($configValue));
->>>>>>> b2f063af
 
         $taxData = $this->createMock(Data::class);
 
