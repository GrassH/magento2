--- conflicted
+++ resolved
@@ -210,11 +210,8 @@
      */
     public function testCollect($taxConfig, $weeeConfig, $itemWeeeTaxDetails, $itemQty, $addressData = [])
     {
-<<<<<<< HEAD
+        //Setup
         $this->markTestSkipped('MAGETWO-42308');
-=======
-        //Setup
->>>>>>> 4cc81e9f
         $itemMock = $this->setupItemMock($itemQty);
         $addressMock = $this->setupAddressMock($itemMock, $weeeConfig['isTaxable'], $itemWeeeTaxDetails, $addressData);
 
