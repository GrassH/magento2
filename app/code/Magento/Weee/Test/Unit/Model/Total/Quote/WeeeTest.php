--- conflicted
+++ resolved
@@ -225,26 +225,21 @@
      * @param array $taxRates
      * @param array $itemData
      * @param float $itemQty
-     * @param bool $itemIsParent
+     * @param float $parentQty
      * @param array $addressData
      * @param bool $assertSetApplied
      * @dataProvider collectDataProvider
      */
-<<<<<<< HEAD
     public function testCollect(
         $taxConfig,
         $weeeConfig,
         $taxRates,
         $itemData,
         $itemQty,
-        $itemIsParent,
+        $parentQty,
         $addressData,
         $assertSetApplied = false
     ) {
-=======
-    public function testCollect($taxConfig, $weeeConfig, $taxRates, $itemData, $itemQty, $parentQty, $addressData)
-    {
->>>>>>> c8b8b0ac
         $items = [];
         if ($parentQty > 0) {
             $items = $this->setupParentItemWithChildrenMock($parentQty, $itemQty);
@@ -776,13 +771,8 @@
             'item' => [
                 'weee_tax_applied_amount' => 10,
                 'base_weee_tax_applied_amount' => 10,
-<<<<<<< HEAD
-                'weee_tax_applied_row_amount' => 20,
-                'base_weee_tax_applied_row_amnt' => 20,
-=======
                 'weee_tax_applied_row_amount' => 60,
                 'base_weee_tax_applied_row_amnt' => 60,
->>>>>>> c8b8b0ac
                 'weee_tax_applied_amount_incl_tax' => 10,
                 'base_weee_tax_applied_amount_incl_tax' => 10,
                 'weee_tax_applied_row_amount_incl_tax' => 60,
