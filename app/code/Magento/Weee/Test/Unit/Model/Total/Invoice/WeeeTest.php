<?php declare(strict_types=1);
/**
 * Copyright © Magento, Inc. All rights reserved.
 * See COPYING.txt for license details.
 */
namespace Magento\Weee\Test\Unit\Model\Total\Invoice;

use Magento\Framework\Serialize\Serializer\Json;
use Magento\Framework\TestFramework\Unit\Helper\ObjectManager;
use Magento\Sales\Model\Order;
use Magento\Sales\Model\Order\Invoice;
use Magento\Sales\Model\Order\Invoice\Item;
use Magento\Sales\Model\Order\Invoice\Total\Tax;
use Magento\Weee\Helper\Data;
use Magento\Weee\Model\Total\Invoice\Weee;
use PHPUnit\Framework\MockObject\MockObject;
use PHPUnit\Framework\TestCase;

class WeeeTest extends TestCase
{
    /**
     * @var Weee
     */
    protected $model;

    /**
<<<<<<< HEAD
     * @var \Magento\Sales\Model\Order|\PHPUnit\Framework\MockObject\MockObject
=======
     * @var Order|MockObject
>>>>>>> b2f063af
     */
    protected $order;

    /**
     * @var  ObjectManager
     */
    protected $objectManager;

    /**
<<<<<<< HEAD
     * @var \Magento\Sales\Model\Order\Invoice|\PHPUnit\Framework\MockObject\MockObject
=======
     * @var Invoice|MockObject
>>>>>>> b2f063af
     */
    protected $invoice;

    /**
<<<<<<< HEAD
     * @var \Magento\Weee\Helper\Data|\PHPUnit\Framework\MockObject\MockObject
=======
     * @var Data|MockObject
>>>>>>> b2f063af
     */
    protected $weeeData;

    protected function setUp(): void
    {
        $this->weeeData = $this->getMockBuilder(Data::class)
            ->setMethods(
                [
                    'getRowWeeeTaxInclTax',
                    'getBaseRowWeeeTaxInclTax',
                    'getWeeeAmountInvoiced',
                    'getBaseWeeeAmountInvoiced',
                    'getWeeeTaxAmountInvoiced',
                    'getBaseWeeeTaxAmountInvoiced',
                    'getApplied',
                    'setApplied',
                    'includeInSubtotal',
                ]
            )->disableOriginalConstructor()
            ->getMock();

        $this->objectManager = new ObjectManager($this);
        $serializer = $this->objectManager->getObject(Json::class);
        /** @var Tax $model */
        $this->model = $this->objectManager->getObject(
            Weee::class,
            [
                'weeeData' => $this->weeeData,
                'serializer' => $serializer
            ]
        );

        $this->order = $this->createPartialMock(Order::class, [
                '__wakeup'
            ]);

        $this->invoice = $this->createPartialMock(Invoice::class, [
                'getAllItems',
                'getOrder',
                'roundPrice',
                'isLast',
                'getStore',
                '__wakeup',
            ]);
        $this->invoice->expects($this->atLeastOnce())->method('getOrder')->willReturn($this->order);
    }

    /**
     * @param $orderData
     */
    private function setupOrder($orderData)
    {
        //Set up order mock
        foreach ($orderData['data_fields'] as $key => $value) {
            $this->order->setData($key, $value);
        }
    }

    /**
     * @param array $orderData
     * @param array $invoiceData
     * @param array $expectedResults
     * @dataProvider collectDataProvider
     */
    public function testCollect($orderData, $invoiceData, $expectedResults)
    {
        $roundingDelta = [];

        $this->setupOrder($orderData);

        //Set up weeeData mock
        $this->weeeData->expects($this->once())
            ->method('includeInSubtotal')
            ->willReturn($invoiceData['include_in_subtotal']);

        //Set up invoice mock
        /** @var Item[] $invoiceItems */
        $invoiceItems = [];
        foreach ($invoiceData['items'] as $itemKey => $invoiceItemData) {
            $invoiceItems[$itemKey] = $this->getInvoiceItem($invoiceItemData);
        }
        $this->invoice->expects($this->once())
            ->method('getAllItems')
            ->willReturn($invoiceItems);
        $this->invoice->expects($this->once())
            ->method('isLast')
            ->willReturn($invoiceData['is_last']);
        foreach ($invoiceData['data_fields'] as $key => $value) {
            $this->invoice->setData($key, $value);
        }
        $this->invoice->expects($this->any())
            ->method('roundPrice')
            ->willReturnCallback(
                function ($price, $type) use (&$roundingDelta) {
                    if (!isset($roundingDelta[$type])) {
                        $roundingDelta[$type] = 0;
                    }
                    $roundedPrice = round($price + $roundingDelta[$type], 2);
                    $roundingDelta[$type] = $price - $roundedPrice;

                    return $roundedPrice;
                }
            );

        $this->model->collect($this->invoice);

        //verify invoice data
        foreach ($expectedResults['invoice_data'] as $key => $value) {
            $this->assertEquals($value, $this->invoice->getData($key), 'Invoice data field ' . $key . ' is incorrect');
        }
        //verify invoice item data
        foreach ($expectedResults['invoice_items'] as $itemKey => $itemData) {
            $invoiceItem = $invoiceItems[$itemKey];
            foreach ($itemData as $key => $value) {
                if ($key == 'tax_ratio') {
                    $taxRatio = json_decode($invoiceItem->getData($key), true);
                    $this->assertEquals($value['weee'], $taxRatio['weee'], "Tax ratio is incorrect");
                } else {
                    $this->assertEquals(
                        $value,
                        $invoiceItem->getData($key),
                        'Invoice item field ' . $key . ' is incorrect'
                    );
                }
            }
        }
    }

    /**
     * @SuppressWarnings(PHPMD.ExcessiveMethodLength)
     * @return array
     */
    public function collectDataProvider()
    {
        $result = [];

        // 3 item_1, $100 with $weee, 8.25 tax rate, full invoice
        $result['complete_invoice'] = [
            'order_data' => [
                'previous_invoices' => [
                ],
                'data_fields' => [
                    'shipping_tax_amount' => 1.24,
                    'base_shipping_tax_amount' => 1.24,
                    'shipping_discount_tax_compensation_amount' => 0,
                    'base_shipping_discount_tax_compensation_amount' => 0,
                    'tax_amount' => 16.09,
                    'tax_invoiced' => 0,
                    'base_tax_amount' => 16.09,
                    'base_tax_amount_invoiced' => 0,
                    'subtotal' => '300',
                    'base_subtotal' => '300',
                ],
            ],
            'invoice_data' => [
                'items' => [
                    'item_1' => [
                        'order_item' => [
                            'qty_ordered' => 3,
                            'weee_tax_applied_row_amount' => 30,
                            'base_weee_tax_applied_row_amnt' => 30,
                            'row_weee_tax_incl_tax' => 32.47,
                            'base_row_weee_tax_incl_tax' => 32.47,
                            'weee_amount_invoiced' => 0,
                            'base_weee_amount_invoiced' => 0,
                            'weee_tax_amount_invoiced' => 0,
                            'base_weee_tax_amount_invoiced' => 0,
                            'applied_weee' => [
                                [
                                    'title' => 'recycling_fee',
                                    'base_row_amount' => 30,
                                    'row_amount' => 30,
                                    'base_row_amount_incl_tax' => 32.47,
                                    'row_amount_incl_tax' => 32.47,
                                ],
                            ],
                            'applied_weee_updated' => [
                                'base_row_amount_invoiced' => 30,
                                'row_amount_invoiced' => 30,
                                'base_tax_amount_invoiced' => 2.47,
                                'tax_amount_invoiced' => 2.47,
                            ],
                            'qty_invoiced' => 0,
                        ],
                        'is_last' => true,
                        'data_fields' => [
                            'qty' => 3,
                            'applied_weee' => [
                                [
                                ],
                            ],
                        ],
                    ],
                ],
                'is_last' => true,
                'include_in_subtotal' => false,
                'data_fields' => [
                    'grand_total' => 181.09,
                    'base_grand_total' => 181.09,
                    'subtotal' => 300,
                    'base_subtotal' => 300,
                    'subtotal_incl_tax' => 314.85,
                    'base_subtotal_incl_tax' => 314.85,
                    'tax_amount' => 16.09,
                    'base_tax_amount' => 16.09,
                ],
            ],
            'expected_results' => [
                'invoice_items' => [
                    'item_1' => [
                        'applied_weee' => [
                            [
                                'title' => 'recycling_fee',
                                'base_row_amount' => 30,
                                'row_amount' => 30,
                                'base_row_amount_incl_tax' => 32.47,
                                'row_amount_incl_tax' => 32.47,
                            ],
                        ],
                        'weee_tax_applied_row_amount' => 30,
                        'base_weee_tax_applied_row_amount' => 30,
                        'tax_ratio' => ["weee" => 1.0],
                    ],
                ],
                'invoice_data' => [
                    'grand_total' => 211.09,
                    'base_grand_total' => 211.09,
                    'tax_amount' => 16.09,
                    'base_tax_amount' => 16.09,
                    'subtotal' => 300,
                    'base_subtotal' => 300,
                    'subtotal_incl_tax' => 344.85,
                    'base_subtotal_incl_tax' => 344.85,
                ],
            ],
        ];

        // 3 item_1, $100 with $weee, 8.25 tax rate, partial invoice, invoice qty=2
        $result['partial_invoice'] = [
            'order_data' => [
                'previous_invoices' => [
                ],
                'data_fields' => [
                    'shipping_tax_amount' => 1.24,
                    'base_shipping_tax_amount' => 1.24,
                    'shipping_discount_tax_compensation_amount' => 0,
                    'base_shipping_discount_tax_compensation_amount' => 0,
                    'tax_amount' => 16.09,
                    'tax_invoiced' => 0,
                    'base_tax_amount' => 16.09,
                    'base_tax_amount_invoiced' => 0,
                    'subtotal' => '300',
                    'base_subtotal' => '300',
                ],
            ],
            'invoice_data' => [
                'items' => [
                    'item_1' => [
                        'order_item' => [
                            'qty_ordered' => 3,
                            'weee_tax_applied_row_amount' => 30,
                            'base_weee_tax_applied_row_amnt' => 30,
                            'row_weee_tax_incl_tax' => 32.47,
                            'base_row_weee_tax_incl_tax' => 32.47,
                            'weee_amount_invoiced' => 0,
                            'base_weee_amount_invoiced' => 0,
                            'weee_tax_amount_invoiced' => 0,
                            'base_weee_tax_amount_invoiced' => 0,
                            'applied_weee' => [
                                [
                                    'title' => 'recycling_fee',
                                    'base_row_amount' => 30,
                                    'row_amount' => 30,
                                    'base_row_amount_incl_tax' => 32.47,
                                    'row_amount_incl_tax' => 32.47,
                                ],
                            ],
                            'applied_weee_updated' => [
                                'base_row_amount_invoiced' => 30,
                                'row_amount_invoiced' => 30,
                                'base_tax_amount_invoiced' => 2.47,
                                'tax_amount_invoiced' => 2.47,
                            ],
                            'qty_invoiced' => 0,
                        ],
                        'is_last' => false,
                        'data_fields' => [
                            'qty' => 2,
                            'applied_weee' => [
                                [
                                ],
                            ],
                        ],
                    ],
                ],
                'is_last' => false,
                'include_in_subtotal' => false,
                'data_fields' => [
                    'grand_total' => 124.49,
                    'base_grand_total' => 124.49,
                    'subtotal' => 200,
                    'base_subtotal' => 200,
                    'subtotal_incl_tax' => 216.5,
                    'base_subtotal_incl_tax' => 216.5,
                    'tax_amount' => 9.49,
                    'base_tax_amount' => 9.49,
                ],
            ],
            'expected_results' => [
                'invoice_items' => [
                    'item_1' => [
                        'applied_weee' => [
                            [
                                'title' => 'recycling_fee',
                                'base_row_amount' => 20,
                                'row_amount' => 20,
                                'base_row_amount_incl_tax' => 21.65,
                                'row_amount_incl_tax' => 21.65,
                            ],
                        ],
                        'tax_ratio' => ['weee' => 1.65 / 2.47],
                        'weee_tax_applied_row_amount' => 20,
                        'base_weee_tax_applied_row_amount' => 20,
                    ],
                ],
                'invoice_data' => [
                    'grand_total' => 146.14,
                    'base_grand_total' => 146.14,
                    'tax_amount' => 11.14,
                    'base_tax_amount' => 11.14,
                    'subtotal' => 200,
                    'base_subtotal' => 200,
                    'subtotal_incl_tax' => 238.15,
                    'base_subtotal_incl_tax' => 238.15,
                ],
            ],
        ];

        // 3 item_1, $100 with $weee, 8.25 tax rate, partial invoice: one item invoiced
        // invoice another item
        $result['second_partial_invoice'] = [
            'order_data' => [
                'previous_invoices' => [
                ],
                'data_fields' => [
                    'shipping_tax_amount' => 1.24,
                    'base_shipping_tax_amount' => 1.24,
                    'shipping_discount_tax_compensation_amount' => 0,
                    'base_shipping_discount_tax_compensation_amount' => 0,
                    'tax_amount' => 16.09,
                    'tax_invoiced' => 0,
                    'base_tax_amount' => 16.09,
                    'base_tax_amount_invoiced' => 0,
                    'subtotal' => '300',
                    'base_subtotal' => '300',
                ],
            ],
            'invoice_data' => [
                'items' => [
                    'item_1' => [
                        'order_item' => [
                            'qty_ordered' => 3,
                            'weee_tax_applied_row_amount' => 30,
                            'base_weee_tax_applied_row_amnt' => 30,
                            'row_weee_tax_incl_tax' => 32.47,
                            'base_row_weee_tax_incl_tax' => 32.47,
                            'weee_amount_invoiced' => 0,
                            'base_weee_amount_invoiced' => 0,
                            'weee_tax_amount_invoiced' => 0,
                            'base_weee_tax_amount_invoiced' => 0,
                            'applied_weee' => [
                                [
                                    'title' => 'recycling_fee',
                                    'base_row_amount' => 30,
                                    'row_amount' => 30,
                                    'base_row_amount_incl_tax' => 32.47,
                                    'row_amount_incl_tax' => 32.47,
                                ],
                            ],
                            'applied_weee_updated' => [
                                'base_row_amount_invoiced' => 30,
                                'row_amount_invoiced' => 30,
                                'base_tax_amount_invoiced' => 2.47,
                                'tax_amount_invoiced' => 2.47,
                            ],
                            'qty_invoiced' => 1,
                        ],
                        'is_last' => false,
                        'data_fields' => [
                            'qty' => 1,
                            'applied_weee' => [
                                [
                                ],
                            ],
                        ],
                    ],
                ],
                'is_last' => false,
                'include_in_subtotal' => false,
                'data_fields' => [
                    'grand_total' => 54.13,
                    'base_grand_total' => 54.13,
                    'tax_amount' => 4.13,
                    'base_tax_amount' => 4.13,
                    'subtotal' => 100,
                    'base_subtotal' => 100,
                    'subtotal_incl_tax' => 108.25,
                    'base_subtotal_incl_tax' => 108.25,
                ],
            ],
            'expected_results' => [
                'invoice_items' => [
                    'item_1' => [
                        'applied_weee' => [
                            [
                                'title' => 'recycling_fee',
                                'base_row_amount' => 10,
                                'row_amount' => 10,
                                'base_row_amount_incl_tax' => 10.82,
                                'row_amount_incl_tax' => 10.82,
                            ],
                        ],
                        'tax_ratio' => ['weee' => 0.82 / 2.47],
                        'weee_tax_applied_row_amount' => 10,
                        'base_weee_tax_applied_row_amount' => 10,
                    ],
                ],
                'invoice_data' => [
                    'grand_total' => 64.95,
                    'base_grand_total' => 64.95,
                    'tax_amount' => 4.95,
                    'base_tax_amount' => 4.95,
                    'subtotal' => 100,
                    'base_subtotal' => 100,
                    'subtotal_incl_tax' => 119.07,
                    'base_subtotal_incl_tax' => 119.07,
                ],
            ],
        ];

        // 3 item_1, $100 with $weee, 8.25 tax rate, partial invoice: two item invoiced
        // invoice another item
        $result['last_partial_invoice'] = [
            'order_data' => [
                'previous_invoices' => [
                ],
                'data_fields' => [
                    'shipping_tax_amount' => 1.24,
                    'base_shipping_tax_amount' => 1.24,
                    'shipping_discount_tax_compensation_amount' => 0,
                    'base_shipping_discount_tax_compensation_amount' => 0,
                    'tax_amount' => 16.09,
                    'tax_invoiced' => 11.14,
                    'base_tax_amount' => 16.09,
                    'base_tax_invoiced' => 11.14,
                    'subtotal' => '300',
                    'base_subtotal' => '300',
                ],
            ],
            'invoice_data' => [
                'items' => [
                    'item_1' => [
                        'order_item' => [
                            'qty_ordered' => 3,
                            'weee_tax_applied_row_amount' => 30,
                            'base_weee_tax_applied_row_amnt' => 30,
                            'row_weee_tax_incl_tax' => 32.47,
                            'base_row_weee_tax_incl_tax' => 32.47,
                            'weee_amount_invoiced' => 20,
                            'base_weee_amount_invoiced' => 20,
                            'weee_tax_amount_invoiced' => 1.64,
                            'base_weee_tax_amount_invoiced' => 1.64,
                            'applied_weee' => [
                                [
                                    'title' => 'recycling_fee',
                                    'base_row_amount' => 30,
                                    'row_amount' => 30,
                                    'base_row_amount_incl_tax' => 32.47,
                                    'row_amount_incl_tax' => 32.47,
                                ],
                            ],
                            'applied_weee_updated' => [
                                'base_row_amount_invoiced' => 30,
                                'row_amount_invoiced' => 30,
                                'base_tax_amount_invoiced' => 2.47,
                                'tax_amount_invoiced' => 2.47,
                            ],
                            'qty_invoiced' => 2,
                        ],
                        'is_last' => true,
                        'data_fields' => [
                            'qty' => 1,
                            'applied_weee' => [
                                [
                                ],
                            ],
                        ],
                    ],
                ],
                'is_last' => true,
                'include_in_subtotal' => false,
                'data_fields' => [
                    'grand_total' => 54.95,
                    'base_grand_total' => 54.95,
                    'tax_amount' => 4.95,
                    'base_tax_amount' => 4.95,
                    'subtotal' => 100,
                    'base_subtotal' => 100,
                    'subtotal_incl_tax' => 104.95,
                    'base_subtotal_incl_tax' => 104.95,
                ],
            ],
            'expected_results' => [
                'invoice_items' => [
                    'item_1' => [
                        'applied_weee' => [
                            [
                                'title' => 'recycling_fee',
                                'base_row_amount' => 10,
                                'row_amount' => 10,
                                'base_row_amount_incl_tax' => 10.82,
                                'row_amount_incl_tax' => 10.82,
                            ],
                        ],
                        'tax_ratio' => ['weee' => 0.83 / 2.47],
                        'weee_tax_applied_row_amount' => 10,
                        'base_weee_tax_applied_row_amount' => 10,

                    ],
                ],
                'invoice_data' => [
                    'grand_total' => 64.95,
                    'base_grand_total' => 64.95,
                    'tax_amount' => 4.95,
                    'base_tax_amount' => 4.95,
                    'subtotal' => 100,
                    'base_subtotal' => 100,
                    'subtotal_incl_tax' => 114.95,
                    'base_subtotal_incl_tax' => 114.95,
                ],
            ],
        ];

        // 3 item_1, $100 with $weee, 8.25 tax rate. Invoicing qty 0.
        $result['zero_invoice'] = [
            'order_data' => [
                'previous_invoices' => [
                ],
                'data_fields' => [
                    'shipping_tax_amount' => 1.24,
                    'base_shipping_tax_amount' => 1.24,
                    'shipping_discount_tax_compensation_amount' => 0,
                    'base_shipping_discount_tax_compensation_amount' => 0,
                    'tax_amount' => 16.09,
                    'tax_invoiced' => 0,
                    'base_tax_amount' => 16.09,
                    'base_tax_amount_invoiced' => 0,
                    'subtotal' => '300',
                    'base_subtotal' => '300',
                ],
            ],
            'invoice_data' => [
                'items' => [
                    'item_1' => [
                        'order_item' => [
                            'qty_ordered' => 3,
                            'weee_tax_applied_row_amount' => 30,
                            'base_weee_tax_applied_row_amnt' => 30,
                            'row_weee_tax_incl_tax' => 32.47,
                            'base_row_weee_tax_incl_tax' => 32.47,
                            'weee_amount_invoiced' => 0,
                            'base_weee_amount_invoiced' => 0,
                            'weee_tax_amount_invoiced' => 0,
                            'base_weee_tax_amount_invoiced' => 0,
                            'applied_weee' => [
                                [
                                    'title' => 'recycling_fee',
                                    'base_row_amount' => 30,
                                    'row_amount' => 30,
                                    'base_row_amount_incl_tax' => 32.47,
                                    'row_amount_incl_tax' => 32.47,
                                ],
                            ],
                            'applied_weee_updated' => [
                                'base_row_amount_invoiced' => 30,
                                'row_amount_invoiced' => 30,
                                'base_tax_amount_invoiced' => 2.47,
                                'tax_amount_invoiced' => 2.47,
                            ],
                            'qty_invoiced' => 0,
                        ],
                        'is_last' => true,
                        'data_fields' => [
                            'qty' => 0,
                            'applied_weee' => [
                                [
                                ],
                            ],
                        ],
                    ],
                ],
                'is_last' => true,
                'include_in_subtotal' => false,
                'data_fields' => [
                    'grand_total' => 181.09,
                    'base_grand_total' => 181.09,
                    'subtotal' => 300,
                    'base_subtotal' => 300,
                    'subtotal_incl_tax' => 314.85,
                    'base_subtotal_incl_tax' => 314.85,
                    'tax_amount' => 16.09,
                    'base_tax_amount' => 16.09,
                ],
            ],
            'expected_results' => [
                'invoice_items' => [
                    'item_1' => [
                        'applied_weee' => [
                            [
                                'title' => 'recycling_fee',
                                'base_row_amount' => 0,
                                'row_amount' => 0,
                                'base_row_amount_incl_tax' => 0,
                                'row_amount_incl_tax' => 0,
                            ],
                        ],
                    ],
                ],
                'invoice_data' => [
                    'subtotal' => 300,
                    'base_subtotal' => 300,
                ],
            ],
        ];

        return $result;
    }

    /**
     * @param $invoiceItemData array
<<<<<<< HEAD
     * @return \Magento\Sales\Model\Order\Invoice\Item|\PHPUnit\Framework\MockObject\MockObject
     */
    protected function getInvoiceItem($invoiceItemData)
    {
        /** @var \Magento\Sales\Model\Order\Item|\PHPUnit\Framework\MockObject\MockObject $orderItem */
=======
     * @return Item|MockObject
     */
    protected function getInvoiceItem($invoiceItemData)
    {
        /** @var \Magento\Sales\Model\Order\Item|MockObject $orderItem */
>>>>>>> b2f063af
        $orderItem = $this->createPartialMock(\Magento\Sales\Model\Order\Item::class, [
                'isDummy',
                '__wakeup'
            ]);
        foreach ($invoiceItemData['order_item'] as $key => $value) {
            $orderItem->setData($key, $value);
        }

        $this->weeeData->expects($this->once())
            ->method('getRowWeeeTaxInclTax')
            ->with($orderItem)
            ->willReturn($orderItem->getRowWeeeTaxInclTax());
        $this->weeeData->expects($this->once())
            ->method('getBaseRowWeeeTaxInclTax')
            ->with($orderItem)
            ->willReturn($orderItem->getBaseRowWeeeTaxInclTax());
        if ($invoiceItemData['is_last']) {
            $this->weeeData->expects($this->once())
                ->method('getWeeeAmountInvoiced')
                ->with($orderItem)
                ->willReturn($orderItem->getWeeeAmountInvoiced());
            $this->weeeData->expects($this->once())
                ->method('getBaseWeeeAmountInvoiced')
                ->with($orderItem)
                ->willReturn($orderItem->getBaseWeeeAmountInvoiced());
            $this->weeeData->expects($this->once())
                ->method('getWeeeTaxAmountInvoiced')
                ->with($orderItem)
                ->willReturn($orderItem->getWeeeTaxAmountInvoiced());
            $this->weeeData->expects($this->once())
                ->method('getBaseWeeeTaxAmountInvoiced')
                ->with($orderItem)
                ->willReturn($orderItem->getBaseWeeeTaxAmountInvoiced());
        }
<<<<<<< HEAD
        /** @var \Magento\Sales\Model\Order\Invoice\Item|\PHPUnit\Framework\MockObject\MockObject $invoiceItem */
        $invoiceItem = $this->createPartialMock(\Magento\Sales\Model\Order\Invoice\Item::class, [
=======
        /** @var Item|MockObject $invoiceItem */
        $invoiceItem = $this->createPartialMock(Item::class, [
>>>>>>> b2f063af
                'getOrderItem',
                'isLast',
                '__wakeup'
            ]);
        $invoiceItem->expects($this->any())->method('getOrderItem')->willReturn($orderItem);
        $invoiceItem->expects($this->any())
            ->method('isLast')
            ->willReturn($invoiceItemData['is_last']);
        foreach ($invoiceItemData['data_fields'] as $key => $value) {
            $invoiceItem->setData($key, $value);
        }

        $this->weeeData->expects($this->any())
            ->method('getApplied')
            ->willReturnCallback(
                function ($item) {
                    return $item->getAppliedWeee();
                }
            );

        $this->weeeData->expects($this->any())
            ->method('setApplied')
            ->willReturnCallback(
                function ($item, $weee) {
                    return $item->setAppliedWeee($weee);
                }
            );

        return $invoiceItem;
    }
}<|MERGE_RESOLUTION|>--- conflicted
+++ resolved
@@ -24,11 +24,7 @@
     protected $model;
 
     /**
-<<<<<<< HEAD
-     * @var \Magento\Sales\Model\Order|\PHPUnit\Framework\MockObject\MockObject
-=======
      * @var Order|MockObject
->>>>>>> b2f063af
      */
     protected $order;
 
@@ -38,20 +34,12 @@
     protected $objectManager;
 
     /**
-<<<<<<< HEAD
-     * @var \Magento\Sales\Model\Order\Invoice|\PHPUnit\Framework\MockObject\MockObject
-=======
      * @var Invoice|MockObject
->>>>>>> b2f063af
      */
     protected $invoice;
 
     /**
-<<<<<<< HEAD
-     * @var \Magento\Weee\Helper\Data|\PHPUnit\Framework\MockObject\MockObject
-=======
      * @var Data|MockObject
->>>>>>> b2f063af
      */
     protected $weeeData;
 
@@ -96,7 +84,7 @@
                 'getStore',
                 '__wakeup',
             ]);
-        $this->invoice->expects($this->atLeastOnce())->method('getOrder')->willReturn($this->order);
+        $this->invoice->expects($this->atLeastOnce())->method('getOrder')->will($this->returnValue($this->order));
     }
 
     /**
@@ -125,7 +113,7 @@
         //Set up weeeData mock
         $this->weeeData->expects($this->once())
             ->method('includeInSubtotal')
-            ->willReturn($invoiceData['include_in_subtotal']);
+            ->will($this->returnValue($invoiceData['include_in_subtotal']));
 
         //Set up invoice mock
         /** @var Item[] $invoiceItems */
@@ -135,16 +123,16 @@
         }
         $this->invoice->expects($this->once())
             ->method('getAllItems')
-            ->willReturn($invoiceItems);
+            ->will($this->returnValue($invoiceItems));
         $this->invoice->expects($this->once())
             ->method('isLast')
-            ->willReturn($invoiceData['is_last']);
+            ->will($this->returnValue($invoiceData['is_last']));
         foreach ($invoiceData['data_fields'] as $key => $value) {
             $this->invoice->setData($key, $value);
         }
         $this->invoice->expects($this->any())
             ->method('roundPrice')
-            ->willReturnCallback(
+            ->will($this->returnCallback(
                 function ($price, $type) use (&$roundingDelta) {
                     if (!isset($roundingDelta[$type])) {
                         $roundingDelta[$type] = 0;
@@ -154,7 +142,7 @@
 
                     return $roundedPrice;
                 }
-            );
+            ));
 
         $this->model->collect($this->invoice);
 
@@ -692,19 +680,11 @@
 
     /**
      * @param $invoiceItemData array
-<<<<<<< HEAD
-     * @return \Magento\Sales\Model\Order\Invoice\Item|\PHPUnit\Framework\MockObject\MockObject
-     */
-    protected function getInvoiceItem($invoiceItemData)
-    {
-        /** @var \Magento\Sales\Model\Order\Item|\PHPUnit\Framework\MockObject\MockObject $orderItem */
-=======
      * @return Item|MockObject
      */
     protected function getInvoiceItem($invoiceItemData)
     {
         /** @var \Magento\Sales\Model\Order\Item|MockObject $orderItem */
->>>>>>> b2f063af
         $orderItem = $this->createPartialMock(\Magento\Sales\Model\Order\Item::class, [
                 'isDummy',
                 '__wakeup'
@@ -716,63 +696,58 @@
         $this->weeeData->expects($this->once())
             ->method('getRowWeeeTaxInclTax')
             ->with($orderItem)
-            ->willReturn($orderItem->getRowWeeeTaxInclTax());
+            ->will($this->returnValue($orderItem->getRowWeeeTaxInclTax()));
         $this->weeeData->expects($this->once())
             ->method('getBaseRowWeeeTaxInclTax')
             ->with($orderItem)
-            ->willReturn($orderItem->getBaseRowWeeeTaxInclTax());
+            ->will($this->returnValue($orderItem->getBaseRowWeeeTaxInclTax()));
         if ($invoiceItemData['is_last']) {
             $this->weeeData->expects($this->once())
                 ->method('getWeeeAmountInvoiced')
                 ->with($orderItem)
-                ->willReturn($orderItem->getWeeeAmountInvoiced());
+                ->will($this->returnValue($orderItem->getWeeeAmountInvoiced()));
             $this->weeeData->expects($this->once())
                 ->method('getBaseWeeeAmountInvoiced')
                 ->with($orderItem)
-                ->willReturn($orderItem->getBaseWeeeAmountInvoiced());
+                ->will($this->returnValue($orderItem->getBaseWeeeAmountInvoiced()));
             $this->weeeData->expects($this->once())
                 ->method('getWeeeTaxAmountInvoiced')
                 ->with($orderItem)
-                ->willReturn($orderItem->getWeeeTaxAmountInvoiced());
+                ->will($this->returnValue($orderItem->getWeeeTaxAmountInvoiced()));
             $this->weeeData->expects($this->once())
                 ->method('getBaseWeeeTaxAmountInvoiced')
                 ->with($orderItem)
-                ->willReturn($orderItem->getBaseWeeeTaxAmountInvoiced());
+                ->will($this->returnValue($orderItem->getBaseWeeeTaxAmountInvoiced()));
         }
-<<<<<<< HEAD
-        /** @var \Magento\Sales\Model\Order\Invoice\Item|\PHPUnit\Framework\MockObject\MockObject $invoiceItem */
-        $invoiceItem = $this->createPartialMock(\Magento\Sales\Model\Order\Invoice\Item::class, [
-=======
         /** @var Item|MockObject $invoiceItem */
         $invoiceItem = $this->createPartialMock(Item::class, [
->>>>>>> b2f063af
                 'getOrderItem',
                 'isLast',
                 '__wakeup'
             ]);
-        $invoiceItem->expects($this->any())->method('getOrderItem')->willReturn($orderItem);
+        $invoiceItem->expects($this->any())->method('getOrderItem')->will($this->returnValue($orderItem));
         $invoiceItem->expects($this->any())
             ->method('isLast')
-            ->willReturn($invoiceItemData['is_last']);
+            ->will($this->returnValue($invoiceItemData['is_last']));
         foreach ($invoiceItemData['data_fields'] as $key => $value) {
             $invoiceItem->setData($key, $value);
         }
 
         $this->weeeData->expects($this->any())
             ->method('getApplied')
-            ->willReturnCallback(
+            ->will($this->returnCallback(
                 function ($item) {
                     return $item->getAppliedWeee();
                 }
-            );
+            ));
 
         $this->weeeData->expects($this->any())
             ->method('setApplied')
-            ->willReturnCallback(
+            ->will($this->returnCallback(
                 function ($item, $weee) {
                     return $item->setAppliedWeee($weee);
                 }
-            );
+            ));
 
         return $invoiceItem;
     }
