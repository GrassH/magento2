<?php
/**
 * Copyright © 2015 Magento. All rights reserved.
 * See COPYING.txt for license details.
 */

/**
 * Test class for \Magento\Weee\Model\Observer
 */
namespace Magento\Weee\Test\Unit\Model;

use \Magento\Framework\TestFramework\Unit\Helper\ObjectManager;

class ObserverTest extends \PHPUnit_Framework_TestCase
{
    /**
     * Tests the methods that rely on the ScopeConfigInterface object to provide their return values
     * @dataProvider getPriceConfigurationProvider
     * @param array $testArray
     * @param array $expectedArray
     */
    public function testGetPriceConfiguration($testArray, $expectedArray)
    {
<<<<<<< HEAD
        $configObj = new \Magento\Framework\Object(
=======
        $configObj = new \Magento\Framework\DataObject(
>>>>>>> 9a960ca6
            [
                'config' => $testArray,
            ]
        );
        $weeHelper=$this->getMock('Magento\Weee\Helper\Data', [], [], '', false);
        $weeHelper->expects($this->any())
            ->method('isEnabled')
            ->will($this->returnValue(true));

        $observerObject=$this->getMock('Magento\Framework\Event\Observer', [], [], '', false);
        $observerObject->expects($this->any())
            ->method('getData')
            ->with('configObj')
            ->will($this->returnValue($configObj));

        $productInstance=$this->getMock('\Magento\Catalog\Model\Product\Type\Simple', [], [], '', false);

        $product=$this->getMock('\Magento\Bundle\Model\Product\Type', ['getTypeInstance', 'getTypeId'], [], '', false);
        $product->expects($this->any())
            ->method('getTypeInstance')
            ->will($this->returnValue($productInstance));

        $product->expects($this->any())
            ->method('getTypeId')
            ->will($this->returnValue('simple'));

        $registry=$this->getMock('Magento\Framework\Registry', [], [], '', false);
        $registry->expects($this->any())
            ->method('registry')
            ->with('current_product')
            ->will($this->returnValue($product));


        $objectManager = new ObjectManager($this);
         $weeeObserverObject = $objectManager->getObject(
             'Magento\Weee\Model\Observer',
             [
                 'weeeData' => $weeHelper,
                 'registry' => $registry,
             ]
         );
         $weeeObserverObject->getPriceConfiguration($observerObject);

         $this->assertEquals($expectedArray, $configObj->getData('config'));
    }

    /**
     * @return array
     * @SuppressWarnings(PHPMD.ExcessiveMethodLength)
     */
    public function getPriceConfigurationProvider()
    {
        return [
            [
                'testArray' => [
                    [
                        [
                            'optionId' => 1,
                            'prices' =>
                                [
                                    'finalPrice' => [
                                        'amount' => 31.50,
                                    ],
                                    'basePrice' => [
                                        'amount' => 33.50,
                                    ],
                                ],
                        ],
                        [
                            'optionId' => 2,
                            'prices' =>
                                [
                                    'finalPrice' =>[
                                        'amount' => 331.50,
                                    ],
                                    'basePrice' => [
                                        'amount' => 333.50,
                                    ],
                                ],
                        ],
                    ],
                ],
                'expectedArray' => [
                    [
                        [
                            'optionId' => 1,
                            'prices' =>
                                [
                                    'finalPrice' => [
                                        'amount' => 31.50,
                                    ],
                                    'basePrice' => [
                                        'amount' => 33.50,
                                    ],
                                    'weeePrice' => [
                                        'amount' => 31.50,
                                    ],
                                ],
                        ],
                        [
                            'optionId' => 2,
                            'prices' =>
                                [
                                    'finalPrice' =>[
                                        'amount' => 331.50,
                                    ],
                                    'basePrice' => [
                                        'amount' => 333.50,
                                    ],
                                    'weeePrice' => [
                                        'amount' => 331.50,
                                    ],
                                ],
                        ],
                    ],
                ],
            ],
            [
                'testArray' => [
                    [
                        [
                            'prices' =>
                                [
                                    'finalPrice' => [
                                        'amount' => 31.50,
                                    ],
                                ],
                                'somekey' => 0,
                        ],
                        [
                            [
                                [
                                    'prices' =>
                                        [
                                            'finalPrice' =>[
                                                'amount' => 31.50,
                                            ],
                                        ],
                                ],
                                'otherkey' => [ 1, 2 , 3],
                            ]
                        ],
                    ],
                ],
                'expectedArray' => [
                    [
                        [
                            'prices' =>
                                [
                                    'finalPrice' => [
                                        'amount' => 31.50,
                                    ],
                                    'weeePrice' => [
                                        'amount' => 31.50,
                                    ],
                                ],
                                'somekey' => 0,
                        ],
                        [
                            [
                                [
                                    'prices' =>
                                        [
                                            'finalPrice' =>[
                                                'amount' => 31.50,
                                            ],
                                            'weeePrice' => [
                                                'amount' => 31.50,
                                            ],
                                        ],
                                ],
                                'otherkey' => [ 1, 2 , 3],
                            ]
                        ],
                    ],
                ],
            ],
        ];
    }

    /**
     * Tests the methods that rely on the ScopeConfigInterface object to provide their return values
     * @dataProvider updateProductOptionsProvider
     * @param array $testArray
     * @param bool $weeDisplay
     * @param bool $weeEnabled
     * @param array $expectedArray
     */
    public function testUpdateProductOptions($testArray, $weeDisplay, $weeEnabled, $expectedArray)
    {
<<<<<<< HEAD
        $configObj = new \Magento\Framework\Object(
=======
        $configObj = new \Magento\Framework\DataObject(
>>>>>>> 9a960ca6
            [
                'additional_options' => $testArray,
            ]
        );

<<<<<<< HEAD
        $weeObject = new \Magento\Framework\Object(
=======
        $weeObject = new \Magento\Framework\DataObject(
>>>>>>> 9a960ca6
            [
                'code' => 'fpt',
                'amount' => '15.0000',
            ]
        );

        $weeHelper=$this->getMock('Magento\Weee\Helper\Data', [], [], '', false);
        $weeHelper->expects($this->any())
            ->method('isEnabled')
            ->will($this->returnValue($weeEnabled));

        $weeHelper->expects($this->any())
            ->method('geDisplayExlDescIncl')
            ->will($this->returnValue($weeDisplay));

        $weeHelper->expects($this->any())
            ->method('getWeeAttributesForBundle')
            ->will($this->returnValue([$weeObject]));

        $responseObject=$this->getMock('Magento\Framework\Event\Observer', ['getResponseObject'], [], '', false);
        $responseObject->expects($this->any())
            ->method('getResponseObject')
            ->will($this->returnValue($configObj));

        $observerObject=$this->getMock('Magento\Framework\Event\Observer', ['getEvent'], [], '', false);
        $observerObject->expects($this->any())
            ->method('getEvent')
            ->will($this->returnValue($responseObject));

        $product=$this->getMock(
            '\Magento\Bundle\Model\Product\Type',
            ['getTypeId', 'getStoreId'],
            [],
            '',
            false
        );
        $product->expects($this->any())
            ->method('getStoreId')
            ->will($this->returnValue(1));

        $product->expects($this->any())
            ->method('getTypeId')
            ->will($this->returnValue('bundle'));

        $registry=$this->getMock('Magento\Framework\Registry', [], [], '', false);
        $registry->expects($this->any())
            ->method('registry')
            ->with('current_product')
            ->will($this->returnValue($product));


        $objectManager = new ObjectManager($this);
        $weeeObserverObject = $objectManager->getObject(
            'Magento\Weee\Model\Observer',
            [
                'weeeData' => $weeHelper,
                'registry' => $registry,
            ]
        );
        $weeeObserverObject->updateProductOptions($observerObject);

        $this->assertEquals($expectedArray, $configObj->getData('additional_options'));
    }

    /**
     * @return array
     * @SuppressWarnings(PHPMD.ExcessiveMethodLength)
     */
    public function updateProductOptionsProvider()
    {
        return [
            [
                'testArray' => [
                    'TOTAL_BASE_CALCULATION' => 'TOTAL_BASE_CALCULATION',
                    'optionTemplate' => '<%= data.label %><% if (data.basePrice.value) '
                        . '{ %> +<%= data.basePrice.formatted %><% } %>',
                ],
                'weeDisplay' =>  true,
                'weeEnabled' =>  false,
                'expectedArray' => [
                    'TOTAL_BASE_CALCULATION' => 'TOTAL_BASE_CALCULATION',
                    'optionTemplate' => '<%= data.label %><% if (data.basePrice.value) '
                        . '{ %> +<%= data.basePrice.formatted %><% } %>',
                ],
            ],
            [
                'testArray' => [
                        'TOTAL_BASE_CALCULATION' => 'TOTAL_BASE_CALCULATION',
                        'optionTemplate' => '<%= data.label %><% if (data.basePrice.value) '
                . '{ %> +<%= data.basePrice.formatted %><% } %>',
                ],
                'weeDisplay' =>  false,
                'weeEnabled' =>  true,
                'expectedArray' => [
                        'TOTAL_BASE_CALCULATION' => 'TOTAL_BASE_CALCULATION',
                        'optionTemplate' => '<%= data.label %><% if (data.basePrice.value) '
                . '{ %> +<%= data.basePrice.formatted %><% } %> <% if (data.weeePricefpt) '
                . '{ %>  (:<%= data.weeePricefpt.formatted %>)<% } %>',
                ],
            ],
            [
                'testArray' => [
                    'TOTAL_BASE_CALCULATION' => 'TOTAL_BASE_CALCULATION',
                    'optionTemplate' => '<%= data.label %><% if (data.basePrice.value) '
                        . '{ %> +<%= data.basePrice.formatted %><% } %>',
                ],
                'weeDisplay' =>  true,
                'weeEnabled' =>  true,
                'expectedArray' => [
                    'TOTAL_BASE_CALCULATION' => 'TOTAL_BASE_CALCULATION',
                    'optionTemplate' => '<%= data.label %><% if (data.basePrice.value) '
                        . '{ %> +<%= data.basePrice.formatted %><% } %> <% if (data.weeePricefpt) '
                        . '{ %>  (:<%= data.weeePricefpt.formatted %>)<% } %> '
                        . '<% if (data.weeePrice) { %><%= data.weeePrice.formatted %><% } %>',
                ],
            ],
        ];
    }
}<|MERGE_RESOLUTION|>--- conflicted
+++ resolved
@@ -21,11 +21,7 @@
      */
     public function testGetPriceConfiguration($testArray, $expectedArray)
     {
-<<<<<<< HEAD
-        $configObj = new \Magento\Framework\Object(
-=======
         $configObj = new \Magento\Framework\DataObject(
->>>>>>> 9a960ca6
             [
                 'config' => $testArray,
             ]
@@ -216,21 +212,13 @@
      */
     public function testUpdateProductOptions($testArray, $weeDisplay, $weeEnabled, $expectedArray)
     {
-<<<<<<< HEAD
-        $configObj = new \Magento\Framework\Object(
-=======
         $configObj = new \Magento\Framework\DataObject(
->>>>>>> 9a960ca6
             [
                 'additional_options' => $testArray,
             ]
         );
 
-<<<<<<< HEAD
-        $weeObject = new \Magento\Framework\Object(
-=======
         $weeObject = new \Magento\Framework\DataObject(
->>>>>>> 9a960ca6
             [
                 'code' => 'fpt',
                 'amount' => '15.0000',
