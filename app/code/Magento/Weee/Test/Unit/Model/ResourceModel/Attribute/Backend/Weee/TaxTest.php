--- conflicted
+++ resolved
@@ -22,29 +22,17 @@
     protected $model;
 
     /**
-<<<<<<< HEAD
-     * @var \PHPUnit\Framework\MockObject\MockObject
-=======
      * @var MockObject
->>>>>>> b2f063af
      */
     protected $resourceMock;
 
     /**
-<<<<<<< HEAD
-     * @var \PHPUnit\Framework\MockObject\MockObject
-=======
      * @var MockObject
->>>>>>> b2f063af
      */
     protected $storeManagerMock;
 
     /**
-<<<<<<< HEAD
-     * @var \PHPUnit\Framework\MockObject\MockObject
-=======
      * @var MockObject
->>>>>>> b2f063af
      */
     protected $connectionMock;
 
