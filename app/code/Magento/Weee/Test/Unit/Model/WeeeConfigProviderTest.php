--- conflicted
+++ resolved
@@ -16,38 +16,22 @@
 class WeeeConfigProviderTest extends TestCase
 {
     /**
-<<<<<<< HEAD
-     * @var \PHPUnit\Framework\MockObject\MockObject
-=======
      * @var MockObject
->>>>>>> b2f063af
      */
     protected $weeeHelperMock;
 
     /**
-<<<<<<< HEAD
-     * @var \PHPUnit\Framework\MockObject\MockObject
-=======
      * @var MockObject
->>>>>>> b2f063af
      */
     protected $weeeConfigMock;
 
     /**
-<<<<<<< HEAD
-     * @var \PHPUnit\Framework\MockObject\MockObject
-=======
      * @var MockObject
->>>>>>> b2f063af
      */
     protected $storeManagerMock;
 
     /**
-<<<<<<< HEAD
-     * @var \PHPUnit\Framework\MockObject\MockObject
-=======
      * @var MockObject
->>>>>>> b2f063af
      */
     protected $storeMock;
 
@@ -63,7 +47,7 @@
         $this->storeManagerMock = $this->createMock(StoreManagerInterface::class);
         $this->storeMock = $this->createMock(Store::class);
 
-        $this->storeManagerMock->expects($this->any())->method('getStore')->willReturn($this->storeMock);
+        $this->storeManagerMock->expects($this->any())->method('getStore')->will($this->returnValue($this->storeMock));
 
         $this->model = new WeeeConfigProvider(
             $this->weeeHelperMock,
@@ -88,16 +72,16 @@
         $includeInSubtotal
     ) {
         $storeId = 1;
-        $this->storeMock->expects($this->any())->method('getId')->willReturn($storeId);
+        $this->storeMock->expects($this->any())->method('getId')->will($this->returnValue($storeId));
         $this->weeeHelperMock->expects($this->any())->method('isEnabled')->with($storeId)
-            ->willReturn($weeeHelperEnabled);
+            ->will($this->returnValue($weeeHelperEnabled));
         $this->weeeHelperMock->expects($this->any())->method('typeOfDisplay')
-            ->willReturn($displayWeeeDetails);
+            ->will($this->returnValue($displayWeeeDetails));
 
         $this->weeeConfigMock->expects($this->any())->method('isEnabled')
-            ->willReturn($weeeConfigEnabled);
+            ->will($this->returnValue($weeeConfigEnabled));
         $this->weeeConfigMock->expects($this->any())->method('includeInSubtotal')
-            ->willReturn($includeInSubtotal);
+            ->will($this->returnValue($includeInSubtotal));
 
         $this->assertEquals($expectedResult, $this->model->getConfig());
     }
