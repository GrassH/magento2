--- conflicted
+++ resolved
@@ -56,11 +56,7 @@
         $this->product->expects($this->any())->method('hasData')->will($this->returnValue(false));
         $this->product->expects($this->any())->method('getData')->will($this->returnValue(11.26));
 
-<<<<<<< HEAD
         $this->assertEquals('11.26', $this->helperData->getAmount($this->product));
-=======
-        $this->assertEquals('11.26', $this->_helperData->getAmount($this->product));
->>>>>>> 20c85c3b
     }
 
     /**
@@ -180,7 +176,6 @@
             ]
         );
 
-
         $testArray = [$prodId1 => [$fptCode1 => $weeeObject1], $prodId2 => [$fptCode2 => $weeeObject2]];
 
         $this->weeeTax->expects($this->any())
@@ -230,11 +225,10 @@
         $registry=$this->getMock('Magento\Framework\Registry', [], [], '', false);
         $registry->expects($this->any())
             ->method('registry')
-            ->with('currentproduct')
+            ->with('current_product')
             ->will($this->returnValue($product));
-
-<<<<<<< HEAD
-        $this->assertEquals($testArray, $this->helperData->getWeeAttributesForBundle($product));
+        
+        $this->assertEquals($testArray, $this->helperData->getWeeeAttributesForBundle($product));
     }
 
     public function testGetAppliedSimple()
@@ -287,7 +281,6 @@
             ->method('getChildren')
             ->will($this->returnValue([$itemProductSimple1, $itemProductSimple2]));
 
-
         $this->assertEquals($testArray, $this->helperData->getApplied($itemProductBundle));
     }
 
@@ -360,8 +353,5 @@
             ->will($this->returnValue([$itemProductSimple1, $itemProductSimple2]));
 
         $this->assertEquals($testArray, $this->helperData->getAppliedAmount($itemProductBundle));
-=======
-        $this->assertEquals($testArray, $this->_helperData->getWeeeAttributesForBundle($product));
->>>>>>> 20c85c3b
     }
 }