--- conflicted
+++ resolved
@@ -15,10 +15,6 @@
 use Magento\Weee\Observer\SetWeeeRendererInFormObserver;
 use PHPUnit\Framework\MockObject\MockObject as MockObject;
 use PHPUnit\Framework\TestCase;
-<<<<<<< HEAD
-use PHPUnit\Framework\MockObject\MockObject as MockObject;
-=======
->>>>>>> b2f063af
 
 class SetWeeeRendererInFormObserverTest extends TestCase
 {
@@ -44,7 +40,7 @@
      */
     protected function setUp(): void
     {
-        $this->layoutMock = $this->getMockForAbstractClass(LayoutInterface::class);
+        $this->layoutMock = $this->createMock(LayoutInterface::class);
         $this->taxModelMock = $this->createMock(Tax::class);
         $this->observer = new SetWeeeRendererInFormObserver(
             $this->layoutMock,
