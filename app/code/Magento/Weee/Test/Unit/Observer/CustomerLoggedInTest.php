<?php declare(strict_types=1);
/**
 * Copyright © Magento, Inc. All rights reserved.
 * See COPYING.txt for license details.
 */
namespace Magento\Weee\Test\Unit\Observer;

use Magento\Customer\Api\Data\AddressInterface;
use Magento\Customer\Model\Data\Customer;
use Magento\Framework\Event\Observer;
use Magento\Framework\Module\Manager;
use Magento\Framework\TestFramework\Unit\Helper\ObjectManager;
use Magento\PageCache\Model\Config;
use Magento\Tax\Api\TaxAddressManagerInterface;
<<<<<<< HEAD
use PHPUnit\Framework\MockObject\MockObject as MockObject;
=======
use Magento\Weee\Helper\Data;
use Magento\Weee\Observer\CustomerLoggedIn;
use PHPUnit\Framework\MockObject\MockObject as MockObject;
use PHPUnit\Framework\TestCase;
>>>>>>> b2f063af

class CustomerLoggedInTest extends TestCase
{
    /**
     * @var Observer
     */
    protected $observerMock;

    /**
     * Module manager
     *
     * @var Manager
     */
    private $moduleManagerMock;

    /**
     * Cache config
     *
     * @var Config
     */
    private $cacheConfigMock;

    /**
     * @var Data
     */
    protected $weeeHelperMock;

    /**
     * @var TaxAddressManagerInterface|MockObject
     */
    private $addressManagerMock;

    /**
     * @var CustomerLoggedIn
     */
    protected $session;

    protected function setUp(): void
    {
        $objectManager = new ObjectManager($this);
        $this->observerMock = $this->getMockBuilder(Observer::class)
            ->disableOriginalConstructor()
            ->setMethods(
                [
                'getCustomerAddress', 'getData'
                ]
            )
            ->getMock();

        $this->moduleManagerMock = $this->getMockBuilder(Manager::class)
            ->disableOriginalConstructor()
            ->getMock();

        $this->cacheConfigMock = $this->getMockBuilder(Config::class)
            ->disableOriginalConstructor()
            ->getMock();

        $this->weeeHelperMock = $this->getMockBuilder(Data::class)
            ->disableOriginalConstructor()
            ->getMock();

        $this->addressManagerMock = $this->getMockBuilder(TaxAddressManagerInterface::class)
            ->setMethods(['setDefaultAddressAfterSave', 'setDefaultAddressAfterLogIn'])
            ->disableOriginalConstructor()
            ->getMockForAbstractClass();

        $this->session = $objectManager->getObject(
            CustomerLoggedIn::class,
            [
                'weeeHelper' => $this->weeeHelperMock,
                'moduleManager' => $this->moduleManagerMock,
                'cacheConfig' => $this->cacheConfigMock,
                'addressManager' => $this->addressManagerMock,
            ]
        );
    }

    /**
     * @test
     */
    public function testExecute()
    {
        $this->moduleManagerMock->expects($this->once())
            ->method('isEnabled')
            ->with('Magento_PageCache')
            ->willReturn(true);

        $this->cacheConfigMock->expects($this->once())
            ->method('isEnabled')
            ->willReturn(true);

        $this->weeeHelperMock->expects($this->any())
            ->method('isEnabled')
            ->willReturn(true);

        $customerMock = $this->getMockBuilder(Customer::class)
            ->disableOriginalConstructor()
            ->getMock();

<<<<<<< HEAD
        /* @var \Magento\Customer\Api\Data\AddressInterface|\PHPUnit\Framework\MockObject\MockObject $address */
        $address = $this->getMockBuilder(\Magento\Customer\Api\Data\AddressInterface::class)
=======
        /* @var \Magento\Customer\Api\Data\AddressInterface|MockObject $address */
        $address = $this->getMockBuilder(AddressInterface::class)
>>>>>>> b2f063af
            ->disableOriginalConstructor()
            ->getMock();

        $customerMock->expects($this->once())
            ->method('getAddresses')
            ->willReturn([$address]);

        $this->observerMock->expects($this->once())
            ->method('getData')
            ->with('customer')
            ->willReturn($customerMock);

        $this->addressManagerMock->expects($this->once())
            ->method('setDefaultAddressAfterLogIn')
            ->with([$address]);

        $this->session->execute($this->observerMock);
    }
}<|MERGE_RESOLUTION|>--- conflicted
+++ resolved
@@ -12,14 +12,10 @@
 use Magento\Framework\TestFramework\Unit\Helper\ObjectManager;
 use Magento\PageCache\Model\Config;
 use Magento\Tax\Api\TaxAddressManagerInterface;
-<<<<<<< HEAD
-use PHPUnit\Framework\MockObject\MockObject as MockObject;
-=======
 use Magento\Weee\Helper\Data;
 use Magento\Weee\Observer\CustomerLoggedIn;
 use PHPUnit\Framework\MockObject\MockObject as MockObject;
 use PHPUnit\Framework\TestCase;
->>>>>>> b2f063af
 
 class CustomerLoggedInTest extends TestCase
 {
@@ -84,7 +80,7 @@
         $this->addressManagerMock = $this->getMockBuilder(TaxAddressManagerInterface::class)
             ->setMethods(['setDefaultAddressAfterSave', 'setDefaultAddressAfterLogIn'])
             ->disableOriginalConstructor()
-            ->getMockForAbstractClass();
+            ->getMock();
 
         $this->session = $objectManager->getObject(
             CustomerLoggedIn::class,
@@ -119,13 +115,8 @@
             ->disableOriginalConstructor()
             ->getMock();
 
-<<<<<<< HEAD
-        /* @var \Magento\Customer\Api\Data\AddressInterface|\PHPUnit\Framework\MockObject\MockObject $address */
-        $address = $this->getMockBuilder(\Magento\Customer\Api\Data\AddressInterface::class)
-=======
         /* @var \Magento\Customer\Api\Data\AddressInterface|MockObject $address */
         $address = $this->getMockBuilder(AddressInterface::class)
->>>>>>> b2f063af
             ->disableOriginalConstructor()
             ->getMock();
 
