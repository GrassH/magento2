<?php
/**
 * Copyright © 2015 Magento. All rights reserved.
 * See COPYING.txt for license details.
 */

namespace Magento\Weee\Test\Unit\Observer;

use Magento\Framework\TestFramework\Unit\Helper\ObjectManager;
use Magento\Weee\Model\Tax as WeeeDisplayConfig;
use Magento\Tax\Model\Config as TaxConfig;

class UpdateProductOptionsObserverTest extends \PHPUnit_Framework_TestCase
{
    /**
     * Tests the methods that rely on the ScopeConfigInterface object to provide their return values
     *
     * @param array $initialArray The initial array that specifies the set of additional options
     * @param bool $weeeEnabled Whether the Weee module is assumed to be enabled
     * @param int $weeeDisplay Which Weee display is configured
     * @param int $priceDisplay Values are: including tax, excluding tax, or both including and excluding tax
     * @param array $expectedArray The revised array of the additional options
     *
     * @dataProvider updateProductOptionsProvider
     */
    public function testUpdateProductOptions($initialArray, $weeeEnabled, $weeeDisplay, $priceDisplay, $expectedArray)
    {
        $configObj = new \Magento\Framework\DataObject(
            [
                'additional_options' => $initialArray,
            ]
        );

        $weeeObject1 = new \Magento\Framework\DataObject(
            [
                'code' => 'fpt1',
                'amount' => '15.0000',
            ]
        );

        $weeeObject2 = new \Magento\Framework\DataObject(
            [
                'code' => 'fpt2',
                'amount' => '7.0000',
            ]
        );

        $weeeHelper=$this->getMock('Magento\Weee\Helper\Data', [], [], '', false);
        $weeeHelper->expects($this->any())
            ->method('isEnabled')
            ->will($this->returnValue($weeeEnabled));
        $weeeHelper->expects($this->any())
<<<<<<< HEAD
            ->method('geDisplayIncl')
            ->will($this->returnValue($weeeDisplay == WeeeDisplayConfig::DISPLAY_INCL));
        $weeeHelper->expects($this->any())
            ->method('geDisplayExlDescIncl')
            ->will($this->returnValue($weeeDisplay == WeeeDisplayConfig::DISPLAY_EXCL_DESCR_INCL));
        $weeeHelper->expects($this->any())
            ->method('geDisplayExcl')
            ->will($this->returnValue($weeeDisplay == WeeeDisplayConfig::DISPLAY_EXCL));
=======
            ->method('isDisplayExclDescIncl')
            ->will($this->returnValue($weeeDisplayExclDescIncl));
>>>>>>> 226bd125
        $weeeHelper->expects($this->any())
            ->method('getWeeeAttributesForBundle')
            ->will($this->returnValue([['fpt1' => $weeeObject1], ['fpt1'=>$weeeObject1, 'fpt2'=>$weeeObject2]]));

        $taxHelper=$this->getMock('Magento\Tax\Helper\Data', [], [], '', false);
        $taxHelper->expects($this->any())
            ->method('displayPriceExcludingTax')
            ->will($this->returnValue($priceDisplay == TaxConfig::DISPLAY_TYPE_EXCLUDING_TAX));
        $taxHelper->expects($this->any())
            ->method('priceIncludesTax')
            ->will($this->returnValue(true));

        $responseObject=$this->getMock('Magento\Framework\Event\Observer', ['getResponseObject'], [], '', false);
        $responseObject->expects($this->any())
            ->method('getResponseObject')
            ->will($this->returnValue($configObj));

        $observerObject=$this->getMock('Magento\Framework\Event\Observer', ['getEvent'], [], '', false);
        $observerObject->expects($this->any())
            ->method('getEvent')
            ->will($this->returnValue($responseObject));

        $product = $this->getMock('\Magento\Bundle\Model\Product\Type', ['getTypeId', 'getStoreId'], [], '', false);
        $product->expects($this->any())
            ->method('getStoreId')
            ->will($this->returnValue(1));
        $product->expects($this->any())
            ->method('getTypeId')
            ->will($this->returnValue('bundle'));

        $registry=$this->getMock('Magento\Framework\Registry', [], [], '', false);
        $registry->expects($this->any())
            ->method('registry')
            ->with('current_product')
            ->will($this->returnValue($product));

        $objectManager = new ObjectManager($this);
        /** @var \Magento\Weee\Observer\UpdateProductOptionsObserver $weeeObserverObject */
        $weeeObserverObject = $objectManager->getObject(
            'Magento\Weee\Observer\UpdateProductOptionsObserver',
            [
                'weeeData' => $weeeHelper,
                'taxData' => $taxHelper,
                'registry' => $registry,
            ]
        );
        $weeeObserverObject->execute($observerObject);

        $this->assertEquals($expectedArray, $configObj->getData('additional_options'));
    }

    /**
     * @return array
     * @SuppressWarnings(PHPMD.ExcessiveMethodLength)
     */
    public function updateProductOptionsProvider()
    {
        return [
            'weee not enabled' => [
                'initialArray' => [
                    'TOTAL_BASE_CALCULATION' => 'TOTAL_BASE_CALCULATION',
                    'optionTemplate' => '<%= data.label %><% if (data.finalPrice.value) '
                        . '{ %> +<%- data.finalPrice.formatted %><% } %>',
                ],
                'weeeEnabled' => false,
                'weeeDisplay' => WeeeDisplayConfig::DISPLAY_INCL,         // has no effect for this scenario
                'priceDisplay' => TaxConfig::DISPLAY_TYPE_EXCLUDING_TAX,  // has no effect for this scenario
                'expectedArray' => [
                    'TOTAL_BASE_CALCULATION' => 'TOTAL_BASE_CALCULATION',
                    'optionTemplate' => '<%= data.label %><% if (data.finalPrice.value) '
                        . '{ %> +<%- data.finalPrice.formatted %><% } %>',
                ],
            ],

            'weee enabled, and display with Weee included in the price' => [
                'initialArray' => [
                    'TOTAL_BASE_CALCULATION' => 'TOTAL_BASE_CALCULATION',
                    'optionTemplate' => '<%= data.label %><% if (data.basePrice.value) '
                        . '{ %> +<%- data.basePrice.formatted %><% } %>',
                ],
                'weeeEnabled' => true,
                'weeeDisplay' => WeeeDisplayConfig::DISPLAY_INCL,
                'priceDisplay' => TaxConfig::DISPLAY_TYPE_INCLUDING_TAX,
                'expectedArray' => [
                    'TOTAL_BASE_CALCULATION' => 'TOTAL_BASE_CALCULATION',
                    'optionTemplate' => '<%= data.label %><% if (data.basePrice.value) '
                        . '{ %> +<%- data.basePrice.formatted %><% } %>',
                ],
            ],

            'weee enabled, and display with Weee included in the price, and include the Weee descriptions' => [
                'initialArray' => [
                    'TOTAL_BASE_CALCULATION' => 'TOTAL_BASE_CALCULATION',
                    'optionTemplate' => '<%= data.label %><% if (data.basePrice.value) '
                        . '{ %> +<%- data.basePrice.formatted %><% } %>',
                ],
                'weeeEnabled' => true,
                'weeeDisplay' => WeeeDisplayConfig::DISPLAY_INCL_DESCR,
                'priceDisplay' => TaxConfig::DISPLAY_TYPE_INCLUDING_TAX,
                'expectedArray' => [
                    'TOTAL_BASE_CALCULATION' => 'TOTAL_BASE_CALCULATION',
                    'optionTemplate' => '<%= data.label %><% if (data.basePrice.value) '
                        . '{ %> +<%- data.basePrice.formatted %><% } %> <% if (data.weeePricefpt1) '
                        . '{ %>  (: <%- data.weeePricefpt1.formatted %>)<% } %> '
                        . '<% if (data.weeePricefpt2) { %>  (: <%- data.weeePricefpt2.formatted %>)<% } %>',
                ],
            ],

            'weee enabled, and display with ExclDescIncl' => [
                'initialArray' => [
                    'TOTAL_BASE_CALCULATION' => 'TOTAL_BASE_CALCULATION',
                    'optionTemplate' => '<%= data.label %><% if (data.basePrice.value) '
                        . '{ %> +<%- data.basePrice.formatted %><% } %>',
                ],
                'weeeEnabled' => true,
                'weeeDisplay' => WeeeDisplayConfig::DISPLAY_EXCL_DESCR_INCL,
                'priceDisplay' => TaxConfig::DISPLAY_TYPE_INCLUDING_TAX,
                'expectedArray' => [
                    'TOTAL_BASE_CALCULATION' => 'TOTAL_BASE_CALCULATION',
                    'optionTemplate' => '<%= data.label %><% if (data.basePrice.value) '
                        . '{ %> +<%- data.basePrice.formatted %><% } %> <% if (data.weeePricefpt1) '
                        . '{ %>  (: <%- data.weeePricefpt1.formatted %>)<% } %> '
                        . '<% if (data.weeePricefpt2) { %>  (: <%- data.weeePricefpt2.formatted %>)<% } %> '
                        . '<% if (data.weeePrice) { %><%- data.weeePrice.formatted %><% } %>',
                ],
            ],

            'weee enabled, and display prices including tax but without Weee' => [
                'initialArray' => [
                    'TOTAL_BASE_CALCULATION' => 'TOTAL_BASE_CALCULATION',
                ],
                'weeeEnabled' => true,
                'weeeDisplay' => WeeeDisplayConfig::DISPLAY_EXCL,
                'priceDisplay' => TaxConfig::DISPLAY_TYPE_INCLUDING_TAX,
                'expectedArray' => [
                    'TOTAL_BASE_CALCULATION' => 'TOTAL_BASE_CALCULATION',
                    'optionTemplate' => '<%- data.label %><% if (data.finalPrice.value) '
                        . '{ %> +<%- data.finalPrice.formatted %><% } %>',
                ],
            ],

            'weee enabled, and display prices excluding tax but without Weee' => [
                'initialArray' => [
                    'TOTAL_BASE_CALCULATION' => 'TOTAL_BASE_CALCULATION',
                ],
                'weeeEnabled' => true,
                'weeeDisplay' => WeeeDisplayConfig::DISPLAY_EXCL,
                'priceDisplay' => TaxConfig::DISPLAY_TYPE_EXCLUDING_TAX,
                'expectedArray' => [
                    'TOTAL_BASE_CALCULATION' => 'TOTAL_BASE_CALCULATION',
                    'optionTemplate' => '<%- data.label %><% if (data.basePrice.value) '
                        . '{ %> +<%- data.basePrice.formatted %><% } %>',
                ],
            ],
        ];
    }
}<|MERGE_RESOLUTION|>--- conflicted
+++ resolved
@@ -50,19 +50,14 @@
             ->method('isEnabled')
             ->will($this->returnValue($weeeEnabled));
         $weeeHelper->expects($this->any())
-<<<<<<< HEAD
-            ->method('geDisplayIncl')
+            ->method('isDisplayIncl')
             ->will($this->returnValue($weeeDisplay == WeeeDisplayConfig::DISPLAY_INCL));
         $weeeHelper->expects($this->any())
-            ->method('geDisplayExlDescIncl')
+            ->method('isDisplayExclDescIncl')
             ->will($this->returnValue($weeeDisplay == WeeeDisplayConfig::DISPLAY_EXCL_DESCR_INCL));
         $weeeHelper->expects($this->any())
-            ->method('geDisplayExcl')
+            ->method('isDisplayExcl')
             ->will($this->returnValue($weeeDisplay == WeeeDisplayConfig::DISPLAY_EXCL));
-=======
-            ->method('isDisplayExclDescIncl')
-            ->will($this->returnValue($weeeDisplayExclDescIncl));
->>>>>>> 226bd125
         $weeeHelper->expects($this->any())
             ->method('getWeeeAttributesForBundle')
             ->will($this->returnValue([['fpt1' => $weeeObject1], ['fpt1'=>$weeeObject1, 'fpt2'=>$weeeObject2]]));
