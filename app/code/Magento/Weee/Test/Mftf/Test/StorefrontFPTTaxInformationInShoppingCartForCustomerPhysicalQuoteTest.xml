<?xml version="1.0" encoding="UTF-8"?>
<!--
 /**
  * Copyright © Magento, Inc. All rights reserved.
  * See COPYING.txt for license details.
  */
-->

<tests xmlns:xsi="http://www.w3.org/2001/XMLSchema-instance"
       xsi:noNamespaceSchemaLocation="urn:magento:mftf:Test/etc/testSchema.xsd">
    <test name="StorefrontFPTTaxInformationInShoppingCartForCustomerPhysicalQuoteTest">
        <annotations>
            <features value="Tax"/>
            <stories value="Shopping cart taxes"/>
            <title value="Tax information are updating/recalculating on fly in shopping cart for Customer with default addresses (physical quote)"/>
            <description value="Tax information are updating/recalculating on fly in shopping cart for Customer with default addresses (physical quote)"/>
            <severity value="CRITICAL"/>
            <useCaseId value="MC-294"/>
            <testCaseId value="MC-28586"/>
            <group value="checkout"/>
            <group value="tax"/>
            <group value="weee"/>
        </annotations>

        <before>
            <!-- Preconditions  -->
            <!--  Tax Rule is created based on default tax rates (Stores>Tax Rule) US-CA-*-Rate 1 = 8.2500 US-NY-*-Rate 1 = 8.3750 -->
            <createData entity="SimpleTaxRule" stepKey="createTaxRule"/>
            <!--  Fixed Product Tax attribute is created and added to default attribute set -->
            <createData entity="productFPTAttribute" stepKey="createProductFPTAttribute"/>
            <createData entity="AddToDefaultSet" stepKey="addFPTToAttributeSet">
                <requiredEntity createDataKey="createProductFPTAttribute"/>
            </createData>
            <!--  Tax configuration (Store>Configuration; Sales>Tax) With FPT Enable -->
            <createData entity="Tax_Config_NY" stepKey="taxConfigurationNYWithFPTEnable"/>
            <!--  Store>Configuration; Sales>Tax FPT Enable -->
            <createData entity="WeeeConfigEnable" stepKey="enableFPT"/>
            <!--  Simple product is created  Price = 10;  FPT United States/California/10,United States/New York/20 -->
            <createData entity="SimpleProduct2" stepKey="createSimpleProduct">
                <field key="price">10.00</field>
            </createData>
            <!-- Customer is created with default addresses: -->
            <createData entity="Simple_US_Customer_CA" stepKey="createCustomer"/>
            <actionGroup ref="LoginAsAdmin" stepKey="loginAsAdmin"/>
            <actionGroup ref="GoToProductPageViaIDActionGroup" stepKey="openProductEditPage">
                <argument name="productId" value="$createSimpleProduct.id$"/>
            </actionGroup>
            <actionGroup ref="AdminProductAddFPTValueActionGroup" stepKey="addFPTValue1">
                <argument name="FPTAttributeCode" value="$createProductFPTAttribute.attribute_code$"/>
                <argument name="stateForFPT" value="California"/>
                <argument name="valueForFPT" value="10"/>
            </actionGroup>
            <actionGroup ref="AdminProductAddFPTValueActionGroup" stepKey="addFPTValue2">
                <argument name="FPTAttributeCode" value="$createProductFPTAttribute.attribute_code$"/>
                <argument name="stateForFPT" value="New York"/>
                <argument name="valueForFPT" value="20"/>
            </actionGroup>
            <actionGroup ref="SaveProductFormActionGroup" stepKey="saveProduct"/>
<<<<<<< HEAD
            <actionGroup ref="CliRunReindexUsingCronJobsActionGroup" stepKey="reindexBrokenIndices"/>
=======
            <!-- Delete all catalog price rules that can (and actually do) affect this test-->
            <actionGroup ref="AdminCatalogPriceRuleDeleteAllActionGroup" stepKey="deleteAllCatalogPriceRule"/>
            <magentoCron groups="index" stepKey="reindexBrokenIndices"/>
>>>>>>> 0fff8fc6
        </before>

        <after>
            <!-- Need to logout first because otherwise selenium fail with timeout -->
            <actionGroup ref="StorefrontCustomerLogoutActionGroup" stepKey="customerLogout"/>
            <deleteData createDataKey="createTaxRule" stepKey="deleteTaxRule"/>
            <deleteData createDataKey="createProductFPTAttribute" stepKey="deleteProductFPTAttribute"/>
            <createData entity="DefaultTaxConfig" stepKey="defaultTaxConfiguration"/>
            <createData entity="WeeeConfigDisable" stepKey="disableFPT"/>
            <deleteData createDataKey="createSimpleProduct" stepKey="deleteSimpleProduct"/>
            <deleteData createDataKey="createCustomer" stepKey="deleteCustomer"/>
            <amOnPage url="{{AdminProductIndexPage.url}}" stepKey="navigateToProductIndex"/>
            <actionGroup ref="ClearFiltersAdminDataGridActionGroup" stepKey="clearProductsGridFilters"/>
            <actionGroup ref="AdminLogoutActionGroup" stepKey="logoutFromAdmin"/>
            <magentoCron groups="index" stepKey="reindexBrokenIndices"/>
        </after>

        <!--  Test Steps  -->
        <!--  Step 1: Go to Storefront as logged in Customer  -->
        <actionGroup ref="LoginToStorefrontActionGroup" stepKey="customerLogin">
            <argument name="Customer" value="$createCustomer$" />
        </actionGroup>
        <!--  Step 2: Add simple product to shopping cart -->
        <amOnPage url="{{StorefrontProductPage.url($createSimpleProduct.custom_attributes[url_key]$)}}" stepKey="amOnSimpleProductPage"/>
        <waitForPageLoad stepKey="waitForPageLoad"/>
        <actionGroup ref="AddToCartFromStorefrontProductPageActionGroup" stepKey="cartAddSimpleProductToCart">
            <argument name="productName" value="$createSimpleProduct.name$"/>
        </actionGroup>
        <!--  Step 3: Go to Shopping Cart -->
        <actionGroup ref="ClickViewAndEditCartFromMiniCartActionGroup" stepKey="goToShoppingCartFromMinicart"/>
        <!--  Step 4: Open Estimate Shipping and Tax section -->
        <actionGroup ref="AssertStorefrontCheckoutCartEstimateShippingAndTaxAddressActionGroup" stepKey="checkAddress">
            <argument name="country" value="{{US_Address_CA.country}}"/>
            <argument name="state" value="{{US_Address_CA.state}}"/>
            <argument name="postcode" value="{{US_Address_CA.postcode}}"/>
        </actionGroup>
        <actionGroup ref="AssertStorefrontCheckoutCartTaxAmountFPTActionGroup" stepKey="checkTaxAmountCA"/>
        <!--  Step 5: Change Data -->
        <actionGroup ref="StorefrontCheckoutCartFillEstimateShippingAndTaxActionGroup" stepKey="setEstimateShippingAndTaxAddressToSwitzerland">
            <argument name="country" value="Switzerland"/>
            <argument name="state" value="Aargau"/>
            <argument name="postcode" value="1234"/>
        </actionGroup>
        <!--  Step 6: Select shipping rate again(it need for get new totals request - performance reason) -->
        <click selector="{{CheckoutCartSummarySection.flatRateShippingMethod}}" stepKey="selectFlatRateShippingMethod"/>
        <scrollTo selector="{{CheckoutCartSummarySection.taxAmount}}" stepKey="scrollToTaxSummary" />
        <see selector="{{CheckoutCartSummarySection.taxAmount}}" userInput="$0.00" stepKey="checkTaxAmountZero" />
        <dontSeeElement selector="{{CheckoutCartSummarySection.amountFPT}}" stepKey="checkFPTIsNotDisplayed" />
        <!--  Step 7: Change Data -->
        <actionGroup ref="StorefrontCheckoutCartFillEstimateShippingAndTaxActionGroup" stepKey="setEstimateShippingAndTaxAddressToUnitedStates">
            <argument name="country" value="United States"/>
            <argument name="state" value="New York"/>
            <argument name="postcode" value="12345"/>
        </actionGroup>
        <!--  Step 8: Select shipping rate again(it need for get new totals request - performance reason) -->
        <click selector="{{CheckoutCartSummarySection.flatRateShippingMethod}}" stepKey="selectFlatRateShippingMethodAgain"/>
        <actionGroup ref="AssertStorefrontCheckoutCartTaxAmountFPTActionGroup" stepKey="checkTaxAmountNY">
            <argument name="FPTAmount" value="$20"/>
            <argument name="taxAmount" value="$0.84"/>
            <argument name="rate" value="US-NY-*-Rate 1 (8.375%)"/>
        </actionGroup>
    </test>
</tests><|MERGE_RESOLUTION|>--- conflicted
+++ resolved
@@ -56,13 +56,7 @@
                 <argument name="valueForFPT" value="20"/>
             </actionGroup>
             <actionGroup ref="SaveProductFormActionGroup" stepKey="saveProduct"/>
-<<<<<<< HEAD
-            <actionGroup ref="CliRunReindexUsingCronJobsActionGroup" stepKey="reindexBrokenIndices"/>
-=======
-            <!-- Delete all catalog price rules that can (and actually do) affect this test-->
-            <actionGroup ref="AdminCatalogPriceRuleDeleteAllActionGroup" stepKey="deleteAllCatalogPriceRule"/>
             <magentoCron groups="index" stepKey="reindexBrokenIndices"/>
->>>>>>> 0fff8fc6
         </before>
 
         <after>
