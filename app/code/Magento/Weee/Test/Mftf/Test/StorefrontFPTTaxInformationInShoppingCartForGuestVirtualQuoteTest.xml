--- conflicted
+++ resolved
@@ -39,13 +39,7 @@
             </createData>
 
             <actionGroup ref="LoginAsAdmin" stepKey="loginAsAdmin"/>
-<<<<<<< HEAD
-            <actionGroup ref="CliRunReindexUsingCronJobsActionGroup" stepKey="reindexBrokenIndices"/>
-=======
-            <!-- Delete all catalog price rules that can (and actually do) affect this test-->
-            <actionGroup ref="AdminCatalogPriceRuleDeleteAllActionGroup" stepKey="deleteAllCatalogPriceRule"/>
             <magentoCron groups="index" stepKey="reindexBrokenIndices"/>
->>>>>>> 0fff8fc6
         </before>
 
         <after>
