--- conflicted
+++ resolved
@@ -62,19 +62,11 @@
                 </select>
             </td>
             <td class="col-country">
-<<<<<<< HEAD
-                <select id="<?= /* @escapeNotVerified */ $block->getElement()->getName() ?>_weee_tax_row_<%- data.index %>_country"
-                        name="<?= /* @escapeNotVerified */ $block->getElement()->getName() ?>[<%- data.index %>][country]"
-                        class="<?= /* @escapeNotVerified */ $block->getElement()->getClass() ?> country required-entry" data-role="select-country">
-                    <?php foreach ($block->getCountries() as $_country): ?>
-                    <option value="<?= /* @escapeNotVerified */ $_country['value'] ?>"><?= /* @escapeNotVerified */ $block->escapeHtml($_country['label']) ?></option>
-=======
                 <select id="<?= /* @noEscape */ $elementName ?>_weee_tax_row_<%- data.index %>_country"
                         name="<?= /* @noEscape */ $elementName ?>[<%- data.index %>][country]"
                         class="<?= /* @noEscape */ $elementClass ?> country required-entry" data-role="select-country">
                     <?php foreach ($block->getCountries() as $_country) : ?>
                     <option value="<?= $block->escapeHtmlAttr($_country['value']) ?>"><?= $block->escapeHtml($_country['label']) ?></option>
->>>>>>> 553946c8
                     <?php endforeach ?>
                 </select>
                 <select id="<?= /* @noEscape */ $elementName ?>_weee_tax_row_<%- data.index %>_state"
