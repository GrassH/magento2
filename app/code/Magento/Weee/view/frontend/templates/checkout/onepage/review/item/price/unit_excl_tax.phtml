--- conflicted
+++ resolved
@@ -10,13 +10,8 @@
 
 $_item = $block->getItem();
 ?>
-<<<<<<< HEAD
 <?php if ($block->displayPriceWithWeeeDetails()): ?>
-    <span class="cart-tax-total" data-tax-toggle='{"itemTaxId" : "#eunit-item-tax-details<?php echo $_item->getId(); ?>"}'>
-=======
-<?php if ($this->displayPriceWithWeeeDetails()): ?>
     <span class="cart-tax-total" data-mage-init='{"taxtToggle": {"itemTaxId" : "#eunit-item-tax-details<?php echo $_item->getId(); ?>"}}'>
->>>>>>> 9e8434e9
 <?php else: ?>
     <span class="cart-price">
 <?php endif; ?>
@@ -33,13 +28,8 @@
     <?php endif; ?>
     </span>
 
-<<<<<<< HEAD
     <?php if ($block->displayFinalPrice()): ?>
-        <span class="cart-tax-total" data-tax-toggle='{"itemTaxId" : "#eunit-item-tax-details<?php echo $_item->getId(); ?>"}'>
-=======
-    <?php if ($this->displayFinalPrice()): ?>
         <span class="cart-tax-total" data-mage-init='{"taxtToggle": {"itemTaxId" : "#eunit-item-tax-details<?php echo $_item->getId(); ?>"}}'>
->>>>>>> 9e8434e9
             <span class="weee" data-label="<?php echo __('Total'); ?>">
                 <?php echo $block->formatPrice($block->getFinalUnitDisplayPriceExclTax()); ?>
             </span>
