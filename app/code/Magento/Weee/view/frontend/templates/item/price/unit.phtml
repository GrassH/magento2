<?php
/**
 * Copyright © 2015 Magento. All rights reserved.
 * See COPYING.txt for license details.
 */

// @codingStandardsIgnoreFile

/** @var $block \Magento\Weee\Block\Item\Price\Renderer */

$item = $block->getItem();
?>
<?php if ($block->displayPriceInclTax() || $block->displayBothPrices()): ?>
    <span class="price-including-tax" data-label="<?php echo $block->escapeHtml(__('Incl. Tax')); ?>">
        <?php if ($block->displayPriceWithWeeeDetails()): ?>
            <span class="cart-tax-total"
                data-mage-init='{"taxtToggle": {"itemTaxId" : "#unit-item-tax-details<?php echo $item->getId(); ?>"}}'>
        <?php else: ?>
            <span class="cart-price">
        <?php endif; ?>
            <?php echo $block->formatPrice($block->getUnitDisplayPriceInclTax()); ?>
            </span>

        <?php if ($this->helper('Magento\Weee\Helper\Data')->getApplied($item)): ?>
            <span class="cart-tax-info" id="unit-item-tax-details<?php echo $item->getId(); ?>" style="display: none;">
                <?php foreach ($this->helper('Magento\Weee\Helper\Data')->getApplied($item) as $tax): ?>
                    <span class="weee" data-label="<?php echo $tax['title']; ?>">
                        <?php echo $block->formatPrice($tax['amount_incl_tax'], true, true); ?>
                    </span>
                <?php endforeach; ?>
            </span>

            <?php if ($block->displayFinalPrice()): ?>
                <span class="cart-tax-total"
<<<<<<< HEAD
                    data-tax-toggle='{"itemTaxId" : "#unit-item-tax-details<?php echo $item->getId(); ?>"}'>
                    <span class="weee" data-label="<?php echo $block->escapeHtml(__('Total incl. tax')); ?>">
                        <?php echo $block->formatPrice($block->getFinalUnitDisplayPriceInclTax()); ?>
=======
                    data-mage-init='{"taxtToggle": {"itemTaxId" : "#unit-item-tax-details<?php echo $item->getId(); ?>"}}'>
                    <span class="weee" data-label="<?php echo $this->escapeHtml(__('Total incl. tax')); ?>">
                        <?php echo $this->formatPrice($this->getFinalUnitDisplayPriceInclTax()); ?>
>>>>>>> 9e8434e9
                    </span>
                </span>
            <?php endif; ?>
        <?php endif; ?>
    </span>
<?php endif; ?>

<?php if ($block->displayPriceExclTax() || $block->displayBothPrices()): ?>
    <span class="price-excluding-tax" data-label="<?php echo $block->escapeHtml(__('Excl. Tax')); ?>">
        <?php if ($block->displayPriceWithWeeeDetails()): ?>
            <span class="cart-tax-total"
                data-mage-init='{"taxtToggle": {"itemTaxId" : "#eunit-item-tax-details<?php echo $item->getId(); ?>"}}'>
        <?php else: ?>
            <span class="cart-price">
        <?php endif; ?>
                <?php echo $block->formatPrice($block->getUnitDisplayPriceExclTax()); ?>
            </span>

        <?php if ($this->helper('Magento\Weee\Helper\Data')->getApplied($item)): ?>
            <span class="cart-tax-info" id="eunit-item-tax-details<?php echo $item->getId(); ?>"
                style="display: none;">
                <?php foreach ($this->helper('Magento\Weee\Helper\Data')->getApplied($item) as $tax): ?>
                    <span class="weee" data-label="<?php echo $tax['title']; ?>">
                        <?php echo $block->formatPrice($tax['amount'], true, true); ?>
                    </span>
                <?php endforeach; ?>
            </span>

            <?php if ($block->displayFinalPrice()): ?>
                <span class="cart-tax-total"
<<<<<<< HEAD
                    data-tax-toggle='{"itemTaxId" : "#eunit-item-tax-details<?php echo $item->getId(); ?>"}'>
                    <span class="weee" data-label="<?php echo $block->escapeHtml(__('Total')); ?>">
                        <?php echo $block->formatPrice($block->getFinalUnitDisplayPriceExclTax()); ?>
=======
                    data-mage-init='{"taxtToggle": {"itemTaxId" : "#eunit-item-tax-details<?php echo $item->getId(); ?>"}}'>
                    <span class="weee" data-label="<?php echo $this->escapeHtml(__('Total')); ?>">
                        <?php echo $this->formatPrice($this->getFinalUnitDisplayPriceExclTax()); ?>
>>>>>>> 9e8434e9
                    </span>
                </span>
            <?php endif; ?>
        <?php endif; ?>
    </span>
<?php endif; ?><|MERGE_RESOLUTION|>--- conflicted
+++ resolved
@@ -32,15 +32,9 @@
 
             <?php if ($block->displayFinalPrice()): ?>
                 <span class="cart-tax-total"
-<<<<<<< HEAD
-                    data-tax-toggle='{"itemTaxId" : "#unit-item-tax-details<?php echo $item->getId(); ?>"}'>
+                    data-mage-init='{"taxtToggle": {"itemTaxId" : "#unit-item-tax-details<?php echo $item->getId(); ?>"}}'>
                     <span class="weee" data-label="<?php echo $block->escapeHtml(__('Total incl. tax')); ?>">
                         <?php echo $block->formatPrice($block->getFinalUnitDisplayPriceInclTax()); ?>
-=======
-                    data-mage-init='{"taxtToggle": {"itemTaxId" : "#unit-item-tax-details<?php echo $item->getId(); ?>"}}'>
-                    <span class="weee" data-label="<?php echo $this->escapeHtml(__('Total incl. tax')); ?>">
-                        <?php echo $this->formatPrice($this->getFinalUnitDisplayPriceInclTax()); ?>
->>>>>>> 9e8434e9
                     </span>
                 </span>
             <?php endif; ?>
@@ -71,15 +65,9 @@
 
             <?php if ($block->displayFinalPrice()): ?>
                 <span class="cart-tax-total"
-<<<<<<< HEAD
                     data-tax-toggle='{"itemTaxId" : "#eunit-item-tax-details<?php echo $item->getId(); ?>"}'>
-                    <span class="weee" data-label="<?php echo $block->escapeHtml(__('Total')); ?>">
-                        <?php echo $block->formatPrice($block->getFinalUnitDisplayPriceExclTax()); ?>
-=======
-                    data-mage-init='{"taxtToggle": {"itemTaxId" : "#eunit-item-tax-details<?php echo $item->getId(); ?>"}}'>
                     <span class="weee" data-label="<?php echo $this->escapeHtml(__('Total')); ?>">
                         <?php echo $this->formatPrice($this->getFinalUnitDisplayPriceExclTax()); ?>
->>>>>>> 9e8434e9
                     </span>
                 </span>
             <?php endif; ?>
