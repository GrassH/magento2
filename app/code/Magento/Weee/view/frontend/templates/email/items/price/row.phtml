--- conflicted
+++ resolved
@@ -58,11 +58,7 @@
         <?php endif; ?>
 
         <?php if ($block->displayFinalPrice()): ?>
-<<<<<<< HEAD
-            <span class="nobr"><?= __('Total incl. tax') ?>:<br /> <?= $_order->formatPrice($block->getFinalRowDisplayPriceInclTax()) ?></span>
-=======
-            <span class="nobr"><?php echo __('Total Incl. Tax'); ?>:<br /> <?php echo $_order->formatPrice($block->getFinalRowDisplayPriceInclTax()); ?></span>
->>>>>>> d22dc067
+            <span class="nobr"><?= __('Total Incl. Tax') ?>:<br /> <?= $_order->formatPrice($block->getFinalRowDisplayPriceInclTax()) ?></span>
         <?php endif; ?>
     <?php endif; ?>
 <?php endif; ?>