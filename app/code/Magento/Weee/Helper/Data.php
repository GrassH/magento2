<?php
/**
 * Copyright © Magento, Inc. All rights reserved.
 * See COPYING.txt for license details.
 */
namespace Magento\Weee\Helper;

use Magento\Catalog\Model\Product\Type;
use Magento\Store\Model\Store;
use Magento\Store\Model\Website;
use Magento\Weee\Model\Tax as WeeeDisplayConfig;

/**
 * WEEE data helper
 *
 * @SuppressWarnings(PHPMD.ExcessiveClassComplexity)
<<<<<<< HEAD
 * @api
=======
 * @SuppressWarnings(PHPMD.CouplingBetweenObjects)
>>>>>>> 53a4af4b
 */
class Data extends \Magento\Framework\App\Helper\AbstractHelper
{
    /**#@+
     * Constants defined for keys of array, makes typos less likely
     */
    const KEY_WEEE_AMOUNT_INVOICED = 'weee_amount_invoiced';

    const KEY_BASE_WEEE_AMOUNT_INVOICED = 'base_weee_amount_invoiced';

    const KEY_WEEE_TAX_AMOUNT_INVOICED = 'weee_tax_amount_invoiced';

    const KEY_BASE_WEEE_TAX_AMOUNT_INVOICED = 'base_weee_tax_amount_invoiced';

    const KEY_WEEE_AMOUNT_REFUNDED = 'weee_amount_refunded';

    const KEY_BASE_WEEE_AMOUNT_REFUNDED = 'base_weee_amount_refunded';

    const KEY_WEEE_TAX_AMOUNT_REFUNDED = 'weee_tax_amount_refunded';

    const KEY_BASE_WEEE_TAX_AMOUNT_REFUNDED = 'base_weee_tax_amount_refunded';

    /**#@-*/

    /**
     * @var array
     */
    protected $_storeDisplayConfig = [];

    /**
     * Core registry
     *
     * @var \Magento\Framework\Registry
     */
    protected $_coreRegistry;

    /**
     * Tax data
     *
     * @var \Magento\Tax\Helper\Data
     */
    protected $_taxData;

    /**
     * @var \Magento\Weee\Model\Tax
     */
    protected $_weeeTax;

    /**
     * @var \Magento\Weee\Model\Config
     */
    protected $_weeeConfig;

    /**
     * @var \Magento\Store\Model\StoreManagerInterface
     */
    protected $_storeManager;

    /**
     * @var string
     */
    protected $cacheProductWeeeAmount = '_cache_product_weee_amount';

    /**
     * @var \Magento\Framework\Serialize\Serializer\Json
     */
    private $serializer;

    /**
     * Data constructor.
     *
     * @param \Magento\Framework\App\Helper\Context $context
     * @param \Magento\Store\Model\StoreManagerInterface $storeManager
     * @param \Magento\Weee\Model\Tax $weeeTax
     * @param \Magento\Weee\Model\Config $weeeConfig
     * @param \Magento\Tax\Helper\Data $taxData
     * @param \Magento\Framework\Registry $coreRegistry
     * @param \Magento\Framework\Serialize\Serializer\Json|null $serializer
     * @throws \RuntimeException
     */
    public function __construct(
        \Magento\Framework\App\Helper\Context $context,
        \Magento\Store\Model\StoreManagerInterface $storeManager,
        \Magento\Weee\Model\Tax $weeeTax,
        \Magento\Weee\Model\Config $weeeConfig,
        \Magento\Tax\Helper\Data $taxData,
        \Magento\Framework\Registry $coreRegistry,
        \Magento\Framework\Serialize\Serializer\Json $serializer = null
    ) {
        $this->_storeManager = $storeManager;
        $this->_weeeTax = $weeeTax;
        $this->_coreRegistry = $coreRegistry;
        $this->_taxData = $taxData;
        $this->_weeeConfig = $weeeConfig;
        $this->serializer = $serializer ?: \Magento\Framework\App\ObjectManager::getInstance()
            ->get(\Magento\Framework\Serialize\Serializer\Json::class);
        parent::__construct($context);
    }

    /**
     * Get weee amount display type on product view page
     *
     * @param   null|string|bool|int|Store $store
     * @return  int
     */
    public function getPriceDisplayType($store = null)
    {
        return $this->_weeeConfig->getPriceDisplayType($store);
    }

    /**
     * Get weee amount display type on product list page
     *
     * @param   null|string|bool|int|Store $store
     * @return  int
     */
    public function getListPriceDisplayType($store = null)
    {
        return $this->_weeeConfig->getListPriceDisplayType($store);
    }

    /**
     * Get weee amount display type in sales modules
     *
     * @param   null|string|bool|int|Store $store
     * @return  int
     */
    public function getSalesPriceDisplayType($store = null)
    {
        return $this->_weeeConfig->getSalesPriceDisplayType($store);
    }

    /**
     * Get weee amount display type in email templates
     *
     * @param   null|string|bool|int|Store $store
     * @return  int
     */
    public function getEmailPriceDisplayType($store = null)
    {
        return $this->_weeeConfig->getEmailPriceDisplayType($store);
    }

    /**
     * Check if weee tax amount should be taxable
     *
     * @param   null|string|bool|int|Store $store
     * @return  bool
     */
    public function isTaxable($store = null)
    {
        return $this->_weeeConfig->isTaxable($store);
    }

    /**
     * Check if weee tax amount should be included to subtotal
     *
     * @param   null|string|bool|int|Store $store
     * @return  bool
     */
    public function includeInSubtotal($store = null)
    {
        return $this->_weeeConfig->includeInSubtotal($store);
    }

    /**
     * Check if fixed taxes are used in system
     *
     * @param   null|string|bool|int|Store $store
     * @return  bool
     */
    public function isEnabled($store = null)
    {
        return $this->_weeeConfig->isEnabled($store);
    }

    /**
     * Check if the FPT totals line(s) should be displayed with tax included
     *
     * @param   null|string|bool|int|Store $store
     * @return  bool
     */
    public function displayTotalsInclTax($store = null)
    {
        // If catalog prices include tax, then display FPT totals with tax included
        return $this->_taxData->priceIncludesTax($store);
    }

    /**
     * Get weee tax amount for product based on website
     *
     * @param   \Magento\Catalog\Model\Product $product
     * @param   mixed $website
     * @return  float
     */
    public function getAmountExclTax($product, $website = null)
    {
        if (!$product->hasData($this->cacheProductWeeeAmount)) {
            /** @var \Magento\Store\Model\Store $store */
            if ($website) {
                $store = $this->_storeManager->getWebsite($website)->getDefaultGroup()->getDefaultStore();
            } else {
                $store = $product->getStore();
            }

            $amount = 0;
            if ($this->isEnabled($store)) {
                $amount = $this->_weeeTax->getWeeeAmountExclTax($product, null, null, $website);
            }

            $product->setData($this->cacheProductWeeeAmount, $amount);
        }
        return $product->getData($this->cacheProductWeeeAmount);
    }

    /**
     * Returns display type for price accordingly to current zone
     *
     * @param int|int[]|null                 $compareTo
     * @param string                         $zone
     * @param Store|int|string               $store
     * @return bool|int
     * @SuppressWarnings(PHPMD.CyclomaticComplexity)
     */
    public function typeOfDisplay(
        $compareTo = null,
        $zone = \Magento\Framework\Pricing\Render::ZONE_DEFAULT,
        $store = null
    ) {
        if (!$this->isEnabled($store)) {
            return false;
        }
        switch ($zone) {
            case \Magento\Framework\Pricing\Render::ZONE_ITEM_VIEW:
                $type = $this->getPriceDisplayType($store);
                break;
            case \Magento\Framework\Pricing\Render::ZONE_ITEM_LIST:
                $type = $this->getListPriceDisplayType($store);
                break;
            case \Magento\Framework\Pricing\Render::ZONE_SALES:
            case \Magento\Framework\Pricing\Render::ZONE_CART:
                $type = $this->getSalesPriceDisplayType($store);
                break;
            case \Magento\Framework\Pricing\Render::ZONE_EMAIL:
                $type = $this->getEmailPriceDisplayType($store);
                break;
            default:
                if ($this->_coreRegistry->registry('current_product')) {
                    $type = $this->getPriceDisplayType($store);
                } else {
                    $type = $this->getListPriceDisplayType($store);
                }
                break;
        }

        if ($compareTo === null) {
            return $type;
        } else {
            if (is_array($compareTo)) {
                return in_array($type, $compareTo);
            } else {
                return $type == $compareTo;
            }
        }
    }

    /**
     * Proxy for \Magento\Weee\Model\Tax::getProductWeeeAttributes()
     *
     * @param \Magento\Catalog\Model\Product                $product
     * @param null|false|\Magento\Framework\DataObject      $shipping
     * @param null|false|\Magento\Framework\DataObject      $billing
     * @param Website                                       $website
     * @param bool                                          $calculateTaxes
     * @param bool                                          $round
     * @return \Magento\Framework\DataObject[]
     */
    public function getProductWeeeAttributes(
        $product,
        $shipping = null,
        $billing = null,
        $website = null,
        $calculateTaxes = false,
        $round = true
    ) {
        return $this->_weeeTax->getProductWeeeAttributes(
            $product,
            $shipping,
            $billing,
            $website,
            $calculateTaxes,
            $round
        );
    }

    /**
     * Returns applied weee tax amount
     *
     * @param \Magento\Quote\Model\Quote\Item\AbstractItem $item
     * @return float
     */
    public function getWeeeTaxAppliedAmount($item)
    {
        return $this->getRecursiveNumericAmount($item, 'getWeeeTaxAppliedAmount');
    }

    /**
     * Returns applied weee tax amount for the row
     *
     * @param \Magento\Quote\Model\Quote\Item\AbstractItem $item
     * @return float
     */
    public function getWeeeTaxAppliedRowAmount($item)
    {
        return $this->getRecursiveNumericAmount($item, 'getWeeeTaxAppliedRowAmount');
    }

    /**
     * Returns accumulated amounts for the item
     *
     * @param \Magento\Quote\Model\Quote\Item\AbstractItem $item
     * @param string $functionName
     * @return float
     */
    protected function getRecursiveNumericAmount($item, $functionName)
    {
        if ($item instanceof \Magento\Quote\Model\Quote\Item\AbstractItem) {
            if ($item->getHasChildren() && $item->isChildrenCalculated()) {
                $result = 0;
                foreach ($item->getChildren() as $child) {
                    $childData = $this->getRecursiveNumericAmount($child, $functionName);
                    if (!empty($childData)) {
                        $result += $childData;
                    }
                }
                return $result;
            }
        }

        $data = $item->$functionName();
        if (empty($data)) {
            return 0;
        }
        return $data;
    }

    /**
     * Returns applied weee taxes
     *
     * @param \Magento\Quote\Model\Quote\Item\AbstractItem $item
     * @return array
     */
    public function getApplied($item)
    {
        if ($item instanceof \Magento\Quote\Model\Quote\Item\AbstractItem) {
            if ($item->getHasChildren() && $item->isChildrenCalculated()) {
                $result = [];
                foreach ($item->getChildren() as $child) {
                    $childData = $this->getApplied($child);
                    if (is_array($childData)) {
                        $result = array_merge($result, $childData);
                    }
                }
                return $result;
            }
        }

        // if order item data is old enough then weee_tax_applied might not be valid
        $data = $item->getWeeeTaxApplied();
        if (empty($data)) {
            return [];
        }
        return $this->serializer->unserialize($item->getWeeeTaxApplied());
    }

    /**
     * Sets applied weee taxes
     *
     * @param \Magento\Quote\Model\Quote\Item\AbstractItem $item
     * @param array $value
     * @return $this
     */
    public function setApplied($item, $value)
    {
        $item->setWeeeTaxApplied($this->serializer->serialize($value));
        return $this;
    }

    /**
     * Returns array of weee attributes allowed for display
     *
     * @param \Magento\Catalog\Model\Product $product
     * @return \Magento\Framework\DataObject[]
     */
    public function getProductWeeeAttributesForDisplay($product)
    {
        /** @var \Magento\Store\Model\Store $store */
        $store = $product->getStore();

        if ($this->isEnabled($store)) {
            $calculateTax = ($this->typeOfDisplay(1) || $this->typeOfDisplay(2)) ? 1 : 0;
            return $this->getProductWeeeAttributes($product, null, null, null, $calculateTax, false);
        }
        return [];
    }

    /**
     * Get Product Weee attributes for price renderer
     *
     * @param \Magento\Catalog\Model\Product $product
     * @param null|false|\Magento\Framework\DataObject $shipping Shipping Address
     * @param null|false|\Magento\Framework\DataObject $billing Billing Address
     * @param null|Website $website
     * @param bool $calculateTaxes
     * @return \Magento\Framework\DataObject[]
     */
    public function getProductWeeeAttributesForRenderer(
        $product,
        $shipping = null,
        $billing = null,
        $website = null,
        $calculateTaxes = false
    ) {
        /** @var \Magento\Store\Model\Store $store */
        if ($website) {
            $store = $this->_storeManager->getWebsite($website)->getDefaultGroup()->getDefaultStore();
        } else {
            $store = $product->getStore();
        }

        if ($this->isEnabled($store)) {
            return $this->getProductWeeeAttributes(
                $product,
                $shipping,
                $billing,
                $website,
                $calculateTaxes ? $calculateTaxes : $this->typeOfDisplay(1)
            );
        }
        return [];
    }

    /**
     * Get the weee tax including tax
     *
     * @param \Magento\Quote\Model\Quote\Item\AbstractItem $item
     * @return float
     */
    public function getWeeeTaxInclTax($item)
    {
        $weeeTaxAppliedAmounts = $this->getApplied($item);
        $totalWeeeTaxIncTaxApplied = 0;
        foreach ($weeeTaxAppliedAmounts as $weeeTaxAppliedAmount) {
            $totalWeeeTaxIncTaxApplied += max($weeeTaxAppliedAmount['amount_incl_tax'], 0);
        }
        return $totalWeeeTaxIncTaxApplied;
    }

    /**
     * Get the total base weee tax
     *
     * @param \Magento\Quote\Model\Quote\Item\AbstractItem $item
     * @return float
     */
    public function getBaseWeeeTaxInclTax($item)
    {
        $weeeTaxAppliedAmounts = $this->getApplied($item);
        $totalBaseWeeeTaxIncTaxApplied = 0;
        foreach ($weeeTaxAppliedAmounts as $weeeTaxAppliedAmount) {
            $totalBaseWeeeTaxIncTaxApplied += max($weeeTaxAppliedAmount['base_amount_incl_tax'], 0);
        }
        return $totalBaseWeeeTaxIncTaxApplied;
    }

    /**
     * Get the total weee including tax by row
     *
     * @param \Magento\Quote\Model\Quote\Item\AbstractItem $item
     * @return float
     */
    public function getRowWeeeTaxInclTax($item)
    {
        $weeeTaxAppliedAmounts = $this->getApplied($item);
        $totalWeeeTaxIncTaxApplied = 0;
        foreach ($weeeTaxAppliedAmounts as $weeeTaxAppliedAmount) {
            $totalWeeeTaxIncTaxApplied += max($weeeTaxAppliedAmount['row_amount_incl_tax'], 0);
        }
        return $totalWeeeTaxIncTaxApplied;
    }

    /**
     * Get the total base weee including tax by row
     *
     * @param \Magento\Quote\Model\Quote\Item\AbstractItem $item
     * @return float
     */
    public function getBaseRowWeeeTaxInclTax($item)
    {
        $weeeTaxAppliedAmounts = $this->getApplied($item);
        $totalWeeeTaxIncTaxApplied = 0;
        foreach ($weeeTaxAppliedAmounts as $weeeTaxAppliedAmount) {
            $totalWeeeTaxIncTaxApplied += max($weeeTaxAppliedAmount['base_row_amount_incl_tax'], 0);
        }
        return $totalWeeeTaxIncTaxApplied;
    }

    /**
     * Get the total tax applied on weee by unit
     *
     * @param \Magento\Quote\Model\Quote\Item\AbstractItem $item
     * @return float
     */
    public function getTotalTaxAppliedForWeeeTax($item)
    {
        $weeeTaxAppliedAmounts = $this->getApplied($item);
        $totalTaxForWeeeTax = 0;
        foreach ($weeeTaxAppliedAmounts as $weeeTaxAppliedAmount) {
            $totalTaxForWeeeTax += max(
                $weeeTaxAppliedAmount['amount_incl_tax']
                - $weeeTaxAppliedAmount['amount'],
                0
            );
        }
        return $totalTaxForWeeeTax;
    }

    /**
     * Get the total tax applied on weee by unit
     *
     * @param \Magento\Quote\Model\Quote\Item\AbstractItem $item
     * @return float
     */
    public function getBaseTotalTaxAppliedForWeeeTax($item)
    {
        $weeeTaxAppliedAmounts = $this->getApplied($item);
        $totalTaxForWeeeTax = 0;
        foreach ($weeeTaxAppliedAmounts as $weeeTaxAppliedAmount) {
            $totalTaxForWeeeTax += max(
                $weeeTaxAppliedAmount['base_amount_incl_tax']
                - $weeeTaxAppliedAmount['base_amount'],
                0
            );
        }
        return $totalTaxForWeeeTax;
    }

    /**
     * @param \Magento\Sales\Model\Order\Item $orderItem
     * @return float
     */
    public function getWeeeAmountInvoiced($orderItem)
    {
        $weeeTaxAppliedAmounts = $this->getApplied($orderItem);
        $totalAmountInvoiced = 0;
        foreach ($weeeTaxAppliedAmounts as $weeeTaxAppliedAmount) {
            if (isset($weeeTaxAppliedAmount[self::KEY_WEEE_AMOUNT_INVOICED])) {
                $totalAmountInvoiced = $weeeTaxAppliedAmount[self::KEY_WEEE_AMOUNT_INVOICED];
                break;
            }
        }
        return $totalAmountInvoiced;
    }

    /**
     * @param \Magento\Sales\Model\Order\Item $orderItem
     * @return float
     */
    public function getBaseWeeeAmountInvoiced($orderItem)
    {
        $weeeTaxAppliedAmounts = $this->getApplied($orderItem);
        $baseTotalAmountInvoiced = 0;
        foreach ($weeeTaxAppliedAmounts as $weeeTaxAppliedAmount) {
            if (isset($weeeTaxAppliedAmount[self::KEY_BASE_WEEE_AMOUNT_INVOICED])) {
                $baseTotalAmountInvoiced = $weeeTaxAppliedAmount[self::KEY_BASE_WEEE_AMOUNT_INVOICED];
                break;
            }
        }
        return $baseTotalAmountInvoiced;
    }

    /**
     * @param \Magento\Sales\Model\Order\Item $orderItem
     * @return float
     */
    public function getWeeeTaxAmountInvoiced($orderItem)
    {
        $weeeTaxAppliedAmounts = $this->getApplied($orderItem);
        $totalTaxInvoiced = 0;
        foreach ($weeeTaxAppliedAmounts as $weeeTaxAppliedAmount) {
            if (isset($weeeTaxAppliedAmount[self::KEY_WEEE_TAX_AMOUNT_INVOICED])) {
                $totalTaxInvoiced = $weeeTaxAppliedAmount[self::KEY_WEEE_TAX_AMOUNT_INVOICED];
                break;
            }
        }
        return $totalTaxInvoiced;
    }

    /**
     * @param \Magento\Sales\Model\Order\Item $orderItem
     * @return float
     */
    public function getBaseWeeeTaxAmountInvoiced($orderItem)
    {
        $weeeTaxAppliedAmounts = $this->getApplied($orderItem);
        $baseTotalTaxInvoiced = 0;
        foreach ($weeeTaxAppliedAmounts as $weeeTaxAppliedAmount) {
            if (isset($weeeTaxAppliedAmount[self::KEY_BASE_WEEE_TAX_AMOUNT_INVOICED])) {
                $baseTotalTaxInvoiced = $weeeTaxAppliedAmount[self::KEY_BASE_WEEE_TAX_AMOUNT_INVOICED];
                break;
            }
        }
        return $baseTotalTaxInvoiced;
    }

    /**
     * @param \Magento\Sales\Model\Order\Item $orderItem
     * @return float
     */
    public function getWeeeAmountRefunded($orderItem)
    {
        $weeeTaxAppliedAmounts = $this->getApplied($orderItem);
        $totalAmountRefunded = 0;
        foreach ($weeeTaxAppliedAmounts as $weeeTaxAppliedAmount) {
            if (isset($weeeTaxAppliedAmount[self::KEY_WEEE_AMOUNT_REFUNDED])) {
                $totalAmountRefunded = $weeeTaxAppliedAmount[self::KEY_WEEE_AMOUNT_REFUNDED];
                break;
            }
        }
        return $totalAmountRefunded;
    }

    /**
     * @param \Magento\Sales\Model\Order\Item $orderItem
     * @return float
     */
    public function getBaseWeeeAmountRefunded($orderItem)
    {
        $weeeTaxAppliedAmounts = $this->getApplied($orderItem);
        $baseTotalAmountRefunded = 0;
        foreach ($weeeTaxAppliedAmounts as $weeeTaxAppliedAmount) {
            if (isset($weeeTaxAppliedAmount[self::KEY_BASE_WEEE_AMOUNT_REFUNDED])) {
                $baseTotalAmountRefunded = $weeeTaxAppliedAmount[self::KEY_BASE_WEEE_AMOUNT_REFUNDED];
                break;
            }
        }
        return $baseTotalAmountRefunded;
    }

    /**
     * @param \Magento\Sales\Model\Order\Item $orderItem
     * @return float
     */
    public function getWeeeTaxAmountRefunded($orderItem)
    {
        $weeeTaxAppliedAmounts = $this->getApplied($orderItem);
        $totalTaxRefunded = 0;
        foreach ($weeeTaxAppliedAmounts as $weeeTaxAppliedAmount) {
            if (isset($weeeTaxAppliedAmount[self::KEY_WEEE_TAX_AMOUNT_REFUNDED])) {
                $totalTaxRefunded = $weeeTaxAppliedAmount[self::KEY_WEEE_TAX_AMOUNT_REFUNDED];
                break;
            }
        }
        return $totalTaxRefunded;
    }

    /**
     * @param \Magento\Sales\Model\Order\Item $orderItem
     * @return float
     */
    public function getBaseWeeeTaxAmountRefunded($orderItem)
    {
        $weeeTaxAppliedAmounts = $this->getApplied($orderItem);
        $baseTotalTaxRefunded = 0;
        foreach ($weeeTaxAppliedAmounts as $weeeTaxAppliedAmount) {
            if (isset($weeeTaxAppliedAmount[self::KEY_BASE_WEEE_TAX_AMOUNT_REFUNDED])) {
                $baseTotalTaxRefunded = $weeeTaxAppliedAmount[self::KEY_BASE_WEEE_TAX_AMOUNT_REFUNDED];
                break;
            }
        }
        return $baseTotalTaxRefunded;
    }

    /**
     * Returns the total amount of FPT across all items.  Used for displaying the FPT totals line item.
     *
     * @param  \Magento\Quote\Model\Quote\Item\AbstractItem[] $items
     * @param  null|string|bool|int|Store $store
     * @return float
     */
    public function getTotalAmounts($items, $store = null)
    {
        $weeeTotal = 0;
        $displayTotalsInclTax = $this->displayTotalsInclTax($store);
        foreach ($items as $item) {
            if ($displayTotalsInclTax) {
                $weeeTotal += $this->getRowWeeeTaxInclTax($item);
            } else {
                $weeeTotal += $item->getWeeeTaxAppliedRowAmount();
            }
        }
        return $weeeTotal;
    }

    /**
     * Returns the base total amount of FPT across all items.  Used for displaying the FPT totals line item.
     *
     * @param  \Magento\Quote\Model\Quote\Item\AbstractItem[] $items
     * @param  null|string|bool|int|Store $store
     * @return float
     */
    public function getBaseTotalAmounts($items, $store = null)
    {
        $baseWeeeTotal = 0;
        $displayTotalsInclTax = $this->displayTotalsInclTax($store);
        foreach ($items as $item) {
            if ($displayTotalsInclTax) {
                $baseWeeeTotal += $this->getBaseRowWeeeTaxInclTax($item);
            } else {
                $baseWeeeTotal += $item->getBaseWeeeTaxAppliedRowAmount();
            }
        }
        return $baseWeeeTotal;
    }

    /**
     * Get FPT DISPLAY_INCL setting
     *
     * @param  int|null $storeId
     * @return bool
     */
    public function isDisplayIncl($storeId = null)
    {
        return $this->typeOfDisplay(
            WeeeDisplayConfig::DISPLAY_INCL,
            \Magento\Framework\Pricing\Render::ZONE_ITEM_VIEW,
            $storeId
        );
    }

    /**
     * Get FPT DISPLAY_INCL_DESCR setting
     *
     * @param  int|null $storeId
     * @return bool
     */
    public function isDisplayInclDesc($storeId = null)
    {
        return $this->typeOfDisplay(
            WeeeDisplayConfig::DISPLAY_INCL_DESCR,
            \Magento\Framework\Pricing\Render::ZONE_ITEM_VIEW,
            $storeId
        );
    }

    /**
     * Get FPT DISPLAY_EXCL_DESCR_INCL setting
     *
     * @param  int|null $storeId
     * @return bool
     */
    public function isDisplayExclDescIncl($storeId = null)
    {
        return $this->typeOfDisplay(
            WeeeDisplayConfig::DISPLAY_EXCL_DESCR_INCL,
            \Magento\Framework\Pricing\Render::ZONE_ITEM_VIEW,
            $storeId
        );
    }

    /**
     * Get FPT DISPLAY_EXCL setting
     *
     * @param  int|null $storeId
     * @return bool
     */
    public function isDisplayExcl($storeId = null)
    {
        return $this->typeOfDisplay(
            WeeeDisplayConfig::DISPLAY_EXCL,
            \Magento\Framework\Pricing\Render::ZONE_ITEM_VIEW,
            $storeId
        );
    }

    /**
     * Get tax price display settings
     *
     * @param  null|string|bool|int|Store $store
     * @return int
     */
    public function getTaxDisplayConfig($store = null)
    {
        return $this->_taxData->getPriceDisplayType($store);
    }

    /**
     * Return an array of FPT attributes for a bundle product
     *
     * @param  \Magento\Catalog\Model\Product $product
     * @return array
     */
    public function getWeeeAttributesForBundle($product)
    {
        if ($product->getTypeId() == \Magento\Catalog\Model\Product\Type::TYPE_BUNDLE) {
            $typeInstance = $product->getTypeInstance();
            $typeInstance->setStoreFilter($product->getStoreId(), $product);

            $selectionCollection = $typeInstance->getSelectionsCollection(
                $typeInstance->getOptionsIds($product),
                $product
            );
            $insertedWeeeCodesArray = [];
            foreach ($selectionCollection as $selectionItem) {
                $weeeAttributes = $this->getProductWeeeAttributes(
                    $selectionItem,
                    null,
                    null,
                    $product->getStore()->getWebsiteId(),
                    true,
                    false
                );
                $priceTaxDisplay = $this->getTaxDisplayConfig();
                $priceIncludesTax = $this->displayTotalsInclTax();
                foreach ($weeeAttributes as $weeeAttribute) {
                    if ($priceTaxDisplay == \Magento\Tax\Model\Config::DISPLAY_TYPE_INCLUDING_TAX ||
                        $priceTaxDisplay == \Magento\Tax\Model\Config::DISPLAY_TYPE_BOTH) {
                        if ($priceIncludesTax == false) {
                            $weeeAttribute['amount'] = $weeeAttribute['amount_excl_tax'] + $weeeAttribute['tax_amount'];
                        }
                    } elseif ($priceTaxDisplay == \Magento\Tax\Model\Config::DISPLAY_TYPE_EXCLUDING_TAX) {
                        if ($priceIncludesTax == true) {
                            $weeeAttribute['amount'] = $weeeAttribute['amount_excl_tax'];
                        }
                    }
                    $insertedWeeeCodesArray[$selectionItem->getId()][$weeeAttribute->getCode()] = $weeeAttribute;
                }
            }
            return $insertedWeeeCodesArray;
        }
        return [];
    }
}<|MERGE_RESOLUTION|>--- conflicted
+++ resolved
@@ -14,11 +14,8 @@
  * WEEE data helper
  *
  * @SuppressWarnings(PHPMD.ExcessiveClassComplexity)
-<<<<<<< HEAD
+ * @SuppressWarnings(PHPMD.CouplingBetweenObjects)
  * @api
-=======
- * @SuppressWarnings(PHPMD.CouplingBetweenObjects)
->>>>>>> 53a4af4b
  */
 class Data extends \Magento\Framework\App\Helper\AbstractHelper
 {
