--- conflicted
+++ resolved
@@ -255,69 +255,6 @@
         );
         $defaultRateRequest = $calculator->getDefaultRateRequest($store);
 
-<<<<<<< HEAD
-        $productAttributes = $product->getTypeInstance()->getSetAttributes($product);
-        foreach ($productAttributes as $code => $attribute) {
-            if (in_array($code, $allWeee)) {
-
-                $attributeSelect = $this->getResource()->getConnection()->select();
-                $attributeSelect->from(
-                    $this->getResource()->getTable('weee_tax'),
-                    'value'
-                )->where(
-                    'attribute_id = ?',
-                    (int)$attribute->getId()
-                )->where(
-                    'website_id IN(?)',
-                    [$websiteId, 0]
-                )->where(
-                    'country = ?',
-                    $rateRequest->getCountryId()
-                )->where(
-                    'state IN(?)',
-                    [$rateRequest->getRegionId(), 0]
-                )->where(
-                    'entity_id = ?',
-                    (int)$product->getId()
-                )->limit(
-                    1
-                );
-
-                $order = ['state ' . \Magento\Framework\DB\Select::SQL_DESC,
-                    'website_id ' . \Magento\Framework\DB\Select::SQL_DESC];
-                $attributeSelect->order($order);
-
-                $value = $this->getResource()->getConnection()->fetchOne($attributeSelect);
-                if ($value) {
-                    $taxAmount = $amount = 0;
-                    $amount = $value;
-                    if ($calculateTax && $this->weeeConfig->isTaxable($store)) {
-                        /** @var \Magento\Tax\Model\Calculation $calculator */
-                        $defaultPercent = $calculator->getRate(
-                            $defaultRateRequest->setProductClassId($product->getTaxClassId())
-                        );
-                        $currentPercent = $calculator->getRate(
-                            $rateRequest->setProductClassId($product->getTaxClassId())
-                        );
-                        if ($this->_taxData->priceIncludesTax($store)) {
-                            $amountInclTax = $value / (100 + $defaultPercent) * (100 + $currentPercent);
-                            //round the "golden price"
-                            $amountInclTax = $this->priceCurrency->round($amountInclTax);
-                            $taxAmount = $amountInclTax - $amountInclTax / (100 + $currentPercent) * 100;
-                            $taxAmount = $this->priceCurrency->round($taxAmount);
-                        } else {
-                            $appliedRates = $this->_calculationFactory->create()->getAppliedRates($rateRequest);
-                            if (count($appliedRates) > 1) {
-                                $taxAmount = 0;
-                                foreach ($appliedRates as $appliedRate) {
-                                    $taxRate = $appliedRate['percent'];
-                                    $taxAmount += $this->priceCurrency->round($value * $taxRate / 100);
-                                }
-                            } else {
-                                $taxAmount = $this->priceCurrency->round(
-                                    $value * $currentPercent / 100
-                                );
-=======
         $productAttributes = $this->getResource()->fetchWeeeTaxCalculationsByEntity(
             $rateRequest->getCountryId(),
             $rateRequest->getRegionId(),
@@ -352,7 +289,6 @@
                             foreach ($appliedRates as $appliedRate) {
                                 $taxRate = $appliedRate['percent'];
                                 $taxAmount += $this->priceCurrency->round($value * $taxRate / 100);
->>>>>>> 9a960ca6
                             }
                         } else {
                             $taxAmount = $this->priceCurrency->round(
