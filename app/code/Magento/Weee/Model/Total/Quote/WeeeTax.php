<?php
/**
 * Copyright © 2015 Magento. All rights reserved.
 * See COPYING.txt for license details.
 */
namespace Magento\Weee\Model\Total\Quote;

use Magento\Quote\Model\Quote\Address\Total\AbstractTotal;
use Magento\Store\Model\Store;
use Magento\Tax\Model\Sales\Total\Quote\CommonTaxCollector;

class WeeeTax extends Weee
{
    /**
     * Collect Weee taxes amount and prepare items prices for taxation and discount
     *
     * @param \Magento\Quote\Model\Quote $quote
     * @param \Magento\Quote\Api\Data\ShippingAssignmentInterface|\Magento\Quote\Model\Quote\Address $shippingAssignment
     * @param \Magento\Quote\Model\Quote\Address\Total $total
     * @return $this
     * @SuppressWarnings(PHPMD.ExcessiveMethodLength)
     * @SuppressWarnings(PHPMD.CyclomaticComplexity)
     */
<<<<<<< HEAD
    public function collect(
        \Magento\Quote\Model\Quote $quote,
        \Magento\Quote\Api\Data\ShippingAssignmentInterface $shippingAssignment,
        \Magento\Quote\Model\Quote\Address\Total $total
    ) {
        \Magento\Quote\Model\Quote\Address\Total\AbstractTotal::collect($quote, $shippingAssignment, $total);
        $this->_store = $quote->getStore();
=======
    public function collect(\Magento\Quote\Model\Quote\Address $address)
    {
        //Reset
        \Magento\Quote\Model\Quote\Address\Total\AbstractTotal::collect($address);

        //Ensure Weee module is enabled
        $this->_store = $address->getQuote()->getStore();
>>>>>>> 4cc81e9f
        if (!$this->weeeData->isEnabled($this->_store)) {
            return $this;
        }

<<<<<<< HEAD
        $address = $shippingAssignment->getShipping()->getAddress();
        $items = $shippingAssignment->getItems();
=======
        //Get all the items
        $items = $this->_getAddressItems($address);
>>>>>>> 4cc81e9f
        if (!count($items)) {
            return $this;
        }

        //If Weee is not taxable, then the 'weee' collector has accumulated the non-taxable total values
        if (!$this->weeeData->isTaxable($this->_store)) {
            //Because Weee is not taxable:  Weee excluding tax == Weee including tax
            $weeeTotal = $total->getWeeeTotalExclTax();
            $weeeBaseTotal = $total->getWeeeBaseTotalExclTax();

            //Add to appropriate 'subtotal' or 'weee' accumulators
            $this->processTotalAmount($address, $total, $weeeTotal, $weeeBaseTotal, $weeeTotal, $weeeBaseTotal);
            return $this;
        }

<<<<<<< HEAD
        $weeeCodeToItemMap = $total->getWeeeCodeToItemMap();
        $extraTaxableDetails = $total->getExtraTaxableDetails();

=======
        //Ensure we have taxable weee data
        $extraTaxableDetails = $address->getExtraTaxableDetails();
>>>>>>> 4cc81e9f
        if (isset($extraTaxableDetails[self::ITEM_TYPE])) {
            //Get mapping from weeeCode to item
            $weeeCodeToItemMap = $address->getWeeeCodeToItemMap();

            //Create mapping from item to weeeCode
            $itemToWeeeCodeMap = $this->createItemToWeeeCodeMapping($weeeCodeToItemMap);

            //Create mapping from weeeCode to weeeTaxDetails
            $weeeCodeToWeeeTaxDetailsMap = [];
            foreach ($extraTaxableDetails[self::ITEM_TYPE] as $weeeAttributesTaxDetails) {
                foreach ($weeeAttributesTaxDetails as $weeeTaxDetails) {
                    $weeeCode = $weeeTaxDetails['code'];
                    $weeeCodeToWeeeTaxDetailsMap[$weeeCode] = $weeeTaxDetails;
                }
            }

            //Process each item that has taxable weee
            foreach ($itemToWeeeCodeMap as $mapping) {
                $item = $mapping['item'];

                $this->weeeData->setApplied($item, []);
                $productTaxes = [];

                $totalValueInclTax = 0;
                $baseTotalValueInclTax = 0;
                $totalRowValueInclTax = 0;
                $baseTotalRowValueInclTax = 0;

                $totalValueExclTax = 0;
                $baseTotalValueExclTax = 0;
                $totalRowValueExclTax = 0;
                $baseTotalRowValueExclTax = 0;

                //Process each taxed weee attribute of an item
                foreach ($mapping['weeeCodes'] as $weeeCode) {
                    if (!array_key_exists($weeeCode, $weeeCodeToWeeeTaxDetailsMap)) {
                        //Need to ensure that everyone is in sync for which weee code to process
                        continue;
                    }
                    $weeeTaxDetails = $weeeCodeToWeeeTaxDetailsMap[$weeeCode];
                    $attributeCode = explode('-', $weeeCode)[1];

                    $valueExclTax = $weeeTaxDetails[CommonTaxCollector::KEY_TAX_DETAILS_PRICE_EXCL_TAX];
                    $baseValueExclTax = $weeeTaxDetails[CommonTaxCollector::KEY_TAX_DETAILS_BASE_PRICE_EXCL_TAX];
                    $valueInclTax = $weeeTaxDetails[CommonTaxCollector::KEY_TAX_DETAILS_PRICE_INCL_TAX];
                    $baseValueInclTax = $weeeTaxDetails[CommonTaxCollector::KEY_TAX_DETAILS_BASE_PRICE_INCL_TAX];

                    $rowValueExclTax = $weeeTaxDetails[CommonTaxCollector::KEY_TAX_DETAILS_ROW_TOTAL];
                    $baseRowValueExclTax = $weeeTaxDetails[CommonTaxCollector::KEY_TAX_DETAILS_BASE_ROW_TOTAL];
                    $rowValueInclTax = $weeeTaxDetails[CommonTaxCollector::KEY_TAX_DETAILS_ROW_TOTAL_INCL_TAX];
                    $baseRowValueInclTax = $weeeTaxDetails[CommonTaxCollector::KEY_TAX_DETAILS_BASE_ROW_TOTAL_INCL_TAX];

                    $totalValueInclTax += $valueInclTax;
                    $baseTotalValueInclTax += $baseValueInclTax;
                    $totalRowValueInclTax += $rowValueInclTax;
                    $baseTotalRowValueInclTax += $baseRowValueInclTax;

                    $totalValueExclTax += $valueExclTax;
                    $baseTotalValueExclTax += $baseValueExclTax;
                    $totalRowValueExclTax += $rowValueExclTax;
                    $baseTotalRowValueExclTax += $baseRowValueExclTax;

                    $productTaxes[] = [
                        'title' => $attributeCode, //TODO: fix this
                        'base_amount' => $baseValueExclTax,
                        'amount' => $valueExclTax,
                        'row_amount' => $rowValueExclTax,
                        'base_row_amount' => $baseRowValueExclTax,
                        'base_amount_incl_tax' => $baseValueInclTax,
                        'amount_incl_tax' => $valueInclTax,
                        'row_amount_incl_tax' => $rowValueInclTax,
                        'base_row_amount_incl_tax' => $baseRowValueInclTax,
                    ];
                }

                $item->setWeeeTaxAppliedAmount($totalValueExclTax)
                    ->setBaseWeeeTaxAppliedAmount($baseTotalValueExclTax)
                    ->setWeeeTaxAppliedRowAmount($totalRowValueExclTax)
                    ->setBaseWeeeTaxAppliedRowAmnt($baseTotalRowValueExclTax);

                $item->setWeeeTaxAppliedAmountInclTax($totalValueInclTax)
                    ->setBaseWeeeTaxAppliedAmountInclTax($baseTotalValueInclTax)
                    ->setWeeeTaxAppliedRowAmountInclTax($totalRowValueInclTax)
                    ->setBaseWeeeTaxAppliedRowAmntInclTax($baseTotalRowValueInclTax);

                $this->processTotalAmount(
                    $address,
                    $total,
                    $totalRowValueExclTax,
                    $baseTotalRowValueExclTax,
                    $totalRowValueInclTax,
                    $baseTotalRowValueInclTax
                );

                $total->setTotalAmount($this->getCode(), $this->weeeData->getTotalAmounts($items, $quote->getStore()));
                $this->weeeData->setApplied($item, array_merge($this->weeeData->getApplied($item), $productTaxes));
            }
        }
        return $this;
    }

    /**
     * Given a mapping from a weeeCode to an item, create a mapping from the item to the list of weeeCodes.
     *
     * Example of input:
     *  [
     *      "weeeCode1" -> item1,
     *      "weeeCode2" -> item1,
     *      ...
     *      "weeeCodeX" -> item22,
     *      "weeeCodeY" -> item22,
     *      ...
     *   ]
     *
     * Example of output:
     *  [
     *    item1Id  -> [ "item"  -> item1,
     *                  "weeeCodes" -> [weeeCode1, weeeCode2, ...]
     *                ],
     *    ...
     *    item22Id -> [ "item"  -> item22,
     *                  "weeeCodes" -> [weeeCodeX, weeeCodeY, ...]
     *                ],
     *    ...
     *  ]
     *
     * @param array $weeeCodeToItemMap
     * @return array
     */
    protected function createItemToWeeeCodeMapping($weeeCodeToItemMap)
    {
        $itemToCodeMap = [];
        foreach ($weeeCodeToItemMap as $weeeCode => $item) {
            $key = spl_object_hash($item);  // note: $item->getItemId() can be null
            if (!array_key_exists($key, $itemToCodeMap)) {
                //Create the initial structure for this item
                $itemToCodeMap[$key] = ['item' => $item, 'weeeCodes' => [$weeeCode]];
            } else {
                //Append the weeeCode to the existing structure
                $itemToCodeMap[$key]['weeeCodes'][] = $weeeCode;
            }
        }
        return $itemToCodeMap;
    }

    /**
     * Process row amount based on FPT total amount configuration setting
     *
     * @param \Magento\Quote\Model\Quote\Address $address
     * @param \Magento\Quote\Model\Quote\Address\Total $total
     * @param float $rowValueExclTax
     * @param float $baseRowValueExclTax
     * @param float $rowValueInclTax
     * @param float $baseRowValueInclTax
     * @return $this
     * @SuppressWarnings(PHPMD.UnusedFormalParameter)
     */
    protected function processTotalAmount(
        $address,
        $total,
        $rowValueExclTax,
        $baseRowValueExclTax,
        $rowValueInclTax,
        $baseRowValueInclTax
    ) {
        $totalCode = $this->weeeData->includeInSubtotal($this->_store) ? 'subtotal' : $this->getCode();
        $address->addTotalAmount($totalCode, $rowValueExclTax);
        $address->addBaseTotalAmount($totalCode, $baseRowValueExclTax);

        $address->setSubtotalInclTax($address->getSubtotalInclTax() + $rowValueInclTax);
        $address->setBaseSubtotalInclTax($address->getBaseSubtotalInclTax() + $baseRowValueInclTax);
        return $this;
    }

    /**
     * Fetch the Weee total amount for display in totals block when building the initial quote
     *
     * @param \Magento\Quote\Model\Quote $quote
     * @param \Magento\Quote\Model\Quote\Address\Total $total
     * @return array
     */
    public function fetch(\Magento\Quote\Model\Quote $quote, \Magento\Quote\Model\Quote\Address\Total $total)
    {
        $weeeTotal = $total->getTotalAmount($this->getCode());
        if ($weeeTotal) {
            return [
                    'code' => $this->getCode(),
                    'title' => __('FPT'),
                    'value' => $weeeTotal,
                    'area' => null,
                ];
        }
        return null;
    }
}<|MERGE_RESOLUTION|>--- conflicted
+++ resolved
@@ -21,7 +21,6 @@
      * @SuppressWarnings(PHPMD.ExcessiveMethodLength)
      * @SuppressWarnings(PHPMD.CyclomaticComplexity)
      */
-<<<<<<< HEAD
     public function collect(
         \Magento\Quote\Model\Quote $quote,
         \Magento\Quote\Api\Data\ShippingAssignmentInterface $shippingAssignment,
@@ -29,26 +28,12 @@
     ) {
         \Magento\Quote\Model\Quote\Address\Total\AbstractTotal::collect($quote, $shippingAssignment, $total);
         $this->_store = $quote->getStore();
-=======
-    public function collect(\Magento\Quote\Model\Quote\Address $address)
-    {
-        //Reset
-        \Magento\Quote\Model\Quote\Address\Total\AbstractTotal::collect($address);
-
-        //Ensure Weee module is enabled
-        $this->_store = $address->getQuote()->getStore();
->>>>>>> 4cc81e9f
         if (!$this->weeeData->isEnabled($this->_store)) {
             return $this;
         }
 
-<<<<<<< HEAD
         $address = $shippingAssignment->getShipping()->getAddress();
         $items = $shippingAssignment->getItems();
-=======
-        //Get all the items
-        $items = $this->_getAddressItems($address);
->>>>>>> 4cc81e9f
         if (!count($items)) {
             return $this;
         }
@@ -63,18 +48,12 @@
             $this->processTotalAmount($address, $total, $weeeTotal, $weeeBaseTotal, $weeeTotal, $weeeBaseTotal);
             return $this;
         }
-
-<<<<<<< HEAD
-        $weeeCodeToItemMap = $total->getWeeeCodeToItemMap();
+        
         $extraTaxableDetails = $total->getExtraTaxableDetails();
 
-=======
-        //Ensure we have taxable weee data
-        $extraTaxableDetails = $address->getExtraTaxableDetails();
->>>>>>> 4cc81e9f
         if (isset($extraTaxableDetails[self::ITEM_TYPE])) {
             //Get mapping from weeeCode to item
-            $weeeCodeToItemMap = $address->getWeeeCodeToItemMap();
+            $weeeCodeToItemMap = $total->getWeeeCodeToItemMap();
 
             //Create mapping from item to weeeCode
             $itemToWeeeCodeMap = $this->createItemToWeeeCodeMapping($weeeCodeToItemMap);
