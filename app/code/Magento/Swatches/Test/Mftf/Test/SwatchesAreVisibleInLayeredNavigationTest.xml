<?xml version="1.0" encoding="UTF-8"?>
<!--
 /**
  * Copyright © Magento, Inc. All rights reserved.
  * See COPYING.txt for license details.
  */
-->

<tests xmlns:xsi="http://www.w3.org/2001/XMLSchema-instance"
       xsi:noNamespaceSchemaLocation="urn:magento:mftf:Test/etc/testSchema.xsd">
    <test name="SwatchesAreVisibleInLayeredNavigationTest">
        <annotations>
            <features value="Swatches"/>
            <stories value="Swatches are visible in Layered Navigation"/>
            <title value="Swatches are visible in Layered Navigation"/>
            <description value="Swatches are visible in Layered Navigation"/>
            <severity value="MAJOR"/>
            <testCaseId value="AC-4154"/>
            <group value="Swatches"/>
        </annotations>
        <before>
             <actionGroup ref="AdminLoginActionGroup" stepKey="loginAsAdmin"/>
        </before>
        <after>
            <deleteData createDataKey="createConfigurableProduct1" stepKey="deleteConfigurableProduct1"/>
            <deleteData createDataKey="createConfigurableProduct2" stepKey="deleteConfigurableProduct2"/>
            <deleteData createDataKey="createCategory" stepKey="deleteCategory"/>
            <deleteData createDataKey="createTextSwatchAttribute" stepKey="deleteTextSwatchAttribute"/>
            <deleteData createDataKey="createVisualSwatchAttribute" stepKey="deleteVisualSwatchAttribute"/>
            <actionGroup ref="AdminLogoutActionGroup" stepKey="adminLogout"/>
        </after>
        <!-- Create 2 Configurable products -->
        <createData entity="_defaultCategory" stepKey="createCategory" />
        <createData entity="ApiConfigurableProduct" stepKey="createConfigurableProduct1">
            <requiredEntity createDataKey="createCategory"/>
        </createData>
        <createData entity="ApiConfigurableProduct" stepKey="createConfigurableProduct2">
            <requiredEntity createDataKey="createCategory"/>
        </createData>
        <!-- Create product visual swatch attribute -->
        <createData entity="VisualSwatchProductAttributeForm" stepKey="createVisualSwatchAttribute"/>
        <createData entity="SwatchProductAttributeOption1" stepKey="visualSwatchAttributeOption">
            <requiredEntity createDataKey="createVisualSwatchAttribute"/>
        </createData>
        <!-- Create product text swatch attribute -->
        <createData entity="TextSwatchProductAttributeForm" stepKey="createTextSwatchAttribute"/>
        <createData entity="SwatchProductAttributeOption1" stepKey="textSwatchAttributeOption">
            <requiredEntity createDataKey="createTextSwatchAttribute"/>
        </createData>
<<<<<<< HEAD
        <magentoCLI stepKey="reindexPostCreating2Attributes" command="indexer:reindex"/>
        <actionGroup ref="CliCacheFlushActionGroup" stepKey="flushCachePostCreating2Attributes">
            <argument name="tags" value=""/>
        </actionGroup>
=======
        <actionGroup ref="CliIndexerReindexActionGroup" stepKey="reindexPostCreating2Attributes">
            <argument name="indices" value=""/>
        </actionGroup>
        <magentoCLI stepKey="flushCachePostCreating2Attributes" command="cache:flush"/>
>>>>>>> 567b3ead
        <!-- Go to the edit page for the visual Swatch attribute -->
        <actionGroup ref="AdminOpenProductAttributePageActionGroup" stepKey="goToProductAttributesToEditVisualSwatchAttribute"/>
        <fillField selector="{{AdminProductAttributeGridSection.FilterByAttributeCode}}" userInput="$createVisualSwatchAttribute.attribute_code$" stepKey="fillFilterToEditVisualSwatchAttribute"/>
        <click selector="{{AdminProductAttributeGridSection.Search}}" stepKey="clickSearchToEditVisualSwatchAttribute"/>
        <click selector="{{AdminProductAttributeGridSection.AttributeCode('$createVisualSwatchAttribute.attribute_code$')}}" stepKey="clickVisualSwatchRowToEdit"/>
        <click selector="{{AdminManageSwatchSection.swatchWindowEdit('1')}}" stepKey="clickSwatchButtonToEdit"/>
        <click selector="{{AdminManageSwatchSection.nthUploadFile('1')}}" stepKey="clickUploadFile1"/>
        <attachFile selector="input[name='datafile']" userInput="adobe-thumb.jpg" stepKey="attachFile1"/>
        <waitForPageLoad stepKey="waitFileAttached1"/>
        <click selector="{{AttributePropertiesSection.SaveAndEdit}}" stepKey="clickSaveAndEditForVisualSwatchAttribute"/>
        <waitForElementVisible selector="{{AdminProductMessagesSection.successMessage}}" stepKey="waitForSuccessForVisualSwatchAttribute"/>
        <!-- Go to the edit page for the text Swatch attribute -->
        <actionGroup ref="AdminOpenProductAttributePageActionGroup" stepKey="goToProductAttributesToEditTextSwatchAttribute"/>
        <fillField selector="{{AdminProductAttributeGridSection.FilterByAttributeCode}}" userInput="$createTextSwatchAttribute.attribute_code$" stepKey="fillFilterToEditTextSwatchAttribute"/>
        <click selector="{{AdminProductAttributeGridSection.Search}}" stepKey="clickSearchToEditTextSwatchAttribute"/>
        <click selector="{{AdminProductAttributeGridSection.AttributeCode('$createTextSwatchAttribute.attribute_code$')}}" stepKey="clickTextSwatchRowToEdit"/>
        <fillField selector="{{AdminManageSwatchSection.updateSwatchText('1')}}" userInput="{{textSwatch1.name}}" stepKey="fillFirstOptionAdminName"/>
        <fillField selector="{{AdminManageSwatchSection.updateDescriptionSwatchText('1')}}" userInput="{{textSwatch1.name}}" stepKey="fillFirstOptionDescription"/>
        <fillField selector="{{AdminManageSwatchSection.updateSwatchText('2')}}" userInput="{{textSwatch1.name}}" stepKey="fillFirstOptionDefaultStoreViewName"/>
        <fillField selector="{{AdminManageSwatchSection.updateDescriptionSwatchText('2')}}" userInput="{{textSwatch1.name}}" stepKey="fillFirstOptionDefaultStoreViewDescription"/>
        <grabValueFrom selector="{{AdminManageSwatchSection.updateDescriptionSwatchText('2')}}" stepKey="grabTextValue"/>
        <click selector="{{AttributePropertiesSection.SaveAndEdit}}" stepKey="clickSaveAndEditForTextSwatchAttribute"/>
        <waitForElementVisible selector="{{AdminProductMessagesSection.successMessage}}" stepKey="waitForSuccessForTextSwatchAttribute"/>
        <!-- Update Config product1 visual swatch attribute -->
        <actionGroup ref="SearchForProductOnBackendActionGroup" stepKey="searchForConfigurableProduct1">
            <argument name="product" value="$$createConfigurableProduct1$$"/>
        </actionGroup>
        <actionGroup ref="OpenEditProductOnBackendActionGroup" stepKey="openEditProductForConfigurableProduct1">
            <argument name="product" value="$$createConfigurableProduct1$$"/>
        </actionGroup>
        <!-- Edit the configurable product 1 -->
        <click selector="{{AdminProductFormConfigurationsSection.createConfigurations}}" stepKey="clickOnTheCreateConfigurationsButtonForConfigProd1"/>
        <waitForPageLoad time="30" stepKey="waitForPageLoadForConfigProd1"/>
        <click selector="{{AdminGridRow.checkboxByValue('$createVisualSwatchAttribute.frontend_label[0]$')}}" stepKey="selectVisualSwatchAttributeForConfigProd1"/>
        <click selector="{{AdminCreateProductConfigurationsPanel.next}}" stepKey="navigateToSecondStepForConfigProd1"/>
        <click selector="{{AdminCreateProductConfigurationsPanel.selectAll}}" stepKey="selectOption1ForConfigProd1"/>
        <click selector="{{AdminCreateProductConfigurationsPanel.next}}" stepKey="navigateToThirdStepForConfigProd1"/>
        <click selector="{{AdminCreateProductConfigurationsPanel.applySinglePriceToAllSkus}}" stepKey="clickOnApplySinglePriceToAllSKUsForConfigProd1"/>
        <fillField selector="{{AdminCreateProductConfigurationsPanel.singlePrice}}" userInput="10" stepKey="fillPriceForEachSKUForConfigProd1"/>
        <click selector="{{AdminCreateProductConfigurationsPanel.applySingleQuantityToEachSkus}}" stepKey="clickOnApplySingleQtyToEachSKUsForConfigProd1"/>
        <fillField selector="{{AdminCreateProductConfigurationsPanel.quantity}}" userInput="10" stepKey="fillQuantityForEachSKUForConfigProd1"/>
        <click selector="{{AdminCreateProductConfigurationsPanel.next}}" stepKey="navigateToFourthStepForConfigProd1"/>
        <click selector="{{AdminCreateProductConfigurationsPanel.next}}" stepKey="doneGeneratingConfigurableVariationsForConfigProd1"/>
        <click selector="{{AdminProductFormActionSection.saveButton}}" stepKey="saveConfigurableProductForConfigProd1"/>
        <conditionalClick selector="{{AdminChooseAffectedAttributeSetPopup.confirm}}" dependentSelector="{{AdminChooseAffectedAttributeSetPopup.confirm}}" visible="true" stepKey="confirmDefaultAttributeSetForConfigurableProductForConfigProd1"/>
        <seeElement selector="{{AdminProductMessagesSection.successMessage}}" stepKey="checkProductSavedMessageForConfigProd1"/>
        <!-- Update Config product2 visual swatch attribute -->
        <actionGroup ref="SearchForProductOnBackendActionGroup" stepKey="searchForConfigurableProduct2">
            <argument name="product" value="$$createConfigurableProduct2$$"/>
        </actionGroup>
        <actionGroup ref="OpenEditProductOnBackendActionGroup" stepKey="openEditProductForConfigurableProduct2">
            <argument name="product" value="$$createConfigurableProduct2$$"/>
        </actionGroup>
        <!-- Edit the configurable product 2 -->
        <click selector="{{AdminProductFormConfigurationsSection.createConfigurations}}" stepKey="clickOnTheCreateConfigurationsButtonForConfigProd2"/>
        <waitForPageLoad time="30" stepKey="waitForPageLoadForConfigProd2"/>
        <click selector="{{AdminGridRow.checkboxByValue('$createTextSwatchAttribute.frontend_label[0]$')}}" stepKey="selectVisualSwatchAttributeForConfigProd2"/>
        <click selector="{{AdminCreateProductConfigurationsPanel.next}}" stepKey="navigateToSecondStepForConfigProd2"/>
        <click selector="{{AdminCreateProductConfigurationsPanel.selectAll}}" stepKey="selectOption1ForConfigProd2"/>
        <click selector="{{AdminCreateProductConfigurationsPanel.next}}" stepKey="navigateToThirdStepForConfigProd2"/>
        <click selector="{{AdminCreateProductConfigurationsPanel.applySinglePriceToAllSkus}}" stepKey="clickOnApplySinglePriceToAllSKUsForConfigProd2"/>
        <fillField selector="{{AdminCreateProductConfigurationsPanel.singlePrice}}" userInput="10" stepKey="fillPriceForEachSKUForConfigProd2"/>
        <click selector="{{AdminCreateProductConfigurationsPanel.applySingleQuantityToEachSkus}}" stepKey="clickOnApplySingleQtyToEachSKUsForConfigProd2"/>
        <fillField selector="{{AdminCreateProductConfigurationsPanel.quantity}}" userInput="10" stepKey="fillQuantityForEachSKUForConfigProd2"/>
        <click selector="{{AdminCreateProductConfigurationsPanel.next}}" stepKey="navigateToFourthStepForConfigProd2"/>
        <click selector="{{AdminCreateProductConfigurationsPanel.next}}" stepKey="doneGeneratingConfigurableVariationsForConfigProd2"/>
        <click selector="{{AdminProductFormActionSection.saveButton}}" stepKey="saveConfigurableProductForConfigProd2"/>
        <conditionalClick selector="{{AdminChooseAffectedAttributeSetPopup.confirm}}" dependentSelector="{{AdminChooseAffectedAttributeSetPopup.confirm}}" visible="true" stepKey="confirmDefaultAttributeSetForConfigurableProductForConfigProd2"/>
        <seeElement selector="{{AdminProductMessagesSection.successMessage}}" stepKey="checkProductSavedMessageForConfigProd2"/>
        <!-- Go to the Storefront category page -->
        <amOnPage url="$$createCategory.custom_attributes[url_key]$$.html" stepKey="amOnCategoryPage"/>
        <waitForPageLoad stepKey="waitForCategoryPage"/>
        <!-- Verify swatches are present in the layered navigation -->
        <see selector="{{StorefrontCategorySidebarSection.layeredFilterBlock}}" userInput="$createVisualSwatchAttribute.frontend_label[0]$" stepKey="seeVisualSwatchAttributeInLayeredNav"/>
        <see selector="{{StorefrontCategorySidebarSection.layeredFilterBlock}}" userInput="$createTextSwatchAttribute.frontend_label[0]$" stepKey="seeTextSwatchAttributeInLayeredNav"/>
        <click selector="{{StorefrontCategorySidebarSection.filterOptionTitle('$createVisualSwatchAttribute.frontend_label[0]$')}}" stepKey="expandVisualSwatchAttribute"/>
        <moveMouseOver selector="{{StorefrontCategorySidebarSection.expandedSwatchThumbnails('$createVisualSwatchAttribute.frontend_label[0]$','swatch-option')}}" stepKey="hoverOverSwatchAttribute"/>
        <waitForPageLoad stepKey="waitForHoveredImageToLoad"/>
        <seeElement selector="{{StorefrontCategorySidebarSection.swatchThumbnailsImgLayeredNav('swatch_thumb')}}" stepKey="seeSwatchImageOnHover"/>
        <moveMouseOver selector="{{StorefrontMinicartSection.showCart}}" stepKey="moveAwayFromLayeredNav1"/>
        <click selector="{{StorefrontCategorySidebarSection.filterOptionTitle('$createTextSwatchAttribute.frontend_label[0]$')}}" stepKey="expandTextSwatchAttribute"/>
        <moveMouseOver selector="{{StorefrontCategorySidebarSection.swatchTextLayeredNav('${grabTextValue}')}}" stepKey="hoverOverTextAttribute"/>
        <waitForPageLoad stepKey="waitForHoveredTextToLoad"/>
        <seeElement selector="{{StorefrontCategorySidebarSection.swatchTextLayeredNavHover('${grabTextValue}')}}" stepKey="seeSwatchTextOnHover"/>
        <moveMouseOver selector="{{StorefrontMinicartSection.showCart}}" stepKey="moveAwayFromLayeredNav2"/>
        <!-- Verify the swatches on displayed product -->
        <click selector="{{StorefrontCategorySidebarSection.filterOptionTitle('$createVisualSwatchAttribute.frontend_label[0]$')}}" stepKey="expandVisualSwatchAttributeToClick"/>
        <click selector="{{StorefrontCategorySidebarSection.expandedSwatchThumbnails('$createVisualSwatchAttribute.frontend_label[0]$','swatch-option')}}" stepKey="clickOverSwatchAttribute"/>
        <waitForPageLoad stepKey="waitForSwatchImageFilteredProductToLoad"/>
        <seeElement selector="{{StorefrontCategorySidebarSection.swatchSelectedInFilteredProd('image')}}" stepKey="seeSwatchImageOnFilteredProduct"/>
        <moveMouseOver selector="{{StorefrontCategorySidebarSection.swatchSelectedInFilteredProd('image')}}" stepKey="hoverOverSwatchImageOnFilteredProduct"/>
        <waitForPageLoad stepKey="waitForHoveredImageToLoadForFilteredProduct"/>
        <seeElement selector="{{StorefrontCategorySidebarSection.swatchThumbnailsImgLayeredNav('swatch_thumb')}}" stepKey="seeSwatchImageOnFilteredProductHover"/>
        <moveMouseOver selector="{{StorefrontMinicartSection.showCart}}" stepKey="moveAwayFromLayeredNav3"/>
        <click selector="{{StorefrontCategorySidebarSection.removeFilter}}" stepKey="removeFilter"/>
        <click selector="{{StorefrontCategorySidebarSection.filterOptionTitle('$createTextSwatchAttribute.frontend_label[0]$')}}" stepKey="expandTextSwatchAttributeToClick"/>
        <click selector="{{StorefrontCategorySidebarSection.expandedSwatchThumbnails('$createTextSwatchAttribute.frontend_label[0]$','swatch-option')}}" stepKey="clickOverTextAttribute"/>
        <waitForPageLoad stepKey="waitForSwatchTextFilteredProductToLoad"/>
        <seeElement selector="{{StorefrontCategorySidebarSection.swatchSelectedInFilteredProd('text')}}" stepKey="seeSwatchTextOnFilteredProduct"/>
        <moveMouseOver selector="{{StorefrontCategorySidebarSection.swatchSelectedInFilteredProd('text')}}" stepKey="hoverOverSwatchTextOnFilteredProduct"/>
        <waitForPageLoad stepKey="waitForHoveredTextToLoadForFilteredProduct"/>
        <seeElement selector="{{StorefrontCategorySidebarSection.swatchTextFilteredProdHover('${grabTextValue}')}}" stepKey="seeSwatchTextOnFilteredProductHover"/>
    </test>
</tests><|MERGE_RESOLUTION|>--- conflicted
+++ resolved
@@ -47,17 +47,12 @@
         <createData entity="SwatchProductAttributeOption1" stepKey="textSwatchAttributeOption">
             <requiredEntity createDataKey="createTextSwatchAttribute"/>
         </createData>
-<<<<<<< HEAD
-        <magentoCLI stepKey="reindexPostCreating2Attributes" command="indexer:reindex"/>
+        <actionGroup ref="CliIndexerReindexActionGroup" stepKey="reindexPostCreating2Attributes">
+            <argument name="indices" value=""/>
+        </actionGroup>
         <actionGroup ref="CliCacheFlushActionGroup" stepKey="flushCachePostCreating2Attributes">
             <argument name="tags" value=""/>
         </actionGroup>
-=======
-        <actionGroup ref="CliIndexerReindexActionGroup" stepKey="reindexPostCreating2Attributes">
-            <argument name="indices" value=""/>
-        </actionGroup>
-        <magentoCLI stepKey="flushCachePostCreating2Attributes" command="cache:flush"/>
->>>>>>> 567b3ead
         <!-- Go to the edit page for the visual Swatch attribute -->
         <actionGroup ref="AdminOpenProductAttributePageActionGroup" stepKey="goToProductAttributesToEditVisualSwatchAttribute"/>
         <fillField selector="{{AdminProductAttributeGridSection.FilterByAttributeCode}}" userInput="$createVisualSwatchAttribute.attribute_code$" stepKey="fillFilterToEditVisualSwatchAttribute"/>
