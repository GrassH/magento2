--- conflicted
+++ resolved
@@ -11,11 +11,7 @@
     <test name="AdminSetUpWatermarkForSwatchImageTest">
         <annotations>
             <features value="Swatches"/>
-<<<<<<< HEAD
-            <stories value="Set up watermark"/>
-=======
             <stories value="Product Swatches Images"/>
->>>>>>> a25c107b
             <title value="Possibility to set up watermark for a swatch image type"/>
             <description value="Possibility to set up watermark for a swatch image type"/>
             <severity value="MAJOR"/>
