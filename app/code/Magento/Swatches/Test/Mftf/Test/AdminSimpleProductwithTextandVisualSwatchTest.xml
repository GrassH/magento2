<?xml version="1.0" encoding="UTF-8"?>
<!--
 /**
  * Copyright © Magento, Inc. All rights reserved.
  * See COPYING.txt for license details.
  */
-->
<tests xmlns:xsi="http://www.w3.org/2001/XMLSchema-instance"
       xsi:noNamespaceSchemaLocation="urn:magento:mftf:Test/etc/testSchema.xsd">
    <test name="AdminSimpleProductwithTextandVisualSwatchTest">
        <annotations>
            <features value="Swatches"/>
            <stories value="Create simple product and configure visual and text swatches"/>
            <title value="Admin can create simple product with text and visual swatches"/>
            <description value="Admin can create simple product with text and visual swatches"/>
            <severity value="CRITICAL"/>
            <testCaseId value="AC-5727"/>
        </annotations>
        <before>
            <!-- Login as Admin -->
            <actionGroup ref="AdminLoginActionGroup" stepKey="loginAsAdmin"/>
            <!--Create text and visual swatch attribute-->
            <actionGroup ref="AddTextSwatchToProductWithTwoOptionsActionGroup" stepKey="createTextSwatch"/>
            <actionGroup ref="AddVisualSwatchActionGroup" stepKey="createVisualSwatch"/>
            <!--Assign text swatch attribute to the Default set-->
            <actionGroup ref="AdminOpenAttributeSetGridPageActionGroup" stepKey="openAttributeSetPage"/>
            <actionGroup ref="AdminOpenAttributeSetByNameActionGroup" stepKey="openDefaultAttributeSet"/>
            <actionGroup ref="AssignAttributeToGroupActionGroup" stepKey="assignAttributeToGroup">
                <argument name="group" value="Product Details"/>
                <argument name="attribute" value="{{textSwatchAttribute.attribute_code}}"/>
            </actionGroup>
            <actionGroup ref="SaveAttributeSetActionGroup" stepKey="saveAttributeSet"/>
            <!--Assign visual swatch attribute to the Default set-->
            <actionGroup ref="AdminOpenAttributeSetGridPageActionGroup" stepKey="openAttributeSetPage1"/>
            <actionGroup ref="AdminOpenAttributeSetByNameActionGroup" stepKey="openDefaultAttributeSet1"/>
            <actionGroup ref="AssignAttributeToGroupActionGroup" stepKey="assignAttributeToGroup1">
                <argument name="group" value="Product Details"/>
                <argument name="attribute" value="{{ProductAttributeFrontendLabel.label}}"/>
            </actionGroup>
            <actionGroup ref="SaveAttributeSetActionGroup" stepKey="saveAttributeSet1"/>
            <!--Create category -->
            <createData entity="SimpleSubCategory" stepKey="createCategory"/>
            <!--Create product and fill new text swatch attribute field-->
            <amOnPage url="{{AdminProductIndexPage.url}}" stepKey="navigateToProductIndex"/>
            <waitForPageLoad stepKey="waitForProductIndexPage"/>
            <actionGroup ref="GoToCreateProductPageActionGroup" stepKey="goToCreateProduct">
                <argument name="product" value="SimpleProduct"/>
            </actionGroup>
            <actionGroup ref="FillMainProductFormNoWeightActionGroup" stepKey="fillProductForm">
                <argument name="product" value="SimpleProduct"/>
            </actionGroup>
            <!-- Add text swatch product to category -->
            <searchAndMultiSelectOption selector="{{AdminProductFormSection.categoriesDropdown}}" parameterArray="[$$createCategory.name$$]" stepKey="fillCategory"/>
            <click selector="{{AdminProductFormSection.saveCategory}}" stepKey="saveCategory"/>
            <scrollToTopOfPage stepKey="scrollToTop0"/>
            <selectOption selector="{{AdminProductFormSection.attributeRequiredInputField(textSwatchAttribute.attribute_code)}}" userInput="textSwatchOption1" stepKey="fillTheAttributeRequiredInputField"/>
            <actionGroup ref="AdminProductFormSaveActionGroup" stepKey="clickSaveButton"/>
            <actionGroup ref="CliIndexerReindexActionGroup" stepKey="reindex">
                <argument name="indices" value=""/>
            </actionGroup>
            <!-- Create product and fill new visual swatch attribute field-->
            <amOnPage url="{{AdminProductIndexPage.url}}" stepKey="navigateToProductIndex1"/>
            <waitForPageLoad stepKey="waitForProductIndexPage1"/>
            <actionGroup ref="GoToCreateProductPageActionGroup" stepKey="goToCreateProduct1">
                <argument name="product" value="SimpleProduct"/>
            </actionGroup>
            <actionGroup ref="FillMainProductFormNoWeightActionGroup" stepKey="fillProductForm1">
                <argument name="product" value="DownloadableProduct"/>
            </actionGroup>
            <!-- Add visual swatch product to category -->
            <searchAndMultiSelectOption selector="{{AdminProductFormSection.categoriesDropdown}}" parameterArray="[$$createCategory.name$$]" stepKey="fillCategory1"/>
            <click selector="{{AdminProductFormSection.saveCategory}}" stepKey="saveCategory1"/>
            <scrollToTopOfPage stepKey="scrollToTop1"/>
            <selectOption selector="{{AdminProductFormSection.attributeRequiredInputField(ProductAttributeFrontendLabel.label)}}" userInput="visualSwatchOption2" stepKey="fillTheAttributeRequiredInputField1"/>
            <actionGroup ref="AdminProductFormSaveActionGroup" stepKey="clickSaveButton1"/>
            <actionGroup ref="CliIndexerReindexActionGroup" stepKey="reindex1">
                <argument name="indices" value=""/>
            </actionGroup>
        </before>
        <after>
            <!-- Delete text and visual swatch attributes -->
            <actionGroup ref="OpenProductAttributeFromSearchResultInGridActionGroup" stepKey="openProductAttributeFromSearchResultInGrid0">
                <argument name="productAttributeCode" value="{{textSwatchAttribute.attribute_code}}"/>
            </actionGroup>
            <actionGroup ref="DeleteProductAttributeByAttributeCodeActionGroup" stepKey="deleteProductAttributeByAttributeCode0">
                <argument name="productAttributeCode" value="{{textSwatchAttribute.attribute_code}}"/>
            </actionGroup>
            <actionGroup ref="AssertProductAttributeRemovedSuccessfullyActionGroup" stepKey="deleteProductAttributeSuccess0"/>
            <actionGroup ref="OpenProductAttributeFromSearchResultInGridActionGroup" stepKey="openProductAttributeFromSearchResultInGrid1">
                <argument name="productAttributeCode" value="{{ProductAttributeFrontendLabel.label}}"/>
            </actionGroup>
            <actionGroup ref="DeleteProductAttributeByAttributeCodeActionGroup" stepKey="deleteProductAttributeByAttributeCode1">
                <argument name="productAttributeCode" value="{{ProductAttributeFrontendLabel.label}}"/>
            </actionGroup>
            <actionGroup ref="AssertProductAttributeRemovedSuccessfullyActionGroup" stepKey="deleteProductAttributeSuccess1"/>
            <actionGroup ref="AdminOpenProductAttributePageActionGroup" stepKey="navigateToProductAttributeGrid"/>
            <click selector="{{AdminProductAttributeGridSection.ResetFilter}}" stepKey="resetFiltersOnGrid"/>
            <!-- Delete category -->
            <deleteData createDataKey="createCategory" stepKey="deleteCategory"/>
            <!-- Delete product -->
            <actionGroup ref="AdminProductCatalogPageOpenActionGroup" stepKey="goToProductCatalog"/>
            <actionGroup ref="DeleteProductsIfTheyExistActionGroup" stepKey="deleteProduct"/>
            <actionGroup ref="ResetProductGridToDefaultViewActionGroup" stepKey="resetFiltersIfExist"/>
            <actionGroup ref="CliIndexerReindexActionGroup" stepKey="reindex2">
                <argument name="indices" value=""/>
            </actionGroup>
            <actionGroup ref="AdminLogoutActionGroup" stepKey="logout"/>
        </after>
<<<<<<< HEAD
            <!--Assert that attribute values present in layered navigation -->
            <amOnPage url="$$createCategory.custom_attributes[url_key]$$.html" stepKey="amOnCategoryPage"/>
            <waitForPageLoad stepKey="waitForCategoryPageLoad"/>
            <click selector="{{StorefrontCategorySidebarSection.seeLayeredNavigationCategoryTextSwatch}}" stepKey="clickTextSwatch"/>
            <click selector="{{StorefrontCategorySidebarSection.seeTextSwatchOption}}" stepKey="seeTextSwatch"/>
            <see userInput="{{SimpleProduct.name}}" stepKey="assertTextSwatchProduct"/>
            <!--Assert that attribute values present in layered navigation -->
            <amOnPage url="$$createCategory.custom_attributes[url_key]$$.html" stepKey="amOnCategoryPage1"/>
            <waitForPageLoad stepKey="waitForCategoryPageLoad1"/>
            <click selector="{{StorefrontCategorySidebarSection.seeLayeredNavigationCategoryVisualSwatch}}" stepKey="clickVisualSwatch"/>
            <click selector="{{StorefrontCategorySidebarSection.seeVisualSwatchOption}}" stepKey="seeVisualSwatch"/>
            <see userInput="{{DownloadableProduct.name}}" stepKey="assertVisualSwatchProduct"/>
            <!--Verfiy the text swatch attribute product appears in search option  with option one  -->
            <actionGroup ref="StorefrontOpenHomePageActionGroup" stepKey="goToStorefrontPage"/>
            <actionGroup ref="StorefrontCheckQuickSearchStringActionGroup" stepKey="quickSearchForOptionOne">
                <argument name="phrase" value="textSwatchOption1"/>
            </actionGroup>
            <see selector="{{StorefrontCategoryMainSection.productName}}" userInput="{{SimpleProduct.name}}" stepKey="seeTextSwatchAttributeProductName"/>
            <!--Verfiy the text swatch attribute product does not appears in search option with option two   -->
            <actionGroup ref="StorefrontOpenHomePageActionGroup" stepKey="goToStorefrontPage1"/>
            <actionGroup ref="StorefrontCheckQuickSearchStringActionGroup" stepKey="quickSearchForOptionTwo">
                <argument name="phrase" value="textSwatchOption2"/>
            </actionGroup>
            <dontSee selector="{{StorefrontCatalogSearchMainSection.searchResults}}" userInput="{{SimpleProduct.name}}"  stepKey="doNotSeeProduct"/>
            <!--Verfiy the visual swatch attribute product appears in search option with option two   -->
            <actionGroup ref="StorefrontOpenHomePageActionGroup" stepKey="goToStorefrontPage2"/>
            <actionGroup ref="StorefrontCheckQuickSearchStringActionGroup" stepKey="quickSearchForOptionTwo1">
                <argument name="phrase" value="visualSwatchOption2"/>
            </actionGroup>
            <waitForText selector="{{StorefrontCategoryMainSection.productName}}" userInput="{{DownloadableProduct.name}}" stepKey="seeVisualSwatchAttributeProductName"/>
            <!--Verfiy the visual swatch attribute product does not appear in search option with option one   -->
            <actionGroup ref="StorefrontOpenHomePageActionGroup" stepKey="goToStorefrontPage3"/>
            <actionGroup ref="StorefrontCheckQuickSearchStringActionGroup" stepKey="quickSearchForOptionOne1">
                <argument name="phrase" value="visualSwatchOption1"/>
            </actionGroup>
            <dontSee selector="{{StorefrontCatalogSearchMainSection.searchResults}}" userInput="{{DownloadableProduct.name}}"  stepKey="doNotSeeProduct1"/>
=======
        <!--Assert that attribute values present in layered navigation -->
        <amOnPage url="$$createCategory.custom_attributes[url_key]$$.html" stepKey="amOnCategoryPage"/>
        <waitForPageLoad stepKey="waitForCategoryPageLoad"/>
        <click selector="{{StorefrontCategorySidebarSection.seeLayeredNavigationCategoryTextSwatch}}" stepKey="clickTextSwatch"/>
        <click selector="{{StorefrontCategorySidebarSection.seeTextSwatchOption}}" stepKey="seeTextSwatch"/>
        <see userInput="{{SimpleProduct.name}}" stepKey="assertTextSwatchProduct"/>
        <!--Assert that attribute values present in layered navigation -->
        <amOnPage url="$$createCategory.custom_attributes[url_key]$$.html" stepKey="amOnCategoryPage1"/>
        <waitForPageLoad stepKey="waitForCategoryPageLoad1"/>
        <click selector="{{StorefrontCategorySidebarSection.seeLayeredNavigationCategoryVisualSwatch}}" stepKey="clickVisualSwatch"/>
        <click selector="{{StorefrontCategorySidebarSection.seeVisualSwatchOption}}" stepKey="seeVisualSwatch"/>
        <see userInput="{{DownloadableProduct.name}}" stepKey="assertVisualSwatchProduct"/>
        <!--Verfiy the text swatch attribute product appears in search option  with option one  -->
        <actionGroup ref="StorefrontOpenHomePageActionGroup" stepKey="goToStorefrontPage"/>
        <actionGroup ref="StorefrontCheckQuickSearchStringActionGroup" stepKey="quickSearchForOptionOne">
            <argument name="phrase" value="textSwatchOption1"/>
        </actionGroup>
        <see selector="{{StorefrontCategoryMainSection.productName}}" userInput="{{SimpleProduct.name}}" stepKey="seeTextSwatchAttributeProductName"/>
        <!--Verfiy the text swatch attribute product does not appears in search option with option two   -->
        <actionGroup ref="StorefrontOpenHomePageActionGroup" stepKey="goToStorefrontPage1"/>
        <actionGroup ref="StorefrontCheckQuickSearchStringActionGroup" stepKey="quickSearchForOptionTwo">
            <argument name="phrase" value="textSwatchOption2"/>
        </actionGroup>
        <dontSee selector="{{StorefrontCatalogSearchMainSection.searchResults}}" userInput="{{SimpleProduct.name}}"  stepKey="doNotSeeProduct"/>
        <!--Verfiy the visual swatch attribute product appears in search option with option two   -->
        <actionGroup ref="StorefrontOpenHomePageActionGroup" stepKey="goToStorefrontPage2"/>
        <actionGroup ref="StorefrontCheckQuickSearchStringActionGroup" stepKey="quickSearchForOptionTwo1">
            <argument name="phrase" value="visualSwatchOption2"/>
        </actionGroup>
        <waitForText selector="{{StorefrontCategoryMainSection.productName}}" userInput="{{DownloadableProduct.name}}" stepKey="seeVisualSwatchAttributeProductName"/>
        <!--Verfiy the visual swatch attribute product does not appear in search option with option one   -->
        <actionGroup ref="StorefrontOpenHomePageActionGroup" stepKey="goToStorefrontPage3"/>
        <actionGroup ref="StorefrontCheckQuickSearchStringActionGroup" stepKey="quickSearchForOptionOne1">
            <argument name="phrase" value="visualSwatchOption1"/>
        </actionGroup>
        <dontSee selector="{{StorefrontCatalogSearchMainSection.searchResults}}" userInput="{{DownloadableProduct.name}}"  stepKey="doNotSeeProduct1"/>
>>>>>>> 25e998f3
    </test>
</tests><|MERGE_RESOLUTION|>--- conflicted
+++ resolved
@@ -106,44 +106,6 @@
             </actionGroup>
             <actionGroup ref="AdminLogoutActionGroup" stepKey="logout"/>
         </after>
-<<<<<<< HEAD
-            <!--Assert that attribute values present in layered navigation -->
-            <amOnPage url="$$createCategory.custom_attributes[url_key]$$.html" stepKey="amOnCategoryPage"/>
-            <waitForPageLoad stepKey="waitForCategoryPageLoad"/>
-            <click selector="{{StorefrontCategorySidebarSection.seeLayeredNavigationCategoryTextSwatch}}" stepKey="clickTextSwatch"/>
-            <click selector="{{StorefrontCategorySidebarSection.seeTextSwatchOption}}" stepKey="seeTextSwatch"/>
-            <see userInput="{{SimpleProduct.name}}" stepKey="assertTextSwatchProduct"/>
-            <!--Assert that attribute values present in layered navigation -->
-            <amOnPage url="$$createCategory.custom_attributes[url_key]$$.html" stepKey="amOnCategoryPage1"/>
-            <waitForPageLoad stepKey="waitForCategoryPageLoad1"/>
-            <click selector="{{StorefrontCategorySidebarSection.seeLayeredNavigationCategoryVisualSwatch}}" stepKey="clickVisualSwatch"/>
-            <click selector="{{StorefrontCategorySidebarSection.seeVisualSwatchOption}}" stepKey="seeVisualSwatch"/>
-            <see userInput="{{DownloadableProduct.name}}" stepKey="assertVisualSwatchProduct"/>
-            <!--Verfiy the text swatch attribute product appears in search option  with option one  -->
-            <actionGroup ref="StorefrontOpenHomePageActionGroup" stepKey="goToStorefrontPage"/>
-            <actionGroup ref="StorefrontCheckQuickSearchStringActionGroup" stepKey="quickSearchForOptionOne">
-                <argument name="phrase" value="textSwatchOption1"/>
-            </actionGroup>
-            <see selector="{{StorefrontCategoryMainSection.productName}}" userInput="{{SimpleProduct.name}}" stepKey="seeTextSwatchAttributeProductName"/>
-            <!--Verfiy the text swatch attribute product does not appears in search option with option two   -->
-            <actionGroup ref="StorefrontOpenHomePageActionGroup" stepKey="goToStorefrontPage1"/>
-            <actionGroup ref="StorefrontCheckQuickSearchStringActionGroup" stepKey="quickSearchForOptionTwo">
-                <argument name="phrase" value="textSwatchOption2"/>
-            </actionGroup>
-            <dontSee selector="{{StorefrontCatalogSearchMainSection.searchResults}}" userInput="{{SimpleProduct.name}}"  stepKey="doNotSeeProduct"/>
-            <!--Verfiy the visual swatch attribute product appears in search option with option two   -->
-            <actionGroup ref="StorefrontOpenHomePageActionGroup" stepKey="goToStorefrontPage2"/>
-            <actionGroup ref="StorefrontCheckQuickSearchStringActionGroup" stepKey="quickSearchForOptionTwo1">
-                <argument name="phrase" value="visualSwatchOption2"/>
-            </actionGroup>
-            <waitForText selector="{{StorefrontCategoryMainSection.productName}}" userInput="{{DownloadableProduct.name}}" stepKey="seeVisualSwatchAttributeProductName"/>
-            <!--Verfiy the visual swatch attribute product does not appear in search option with option one   -->
-            <actionGroup ref="StorefrontOpenHomePageActionGroup" stepKey="goToStorefrontPage3"/>
-            <actionGroup ref="StorefrontCheckQuickSearchStringActionGroup" stepKey="quickSearchForOptionOne1">
-                <argument name="phrase" value="visualSwatchOption1"/>
-            </actionGroup>
-            <dontSee selector="{{StorefrontCatalogSearchMainSection.searchResults}}" userInput="{{DownloadableProduct.name}}"  stepKey="doNotSeeProduct1"/>
-=======
         <!--Assert that attribute values present in layered navigation -->
         <amOnPage url="$$createCategory.custom_attributes[url_key]$$.html" stepKey="amOnCategoryPage"/>
         <waitForPageLoad stepKey="waitForCategoryPageLoad"/>
@@ -180,6 +142,5 @@
             <argument name="phrase" value="visualSwatchOption1"/>
         </actionGroup>
         <dontSee selector="{{StorefrontCatalogSearchMainSection.searchResults}}" userInput="{{DownloadableProduct.name}}"  stepKey="doNotSeeProduct1"/>
->>>>>>> 25e998f3
     </test>
 </tests>