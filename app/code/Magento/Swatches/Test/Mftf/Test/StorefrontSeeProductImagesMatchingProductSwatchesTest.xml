--- conflicted
+++ resolved
@@ -29,13 +29,8 @@
             <actionGroup ref="DeleteProductAttributeActionGroup" stepKey="deleteAttribute">
                 <argument name="ProductAttribute" value="VisualSwatchProductAttribute"/>
             </actionGroup>
-<<<<<<< HEAD
             <actionGroup ref="ClearFiltersAdminDataGridActionGroup" stepKey="clearProductAttributeGridFilter"/>
-            <actionGroup ref="deleteAllDuplicateProductUsingProductGrid" stepKey="deleteAllChildrenProducts">
-=======
-            <actionGroup ref="clearFiltersAdminDataGrid" stepKey="clearProductAttributeGridFilter"/>
             <actionGroup ref="DeleteAllDuplicateProductUsingProductGridActionGroup" stepKey="deleteAllChildrenProducts">
->>>>>>> bb860cce
                 <argument name="product" value="$$createSimpleProduct$$"/>
             </actionGroup>
             <actionGroup ref="ClearFiltersAdminDataGridActionGroup" stepKey="clearProductGridFilter"/>
