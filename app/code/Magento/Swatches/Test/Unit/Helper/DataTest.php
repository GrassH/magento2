--- conflicted
+++ resolved
@@ -121,11 +121,6 @@
 
         $serializer = $this->getMock(
             \Magento\Framework\Serialize\Serializer\Json::class,
-<<<<<<< HEAD
-            null
-        );
-
-=======
             ['serialize', 'unserialize']
         );
 
@@ -139,7 +134,6 @@
                 return json_decode($parameter, true);
             });
 
->>>>>>> 362dd819
         $this->swatchHelperObject = $this->objectManager->getObject(
             \Magento\Swatches\Helper\Data::class,
             [
