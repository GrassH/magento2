<?php
/**
 * Copyright © 2015 Magento. All rights reserved.
 * See COPYING.txt for license details.
 */
namespace Magento\Swatches\Test\Unit\Block\Product\Renderer;

use Magento\Swatches\Block\Product\Renderer\Configurable;
use Magento\Swatches\Model\Swatch;

/**
 * @SuppressWarnings(PHPMD.CouplingBetweenObjects)
 */
class ConfigurableTest extends \PHPUnit_Framework_TestCase
{
    /** @var Configurable */
    private $configurable;

    /** @var \Magento\Framework\Stdlib\ArrayUtils|\PHPUnit_Framework_MockObject_MockObject */
    private $arrayUtils;

    /** @var \Magento\Framework\Json\EncoderInterface|\PHPUnit_Framework_MockObject_MockObject */
    private $jsonEncoder;

    /** @var \Magento\ConfigurableProduct\Helper\Data|\PHPUnit_Framework_MockObject_MockObject */
    private $helper;

    /** @var \Magento\Swatches\Helper\Data|\PHPUnit_Framework_MockObject_MockObject */
    private $swatchHelper;

    /** @var \Magento\Swatches\Helper\Media|\PHPUnit_Framework_MockObject_MockObject */
    private $swatchMediaHelper;

    /** @var \Magento\Catalog\Helper\Product|\PHPUnit_Framework_MockObject_MockObject */
    private $catalogProduct;

    /** @var \Magento\Customer\Helper\Session\CurrentCustomer|\PHPUnit_Framework_MockObject_MockObject */
    private $currentCustomer;

    /** @var \Magento\Framework\Pricing\PriceCurrencyInterface|\PHPUnit_Framework_MockObject_MockObject */
    private $priceCurrency;

    /** @var \Magento\ConfigurableProduct\Model\ConfigurableAttributeData|\PHPUnit_Framework_MockObject_MockObject */
    private $configurableAttributeData;

    /** @var \Magento\Catalog\Model\Product|\PHPUnit_Framework_MockObject_MockObject */
    private $product;

    /** @var \Magento\Catalog\Model\Product\Type\AbstractType|\PHPUnit_Framework_MockObject_MockObject */
    private $typeInstance;

    /** @var \Magento\Framework\App\Config\ScopeConfigInterface|\PHPUnit_Framework_MockObject_MockObject */
    private $scopeConfig;

    /** @var \Magento\Catalog\Helper\Image|\PHPUnit_Framework_MockObject_MockObject */
    private $imageHelper;

    /** @var \Magento\Framework\UrlInterface|\PHPUnit_Framework_MockObject_MockObject  */
    private $urlBuilder;

    public function setUp()
    {
        $this->arrayUtils = $this->getMock('\Magento\Framework\Stdlib\ArrayUtils', [], [], '', false);
        $this->jsonEncoder = $this->getMock('\Magento\Framework\Json\EncoderInterface', [], [], '', false);
        $this->helper = $this->getMock('\Magento\ConfigurableProduct\Helper\Data', [], [], '', false);
        $this->swatchHelper = $this->getMock('\Magento\Swatches\Helper\Data', [], [], '', false);
        $this->swatchMediaHelper = $this->getMock('\Magento\Swatches\Helper\Media', [], [], '', false);
        $this->catalogProduct = $this->getMock('\Magento\Catalog\Helper\Product', [], [], '', false);
        $this->currentCustomer = $this->getMock('\Magento\Customer\Helper\Session\CurrentCustomer', [], [], '', false);
        $this->priceCurrency = $this->getMock('\Magento\Framework\Pricing\PriceCurrencyInterface', [], [], '', false);
        $this->configurableAttributeData = $this->getMock(
            'Magento\ConfigurableProduct\Model\ConfigurableAttributeData',
            [],
            [],
            '',
            false
        );
        $this->product = $this->getMock('\Magento\Catalog\Model\Product', [], [], '', false);
        $this->typeInstance = $this->getMock('\Magento\Catalog\Model\Product\Type\AbstractType', [], [], '', false);
        $this->scopeConfig = $this->getMock('\Magento\Framework\App\Config\ScopeConfigInterface', [], [], '', false);
        $this->imageHelper = $this->getMock('\Magento\Catalog\Helper\Image', [], [], '', false);
        $this->urlBuilder = $this->getMock('\Magento\Framework\UrlInterface');

        $objectManager = new \Magento\Framework\TestFramework\Unit\Helper\ObjectManager($this);
        $this->configurable = $objectManager->getObject(
            '\Magento\Swatches\Block\Product\Renderer\Configurable',
            [
                'scopeConfig' => $this->scopeConfig,
                'imageHelper' => $this->imageHelper,
                'urlBuilder' => $this->urlBuilder,
                'arrayUtils' => $this->arrayUtils,
                'jsonEncoder' => $this->jsonEncoder,
                'helper' => $this->helper,
                'swatchHelper' => $this->swatchHelper,
                'swatchMediaHelper' => $this->swatchMediaHelper,
                'catalogProduct' => $this->catalogProduct,
                'currentCustomer' => $this->currentCustomer,
                'priceCurrency' => $this->priceCurrency,
<<<<<<< HEAD
                'configurableAttributeData' => $this->configurableAttributeData,
                'data' => [],
=======
>>>>>>> b59734d3
            ]
        );
    }

    public function testGetAndSetProduct()
    {
        $this->configurable->setProduct($this->product);

        $this->assertEquals(
            $this->product,
            $this->configurable->getProduct()
        );
    }

    public function testGetProductParent()
    {
        $this->typeInstance->expects($this->once())->method('getStoreFilter')
            ->with($this->product)
            ->willReturn(true);

        $this->product->expects($this->once())->method('getTypeInstance')
            ->willReturn($this->typeInstance);

        $this->configurable->setData('product', $this->product);

        $this->assertEquals(
            $this->product,
            $this->configurable->getProduct()
        );
    }

    public function testGetNumberSwatchesPerProduct()
    {
        $expectedValue = 123;

        $this->scopeConfig->expects($this->once())->method('getValue')
            ->with('catalog/frontend/swatches_per_product')
            ->willReturn($expectedValue);

        $this->assertEquals(
            $expectedValue,
            $this->configurable->getNumberSwatchesPerProduct()
        );
    }

    public function testSetIsProductListingContext()
    {
        $this->assertEquals(
            $this->configurable,
            $this->configurable->setIsProductListingContext(1)
        );
    }

    private function prepareGetJsonSwatchConfig()
    {
        $product1 = $this->getMock('\Magento\Catalog\Model\Product', [], [], '', false);
        $product1->expects($this->atLeastOnce())->method('isSaleable')->willReturn(true);
        $product1->expects($this->atLeastOnce())->method('getData')->with('code')->willReturn(1);

        $product2 = $this->getMock('\Magento\Catalog\Model\Product', [], [], '', false);
        $product2->expects($this->atLeastOnce())->method('isSaleable')->willReturn(true);
        $product2->expects($this->atLeastOnce())->method('getData')->with('code')->willReturn(3);

        $simpleProducts = [$product1, $product2];
        $configurableType = $this->getMock(
            '\Magento\ConfigurableProduct\Model\Product\Type\Configurable',
            [],
            [],
            '',
            false
        );
        $configurableType->expects($this->atLeastOnce())->method('getUsedProducts')->with($this->product, null)
            ->willReturn($simpleProducts);
        $this->product->expects($this->any())->method('getTypeInstance')->willReturn($configurableType);

        $productAttribute1 = $this->getMock('\Magento\Eav\Model\Entity\Attribute\AbstractAttribute', [], [], '', false);
        $productAttribute1->expects($this->any())->method('getId')->willReturn(1);
        $productAttribute1->expects($this->any())->method('getAttributeCode')->willReturn('code');

        $attribute1 = $this->getMock(
            '\Magento\ConfigurableProduct\Model\Product\Type\Configurable\Attribute',
            ['getProductAttribute'],
            [],
            '',
            false
        );
        $attribute1->expects($this->any())->method('getProductAttribute')->willReturn($productAttribute1);

        $this->helper->expects($this->any())->method('getAllowAttributes')->with($this->product)
            ->willReturn([$attribute1]);
    }

    public function testGetJsonSwatchConfigNotVisualImageType()
    {
        $this->prepareGetJsonSwatchConfig();
        $this->configurable->setProduct($this->product);

        $this->swatchHelper->expects($this->once())->method('getSwatchAttributesAsArray')
            ->with($this->product)
            ->willReturn([
                1 => [
                    'options' => [1 => 'testA', 3 => 'testB'],
                    'use_product_image_for_swatch' => true,
                    'attribute_code' => 'code',
                ],
            ]);

        $this->swatchHelper->expects($this->once())->method('getSwatchesByOptionsId')
            ->with([1, 3])
            ->willReturn([
                3 => ['type' => null, 'value' => 'hello']
            ]);

        $this->swatchHelper->expects($this->once())->method('loadFirstVariationWithSwatchImage')
            ->with($this->product, 'code', 3)
            ->willReturn($this->product);

        $this->product->expects($this->exactly(4))->method('getData')
            ->with('swatch_image')
            ->willReturn('/path');

        $this->imageHelper->expects($this->exactly(2))->method('init')
            ->willReturnMap([
                [$this->product, 'swatch_image', ['type' => 'swatch_image'], $this->imageHelper],
                [$this->product, 'swatch_thumb', ['type' => 'swatch_image'], $this->imageHelper],
            ]);

        $this->jsonEncoder->expects($this->once())->method('encode');

        $this->configurable->getJsonSwatchConfig();
    }

    public function testGetJsonSwatchConfigVisualImageType()
    {
        $this->prepareGetJsonSwatchConfig();
        $this->configurable->setProduct($this->product);

        $this->swatchHelper->expects($this->once())->method('getSwatchAttributesAsArray')
            ->with($this->product)
            ->willReturn([
                1 => [
                    'options' => [1 => 'testA', 3 => 'testB'],
                    'use_product_image_for_swatch' => true,
                    'attribute_code' => 'code',
                ],
            ]);

        $this->swatchHelper->expects($this->once())->method('getSwatchesByOptionsId')
            ->with([1, 3])
            ->willReturn([
                3 => ['type' => Swatch::SWATCH_TYPE_VISUAL_IMAGE, 'value' => 'hello']
            ]);

        $this->swatchHelper->expects($this->once())->method('loadFirstVariationWithSwatchImage')
            ->with($this->product, 'code', 3)
            ->willReturn($this->product);

        $this->swatchMediaHelper->expects($this->exactly(2))->method('getSwatchAttributeImage')
            ->withConsecutive(
                ['swatch_image', 'hello'],
                ['swatch_thumb', 'hello']
            )
            ->willReturn('/path');

        $this->product->expects($this->exactly(6))->method('getData')
            ->withConsecutive(['swatch_image'], ['image'], ['image'], ['swatch_image'], ['image'], ['image'])
            ->will($this->onConsecutiveCalls(null, '/path', '/path', null, '/path', '/path'));

        $this->imageHelper->expects($this->exactly(2))->method('init')
            ->willReturnMap([
                [$this->product, 'swatch_image_base', ['type' => 'image'], $this->imageHelper],
                [$this->product, 'swatch_thumb_base', ['type' => 'image'], $this->imageHelper],
            ]);

        $this->jsonEncoder->expects($this->once())->method('encode');

        $this->configurable->getJsonSwatchConfig();
    }

    public function testGetJsonSwatchConfigWithoutVisualImageType()
    {
        $this->prepareGetJsonSwatchConfig();

        $this->configurable->setProduct($this->product);

        $this->swatchHelper->expects($this->once())->method('getSwatchAttributesAsArray')
            ->with($this->product)
            ->willReturn([
                1 => [
                    'options' => [1 => 'testA', 3 => 'testB'],
                    'use_product_image_for_swatch' => true,
                    'attribute_code' => 'code',
                ],
            ]);

        $this->swatchHelper->expects($this->once())->method('getSwatchesByOptionsId')
            ->with([1, 3])
            ->willReturn([
                3 => ['type' => Swatch::SWATCH_TYPE_VISUAL_IMAGE, 'value' => 'hello']
            ]);

        $this->swatchHelper->expects($this->once())->method('loadFirstVariationWithSwatchImage')
            ->with($this->product, 'code', 3)
            ->willReturn($this->product);

        $this->swatchMediaHelper->expects($this->exactly(2))->method('getSwatchAttributeImage')
            ->withConsecutive(
                ['swatch_image', 'hello'],
                ['swatch_thumb', 'hello']
            )
            ->willReturn('/path');

        $this->product->expects($this->exactly(4))->method('getData')
            ->withConsecutive(['swatch_image'], ['image'], ['swatch_image'], ['image'])
            ->will($this->onConsecutiveCalls(null, null, null, null));

        $this->imageHelper->expects($this->never())->method('init');
        $this->imageHelper->expects($this->never())->method('resize');
        $this->jsonEncoder->expects($this->once())->method('encode');

        $this->configurable->getJsonSwatchConfig();
    }

    public function testGetMediaCallback()
    {
        $this->urlBuilder->expects($this->once())->method('getBaseUrl')->willReturn('http://magento.com/');
        $this->assertContains(Configurable::MEDIA_CALLBACK_ACTION, $this->configurable->getMediaCallback());
    }
}<|MERGE_RESOLUTION|>--- conflicted
+++ resolved
@@ -96,11 +96,8 @@
                 'catalogProduct' => $this->catalogProduct,
                 'currentCustomer' => $this->currentCustomer,
                 'priceCurrency' => $this->priceCurrency,
-<<<<<<< HEAD
                 'configurableAttributeData' => $this->configurableAttributeData,
                 'data' => [],
-=======
->>>>>>> b59734d3
             ]
         );
     }
