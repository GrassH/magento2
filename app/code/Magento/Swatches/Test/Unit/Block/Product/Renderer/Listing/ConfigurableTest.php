<?php declare(strict_types=1);
/**
 * Copyright © Magento, Inc. All rights reserved.
 * See COPYING.txt for license details.
 */
namespace Magento\Swatches\Test\Unit\Block\Product\Renderer\Listing;

use Magento\Catalog\Helper\Image;
use Magento\Catalog\Helper\Product;
use Magento\Catalog\Model\Product\Attribute\Source\Status;
use Magento\Catalog\Model\Product\Image\UrlBuilder;
use Magento\Catalog\Model\Product\Type\AbstractType;
use Magento\ConfigurableProduct\Helper\Data;
use Magento\ConfigurableProduct\Model\ConfigurableAttributeData;
use Magento\ConfigurableProduct\Model\Product\Type\Configurable\Attribute;
use Magento\ConfigurableProduct\Model\Product\Type\Configurable\Variations\Prices;
use Magento\Customer\Helper\Session\CurrentCustomer;
use Magento\Eav\Model\Entity\Attribute\AbstractAttribute;
use Magento\Framework\App\Config\ScopeConfigInterface;
use Magento\Framework\Json\EncoderInterface;
use Magento\Framework\Pricing\PriceCurrencyInterface;
use Magento\Framework\Pricing\PriceInfo\Base;
use Magento\Framework\Stdlib\ArrayUtils;
use Magento\Framework\TestFramework\Unit\Helper\ObjectManager;
use Magento\Swatches\Block\Product\Renderer\Configurable;
use Magento\Swatches\Block\Product\Renderer\Listing\Configurable as ConfigurableRenderer;
use Magento\Swatches\Helper\Media;
use PHPUnit\Framework\MockObject\MockObject;
use PHPUnit\Framework\TestCase;

/**
 * @SuppressWarnings(PHPMD.CouplingBetweenObjects)
 * @SuppressWarnings(PHPMD.TooManyFields)
 */
class ConfigurableTest extends TestCase
{
    /** @var Configurable */
    private $configurable;

<<<<<<< HEAD
    /** @var \Magento\Framework\Stdlib\ArrayUtils|\PHPUnit\Framework\MockObject\MockObject */
    private $arrayUtils;

    /** @var \Magento\Framework\Json\EncoderInterface|\PHPUnit\Framework\MockObject\MockObject */
    private $jsonEncoder;

    /** @var \Magento\ConfigurableProduct\Helper\Data|\PHPUnit\Framework\MockObject\MockObject */
    private $helper;

    /** @var \Magento\Swatches\Helper\Data|\PHPUnit\Framework\MockObject\MockObject */
    private $swatchHelper;

    /** @var \Magento\Swatches\Helper\Media|\PHPUnit\Framework\MockObject\MockObject */
    private $swatchMediaHelper;

    /** @var \Magento\Catalog\Helper\Product|\PHPUnit\Framework\MockObject\MockObject */
    private $catalogProduct;

    /** @var \Magento\Customer\Helper\Session\CurrentCustomer|\PHPUnit\Framework\MockObject\MockObject */
    private $currentCustomer;

    /** @var \Magento\Framework\Pricing\PriceCurrencyInterface|\PHPUnit\Framework\MockObject\MockObject */
    private $priceCurrency;

    /** @var \Magento\ConfigurableProduct\Model\ConfigurableAttributeData|\PHPUnit\Framework\MockObject\MockObject */
    private $configurableAttributeData;

    /** @var \Magento\Catalog\Model\Product|\PHPUnit\Framework\MockObject\MockObject */
    private $product;

    /** @var \Magento\Catalog\Model\Product\Type\AbstractType|\PHPUnit\Framework\MockObject\MockObject */
    private $typeInstance;

    /** @var \Magento\Framework\App\Config\ScopeConfigInterface|\PHPUnit\Framework\MockObject\MockObject */
    private $scopeConfig;

    /** @var \Magento\Catalog\Helper\Image|\PHPUnit\Framework\MockObject\MockObject */
    private $imageHelper;

    /** @var \Magento\Catalog\Model\Product\Image\UrlBuilder|\PHPUnit\Framework\MockObject\MockObject  */
    private $imageUrlBuilder;

    /** @var \PHPUnit\Framework\MockObject\MockObject */
    private $variationPricesMock;

    protected function setUp(): void
=======
    /** @var ArrayUtils|MockObject */
    private $arrayUtils;

    /** @var EncoderInterface|MockObject */
    private $jsonEncoder;

    /** @var Data|MockObject */
    private $helper;

    /** @var \Magento\Swatches\Helper\Data|MockObject */
    private $swatchHelper;

    /** @var Media|MockObject */
    private $swatchMediaHelper;

    /** @var Product|MockObject */
    private $catalogProduct;

    /** @var CurrentCustomer|MockObject */
    private $currentCustomer;

    /** @var PriceCurrencyInterface|MockObject */
    private $priceCurrency;

    /** @var ConfigurableAttributeData|MockObject */
    private $configurableAttributeData;

    /** @var \Magento\Catalog\Model\Product|MockObject */
    private $product;

    /** @var AbstractType|MockObject */
    private $typeInstance;

    /** @var ScopeConfigInterface|MockObject */
    private $scopeConfig;

    /** @var Image|MockObject */
    private $imageHelper;

    /** @var UrlBuilder|MockObject  */
    private $imageUrlBuilder;

    /** @var MockObject */
    private $variationPricesMock;

    public function setUp(): void
>>>>>>> b2f063af
    {
        $this->arrayUtils = $this->createMock(ArrayUtils::class);
        $this->jsonEncoder = $this->createMock(EncoderInterface::class);
        $this->helper = $this->createMock(Data::class);
        $this->swatchHelper = $this->createMock(\Magento\Swatches\Helper\Data::class);
        $this->swatchMediaHelper = $this->createMock(Media::class);
        $this->catalogProduct = $this->createMock(Product::class);
        $this->currentCustomer = $this->createMock(CurrentCustomer::class);
        $this->priceCurrency = $this->createMock(PriceCurrencyInterface::class);
        $this->configurableAttributeData = $this->createMock(
            ConfigurableAttributeData::class
        );
        $this->product = $this->createMock(\Magento\Catalog\Model\Product::class);
        $this->typeInstance = $this->createMock(AbstractType::class);
        $this->scopeConfig = $this->createMock(ScopeConfigInterface::class);
        $this->imageHelper = $this->createMock(Image::class);
        $this->imageUrlBuilder = $this->createMock(UrlBuilder::class);
        $this->variationPricesMock = $this->createMock(
            Prices::class
        );

        $objectManagerHelper = new ObjectManager($this);
        $this->configurable = $objectManagerHelper->getObject(
            ConfigurableRenderer::class,
            [
                'scopeConfig' => $this->scopeConfig,
                'imageHelper' => $this->imageHelper,
                'imageUrlBuilder' => $this->imageUrlBuilder,
                'arrayUtils' => $this->arrayUtils,
                'jsonEncoder' => $this->jsonEncoder,
                'helper' => $this->helper,
                'swatchHelper' => $this->swatchHelper,
                'swatchMediaHelper' => $this->swatchMediaHelper,
                'catalogProduct' => $this->catalogProduct,
                'currentCustomer' => $this->currentCustomer,
                'priceCurrency' => $this->priceCurrency,
                'configurableAttributeData' => $this->configurableAttributeData,
                'data' => [],
                'variationPrices' => $this->variationPricesMock
            ]
        );
    }

    /**
     * @covers Magento\Swatches\Block\Product\Renderer\Listing\Configurable::getSwatchAttributesData
     */
    public function testGetJsonSwatchConfigWithoutSwatches()
    {
        $this->prepareGetJsonSwatchConfig();
        $this->configurable->setProduct($this->product);
        $this->swatchHelper->expects($this->once())->method('getSwatchAttributesAsArray')
            ->with($this->product)
            ->willReturn([]);
        $this->swatchHelper->expects($this->once())->method('getSwatchesByOptionsId')
            ->willReturn([]);
        $this->jsonEncoder->expects($this->once())->method('encode')->with([]);
        $this->configurable->getJsonSwatchConfig();
    }

    /**
     * @covers Magento\Swatches\Block\Product\Renderer\Listing\Configurable::getSwatchAttributesData
     */
    public function testGetJsonSwatchNotUsedInProductListing()
    {
        $this->prepareGetJsonSwatchConfig();
        $this->configurable->setProduct($this->product);
        $this->swatchHelper->expects($this->once())->method('getSwatchAttributesAsArray')
            ->with($this->product)
            ->willReturn(
                [
                    1 => [
                        'options' => [1 => 'testA', 3 => 'testB'],
                        'use_product_image_for_swatch' => true,
                        'used_in_product_listing' => false,
                        'attribute_code' => 'code',
                    ],
                ]
            );
        $this->swatchHelper->expects($this->once())->method('getSwatchesByOptionsId')
            ->willReturn([]);
        $this->jsonEncoder->expects($this->once())->method('encode')->with([]);
        $this->configurable->getJsonSwatchConfig();
    }

    /**
     * @covers Magento\Swatches\Block\Product\Renderer\Listing\Configurable::getSwatchAttributesData
     */
    public function testGetJsonSwatchUsedInProductListing()
    {
        $products = [
            1 => 'testA',
            3 => 'testB'
        ];
        $expected =
            [
                'type' => null,
                'value' => 'hello',
                'label' => $products[3]
            ];
        $this->prepareGetJsonSwatchConfig();
        $this->configurable->setProduct($this->product);
        $this->swatchHelper->expects($this->once())->method('getSwatchAttributesAsArray')
            ->with($this->product)
            ->willReturn(
                [
                    1 => [
                        'options' => $products,
                        'use_product_image_for_swatch' => true,
                        'used_in_product_listing' => true,
                        'attribute_code' => 'code',
                    ],
                ]
            );
        $this->swatchHelper->expects($this->once())->method('getSwatchesByOptionsId')
            ->with([1, 3])
            ->willReturn([3 => ['type' => $expected['type'], 'value' => $expected['value']]]);
        $this->jsonEncoder->expects($this->once())->method('encode');
        $this->configurable->getJsonSwatchConfig();
    }

    private function prepareGetJsonSwatchConfig()
    {
        $product1 = $this->createMock(\Magento\Catalog\Model\Product::class);
        $product1->expects($this->any())->method('isSaleable')->willReturn(true);
        $product1->expects($this->atLeastOnce())->method('getStatus')->willReturn(Status::STATUS_ENABLED);
        $product1->expects($this->any())->method('getData')->with('code')->willReturn(1);

        $product2 = $this->createMock(\Magento\Catalog\Model\Product::class);
        $product2->expects($this->any())->method('isSaleable')->willReturn(true);
        $product2->expects($this->atLeastOnce())->method('getStatus')->willReturn(Status::STATUS_ENABLED);
        $product2->expects($this->any())->method('getData')->with('code')->willReturn(3);

        $simpleProducts = [$product1, $product2];
        $configurableType = $this->createMock(\Magento\ConfigurableProduct\Model\Product\Type\Configurable::class);
        $configurableType->expects($this->atLeastOnce())->method('getUsedProducts')->with($this->product, null)
            ->willReturn($simpleProducts);
        $this->product->expects($this->any())->method('getTypeInstance')->willReturn($configurableType);

        $productAttribute1 = $this->createMock(AbstractAttribute::class);
        $productAttribute1->expects($this->any())->method('getId')->willReturn(1);
        $productAttribute1->expects($this->any())->method('getAttributeCode')->willReturn('code');

        $attribute1 = $this->createPartialMock(
            Attribute::class,
            ['getProductAttribute']
        );
        $attribute1->expects($this->any())->method('getProductAttribute')->willReturn($productAttribute1);

        $this->helper->expects($this->any())->method('getAllowAttributes')->with($this->product)
            ->willReturn([$attribute1]);
    }

    public function testGetPricesJson()
    {
        $expectedPrices = [
            'oldPrice' => [
                'amount' => 10,
            ],
            'basePrice' => [
                'amount' => 15,
            ],
            'finalPrice' => [
                'amount' => 20,
            ],
        ];

        $priceInfoMock = $this->createMock(Base::class);
        $this->configurable->setProduct($this->product);
        $this->product->expects($this->once())->method('getPriceInfo')->willReturn($priceInfoMock);
        $this->variationPricesMock->expects($this->once())
            ->method('getFormattedPrices')
            ->with($priceInfoMock)
            ->willReturn($expectedPrices);

        $this->jsonEncoder->expects($this->once())->method('encode')->with($expectedPrices);
        $this->configurable->getPricesJson();
    }
}<|MERGE_RESOLUTION|>--- conflicted
+++ resolved
@@ -37,54 +37,6 @@
     /** @var Configurable */
     private $configurable;
 
-<<<<<<< HEAD
-    /** @var \Magento\Framework\Stdlib\ArrayUtils|\PHPUnit\Framework\MockObject\MockObject */
-    private $arrayUtils;
-
-    /** @var \Magento\Framework\Json\EncoderInterface|\PHPUnit\Framework\MockObject\MockObject */
-    private $jsonEncoder;
-
-    /** @var \Magento\ConfigurableProduct\Helper\Data|\PHPUnit\Framework\MockObject\MockObject */
-    private $helper;
-
-    /** @var \Magento\Swatches\Helper\Data|\PHPUnit\Framework\MockObject\MockObject */
-    private $swatchHelper;
-
-    /** @var \Magento\Swatches\Helper\Media|\PHPUnit\Framework\MockObject\MockObject */
-    private $swatchMediaHelper;
-
-    /** @var \Magento\Catalog\Helper\Product|\PHPUnit\Framework\MockObject\MockObject */
-    private $catalogProduct;
-
-    /** @var \Magento\Customer\Helper\Session\CurrentCustomer|\PHPUnit\Framework\MockObject\MockObject */
-    private $currentCustomer;
-
-    /** @var \Magento\Framework\Pricing\PriceCurrencyInterface|\PHPUnit\Framework\MockObject\MockObject */
-    private $priceCurrency;
-
-    /** @var \Magento\ConfigurableProduct\Model\ConfigurableAttributeData|\PHPUnit\Framework\MockObject\MockObject */
-    private $configurableAttributeData;
-
-    /** @var \Magento\Catalog\Model\Product|\PHPUnit\Framework\MockObject\MockObject */
-    private $product;
-
-    /** @var \Magento\Catalog\Model\Product\Type\AbstractType|\PHPUnit\Framework\MockObject\MockObject */
-    private $typeInstance;
-
-    /** @var \Magento\Framework\App\Config\ScopeConfigInterface|\PHPUnit\Framework\MockObject\MockObject */
-    private $scopeConfig;
-
-    /** @var \Magento\Catalog\Helper\Image|\PHPUnit\Framework\MockObject\MockObject */
-    private $imageHelper;
-
-    /** @var \Magento\Catalog\Model\Product\Image\UrlBuilder|\PHPUnit\Framework\MockObject\MockObject  */
-    private $imageUrlBuilder;
-
-    /** @var \PHPUnit\Framework\MockObject\MockObject */
-    private $variationPricesMock;
-
-    protected function setUp(): void
-=======
     /** @var ArrayUtils|MockObject */
     private $arrayUtils;
 
@@ -131,7 +83,6 @@
     private $variationPricesMock;
 
     public function setUp(): void
->>>>>>> b2f063af
     {
         $this->arrayUtils = $this->createMock(ArrayUtils::class);
         $this->jsonEncoder = $this->createMock(EncoderInterface::class);
