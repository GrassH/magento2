--- conflicted
+++ resolved
@@ -18,10 +18,7 @@
 use Magento\Swatches\Block\LayeredNavigation\RenderLayered;
 use Magento\Swatches\Helper\Data;
 use Magento\Swatches\Helper\Media;
-<<<<<<< HEAD
 use Magento\Theme\Block\Html\Pager;
-=======
->>>>>>> 9fa16c7e
 use PHPUnit\Framework\MockObject\MockObject;
 use PHPUnit\Framework\TestCase;
 
@@ -32,7 +29,6 @@
  */
 class RenderLayeredTest extends TestCase
 {
-<<<<<<< HEAD
     /**
      * @var RenderLayered|MockObject
      */
@@ -87,57 +83,17 @@
      * @var Pager|MockObject
      */
     private $htmlBlockPagerMock;
-=======
-    /** @var MockObject */
-    protected $contextMock;
-
-    /** @var MockObject */
-    protected $requestMock;
-
-    /** @var MockObject */
-    protected $urlBuilder;
-
-    /** @var MockObject */
-    protected $eavAttributeMock;
-
-    /** @var MockObject */
-    protected $layerAttributeFactoryMock;
-
-    /** @var MockObject */
-    protected $layerAttributeMock;
-
-    /** @var MockObject */
-    protected $swatchHelperMock;
-
-    /** @var MockObject */
-    protected $mediaHelperMock;
-
-    /** @var MockObject */
-    protected $filterMock;
-
-    /** @var MockObject */
-    protected $block;
->>>>>>> 9fa16c7e
 
     protected function setUp(): void
     {
         $this->contextMock = $this->createMock(Context::class);
-<<<<<<< HEAD
-        $this->requestMock = $this->createMock(RequestInterface::class);
-=======
         $this->requestMock = $this->getMockForAbstractClass(RequestInterface::class);
->>>>>>> 9fa16c7e
         $this->urlBuilder = $this->createPartialMock(
             Url::class,
             ['getCurrentUrl', 'getRedirectUrl', 'getUrl']
         );
-<<<<<<< HEAD
         $this->contextMock->method('getRequest')->willReturn($this->requestMock);
         $this->contextMock->method('getUrlBuilder')->willReturn($this->urlBuilder);
-=======
-        $this->contextMock->expects($this->any())->method('getRequest')->willReturn($this->requestMock);
-        $this->contextMock->expects($this->any())->method('getUrlBuilder')->willReturn($this->urlBuilder);
->>>>>>> 9fa16c7e
         $this->eavAttributeMock = $this->createMock(Attribute::class);
         $this->layerAttributeFactoryMock = $this->createPartialMock(
             AttributeFactory::class,
@@ -150,10 +106,7 @@
         $this->swatchHelperMock = $this->createMock(Data::class);
         $this->mediaHelperMock = $this->createMock(Media::class);
         $this->filterMock = $this->createMock(AbstractFilter::class);
-<<<<<<< HEAD
         $this->htmlBlockPagerMock = $this->createMock(Pager::class);
-=======
->>>>>>> 9fa16c7e
 
         $this->block = $this->getMockBuilder(RenderLayered::class)
             ->setMethods(['filter', 'eavAttribute'])
@@ -237,7 +190,6 @@
         $this->block->method('filter')->willReturn($this->filterMock);
 
         $option1 = $this->createMock(Option::class);
-<<<<<<< HEAD
         $option1->method('getValue')->willReturn('yellow');
 
         $option2 = $this->createMock(Option::class);
@@ -248,18 +200,6 @@
 
         $option4 = $this->createMock(Option::class);
         $option4->method('getValue')->willReturn('green');
-=======
-        $option1->expects($this->any())->method('getValue')->willReturn('yellow');
-
-        $option2 = $this->createMock(Option::class);
-        $option2->expects($this->any())->method('getValue')->willReturn(null);
-
-        $option3 = $this->createMock(Option::class);
-        $option3->expects($this->any())->method('getValue')->willReturn('red');
-
-        $option4 = $this->createMock(Option::class);
-        $option4->expects($this->any())->method('getValue')->willReturn('green');
->>>>>>> 9fa16c7e
 
         $eavAttribute = $this->createMock(\Magento\Catalog\Model\ResourceModel\Eav\Attribute::class);
         $eavAttribute->expects($this->once())
