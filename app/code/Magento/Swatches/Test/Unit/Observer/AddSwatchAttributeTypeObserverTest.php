--- conflicted
+++ resolved
@@ -19,15 +19,6 @@
  */
 class AddSwatchAttributeTypeObserverTest extends TestCase
 {
-<<<<<<< HEAD
-    /** @var \Magento\Framework\Module\Manager|\PHPUnit\Framework\MockObject\MockObject */
-    protected $moduleManagerMock;
-
-    /** @var \Magento\Framework\Event\Observer|\PHPUnit\Framework\MockObject\MockObject */
-    protected $eventObserverMock;
-
-    /** @var \Magento\Swatches\Observer\AddSwatchAttributeTypeObserver|\PHPUnit\Framework\MockObject\MockObject */
-=======
     /** @var Manager|MockObject */
     protected $moduleManagerMock;
 
@@ -35,7 +26,6 @@
     protected $eventObserverMock;
 
     /** @var AddSwatchAttributeTypeObserver|MockObject */
->>>>>>> b2f063af
     protected $observerMock;
 
     protected function setUp(): void
