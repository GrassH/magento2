<?php declare(strict_types=1);
/**
 * Copyright © Magento, Inc. All rights reserved.
 * See COPYING.txt for license details.
 */

namespace Magento\Swatches\Test\Unit\Model;

use Magento\Catalog\Model\Product;
use Magento\Catalog\Model\ResourceModel\Eav\Attribute;
use Magento\ConfigurableProduct\Model\Product\Type\Configurable;
use Magento\Framework\TestFramework\Unit\Helper\ObjectManager;
use Magento\Swatches\Model\SwatchAttributeCodes;
use Magento\Swatches\Model\SwatchAttributesProvider;
use Magento\Swatches\Model\SwatchAttributeType;
use PHPUnit\Framework\MockObject\MockObject;
use PHPUnit\Framework\TestCase;

class SwatchAttributesProviderTest extends TestCase
{
    /**
     * @var SwatchAttributesProvider
     */
    private $swatchAttributeProvider;

    /**
<<<<<<< HEAD
     * @var Configurable|\PHPUnit\Framework\MockObject\MockObject
=======
     * @var Configurable|MockObject
>>>>>>> b2f063af
     */
    private $typeConfigurable;

    /**
<<<<<<< HEAD
     * @var SwatchAttributeCodes|\PHPUnit\Framework\MockObject\MockObject
=======
     * @var SwatchAttributeCodes|MockObject
>>>>>>> b2f063af
     */
    private $swatchAttributeCodes;

    /**
<<<<<<< HEAD
     * @var \Magento\Catalog\Model\Product|\PHPUnit\Framework\MockObject\MockObject
=======
     * @var Product|MockObject
>>>>>>> b2f063af
     */
    private $productMock;

    /**
<<<<<<< HEAD
     * @var SwatchAttributeType | \PHPUnit\Framework\MockObject\MockObject
=======
     * @var SwatchAttributeType|MockObject
>>>>>>> b2f063af
     */
    private $swatchTypeChecker;

    protected function setUp(): void
    {
        $this->typeConfigurable = $this->createPartialMock(
            Configurable::class,
            ['getConfigurableAttributes', 'getCodes', 'getProductAttribute']
        );

        $this->swatchAttributeCodes = $this->createMock(SwatchAttributeCodes::class);

        $this->productMock = $this->createPartialMock(Product::class, ['getId', 'getTypeId']);
        $this->swatchTypeChecker = $this->createMock(SwatchAttributeType::class);

        $this->swatchAttributeProvider = (new ObjectManager($this))->getObject(SwatchAttributesProvider::class, [
            'typeConfigurable' => $this->typeConfigurable,
            'swatchAttributeCodes' => $this->swatchAttributeCodes,
            'swatchTypeChecker' => $this->swatchTypeChecker,
        ]);
    }

    public function testProvide()
    {
        $this->productMock->method('getId')->willReturn(1);
        $this->productMock->method('getTypeId')
            ->willReturn(Configurable::TYPE_CODE);

        $attributeMock =  $this->getMockBuilder(Attribute::class)
            ->disableOriginalConstructor()
            ->setMethods(['setStoreId', 'getData', 'setData', 'getSource', 'hasData'])
            ->getMock();

        $configAttributeMock = $this->createPartialMock(
            Configurable\Attribute::class,
            ['getAttributeId', 'getProductAttribute']
        );
        $configAttributeMock
            ->method('getAttributeId')
            ->willReturn(1);

        $configAttributeMock
            ->method('getProductAttribute')
            ->willReturn($attributeMock);

        $this->typeConfigurable
            ->method('getConfigurableAttributes')
            ->with($this->productMock)
            ->willReturn([$configAttributeMock]);

        $swatchAttributes = [1 => 'text_swatch'];
        $this->swatchAttributeCodes
            ->method('getCodes')
            ->willReturn($swatchAttributes);

        $this->swatchTypeChecker->expects($this->once())->method('isSwatchAttribute')->willReturn(true);

        $result = $this->swatchAttributeProvider->provide($this->productMock);

        $this->assertEquals([1 => $attributeMock], $result);
    }
}<|MERGE_RESOLUTION|>--- conflicted
+++ resolved
@@ -24,38 +24,22 @@
     private $swatchAttributeProvider;
 
     /**
-<<<<<<< HEAD
-     * @var Configurable|\PHPUnit\Framework\MockObject\MockObject
-=======
      * @var Configurable|MockObject
->>>>>>> b2f063af
      */
     private $typeConfigurable;
 
     /**
-<<<<<<< HEAD
-     * @var SwatchAttributeCodes|\PHPUnit\Framework\MockObject\MockObject
-=======
      * @var SwatchAttributeCodes|MockObject
->>>>>>> b2f063af
      */
     private $swatchAttributeCodes;
 
     /**
-<<<<<<< HEAD
-     * @var \Magento\Catalog\Model\Product|\PHPUnit\Framework\MockObject\MockObject
-=======
      * @var Product|MockObject
->>>>>>> b2f063af
      */
     private $productMock;
 
     /**
-<<<<<<< HEAD
-     * @var SwatchAttributeType | \PHPUnit\Framework\MockObject\MockObject
-=======
      * @var SwatchAttributeType|MockObject
->>>>>>> b2f063af
      */
     private $swatchTypeChecker;
 
