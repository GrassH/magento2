--- conflicted
+++ resolved
@@ -80,11 +80,6 @@
 
         $serializer = $this->getMock(
             \Magento\Framework\Serialize\Serializer\Json::class,
-<<<<<<< HEAD
-            null
-        );
-
-=======
             ['serialize', 'unserialize']
         );
 
@@ -98,7 +93,6 @@
                 return json_decode($parameter, true);
             });
 
->>>>>>> 362dd819
         $objectManager = new \Magento\Framework\TestFramework\Unit\Helper\ObjectManager($this);
         $this->eavAttribute = $objectManager->getObject(
             \Magento\Swatches\Model\Plugin\EavAttribute::class,
