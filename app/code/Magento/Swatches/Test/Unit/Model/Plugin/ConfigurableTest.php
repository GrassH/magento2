<?php declare(strict_types=1);
/**
 * Copyright © Magento, Inc. All rights reserved.
 * See COPYING.txt for license details.
 */
namespace Magento\Swatches\Test\Unit\Model\Plugin;

use Magento\Catalog\Api\Data\ProductInterface;
use Magento\Catalog\Model\ResourceModel\Eav\Attribute;
use Magento\ConfigurableProduct\Model\ResourceModel\Product\Type\Configurable\Product\Collection;
use Magento\Eav\Model\Config;
use Magento\Framework\TestFramework\Unit\Helper\ObjectManager;
use Magento\Swatches\Helper\Data;
use Magento\Swatches\Model\Plugin\Configurable;
use PHPUnit\Framework\MockObject\MockObject;
use PHPUnit\Framework\TestCase;

class ConfigurableTest extends TestCase
{
<<<<<<< HEAD
    /** @var \Magento\Eav\Model\Config|\PHPUnit\Framework\MockObject\MockObject */
    private $eavConfig;

    /** @var \Magento\Swatches\Helper\Data|\PHPUnit\Framework\MockObject\MockObject */
=======
    /** @var Config|MockObject */
    private $eavConfig;

    /** @var Data|MockObject */
>>>>>>> b2f063af
    private $swatchHelper;

    /** @var Configurable|ObjectManager */
    protected $pluginModel;

    protected function setUp(): void
    {
        $this->eavConfig = $this->createPartialMock(
            Config::class,
            ['getEntityAttributeCodes', 'getAttribute']
        );
        $this->swatchHelper = $this->createPartialMock(
            Data::class,
            ['isVisualSwatch', 'isTextSwatch']
        );

        $objectManager = new ObjectManager($this);
        $this->pluginModel = $objectManager->getObject(
            Configurable::class,
            [
                'eavConfig' => $this->eavConfig,
                'swatchHelper' => $this->swatchHelper,
            ]
        );
    }

    public function testAfterGetUsedProductCollection()
    {
        $product = $this->getMockBuilder(ProductInterface::class)->getMock();

        $subject = $this->createPartialMock(
            \Magento\ConfigurableProduct\Model\Product\Type\Configurable::class,
            ['getUsedProductAttributes']
        );
        $result = $this->createPartialMock(
            Collection::class,
            ['getEntity', 'addAttributeToSelect']
        );

        $attribute = $this->createMock(Attribute::class);

        $subject->expects($this->once())->method('getUsedProductAttributes')->with($product)
            ->willReturn(['size' => $attribute, 'color' => $attribute, 'swatch1' => $attribute]);

        $attribute->expects($this->any())
            ->method('getData')
            ->with('additional_data')
            ->willReturn(true);
        $this->swatchHelper->expects($this->exactly(3))->method('isVisualSwatch')->with($attribute)->willReturn(true);

        $result->expects($this->once())->method('addAttributeToSelect')
            ->with($this->identicalTo(['image', 'size', 'color', 'swatch1']))->willReturn($result);

        $result = $this->pluginModel->afterGetUsedProductCollection($subject, $result, $product);
        $this->assertInstanceOf(
            Collection::class,
            $result
        );
    }
}<|MERGE_RESOLUTION|>--- conflicted
+++ resolved
@@ -17,17 +17,10 @@
 
 class ConfigurableTest extends TestCase
 {
-<<<<<<< HEAD
-    /** @var \Magento\Eav\Model\Config|\PHPUnit\Framework\MockObject\MockObject */
-    private $eavConfig;
-
-    /** @var \Magento\Swatches\Helper\Data|\PHPUnit\Framework\MockObject\MockObject */
-=======
     /** @var Config|MockObject */
     private $eavConfig;
 
     /** @var Data|MockObject */
->>>>>>> b2f063af
     private $swatchHelper;
 
     /** @var Configurable|ObjectManager */
