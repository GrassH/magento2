--- conflicted
+++ resolved
@@ -22,24 +22,6 @@
     /** @var FilterRenderer|ObjectManager */
     protected $plugin;
 
-<<<<<<< HEAD
-    /** @var \PHPUnit\Framework\MockObject\MockObject|\Magento\Swatches\Helper\Data */
-    protected $swatchHelperMock;
-
-    /** @var \PHPUnit\Framework\MockObject\MockObject|\Magento\Framework\View\Layout */
-    protected $layoutMock;
-
-    /** @var \PHPUnit\Framework\MockObject\MockObject|\Magento\Catalog\Model\Layer\Filter\AbstractFilter */
-    protected $filterMock;
-
-    /** @var \PHPUnit\Framework\MockObject\MockObject|\Magento\LayeredNavigation\Block\Navigation\FilterRenderer */
-    protected $filterRendererMock;
-
-    /** @var \PHPUnit\Framework\MockObject\MockObject|\Magento\Swatches\Block\LayeredNavigation\RenderLayered */
-    protected $blockMock;
-
-    /** @var \PHPUnit\Framework\MockObject\MockObject */
-=======
     /** @var MockObject|Data */
     protected $swatchHelperMock;
 
@@ -56,7 +38,6 @@
     protected $blockMock;
 
     /** @var MockObject */
->>>>>>> b2f063af
     protected $closureMock;
 
     protected function setUp(): void
@@ -105,7 +86,7 @@
             ->willReturn(true);
 
         $this->layoutMock->expects($this->once())->method('createBlock')->willReturn($this->blockMock);
-        $this->blockMock->expects($this->once())->method('setSwatchFilter')->willReturnSelf();
+        $this->blockMock->expects($this->once())->method('setSwatchFilter')->will($this->returnSelf());
 
         $this->plugin->aroundRender($this->filterRendererMock, $this->closureMock, $this->filterMock);
     }
