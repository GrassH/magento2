<?php declare(strict_types=1);
/**
 * Copyright © Magento, Inc. All rights reserved.
 * See COPYING.txt for license details.
 */
namespace Magento\Swatches\Test\Unit\Model;

use Magento\Eav\Model\Entity\Attribute;
use Magento\Framework\App\CacheInterface;
use Magento\Framework\App\ResourceConnection;
use Magento\Framework\DB\Adapter\Pdo\Mysql;
use Magento\Framework\DB\Select;
use Magento\Framework\TestFramework\Unit\Helper\ObjectManager;
use Magento\Swatches\Model\SwatchAttributeCodes;
use PHPUnit\Framework\MockObject\MockObject;
use PHPUnit\Framework\TestCase;

class SwatchAttributeCodesTest extends TestCase
{
    const ATTRIBUTE_TABLE = 'eav_attribute';
    const ATTRIBUTE_OPTION_TABLE = 'eav_attribute_option';
    const SWATCH_OPTION_TABLE = 'eav_attribute_option_swatch';
    const CACHE_KEY = 'swatch-attribute-list';

    /**
     * @var SwatchAttributeCodes
     */
    private $swatchAttributeCodesModel;

    /**
<<<<<<< HEAD
     * @var CacheInterface|\PHPUnit\Framework\MockObject\MockObject
=======
     * @var CacheInterface|MockObject
>>>>>>> b2f063af
     */
    private $cache;

    /**
<<<<<<< HEAD
     * @var ResourceConnection|\PHPUnit\Framework\MockObject\MockObject
=======
     * @var ResourceConnection|MockObject
>>>>>>> b2f063af
     */
    private $resourceConnection;

    /**
     * @var array
     */
    private $swatchAttributesCodes = [
        10 => 'text_swatch',
        11 => 'image_swatch',
    ];

    protected function setUp(): void
    {
        $this->cache = $this->createPartialMock(CacheInterface::class, [
                'getFrontend',
                'load',
                'save',
                'remove',
                'clean'
            ]);

        $this->resourceConnection = $this->createPartialMock(
            ResourceConnection::class,
            ['getConnection', 'getTableName']
        );

        $this->swatchAttributeCodesModel = (new ObjectManager($this))->getObject(SwatchAttributeCodes::class, [
            'cache' => $this->cache,
            'resourceConnection' => $this->resourceConnection,
            'cacheKey' => self::CACHE_KEY,
            'cacheTags' => [Attribute::CACHE_TAG],
        ]);
    }

    /**
     * @dataProvider dataForGettingCodes
     * @param array|bool $swatchAttributeCodesCache
     * @param array $expected
     */
    public function testGetCodes($swatchAttributeCodesCache, $expected)
    {
        $this->cache
            ->method('load')
            ->with(self::CACHE_KEY)
            ->willReturn($swatchAttributeCodesCache);

        $adapterMock = $this->createPartialMock(Mysql::class, ['select', 'fetchPairs']);

        $selectMock = $this->createPartialMock(Select::class, ['from', 'where', 'join']);
        $selectMock
            ->method('from')
            ->withConsecutive(
                [
                    self::identicalTo(
                        ['a' => self::ATTRIBUTE_TABLE],
                        [
                            'attribute_id' => 'a.attribute_id',
                            'attribute_code' => 'a.attribute_code',
                        ]
                    )
                ],
                [
                    self::identicalTo(
                        ['o' => self::ATTRIBUTE_OPTION_TABLE],
                        ['attribute_id' => 'o.attribute_id']
                    )
                ]
            )
            ->willReturnSelf();

        // used anything for second argument because of new \Zend_Db_Expt used in code.
        $selectMock->method('where')
            ->with(
                self::identicalTo('a.attribute_id IN (?)'),
                self::anything()
            )
            ->willReturnSelf();

        $adapterMock->method('select')
            ->willReturn($selectMock);
        $adapterMock->method('fetchPairs')
            ->with($selectMock)
            ->willReturn($this->swatchAttributesCodes);

        $this->resourceConnection
            ->method('getConnection')
            ->willReturn($adapterMock);

        $this->resourceConnection
            ->method('getTableName')
            ->withConsecutive(
                [self::ATTRIBUTE_TABLE],
                [self::ATTRIBUTE_OPTION_TABLE],
                [self::SWATCH_OPTION_TABLE]
            )->will(self::onConsecutiveCalls(
                self::ATTRIBUTE_TABLE,
                self::ATTRIBUTE_OPTION_TABLE,
                self::SWATCH_OPTION_TABLE
            ));

        $result = $this->swatchAttributeCodesModel->getCodes();
        $this->assertEquals($expected, $result);
    }

    /**
     * @return array
     */
    public function dataForGettingCodes()
    {
        return [
            [false, $this->swatchAttributesCodes],
            [json_encode($this->swatchAttributesCodes), $this->swatchAttributesCodes]
        ];
    }
}<|MERGE_RESOLUTION|>--- conflicted
+++ resolved
@@ -28,20 +28,12 @@
     private $swatchAttributeCodesModel;
 
     /**
-<<<<<<< HEAD
-     * @var CacheInterface|\PHPUnit\Framework\MockObject\MockObject
-=======
      * @var CacheInterface|MockObject
->>>>>>> b2f063af
      */
     private $cache;
 
     /**
-<<<<<<< HEAD
-     * @var ResourceConnection|\PHPUnit\Framework\MockObject\MockObject
-=======
      * @var ResourceConnection|MockObject
->>>>>>> b2f063af
      */
     private $resourceConnection;
 
