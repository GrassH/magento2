<?php declare(strict_types=1);
/**
 * Copyright © Magento, Inc. All rights reserved.
 * See COPYING.txt for license details.
 */
namespace Magento\Swatches\Test\Unit\Plugin\Catalog;

use Magento\Catalog\Model\ResourceModel\Eav\Attribute;
use Magento\Framework\App\Cache\TypeListInterface;
use Magento\Framework\TestFramework\Unit\Helper\ObjectManager;
use Magento\Swatches\Helper\Data;
use Magento\Swatches\Plugin\Catalog\CacheInvalidate;
use PHPUnit\Framework\MockObject\MockObject;
use PHPUnit\Framework\TestCase;

class CacheInvalidateTest extends TestCase
{
    /**
<<<<<<< HEAD
     * @var \Magento\Framework\App\Cache\TypeListInterface | \PHPUnit\Framework\MockObject\MockObject
=======
     * @var TypeListInterface|MockObject
>>>>>>> b2f063af
     */
    private $typeList;

    /**
<<<<<<< HEAD
     * @var \Magento\Swatches\Helper\Data | \PHPUnit\Framework\MockObject\MockObject
=======
     * @var Data|MockObject
>>>>>>> b2f063af
     */
    private $swatchHelper;

    /**
<<<<<<< HEAD
     * @var \Magento\Catalog\Model\ResourceModel\Eav\Attribute | \PHPUnit\Framework\MockObject\MockObject
=======
     * @var Attribute|MockObject
>>>>>>> b2f063af
     */
    private $attribute;

    /**
     * @var CacheInvalidate
     */
    private $cacheInvalidate;

    protected function setUp(): void
    {
        $this->typeList = $this->createMock(TypeListInterface::class);
        $this->swatchHelper = $this->createMock(Data::class);
        $this->attribute = $this->createMock(Attribute::class);

        $objectManager = new ObjectManager($this);
        $this->cacheInvalidate = $objectManager->getObject(
            CacheInvalidate::class,
            [
                'typeList' => $this->typeList,
                'swatchHelper' => $this->swatchHelper
            ]
        );
    }

    public function testAfterSaveSwatch()
    {
        $this->swatchHelper->expects($this->atLeastOnce())->method('isSwatchAttribute')->with($this->attribute)
            ->willReturn(true);
        $this->typeList->expects($this->at(0))->method('invalidate')->with('block_html');
        $this->typeList->expects($this->at(1))->method('invalidate')->with('collections');
        $this->assertSame($this->attribute, $this->cacheInvalidate->afterSave($this->attribute, $this->attribute));
    }

    public function testAfterSaveNotSwatch()
    {
        $this->swatchHelper->expects($this->atLeastOnce())->method('isSwatchAttribute')->with($this->attribute)
            ->willReturn(false);
        $this->typeList->expects($this->never())->method('invalidate');
        $this->assertSame($this->attribute, $this->cacheInvalidate->afterSave($this->attribute, $this->attribute));
    }
}<|MERGE_RESOLUTION|>--- conflicted
+++ resolved
@@ -16,29 +16,17 @@
 class CacheInvalidateTest extends TestCase
 {
     /**
-<<<<<<< HEAD
-     * @var \Magento\Framework\App\Cache\TypeListInterface | \PHPUnit\Framework\MockObject\MockObject
-=======
      * @var TypeListInterface|MockObject
->>>>>>> b2f063af
      */
     private $typeList;
 
     /**
-<<<<<<< HEAD
-     * @var \Magento\Swatches\Helper\Data | \PHPUnit\Framework\MockObject\MockObject
-=======
      * @var Data|MockObject
->>>>>>> b2f063af
      */
     private $swatchHelper;
 
     /**
-<<<<<<< HEAD
-     * @var \Magento\Catalog\Model\ResourceModel\Eav\Attribute | \PHPUnit\Framework\MockObject\MockObject
-=======
      * @var Attribute|MockObject
->>>>>>> b2f063af
      */
     private $attribute;
 
