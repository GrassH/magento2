--- conflicted
+++ resolved
@@ -25,33 +25,6 @@
     /** @var array */
     private $mediaGallery;
 
-<<<<<<< HEAD
-    /** @var \Magento\Swatches\Helper\Data|\PHPUnit\Framework\MockObject\MockObject */
-    private $swatchHelperMock;
-
-    /** @var \Magento\Catalog\Model\ProductFactory|\PHPUnit\Framework\MockObject\MockObject */
-    private $productModelFactoryMock;
-
-    /** @var \Magento\PageCache\Model\Config|\PHPUnit\Framework\MockObject\MockObject */
-    private $config;
-
-    /** @var \Magento\Catalog\Model\Product|\PHPUnit\Framework\MockObject\MockObject */
-    private $productMock;
-
-    /** @var \Magento\Framework\App\Action\Context|\PHPUnit\Framework\MockObject\MockObject */
-    private $contextMock;
-
-    /** @var \Magento\Framework\App\RequestInterface|\PHPUnit\Framework\MockObject\MockObject */
-    private $requestMock;
-
-    /** @var \Magento\Framework\App\ResponseInterface|\PHPUnit\Framework\MockObject\MockObject */
-    private $responseMock;
-
-    /** @var \Magento\Framework\Controller\ResultFactory|\PHPUnit\Framework\MockObject\MockObject */
-    private $resultFactory;
-
-    /** @var \Magento\Framework\Controller\Result\Json|\PHPUnit\Framework\MockObject\MockObject */
-=======
     /** @var Data|MockObject */
     private $swatchHelperMock;
 
@@ -77,7 +50,6 @@
     private $resultFactory;
 
     /** @var Json|MockObject */
->>>>>>> b2f063af
     private $jsonMock;
 
     /** @var ObjectManager */
@@ -161,7 +133,7 @@
             ->expects($this->once())
             ->method('setData')
             ->with($this->mediaGallery)
-            ->willReturnSelf();
+            ->will($this->returnSelf());
 
         $result = $this->controller->execute();
 
