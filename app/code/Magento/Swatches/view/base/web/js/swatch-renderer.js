--- conflicted
+++ resolved
@@ -759,14 +759,9 @@
 
             $(document).trigger('updateMsrpPriceBlock',
                 [
-<<<<<<< HEAD
-                    _.findKey($widget.options.jsonConfig.index, $widget.options.jsonConfig.defaultValues),
+                    this._getSelectedOptionPriceIndex(),
                     $widget.options.jsonConfig.optionPrices,
                     $priceBox
-=======
-                    this._getSelectedOptionPriceIndex(),
-                    $widget.options.jsonConfig.optionPrices
->>>>>>> 1027e021
                 ]);
 
             if (parseInt(checkAdditionalData['update_product_preview_image'], 10) === 1) {
