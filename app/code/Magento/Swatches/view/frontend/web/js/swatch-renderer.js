--- conflicted
+++ resolved
@@ -723,8 +723,6 @@
                 productId = 0,
                 mediaCallData,
                 mediaCacheKey,
-<<<<<<< HEAD
-=======
 
                 /**
                  * Processes product media data
@@ -732,7 +730,6 @@
                  * @param {Object} data
                  * @returns void
                  */
->>>>>>> 79bcd91a
                 mediaSuccessCallback = function (data) {
                     if (!(mediaCacheKey in $widget.options.mediaCache)) {
                         $widget.options.mediaCache[mediaCacheKey] = data;
@@ -761,15 +758,9 @@
             }
 
             mediaCallData = {
-<<<<<<< HEAD
-                product_id: productId,
-                attributes: attributes,
-                additional: $.parseQuery()
-=======
                 'product_id': productId,
                 'attributes': attributes,
                 'additional': $.parseQuery()
->>>>>>> 79bcd91a
             };
             mediaCacheKey = JSON.stringify(mediaCallData);
 
@@ -913,10 +904,7 @@
 
             if (isProductViewExist) {
                 imagesToUpdate = images.length ? this._setImageType($.extend(true, [], images)) : [];
-<<<<<<< HEAD
-=======
-
->>>>>>> 79bcd91a
+
                 if (this.options.onlyMainImg) {
                     updateImg = imagesToUpdate.filter(function (img) {
                         return img.isMain;
