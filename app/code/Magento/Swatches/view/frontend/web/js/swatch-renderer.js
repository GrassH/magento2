--- conflicted
+++ resolved
@@ -1239,14 +1239,11 @@
 
                 if (!_.isUndefined(gallery)) {
                     gallery.updateData(imagesToUpdate);
-<<<<<<< HEAD
-=======
                 } else {
                     context.find(this.options.mediaGallerySelector).on('gallery:loaded', function (loadedGallery) {
                         loadedGallery = context.find(this.options.mediaGallerySelector).data('gallery');
                         loadedGallery.updateData(imagesToUpdate);
                     }.bind(this));
->>>>>>> bd049307
                 }
 
                 if (isInitial) {
