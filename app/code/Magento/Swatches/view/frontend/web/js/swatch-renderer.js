--- conflicted
+++ resolved
@@ -1224,11 +1224,7 @@
             var justAnImage = images[0],
                 initialImages = this.options.mediaGalleryInitial,
                 imagesToUpdate,
-<<<<<<< HEAD
-                gallery,
-=======
                 gallery = context.find(this.options.mediaGallerySelector).data('gallery'),
->>>>>>> 450880c7
                 isInitial;
 
             if (isInProductView) {
