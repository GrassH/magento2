/**
 * Copyright © Magento, Inc. All rights reserved.
 * See COPYING.txt for license details.
 */

define([
    'jquery',
    'underscore',
    'mage/template',
    'mage/smart-keyboard-handler',
    'mage/translate',
    'priceUtils',
    'jquery/ui',
    'jquery/jquery.parsequery',
    'mage/validation/validation'
], function ($, _, mageTemplate, keyboardHandler, $t, priceUtils) {
    'use strict';

    /**
     * Extend form validation to support swatch accessibility
     */
    $.widget('mage.validation', $.mage.validation, {
        /**
         * Handle form with swatches validation. Focus on first invalid swatch block.
         *
         * @param {jQuery.Event} event
         * @param {Object} validation
         */
        listenFormValidateHandler: function (event, validation) {
            var swatchWrapper, firstActive, swatches, swatch, successList, errorList, firstSwatch;

            this._superApply(arguments);

            swatchWrapper = '.swatch-attribute-options';
            swatches = $(event.target).find(swatchWrapper);

            if (!swatches.length) {
                return;
            }

            swatch = '.swatch-attribute';
            firstActive = $(validation.errorList[0].element || []);
            successList = validation.successList;
            errorList = validation.errorList;
            firstSwatch = $(firstActive).parent(swatch).find(swatchWrapper);

            keyboardHandler.focus(swatches);

            $.each(successList, function (index, item) {
                $(item).parent(swatch).find(swatchWrapper).attr('aria-invalid', false);
            });

            $.each(errorList, function (index, item) {
                $(item.element).parent(swatch).find(swatchWrapper).attr('aria-invalid', true);
            });

            if (firstSwatch.length) {
                $(firstSwatch).focus();
            }
        }
    });

    /**
     * Render tooltips by attributes (only to up).
     * Required element attributes:
     *  - option-type (integer, 0-3)
     *  - option-label (string)
     *  - option-tooltip-thumb
     *  - option-tooltip-value
     */
    $.widget('mage.SwatchRendererTooltip', {
        options: {
            delay: 200,                             //how much ms before tooltip to show
            tooltipClass: 'swatch-option-tooltip'  //configurable, but remember about css
        },

        /**
         * @private
         */
        _init: function () {
            var $widget = this,
                $this = this.element,
                $element = $('.' + $widget.options.tooltipClass),
                timer,
                type = parseInt($this.attr('option-type'), 10),
                label = $this.attr('option-label'),
                thumb = $this.attr('option-tooltip-thumb'),
                value = $this.attr('option-tooltip-value'),
                $image,
                $title,
                $corner;

            if (!$element.size()) {
                $element = $('<div class="' +
                    $widget.options.tooltipClass +
                    '"><div class="image"></div><div class="title"></div><div class="corner"></div></div>'
                );
                $('body').append($element);
            }

            $image = $element.find('.image');
            $title = $element.find('.title');
            $corner = $element.find('.corner');

            $this.hover(function () {
                if (!$this.hasClass('disabled')) {
                    timer = setTimeout(
                        function () {
                            var leftOpt = null,
                                leftCorner = 0,
                                left,
                                $window;

                            if (type === 2) {
                                // Image
                                $image.css({
                                    'background': 'url("' + thumb + '") no-repeat center', //Background case
                                    'background-size': 'initial'
                                });
                                $image.show();
                            } else if (type === 1) {
                                // Color
                                $image.css({
                                    background: value
                                });
                                $image.show();
                            } else if (type === 0 || type === 3) {
                                // Default
                                $image.hide();
                            }

                            $title.text(label);

                            leftOpt = $this.offset().left;
                            left = leftOpt + $this.width() / 2 - $element.width() / 2;
                            $window = $(window);

                            // the numbers (5 and 5) is magick constants for offset from left or right page
                            if (left < 0) {
                                left = 5;
                            } else if (left + $element.width() > $window.width()) {
                                left = $window.width() - $element.width() - 5;
                            }

                            // the numbers (6,  3 and 18) is magick constants for offset tooltip
                            leftCorner = 0;

                            if ($element.width() < $this.width()) {
                                leftCorner = $element.width() / 2 - 3;
                            } else {
                                leftCorner = (leftOpt > left ? leftOpt - left : left - leftOpt) + $this.width() / 2 - 6;
                            }

                            $corner.css({
                                left: leftCorner
                            });
                            $element.css({
                                left: left,
                                top: $this.offset().top - $element.height() - $corner.height() - 18
                            }).show();
                        },
                        $widget.options.delay
                    );
                }
            }, function () {
                $element.hide();
                clearTimeout(timer);
            });

            $(document).on('tap', function () {
                $element.hide();
                clearTimeout(timer);
            });

            $this.on('tap', function (event) {
                event.stopPropagation();
            });
        }
    });

    /**
     * Render swatch controls with options and use tooltips.
     * Required two json:
     *  - jsonConfig (magento's option config)
     *  - jsonSwatchConfig (swatch's option config)
     *
     *  Tuning:
     *  - numberToShow (show "more" button if options are more)
     *  - onlySwatches (hide selectboxes)
     *  - moreButtonText (text for "more" button)
     *  - selectorProduct (selector for product container)
     *  - selectorProductPrice (selector for change price)
     */
    $.widget('mage.SwatchRenderer', {
        options: {
            classes: {
                attributeClass: 'swatch-attribute',
                attributeLabelClass: 'swatch-attribute-label',
                attributeSelectedOptionLabelClass: 'swatch-attribute-selected-option',
                attributeOptionsWrapper: 'swatch-attribute-options',
                attributeInput: 'swatch-input',
                optionClass: 'swatch-option',
                selectClass: 'swatch-select',
                moreButton: 'swatch-more',
                loader: 'swatch-option-loading'
            },
            // option's json config
            jsonConfig: {},

            // swatch's json config
            jsonSwatchConfig: {},

            // selector of parental block of prices and swatches (need to know where to seek for price block)
            selectorProduct: '.product-info-main',

            // selector of price wrapper (need to know where set price)
            selectorProductPrice: '[data-role=priceBox]',

            //selector of product images gallery wrapper
            mediaGallerySelector: '[data-gallery-role=gallery-placeholder]',

            // selector of category product tile wrapper
            selectorProductTile: '.product-item',

            // number of controls to show (false or zero = show all)
            numberToShow: false,

            // show only swatch controls
            onlySwatches: false,

            // enable label for control
            enableControlLabel: true,

            // control label id
            controlLabelId: '',

            // text for more button
            moreButtonText: 'More',

            // Callback url for media
            mediaCallback: '',

            // Local media cache
            mediaCache: {},

            // Cache for BaseProduct images. Needed when option unset
            mediaGalleryInitial: [{}],

            /**
             * Defines the mechanism of how images of a gallery should be
             * updated when user switches between configurations of a product.
             *
             * As for now value of this option can be either 'replace' or 'prepend'.
             *
             * @type {String}
             */
            gallerySwitchStrategy: 'replace',

            // whether swatches are rendered in product list or on product page
            inProductList: false,

            // sly-old-price block selector
            slyOldPriceSelector: '.sly-old-price',

            // tier prise selectors start
            tierPriceTemplateSelector: '#tier-prices-template',
            tierPriceBlockSelector: '[data-role="tier-price-block"]',
            tierPriceTemplate: ''
            // tier prise selectors end
        },

        /**
         * Get chosen product
         *
         * @returns array
         */
        getProduct: function () {
            return this._CalcProducts().shift();
        },

        /**
         * @private
         */
        _init: function () {
            if (this.options.jsonConfig !== '' && this.options.jsonSwatchConfig !== '') {
                // store unsorted attributes
                this.options.jsonConfig.mappedAttributes = _.clone(this.options.jsonConfig.attributes);
                this._sortAttributes();
                this._RenderControls();
                $(this.element).trigger('swatch.initialized');
            } else {
                console.log('SwatchRenderer: No input data received');
            }
            this.options.tierPriceTemplate = $(this.options.tierPriceTemplateSelector).html();
        },

        /**
         * @private
         */
        _sortAttributes: function () {
            this.options.jsonConfig.attributes = _.sortBy(this.options.jsonConfig.attributes, function (attribute) {
                return attribute.position;
            });
        },

        /**
         * @private
         */
        _create: function () {
            var options = this.options,
                gallery = $('[data-gallery-role=gallery-placeholder]', '.column.main'),
                productData = this._determineProductData(),
                $main = productData.isInProductView ?
                    this.element.parents('.column.main') :
                    this.element.parents('.product-item-info');

            if (productData.isInProductView) {
                gallery.data('gallery') ?
                    this._onGalleryLoaded(gallery) :
                    gallery.on('gallery:loaded', this._onGalleryLoaded.bind(this, gallery));
            } else {
                options.mediaGalleryInitial = [{
                    'img': $main.find('.product-image-photo').attr('src')
                }];
            }

            this.productForm = this.element.parents(this.options.selectorProductTile).find('form:first');
            this.inProductList = this.productForm.length > 0;
        },

        /**
         * Determine product id and related data
         *
         * @returns {{productId: *, isInProductView: bool}}
         * @private
         */
        _determineProductData: function () {
            // Check if product is in a list of products.
            var productId,
                product,
                isInProductView = false;

            productId = this.element.parents('.product-item-details')
                    .find('.price-box.price-final_price').attr('data-product-id');

            if (!productId) {
                // Check individual product.
<<<<<<< HEAD
                productId = $('[name=product]').val();
=======
                product = document.getElementsByName('product')[0];
                productId = product ? product.value : undefined;
>>>>>>> e513ab56
                isInProductView = productId > 0;
            }

            return {
                productId: productId,
                isInProductView: isInProductView
            };
        },

        /**
         * Render controls
         *
         * @private
         */
        _RenderControls: function () {
            var $widget = this,
                container = this.element,
                classes = this.options.classes,
                chooseText = this.options.jsonConfig.chooseText;

            $widget.optionsMap = {};

            $.each(this.options.jsonConfig.attributes, function () {
                var item = this,
                    controlLabelId = 'option-label-' + item.code + '-' + item.id,
                    options = $widget._RenderSwatchOptions(item, controlLabelId),
                    select = $widget._RenderSwatchSelect(item, chooseText),
                    input = $widget._RenderFormInput(item),
                    listLabel = '',
                    label = '';

                // Show only swatch controls
                if ($widget.options.onlySwatches && !$widget.options.jsonSwatchConfig.hasOwnProperty(item.id)) {
                    return;
                }

                if ($widget.options.enableControlLabel) {
                    label +=
                        '<span id="' + controlLabelId + '" class="' + classes.attributeLabelClass + '">' +
                            item.label +
                        '</span>' +
                        '<span class="' + classes.attributeSelectedOptionLabelClass + '"></span>';
                }

                if ($widget.inProductList) {
                    $widget.productForm.append(input);
                    input = '';
                    listLabel = 'aria-label="' + item.label + '"';
                } else {
                    listLabel = 'aria-labelledby="' + controlLabelId + '"';
                }

                // Create new control
                container.append(
                    '<div class="' + classes.attributeClass + ' ' + item.code + '" ' +
                         'attribute-code="' + item.code + '" ' +
                         'attribute-id="' + item.id + '">' +
                        label +
                        '<div aria-activedescendant="" ' +
                             'tabindex="0" ' +
                             'aria-invalid="false" ' +
                             'aria-required="true" ' +
                             'role="listbox" ' + listLabel +
                             'class="' + classes.attributeOptionsWrapper + ' clearfix">' +
                            options + select +
                        '</div>' + input +
                    '</div>'
                );

                $widget.optionsMap[item.id] = {};

                // Aggregate options array to hash (key => value)
                $.each(item.options, function () {
                    if (this.products.length > 0) {
                        $widget.optionsMap[item.id][this.id] = {
                            price: parseInt(
                                $widget.options.jsonConfig.optionPrices[this.products[0]].finalPrice.amount,
                                10
                            ),
                            products: this.products
                        };
                    }
                });
            });

            // Connect Tooltip
            container
                .find('[option-type="1"], [option-type="2"], [option-type="0"], [option-type="3"]')
                .SwatchRendererTooltip();

            // Hide all elements below more button
            $('.' + classes.moreButton).nextAll().hide();

            // Handle events like click or change
            $widget._EventListener();

            // Rewind options
            $widget._Rewind(container);

            //Emulate click on all swatches from Request
            $widget._EmulateSelected($.parseQuery());
            $widget._EmulateSelected($widget._getSelectedAttributes());
        },

        /**
         * Render swatch options by part of config
         *
         * @param {Object} config
         * @param {String} controlId
         * @returns {String}
         * @private
         */
        _RenderSwatchOptions: function (config, controlId) {
            var optionConfig = this.options.jsonSwatchConfig[config.id],
                optionClass = this.options.classes.optionClass,
                moreLimit = parseInt(this.options.numberToShow, 10),
                moreClass = this.options.classes.moreButton,
                moreText = this.options.moreButtonText,
                countAttributes = 0,
                html = '';

            if (!this.options.jsonSwatchConfig.hasOwnProperty(config.id)) {
                return '';
            }

            $.each(config.options, function () {
                var id,
                    type,
                    value,
                    thumb,
                    label,
                    attr;

                if (!optionConfig.hasOwnProperty(this.id)) {
                    return '';
                }

                // Add more button
                if (moreLimit === countAttributes++) {
                    html += '<a href="#" class="' + moreClass + '">' + moreText + '</a>';
                }

                id = this.id;
                type = parseInt(optionConfig[id].type, 10);
                value = optionConfig[id].hasOwnProperty('value') ? optionConfig[id].value : '';
                thumb = optionConfig[id].hasOwnProperty('thumb') ? optionConfig[id].thumb : '';
                label = this.label ? this.label : '';
                attr =
                    ' id="' + controlId + '-item-' + id + '"' +
                    ' aria-checked="false"' +
                    ' aria-describedby="' + controlId + '"' +
                    ' tabindex="0"' +
                    ' option-type="' + type + '"' +
                    ' option-id="' + id + '"' +
                    ' option-label="' + label + '"' +
                    ' aria-label="' + label + '"' +
                    ' option-tooltip-thumb="' + thumb + '"' +
                    ' option-tooltip-value="' + value + '"' +
                    ' role="option"';

                if (!this.hasOwnProperty('products') || this.products.length <= 0) {
                    attr += ' option-empty="true"';
                }

                if (type === 0) {
                    // Text
                    html += '<div class="' + optionClass + ' text" ' + attr + '>' + (value ? value : label) +
                        '</div>';
                } else if (type === 1) {
                    // Color
                    html += '<div class="' + optionClass + ' color" ' + attr +
                        ' style="background: ' + value +
                        ' no-repeat center; background-size: initial;">' + '' +
                        '</div>';
                } else if (type === 2) {
                    // Image
                    html += '<div class="' + optionClass + ' image" ' + attr +
                        ' style="background: url(' + value + ') no-repeat center; background-size: initial;">' + '' +
                        '</div>';
                } else if (type === 3) {
                    // Clear
                    html += '<div class="' + optionClass + '" ' + attr + '></div>';
                } else {
                    // Default
                    html += '<div class="' + optionClass + '" ' + attr + '>' + label + '</div>';
                }
            });

            return html;
        },

        /**
         * Render select by part of config
         *
         * @param {Object} config
         * @param {String} chooseText
         * @returns {String}
         * @private
         */
        _RenderSwatchSelect: function (config, chooseText) {
            var html;

            if (this.options.jsonSwatchConfig.hasOwnProperty(config.id)) {
                return '';
            }

            html =
                '<select class="' + this.options.classes.selectClass + ' ' + config.code + '">' +
                '<option value="0" option-id="0">' + chooseText + '</option>';

            $.each(config.options, function () {
                var label = this.label,
                    attr = ' value="' + this.id + '" option-id="' + this.id + '"';

                if (!this.hasOwnProperty('products') || this.products.length <= 0) {
                    attr += ' option-empty="true"';
                }

                html += '<option ' + attr + '>' + label + '</option>';
            });

            html += '</select>';

            return html;
        },

        /**
         * Input for submit form.
         * This control shouldn't have "type=hidden", "display: none" for validation work :(
         *
         * @param {Object} config
         * @private
         */
        _RenderFormInput: function (config) {
            return '<input class="' + this.options.classes.attributeInput + ' super-attribute-select" ' +
                'name="super_attribute[' + config.id + ']" ' +
                'type="text" ' +
                'value="" ' +
                'data-selector="super_attribute[' + config.id + ']" ' +
                'data-validate="{required: true}" ' +
                'aria-required="true" ' +
                'aria-invalid="false">';
        },

        /**
         * Event listener
         *
         * @private
         */
        _EventListener: function () {
            var $widget = this,
                options = this.options.classes,
                target;

            $widget.element.on('click', '.' + options.optionClass, function () {
                return $widget._OnClick($(this), $widget);
            });

            $widget.element.on('change', '.' + options.selectClass, function () {
                return $widget._OnChange($(this), $widget);
            });

            $widget.element.on('click', '.' + options.moreButton, function (e) {
                e.preventDefault();

                return $widget._OnMoreClick($(this));
            });

            $widget.element.on('keydown', function (e) {
                if (e.which === 13) {
                    target = $(e.target);

                    if (target.is('.' + options.optionClass)) {
                        return $widget._OnClick(target, $widget);
                    } else if (target.is('.' + options.selectClass)) {
                        return $widget._OnChange(target, $widget);
                    } else if (target.is('.' + options.moreButton)) {
                        e.preventDefault();

                        return $widget._OnMoreClick(target);
                    }
                }
            });
        },

        /**
         * Event for swatch options
         *
         * @param {Object} $this
         * @param {Object} $widget
         * @private
         */
        _OnClick: function ($this, $widget) {
            var $parent = $this.parents('.' + $widget.options.classes.attributeClass),
                $wrapper = $this.parents('.' + $widget.options.classes.attributeOptionsWrapper),
                $label = $parent.find('.' + $widget.options.classes.attributeSelectedOptionLabelClass),
                attributeId = $parent.attr('attribute-id'),
                $input = $parent.find('.' + $widget.options.classes.attributeInput);

            if ($widget.inProductList) {
                $input = $widget.productForm.find(
                    '.' + $widget.options.classes.attributeInput + '[name="super_attribute[' + attributeId + ']"]'
                );
            }

            if ($this.hasClass('disabled')) {
                return;
            }

            if ($this.hasClass('selected')) {
                $parent.removeAttr('option-selected').find('.selected').removeClass('selected');
                $input.val('');
                $label.text('');
                $this.attr('aria-checked', false);
            } else {
                $parent.attr('option-selected', $this.attr('option-id')).find('.selected').removeClass('selected');
                $label.text($this.attr('option-label'));
                $input.val($this.attr('option-id'));
                $input.attr('data-attr-name', this._getAttributeCodeById(attributeId));
                $this.addClass('selected');
                $widget._toggleCheckedAttributes($this, $wrapper);
            }

            $widget._Rebuild();

            if ($widget.element.parents($widget.options.selectorProduct)
                    .find(this.options.selectorProductPrice).is(':data(mage-priceBox)')
            ) {
                $widget._UpdatePrice();
            }

            $widget._LoadProductMedia();
            $input.trigger('change');
        },

        /**
         * Get human readable attribute code (eg. size, color) by it ID from configuration
         *
         * @param {Number} attributeId
         * @returns {*}
         * @private
         */
        _getAttributeCodeById: function (attributeId) {
            var attribute = this.options.jsonConfig.mappedAttributes[attributeId];

            return attribute ? attribute.code : attributeId;
        },

        /**
         * Toggle accessibility attributes
         *
         * @param {Object} $this
         * @param {Object} $wrapper
         * @private
         */
        _toggleCheckedAttributes: function ($this, $wrapper) {
            $wrapper.attr('aria-activedescendant', $this.attr('id'))
                    .find('.' + this.options.classes.optionClass).attr('aria-checked', false);
            $this.attr('aria-checked', true);
        },

        /**
         * Event for select
         *
         * @param {Object} $this
         * @param {Object} $widget
         * @private
         */
        _OnChange: function ($this, $widget) {
            var $parent = $this.parents('.' + $widget.options.classes.attributeClass),
                attributeId = $parent.attr('attribute-id'),
                $input = $parent.find('.' + $widget.options.classes.attributeInput);

            if ($widget.productForm.length > 0) {
                $input = $widget.productForm.find(
                    '.' + $widget.options.classes.attributeInput + '[name="super_attribute[' + attributeId + ']"]'
                );
            }

            if ($this.val() > 0) {
                $parent.attr('option-selected', $this.val());
                $input.val($this.val());
            } else {
                $parent.removeAttr('option-selected');
                $input.val('');
            }

            $widget._Rebuild();
            $widget._UpdatePrice();
            $widget._LoadProductMedia();
            $input.trigger('change');
        },

        /**
         * Event for more switcher
         *
         * @param {Object} $this
         * @private
         */
        _OnMoreClick: function ($this) {
            $this.nextAll().show();
            $this.blur().remove();
        },

        /**
         * Rewind options for controls
         *
         * @private
         */
        _Rewind: function (controls) {
            controls.find('div[option-id], option[option-id]').removeClass('disabled').removeAttr('disabled');
            controls.find('div[option-empty], option[option-empty]').attr('disabled', true).addClass('disabled');
        },

        /**
         * Rebuild container
         *
         * @private
         */
        _Rebuild: function () {

            var $widget = this,
                controls = $widget.element.find('.' + $widget.options.classes.attributeClass + '[attribute-id]'),
                selected = controls.filter('[option-selected]');

            // Enable all options
            $widget._Rewind(controls);

            // done if nothing selected
            if (selected.size() <= 0) {
                return;
            }

            // Disable not available options
            controls.each(function () {
                var $this = $(this),
                    id = $this.attr('attribute-id'),
                    products = $widget._CalcProducts(id);

                if (selected.size() === 1 && selected.first().attr('attribute-id') === id) {
                    return;
                }

                $this.find('[option-id]').each(function () {
                    var $element = $(this),
                        option = $element.attr('option-id');

                    if (!$widget.optionsMap.hasOwnProperty(id) || !$widget.optionsMap[id].hasOwnProperty(option) ||
                        $element.hasClass('selected') ||
                        $element.is(':selected')) {
                        return;
                    }

                    if (_.intersection(products, $widget.optionsMap[id][option].products).length <= 0) {
                        $element.attr('disabled', true).addClass('disabled');
                    }
                });
            });
        },

        /**
         * Get selected product list
         *
         * @returns {Array}
         * @private
         */
        _CalcProducts: function ($skipAttributeId) {
            var $widget = this,
                products = [];

            // Generate intersection of products
            $widget.element.find('.' + $widget.options.classes.attributeClass + '[option-selected]').each(function () {
                var id = $(this).attr('attribute-id'),
                    option = $(this).attr('option-selected');

                if ($skipAttributeId !== undefined && $skipAttributeId === id) {
                    return;
                }

                if (!$widget.optionsMap.hasOwnProperty(id) || !$widget.optionsMap[id].hasOwnProperty(option)) {
                    return;
                }

                if (products.length === 0) {
                    products = $widget.optionsMap[id][option].products;
                } else {
                    products = _.intersection(products, $widget.optionsMap[id][option].products);
                }
            });

            return products;
        },

        /**
         * Update total price
         *
         * @private
         */
        _UpdatePrice: function () {
            var $widget = this,
                $product = $widget.element.parents($widget.options.selectorProduct),
                $productPrice = $product.find(this.options.selectorProductPrice),
                options = _.object(_.keys($widget.optionsMap), {}),
                result,
                tierPriceHtml;

            $widget.element.find('.' + $widget.options.classes.attributeClass + '[option-selected]').each(function () {
                var attributeId = $(this).attr('attribute-id');

                options[attributeId] = $(this).attr('option-selected');
            });

            result = $widget.options.jsonConfig.optionPrices[_.findKey($widget.options.jsonConfig.index, options)];

            $productPrice.trigger(
                'updatePrice',
                {
                    'prices': $widget._getPrices(result, $productPrice.priceBox('option').prices)
                }
            );

            if (typeof result != 'undefined' && result.oldPrice.amount !== result.finalPrice.amount) {
                $(this.options.slyOldPriceSelector).show();
            } else {
                $(this.options.slyOldPriceSelector).hide();
            }

            if (typeof result != 'undefined' && result.tierPrices.length) {
                if (this.options.tierPriceTemplate) {
                    tierPriceHtml = mageTemplate(
                        this.options.tierPriceTemplate,
                        {
                            'tierPrices': result.tierPrices,
                            '$t': $t,
                            'currencyFormat': this.options.jsonConfig.currencyFormat,
                            'priceUtils': priceUtils
                        }
                    );
                    $(this.options.tierPriceBlockSelector).html(tierPriceHtml).show();
                }
            } else {
                $(this.options.tierPriceBlockSelector).hide();
            }
        },

        /**
         * Get prices
         *
         * @param {Object} newPrices
         * @param {Object} displayPrices
         * @returns {*}
         * @private
         */
        _getPrices: function (newPrices, displayPrices) {
            var $widget = this;

            if (_.isEmpty(newPrices)) {
                newPrices = $widget.options.jsonConfig.prices;
            }

            _.each(displayPrices, function (price, code) {
                if (newPrices[code]) {
                    displayPrices[code].amount = newPrices[code].amount - displayPrices[code].amount;
                }
            });

            return displayPrices;
        },

        /**
         * Gets all product media and change current to the needed one
         *
         * @private
         */
        _LoadProductMedia: function () {
            var $widget = this,
                $this = $widget.element,
                attributes = {},
                productData = this._determineProductData(),
                mediaCallData,
                mediaCacheKey,

                /**
                 * Processes product media data
                 *
                 * @param {Object} data
                 * @returns void
                 */
                mediaSuccessCallback = function (data) {
                    if (!(mediaCacheKey in $widget.options.mediaCache)) {
                        $widget.options.mediaCache[mediaCacheKey] = data;
                    }
                    $widget._ProductMediaCallback($this, data, productData.isInProductView);
                    $widget._DisableProductMediaLoader($this);
                };

            if (!$widget.options.mediaCallback) {
                return;
            }

            $this.find('[option-selected]').each(function () {
                var $selected = $(this);

                attributes[$selected.attr('attribute-code')] = $selected.attr('option-selected');
            });

            mediaCallData = {
                'product_id': productData.productId,
                'attributes': attributes,
                'additional': $.parseQuery()
            };
            mediaCacheKey = JSON.stringify(mediaCallData);

            if (mediaCacheKey in $widget.options.mediaCache) {
                mediaSuccessCallback($widget.options.mediaCache[mediaCacheKey]);
            } else {
                mediaCallData.isAjax = true;
                $widget._XhrKiller();
                $widget._EnableProductMediaLoader($this);
                $widget.xhr = $.post(
                    $widget.options.mediaCallback,
                    mediaCallData,
                    mediaSuccessCallback,
                    'json'
                ).done(function () {
                    $widget._XhrKiller();
                });
            }
        },

        /**
         * Enable loader
         *
         * @param {Object} $this
         * @private
         */
        _EnableProductMediaLoader: function ($this) {
            var $widget = this;

            if ($('body.catalog-product-view').size() > 0) {
                $this.parents('.column.main').find('.photo.image')
                    .addClass($widget.options.classes.loader);
            } else {
                //Category View
                $this.parents('.product-item-info').find('.product-image-photo')
                    .addClass($widget.options.classes.loader);
            }
        },

        /**
         * Disable loader
         *
         * @param {Object} $this
         * @private
         */
        _DisableProductMediaLoader: function ($this) {
            var $widget = this;

            if ($('body.catalog-product-view').size() > 0) {
                $this.parents('.column.main').find('.photo.image')
                    .removeClass($widget.options.classes.loader);
            } else {
                //Category View
                $this.parents('.product-item-info').find('.product-image-photo')
                    .removeClass($widget.options.classes.loader);
            }
        },

        /**
         * Callback for product media
         *
         * @param {Object} $this
         * @param {String} response
         * @param {Boolean} isInProductView
         * @private
         */
        _ProductMediaCallback: function ($this, response, isInProductView) {
            var $main = isInProductView ? $this.parents('.column.main') : $this.parents('.product-item-info'),
                $widget = this,
                images = [],

                /**
                 * Check whether object supported or not
                 *
                 * @param {Object} e
                 * @returns {*|Boolean}
                 */
                support = function (e) {
                    return e.hasOwnProperty('large') && e.hasOwnProperty('medium') && e.hasOwnProperty('small');
                };

            if (_.size($widget) < 1 || !support(response)) {
                this.updateBaseImage(this.options.mediaGalleryInitial, $main, isInProductView);

                return;
            }

            images.push({
                full: response.large,
                img: response.medium,
                thumb: response.small,
                isMain: true
            });

            if (response.hasOwnProperty('gallery')) {
                $.each(response.gallery, function () {
                    if (!support(this) || response.large === this.large) {
                        return;
                    }
                    images.push({
                        full: this.large,
                        img: this.medium,
                        thumb: this.small
                    });
                });
            }

            this.updateBaseImage(images, $main, isInProductView);
        },

        /**
         * Check if images to update are initial and set their type
         * @param {Array} images
         */
        _setImageType: function (images) {
            var initial = this.options.mediaGalleryInitial[0].img;

            if (images[0].img === initial) {
                images = $.extend(true, [], this.options.mediaGalleryInitial);
            } else {
                images.map(function (img) {
                    img.type = 'image';
                });
            }

            return images;
        },

        /**
         * Update [gallery-placeholder] or [product-image-photo]
         * @param {Array} images
         * @param {jQuery} context
         * @param {Boolean} isInProductView
         */
        updateBaseImage: function (images, context, isInProductView) {
            var justAnImage = images[0],
                initialImages = this.options.mediaGalleryInitial,
                gallery = context.find(this.options.mediaGallerySelector).data('gallery'),
                imagesToUpdate,
                isInitial;

            if (isInProductView) {
                imagesToUpdate = images.length ? this._setImageType($.extend(true, [], images)) : [];
                isInitial = _.isEqual(imagesToUpdate, initialImages);

                if (this.options.gallerySwitchStrategy === 'prepend' && !isInitial) {
                    imagesToUpdate = imagesToUpdate.concat(initialImages);
                }

                gallery.updateData(imagesToUpdate);

                if (isInitial) {
                    $(this.options.mediaGallerySelector).AddFotoramaVideoEvents();
                }

                gallery.first();

            } else if (justAnImage && justAnImage.img) {
                context.find('.product-image-photo').attr('src', justAnImage.img);
            }
        },

        /**
         * Kill doubled AJAX requests
         *
         * @private
         */
        _XhrKiller: function () {
            var $widget = this;

            if ($widget.xhr !== undefined && $widget.xhr !== null) {
                $widget.xhr.abort();
                $widget.xhr = null;
            }
        },

        /**
         * Emulate mouse click on all swatches that should be selected
         * @param {Object} [selectedAttributes]
         * @private
         */
        _EmulateSelected: function (selectedAttributes) {
            $.each(selectedAttributes, $.proxy(function (attributeCode, optionId) {
                this.element.find('.' + this.options.classes.attributeClass +
                    '[attribute-code="' + attributeCode + '"] [option-id="' + optionId + '"]').trigger('click');
            }, this));
        },

        /**
         * Emulate mouse click or selection change on all swatches that should be selected
         * @param {Object} [selectedAttributes]
         * @private
         */
        _EmulateSelectedByAttributeId: function (selectedAttributes) {
            $.each(selectedAttributes, $.proxy(function (attributeId, optionId) {
                var elem = this.element.find('.' + this.options.classes.attributeClass +
                    '[attribute-id="' + attributeId + '"] [option-id="' + optionId + '"]'),
                    parentInput = elem.parent();

                if (elem.hasClass('selected')) {
                    return;
                }

                if (parentInput.hasClass(this.options.classes.selectClass)) {
                    parentInput.val(optionId);
                    parentInput.trigger('change');
                } else {
                    elem.trigger('click');
                }
            }, this));
        },

        /**
         * Get default options values settings with either URL query parameters
         * @private
         */
        _getSelectedAttributes: function () {
            var hashIndex = window.location.href.indexOf('#'),
                selectedAttributes = {},
                params;

            if (hashIndex !== -1) {
                params = $.parseQuery(window.location.href.substr(hashIndex + 1));

                selectedAttributes = _.invert(_.mapObject(_.invert(params), function (attributeId) {
                    var attribute = this.options.jsonConfig.mappedAttributes[attributeId];

                    return attribute ? attribute.code : attributeId;
                }.bind(this)));
            }

            return selectedAttributes;
        },

        /**
         * Callback which fired after gallery gets initialized.
         *
         * @param {HTMLElement} element - DOM element associated with a gallery.
         */
        _onGalleryLoaded: function (element) {
            var galleryObject = element.data('gallery');

            this.options.mediaGalleryInitial = galleryObject.returnCurrentImages();
        }
    });

    return $.mage.SwatchRenderer;
});<|MERGE_RESOLUTION|>--- conflicted
+++ resolved
@@ -345,12 +345,7 @@
 
             if (!productId) {
                 // Check individual product.
-<<<<<<< HEAD
                 productId = $('[name=product]').val();
-=======
-                product = document.getElementsByName('product')[0];
-                productId = product ? product.value : undefined;
->>>>>>> e513ab56
                 isInProductView = productId > 0;
             }
 
