<?php
/**
 * Copyright © Magento, Inc. All rights reserved.
 * See COPYING.txt for license details.
 */

// phpcs:disable PSR2.ControlStructures.SwitchDeclaration
// phpcs:disable Generic.WhiteSpace.ScopeIndent

/** @var $block \Magento\Swatches\Block\LayeredNavigation\RenderLayered */
?>
<?php $swatchData = $block->getSwatchData(); ?>
<div class="swatch-attribute swatch-layered <?= $block->escapeHtmlAttr($swatchData['attribute_code']) ?>"
     data-attribute-code="<?= $block->escapeHtmlAttr($swatchData['attribute_code']) ?>"
     data-attribute-id="<?= $block->escapeHtmlAttr($swatchData['attribute_id']) ?>">
    <div class="swatch-attribute-options clearfix">
        <?php foreach ($swatchData['options'] as $option => $label): ?>
            <a href="<?= $block->escapeUrl($label['link']) ?>" rel="nofollow"
               aria-label="<?= $block->escapeHtmlAttr($label['label']) ?>"
               class="swatch-option-link-layered">
                <?php if (isset($swatchData['swatches'][$option]['type'])): ?>
                    <?php switch ($swatchData['swatches'][$option]['type']) {
                        case '3':
                            ?>
                            <div class="swatch-option <?= $block->escapeHtmlAttr($label['custom_style']) ?>"
                                 tabindex="-1"
                                 data-option-type="3"
                                 data-option-id="<?= $block->escapeHtmlAttr($option) ?>"
                                 data-option-label="<?= $block->escapeHtmlAttr($label['label']) ?>"
                                 data-option-tooltip-thumb=""
                                 data-option-tooltip-value=""
                                ></div>
                            <?php break;
                        case '2':
                            ?>
                            <?php $swatchThumbPath = $block->getSwatchPath(
                                'swatch_thumb',
                                $swatchData['swatches'][$option]['value']
                            ); ?>
                            <?php $swatchImagePath = $block->getSwatchPath(
                                'swatch_image',
                                $swatchData['swatches'][$option]['value']
                            );
                            $escapedUrl = $block->escapeUrl($swatchImagePath);
                            ?>
                            <div class="swatch-option image <?= $block->escapeHtmlAttr($label['custom_style']) ?>"
                                 tabindex="-1"
<<<<<<< HEAD
                                 data-option-type="2"
                                 data-option-id="<?= $block->escapeHtmlAttr($option) ?>"
                                 data-option-label="<?= $block->escapeHtmlAttr($label['label']) ?>"
                                 data-option-tooltip-thumb="<?= $block->escapeUrl($swatchThumbPath) ?>"
                                 data-option-tooltip-value=""
                                 style="background: url(<?= $block->escapeUrl($swatchImagePath) ?>) no-repeat center; background-size: initial;"></div>
=======
                                 option-type="2"
                                 option-id="<?= $block->escapeHtmlAttr($option) ?>"
                                 option-label="<?= $block->escapeHtmlAttr($label['label']) ?>"
                                 option-tooltip-thumb="<?= $block->escapeUrl($swatchThumbPath) ?>"
                                 option-tooltip-value=""
                                 style="background: url(<?=
                                 /*  @noEscape */ $escapedUrl
                                                        ?>) no-repeat center; background-size: initial;">
                            </div>
>>>>>>> 9f093a37
                            <?php break;
                        case '1':
                            ?>
                            <div class="swatch-option color <?= $block->escapeHtmlAttr($label['custom_style']) ?>"
                                 tabindex="-1"
<<<<<<< HEAD
                                 data-option-type="1"
                                 data-option-id="<?= $block->escapeHtmlAttr($option) ?>"
                                 data-option-label="<?= $block->escapeHtmlAttr($label['label']) ?>"
                                 data-option-tooltip-thumb=""
                                 data-option-tooltip-value="<?= $block->escapeHtmlAttr($swatchData['swatches'][$option]['value']) ?>"
                                 style="background: <?= $block->escapeHtmlAttr($swatchData['swatches'][$option]['value']) ?> no-repeat center; background-size: initial;"></div>
=======
                                 option-type="1"
                                 option-id="<?= $block->escapeHtmlAttr($option) ?>"
                                 option-label="<?= $block->escapeHtmlAttr($label['label']) ?>"
                                 option-tooltip-thumb=""
                                 option-tooltip-value="<?= $block->escapeHtmlAttr(
                                     $swatchData['swatches'][$option]['value']
                                 ) ?>"
                                 style="background: <?= $block->escapeHtmlAttr(
                                     $swatchData['swatches'][$option]['value']
                                 ) ?> no-repeat center; background-size: initial;"></div>
>>>>>>> 9f093a37
                            <?php break;
                        case '0':
                        default:
                            ?>
                            <div class="swatch-option text <?= $block->escapeHtmlAttr($label['custom_style']) ?>"
                                 tabindex="-1"
                                 data-option-type="0"
                                 data-option-id="<?= $block->escapeHtmlAttr($option) ?>"
                                 data-option-label="<?= $block->escapeHtmlAttr($label['label']) ?>"
                                 data-option-tooltip-thumb=""
                                 data-option-tooltip-value=""
                                ><?= $block->escapeHtml($swatchData['swatches'][$option]['value']) ?></div>
                        <?php break;
                    } ?>
                <?php endif; ?>
            </a>
        <?php endforeach; ?>
    </div>
</div>

<script>
    require(["jquery", "Magento_Swatches/js/swatch-renderer"], function ($) {
        $('.swatch-layered.<?= $block->escapeJs($swatchData['attribute_code']) ?>')
            .find('[data-option-type="1"], [data-option-type="2"], [data-option-type="0"], [data-option-type="3"]')
            .SwatchRendererTooltip();
    });
</script><|MERGE_RESOLUTION|>--- conflicted
+++ resolved
@@ -45,48 +45,30 @@
                             ?>
                             <div class="swatch-option image <?= $block->escapeHtmlAttr($label['custom_style']) ?>"
                                  tabindex="-1"
-<<<<<<< HEAD
                                  data-option-type="2"
                                  data-option-id="<?= $block->escapeHtmlAttr($option) ?>"
                                  data-option-label="<?= $block->escapeHtmlAttr($label['label']) ?>"
                                  data-option-tooltip-thumb="<?= $block->escapeUrl($swatchThumbPath) ?>"
                                  data-option-tooltip-value=""
-                                 style="background: url(<?= $block->escapeUrl($swatchImagePath) ?>) no-repeat center; background-size: initial;"></div>
-=======
-                                 option-type="2"
-                                 option-id="<?= $block->escapeHtmlAttr($option) ?>"
-                                 option-label="<?= $block->escapeHtmlAttr($label['label']) ?>"
-                                 option-tooltip-thumb="<?= $block->escapeUrl($swatchThumbPath) ?>"
-                                 option-tooltip-value=""
                                  style="background: url(<?=
                                  /*  @noEscape */ $escapedUrl
                                                         ?>) no-repeat center; background-size: initial;">
                             </div>
->>>>>>> 9f093a37
                             <?php break;
                         case '1':
                             ?>
                             <div class="swatch-option color <?= $block->escapeHtmlAttr($label['custom_style']) ?>"
                                  tabindex="-1"
-<<<<<<< HEAD
                                  data-option-type="1"
                                  data-option-id="<?= $block->escapeHtmlAttr($option) ?>"
                                  data-option-label="<?= $block->escapeHtmlAttr($label['label']) ?>"
                                  data-option-tooltip-thumb=""
-                                 data-option-tooltip-value="<?= $block->escapeHtmlAttr($swatchData['swatches'][$option]['value']) ?>"
-                                 style="background: <?= $block->escapeHtmlAttr($swatchData['swatches'][$option]['value']) ?> no-repeat center; background-size: initial;"></div>
-=======
-                                 option-type="1"
-                                 option-id="<?= $block->escapeHtmlAttr($option) ?>"
-                                 option-label="<?= $block->escapeHtmlAttr($label['label']) ?>"
-                                 option-tooltip-thumb=""
-                                 option-tooltip-value="<?= $block->escapeHtmlAttr(
+                                 data-option-tooltip-value="<?= $block->escapeHtmlAttr(
                                      $swatchData['swatches'][$option]['value']
                                  ) ?>"
                                  style="background: <?= $block->escapeHtmlAttr(
                                      $swatchData['swatches'][$option]['value']
                                  ) ?> no-repeat center; background-size: initial;"></div>
->>>>>>> 9f093a37
                             <?php break;
                         case '0':
                         default:
