<?php
/**
 * Copyright © 2016 Magento. All rights reserved.
 * See COPYING.txt for license details.
 */

// @codingStandardsIgnoreFile

/** @var $block \Magento\Swatches\Block\Adminhtml\Attribute\Edit\Options\Text */

$stores = $block->getStoresSortedBySortOrder();
?>
<fieldset class="fieldset">
    <legend class="legend"><span><?php /* @escapeNotVerified */ echo __('Manage Swatch (Values of Your Attribute)') ?></span></legend>
    <div id="swatch-text-options-panel">
        <table class="data-table clearfix" cellspacing="0">
            <thead>
            <tr id="swatch-text-options-table">
                <th class="col-draggable"></th>
<<<<<<< HEAD
                <th class="col-default"><?php /* @escapeNotVerified */ echo __('Is Default') ?></th>
                <?php foreach ($stores as $_store): ?>
                    <?php if ($_store->getId() != \Magento\Store\Model\Store::DEFAULT_STORE_ID): ?>
                    <th class="col-swatch col-<%- data.id %>"><?php /* @escapeNotVerified */ echo __('Swatch'); ?></th>
                    <?php endif; ?>
                    <th><?php /* @escapeNotVerified */ echo $_store->getName() ?></th>
=======
                <th class="col-default"><span><?php /* @escapeNotVerified */ echo __('Is Default') ?></span></th>
                <?php $stores = $block->getStores(); foreach ($stores as $_store): ?>
                    <th class="col-swatch col-<%- data.id %>"><span><?php /* @escapeNotVerified */ echo __('Swatch'); ?></span></th>
                    <th><span><?php /* @escapeNotVerified */ echo $_store->getName() ?></span></th>
>>>>>>> 2660b298
                <?php endforeach; ?>
                <?php $colTotal = count($stores) * 2 + 3; ?>
                <th class="col-delete">&nbsp;</th>
            </tr>
            </thead>
            <tbody data-role="swatch-text-options-container" class="ignore-validate"></tbody>
            <tfoot>
            <tr>
                <th colspan="<?php echo (int)$colTotal; ?>">
                    <input type="hidden" class="required-text-swatch-entry" name="text_swatch_validation"/>
                </th>
            </tr>
            <tr>
                <th colspan="<?php /* @escapeNotVerified */ echo $colTotal; ?>" class="col-actions-add">
                    <?php if (!$block->getReadOnly() && !$block->canManageOptionDefaultOnly()):?>
                        <button id="add_new_swatch_text_option_button" title="<?php /* @escapeNotVerified */ echo __('Add Swatch'); ?>"
                                type="button" class="action- scalable add">
                            <span><?php /* @escapeNotVerified */ echo __('Add Swatch'); ?></span>
                        </button>
                    <?php endif; ?>
                </th>
            </tr>
            </tfoot>
        </table>
        <input type="hidden" id="swatch-text-option-count-check" value="" />
    </div>
    <script id="swatch-text-row-template" type="text/x-magento-template">
        <tr>
            <td class="col-draggable">
                <?php if (!$block->getReadOnly() && !$block->canManageOptionDefaultOnly()): ?>
                    <div data-role="draggable-handle" class="draggable-handle" title="<?php /* @escapeNotVerified */ echo __('Sort Option'); ?>"></div>
                <?php endif; ?>
                <input data-role="order" type="hidden" name="optiontext[order][<%- data.id %>]"  value="<%- data.sort_order %>" <?php if ($block->getReadOnly() || $block->canManageOptionDefaultOnly()): ?> disabled="disabled"<?php endif; ?>/>
            </td>
            <td class="col-default">
                <input class="input-radio" type="<%- data.intype %>" name="defaulttext[]" value="<%- data.id %>" <%- data.checked %><?php if ($block->getReadOnly()):?>disabled="disabled"<?php endif;?>/>
            </td>
            <?php foreach ($stores as $_store): ?>
                <?php if ($_store->getId() != \Magento\Store\Model\Store::DEFAULT_STORE_ID): ?>
                <td class="col-swatch col-<%- data.id %>">
                    <input class="input-text swatch-text-field-<?php /* @escapeNotVerified */ echo $_store->getId() ?> <?php if ($_store->getId() == \Magento\Store\Model\Store::DEFAULT_STORE_ID): ?>required-option<?php endif; ?>" name="swatchtext[value][<%- data.id %>][<?php /* @escapeNotVerified */ echo $_store->getId() ?>]" type="text" value="<%- data.swatch<?php /* @escapeNotVerified */ echo $_store->getId() ?> %>" />
                </td>
                <?php endif; ?>
                <td class="swatch-col-<%- data.id %>">
                    <input name="optiontext[value][<%- data.id %>][<?php /* @escapeNotVerified */ echo $_store->getId() ?>]" value="<%- data.store<?php /* @escapeNotVerified */ echo $_store->getId() ?> %>" class="input-text<?php if ($_store->getId() == \Magento\Store\Model\Store::DEFAULT_STORE_ID): ?> required-option<?php endif; ?>" type="text" <?php if ($block->getReadOnly() || $block->canManageOptionDefaultOnly()):?> disabled="disabled"<?php endif;?>/>
                </td>
            <?php endforeach; ?>
            <td id="delete_button_swatch_container_<%- data.id %>" class="col-delete">
                <input type="hidden" class="delete-flag" name="optiontext[delete][<%- data.id %>]" value="" />
                <?php if (!$block->getReadOnly() && !$block->canManageOptionDefaultOnly()):?>
                    <button title="<?php /* @escapeNotVerified */ echo __('Delete') ?>" type="button"
                            class="action- scalable delete delete-option"
                        >
                        <span><?php /* @escapeNotVerified */ echo __('Delete') ?></span>
                    </button>
                <?php endif;?>
            </td>
        </tr>
    </script>
    <script type="text/x-magento-init">
        {
            "*": {
                "Magento_Swatches/js/text": <?php /* @escapeNotVerified */ echo $block->getJsonConfig(); ?>
            }
        }
    </script>
</fieldset><|MERGE_RESOLUTION|>--- conflicted
+++ resolved
@@ -17,19 +17,12 @@
             <thead>
             <tr id="swatch-text-options-table">
                 <th class="col-draggable"></th>
-<<<<<<< HEAD
-                <th class="col-default"><?php /* @escapeNotVerified */ echo __('Is Default') ?></th>
+                <th class="col-default"><span><?php /* @escapeNotVerified */ echo __('Is Default') ?></span></th>
                 <?php foreach ($stores as $_store): ?>
                     <?php if ($_store->getId() != \Magento\Store\Model\Store::DEFAULT_STORE_ID): ?>
-                    <th class="col-swatch col-<%- data.id %>"><?php /* @escapeNotVerified */ echo __('Swatch'); ?></th>
+                    <th class="col-swatch col-<%- data.id %>"><span><?php /* @escapeNotVerified */ echo __('Swatch'); ?></span></th>
                     <?php endif; ?>
-                    <th><?php /* @escapeNotVerified */ echo $_store->getName() ?></th>
-=======
-                <th class="col-default"><span><?php /* @escapeNotVerified */ echo __('Is Default') ?></span></th>
-                <?php $stores = $block->getStores(); foreach ($stores as $_store): ?>
-                    <th class="col-swatch col-<%- data.id %>"><span><?php /* @escapeNotVerified */ echo __('Swatch'); ?></span></th>
                     <th><span><?php /* @escapeNotVerified */ echo $_store->getName() ?></span></th>
->>>>>>> 2660b298
                 <?php endforeach; ?>
                 <?php $colTotal = count($stores) * 2 + 3; ?>
                 <th class="col-delete">&nbsp;</th>
