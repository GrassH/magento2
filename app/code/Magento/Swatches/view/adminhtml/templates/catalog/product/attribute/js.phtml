--- conflicted
+++ resolved
@@ -8,17 +8,14 @@
 
 ?>
 <script>
-<<<<<<< HEAD
-require(["jquery", 'uiRegistry', "collapsable", "prototype"], function(jQuery, rg){
-=======
 require([
     "jquery",
+    "uiRegistry",
     "Magento_Ui/js/modal/alert",
     'Magento_Ui/js/modal/prompt',
     "collapsable",
     "prototype"
-], function(jQuery, alert, prompt){
->>>>>>> bcd9adfd
+], function(jQuery, rg, alert, prompt){
 
 function toggleApplyVisibility(select) {
     if ($(select).value == 1) {
