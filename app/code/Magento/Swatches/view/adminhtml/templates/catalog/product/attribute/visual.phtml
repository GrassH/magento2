<?php
/**
 * Copyright © 2016 Magento. All rights reserved.
 * See COPYING.txt for license details.
 */

// @codingStandardsIgnoreFile

/** @var $block \Magento\Swatches\Block\Adminhtml\Attribute\Edit\Options\Visual */

$stores = $block->getStoresSortedBySortOrder();
?>
<fieldset class="fieldset">
    <legend class="legend"><span><?php /* @escapeNotVerified */ echo __('Manage Swatch (Values of Your Attribute)') ?></span></legend>
    <div id="swatch-visual-options-panel">
        <table class="data-table clearfix" cellspacing="0">
            <thead>
            <tr id="swatch-visual-options-table">
                <th class="col-draggable"></th>
<<<<<<< HEAD
                <th class="col-default"><?php /* @escapeNotVerified */ echo __('Is Default') ?></th>
                <th><?php /* @escapeNotVerified */ echo __('Swatch') ?></th>
                <?php foreach ($stores as $_store): ?>
                    <th><?php /* @escapeNotVerified */ echo $_store->getName() ?></th>
=======
                <th class="col-default"><span><?php /* @escapeNotVerified */ echo __('Is Default') ?></span></th>
                <th><span><?php /* @escapeNotVerified */ echo __('Swatch') ?></span></th>
                <?php $stores = $block->getStores(); foreach ($stores as $_store): ?>
                    <th><span><?php /* @escapeNotVerified */ echo $_store->getName() ?></span></th>
>>>>>>> 2660b298
                <?php endforeach;
                $colTotal = count($stores) * 2 + 3;
                ?>
                <th class="col-delete">&nbsp;</th>
            </tr>
            </thead>
            <tbody data-role="swatch-visual-options-container" class="ignore-validate"></tbody>
            <tfoot>
            <tr>
                <th colspan="<?php echo (int)$colTotal; ?>">
                    <input type="hidden" class="required-visual-swatch-entry" name="visual_swatch_validation"/>
                </th>
            </tr>
            <tr>
                <th colspan="<?php /* @escapeNotVerified */ echo $colTotal; ?>" class="col-actions-add">
                    <?php if (!$block->getReadOnly() && !$block->canManageOptionDefaultOnly()):?>
                        <button id="add_new_swatch_visual_option_button" title="<?php /* @escapeNotVerified */ echo __('Add Swatch'); ?>"
                                type="button" class="action- scalable add">
                            <span><?php /* @escapeNotVerified */ echo __('Add Swatch'); ?></span>
                        </button>
                    <?php endif; ?>
                </th>
            </tr>
            </tfoot>
        </table>
        <input type="hidden" id="swatch-visual-option-count-check" value="" />
    </div>
    <script id="swatch-visual-row-template" type="text/x-magento-template">
        <tr>
            <td class="col-draggable">
                <?php if (!$block->getReadOnly() && !$block->canManageOptionDefaultOnly()): ?>
                    <div data-role="draggable-handle" class="draggable-handle" title="<?php /* @escapeNotVerified */ echo __('Sort Option'); ?>"></div>
                <?php endif; ?>
                <input data-role="order" type="hidden" name="optionvisual[order][<%- data.id %>]"  value="<%- data.sort_order %>" <?php if ($block->getReadOnly() || $block->canManageOptionDefaultOnly()): ?> disabled="disabled"<?php endif; ?>/>
            </td>
            <td class="col-default">
                <input class="input-radio" type="<%- data.intype %>" name="defaultvisual[]" value="<%- data.id %>" <%- data.checked %><?php if ($block->getReadOnly()):?>disabled="disabled"<?php endif;?>/>
            </td>
            <td class="swatches-visual-col col-default <%- data.empty_class %>">
                <?php //@todo add logic getting swatch value from db */ ?>
                <input id="swatch_visual_value_<%- data.id %>" type="hidden" name="swatchvisual[value][<%- data.id %>]" value="<%- data.defaultswatch0 %>" />
                <div class="swatch_window" id="swatch_window_option_<%- data.id %>" style="<%- data.swatch0 %>"></div>
                <div class="swatch_sub-menu_container" id="swatch_container_option_<%- data.id %>">
                    <div class="swatch_row position-relative">
                        <div class="swatch_row_name colorpicker_handler">
                            <p><?php /* @escapeNotVerified */ echo __('Choose a color'); ?></p>
                        </div>
                    </div>
                    <div class="swatch_row">
                        <div class="swatch_row_name btn_choose_file_upload" id="swatch_choose_file_option_<%- data.id %>">
                            <p><?php /* @escapeNotVerified */ echo __('Upload a file'); ?></p>
                        </div>
                    </div>
                    <div class="swatch_row">
                        <div class="swatch_row_name btn_remove_swatch">
                            <p><?php /* @escapeNotVerified */ echo __('Clear'); ?></p>
                        </div>
                    </div>
                </div>
            </td>
            <?php foreach ($stores as $_store): ?>
                <td class="swatch-col-<%- data.id %>">
                    <input name="optionvisual[value][<%- data.id %>][<?php /* @escapeNotVerified */ echo $_store->getId() ?>]" value="<%- data.store<?php /* @escapeNotVerified */ echo $_store->getId() ?> %>" class="input-text<?php if ($_store->getId() == \Magento\Store\Model\Store::DEFAULT_STORE_ID): ?> required-option<?php endif; ?>" type="text" <?php if ($block->getReadOnly() || $block->canManageOptionDefaultOnly()):?> disabled="disabled"<?php endif;?>/>
                </td>
            <?php endforeach; ?>
            <td id="delete_button_swatch_container_<%- data.id %>" class="col-delete">
                <input type="hidden" class="delete-flag" name="optionvisual[delete][<%- data.id %>]" value="" />
                <?php if (!$block->getReadOnly() && !$block->canManageOptionDefaultOnly()):?>
                    <button title="<?php /* @escapeNotVerified */ echo __('Delete') ?>" type="button"
                            class="action- scalable delete delete-option"
                        >
                        <span><?php /* @escapeNotVerified */ echo __('Delete') ?></span>
                    </button>
                <?php endif;?>
            </td>
        </tr>
    </script>
    <script type="text/x-magento-init">
        {
            "*": {
                "Magento_Swatches/js/visual": <?php /* @escapeNotVerified */ echo $block->getJsonConfig(); ?>
            }
        }
    </script>
</fieldset><|MERGE_RESOLUTION|>--- conflicted
+++ resolved
@@ -17,17 +17,10 @@
             <thead>
             <tr id="swatch-visual-options-table">
                 <th class="col-draggable"></th>
-<<<<<<< HEAD
-                <th class="col-default"><?php /* @escapeNotVerified */ echo __('Is Default') ?></th>
-                <th><?php /* @escapeNotVerified */ echo __('Swatch') ?></th>
-                <?php foreach ($stores as $_store): ?>
-                    <th><?php /* @escapeNotVerified */ echo $_store->getName() ?></th>
-=======
                 <th class="col-default"><span><?php /* @escapeNotVerified */ echo __('Is Default') ?></span></th>
                 <th><span><?php /* @escapeNotVerified */ echo __('Swatch') ?></span></th>
-                <?php $stores = $block->getStores(); foreach ($stores as $_store): ?>
+                <?php foreach ($stores as $_store): ?>
                     <th><span><?php /* @escapeNotVerified */ echo $_store->getName() ?></span></th>
->>>>>>> 2660b298
                 <?php endforeach;
                 $colTotal = count($stores) * 2 + 3;
                 ?>
