--- conflicted
+++ resolved
@@ -88,54 +88,27 @@
     outline: 1px solid rgb(173, 173, 173);
 }
 
-<<<<<<< HEAD
-div[id*="swatch_container_option"] {
-=======
 .swatch_sub-menu_container {
->>>>>>> 9f42f98a
     border: 1px solid rgb(173, 173, 173) !important;
     border-radius: 5px 0 5px 5px;
     box-shadow: 0 1px 2px rgba(0, 0, 0, 0.22);
 }
 
-<<<<<<< HEAD
-div[id*="swatch_container_option"] .swatch_row {
-=======
 .swatch_sub-menu_container .swatch_row {
->>>>>>> 9f42f98a
     border: 0 !important;
     text-align: left;
     cursor: pointer;
     border-bottom: 1px solid #e3e3e3 !important;
 }
-<<<<<<< HEAD
-div[id*="swatch_container_option"] .swatch_row:first-child {
-    border-radius: 5px 0 0 0;
-}
-
-div[id*="swatch_container_option"] .swatch_row:last-child {
-=======
 .swatch_sub-menu_container .swatch_row:first-child {
     border-radius: 5px 0 0 0;
 }
 
 .swatch_sub-menu_container .swatch_row:last-child {
->>>>>>> 9f42f98a
     border-bottom: 0 !important;
     border-radius: 0 0 5px 5px;
 }
 
-<<<<<<< HEAD
-div[id*="swatch_container_option"] .swatch_row .swatch_row_name p {
-    padding-left: 12px;
-}
-
-div[id*="swatch_container_option"] .swatch_row .swatch_row_name {
-    background: #fff !important;
-}
-
-div[id*="swatch_container_option"] .swatch_row:hover .swatch_row_name {
-=======
 .swatch_sub-menu_container .swatch_row .swatch_row_name p {
     padding-left: 12px;
 }
@@ -145,7 +118,6 @@
 }
 
 .swatch_sub-menu_container .swatch_row:hover .swatch_row_name {
->>>>>>> 9f42f98a
     background: #fbfaf6 !important;
 }
 
