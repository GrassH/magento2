{
    "name": "magento/module-swatches",
    "description": "Add Swatches to Products",
    "config": {
        "sort-packages": true
    },
    "require": {
<<<<<<< HEAD
        "php": "^7.4||^8.1",
=======
        "php": "~8.1.0||~8.2.0",
>>>>>>> 8ef004d4
        "magento/framework": "*",
        "magento/module-backend": "*",
        "magento/module-catalog": "*",
        "magento/module-config": "*",
        "magento/module-configurable-product": "*",
        "magento/module-customer": "*",
        "magento/module-eav": "*",
        "magento/module-page-cache": "*",
        "magento/module-media-storage": "*",
        "magento/module-store": "*",
        "magento/module-theme": "*"
    },
    "suggest": {
        "magento/module-layered-navigation": "*",
        "magento/module-swatches-sample-data": "*"
    },
    "type": "magento2-module",
    "license": [
        "OSL-3.0",
        "AFL-3.0"
    ],
    "autoload": {
        "files": [
            "registration.php"
        ],
        "psr-4": {
            "Magento\\Swatches\\": ""
        }
    }
}<|MERGE_RESOLUTION|>--- conflicted
+++ resolved
@@ -5,11 +5,7 @@
         "sort-packages": true
     },
     "require": {
-<<<<<<< HEAD
-        "php": "^7.4||^8.1",
-=======
         "php": "~8.1.0||~8.2.0",
->>>>>>> 8ef004d4
         "magento/framework": "*",
         "magento/module-backend": "*",
         "magento/module-catalog": "*",
