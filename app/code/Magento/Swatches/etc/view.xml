<?xml version="1.0"?>
<!--
/**
* Copyright © 2015 Magento. All rights reserved.
* See COPYING.txt for license details.
*/
-->
<<<<<<< HEAD
<view xmlns:xsi="http://www.w3.org/2001/XMLSchema-instance" xsi:noNamespaceSchemaLocation="view.xsd">
=======
<view xmlns:xsi="http://www.w3.org/2001/XMLSchema-instance" xsi:noNamespaceSchemaLocation="../../Catalog/etc/view.xsd">
>>>>>>> 583613aa
    <media>
        <images module="Magento_Catalog">
            <image id="swatch_image" type="swatch_image">
                <width>30</width>
                <height>20</height>
            </image>
            <image id="swatch_thumb" type="swatch_thumb">
                <width>110</width>
                <height>90</height>
            </image>
            <image id="swatch_image_base" type="swatch_image">
                <width>30</width>
                <height>20</height>
            </image>
            <image id="swatch_thumb_base" type="swatch_thumb">
                <width>110</width>
                <height>90</height>
            </image>
        </images>
    </media>
</view><|MERGE_RESOLUTION|>--- conflicted
+++ resolved
@@ -5,11 +5,7 @@
 * See COPYING.txt for license details.
 */
 -->
-<<<<<<< HEAD
-<view xmlns:xsi="http://www.w3.org/2001/XMLSchema-instance" xsi:noNamespaceSchemaLocation="view.xsd">
-=======
 <view xmlns:xsi="http://www.w3.org/2001/XMLSchema-instance" xsi:noNamespaceSchemaLocation="../../Catalog/etc/view.xsd">
->>>>>>> 583613aa
     <media>
         <images module="Magento_Catalog">
             <image id="swatch_image" type="swatch_image">
