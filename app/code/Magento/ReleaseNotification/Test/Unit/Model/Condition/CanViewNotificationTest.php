--- conflicted
+++ resolved
@@ -20,24 +20,6 @@
     /** @var CanViewNotification */
     private $canViewNotification;
 
-<<<<<<< HEAD
-    /** @var  Logger|\PHPUnit\Framework\MockObject\MockObject */
-    private $viewerLoggerMock;
-
-    /** @var ProductMetadataInterface|\PHPUnit\Framework\MockObject\MockObject */
-    private $productMetadataMock;
-
-    /** @var Session|\PHPUnit\Framework\MockObject\MockObject */
-    private $sessionMock;
-
-    /** @var  Log|\PHPUnit\Framework\MockObject\MockObject */
-    private $logMock;
-
-    /** @var  $cacheStorageMock \PHPUnit\Framework\MockObject\MockObject|CacheInterface */
-    private $cacheStorageMock;
-
-    protected function setUp(): void
-=======
     /** @var Logger|MockObject */
     private $viewerLoggerMock;
 
@@ -54,7 +36,6 @@
     private $cacheStorageMock;
 
     public function setUp(): void
->>>>>>> b2f063af
     {
         $this->cacheStorageMock = $this->getMockBuilder(CacheInterface::class)
             ->getMockForAbstractClass();
@@ -69,7 +50,7 @@
             ->getMock();
         $this->productMetadataMock = $this->getMockBuilder(ProductMetadataInterface::class)
             ->disableOriginalConstructor()
-            ->getMockForAbstractClass();
+            ->getMock();
         $objectManager = new ObjectManager($this);
         $this->canViewNotification = $objectManager->getObject(
             CanViewNotification::class,
@@ -94,7 +75,7 @@
             ->method('load')
             ->with('release-notification-popup-1')
             ->willReturn("0");
-        $this->assertFalse($this->canViewNotification->isVisible([]));
+        $this->assertEquals(false, $this->canViewNotification->isVisible([]));
     }
 
     /**
