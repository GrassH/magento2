{
  "name": "magento/module-release-notification",
  "description": "N/A",
  "require": {
<<<<<<< HEAD
    "php": "~7.1.3||~7.2.0",
    "magento/module-user": "101.0.*",
    "magento/module-backend": "100.3.*",
    "magento/module-ui": "100.3.*",
    "magento/framework": "101.0.*"
=======
    "php": "7.0.2|7.0.4|~7.0.6|~7.1.0",
    "magento/module-user": "*",
    "magento/module-backend": "*",
    "magento/module-ui": "*",
    "magento/framework": "*"
>>>>>>> 81b10b7b
  },
  "suggest": {
    "magento/module-config": "*"
  },
  "type": "magento2-module",
  "license": [
    "OSL-3.0",
    "AFL-3.0"
  ],
  "autoload": {
    "files": [
      "registration.php"
    ],
    "psr-4": {
      "Magento\\ReleaseNotification\\": ""
    }
  }
}<|MERGE_RESOLUTION|>--- conflicted
+++ resolved
@@ -2,19 +2,11 @@
   "name": "magento/module-release-notification",
   "description": "N/A",
   "require": {
-<<<<<<< HEAD
     "php": "~7.1.3||~7.2.0",
-    "magento/module-user": "101.0.*",
-    "magento/module-backend": "100.3.*",
-    "magento/module-ui": "100.3.*",
-    "magento/framework": "101.0.*"
-=======
-    "php": "7.0.2|7.0.4|~7.0.6|~7.1.0",
     "magento/module-user": "*",
     "magento/module-backend": "*",
     "magento/module-ui": "*",
     "magento/framework": "*"
->>>>>>> 81b10b7b
   },
   "suggest": {
     "magento/module-config": "*"
