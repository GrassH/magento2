--- conflicted
+++ resolved
@@ -1,19 +1,6 @@
 {
     "name": "magento/module-release-notification",
     "description": "N/A",
-<<<<<<< HEAD
-    "require": {
-        "php": "~7.4.0||~8.1.0",
-        "magento/module-user": "*",
-        "magento/module-backend": "*",
-        "magento/module-ui": "*",
-        "magento/framework": "*"
-    },
-    "suggest": {
-        "magento/module-config": "*"
-    },
-=======
->>>>>>> 4c36116d
     "type": "magento2-module",
     "license": [
         "OSL-3.0",
