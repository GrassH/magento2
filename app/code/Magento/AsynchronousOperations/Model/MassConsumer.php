--- conflicted
+++ resolved
@@ -9,13 +9,6 @@
 namespace Magento\AsynchronousOperations\Model;
 
 use Magento\Framework\Registry;
-<<<<<<< HEAD
-use Psr\Log\LoggerInterface;
-use Magento\Framework\MessageQueue\MessageLockException;
-use Magento\Framework\MessageQueue\ConnectionLostException;
-use Magento\Framework\Exception\NotFoundException;
-=======
->>>>>>> f85e6644
 use Magento\Framework\MessageQueue\CallbackInvokerInterface;
 use Magento\Framework\MessageQueue\ConsumerConfigurationInterface;
 use Magento\Framework\MessageQueue\EnvelopeInterface;
@@ -53,22 +46,12 @@
      * Initialize dependencies.
      *
      * @param CallbackInvokerInterface $invoker
-<<<<<<< HEAD
-     * @param ResourceConnection $resource
-     * @param MessageController $messageController
-=======
->>>>>>> f85e6644
      * @param ConsumerConfigurationInterface $configuration
      * @param MassConsumerEnvelopeCallbackFactory $massConsumerEnvelopeCallback
      * @param Registry $registry
      */
     public function __construct(
         CallbackInvokerInterface $invoker,
-<<<<<<< HEAD
-        ResourceConnection $resource,
-        MessageController $messageController,
-=======
->>>>>>> f85e6644
         ConsumerConfigurationInterface $configuration,
         MassConsumerEnvelopeCallbackFactory $massConsumerEnvelopeCallback,
         Registry $registry = null
