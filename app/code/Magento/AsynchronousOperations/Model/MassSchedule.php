<?php
/**
 * Copyright © Magento, Inc. All rights reserved.
 * See COPYING.txt for license details.
 */
declare(strict_types=1);

namespace Magento\AsynchronousOperations\Model;

use Magento\AsynchronousOperations\Api\Data\AsyncResponseInterface;
use Magento\AsynchronousOperations\Api\Data\AsyncResponseInterfaceFactory;
use Magento\AsynchronousOperations\Api\Data\ItemStatusInterface;
use Magento\AsynchronousOperations\Api\Data\ItemStatusInterfaceFactory;
use Magento\AsynchronousOperations\Model\ResourceModel\Operation\OperationRepository;
use Magento\Authorization\Model\UserContextInterface;
use Magento\Framework\Bulk\BulkManagementInterface;
use Magento\Framework\DataObject\IdentityGeneratorInterface;
use Magento\Framework\Encryption\Encryptor;
<<<<<<< HEAD
use Magento\AsynchronousOperations\Api\SaveMultipleOperationsInterface;
=======
use Magento\Framework\Exception\BulkException;
use Magento\Framework\Exception\LocalizedException;
use Psr\Log\LoggerInterface;
>>>>>>> 047f5b94

/**
 * Class MassSchedule used for adding multiple entities as Operations to Bulk Management with the status tracking
 *
 * @SuppressWarnings(PHPMD.CouplingBetweenObjects) Suppressed without refactoring to not introduce BiC
 */
class MassSchedule
{
    /**
     * @var IdentityGeneratorInterface
     */
    private $identityService;

    /**
     * @var AsyncResponseInterfaceFactory
     */
    private $asyncResponseFactory;

    /**
     * @var ItemStatusInterfaceFactory
     */
    private $itemStatusInterfaceFactory;

    /**
     * @var BulkManagementInterface
     */
    private $bulkManagement;

    /**
     * @var LoggerInterface
     */
    private $logger;

    /**
     * @var OperationRepository
     */
    private $operationRepository;

    /**
     * @var UserContextInterface
     */
    private $userContext;

    /**
     * @var Encryptor
     */
    private $encryptor;

    /**
     * @var SaveMultipleOperationsInterface
     */
    private $saveMultipleOperations;

    /**
     * Initialize dependencies.
     *
     * @param IdentityGeneratorInterface $identityService
     * @param ItemStatusInterfaceFactory $itemStatusInterfaceFactory
     * @param AsyncResponseInterfaceFactory $asyncResponseFactory
     * @param BulkManagementInterface $bulkManagement
     * @param LoggerInterface $logger
     * @param OperationRepository $operationRepository
     * @param UserContextInterface $userContext
<<<<<<< HEAD
     * @param Encryptor|null $encryptor
     * @param SaveMultipleOperationsInterface $saveMultipleOperations
=======
     * @param Encryptor $encryptor
>>>>>>> 047f5b94
     */
    public function __construct(
        IdentityGeneratorInterface $identityService,
        ItemStatusInterfaceFactory $itemStatusInterfaceFactory,
        AsyncResponseInterfaceFactory $asyncResponseFactory,
        BulkManagementInterface $bulkManagement,
        LoggerInterface $logger,
        OperationRepository $operationRepository,
<<<<<<< HEAD
        UserContextInterface $userContext = null,
        Encryptor $encryptor = null,
        SaveMultipleOperationsInterface $saveMultipleOperations
=======
        UserContextInterface $userContext,
        Encryptor $encryptor
>>>>>>> 047f5b94
    ) {
        $this->identityService = $identityService;
        $this->itemStatusInterfaceFactory = $itemStatusInterfaceFactory;
        $this->asyncResponseFactory = $asyncResponseFactory;
        $this->bulkManagement = $bulkManagement;
        $this->logger = $logger;
        $this->operationRepository = $operationRepository;
<<<<<<< HEAD
        $this->userContext = $userContext ?: ObjectManager::getInstance()->get(UserContextInterface::class);
        $this->encryptor = $encryptor ?: ObjectManager::getInstance()->get(Encryptor::class);
        $this->saveMultipleOperations = $saveMultipleOperations;
=======
        $this->userContext = $userContext;
        $this->encryptor = $encryptor;
>>>>>>> 047f5b94
    }

    /**
     * Schedule new bulk operation based on the list of entities
     *
     * @param string $topicName
     * @param array $entitiesArray
     * @param string $groupId
     * @param string $userId
     * @return AsyncResponseInterface
     * @throws BulkException
     * @throws LocalizedException
     */
    public function publishMass($topicName, array $entitiesArray, $groupId = null, $userId = null)
    {
        $bulkDescription = __('Topic %1', $topicName);

        if ($userId == null) {
            $userId = $this->userContext->getUserId();
        }

        if ($groupId == null) {
            $groupId = $this->identityService->generateId();

            /** create new bulk without operations */
            if (!$this->bulkManagement->scheduleBulk($groupId, [], $bulkDescription, $userId)) {
                throw new LocalizedException(
                    __('Something went wrong while processing the request.')
                );
            }
        }

        $operations = [];
        $requestItems = [];
        $singleOperationsData = [];
        $bulkException = new BulkException();
        foreach ($entitiesArray as $key => $entityParams) {
            /** @var \Magento\AsynchronousOperations\Api\Data\ItemStatusInterface $requestItem */
            $requestItem = $this->itemStatusInterfaceFactory->create();

            try {
                $operation = $this->operationRepository->createByTopic($topicName, $entityParams, $groupId);
                $operations[] = $operation;
                $singleOperationsData[] = $operation->getData();
                $requestItem->setId($key);
                $requestItem->setStatus(ItemStatusInterface::STATUS_ACCEPTED);
                $requestItem->setDataHash(
                    $this->encryptor->hash($operation->getSerializedData(), Encryptor::HASH_VERSION_SHA256)
                );
                $requestItems[] = $requestItem;
            } catch (\Exception $exception) {
                $this->logger->error($exception);
                $requestItem->setId($key);
                $requestItem->setStatus(ItemStatusInterface::STATUS_REJECTED);
                $requestItem->setErrorMessage($exception);
                $requestItem->setErrorCode($exception);
                $requestItems[] = $requestItem;
                $bulkException->addException(new LocalizedException(
                    __('Error processing %key element of input data', ['key' => $key]),
                    $exception
                ));
            }
        }

        $this->saveMultipleOperations->execute($singleOperationsData);
        if (!$this->bulkManagement->scheduleBulk($groupId, $operations, $bulkDescription, $userId)) {
            throw new LocalizedException(
                __('Something went wrong while processing the request.')
            );
        }
        /** @var AsyncResponseInterface $asyncResponse */
        $asyncResponse = $this->asyncResponseFactory->create();
        $asyncResponse->setBulkUuid($groupId);
        $asyncResponse->setRequestItems($requestItems);

        if ($bulkException->wasErrorAdded()) {
            $asyncResponse->setErrors(true);
            $bulkException->addData($asyncResponse);
            throw $bulkException;
        } else {
            $asyncResponse->setErrors(false);
        }

        return $asyncResponse;
    }
}<|MERGE_RESOLUTION|>--- conflicted
+++ resolved
@@ -16,13 +16,10 @@
 use Magento\Framework\Bulk\BulkManagementInterface;
 use Magento\Framework\DataObject\IdentityGeneratorInterface;
 use Magento\Framework\Encryption\Encryptor;
-<<<<<<< HEAD
 use Magento\AsynchronousOperations\Api\SaveMultipleOperationsInterface;
-=======
 use Magento\Framework\Exception\BulkException;
 use Magento\Framework\Exception\LocalizedException;
 use Psr\Log\LoggerInterface;
->>>>>>> 047f5b94
 
 /**
  * Class MassSchedule used for adding multiple entities as Operations to Bulk Management with the status tracking
@@ -86,12 +83,8 @@
      * @param LoggerInterface $logger
      * @param OperationRepository $operationRepository
      * @param UserContextInterface $userContext
-<<<<<<< HEAD
-     * @param Encryptor|null $encryptor
+     * @param Encryptor $encryptor
      * @param SaveMultipleOperationsInterface $saveMultipleOperations
-=======
-     * @param Encryptor $encryptor
->>>>>>> 047f5b94
      */
     public function __construct(
         IdentityGeneratorInterface $identityService,
@@ -100,14 +93,9 @@
         BulkManagementInterface $bulkManagement,
         LoggerInterface $logger,
         OperationRepository $operationRepository,
-<<<<<<< HEAD
-        UserContextInterface $userContext = null,
-        Encryptor $encryptor = null,
+        UserContextInterface $userContext,
+        Encryptor $encryptor,
         SaveMultipleOperationsInterface $saveMultipleOperations
-=======
-        UserContextInterface $userContext,
-        Encryptor $encryptor
->>>>>>> 047f5b94
     ) {
         $this->identityService = $identityService;
         $this->itemStatusInterfaceFactory = $itemStatusInterfaceFactory;
@@ -115,14 +103,9 @@
         $this->bulkManagement = $bulkManagement;
         $this->logger = $logger;
         $this->operationRepository = $operationRepository;
-<<<<<<< HEAD
-        $this->userContext = $userContext ?: ObjectManager::getInstance()->get(UserContextInterface::class);
-        $this->encryptor = $encryptor ?: ObjectManager::getInstance()->get(Encryptor::class);
-        $this->saveMultipleOperations = $saveMultipleOperations;
-=======
         $this->userContext = $userContext;
         $this->encryptor = $encryptor;
->>>>>>> 047f5b94
+        $this->saveMultipleOperations = $saveMultipleOperations;
     }
 
     /**
