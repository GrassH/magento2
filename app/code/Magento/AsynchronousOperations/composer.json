{
    "name": "magento/module-asynchronous-operations",
    "description": "N/A",
    "type": "magento2-module",
    "license": [
        "OSL-3.0",
        "AFL-3.0"
    ],
    "config": {
        "sort-packages": true
    },
    "version": "100.4.5",
    "require": {
<<<<<<< HEAD
        "magento/framework": "*",
        "magento/framework-message-queue": "*",
        "magento/framework-bulk": "*",
        "magento/module-authorization": "*",
        "magento/module-backend": "*",
        "magento/module-ui": "*",
        "php": "~8.1.0||~8.2.0"
=======
        "magento/framework": "103.0.*",
        "magento/framework-message-queue": "100.4.*",
        "magento/framework-bulk": "101.0.*",
        "magento/module-authorization": "100.4.*",
        "magento/module-backend": "102.0.*",
        "magento/module-ui": "101.2.*",
        "php": "~7.4.0||~8.1.0"
>>>>>>> 1df45659
    },
    "suggest": {
        "magento/module-admin-notification": "100.4.*",
        "magento/module-logging": "*"
    },
    "autoload": {
        "files": [
            "registration.php"
        ],
        "psr-4": {
            "Magento\\AsynchronousOperations\\": ""
        }
    }
}
<|MERGE_RESOLUTION|>--- conflicted
+++ resolved
@@ -11,23 +11,13 @@
     },
     "version": "100.4.5",
     "require": {
-<<<<<<< HEAD
-        "magento/framework": "*",
-        "magento/framework-message-queue": "*",
-        "magento/framework-bulk": "*",
-        "magento/module-authorization": "*",
-        "magento/module-backend": "*",
-        "magento/module-ui": "*",
-        "php": "~8.1.0||~8.2.0"
-=======
         "magento/framework": "103.0.*",
         "magento/framework-message-queue": "100.4.*",
         "magento/framework-bulk": "101.0.*",
         "magento/module-authorization": "100.4.*",
         "magento/module-backend": "102.0.*",
         "magento/module-ui": "101.2.*",
-        "php": "~7.4.0||~8.1.0"
->>>>>>> 1df45659
+        "php": "~8.1.0||~8.2.0"
     },
     "suggest": {
         "magento/module-admin-notification": "100.4.*",
