<?php declare(strict_types=1);
/**
 * Copyright © Magento, Inc. All rights reserved.
 * See COPYING.txt for license details.
 */

namespace Magento\AsynchronousOperations\Test\Unit\Ui\Component\Operation;

use Magento\AsynchronousOperations\Model\BulkSummary;
use Magento\AsynchronousOperations\Model\Operation\Details;
use Magento\AsynchronousOperations\Model\ResourceModel\Bulk\Collection;
use Magento\AsynchronousOperations\Model\ResourceModel\Bulk\CollectionFactory;
use Magento\AsynchronousOperations\Ui\Component\Operation\DataProvider;
use Magento\Framework\App\RequestInterface;
use Magento\Framework\TestFramework\Unit\Helper\ObjectManager;
use PHPUnit\Framework\MockObject\MockObject;
use PHPUnit\Framework\TestCase;

class DataProviderTest extends TestCase
{
    /**
     * @var DataProvider
     */
    private $dataProvider;

    /**
<<<<<<< HEAD
     * @var \PHPUnit\Framework\MockObject\MockObject
=======
     * @var MockObject
>>>>>>> b2f063af
     */
    private $bulkCollectionFactoryMock;

    /**
<<<<<<< HEAD
     * @var \PHPUnit\Framework\MockObject\MockObject
=======
     * @var MockObject
>>>>>>> b2f063af
     */
    private $bulkCollectionMock;

    /**
<<<<<<< HEAD
     * @var \PHPUnit\Framework\MockObject\MockObject
=======
     * @var MockObject
>>>>>>> b2f063af
     */
    private $operationDetailsMock;

    /**
<<<<<<< HEAD
     * @var \PHPUnit\Framework\MockObject\MockObject
=======
     * @var MockObject
>>>>>>> b2f063af
     */
    private $requestMock;

    /**
<<<<<<< HEAD
     * @var \PHPUnit\Framework\MockObject\MockObject
=======
     * @var MockObject
>>>>>>> b2f063af
     */
    private $bulkMock;

    /**
     * Set up
     *
     * @return void
     */
    protected function setUp(): void
    {
        $helper = new ObjectManager($this);

        $this->bulkCollectionFactoryMock = $this->createPartialMock(
            CollectionFactory::class,
            ['create']
        );
        $this->bulkCollectionMock = $this->createMock(
            Collection::class
        );
        $this->operationDetailsMock = $this->createMock(Details::class);
        $this->bulkMock = $this->createMock(BulkSummary::class);
        $this->requestMock = $this->createMock(RequestInterface::class);

        $this->bulkCollectionFactoryMock
            ->expects($this->once())
            ->method('create')
            ->willReturn($this->bulkCollectionMock);

        $this->dataProvider = $helper->getObject(
            DataProvider::class,
            [
                'name' => 'test-name',
                'bulkCollectionFactory' => $this->bulkCollectionFactoryMock,
                'operationDetails' => $this->operationDetailsMock,
                'request' => $this->requestMock
            ]
        );
    }

    public function testGetData()
    {
        $testData = [
            'id' => '1',
            'uuid' => 'bulk-uuid1',
            'user_id' => '2',
            'description' => 'Description'
        ];
        $testOperationData = [
            'operations_total' => 2,
            'operations_successful' => 1,
            'operations_failed' => 2
        ];
        $testSummaryData = [
            'summary' => '2 items selected for mass update, 1 successfully updated, 2 failed to update'
        ];
        $resultData[$testData['id']] = array_merge($testData, $testOperationData, $testSummaryData);

        $this->bulkCollectionMock
            ->expects($this->once())
            ->method('getItems')
            ->willReturn([$this->bulkMock]);
        $this->bulkMock
            ->expects($this->once())
            ->method('getData')
            ->willReturn($testData);
        $this->operationDetailsMock
            ->expects($this->once())
            ->method('getDetails')
            ->with($testData['uuid'])
            ->willReturn($testOperationData);
        $this->bulkMock
            ->expects($this->once())
            ->method('getBulkId')
            ->willReturn($testData['id']);

        $expectedResult = $this->dataProvider->getData();
        $this->assertEquals($resultData, $expectedResult);
    }

    public function testPrepareMeta()
    {
        $resultData['retriable_operations']['arguments']['data']['disabled'] = true;
        $resultData['failed_operations']['arguments']['data']['disabled'] = true;
        $testData = [
            'uuid' => 'bulk-uuid1',
            'failed_retriable' => 0,
            'failed_not_retriable' => 0
        ];

        $this->requestMock
            ->expects($this->once())
            ->method('getParam')
            ->willReturn($testData['uuid']);
        $this->operationDetailsMock
            ->expects($this->once())
            ->method('getDetails')
            ->with($testData['uuid'])
            ->willReturn($testData);

        $expectedResult = $this->dataProvider->prepareMeta([]);
        $this->assertEquals($resultData, $expectedResult);
    }
}<|MERGE_RESOLUTION|>--- conflicted
+++ resolved
@@ -24,47 +24,27 @@
     private $dataProvider;
 
     /**
-<<<<<<< HEAD
-     * @var \PHPUnit\Framework\MockObject\MockObject
-=======
      * @var MockObject
->>>>>>> b2f063af
      */
     private $bulkCollectionFactoryMock;
 
     /**
-<<<<<<< HEAD
-     * @var \PHPUnit\Framework\MockObject\MockObject
-=======
      * @var MockObject
->>>>>>> b2f063af
      */
     private $bulkCollectionMock;
 
     /**
-<<<<<<< HEAD
-     * @var \PHPUnit\Framework\MockObject\MockObject
-=======
      * @var MockObject
->>>>>>> b2f063af
      */
     private $operationDetailsMock;
 
     /**
-<<<<<<< HEAD
-     * @var \PHPUnit\Framework\MockObject\MockObject
-=======
      * @var MockObject
->>>>>>> b2f063af
      */
     private $requestMock;
 
     /**
-<<<<<<< HEAD
-     * @var \PHPUnit\Framework\MockObject\MockObject
-=======
      * @var MockObject
->>>>>>> b2f063af
      */
     private $bulkMock;
 
