<?php
/**
 * Copyright © Magento, Inc. All rights reserved.
 * See COPYING.txt for license details.
 */
declare(strict_types=1);

namespace Magento\AsynchronousOperations\Test\Unit\Model;

<<<<<<< HEAD
use Magento\AsynchronousOperations\Api\Data\BulkSummaryInterface;
use Magento\AsynchronousOperations\Api\Data\OperationInterface;
use Magento\AsynchronousOperations\Model\BulkStatus;
use Magento\AsynchronousOperations\Model\BulkStatus\CalculatedStatusSql;
use Magento\AsynchronousOperations\Model\ResourceModel\Bulk\Collection as BulkCollection;
use Magento\AsynchronousOperations\Model\ResourceModel\Bulk\CollectionFactory as BulkCollectionFactory;
use Magento\AsynchronousOperations\Model\ResourceModel\Operation\Collection as OperationCollection;
use Magento\AsynchronousOperations\Model\ResourceModel\Operation\CollectionFactory as OperationCollectionFactory;
use Magento\Framework\App\ResourceConnection;
use Magento\Framework\DB\Adapter\AdapterInterface;
use Magento\Framework\DB\Select;
=======
use Magento\AsynchronousOperations\Api\Data\BulkOperationsStatusInterfaceFactory;
use Magento\AsynchronousOperations\Api\Data\BulkSummaryInterface;
use Magento\AsynchronousOperations\Api\Data\DetailedBulkOperationsStatusInterfaceFactory;
use Magento\AsynchronousOperations\Api\Data\OperationInterface;
use Magento\AsynchronousOperations\Model\BulkStatus;
use Magento\AsynchronousOperations\Model\BulkStatus\CalculatedStatusSql;
use Magento\AsynchronousOperations\Model\ResourceModel\Bulk\CollectionFactory;
use Magento\AsynchronousOperations\Model\ResourceModel\Operation\Collection;
use Magento\Framework\App\ResourceConnection;
use Magento\Framework\DB\Adapter\AdapterInterface;
use Magento\Framework\DB\Select;
use Magento\Framework\EntityManager\EntityManager;
>>>>>>> 0423eae6
use Magento\Framework\EntityManager\EntityMetadataInterface;
use Magento\Framework\EntityManager\MetadataPool;
use PHPUnit\Framework\MockObject\MockObject;
use PHPUnit\Framework\TestCase;

/**
 * Unit tests for Magento\AsynchronousOperations\Model\BulkStatus class.
 *
 * @SuppressWarnings(PHPMD.CouplingBetweenObjects)
 */
class BulkStatusTest extends TestCase
{
    /**
     * @var BulkStatus
     */
    private $model;

    /**
<<<<<<< HEAD
     * @var BulkCollectionFactory|MockObject
=======
     * @var MockObject
>>>>>>> 0423eae6
     */
    private $bulkCollectionFactory;

    /**
<<<<<<< HEAD
     * @var OperationCollectionFactory|MockObject
=======
     * @var MockObject
>>>>>>> 0423eae6
     */
    private $operationCollectionFactory;

    /**
<<<<<<< HEAD
     * @var OperationInterface|MockObject
=======
     * @var MockObject
>>>>>>> 0423eae6
     */
    private $operationMock;

    /**
<<<<<<< HEAD
     * @var BulkSummaryInterface|MockObject
=======
     * @var MockObject
>>>>>>> 0423eae6
     */
    private $bulkMock;

    /**
<<<<<<< HEAD
     * @var ResourceConnection|MockObject
=======
     * @var MockObject
>>>>>>> 0423eae6
     */
    private $resourceConnectionMock;

    /**
<<<<<<< HEAD
     * @var CalculatedStatusSql|MockObject
=======
     * @var MockObject
>>>>>>> 0423eae6
     */
    private $calculatedStatusSqlMock;

    /**
<<<<<<< HEAD
     * @var MetadataPool|MockObject
=======
     * @var MockObject
>>>>>>> 0423eae6
     */
    private $metadataPoolMock;

    /**
<<<<<<< HEAD
     * @var EntityMetadataInterface|MockObject
=======
     * @var MockObject
     */
    private $bulkDetailedFactory;

    /**
     * @var MockObject
     */
    private $bulkShortFactory;

    /**
     * @var MockObject
>>>>>>> 0423eae6
     */
    private $entityMetadataMock;

    /**
<<<<<<< HEAD
     * @var AdapterInterface|MockObject
=======
     * @var MockObject
>>>>>>> 0423eae6
     */
    private $connectionMock;

    /**
<<<<<<< HEAD
     * @inheritdoc
     */
    protected function setUp()
    {
        $this->bulkCollectionFactory = $this->createPartialMock(BulkCollectionFactory::class, ['create']);
        $this->operationCollectionFactory = $this->createPartialMock(OperationCollectionFactory::class, ['create']);
        $this->operationMock = $this->createMock(OperationInterface::class);
        $this->bulkMock = $this->createMock(BulkSummaryInterface::class);
        $this->resourceConnectionMock = $this->createMock(ResourceConnection::class);
        $this->calculatedStatusSqlMock = $this->createMock(CalculatedStatusSql::class);
        $this->metadataPoolMock = $this->createMock(MetadataPool::class);
        $this->entityMetadataMock = $this->createMock(EntityMetadataInterface::class);
        $this->connectionMock = $this->createMock(AdapterInterface::class);
=======
     * @var MockObject
     */
    private $connectionMock;

    protected function setUp(): void
    {
        $this->bulkCollectionFactory = $this->createPartialMock(
            CollectionFactory::class,
            ['create']
        );
        $this->operationCollectionFactory = $this->createPartialMock(
            \Magento\AsynchronousOperations\Model\ResourceModel\Operation\CollectionFactory::class,
            ['create']
        );
        $this->operationMock = $this->getMockForAbstractClass(OperationInterface::class);
        $this->bulkMock = $this->getMockForAbstractClass(BulkSummaryInterface::class);
        $this->resourceConnectionMock = $this->createMock(ResourceConnection::class);
        $this->calculatedStatusSqlMock = $this->createMock(
            CalculatedStatusSql::class
        );
        $this->metadataPoolMock = $this->createMock(MetadataPool::class);
        $this->bulkDetailedFactory = $this->createPartialMock(
            DetailedBulkOperationsStatusInterfaceFactory ::class,
            ['create']
        );
        $this->bulkShortFactory = $this->createPartialMock(
            BulkOperationsStatusInterfaceFactory::class,
            ['create']
        );
        $this->entityManager = $this->createMock(EntityManager::class);

        $this->entityMetadataMock = $this->getMockForAbstractClass(EntityMetadataInterface::class);
        $this->connectionMock = $this->getMockForAbstractClass(AdapterInterface::class);
>>>>>>> 0423eae6

        $this->model = new BulkStatus(
            $this->bulkCollectionFactory,
            $this->operationCollectionFactory,
            $this->resourceConnectionMock,
            $this->calculatedStatusSqlMock,
            $this->metadataPoolMock
        );
    }

    /**
     * @param int|null $failureType
     * @param array $failureCodes
     * @return void
     * @dataProvider getFailedOperationsByBulkIdDataProvider
     */
    public function testGetFailedOperationsByBulkId($failureType, $failureCodes): void
    {
        $bulkUuid = 'bulk-1';
<<<<<<< HEAD
        $operationCollection = $this->createMock(OperationCollection::class);
=======
        $operationCollection = $this->createMock(
            Collection::class
        );
>>>>>>> 0423eae6
        $this->operationCollectionFactory->expects($this->once())->method('create')->willReturn($operationCollection);
        $operationCollection
            ->expects($this->at(0))
            ->method('addFieldToFilter')
            ->with('bulk_uuid', $bulkUuid)
            ->willReturnSelf();
        $operationCollection
            ->expects($this->at(1))
            ->method('addFieldToFilter')
            ->with('status', $failureCodes)
            ->willReturnSelf();
        $operationCollection->expects($this->once())->method('getItems')->willReturn([$this->operationMock]);
        $this->assertEquals([$this->operationMock], $this->model->getFailedOperationsByBulkId($bulkUuid, $failureType));
    }

    /**
     * @return void
     */
    public function testGetOperationsCountByBulkIdAndStatus(): void
    {
        $bulkUuid = 'bulk-1';
        $status = 1354;
        $size = 32;

<<<<<<< HEAD
        $operationCollection = $this->createMock(OperationCollection::class);
=======
        $operationCollection = $this->createMock(
            Collection::class
        );
>>>>>>> 0423eae6
        $this->operationCollectionFactory->expects($this->once())->method('create')->willReturn($operationCollection);
        $operationCollection
            ->expects($this->at(0))
            ->method('addFieldToFilter')
            ->with('bulk_uuid', $bulkUuid)
            ->willReturnSelf();
        $operationCollection
            ->expects($this->at(1))
            ->method('addFieldToFilter')
            ->with('status', $status)
            ->willReturnSelf();
        $operationCollection
            ->expects($this->once())
            ->method('getSize')
            ->willReturn($size);
        $this->assertEquals($size, $this->model->getOperationsCountByBulkIdAndStatus($bulkUuid, $status));
    }

    /**
     * @return void
     */
    public function testGetOperationsCountByBulkIdAndOpenStatus(): void
    {
        $bulkUuid = 'bulk-2';
        $status = OperationInterface::STATUS_TYPE_OPEN;
        $size = 32;

        $operationCollection = $this->createMock(OperationCollection::class);
        $this->operationCollectionFactory
            ->expects($this->once())
            ->method('create')
            ->willReturn($operationCollection);
        $operationCollection
            ->expects($this->exactly(3))
            ->method('addFieldToFilter')
            ->withConsecutive(
                ['bulk_uuid', $bulkUuid],
                ['bulk_uuid', $bulkUuid],
                ['status', $status]
            )
            ->willReturnSelf();
        $operationCollection
            ->expects($this->exactly(2))
            ->method('getSize')
            ->willReturn($size);
        $operationCollection
            ->expects($this->once())
            ->method('clear')
            ->willReturnSelf();
        $this->assertEquals($size, $this->model->getOperationsCountByBulkIdAndStatus($bulkUuid, $status));
    }

    /**
     * @return void
     */
    public function testGetNotStartedOperationsCountByBulkIdAndOpenStatus(): void
    {
        $bulkUuid = 'bulk-3';
        $bulkOperationCount = 3;
        $status = OperationInterface::STATUS_TYPE_OPEN;
        $size = 0;

        $operationCollection = $this->createMock(OperationCollection::class);
        $this->operationCollectionFactory
            ->expects($this->once())
            ->method('create')
            ->willReturn($operationCollection);
        $operationCollection
            ->expects($this->once())
            ->method('addFieldToFilter')
            ->with('bulk_uuid', $bulkUuid)
            ->willReturnSelf();
        $operationCollection
            ->expects($this->once())
            ->method('getSize')
            ->willReturn($size);

        $connectionName = 'connection_name';
        $entityType = BulkSummaryInterface::class;
        $this->metadataPoolMock
            ->expects($this->once())
            ->method('getMetadata')
            ->with($entityType)
            ->willReturn($this->entityMetadataMock);
        $this->entityMetadataMock
            ->expects($this->once())
            ->method('getEntityConnectionName')
            ->willReturn($connectionName);
        $this->resourceConnectionMock
            ->expects($this->once())
            ->method('getConnectionByName')
            ->with($connectionName)
            ->willReturn($this->connectionMock);
        $selectMock = $this->createMock(Select::class);
        $selectMock
            ->expects($this->once())
            ->method('from')
            ->willReturnSelf();
        $selectMock
            ->expects($this->once())
            ->method('where')
            ->with('uuid = ?', $bulkUuid)
            ->willReturnSelf();
        $this->connectionMock
            ->expects($this->once())
            ->method('select')
            ->willReturn($selectMock);
        $this->connectionMock
            ->expects($this->once())
            ->method('fetchOne')
            ->with($selectMock)
            ->willReturn($bulkOperationCount);

        $this->assertEquals($bulkOperationCount, $this->model->getOperationsCountByBulkIdAndStatus($bulkUuid, $status));
    }

    /**
     * @return array
     */
    public function getFailedOperationsByBulkIdDataProvider(): array
    {
        return [
            [1, [1]],
            [
                null,
                [
                    OperationInterface::STATUS_TYPE_RETRIABLY_FAILED,
                    OperationInterface::STATUS_TYPE_NOT_RETRIABLY_FAILED,
                ],
            ],
        ];
    }

    /**
     * @return void
     */
    public function testGetBulksByUser(): void
    {
        $userId = 1;
        $selectMock = $this->createMock(Select::class);
<<<<<<< HEAD
        $bulkCollection = $this->createMock(BulkCollection::class);
=======
        $bulkCollection = $this->createMock(\Magento\AsynchronousOperations\Model\ResourceModel\Bulk\Collection::class);
>>>>>>> 0423eae6
        $bulkCollection->expects($this->once())->method('getSelect')->willReturn($selectMock);
        $selectMock->expects($this->once())->method('columns')->willReturnSelf();
        $selectMock->expects($this->once())->method('order')->willReturnSelf();
        $this->bulkCollectionFactory->expects($this->once())->method('create')->willReturn($bulkCollection);
        $bulkCollection->expects($this->once())->method('addFieldToFilter')->with('user_id', $userId)->willReturnSelf();
        $bulkCollection->expects($this->once())->method('getItems')->willReturn([$this->bulkMock]);
        $this->assertEquals([$this->bulkMock], $this->model->getBulksByUser($userId));
    }

    /**
     * @return void
     */
    public function testGetBulksStatus(): void
    {
        $bulkUuid = 'bulk-1';
<<<<<<< HEAD
        $allProcessedOperationCollection = $this->createMock(OperationCollection::class);
        $completeOperationCollection = $this->createMock(OperationCollection::class);
=======
        $allProcessedOperationCollection = $this->createMock(
            Collection::class
        );

        $completeOperationCollection = $this->createMock(
            Collection::class
        );
>>>>>>> 0423eae6

        $connectionName = 'connection_name';
        $entityType = BulkSummaryInterface::class;
        $this->metadataPoolMock
            ->expects($this->once())
            ->method('getMetadata')
            ->with($entityType)
            ->willReturn($this->entityMetadataMock);
        $this->entityMetadataMock
            ->expects($this->once())
            ->method('getEntityConnectionName')
            ->willReturn($connectionName);
        $this->resourceConnectionMock
            ->expects($this->once())
            ->method('getConnectionByName')
            ->with($connectionName)
            ->willReturn($this->connectionMock);

        $selectMock = $this->createMock(Select::class);
        $selectMock->expects($this->once())->method('from')->willReturnSelf();
        $selectMock->expects($this->once())->method('where')->with('uuid = ?', $bulkUuid)->willReturnSelf();
        $this->connectionMock->expects($this->once())->method('select')->willReturn($selectMock);
        $this->connectionMock->expects($this->once())->method('fetchOne')->with($selectMock)->willReturn(10);

        $this->operationCollectionFactory
            ->expects($this->at(0))
            ->method('create')
            ->willReturn($allProcessedOperationCollection);
        $this->operationCollectionFactory
            ->expects($this->at(1))
            ->method('create')
            ->willReturn($completeOperationCollection);
        $allProcessedOperationCollection
            ->expects($this->once())
            ->method('addFieldToFilter')
            ->with('bulk_uuid', $bulkUuid)
            ->willReturnSelf();
        $allProcessedOperationCollection->expects($this->once())->method('getSize')->willReturn(5);

        $completeOperationCollection
            ->expects($this->at(0))
            ->method('addFieldToFilter')
            ->with('bulk_uuid', $bulkUuid)
            ->willReturnSelf();
        $completeOperationCollection
            ->expects($this->at(1))
            ->method('addFieldToFilter')
            ->with('status', OperationInterface::STATUS_TYPE_COMPLETE)
            ->willReturnSelf();
        $completeOperationCollection->method('getSize')->willReturn(5);
        $this->assertEquals(BulkSummaryInterface::IN_PROGRESS, $this->model->getBulkStatus($bulkUuid));
    }
}<|MERGE_RESOLUTION|>--- conflicted
+++ resolved
@@ -7,7 +7,6 @@
 
 namespace Magento\AsynchronousOperations\Test\Unit\Model;
 
-<<<<<<< HEAD
 use Magento\AsynchronousOperations\Api\Data\BulkSummaryInterface;
 use Magento\AsynchronousOperations\Api\Data\OperationInterface;
 use Magento\AsynchronousOperations\Model\BulkStatus;
@@ -19,20 +18,6 @@
 use Magento\Framework\App\ResourceConnection;
 use Magento\Framework\DB\Adapter\AdapterInterface;
 use Magento\Framework\DB\Select;
-=======
-use Magento\AsynchronousOperations\Api\Data\BulkOperationsStatusInterfaceFactory;
-use Magento\AsynchronousOperations\Api\Data\BulkSummaryInterface;
-use Magento\AsynchronousOperations\Api\Data\DetailedBulkOperationsStatusInterfaceFactory;
-use Magento\AsynchronousOperations\Api\Data\OperationInterface;
-use Magento\AsynchronousOperations\Model\BulkStatus;
-use Magento\AsynchronousOperations\Model\BulkStatus\CalculatedStatusSql;
-use Magento\AsynchronousOperations\Model\ResourceModel\Bulk\CollectionFactory;
-use Magento\AsynchronousOperations\Model\ResourceModel\Operation\Collection;
-use Magento\Framework\App\ResourceConnection;
-use Magento\Framework\DB\Adapter\AdapterInterface;
-use Magento\Framework\DB\Select;
-use Magento\Framework\EntityManager\EntityManager;
->>>>>>> 0423eae6
 use Magento\Framework\EntityManager\EntityMetadataInterface;
 use Magento\Framework\EntityManager\MetadataPool;
 use PHPUnit\Framework\MockObject\MockObject;
@@ -51,101 +36,54 @@
     private $model;
 
     /**
-<<<<<<< HEAD
      * @var BulkCollectionFactory|MockObject
-=======
-     * @var MockObject
->>>>>>> 0423eae6
      */
     private $bulkCollectionFactory;
 
     /**
-<<<<<<< HEAD
      * @var OperationCollectionFactory|MockObject
-=======
-     * @var MockObject
->>>>>>> 0423eae6
      */
     private $operationCollectionFactory;
 
     /**
-<<<<<<< HEAD
      * @var OperationInterface|MockObject
-=======
-     * @var MockObject
->>>>>>> 0423eae6
      */
     private $operationMock;
 
     /**
-<<<<<<< HEAD
      * @var BulkSummaryInterface|MockObject
-=======
-     * @var MockObject
->>>>>>> 0423eae6
      */
     private $bulkMock;
 
     /**
-<<<<<<< HEAD
      * @var ResourceConnection|MockObject
-=======
-     * @var MockObject
->>>>>>> 0423eae6
      */
     private $resourceConnectionMock;
 
     /**
-<<<<<<< HEAD
      * @var CalculatedStatusSql|MockObject
-=======
-     * @var MockObject
->>>>>>> 0423eae6
      */
     private $calculatedStatusSqlMock;
 
     /**
-<<<<<<< HEAD
      * @var MetadataPool|MockObject
-=======
-     * @var MockObject
->>>>>>> 0423eae6
      */
     private $metadataPoolMock;
 
     /**
-<<<<<<< HEAD
      * @var EntityMetadataInterface|MockObject
-=======
-     * @var MockObject
-     */
-    private $bulkDetailedFactory;
-
-    /**
-     * @var MockObject
-     */
-    private $bulkShortFactory;
-
-    /**
-     * @var MockObject
->>>>>>> 0423eae6
      */
     private $entityMetadataMock;
 
     /**
-<<<<<<< HEAD
      * @var AdapterInterface|MockObject
-=======
-     * @var MockObject
->>>>>>> 0423eae6
      */
     private $connectionMock;
 
     /**
-<<<<<<< HEAD
      * @inheritdoc
      */
-    protected function setUp()
+    protected function setUp(): void
     {
         $this->bulkCollectionFactory = $this->createPartialMock(BulkCollectionFactory::class, ['create']);
         $this->operationCollectionFactory = $this->createPartialMock(OperationCollectionFactory::class, ['create']);
@@ -156,41 +94,6 @@
         $this->metadataPoolMock = $this->createMock(MetadataPool::class);
         $this->entityMetadataMock = $this->createMock(EntityMetadataInterface::class);
         $this->connectionMock = $this->createMock(AdapterInterface::class);
-=======
-     * @var MockObject
-     */
-    private $connectionMock;
-
-    protected function setUp(): void
-    {
-        $this->bulkCollectionFactory = $this->createPartialMock(
-            CollectionFactory::class,
-            ['create']
-        );
-        $this->operationCollectionFactory = $this->createPartialMock(
-            \Magento\AsynchronousOperations\Model\ResourceModel\Operation\CollectionFactory::class,
-            ['create']
-        );
-        $this->operationMock = $this->getMockForAbstractClass(OperationInterface::class);
-        $this->bulkMock = $this->getMockForAbstractClass(BulkSummaryInterface::class);
-        $this->resourceConnectionMock = $this->createMock(ResourceConnection::class);
-        $this->calculatedStatusSqlMock = $this->createMock(
-            CalculatedStatusSql::class
-        );
-        $this->metadataPoolMock = $this->createMock(MetadataPool::class);
-        $this->bulkDetailedFactory = $this->createPartialMock(
-            DetailedBulkOperationsStatusInterfaceFactory ::class,
-            ['create']
-        );
-        $this->bulkShortFactory = $this->createPartialMock(
-            BulkOperationsStatusInterfaceFactory::class,
-            ['create']
-        );
-        $this->entityManager = $this->createMock(EntityManager::class);
-
-        $this->entityMetadataMock = $this->getMockForAbstractClass(EntityMetadataInterface::class);
-        $this->connectionMock = $this->getMockForAbstractClass(AdapterInterface::class);
->>>>>>> 0423eae6
 
         $this->model = new BulkStatus(
             $this->bulkCollectionFactory,
@@ -210,13 +113,7 @@
     public function testGetFailedOperationsByBulkId($failureType, $failureCodes): void
     {
         $bulkUuid = 'bulk-1';
-<<<<<<< HEAD
         $operationCollection = $this->createMock(OperationCollection::class);
-=======
-        $operationCollection = $this->createMock(
-            Collection::class
-        );
->>>>>>> 0423eae6
         $this->operationCollectionFactory->expects($this->once())->method('create')->willReturn($operationCollection);
         $operationCollection
             ->expects($this->at(0))
@@ -241,13 +138,7 @@
         $status = 1354;
         $size = 32;
 
-<<<<<<< HEAD
         $operationCollection = $this->createMock(OperationCollection::class);
-=======
-        $operationCollection = $this->createMock(
-            Collection::class
-        );
->>>>>>> 0423eae6
         $this->operationCollectionFactory->expects($this->once())->method('create')->willReturn($operationCollection);
         $operationCollection
             ->expects($this->at(0))
@@ -388,11 +279,7 @@
     {
         $userId = 1;
         $selectMock = $this->createMock(Select::class);
-<<<<<<< HEAD
         $bulkCollection = $this->createMock(BulkCollection::class);
-=======
-        $bulkCollection = $this->createMock(\Magento\AsynchronousOperations\Model\ResourceModel\Bulk\Collection::class);
->>>>>>> 0423eae6
         $bulkCollection->expects($this->once())->method('getSelect')->willReturn($selectMock);
         $selectMock->expects($this->once())->method('columns')->willReturnSelf();
         $selectMock->expects($this->once())->method('order')->willReturnSelf();
@@ -408,18 +295,8 @@
     public function testGetBulksStatus(): void
     {
         $bulkUuid = 'bulk-1';
-<<<<<<< HEAD
         $allProcessedOperationCollection = $this->createMock(OperationCollection::class);
         $completeOperationCollection = $this->createMock(OperationCollection::class);
-=======
-        $allProcessedOperationCollection = $this->createMock(
-            Collection::class
-        );
-
-        $completeOperationCollection = $this->createMock(
-            Collection::class
-        );
->>>>>>> 0423eae6
 
         $connectionName = 'connection_name';
         $entityType = BulkSummaryInterface::class;
