--- conflicted
+++ resolved
@@ -23,20 +23,12 @@
     private $model;
 
     /**
-<<<<<<< HEAD
-     * @var \PHPUnit\Framework\MockObject\MockObject
-=======
      * @var MockObject
->>>>>>> b2f063af
      */
     private $bulkCollectionFactoryMock;
 
     /**
-<<<<<<< HEAD
-     * @var \PHPUnit\Framework\MockObject\MockObject
-=======
      * @var MockObject
->>>>>>> b2f063af
      */
     private $userContextMock;
 
