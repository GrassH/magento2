<?php declare(strict_types=1);
/**
 * Copyright © Magento, Inc. All rights reserved.
 * See COPYING.txt for license details.
 */
namespace Magento\AsynchronousOperations\Test\Unit\Model;

use Magento\AsynchronousOperations\Api\Data\OperationInterface;
use Magento\AsynchronousOperations\Api\Data\OperationInterfaceFactory;
use Magento\AsynchronousOperations\Model\OperationManagement;
use Magento\Framework\EntityManager\EntityManager;
use Magento\Framework\EntityManager\MetadataPool;
use PHPUnit\Framework\MockObject\MockObject;
use PHPUnit\Framework\TestCase;
use Psr\Log\LoggerInterface;

class OperationManagementTest extends TestCase
{
    /**
     * @var OperationManagement
     */
    private $model;

    /**
<<<<<<< HEAD
     * @var \PHPUnit\Framework\MockObject\MockObject
=======
     * @var MockObject
>>>>>>> b2f063af
     */
    private $entityManagerMock;

    /**
<<<<<<< HEAD
     * @var \PHPUnit\Framework\MockObject\MockObject
=======
     * @var MockObject
>>>>>>> b2f063af
     */
    private $operationFactoryMock;

    /**
<<<<<<< HEAD
     * @var \PHPUnit\Framework\MockObject\MockObject
=======
     * @var MockObject
>>>>>>> b2f063af
     */
    private $operationMock;

    /**
<<<<<<< HEAD
     * @var \PHPUnit\Framework\MockObject\MockObject
     */
    private $loggerMock;
    
=======
     * @var MockObject
     */
    private $loggerMock;
    /**
     * @var MetadataPool|MockObject
     */
    private $metadataPoolMock;

>>>>>>> b2f063af
    protected function setUp(): void
    {
        $this->entityManagerMock = $this->createMock(EntityManager::class);
        $this->metadataPoolMock = $this->createMock(MetadataPool::class);
        $this->operationFactoryMock = $this->createPartialMock(
            OperationInterfaceFactory::class,
            ['create']
        );
        $this->operationMock =
            $this->createMock(OperationInterface::class);
        $this->loggerMock = $this->createMock(LoggerInterface::class);
        $this->model = new OperationManagement(
            $this->entityManagerMock,
            $this->operationFactoryMock,
            $this->loggerMock
        );
    }

    public function testChangeOperationStatus()
    {
        $operationId = 1;
        $status = 1;
        $message = 'Message';
        $data = 'data';
        $errorCode = 101;
        $this->operationFactoryMock->expects($this->once())->method('create')->willReturn($this->operationMock);
        $this->entityManagerMock->expects($this->once())->method('load')->with($this->operationMock, $operationId);
        $this->operationMock->expects($this->once())->method('setStatus')->with($status)->willReturnSelf();
        $this->operationMock->expects($this->once())->method('setResultMessage')->with($message)->willReturnSelf();
        $this->operationMock->expects($this->once())->method('setSerializedData')->with($data)->willReturnSelf();
        $this->operationMock->expects($this->once())->method('setErrorCode')->with($errorCode)->willReturnSelf();
        $this->entityManagerMock->expects($this->once())->method('save')->with($this->operationMock);
        $this->assertTrue($this->model->changeOperationStatus($operationId, $status, $errorCode, $message, $data));
    }

    public function testChangeOperationStatusIfExceptionWasThrown()
    {
        $operationId = 1;
        $status = 1;
        $message = 'Message';
        $data = 'data';
        $errorCode = 101;
        $this->operationFactoryMock->expects($this->once())->method('create')->willReturn($this->operationMock);
        $this->entityManagerMock->expects($this->once())->method('load')->with($this->operationMock, $operationId);
        $this->operationMock->expects($this->once())->method('setStatus')->with($status)->willReturnSelf();
        $this->operationMock->expects($this->once())->method('setResultMessage')->with($message)->willReturnSelf();
        $this->operationMock->expects($this->once())->method('setSerializedData')->with($data)->willReturnSelf();
        $this->operationMock->expects($this->once())->method('setErrorCode')->with($errorCode)->willReturnSelf();
        $this->entityManagerMock->expects($this->once())->method('save')->willThrowException(new \Exception());
        $this->loggerMock->expects($this->once())->method('critical');
        $this->assertFalse($this->model->changeOperationStatus($operationId, $status, $errorCode, $message, $data));
    }
}<|MERGE_RESOLUTION|>--- conflicted
+++ resolved
@@ -22,39 +22,21 @@
     private $model;
 
     /**
-<<<<<<< HEAD
-     * @var \PHPUnit\Framework\MockObject\MockObject
-=======
      * @var MockObject
->>>>>>> b2f063af
      */
     private $entityManagerMock;
 
     /**
-<<<<<<< HEAD
-     * @var \PHPUnit\Framework\MockObject\MockObject
-=======
      * @var MockObject
->>>>>>> b2f063af
      */
     private $operationFactoryMock;
 
     /**
-<<<<<<< HEAD
-     * @var \PHPUnit\Framework\MockObject\MockObject
-=======
      * @var MockObject
->>>>>>> b2f063af
      */
     private $operationMock;
 
     /**
-<<<<<<< HEAD
-     * @var \PHPUnit\Framework\MockObject\MockObject
-     */
-    private $loggerMock;
-    
-=======
      * @var MockObject
      */
     private $loggerMock;
@@ -63,7 +45,6 @@
      */
     private $metadataPoolMock;
 
->>>>>>> b2f063af
     protected function setUp(): void
     {
         $this->entityManagerMock = $this->createMock(EntityManager::class);
