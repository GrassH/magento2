<?php
/**
 * Copyright © Magento, Inc. All rights reserved.
 * See COPYING.txt for license details.
 */
declare(strict_types=1);

namespace Magento\AsynchronousOperations\Test\Unit\Model;

use Magento\AsynchronousOperations\Api\Data\BulkSummaryInterface;
use Magento\AsynchronousOperations\Api\Data\BulkSummaryInterfaceFactory;
use Magento\AsynchronousOperations\Api\Data\OperationInterface;
use Magento\AsynchronousOperations\Model\BulkManagement;
use Magento\AsynchronousOperations\Model\Operation;
use Magento\AsynchronousOperations\Model\ResourceModel\Operation\Collection;
use Magento\AsynchronousOperations\Model\ResourceModel\Operation\CollectionFactory;
use Magento\Authorization\Model\UserContextInterface;
use Magento\Framework\App\ResourceConnection;
use Magento\Framework\DB\Adapter\AdapterInterface;
use Magento\Framework\EntityManager\EntityManager;
use Magento\Framework\EntityManager\EntityMetadataInterface;
use Magento\Framework\EntityManager\MetadataPool;
use Magento\Framework\MessageQueue\BulkPublisherInterface;
use Magento\Framework\TestFramework\Unit\Helper\ObjectManager;
use PHPUnit\Framework\MockObject\MockObject;
use PHPUnit\Framework\TestCase;
use Psr\Log\LoggerInterface;

/**
 * Unit test for BulkManagement model.
 *
 * @SuppressWarnings(PHPMD.CouplingBetweenObjects)
 */
class BulkManagementTest extends TestCase
{
    /**
     * @var EntityManager|MockObject
     */
    private $entityManager;

    /**
     * @var BulkSummaryInterfaceFactory|MockObject
     */
    private $bulkSummaryFactory;

    /**
     * @var CollectionFactory|MockObject
     */
    private $operationCollectionFactory;

    /**
     * @var BulkPublisherInterface|MockObject
     */
    private $publisher;

    /**
     * @var MetadataPool|MockObject
     */
    private $metadataPool;

    /**
     * @var ResourceConnection|MockObject
     */
    private $resourceConnection;

    /**
     * @var LoggerInterface|MockObject
     */
    private $logger;

    /**
     * @var BulkManagement
     */
    private $bulkManagement;

    /**
     * Set up.
     *
     * @return void
     */
    protected function setUp(): void
    {
        $this->entityManager = $this->createMock(EntityManager::class);
        $this->bulkSummaryFactory = $this->getMockBuilder(BulkSummaryInterfaceFactory::class)
            ->onlyMethods(['create'])
            ->disableOriginalConstructor()
            ->getMock();
        $this->operationCollectionFactory = $this->getMockBuilder(CollectionFactory::class)
            ->onlyMethods(['create'])
            ->disableOriginalConstructor()
            ->getMock();
        $this->publisher = $this->getMockForAbstractClass(BulkPublisherInterface::class);
        $this->metadataPool = $this->createMock(MetadataPool::class);
        $this->resourceConnection = $this->createMock(ResourceConnection::class);
        $this->logger = $this->getMockForAbstractClass(LoggerInterface::class);

        $objectManager = new ObjectManager($this);
        $this->bulkManagement = $objectManager->getObject(
            BulkManagement::class,
            [
                'entityManager' => $this->entityManager,
                'bulkSummaryFactory' => $this->bulkSummaryFactory,
                'operationCollectionFactory' => $this->operationCollectionFactory,
                'publisher' => $this->publisher,
                'metadataPool' => $this->metadataPool,
                'resourceConnection' => $this->resourceConnection,
                'logger' => $this->logger
            ]
        );
    }

    /**
     * Test for scheduleBulk method.
     *
     * @return void
     */
    public function testScheduleBulk(): void
    {
        $bulkUuid = 'bulk-001';
        $description = 'Bulk summary description...';
        $userId = 1;
        $userType = UserContextInterface::USER_TYPE_ADMIN;
        $connectionName = 'default';
        $topicNames = ['topic.name.0', 'topic.name.1'];
        $operation = $this->getMockForAbstractClass(OperationInterface::class);
        $metadata = $this->getMockForAbstractClass(EntityMetadataInterface::class);
        $this->metadataPool->expects($this->once())->method('getMetadata')
            ->with(BulkSummaryInterface::class)
            ->willReturn($metadata);
        $metadata->expects($this->once())->method('getEntityConnectionName')->willReturn($connectionName);
        $connection = $this->getMockForAbstractClass(AdapterInterface::class);
        $this->resourceConnection->expects($this->once())
            ->method('getConnectionByName')->with($connectionName)->willReturn($connection);
        $connection->expects($this->once())->method('beginTransaction')->willReturnSelf();
        $bulkSummary = $this->getMockForAbstractClass(BulkSummaryInterface::class);
        $this->bulkSummaryFactory->expects($this->once())->method('create')->willReturn($bulkSummary);
        $this->entityManager->expects($this->once())
            ->method('load')->with($bulkSummary, $bulkUuid)->willReturn($bulkSummary);
        $bulkSummary->expects($this->once())->method('setBulkId')->with($bulkUuid)->willReturnSelf();
        $bulkSummary->expects($this->once())->method('setDescription')->with($description)->willReturnSelf();
        $bulkSummary->expects($this->once())->method('setUserId')->with($userId)->willReturnSelf();
        $bulkSummary->expects($this->once())->method('setUserType')->with($userType)->willReturnSelf();
        $bulkSummary->expects($this->once())->method('getOperationCount')->willReturn(1);
        $bulkSummary->expects($this->once())->method('setOperationCount')->with(3)->willReturnSelf();
        $this->entityManager->expects($this->once())->method('save')->with($bulkSummary)->willReturn($bulkSummary);
        $connection->expects($this->once())->method('commit')->willReturnSelf();
        $operation->expects($this->exactly(2))->method('getTopicName')
            ->willReturnOnConsecutiveCalls($topicNames[0], $topicNames[1]);
        $this->publisher->expects($this->exactly(2))->method('publish')
            ->withConsecutive([$topicNames[0], [$operation]], [$topicNames[1], [$operation]])->willReturn(null);
        $this->assertTrue(
            $this->bulkManagement->scheduleBulk($bulkUuid, [$operation, $operation], $description, $userId)
        );
    }

    /**
     * Test for scheduleBulk method with exception.
     *
     * @return void
     */
    public function testScheduleBulkWithException(): void
    {
        $bulkUuid = 'bulk-001';
        $description = 'Bulk summary description...';
        $userId = 1;
        $connectionName = 'default';
        $exceptionMessage = 'Exception message';
        $operation = $this->getMockForAbstractClass(OperationInterface::class);
        $metadata = $this->getMockForAbstractClass(EntityMetadataInterface::class);
        $this->metadataPool->expects($this->once())->method('getMetadata')
            ->with(BulkSummaryInterface::class)
            ->willReturn($metadata);
        $metadata->expects($this->once())->method('getEntityConnectionName')->willReturn($connectionName);
        $connection = $this->getMockForAbstractClass(AdapterInterface::class);
        $this->resourceConnection->expects($this->once())
            ->method('getConnectionByName')->with($connectionName)->willReturn($connection);
        $connection->expects($this->once())->method('beginTransaction')->willReturnSelf();
        $bulkSummary = $this->getMockForAbstractClass(BulkSummaryInterface::class);
        $this->bulkSummaryFactory->expects($this->once())->method('create')->willReturn($bulkSummary);
        $this->entityManager->expects($this->once())->method('load')
            ->with($bulkSummary, $bulkUuid)->willThrowException(new \LogicException($exceptionMessage));
        $connection->expects($this->once())->method('rollBack')->willReturnSelf();
        $this->logger->expects($this->once())->method('critical')->with($exceptionMessage);
        $this->publisher->expects($this->never())->method('publish');
        $this->assertFalse($this->bulkManagement->scheduleBulk($bulkUuid, [$operation], $description, $userId));
    }

    /**
     * Test for scheduleBulk method with exception during publishing.
     *
     * @return void
     */
    public function testScheduleBulkWithExceptionDuringPublishing()
    {
        $bulkUuid = 'bulk-001';
        $description = 'Bulk summary description...';
        $userId = 1;
        $userType = UserContextInterface::USER_TYPE_ADMIN;
        $connectionName = 'default';
        $exceptionMessage = 'Exception message';
        $operation = $this->createMock(OperationInterface::class);
        $metadata = $this->createMock(EntityMetadataInterface::class);
        $this->metadataPool->expects($this->once())
            ->method('getMetadata')
            ->with(BulkSummaryInterface::class)
            ->willReturn($metadata);
        $metadata->expects($this->once())
            ->method('getEntityConnectionName')
            ->willReturn($connectionName);
        $connection = $this->createMock(AdapterInterface::class);
        $this->resourceConnection->expects($this->once())
            ->method('getConnectionByName')
            ->with($connectionName)
            ->willReturn($connection);
        $connection->expects($this->once())
            ->method('beginTransaction')
            ->willReturnSelf();
        $bulkSummary = $this->createMock(BulkSummaryInterface::class);
        $this->bulkSummaryFactory->expects($this->once())
            ->method('create')
            ->willReturn($bulkSummary);
        $this->entityManager->expects($this->once())
            ->method('load')
            ->with($bulkSummary, $bulkUuid)
            ->willReturn($bulkSummary);
        $bulkSummary->expects($this->once())
            ->method('setBulkId')
            ->with($bulkUuid)
            ->willReturnSelf();
        $bulkSummary->expects($this->once())
            ->method('setDescription')
            ->with($description)
            ->willReturnSelf();
        $bulkSummary->expects($this->once())
            ->method('setUserId')
            ->with($userId)
            ->willReturnSelf();
        $bulkSummary->expects($this->once())
            ->method('setUserType')
            ->with($userType)
            ->willReturnSelf();
        $bulkSummary->expects($this->once())
            ->method('getOperationCount')
            ->willReturn(1);
        $bulkSummary->expects($this->once())
            ->method('setOperationCount')
            ->with(2)
            ->willReturnSelf();
        $this->entityManager->expects($this->once())
            ->method('save')
            ->with($bulkSummary)
            ->willReturn($bulkSummary);
        $this->publisher->expects($this->once())
            ->method('publish')
            ->willThrowException(new \Exception($exceptionMessage));
        $connection->expects($this->never())
            ->method('commit');
        $connection->expects($this->once())
            ->method('rollBack')
            ->willReturnSelf();
        $this->logger->expects($this->once())
            ->method('critical')
            ->with($exceptionMessage);
        $this->assertFalse($this->bulkManagement->scheduleBulk($bulkUuid, [$operation], $description, $userId));
    }

    /**
     * Test for retryBulk method.
     *
     * @return void
     */
    public function testRetryBulk(): void
    {
        $bulkUuid = 'bulk-001';
        $errorCodes = ['errorCode'];
        $connectionName = 'default';
        $operationId = 0;
        $operationTable = 'magento_operation';
        $topicName = 'topic.name';
        $metadata = $this->getMockForAbstractClass(EntityMetadataInterface::class);
        $this->metadataPool->expects($this->once())->method('getMetadata')
            ->with(OperationInterface::class)
            ->willReturn($metadata);
        $metadata->expects($this->once())->method('getEntityConnectionName')->willReturn($connectionName);
        $metadata->expects($this->once())->method('getEntityTable')->willReturn($operationTable);
        $metadata->expects($this->once())->method('getLinkField')->willReturn('id');
        $connection = $this->getMockForAbstractClass(AdapterInterface::class);
        $this->resourceConnection->expects($this->once())
            ->method('getConnectionByName')->with($connectionName)->willReturn($connection);
        $operationCollection = $this->createMock(Collection::class);
        $this->operationCollectionFactory->expects($this->once())->method('create')->willReturn($operationCollection);
        $operationCollection->expects($this->exactly(2))->method('addFieldToFilter')
            ->withConsecutive(['bulk_uuid', ['eq' => $bulkUuid]], ['error_code', ['in' => $errorCodes]])
            ->willReturnSelf();
        $operation = $this->getMockBuilder(Operation::class)
            ->disableOriginalConstructor()
            ->getMockForAbstractClass();
        $operation->setId($operationId);
        $operation->setTopicName($topicName);
        $operationCollection->expects($this->once())->method('getItems')->willReturn([$operation]);
        $connection->expects($this->once())->method('beginTransaction')->willReturnSelf();
<<<<<<< HEAD
=======
        $operation->expects($this->once())->method('getId')->willReturn($operationId);
        $this->resourceConnection->expects($this->once())
            ->method('getTableName')->with($operationTable)->willReturn($operationTable);
        $connection
            ->method('quoteInto')
            ->withConsecutive(
                ['operation_key IN (?)', [$operationId]],
                ['bulk_uuid = ?', $bulkUuid]
            )
            ->willReturnOnConsecutiveCalls(
                'operation_key IN (' . $operationId . ')',
                "bulk_uuid = '$bulkUuid'"
            );
>>>>>>> 9b8d557e
        $connection->expects($this->once())
            ->method('delete')
            ->with($operationTable, ['id IN (?)' => [$operationId]])
            ->willReturn(1);
        $connection->expects($this->once())->method('commit')->willReturnSelf();
        $this->publisher->expects($this->once())->method('publish')->with($topicName, [$operation])->willReturn(null);
        $this->assertEquals(1, $this->bulkManagement->retryBulk($bulkUuid, $errorCodes));
    }

    /**
     * Test for retryBulk method with exception.
     *
     * @return void
     */
    public function testRetryBulkWithException(): void
    {
        $bulkUuid = 'bulk-001';
        $errorCodes = ['errorCode'];
        $connectionName = 'default';
        $operationId = 0;
        $operationTable = 'magento_operation';
        $exceptionMessage = 'Exception message';
        $topicName = 'topic.name';
        $metadata = $this->getMockForAbstractClass(EntityMetadataInterface::class);
        $this->metadataPool->expects($this->once())->method('getMetadata')
            ->with(OperationInterface::class)
            ->willReturn($metadata);
        $metadata->expects($this->once())->method('getEntityConnectionName')->willReturn($connectionName);
        $metadata->expects($this->once())->method('getEntityTable')->willReturn($operationTable);
        $metadata->expects($this->once())->method('getLinkField')->willReturn('id');
        $connection = $this->getMockForAbstractClass(AdapterInterface::class);
        $this->resourceConnection->expects($this->once())
            ->method('getConnectionByName')->with($connectionName)->willReturn($connection);
        $operationCollection = $this->createMock(Collection::class);
        $this->operationCollectionFactory->expects($this->once())->method('create')->willReturn($operationCollection);
        $operationCollection->expects($this->exactly(2))->method('addFieldToFilter')
            ->withConsecutive(['bulk_uuid', ['eq' => $bulkUuid]], ['error_code', ['in' => $errorCodes]])
            ->willReturnSelf();
        $operation = $this->getMockBuilder(Operation::class)
            ->disableOriginalConstructor()
            ->getMockForAbstractClass();
        $operation->setId($operationId);
        $operation->setTopicName($topicName);
        $operationCollection->expects($this->once())->method('getItems')->willReturn([$operation]);
        $connection->expects($this->once())->method('beginTransaction')->willReturnSelf();
<<<<<<< HEAD
=======
        $operation->expects($this->once())->method('getId')->willReturn($operationId);
        $this->resourceConnection->expects($this->once())
            ->method('getTableName')->with($operationTable)->willReturn($operationTable);
        $connection
            ->method('quoteInto')
            ->withConsecutive(
                ['operation_key IN (?)', [$operationId]],
                ['bulk_uuid = ?', $bulkUuid]
            )
            ->willReturnOnConsecutiveCalls(
                'operation_key IN (' . $operationId . ')',
                "bulk_uuid = '$bulkUuid'"
            );
>>>>>>> 9b8d557e
        $connection->expects($this->once())
            ->method('delete')
            ->with($operationTable, ['id IN (?)' => [$operationId]])
            ->willThrowException(new \Exception($exceptionMessage));
        $connection->expects($this->once())->method('rollBack')->willReturnSelf();
        $this->logger->expects($this->once())->method('critical')->with($exceptionMessage);
        $this->publisher->expects($this->never())->method('publish');
        $this->assertEquals(0, $this->bulkManagement->retryBulk($bulkUuid, $errorCodes));
    }

    /**
     * Test for deleteBulk method.
     *
     * @return void
     */
    public function testDeleteBulk(): void
    {
        $bulkUuid = 'bulk-001';
        $bulkSummary = $this->getMockForAbstractClass(BulkSummaryInterface::class);
        $this->bulkSummaryFactory->expects($this->once())->method('create')->willReturn($bulkSummary);
        $this->entityManager->expects($this->once())
            ->method('load')->with($bulkSummary, $bulkUuid)->willReturn($bulkSummary);
        $this->entityManager->expects($this->once())->method('delete')->with($bulkSummary)->willReturn(true);
        $this->assertTrue($this->bulkManagement->deleteBulk($bulkUuid));
    }
}<|MERGE_RESOLUTION|>--- conflicted
+++ resolved
@@ -299,22 +299,6 @@
         $operation->setTopicName($topicName);
         $operationCollection->expects($this->once())->method('getItems')->willReturn([$operation]);
         $connection->expects($this->once())->method('beginTransaction')->willReturnSelf();
-<<<<<<< HEAD
-=======
-        $operation->expects($this->once())->method('getId')->willReturn($operationId);
-        $this->resourceConnection->expects($this->once())
-            ->method('getTableName')->with($operationTable)->willReturn($operationTable);
-        $connection
-            ->method('quoteInto')
-            ->withConsecutive(
-                ['operation_key IN (?)', [$operationId]],
-                ['bulk_uuid = ?', $bulkUuid]
-            )
-            ->willReturnOnConsecutiveCalls(
-                'operation_key IN (' . $operationId . ')',
-                "bulk_uuid = '$bulkUuid'"
-            );
->>>>>>> 9b8d557e
         $connection->expects($this->once())
             ->method('delete')
             ->with($operationTable, ['id IN (?)' => [$operationId]])
@@ -360,22 +344,6 @@
         $operation->setTopicName($topicName);
         $operationCollection->expects($this->once())->method('getItems')->willReturn([$operation]);
         $connection->expects($this->once())->method('beginTransaction')->willReturnSelf();
-<<<<<<< HEAD
-=======
-        $operation->expects($this->once())->method('getId')->willReturn($operationId);
-        $this->resourceConnection->expects($this->once())
-            ->method('getTableName')->with($operationTable)->willReturn($operationTable);
-        $connection
-            ->method('quoteInto')
-            ->withConsecutive(
-                ['operation_key IN (?)', [$operationId]],
-                ['bulk_uuid = ?', $bulkUuid]
-            )
-            ->willReturnOnConsecutiveCalls(
-                'operation_key IN (' . $operationId . ')',
-                "bulk_uuid = '$bulkUuid'"
-            );
->>>>>>> 9b8d557e
         $connection->expects($this->once())
             ->method('delete')
             ->with($operationTable, ['id IN (?)' => [$operationId]])
