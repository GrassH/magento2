--- conflicted
+++ resolved
@@ -32,67 +32,37 @@
 class BulkManagementTest extends TestCase
 {
     /**
-<<<<<<< HEAD
-     * @var \Magento\Framework\EntityManager\EntityManager|\PHPUnit\Framework\MockObject\MockObject
-=======
      * @var EntityManager|MockObject
->>>>>>> b2f063af
      */
     private $entityManager;
 
     /**
-<<<<<<< HEAD
-     * @var \Magento\AsynchronousOperations\Api\Data\BulkSummaryInterfaceFactory
-     *      |\PHPUnit\Framework\MockObject\MockObject
-=======
      * @var BulkSummaryInterfaceFactory|MockObject
->>>>>>> b2f063af
      */
     private $bulkSummaryFactory;
 
     /**
-<<<<<<< HEAD
-     * @var \Magento\AsynchronousOperations\Model\ResourceModel\Operation\CollectionFactory
-     *      |\PHPUnit\Framework\MockObject\MockObject
-=======
      * @var CollectionFactory|MockObject
->>>>>>> b2f063af
      */
     private $operationCollectionFactory;
 
     /**
-<<<<<<< HEAD
-     * @var \Magento\Framework\MessageQueue\BulkPublisherInterface|\PHPUnit\Framework\MockObject\MockObject
-=======
      * @var BulkPublisherInterface|MockObject
->>>>>>> b2f063af
      */
     private $publisher;
 
     /**
-<<<<<<< HEAD
-     * @var \Magento\Framework\EntityManager\MetadataPool|\PHPUnit\Framework\MockObject\MockObject
-=======
      * @var MetadataPool|MockObject
->>>>>>> b2f063af
      */
     private $metadataPool;
 
     /**
-<<<<<<< HEAD
-     * @var \Magento\Framework\App\ResourceConnection|\PHPUnit\Framework\MockObject\MockObject
-=======
      * @var ResourceConnection|MockObject
->>>>>>> b2f063af
      */
     private $resourceConnection;
 
     /**
-<<<<<<< HEAD
-     * @var \Psr\Log\LoggerInterface|\PHPUnit\Framework\MockObject\MockObject
-=======
      * @var LoggerInterface|MockObject
->>>>>>> b2f063af
      */
     private $logger;
 
