<?php declare(strict_types=1);
/**
 * Copyright © Magento, Inc. All rights reserved.
 * See COPYING.txt for license details.
 */
namespace Magento\AsynchronousOperations\Test\Unit\Controller\Cron;

use Magento\AsynchronousOperations\Cron\BulkCleanup;
use Magento\Framework\App\Config\ScopeConfigInterface;
use Magento\Framework\App\ResourceConnection;
use Magento\Framework\DB\Adapter\AdapterInterface;
use Magento\Framework\EntityManager\EntityMetadataInterface;
use Magento\Framework\EntityManager\MetadataPool;
use Magento\Framework\Stdlib\DateTime;
use PHPUnit\Framework\MockObject\MockObject;
use PHPUnit\Framework\TestCase;

class BulkCleanupTest extends TestCase
{
    /**
<<<<<<< HEAD
     * @var \PHPUnit\Framework\MockObject\MockObject
=======
     * @var MockObject
>>>>>>> b2f063af
     */
    private $metadataPoolMock;

    /**
<<<<<<< HEAD
     * @var \PHPUnit\Framework\MockObject\MockObject
=======
     * @var MockObject
>>>>>>> b2f063af
     */
    private $resourceConnectionMock;

    /**
<<<<<<< HEAD
     * @var \PHPUnit\Framework\MockObject\MockObject
=======
     * @var MockObject
>>>>>>> b2f063af
     */
    private $dateTimeMock;

    /**
<<<<<<< HEAD
     * @var \PHPUnit\Framework\MockObject\MockObject
=======
     * @var MockObject
>>>>>>> b2f063af
     */
    private $scopeConfigMock;

    /**
     * @var BulkCleanup
     */
    private $model;

    /**
<<<<<<< HEAD
     * @var \PHPUnit\Framework\MockObject\MockObject
=======
     * @var MockObject
>>>>>>> b2f063af
     */
    private $timeMock;

    protected function setUp(): void
    {
        $this->dateTimeMock = $this->createMock(DateTime::class);
        $this->scopeConfigMock = $this->createMock(ScopeConfigInterface::class);
        $this->resourceConnectionMock = $this->createMock(ResourceConnection::class);
        $this->metadataPoolMock = $this->createMock(MetadataPool::class);
        $this->timeMock = $this->createMock(\Magento\Framework\Stdlib\DateTime\DateTime::class);
        $this->model = new BulkCleanup(
            $this->metadataPoolMock,
            $this->resourceConnectionMock,
            $this->dateTimeMock,
            $this->scopeConfigMock,
            $this->timeMock
        );
    }

    public function testExecute()
    {
        $entityType = 'BulkSummaryInterface';
        $connectionName = 'Connection';
        $bulkLifetimeMultiplier = 10;
        $bulkLifetime = 3600 * 24 * $bulkLifetimeMultiplier;

        $adapterMock = $this->createMock(AdapterInterface::class);
        $entityMetadataMock = $this->createMock(EntityMetadataInterface::class);

        $this->metadataPoolMock->expects($this->once())->method('getMetadata')->with($this->stringContains($entityType))
            ->willReturn($entityMetadataMock);
        $entityMetadataMock->expects($this->once())->method('getEntityConnectionName')->willReturn($connectionName);
        $this->resourceConnectionMock->expects($this->once())->method('getConnectionByName')->with($connectionName)
            ->willReturn($adapterMock);
        $this->scopeConfigMock->expects($this->once())->method('getValue')->with($this->stringContains('bulk/lifetime'))
            ->willReturn($bulkLifetimeMultiplier);
        $this->timeMock->expects($this->once())->method('gmtTimestamp')->willReturn($bulkLifetime*10);
        $this->dateTimeMock->expects($this->once())->method('formatDate')->with($bulkLifetime*9);
        $adapterMock->expects($this->once())->method('delete');

        $this->model->execute();
    }
}<|MERGE_RESOLUTION|>--- conflicted
+++ resolved
@@ -18,38 +18,22 @@
 class BulkCleanupTest extends TestCase
 {
     /**
-<<<<<<< HEAD
-     * @var \PHPUnit\Framework\MockObject\MockObject
-=======
      * @var MockObject
->>>>>>> b2f063af
      */
     private $metadataPoolMock;
 
     /**
-<<<<<<< HEAD
-     * @var \PHPUnit\Framework\MockObject\MockObject
-=======
      * @var MockObject
->>>>>>> b2f063af
      */
     private $resourceConnectionMock;
 
     /**
-<<<<<<< HEAD
-     * @var \PHPUnit\Framework\MockObject\MockObject
-=======
      * @var MockObject
->>>>>>> b2f063af
      */
     private $dateTimeMock;
 
     /**
-<<<<<<< HEAD
-     * @var \PHPUnit\Framework\MockObject\MockObject
-=======
      * @var MockObject
->>>>>>> b2f063af
      */
     private $scopeConfigMock;
 
@@ -59,11 +43,7 @@
     private $model;
 
     /**
-<<<<<<< HEAD
-     * @var \PHPUnit\Framework\MockObject\MockObject
-=======
      * @var MockObject
->>>>>>> b2f063af
      */
     private $timeMock;
 
