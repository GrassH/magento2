--- conflicted
+++ resolved
@@ -25,65 +25,37 @@
     private $model;
 
     /**
-<<<<<<< HEAD
-     * @var \PHPUnit\Framework\MockObject\MockObject
-=======
      * @var MockObject
->>>>>>> b2f063af
      */
     private $bulkManagementMock;
 
     /**
-<<<<<<< HEAD
-     * @var \PHPUnit\Framework\MockObject\MockObject
-=======
      * @var MockObject
->>>>>>> b2f063af
      */
     private $notificationManagementMock;
 
     /**
-<<<<<<< HEAD
-     * @var \PHPUnit\Framework\MockObject\MockObject
-=======
      * @var MockObject
->>>>>>> b2f063af
      */
     private $requestMock;
 
     /**
-<<<<<<< HEAD
-     * @var \PHPUnit\Framework\MockObject\MockObject
-=======
      * @var MockObject
->>>>>>> b2f063af
      */
     private $resultRedirectFactoryMock;
 
     /**
-<<<<<<< HEAD
-     * @var \PHPUnit\Framework\MockObject\MockObject
-=======
      * @var MockObject
->>>>>>> b2f063af
      */
     private $resultRedirectMock;
 
     /**
-<<<<<<< HEAD
-     * @var \PHPUnit\Framework\MockObject\MockObject
-=======
      * @var MockObject
->>>>>>> b2f063af
      */
     private $resultFactoryMock;
 
     /**
-<<<<<<< HEAD
-     * @var \PHPUnit\Framework\MockObject\MockObject
-=======
      * @var MockObject
->>>>>>> b2f063af
      */
     private $jsonResultMock;
 
@@ -92,7 +64,7 @@
         $objectManager = new ObjectManager($this);
         $this->bulkManagementMock = $this->createMock(BulkManagement::class);
         $this->notificationManagementMock = $this->createMock(BulkNotificationManagement::class);
-        $this->requestMock = $this->getMockForAbstractClass(RequestInterface::class);
+        $this->requestMock = $this->createMock(RequestInterface::class);
         $this->resultFactoryMock = $this->createPartialMock(ResultFactory::class, ['create']);
         $this->jsonResultMock = $this->createMock(Json::class);
 
