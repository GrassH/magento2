--- conflicted
+++ resolved
@@ -18,20 +18,11 @@
 {
     /**
      * @param ArrayManager $arrayManager
-<<<<<<< HEAD
-     * phpcs:disable Magento2.CodeAnalysis.EmptyBlock
-     * @SuppressWarnings(PHPMD.UnusedFormalParameter)
-     */
-    public function __construct(
-        ArrayManager $arrayManager
-    ) {
-=======
      * @SuppressWarnings(PHPMD.UnusedFormalParameter)
      * phpcs:disable Magento2.CodeAnalysis.EmptyBlock
      */
     public function __construct(ArrayManager $arrayManager)
     {
->>>>>>> 52ba9906
     }
 
     /**
