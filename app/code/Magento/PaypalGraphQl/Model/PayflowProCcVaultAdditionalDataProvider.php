<?php
/**
 * Copyright © Magento, Inc. All rights reserved.
 * See COPYING.txt for license details.
 */
declare(strict_types=1);

namespace Magento\PaypalGraphQl\Model;

use Magento\Framework\Stdlib\ArrayManager;
use Magento\QuoteGraphQl\Model\Cart\Payment\AdditionalDataProviderInterface;

/**
 * Get payment additional data for Payflow pro cc vault payment
 */
class PayflowProCcVaultAdditionalDataProvider implements AdditionalDataProviderInterface
{
    public const CC_VAULT_CODE = 'payflowpro_cc_vault';

    /**
     * @param ArrayManager $arrayManager
<<<<<<< HEAD
     * phpcs:ignore Magento2.CodeAnalysis.EmptyBlock.DetectedFunction
     * @SuppressWarnings(PHPMD.UnusedFormalParameter)
     */
    public function __construct(
        ArrayManager $arrayManager
    ) {
=======
     * @SuppressWarnings(PHPMD.UnusedFormalParameter)
     * phpcs:disable Magento2.CodeAnalysis.EmptyBlock
     */
    public function __construct(ArrayManager $arrayManager)
    {
>>>>>>> 52ba9906
    }

    /**
     * Returns additional data
     *
     * @param array $args
     * @return array
     */
    public function getData(array $args): array
    {
        if (isset($args[self::CC_VAULT_CODE])) {
            return $args[self::CC_VAULT_CODE];
        }
        return [];
    }
}<|MERGE_RESOLUTION|>--- conflicted
+++ resolved
@@ -19,20 +19,11 @@
 
     /**
      * @param ArrayManager $arrayManager
-<<<<<<< HEAD
-     * phpcs:ignore Magento2.CodeAnalysis.EmptyBlock.DetectedFunction
-     * @SuppressWarnings(PHPMD.UnusedFormalParameter)
-     */
-    public function __construct(
-        ArrayManager $arrayManager
-    ) {
-=======
      * @SuppressWarnings(PHPMD.UnusedFormalParameter)
      * phpcs:disable Magento2.CodeAnalysis.EmptyBlock
      */
     public function __construct(ArrayManager $arrayManager)
     {
->>>>>>> 52ba9906
     }
 
     /**
