<?xml version="1.0" encoding="UTF-8"?>
<!--
 /**
  * Copyright © Magento, Inc. All rights reserved.
  * See COPYING.txt for license details.
  */
-->
<config xmlns:xsi="http://www.w3.org/2001/XMLSchema-instance" xsi:noNamespaceSchemaLocation="urn:magento:framework:ObjectManager/etc/config.xsd">
    <type name="Magento\QuoteGraphQl\Model\Resolver\SetPaymentMethodOnCart">
        <plugin name="paypal_express_payment_method" type="Magento\PaypalGraphQl\Model\Plugin\Resolver\SetPaymentMethodOnCart"/>
    </type>

    <type name="Magento\PaypalGraphQl\Model\Plugin\Resolver\SetPaymentMethodOnCart">
        <arguments>
            <argument name="allowedPaymentMethodCodes" xsi:type="array">
                <item name="paypal_express" xsi:type="const">\Magento\Paypal\Model\Config::METHOD_WPP_EXPRESS</item>
                <item name="payflow_express" xsi:type="const">\Magento\Paypal\Model\Config::METHOD_WPP_PE_EXPRESS</item>
            </argument>
        </arguments>
    </type>

    <type name="Magento\PaypalGraphQl\Model\Provider\Checkout">
        <arguments>
            <argument name="checkoutTypes" xsi:type="array">
                <item name="paypal_express" xsi:type="string">\Magento\Paypal\Model\Express\Checkout</item>
                <item name="payflow_express" xsi:type="string">\Magento\Paypal\Model\PayflowExpress\Checkout</item>
            </argument>
        </arguments>
    </type>

    <type name="Magento\PaypalGraphQl\Model\Provider\Config">
        <arguments>
            <argument name="configTypes" xsi:type="array">
                <item name="paypal_express" xsi:type="string">\Magento\Paypal\Model\Config</item>
                <item name="payflow_express" xsi:type="string">\Magento\Paypal\Model\Config</item>
            </argument>
        </arguments>
    </type>
<<<<<<< HEAD

    <type name="Magento\QuoteGraphQl\Model\Cart\Payment\AdditionalDataProviderPool">
        <arguments>
            <argument name="dataProviders" xsi:type="array">
                <item name="payflow_link" xsi:type="object">Magento\PaypalGraphQl\Model\PayflowLinkAdditionalDataProvider</item>
=======
    <type name="Magento\QuoteGraphQl\Model\Cart\Payment\AdditionalDataProviderPool">
        <arguments>
            <argument name="dataProviders" xsi:type="array">
                <item name="payflowpro" xsi:type="object">\Magento\PaypalGraphQl\Model\PaypalAdditionalDataProvider</item>
>>>>>>> d157d3b2
            </argument>
        </arguments>
    </type>
</config><|MERGE_RESOLUTION|>--- conflicted
+++ resolved
@@ -36,18 +36,12 @@
             </argument>
         </arguments>
     </type>
-<<<<<<< HEAD
 
     <type name="Magento\QuoteGraphQl\Model\Cart\Payment\AdditionalDataProviderPool">
         <arguments>
             <argument name="dataProviders" xsi:type="array">
                 <item name="payflow_link" xsi:type="object">Magento\PaypalGraphQl\Model\PayflowLinkAdditionalDataProvider</item>
-=======
-    <type name="Magento\QuoteGraphQl\Model\Cart\Payment\AdditionalDataProviderPool">
-        <arguments>
-            <argument name="dataProviders" xsi:type="array">
                 <item name="payflowpro" xsi:type="object">\Magento\PaypalGraphQl\Model\PaypalAdditionalDataProvider</item>
->>>>>>> d157d3b2
             </argument>
         </arguments>
     </type>
