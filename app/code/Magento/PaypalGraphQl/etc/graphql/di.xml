--- conflicted
+++ resolved
@@ -40,12 +40,8 @@
     <type name="Magento\QuoteGraphQl\Model\Cart\Payment\AdditionalDataProviderPool">
         <arguments>
             <argument name="dataProviders" xsi:type="array">
-<<<<<<< HEAD
                 <item name="payflow_link" xsi:type="object">Magento\PaypalGraphQl\Model\PayflowLinkAdditionalDataProvider</item>
-                <item name="payflowpro" xsi:type="object">\Magento\PaypalGraphQl\Model\PaypalAdditionalDataProvider</item>
-=======
                 <item name="payflowpro" xsi:type="object">\Magento\PaypalGraphQl\Model\PayflowProAdditionalDataProvider</item>
->>>>>>> 3d19fa34
             </argument>
         </arguments>
     </type>
