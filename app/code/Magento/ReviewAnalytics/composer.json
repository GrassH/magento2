--- conflicted
+++ resolved
@@ -2,15 +2,9 @@
     "name": "magento/module-review-analytics",
     "description": "N/A",
     "require": {
-<<<<<<< HEAD
         "php": "~7.1.3||~7.2.0",
-        "magento/framework": "100.3.*",
-        "magento/module-review": "100.3.*"
-=======
-        "php": "7.0.2|7.0.4|~7.0.6|~7.1.0",
         "magento/framework": "*",
         "magento/module-review": "*"
->>>>>>> 81b10b7b
     },
     "type": "magento2-module",
     "license": [
