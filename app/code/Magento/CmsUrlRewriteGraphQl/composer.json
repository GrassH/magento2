--- conflicted
+++ resolved
@@ -8,21 +8,12 @@
     ],
     "version": "100.4.3",
     "require": {
-<<<<<<< HEAD
         "php": "~8.1.0||~8.2.0",
-        "magento/framework": "*",
-        "magento/module-cms": "*",
-        "magento/module-store": "*",
-        "magento/module-url-rewrite-graph-ql": "*",
-        "magento/module-cms-graph-ql": "*"
-=======
-        "php": "~7.4.0||~8.1.0",
         "magento/framework": "103.0.*",
         "magento/module-cms": "104.0.*",
         "magento/module-store": "101.1.*",
         "magento/module-url-rewrite-graph-ql": "100.4.*",
         "magento/module-cms-graph-ql": "100.4.*"
->>>>>>> 1df45659
     },
     "suggest": {
         "magento/module-cms-url-rewrite": "100.4.*",
