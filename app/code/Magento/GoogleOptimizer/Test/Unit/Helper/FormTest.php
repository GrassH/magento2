--- conflicted
+++ resolved
@@ -21,29 +21,17 @@
     protected $_helper;
 
     /**
-<<<<<<< HEAD
-     * @var \PHPUnit\Framework\MockObject\MockObject
-=======
      * @var MockObject
->>>>>>> b2f063af
      */
     protected $_formMock;
 
     /**
-<<<<<<< HEAD
-     * @var \PHPUnit\Framework\MockObject\MockObject
-=======
      * @var MockObject
->>>>>>> b2f063af
      */
     protected $_fieldsetMock;
 
     /**
-<<<<<<< HEAD
-     * @var \PHPUnit\Framework\MockObject\MockObject
-=======
      * @var MockObject
->>>>>>> b2f063af
      */
     protected $_experimentCodeMock;
 
@@ -72,15 +60,15 @@
             $this->once()
         )->method(
             'getExperimentScript'
-        )->willReturn(
-            $experimentCode
+        )->will(
+            $this->returnValue($experimentCode)
         );
         $this->_experimentCodeMock->expects(
             $this->once()
         )->method(
             'getCodeId'
-        )->willReturn(
-            $experimentCodeId
+        )->will(
+            $this->returnValue($experimentCodeId)
         );
         $this->_prepareFormMock($experimentCode, $experimentCodeId);
 
@@ -109,8 +97,8 @@
         )->with(
             'googleoptimizer_fields',
             ['legend' => 'Google Analytics Content Experiments Code']
-        )->willReturn(
-            $this->_fieldsetMock
+        )->will(
+            $this->returnValue($this->_fieldsetMock)
         );
 
         $this->_fieldsetMock->expects(
