<?php declare(strict_types=1);
/**
 * Copyright © Magento, Inc. All rights reserved.
 * See COPYING.txt for license details.
 */
namespace Magento\GoogleOptimizer\Test\Unit\Helper;

use Magento\Catalog\Model\Category;
use Magento\Catalog\Model\Product;
use Magento\Cms\Model\Block;
use Magento\Cms\Model\Page;
use Magento\Framework\TestFramework\Unit\Helper\ObjectManager;
use Magento\GoogleOptimizer\Helper\Code;
use PHPUnit\Framework\MockObject\MockObject;
use PHPUnit\Framework\TestCase;

class CodeTest extends TestCase
{
    /**
<<<<<<< HEAD
     * @var \PHPUnit\Framework\MockObject\MockObject
=======
     * @var MockObject
>>>>>>> b2f063af
     */
    protected $_codeModelMock;

    /**
     * @var Code
     */
    protected $_helper;

    protected function setUp(): void
    {
        $this->_codeModelMock = $this->createMock(\Magento\GoogleOptimizer\Model\Code::class);

        $objectManagerHelper = new ObjectManager($this);
        $this->_helper = $objectManagerHelper->getObject(
            Code::class,
            ['code' => $this->_codeModelMock]
        );
    }

    public function testLoadingCodeForCategoryEntity()
    {
        $categoryMock = $this->createMock(Category::class);

        $categoryId = 1;
        $storeId = 1;

        $categoryMock->expects($this->exactly(2))->method('getId')->willReturn($categoryId);
        $categoryMock->expects($this->once())->method('getStoreId')->willReturn($storeId);
        $this->_codeModelMock->expects(
            $this->once()
        )->method(
            'loadByEntityIdAndType'
        )->with(
            $categoryId,
            \Magento\GoogleOptimizer\Model\Code::ENTITY_TYPE_CATEGORY,
            $storeId
        );

        $this->assertEquals(
            $this->_codeModelMock,
            $this->_helper->getCodeObjectByEntity(
                $categoryMock,
                \Magento\GoogleOptimizer\Model\Code::ENTITY_TYPE_CATEGORY
            )
        );
    }

    public function testLoadingCodeForProductEntity()
    {
        $productMock = $this->createMock(Product::class);

        $categoryId = 1;
        $storeId = 1;

        $productMock->expects($this->exactly(2))->method('getId')->willReturn($categoryId);
        $productMock->expects($this->once())->method('getStoreId')->willReturn($storeId);
        $this->_codeModelMock->expects(
            $this->once()
        )->method(
            'loadByEntityIdAndType'
        )->with(
            $categoryId,
            \Magento\GoogleOptimizer\Model\Code::ENTITY_TYPE_PRODUCT,
            $storeId
        );

        $this->assertEquals(
            $this->_codeModelMock,
            $this->_helper->getCodeObjectByEntity(
                $productMock,
                \Magento\GoogleOptimizer\Model\Code::ENTITY_TYPE_PRODUCT
            )
        );
    }

    public function testLoadingCodeForPageEntity()
    {
        $pageMock = $this->createMock(Page::class);

        $categoryId = 1;

        $pageMock->expects($this->exactly(2))->method('getId')->willReturn($categoryId);
        $this->_codeModelMock->expects(
            $this->once()
        )->method(
            'loadByEntityIdAndType'
        )->with(
            $categoryId,
            \Magento\GoogleOptimizer\Model\Code::ENTITY_TYPE_PAGE
        );

        $this->assertEquals(
            $this->_codeModelMock,
            $this->_helper->getCodeObjectByEntity($pageMock, \Magento\GoogleOptimizer\Model\Code::ENTITY_TYPE_PAGE)
        );
    }

<<<<<<< HEAD
    /**
     */
    public function testExceptionNotValidEntityType()
    {
        $this->expectException(\InvalidArgumentException::class);
        $this->expectExceptionMessage('The model class is not valid');

        $entity = $this->createMock(\Magento\Cms\Model\Block::class);
=======
    public function testExceptionNotValidEntityType()
    {
        $this->expectException('InvalidArgumentException');
        $this->expectExceptionMessage('The model class is not valid');
        $entity = $this->createMock(Block::class);
>>>>>>> b2f063af

        $entityId = 1;

        $entity->expects($this->exactly(2))->method('getId')->willReturn($entityId);
        $this->_codeModelMock->expects($this->never())->method('loadByEntityIdAndType');

        $this->assertEquals(
            $this->_codeModelMock,
            $this->_helper->getCodeObjectByEntity($entity, \Magento\GoogleOptimizer\Model\Code::ENTITY_TYPE_PAGE)
        );
    }

<<<<<<< HEAD
    /**
     */
    public function testExceptionEmptyEntity()
    {
        $this->expectException(\InvalidArgumentException::class);
        $this->expectExceptionMessage('The model is empty');

        $entity = $this->createMock(\Magento\Cms\Model\Block::class);
=======
    public function testExceptionEmptyEntity()
    {
        $this->expectException('InvalidArgumentException');
        $this->expectExceptionMessage('The model is empty');
        $entity = $this->createMock(Block::class);
>>>>>>> b2f063af

        $entityId = 0;

        $entity->expects($this->exactly(1))->method('getId')->willReturn($entityId);
        $this->_codeModelMock->expects($this->never())->method('loadByEntityIdAndType');

        $this->assertEquals(
            $this->_codeModelMock,
            $this->_helper->getCodeObjectByEntity($entity, \Magento\GoogleOptimizer\Model\Code::ENTITY_TYPE_PAGE)
        );
    }
}<|MERGE_RESOLUTION|>--- conflicted
+++ resolved
@@ -17,11 +17,7 @@
 class CodeTest extends TestCase
 {
     /**
-<<<<<<< HEAD
-     * @var \PHPUnit\Framework\MockObject\MockObject
-=======
      * @var MockObject
->>>>>>> b2f063af
      */
     protected $_codeModelMock;
 
@@ -48,8 +44,8 @@
         $categoryId = 1;
         $storeId = 1;
 
-        $categoryMock->expects($this->exactly(2))->method('getId')->willReturn($categoryId);
-        $categoryMock->expects($this->once())->method('getStoreId')->willReturn($storeId);
+        $categoryMock->expects($this->exactly(2))->method('getId')->will($this->returnValue($categoryId));
+        $categoryMock->expects($this->once())->method('getStoreId')->will($this->returnValue($storeId));
         $this->_codeModelMock->expects(
             $this->once()
         )->method(
@@ -76,8 +72,8 @@
         $categoryId = 1;
         $storeId = 1;
 
-        $productMock->expects($this->exactly(2))->method('getId')->willReturn($categoryId);
-        $productMock->expects($this->once())->method('getStoreId')->willReturn($storeId);
+        $productMock->expects($this->exactly(2))->method('getId')->will($this->returnValue($categoryId));
+        $productMock->expects($this->once())->method('getStoreId')->will($this->returnValue($storeId));
         $this->_codeModelMock->expects(
             $this->once()
         )->method(
@@ -103,7 +99,7 @@
 
         $categoryId = 1;
 
-        $pageMock->expects($this->exactly(2))->method('getId')->willReturn($categoryId);
+        $pageMock->expects($this->exactly(2))->method('getId')->will($this->returnValue($categoryId));
         $this->_codeModelMock->expects(
             $this->once()
         )->method(
@@ -119,26 +115,15 @@
         );
     }
 
-<<<<<<< HEAD
-    /**
-     */
-    public function testExceptionNotValidEntityType()
-    {
-        $this->expectException(\InvalidArgumentException::class);
-        $this->expectExceptionMessage('The model class is not valid');
-
-        $entity = $this->createMock(\Magento\Cms\Model\Block::class);
-=======
     public function testExceptionNotValidEntityType()
     {
         $this->expectException('InvalidArgumentException');
         $this->expectExceptionMessage('The model class is not valid');
         $entity = $this->createMock(Block::class);
->>>>>>> b2f063af
 
         $entityId = 1;
 
-        $entity->expects($this->exactly(2))->method('getId')->willReturn($entityId);
+        $entity->expects($this->exactly(2))->method('getId')->will($this->returnValue($entityId));
         $this->_codeModelMock->expects($this->never())->method('loadByEntityIdAndType');
 
         $this->assertEquals(
@@ -147,26 +132,15 @@
         );
     }
 
-<<<<<<< HEAD
-    /**
-     */
-    public function testExceptionEmptyEntity()
-    {
-        $this->expectException(\InvalidArgumentException::class);
-        $this->expectExceptionMessage('The model is empty');
-
-        $entity = $this->createMock(\Magento\Cms\Model\Block::class);
-=======
     public function testExceptionEmptyEntity()
     {
         $this->expectException('InvalidArgumentException');
         $this->expectExceptionMessage('The model is empty');
         $entity = $this->createMock(Block::class);
->>>>>>> b2f063af
 
         $entityId = 0;
 
-        $entity->expects($this->exactly(1))->method('getId')->willReturn($entityId);
+        $entity->expects($this->exactly(1))->method('getId')->will($this->returnValue($entityId));
         $this->_codeModelMock->expects($this->never())->method('loadByEntityIdAndType');
 
         $this->assertEquals(
