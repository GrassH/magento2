<?php declare(strict_types=1);
/**
 * Copyright © Magento, Inc. All rights reserved.
 * See COPYING.txt for license details.
 */
namespace Magento\GoogleOptimizer\Test\Unit\Model\Plugin\Catalog\Product\Category;

use Magento\Catalog\Ui\DataProvider\Product\Form\NewCategoryDataProvider;
use Magento\Framework\TestFramework\Unit\Helper\ObjectManager;
use Magento\GoogleOptimizer\Helper\Data;
use Magento\GoogleOptimizer\Model\Plugin\Catalog\Product\Category\DataProvider;
use PHPUnit\Framework\MockObject\MockObject;
use PHPUnit\Framework\TestCase;

class DataProviderTest extends TestCase
{
    /**
     * @var DataProvider
     */
    private $plugin;

    /**
<<<<<<< HEAD
     * @var \Magento\GoogleOptimizer\Helper\Data|\PHPUnit\Framework\MockObject\MockObject
=======
     * @var Data|MockObject
>>>>>>> b2f063af
     */
    private $helper;

    /**
     * @var NewCategoryDataProvider
     */
    private $subject;

    protected function setUp(): void
    {
        $objectManager = new ObjectManager($this);
        $this->helper = $this->getMockBuilder(Data::class)
            ->setMethods(['isGoogleExperimentActive'])
            ->disableOriginalConstructor()->getMock();
        $this->subject = $this->createMock(
            NewCategoryDataProvider::class
        );
        $this->plugin = $objectManager->getObject(
            DataProvider::class,
            [
                'helper' => $this->helper
            ]
        );
    }

    public function testAfterGetMetaPositive()
    {
        $this->helper->expects($this->any())->method('isGoogleExperimentActive')->willReturn(true);
        $result = $this->plugin->afterGetMeta($this->subject, []);

        $children = $result['data']['children'];
        $this->assertArrayHasKey('experiment_script', $children);
        $this->assertFalse($children['experiment_script']['arguments']['data']['config']['componentDisabled']);
        $this->assertArrayHasKey('code_id', $children);
        $this->assertFalse($children['code_id']['arguments']['data']['config']['componentDisabled']);
    }

    public function testAfterGetMetaNegative()
    {
        $this->helper->expects($this->any())->method('isGoogleExperimentActive')->willReturn(false);
        $result = $this->plugin->afterGetMeta($this->subject, []);

        $children = $result['data']['children'];
        $this->assertArrayHasKey('experiment_script', $children);
        $this->assertTrue($children['experiment_script']['arguments']['data']['config']['componentDisabled']);
        $this->assertArrayHasKey('code_id', $children);
        $this->assertTrue($children['code_id']['arguments']['data']['config']['componentDisabled']);
    }
}<|MERGE_RESOLUTION|>--- conflicted
+++ resolved
@@ -20,11 +20,7 @@
     private $plugin;
 
     /**
-<<<<<<< HEAD
-     * @var \Magento\GoogleOptimizer\Helper\Data|\PHPUnit\Framework\MockObject\MockObject
-=======
      * @var Data|MockObject
->>>>>>> b2f063af
      */
     private $helper;
 
