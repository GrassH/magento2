--- conflicted
+++ resolved
@@ -17,29 +17,17 @@
 class DeleteCategoryGoogleExperimentScriptObserverTest extends TestCase
 {
     /**
-<<<<<<< HEAD
-     * @var \PHPUnit\Framework\MockObject\MockObject
-=======
      * @var MockObject
->>>>>>> b2f063af
      */
     protected $_codeMock;
 
     /**
-<<<<<<< HEAD
-     * @var \PHPUnit\Framework\MockObject\MockObject
-=======
      * @var MockObject
->>>>>>> b2f063af
      */
     protected $_category;
 
     /**
-<<<<<<< HEAD
-     * @var \PHPUnit\Framework\MockObject\MockObject
-=======
      * @var MockObject
->>>>>>> b2f063af
      */
     protected $_eventObserverMock;
 
@@ -50,21 +38,12 @@
 
     protected function setUp(): void
     {
-<<<<<<< HEAD
-        $this->_codeMock = $this->createMock(\Magento\GoogleOptimizer\Model\Code::class);
-        $this->_category = $this->createMock(\Magento\Catalog\Model\Category::class);
-        $event = $this->createPartialMock(\Magento\Framework\Event::class, ['getCategory']);
-        $event->expects($this->once())->method('getCategory')->willReturn($this->_category);
-        $this->_eventObserverMock = $this->createMock(\Magento\Framework\Event\Observer::class);
-        $this->_eventObserverMock->expects($this->once())->method('getEvent')->willReturn($event);
-=======
         $this->_codeMock = $this->createMock(Code::class);
         $this->_category = $this->createMock(Category::class);
         $event = $this->createPartialMock(Event::class, ['getCategory']);
         $event->expects($this->once())->method('getCategory')->will($this->returnValue($this->_category));
         $this->_eventObserverMock = $this->createMock(Observer::class);
         $this->_eventObserverMock->expects($this->once())->method('getEvent')->will($this->returnValue($event));
->>>>>>> b2f063af
 
         $objectManagerHelper = new ObjectManager($this);
         $this->_model = $objectManagerHelper->getObject(
@@ -78,8 +57,8 @@
         $entityId = 3;
         $storeId = 0;
 
-        $this->_category->expects($this->once())->method('getId')->willReturn($entityId);
-        $this->_category->expects($this->once())->method('getStoreId')->willReturn($storeId);
+        $this->_category->expects($this->once())->method('getId')->will($this->returnValue($entityId));
+        $this->_category->expects($this->once())->method('getStoreId')->will($this->returnValue($storeId));
 
         $this->_codeMock->expects(
             $this->once()
@@ -90,7 +69,7 @@
             Code::ENTITY_TYPE_CATEGORY,
             $storeId
         );
-        $this->_codeMock->expects($this->once())->method('getId')->willReturn(2);
+        $this->_codeMock->expects($this->once())->method('getId')->will($this->returnValue(2));
         $this->_codeMock->expects($this->once())->method('delete');
 
         $this->_model->execute($this->_eventObserverMock);
@@ -101,8 +80,8 @@
         $entityId = 3;
         $storeId = 0;
 
-        $this->_category->expects($this->once())->method('getId')->willReturn($entityId);
-        $this->_category->expects($this->once())->method('getStoreId')->willReturn($storeId);
+        $this->_category->expects($this->once())->method('getId')->will($this->returnValue($entityId));
+        $this->_category->expects($this->once())->method('getStoreId')->will($this->returnValue($storeId));
 
         $this->_codeMock->expects(
             $this->once()
@@ -113,7 +92,7 @@
             Code::ENTITY_TYPE_CATEGORY,
             $storeId
         );
-        $this->_codeMock->expects($this->once())->method('getId')->willReturn(0);
+        $this->_codeMock->expects($this->once())->method('getId')->will($this->returnValue(0));
         $this->_codeMock->expects($this->never())->method('delete');
 
         $this->_model->execute($this->_eventObserverMock);
