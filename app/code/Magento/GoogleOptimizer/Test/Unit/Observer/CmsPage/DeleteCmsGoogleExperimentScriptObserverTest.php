--- conflicted
+++ resolved
@@ -17,20 +17,12 @@
 class DeleteCmsGoogleExperimentScriptObserverTest extends TestCase
 {
     /**
-<<<<<<< HEAD
-     * @var \PHPUnit\Framework\MockObject\MockObject
-=======
      * @var MockObject
->>>>>>> b2f063af
      */
     protected $_codeMock;
 
     /**
-<<<<<<< HEAD
-     * @var \PHPUnit\Framework\MockObject\MockObject
-=======
      * @var MockObject
->>>>>>> b2f063af
      */
     protected $_eventObserverMock;
 
@@ -41,17 +33,6 @@
 
     protected function setUp(): void
     {
-<<<<<<< HEAD
-        $this->_codeMock = $this->createMock(\Magento\GoogleOptimizer\Model\Code::class);
-        $this->_requestMock = $this->createMock(\Magento\Framework\App\RequestInterface::class);
-
-        $page = $this->createMock(\Magento\Cms\Model\Page::class);
-        $page->expects($this->once())->method('getId')->willReturn(3);
-        $event = $this->createPartialMock(\Magento\Framework\Event::class, ['getObject']);
-        $event->expects($this->once())->method('getObject')->willReturn($page);
-        $this->_eventObserverMock = $this->createMock(\Magento\Framework\Event\Observer::class);
-        $this->_eventObserverMock->expects($this->once())->method('getEvent')->willReturn($event);
-=======
         $this->_codeMock = $this->createMock(Code::class);
         $page = $this->createMock(Page::class);
         $page->expects($this->once())->method('getId')->will($this->returnValue(3));
@@ -59,7 +40,6 @@
         $event->expects($this->once())->method('getObject')->will($this->returnValue($page));
         $this->_eventObserverMock = $this->createMock(Observer::class);
         $this->_eventObserverMock->expects($this->once())->method('getEvent')->will($this->returnValue($event));
->>>>>>> b2f063af
 
         $objectManagerHelper = new ObjectManager($this);
         $this->_model = $objectManagerHelper->getObject(
@@ -82,7 +62,7 @@
             Code::ENTITY_TYPE_PAGE,
             $storeId
         );
-        $this->_codeMock->expects($this->once())->method('getId')->willReturn(2);
+        $this->_codeMock->expects($this->once())->method('getId')->will($this->returnValue(2));
         $this->_codeMock->expects($this->once())->method('delete');
 
         $this->_model->execute($this->_eventObserverMock);
@@ -102,7 +82,7 @@
             Code::ENTITY_TYPE_PAGE,
             $storeId
         );
-        $this->_codeMock->expects($this->once())->method('getId')->willReturn(0);
+        $this->_codeMock->expects($this->once())->method('getId')->will($this->returnValue(0));
         $this->_codeMock->expects($this->never())->method('delete');
 
         $this->_model->execute($this->_eventObserverMock);
