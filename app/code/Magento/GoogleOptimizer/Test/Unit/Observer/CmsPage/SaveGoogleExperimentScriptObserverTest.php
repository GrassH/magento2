--- conflicted
+++ resolved
@@ -19,47 +19,27 @@
 class SaveGoogleExperimentScriptObserverTest extends TestCase
 {
     /**
-<<<<<<< HEAD
-     * @var \PHPUnit\Framework\MockObject\MockObject
-=======
-     * @var MockObject
->>>>>>> b2f063af
+     * @var MockObject
      */
     protected $_helperMock;
 
     /**
-<<<<<<< HEAD
-     * @var \PHPUnit\Framework\MockObject\MockObject
-=======
-     * @var MockObject
->>>>>>> b2f063af
+     * @var MockObject
      */
     protected $_eventObserverMock;
 
     /**
-<<<<<<< HEAD
-     * @var \PHPUnit\Framework\MockObject\MockObject
-=======
-     * @var MockObject
->>>>>>> b2f063af
+     * @var MockObject
      */
     protected $_pageMock;
 
     /**
-<<<<<<< HEAD
-     * @var \PHPUnit\Framework\MockObject\MockObject
-=======
-     * @var MockObject
->>>>>>> b2f063af
+     * @var MockObject
      */
     protected $_codeMock;
 
     /**
-<<<<<<< HEAD
-     * @var \PHPUnit\Framework\MockObject\MockObject
-=======
-     * @var MockObject
->>>>>>> b2f063af
+     * @var MockObject
      */
     protected $_requestMock;
 
@@ -79,19 +59,11 @@
         $this->_codeMock = $this->createMock(Code::class);
         $this->_requestMock = $this->createMock(RequestInterface::class);
 
-<<<<<<< HEAD
-        $this->_pageMock = $this->createMock(\Magento\Cms\Model\Page::class);
-        $event = $this->createPartialMock(\Magento\Framework\Event::class, ['getObject']);
-        $event->expects($this->once())->method('getObject')->willReturn($this->_pageMock);
-        $this->_eventObserverMock = $this->createMock(\Magento\Framework\Event\Observer::class);
-        $this->_eventObserverMock->expects($this->once())->method('getEvent')->willReturn($event);
-=======
         $this->_pageMock = $this->createMock(Page::class);
         $event = $this->createPartialMock(Event::class, ['getObject']);
         $event->expects($this->once())->method('getObject')->will($this->returnValue($this->_pageMock));
         $this->_eventObserverMock = $this->createMock(Observer::class);
         $this->_eventObserverMock->expects($this->once())->method('getEvent')->will($this->returnValue($event));
->>>>>>> b2f063af
 
         $objectManagerHelper = new ObjectManager($this);
         $this->_modelObserver = $objectManagerHelper->getObject(
@@ -105,17 +77,17 @@
         $pageId = 3;
         $experimentScript = 'some string';
 
-        $this->_pageMock->expects($this->once())->method('getId')->willReturn($pageId);
-        $this->_helperMock->expects($this->once())->method('isGoogleExperimentActive')->willReturn(true);
-
-        $this->_requestMock->expects(
-            $this->exactly(3)
-        )->method(
-            'getParam'
-        )->with(
-            'google_experiment'
-        )->willReturn(
-            ['code_id' => '', 'experiment_script' => $experimentScript]
+        $this->_pageMock->expects($this->once())->method('getId')->will($this->returnValue($pageId));
+        $this->_helperMock->expects($this->once())->method('isGoogleExperimentActive')->will($this->returnValue(true));
+
+        $this->_requestMock->expects(
+            $this->exactly(3)
+        )->method(
+            'getParam'
+        )->with(
+            'google_experiment'
+        )->will(
+            $this->returnValue(['code_id' => '', 'experiment_script' => $experimentScript])
         );
 
         $this->_codeMock->expects(
@@ -141,16 +113,16 @@
      */
     public function testCreatingCodeIfRequestIsNotValid($params)
     {
-        $this->_helperMock->expects($this->once())->method('isGoogleExperimentActive')->willReturn(true);
-
-        $this->_requestMock->expects(
-            $this->once()
-        )->method(
-            'getParam'
-        )->with(
-            'google_experiment'
-        )->willReturn(
-            $params
+        $this->_helperMock->expects($this->once())->method('isGoogleExperimentActive')->will($this->returnValue(true));
+
+        $this->_requestMock->expects(
+            $this->once()
+        )->method(
+            'getParam'
+        )->with(
+            'google_experiment'
+        )->will(
+            $this->returnValue($params)
         );
 
         $this->_modelObserver->execute($this->_eventObserverMock);
@@ -176,21 +148,21 @@
         $experimentScript = 'some string';
         $codeId = 5;
 
-        $this->_pageMock->expects($this->once())->method('getId')->willReturn($pageId);
-        $this->_helperMock->expects($this->once())->method('isGoogleExperimentActive')->willReturn(true);
-
-        $this->_requestMock->expects(
-            $this->exactly(3)
-        )->method(
-            'getParam'
-        )->with(
-            'google_experiment'
-        )->willReturn(
-            ['code_id' => $codeId, 'experiment_script' => $experimentScript]
+        $this->_pageMock->expects($this->once())->method('getId')->will($this->returnValue($pageId));
+        $this->_helperMock->expects($this->once())->method('isGoogleExperimentActive')->will($this->returnValue(true));
+
+        $this->_requestMock->expects(
+            $this->exactly(3)
+        )->method(
+            'getParam'
+        )->with(
+            'google_experiment'
+        )->will(
+            $this->returnValue(['code_id' => $codeId, 'experiment_script' => $experimentScript])
         );
 
         $this->_codeMock->expects($this->once())->method('load')->with($codeId);
-        $this->_codeMock->expects($this->once())->method('getId')->willReturn($codeId);
+        $this->_codeMock->expects($this->once())->method('getId')->will($this->returnValue($codeId));
 
         $this->_codeMock->expects(
             $this->once()
@@ -209,37 +181,27 @@
         $this->_modelObserver->execute($this->_eventObserverMock);
     }
 
-<<<<<<< HEAD
-    /**
-     */
-    public function testEditingCodeIfCodeModelIsNotFound()
-    {
-        $this->expectException(\InvalidArgumentException::class);
-        $this->expectExceptionMessage('Code does not exist');
-
-=======
     public function testEditingCodeIfCodeModelIsNotFound()
     {
         $this->expectException('InvalidArgumentException');
         $this->expectExceptionMessage('Code does not exist');
->>>>>>> b2f063af
         $experimentScript = 'some string';
         $codeId = 5;
 
-        $this->_helperMock->expects($this->once())->method('isGoogleExperimentActive')->willReturn(true);
-
-        $this->_requestMock->expects(
-            $this->exactly(3)
-        )->method(
-            'getParam'
-        )->with(
-            'google_experiment'
-        )->willReturn(
-            ['code_id' => $codeId, 'experiment_script' => $experimentScript]
+        $this->_helperMock->expects($this->once())->method('isGoogleExperimentActive')->will($this->returnValue(true));
+
+        $this->_requestMock->expects(
+            $this->exactly(3)
+        )->method(
+            'getParam'
+        )->with(
+            'google_experiment'
+        )->will(
+            $this->returnValue(['code_id' => $codeId, 'experiment_script' => $experimentScript])
         );
 
         $this->_codeMock->expects($this->once())->method('load')->with($codeId);
-        $this->_codeMock->expects($this->atLeastOnce())->method('getId')->willReturn(false);
+        $this->_codeMock->expects($this->atLeastOnce())->method('getId')->will($this->returnValue(false));
         $this->_codeMock->expects($this->never())->method('save');
 
         $this->_modelObserver->execute($this->_eventObserverMock);
@@ -255,22 +217,22 @@
             'isGoogleExperimentActive'
         )->with(
             $this->_storeId
-        )->willReturn(
-            true
-        );
-
-        $this->_requestMock->expects(
-            $this->exactly(3)
-        )->method(
-            'getParam'
-        )->with(
-            'google_experiment'
-        )->willReturn(
-            ['code_id' => $codeId, 'experiment_script' => '']
+        )->will(
+            $this->returnValue(true)
+        );
+
+        $this->_requestMock->expects(
+            $this->exactly(3)
+        )->method(
+            'getParam'
+        )->with(
+            'google_experiment'
+        )->will(
+            $this->returnValue(['code_id' => $codeId, 'experiment_script' => ''])
         );
 
         $this->_codeMock->expects($this->once())->method('load')->with($codeId);
-        $this->_codeMock->expects($this->once())->method('getId')->willReturn($codeId);
+        $this->_codeMock->expects($this->once())->method('getId')->will($this->returnValue($codeId));
 
         $this->_codeMock->expects($this->never())->method('save');
         $this->_codeMock->expects($this->once())->method('delete');
@@ -286,8 +248,8 @@
             'isGoogleExperimentActive'
         )->with(
             $this->_storeId
-        )->willReturn(
-            false
+        )->will(
+            $this->returnValue(false)
         );
         $this->_codeMock->expects($this->never())->method('load');
         $this->_codeMock->expects($this->never())->method('save');
