<?php declare(strict_types=1);
/**
 * Copyright © Magento, Inc. All rights reserved.
 * See COPYING.txt for license details.
 */
namespace Magento\GoogleOptimizer\Test\Unit\Observer\Product;

use Magento\Catalog\Model\Product;
use Magento\Framework\Event;
use Magento\Framework\Event\Observer;
use Magento\Framework\TestFramework\Unit\Helper\ObjectManager;
use Magento\GoogleOptimizer\Model\Code;
use Magento\GoogleOptimizer\Observer\Product\DeleteProductGoogleExperimentScriptObserver;
use PHPUnit\Framework\MockObject\MockObject;
use PHPUnit\Framework\TestCase;

class DeleteProductGoogleExperimentScriptObserverTest extends TestCase
{
    /**
<<<<<<< HEAD
     * @var \PHPUnit\Framework\MockObject\MockObject
=======
     * @var MockObject
>>>>>>> b2f063af
     */
    protected $_codeMock;

    /**
<<<<<<< HEAD
     * @var \PHPUnit\Framework\MockObject\MockObject
=======
     * @var MockObject
>>>>>>> b2f063af
     */
    protected $_eventObserverMock;

    /**
     * @var DeleteProductGoogleExperimentScriptObserver
     */
    protected $_model;

    protected function setUp(): void
    {
        $entityId = 3;
        $storeId = 0;

<<<<<<< HEAD
        $this->_codeMock = $this->createMock(\Magento\GoogleOptimizer\Model\Code::class);
        $event = $this->createPartialMock(\Magento\Framework\Event::class, ['getProduct']);
        $this->_eventObserverMock = $this->createMock(\Magento\Framework\Event\Observer::class);
        $this->_eventObserverMock->expects($this->once())->method('getEvent')->willReturn($event);
        $product = $this->createPartialMock(\Magento\Catalog\Model\Product::class, ['getId', 'getStoreId', '__wakeup']);
        $product->expects($this->once())->method('getId')->willReturn($entityId);
        $product->expects($this->once())->method('getStoreId')->willReturn($storeId);
        $event->expects($this->once())->method('getProduct')->willReturn($product);
=======
        $this->_codeMock = $this->createMock(Code::class);
        $event = $this->createPartialMock(Event::class, ['getProduct']);
        $this->_eventObserverMock = $this->createMock(Observer::class);
        $this->_eventObserverMock->expects($this->once())->method('getEvent')->will($this->returnValue($event));
        $product = $this->createPartialMock(Product::class, ['getId', 'getStoreId', '__wakeup']);
        $product->expects($this->once())->method('getId')->will($this->returnValue($entityId));
        $product->expects($this->once())->method('getStoreId')->will($this->returnValue($storeId));
        $event->expects($this->once())->method('getProduct')->will($this->returnValue($product));
>>>>>>> b2f063af

        $objectManagerHelper = new ObjectManager($this);
        $this->_model = $objectManagerHelper->getObject(
            DeleteProductGoogleExperimentScriptObserver::class,
            ['modelCode' => $this->_codeMock]
        );
    }

    public function testDeleteFromProductGoogleExperimentScriptSuccess()
    {
        $entityId = 3;
        $storeId = 0;

        $this->_codeMock->expects(
            $this->once()
        )->method(
            'loadByEntityIdAndType'
        )->with(
            $entityId,
            Code::ENTITY_TYPE_PRODUCT,
            $storeId
        );
        $this->_codeMock->expects($this->once())->method('getId')->willReturn(2);
        $this->_codeMock->expects($this->once())->method('delete');

        $this->_model->execute($this->_eventObserverMock);
    }

    public function testDeleteFromProductGoogleExperimentScriptFail()
    {
        $entityId = 3;
        $storeId = 0;

        $this->_codeMock->expects(
            $this->once()
        )->method(
            'loadByEntityIdAndType'
        )->with(
            $entityId,
            Code::ENTITY_TYPE_PRODUCT,
            $storeId
        );
        $this->_codeMock->expects($this->once())->method('getId')->willReturn(0);
        $this->_codeMock->expects($this->never())->method('delete');

        $this->_model->execute($this->_eventObserverMock);
    }
}<|MERGE_RESOLUTION|>--- conflicted
+++ resolved
@@ -17,20 +17,12 @@
 class DeleteProductGoogleExperimentScriptObserverTest extends TestCase
 {
     /**
-<<<<<<< HEAD
-     * @var \PHPUnit\Framework\MockObject\MockObject
-=======
      * @var MockObject
->>>>>>> b2f063af
      */
     protected $_codeMock;
 
     /**
-<<<<<<< HEAD
-     * @var \PHPUnit\Framework\MockObject\MockObject
-=======
      * @var MockObject
->>>>>>> b2f063af
      */
     protected $_eventObserverMock;
 
@@ -44,16 +36,6 @@
         $entityId = 3;
         $storeId = 0;
 
-<<<<<<< HEAD
-        $this->_codeMock = $this->createMock(\Magento\GoogleOptimizer\Model\Code::class);
-        $event = $this->createPartialMock(\Magento\Framework\Event::class, ['getProduct']);
-        $this->_eventObserverMock = $this->createMock(\Magento\Framework\Event\Observer::class);
-        $this->_eventObserverMock->expects($this->once())->method('getEvent')->willReturn($event);
-        $product = $this->createPartialMock(\Magento\Catalog\Model\Product::class, ['getId', 'getStoreId', '__wakeup']);
-        $product->expects($this->once())->method('getId')->willReturn($entityId);
-        $product->expects($this->once())->method('getStoreId')->willReturn($storeId);
-        $event->expects($this->once())->method('getProduct')->willReturn($product);
-=======
         $this->_codeMock = $this->createMock(Code::class);
         $event = $this->createPartialMock(Event::class, ['getProduct']);
         $this->_eventObserverMock = $this->createMock(Observer::class);
@@ -62,7 +44,6 @@
         $product->expects($this->once())->method('getId')->will($this->returnValue($entityId));
         $product->expects($this->once())->method('getStoreId')->will($this->returnValue($storeId));
         $event->expects($this->once())->method('getProduct')->will($this->returnValue($product));
->>>>>>> b2f063af
 
         $objectManagerHelper = new ObjectManager($this);
         $this->_model = $objectManagerHelper->getObject(
@@ -85,7 +66,7 @@
             Code::ENTITY_TYPE_PRODUCT,
             $storeId
         );
-        $this->_codeMock->expects($this->once())->method('getId')->willReturn(2);
+        $this->_codeMock->expects($this->once())->method('getId')->will($this->returnValue(2));
         $this->_codeMock->expects($this->once())->method('delete');
 
         $this->_model->execute($this->_eventObserverMock);
@@ -105,7 +86,7 @@
             Code::ENTITY_TYPE_PRODUCT,
             $storeId
         );
-        $this->_codeMock->expects($this->once())->method('getId')->willReturn(0);
+        $this->_codeMock->expects($this->once())->method('getId')->will($this->returnValue(0));
         $this->_codeMock->expects($this->never())->method('delete');
 
         $this->_model->execute($this->_eventObserverMock);
