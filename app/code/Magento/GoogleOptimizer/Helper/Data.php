<?php
/**
 * Copyright © Magento, Inc. All rights reserved.
 * See COPYING.txt for license details.
 */

namespace Magento\GoogleOptimizer\Helper;

use Magento\Framework\App\Helper\AbstractHelper;
use Magento\Framework\App\Helper\Context;
use Magento\Framework\App\ObjectManager;
use Magento\GoogleGtag\Model\Config\GtagConfig as GtagConfiguration;
use Magento\Store\Model\ScopeInterface;

/**
 * @api
 * @since 100.0.2
 */
class Data extends AbstractHelper
{
    /**
     * Xml path google experiments enabled
     */
<<<<<<< HEAD
    private const XML_PATH_ENABLED = 'google/analytics/experiments';
=======
    public const XML_PATH_ENABLED = 'google/analytics/experiments';
>>>>>>> 8eb07520

    /**
     * Xml path google experiments enabled for GA4
     */
    private const XML_PATH_ENABLED_GA4 = 'google/gtag/analytics4/experiments';

    /**
     * @var bool
     */
    protected $_activeForCmsFlag;

    /**
     * @var \Magento\GoogleAnalytics\Helper\Data
     */
    protected $_analyticsHelper;

    /**
     * @var GtagConfiguration|null
     */
    private $gtagConfiguration;

    /**
     * Data constructor.
     *
     * @param Context $context
     * @param \Magento\GoogleAnalytics\Helper\Data $analyticsHelper
     * @param GtagConfiguration|null $gtagConfiguration
     */
    public function __construct(
        Context $context,
        \Magento\GoogleAnalytics\Helper\Data $analyticsHelper,
        GtagConfiguration $gtagConfiguration = null
    ) {
        $this->_analyticsHelper = $analyticsHelper;
        $this->gtagConfiguration = $gtagConfiguration ?: ObjectManager::getInstance()->get(GtagConfiguration::class);
        parent::__construct($context);
    }

    /**
     * Checks if Google Experiment is enabled
     *
     * @param string $store
     * @return bool
     */
    public function isGoogleExperimentEnabled($store = null)
    {
        return ($this->scopeConfig->isSetFlag(
            self::XML_PATH_ENABLED,
            ScopeInterface::SCOPE_STORE,
            $store
        )) || ($this->scopeConfig->isSetFlag(
            self::XML_PATH_ENABLED_GA4,
            ScopeInterface::SCOPE_STORE,
            $store
        ));
    }

    /**
     * Checks if Google Experiment is active
     *
     * @param string $store
     * @return bool
     */
    public function isGoogleExperimentActive($store = null)
    {
        return $this->isGoogleExperimentEnabled($store) &&
            (
                $this->_analyticsHelper->isGoogleAnalyticsAvailable($store) ||
                $this->gtagConfiguration->isGoogleAnalyticsAvailable($store)
            );
    }
}<|MERGE_RESOLUTION|>--- conflicted
+++ resolved
@@ -21,11 +21,7 @@
     /**
      * Xml path google experiments enabled
      */
-<<<<<<< HEAD
-    private const XML_PATH_ENABLED = 'google/analytics/experiments';
-=======
     public const XML_PATH_ENABLED = 'google/analytics/experiments';
->>>>>>> 8eb07520
 
     /**
      * Xml path google experiments enabled for GA4
