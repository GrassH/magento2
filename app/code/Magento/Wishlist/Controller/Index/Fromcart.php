<?php
/**
 *
 * Copyright © 2015 Magento. All rights reserved.
 * See COPYING.txt for license details.
 */
namespace Magento\Wishlist\Controller\Index;

use Magento\Framework\App\Action;
use Magento\Framework\Exception\NotFoundException;
use Magento\Wishlist\Controller\IndexInterface;

class Fromcart extends Action\Action implements IndexInterface
{
    /**
     * @var \Magento\Wishlist\Controller\WishlistProviderInterface
     */
    protected $wishlistProvider;

    /**
     * @param Action\Context $context
     * @param \Magento\Wishlist\Controller\WishlistProviderInterface $wishlistProvider
     */
    public function __construct(
        Action\Context $context,
        \Magento\Wishlist\Controller\WishlistProviderInterface $wishlistProvider
    ) {
        $this->wishlistProvider = $wishlistProvider;
        parent::__construct($context);
    }

    /**
     * Add cart item to wishlist and remove from cart
     *
     * @return \Magento\Framework\Controller\Result\Redirect
     * @throws NotFoundException
     * @throws \Magento\Framework\Exception\LocalizedException
     * @SuppressWarnings(PHPMD.UnusedLocalVariable)
     */
    public function execute()
    {
        $wishlist = $this->wishlistProvider->getWishlist();
        if (!$wishlist) {
            throw new NotFoundException(__('Page not found.'));
        }
        $itemId = (int)$this->getRequest()->getParam('item');

        /* @var \Magento\Checkout\Model\Cart $cart */
        $cart = $this->_objectManager->get('Magento\Checkout\Model\Cart');
        $this->_objectManager->get('Magento\Checkout\Model\Session');

        $item = $cart->getQuote()->getItemById($itemId);
        if (!$item) {
            throw new \Magento\Framework\Exception\LocalizedException(
                __('The requested cart item doesn\'t exist.')
            );
        }

        $productId = $item->getProductId();
        $buyRequest = $item->getBuyRequest();

        $wishlist->addNewItem($productId, $buyRequest);

        $productIds[] = $productId;
        $cart->getQuote()->removeItem($itemId);
        $cart->save();
        $this->_objectManager->get('Magento\Wishlist\Helper\Data')->calculate();
        $productName = $this->_objectManager->get('Magento\Framework\Escaper')
            ->escapeHtml($item->getProduct()->getName());
        $wishlistName = $this->_objectManager->get('Magento\Framework\Escaper')
            ->escapeHtml($wishlist->getName());
        $this->messageManager->addSuccess(__("%1 has been moved to wish list %2", $productName, $wishlistName));
        $wishlist->save();

<<<<<<< HEAD
        return $this->getDefaultRedirect();
=======
        return $this->getDefaultResult();
>>>>>>> 7d5fec50
    }

    /**
     * @inheritdoc
     *
     * @return \Magento\Framework\Controller\Result\Redirect
     */
<<<<<<< HEAD
    public function getDefaultRedirect()
=======
    public function getDefaultResult()
>>>>>>> 7d5fec50
    {
        $resultRedirect = $this->resultRedirectFactory->create();
        return $resultRedirect->setUrl($this->_objectManager->get('Magento\Checkout\Helper\Cart')->getCartUrl());
    }
}<|MERGE_RESOLUTION|>--- conflicted
+++ resolved
@@ -72,11 +72,7 @@
         $this->messageManager->addSuccess(__("%1 has been moved to wish list %2", $productName, $wishlistName));
         $wishlist->save();
 
-<<<<<<< HEAD
-        return $this->getDefaultRedirect();
-=======
         return $this->getDefaultResult();
->>>>>>> 7d5fec50
     }
 
     /**
@@ -84,11 +80,7 @@
      *
      * @return \Magento\Framework\Controller\Result\Redirect
      */
-<<<<<<< HEAD
-    public function getDefaultRedirect()
-=======
     public function getDefaultResult()
->>>>>>> 7d5fec50
     {
         $resultRedirect = $this->resultRedirectFactory->create();
         return $resultRedirect->setUrl($this->_objectManager->get('Magento\Checkout\Helper\Cart')->getCartUrl());
