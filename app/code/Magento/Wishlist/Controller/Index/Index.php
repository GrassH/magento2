<?php
/**
 * Copyright © 2015 Magento. All rights reserved.
 * See COPYING.txt for license details.
 */
namespace Magento\Wishlist\Controller\Index;

use Magento\Framework\App\Action;
use Magento\Framework\Exception\NotFoundException;
use Magento\Wishlist\Controller\IndexInterface;
use Magento\Framework\Controller\ResultFactory;

class Index extends Action\Action implements IndexInterface
{
    /**
     * @var \Magento\Wishlist\Controller\WishlistProviderInterface
     */
    protected $wishlistProvider;

    /**
     * @param Action\Context $context
     * @param \Magento\Wishlist\Controller\WishlistProviderInterface $wishlistProvider
     */
    public function __construct(
        Action\Context $context,
        \Magento\Wishlist\Controller\WishlistProviderInterface $wishlistProvider
    ) {
        $this->wishlistProvider = $wishlistProvider;
        parent::__construct($context);
    }

    /**
     * Display customer wishlist
     *
     * @return \Magento\Framework\View\Result\Page
     * @throws NotFoundException
     */
    public function execute()
    {
        if (!$this->wishlistProvider->getWishlist()) {
            throw new NotFoundException(__('Page not found.'));
        }
<<<<<<< HEAD
        $this->_view->loadLayout();
        $this->_view->renderLayout();
=======
        /** @var \Magento\Framework\View\Result\Page resultPage */
        $resultPage = $this->resultFactory->create(ResultFactory::TYPE_PAGE);
        $resultPage->getLayout()->initMessages();
        return $resultPage;
>>>>>>> 79e7ce6f
    }
}<|MERGE_RESOLUTION|>--- conflicted
+++ resolved
@@ -40,14 +40,8 @@
         if (!$this->wishlistProvider->getWishlist()) {
             throw new NotFoundException(__('Page not found.'));
         }
-<<<<<<< HEAD
-        $this->_view->loadLayout();
-        $this->_view->renderLayout();
-=======
         /** @var \Magento\Framework\View\Result\Page resultPage */
-        $resultPage = $this->resultFactory->create(ResultFactory::TYPE_PAGE);
-        $resultPage->getLayout()->initMessages();
+        $resultPage = $this->resultFactory->create(ResultFactory::TYPE_PAGE);        
         return $resultPage;
->>>>>>> 79e7ce6f
     }
 }