--- conflicted
+++ resolved
@@ -11,22 +11,7 @@
     },
     "version": "101.2.5",
     "require": {
-<<<<<<< HEAD
         "php": "~8.1.0||~8.2.0",
-        "magento/framework": "*",
-        "magento/module-backend": "*",
-        "magento/module-catalog": "*",
-        "magento/module-catalog-inventory": "*",
-        "magento/module-checkout": "*",
-        "magento/module-customer": "*",
-        "magento/module-rss": "*",
-        "magento/module-sales": "*",
-        "magento/module-store": "*",
-        "magento/module-theme": "*",
-        "magento/module-ui": "*",
-        "magento/module-captcha": "*"
-=======
-        "php": "~7.4.0||~8.1.0",
         "magento/framework": "103.0.*",
         "magento/module-backend": "102.0.*",
         "magento/module-catalog": "104.0.*",
@@ -39,7 +24,6 @@
         "magento/module-theme": "101.1.*",
         "magento/module-ui": "101.2.*",
         "magento/module-captcha": "100.4.*"
->>>>>>> 1df45659
     },
     "suggest": {
         "magento/module-configurable-product": "100.4.*",
