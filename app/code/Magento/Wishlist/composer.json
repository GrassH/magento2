{
    "name": "magento/module-wishlist",
    "description": "N/A",
    "config": {
        "sort-packages": true
    },
    "require": {
        "php": "~7.1.3||~7.2.0",
        "magento/framework": "*",
        "magento/module-backend": "*",
        "magento/module-catalog": "*",
        "magento/module-catalog-inventory": "*",
        "magento/module-checkout": "*",
        "magento/module-customer": "*",
        "magento/module-rss": "*",
        "magento/module-sales": "*",
        "magento/module-store": "*",
<<<<<<< HEAD
        "magento/module-ui": "*",
        "magento/module-captcha": "*"
=======
        "magento/module-theme": "*",
        "magento/module-ui": "*"
>>>>>>> 8faa1f45
    },
    "suggest": {
        "magento/module-configurable-product": "*",
        "magento/module-downloadable": "*",
        "magento/module-bundle": "*",
        "magento/module-cookie": "*",
        "magento/module-grouped-product": "*",
        "magento/module-wishlist-sample-data": "*"
    },
    "type": "magento2-module",
    "license": [
        "OSL-3.0",
        "AFL-3.0"
    ],
    "autoload": {
        "files": [
            "registration.php"
        ],
        "psr-4": {
            "Magento\\Wishlist\\": ""
        }
    }
}<|MERGE_RESOLUTION|>--- conflicted
+++ resolved
@@ -15,13 +15,9 @@
         "magento/module-rss": "*",
         "magento/module-sales": "*",
         "magento/module-store": "*",
-<<<<<<< HEAD
+        "magento/module-theme": "*",
         "magento/module-ui": "*",
         "magento/module-captcha": "*"
-=======
-        "magento/module-theme": "*",
-        "magento/module-ui": "*"
->>>>>>> 8faa1f45
     },
     "suggest": {
         "magento/module-configurable-product": "*",
