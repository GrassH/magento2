--- conflicted
+++ resolved
@@ -153,11 +153,7 @@
                 }
             } catch (\Exception $e) {
                 $this->logger->critical($e);
-<<<<<<< HEAD
                 $messages[] = __('We can\'t add this item to your shopping cart right now.');
-=======
-                $messages[] = __('We can\'t add this item to your cart right now.');
->>>>>>> 463c7151
             }
         }
 
