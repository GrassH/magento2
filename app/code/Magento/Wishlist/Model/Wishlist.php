<?php
/**
 * Copyright © 2013-2017 Magento, Inc. All rights reserved.
 * See COPYING.txt for license details.
 */
namespace Magento\Wishlist\Model;

use Magento\Catalog\Api\ProductRepositoryInterface;
use Magento\Framework\Exception\NoSuchEntityException;
use Magento\Wishlist\Model\ResourceModel\Item\CollectionFactory;
use Magento\Wishlist\Model\ResourceModel\Wishlist as ResourceWishlist;
use Magento\Wishlist\Model\ResourceModel\Wishlist\Collection;
use Magento\Framework\App\ObjectManager;
use Magento\Framework\Serialize\Serializer\Json;

/**
 * Wishlist model
 *
 * @method \Magento\Wishlist\Model\ResourceModel\Wishlist _getResource()
 * @method \Magento\Wishlist\Model\ResourceModel\Wishlist getResource()
 * @method int getShared()
 * @method \Magento\Wishlist\Model\Wishlist setShared(int $value)
 * @method string getSharingCode()
 * @method \Magento\Wishlist\Model\Wishlist setSharingCode(string $value)
 * @method string getUpdatedAt()
 * @method \Magento\Wishlist\Model\Wishlist setUpdatedAt(string $value)
 * @SuppressWarnings(PHPMD.CouplingBetweenObjects)
 * @SuppressWarnings(PHPMD.TooManyFields)
 */
class Wishlist extends \Magento\Framework\Model\AbstractModel implements \Magento\Framework\DataObject\IdentityInterface
{
    /**
     * Cache tag
     */
    const CACHE_TAG = 'wishlist';

    /**
     * Prefix of model events names
     *
     * @var string
     */
    protected $_eventPrefix = 'wishlist';

    /**
     * Wishlist item collection
     *
     * @var \Magento\Wishlist\Model\ResourceModel\Item\Collection
     */
    protected $_itemCollection;

    /**
     * Store filter for wishlist
     *
     * @var \Magento\Store\Model\Store
     */
    protected $_store;

    /**
     * Shared store ids (website stores)
     *
     * @var array
     */
    protected $_storeIds;

    /**
     * Wishlist data
     *
     * @var \Magento\Wishlist\Helper\Data
     */
    protected $_wishlistData;

    /**
     * Catalog product
     *
     * @var \Magento\Catalog\Helper\Product
     */
    protected $_catalogProduct;

    /**
     * @var \Magento\Store\Model\StoreManagerInterface
     */
    protected $_storeManager;

    /**
     * @var \Magento\Framework\Stdlib\DateTime\DateTime
     */
    protected $_date;

    /**
     * @var ItemFactory
     */
    protected $_wishlistItemFactory;

    /**
     * @var CollectionFactory
     */
    protected $_wishlistCollectionFactory;

    /**
     * @var \Magento\Catalog\Model\ProductFactory
     */
    protected $_productFactory;

    /**
     * @var \Magento\Framework\Math\Random
     */
    protected $mathRandom;

    /**
     * @var \Magento\Framework\Stdlib\DateTime
     */
    protected $dateTime;

    /**
     * @var bool
     */
    protected $_useCurrentWebsite;

    /**
     * @var ProductRepositoryInterface
     */
    protected $productRepository;

    /**
<<<<<<< HEAD
     * Json Serializer Instance
     *
=======
>>>>>>> 9b977b05
     * @var Json
     */
    private $serializer;

    /**
<<<<<<< HEAD
=======
     * Constructor
     *
>>>>>>> 9b977b05
     * @param \Magento\Framework\Model\Context $context
     * @param \Magento\Framework\Registry $registry
     * @param \Magento\Catalog\Helper\Product $catalogProduct
     * @param \Magento\Wishlist\Helper\Data $wishlistData
     * @param ResourceWishlist $resource
     * @param Collection $resourceCollection
     * @param \Magento\Store\Model\StoreManagerInterface $storeManager
     * @param \Magento\Framework\Stdlib\DateTime\DateTime $date
     * @param ItemFactory $wishlistItemFactory
     * @param CollectionFactory $wishlistCollectionFactory
     * @param \Magento\Catalog\Model\ProductFactory $productFactory
     * @param \Magento\Framework\Math\Random $mathRandom
     * @param \Magento\Framework\Stdlib\DateTime $dateTime
     * @param ProductRepositoryInterface $productRepository
     * @param bool $useCurrentWebsite
     * @param array $data
     * @param Json|null $serializer
     * @SuppressWarnings(PHPMD.ExcessiveParameterList)
     */
    public function __construct(
        \Magento\Framework\Model\Context $context,
        \Magento\Framework\Registry $registry,
        \Magento\Catalog\Helper\Product $catalogProduct,
        \Magento\Wishlist\Helper\Data $wishlistData,
        ResourceWishlist $resource,
        Collection $resourceCollection,
        \Magento\Store\Model\StoreManagerInterface $storeManager,
        \Magento\Framework\Stdlib\DateTime\DateTime $date,
        ItemFactory $wishlistItemFactory,
        CollectionFactory $wishlistCollectionFactory,
        \Magento\Catalog\Model\ProductFactory $productFactory,
        \Magento\Framework\Math\Random $mathRandom,
        \Magento\Framework\Stdlib\DateTime $dateTime,
        ProductRepositoryInterface $productRepository,
        $useCurrentWebsite = true,
        array $data = [],
        Json $serializer = null
    ) {
        $this->_useCurrentWebsite = $useCurrentWebsite;
        $this->_catalogProduct = $catalogProduct;
        $this->_wishlistData = $wishlistData;
        $this->_storeManager = $storeManager;
        $this->_date = $date;
        $this->_wishlistItemFactory = $wishlistItemFactory;
        $this->_wishlistCollectionFactory = $wishlistCollectionFactory;
        $this->_productFactory = $productFactory;
        $this->mathRandom = $mathRandom;
        $this->dateTime = $dateTime;
        $this->serializer = $serializer ?: ObjectManager::getInstance()->get(Json::class);
        parent::__construct($context, $registry, $resource, $resourceCollection, $data);
        $this->productRepository = $productRepository;
    }

    /**
     * Load wishlist by customer id
     *
     * @param int $customerId
     * @param bool $create Create wishlist if don't exists
     * @return $this
     */
    public function loadByCustomerId($customerId, $create = false)
    {
        if ($customerId === null) {
            return $this;
        }
        $customerId = (int)$customerId;
        $customerIdFieldName = $this->_getResource()->getCustomerIdFieldName();
        $this->_getResource()->load($this, $customerId, $customerIdFieldName);
        if (!$this->getId() && $create) {
            $this->setCustomerId($customerId);
            $this->setSharingCode($this->_getSharingRandomCode());
            $this->save();
        }

        return $this;
    }

    /**
     * Retrieve wishlist name
     *
     * @return string
     */
    public function getName()
    {
        $name = $this->_getData('name');
        if (!strlen($name)) {
            return $this->_wishlistData->getDefaultWishlistName();
        }
        return $name;
    }

    /**
     * Set random sharing code
     *
     * @return $this
     */
    public function generateSharingCode()
    {
        $this->setSharingCode($this->_getSharingRandomCode());
        return $this;
    }

    /**
     * Load by sharing code
     *
     * @param string $code
     * @return $this
     */
    public function loadByCode($code)
    {
        $this->_getResource()->load($this, $code, 'sharing_code');
        if (!$this->getShared()) {
            $this->setId(null);
        }

        return $this;
    }

    /**
     * Retrieve sharing code (random string)
     *
     * @return string
     */
    protected function _getSharingRandomCode()
    {
        return $this->mathRandom->getUniqueHash();
    }

    /**
     * Set date of last update for wishlist
     *
     * @return $this
     */
    public function beforeSave()
    {
        parent::beforeSave();
        $this->setUpdatedAt($this->_date->gmtDate());
        return $this;
    }

    /**
     * Save related items
     *
     * @return $this
     */
    public function afterSave()
    {
        parent::afterSave();

        if (null !== $this->_itemCollection) {
            $this->getItemCollection()->save();
        }
        return $this;
    }

    /**
     * Add catalog product object data to wishlist
     *
     * @param   \Magento\Catalog\Model\Product $product
     * @param   int $qty
     * @param   bool $forciblySetQty
     *
     * @return  Item
     */
    protected function _addCatalogProduct(\Magento\Catalog\Model\Product $product, $qty = 1, $forciblySetQty = false)
    {
        $item = null;
        foreach ($this->getItemCollection() as $_item) {
            if ($_item->representProduct($product)) {
                $item = $_item;
                break;
            }
        }

        if ($item === null) {
            $storeId = $product->hasWishlistStoreId() ? $product->getWishlistStoreId() : $this->getStore()->getId();
            $item = $this->_wishlistItemFactory->create();
            $item->setProductId($product->getId());
            $item->setWishlistId($this->getId());
            $item->setAddedAt((new \DateTime())->format(\Magento\Framework\Stdlib\DateTime::DATETIME_PHP_FORMAT));
            $item->setStoreId($storeId);
            $item->setOptions($product->getCustomOptions());
            $item->setProduct($product);
            $item->setQty($qty);
            $item->save();
            if ($item->getId()) {
                $this->getItemCollection()->addItem($item);
            }
        } else {
            $qty = $forciblySetQty ? $qty : $item->getQty() + $qty;
            $item->setQty($qty)->save();
        }

        $this->addItem($item);

        return $item;
    }

    /**
     * Retrieve wishlist item collection
     *
     * @return \Magento\Wishlist\Model\ResourceModel\Item\Collection
     */
    public function getItemCollection()
    {
        if ($this->_itemCollection === null) {
            $this->_itemCollection = $this->_wishlistCollectionFactory->create()->addWishlistFilter(
                $this
            )->addStoreFilter(
                $this->getSharedStoreIds()
            )->setVisibilityFilter();
        }

        return $this->_itemCollection;
    }

    /**
     * Retrieve wishlist item collection
     *
     * @param int $itemId
     * @return false|Item
     */
    public function getItem($itemId)
    {
        if (!$itemId) {
            return false;
        }
        return $this->getItemCollection()->getItemById($itemId);
    }

    /**
     * Adding item to wishlist
     *
     * @param   Item $item
     * @return  $this
     */
    public function addItem(Item $item)
    {
        $item->setWishlist($this);
        if (!$item->getId()) {
            $this->getItemCollection()->addItem($item);
            $this->_eventManager->dispatch('wishlist_add_item', ['item' => $item]);
        }
        return $this;
    }

    /**
     * Adds new product to wishlist.
     * Returns new item or string on error.
     *
     * @param int|\Magento\Catalog\Model\Product $product
     * @param \Magento\Framework\DataObject|array|string|null $buyRequest
     * @param bool $forciblySetQty
     * @throws \Magento\Framework\Exception\LocalizedException
     * @return Item|string
     * @SuppressWarnings(PHPMD.CyclomaticComplexity)
     * @SuppressWarnings(PHPMD.NPathComplexity)
     */
    public function addNewItem($product, $buyRequest = null, $forciblySetQty = false)
    {
        /*
         * Always load product, to ensure:
         * a) we have new instance and do not interfere with other products in wishlist
         * b) product has full set of attributes
         */
        if ($product instanceof \Magento\Catalog\Model\Product) {
            $productId = $product->getId();
            // Maybe force some store by wishlist internal properties
            $storeId = $product->hasWishlistStoreId() ? $product->getWishlistStoreId() : $product->getStoreId();
        } else {
            $productId = (int)$product;
            if (isset($buyRequest) && $buyRequest->getStoreId()) {
                $storeId = $buyRequest->getStoreId();
            } else {
                $storeId = $this->_storeManager->getStore()->getId();
            }
        }

        try {
            $product = $this->productRepository->getById($productId, false, $storeId);
        } catch (NoSuchEntityException $e) {
            throw new \Magento\Framework\Exception\LocalizedException(__('Cannot specify product.'));
        }

        if ($buyRequest instanceof \Magento\Framework\DataObject) {
            $_buyRequest = $buyRequest;
        } elseif (is_string($buyRequest)) {
<<<<<<< HEAD
            $_buyRequest = new \Magento\Framework\DataObject($this->serializer->unserialize($buyRequest));
=======
            $buyRequestData = $this->serializer->unserialize($buyRequest);
            if (!is_array($buyRequestData)) {
                throw new \InvalidArgumentException('Invalid wishlist item configuration.');
            }
            $_buyRequest = new \Magento\Framework\DataObject($buyRequestData);
>>>>>>> 9b977b05
        } elseif (is_array($buyRequest)) {
            $_buyRequest = new \Magento\Framework\DataObject($buyRequest);
        } else {
            $_buyRequest = new \Magento\Framework\DataObject();
        }

        /* @var $product \Magento\Catalog\Model\Product */
        $cartCandidates = $product->getTypeInstance()->processConfiguration($_buyRequest, clone $product);

        /**
         * Error message
         */
        if (is_string($cartCandidates)) {
            return $cartCandidates;
        }

        /**
         * If prepare process return one object
         */
        if (!is_array($cartCandidates)) {
            $cartCandidates = [$cartCandidates];
        }

        $errors = [];
        $items = [];

        foreach ($cartCandidates as $candidate) {
            if ($candidate->getParentProductId()) {
                continue;
            }
            $candidate->setWishlistStoreId($storeId);

            $qty = $candidate->getQty() ? $candidate->getQty() : 1;
            // No null values as qty. Convert zero to 1.
            $item = $this->_addCatalogProduct($candidate, $qty, $forciblySetQty);
            $items[] = $item;

            // Collect errors instead of throwing first one
            if ($item->getHasError()) {
                $errors[] = $item->getMessage();
            }
        }

        $this->_eventManager->dispatch('wishlist_product_add_after', ['items' => $items]);

        return $item;
    }

    /**
     * Set customer id
     *
     * @param int $customerId
     * @return $this
     */
    public function setCustomerId($customerId)
    {
        return $this->setData($this->_getResource()->getCustomerIdFieldName(), $customerId);
    }

    /**
     * Retrieve customer id
     *
     * @return int
     */
    public function getCustomerId()
    {
        return $this->getData($this->_getResource()->getCustomerIdFieldName());
    }

    /**
     * Retrieve data for save
     *
     * @return array
     */
    public function getDataForSave()
    {
        $data = [];
        $data[$this->_getResource()->getCustomerIdFieldName()] = $this->getCustomerId();
        $data['shared'] = (int)$this->getShared();
        $data['sharing_code'] = $this->getSharingCode();
        return $data;
    }

    /**
     * Retrieve shared store ids for current website or all stores if $current is false
     *
     * @return array
     */
    public function getSharedStoreIds()
    {
        if ($this->_storeIds === null || !is_array($this->_storeIds)) {
            if ($this->_useCurrentWebsite) {
                $this->_storeIds = $this->getStore()->getWebsite()->getStoreIds();
            } else {
                $_storeIds = [];
                $stores = $this->_storeManager->getStores();
                foreach ($stores as $store) {
                    $_storeIds[] = $store->getId();
                }
                $this->_storeIds = $_storeIds;
            }
        }
        return $this->_storeIds;
    }

    /**
     * Set shared store ids
     *
     * @param array $storeIds
     * @return $this
     */
    public function setSharedStoreIds($storeIds)
    {
        $this->_storeIds = (array)$storeIds;
        return $this;
    }

    /**
     * Retrieve wishlist store object
     *
     * @return \Magento\Store\Model\Store
     */
    public function getStore()
    {
        if ($this->_store === null) {
            $this->setStore($this->_storeManager->getStore());
        }
        return $this->_store;
    }

    /**
     * Set wishlist store
     *
     * @param \Magento\Store\Model\Store $store
     * @return $this
     */
    public function setStore($store)
    {
        $this->_store = $store;
        return $this;
    }

    /**
     * Retrieve wishlist items count
     *
     * @return int
     */
    public function getItemsCount()
    {
        return $this->getItemCollection()->getSize();
    }

    /**
     * Retrieve wishlist has salable item(s)
     *
     * @return bool
     */
    public function isSalable()
    {
        foreach ($this->getItemCollection() as $item) {
            if ($item->getProduct()->getIsSalable()) {
                return true;
            }
        }
        return false;
    }

    /**
     * Check customer is owner this wishlist
     *
     * @param int $customerId
     * @return bool
     */
    public function isOwner($customerId)
    {
        return $customerId == $this->getCustomerId();
    }

    /**
     * Update wishlist Item and set data from request
     *
     * The $params sets how current item configuration must be taken into account and additional options.
     * It's passed to \Magento\Catalog\Helper\Product->addParamsToBuyRequest() to compose resulting buyRequest.
     *
     * Basically it can hold
     * - 'current_config', \Magento\Framework\DataObject or array - current buyRequest
     *   that configures product in this item, used to restore currently attached files
     * - 'files_prefix': string[a-z0-9_] - prefix that was added at frontend to names of file options (file inputs),
     * so they won't intersect with other submitted options
     *
     * For more options see \Magento\Catalog\Helper\Product->addParamsToBuyRequest()
     *
     * @param int|Item $itemId
     * @param \Magento\Framework\DataObject $buyRequest
     * @param null|array|\Magento\Framework\DataObject $params
     * @return $this
     * @throws \Magento\Framework\Exception\LocalizedException
     *
     * @see \Magento\Catalog\Helper\Product::addParamsToBuyRequest()
     * @SuppressWarnings(PHPMD.CyclomaticComplexity)
     * @SuppressWarnings(PHPMD.NPathComplexity)
     */
    public function updateItem($itemId, $buyRequest, $params = null)
    {
        $item = null;
        if ($itemId instanceof Item) {
            $item = $itemId;
        } else {
            $item = $this->getItem((int)$itemId);
        }
        if (!$item) {
            throw new \Magento\Framework\Exception\LocalizedException(__('We can\'t specify a wish list item.'));
        }

        $product = $item->getProduct();
        $productId = $product->getId();
        if ($productId) {
            if (!$params) {
                $params = new \Magento\Framework\DataObject();
            } elseif (is_array($params)) {
                $params = new \Magento\Framework\DataObject($params);
            }
            $params->setCurrentConfig($item->getBuyRequest());
            $buyRequest = $this->_catalogProduct->addParamsToBuyRequest($buyRequest, $params);

            $product->setWishlistStoreId($item->getStoreId());
            $items = $this->getItemCollection();
            $isForceSetQuantity = true;
            foreach ($items as $_item) {
                /* @var $_item Item */
                if ($_item->getProductId() == $product->getId() && $_item->representProduct(
                    $product
                ) && $_item->getId() != $item->getId()
                ) {
                    // We do not add new wishlist item, but updating the existing one
                    $isForceSetQuantity = false;
                }
            }
            $resultItem = $this->addNewItem($product, $buyRequest, $isForceSetQuantity);
            /**
             * Error message
             */
            if (is_string($resultItem)) {
                throw new \Magento\Framework\Exception\LocalizedException(__($resultItem));
            }

            if ($resultItem->getId() != $itemId) {
                if ($resultItem->getDescription() != $item->getDescription()) {
                    $resultItem->setDescription($item->getDescription())->save();
                }
                $item->isDeleted(true);
                $this->setDataChanges(true);
            } else {
                $resultItem->setQty($buyRequest->getQty() * 1);
                $resultItem->setOrigData('qty', 0);
            }
        } else {
            throw new \Magento\Framework\Exception\LocalizedException(__('The product does not exist.'));
        }
        return $this;
    }

    /**
     * Return unique ID(s) for each object in system
     *
     * @return array
     */
    public function getIdentities()
    {
        $identities = [];
        if ($this->getId()) {
            $identities = [self::CACHE_TAG . '_' . $this->getId()];
        }
        return $identities;
    }
}<|MERGE_RESOLUTION|>--- conflicted
+++ resolved
@@ -122,21 +122,13 @@
     protected $productRepository;
 
     /**
-<<<<<<< HEAD
-     * Json Serializer Instance
-     *
-=======
->>>>>>> 9b977b05
      * @var Json
      */
     private $serializer;
 
     /**
-<<<<<<< HEAD
-=======
      * Constructor
      *
->>>>>>> 9b977b05
      * @param \Magento\Framework\Model\Context $context
      * @param \Magento\Framework\Registry $registry
      * @param \Magento\Catalog\Helper\Product $catalogProduct
@@ -424,15 +416,11 @@
         if ($buyRequest instanceof \Magento\Framework\DataObject) {
             $_buyRequest = $buyRequest;
         } elseif (is_string($buyRequest)) {
-<<<<<<< HEAD
-            $_buyRequest = new \Magento\Framework\DataObject($this->serializer->unserialize($buyRequest));
-=======
             $buyRequestData = $this->serializer->unserialize($buyRequest);
             if (!is_array($buyRequestData)) {
                 throw new \InvalidArgumentException('Invalid wishlist item configuration.');
             }
             $_buyRequest = new \Magento\Framework\DataObject($buyRequestData);
->>>>>>> 9b977b05
         } elseif (is_array($buyRequest)) {
             $_buyRequest = new \Magento\Framework\DataObject($buyRequest);
         } else {
