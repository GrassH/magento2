--- conflicted
+++ resolved
@@ -289,16 +289,13 @@
             'visibility',
             'small_image',
             'thumbnail',
+            'links_purchased_separately',
         ];
 
         $productCollection->addPriceData()
             ->addTaxPercents()
             ->addIdFilter($this->_productIds)
-<<<<<<< HEAD
             ->addAttributeToSelect($attributesToSelect)
-=======
-            ->addAttributeToSelect(['name', 'visibility', 'links_purchased_separately'])
->>>>>>> dd8e000b
             ->addOptionsToResult()
             ->addUrlRewrite();
 
