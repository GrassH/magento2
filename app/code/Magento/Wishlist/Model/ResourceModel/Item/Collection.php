--- conflicted
+++ resolved
@@ -287,16 +287,12 @@
         $attributesToSelect = [
             'name',
             'visibility',
-<<<<<<< HEAD
             'small_image',
             'thumbnail',
             'links_purchased_separately',
-        ];
-
-=======
             'links_title',
         ];
->>>>>>> 259a9210
+
         $productCollection->addPriceData()
             ->addTaxPercents()
             ->addIdFilter($this->_productIds)
