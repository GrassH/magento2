/**
 * Copyright © Magento, Inc. All rights reserved.
 * See COPYING.txt for license details.
 */

define([
    'jquery',
    'jquery-ui-modules/widget'
], function ($) {
    'use strict';

    $.widget('mage.addToWishlist', {
        options: {
            bundleInfo: 'div.control [name^=bundle_option]',
            configurableInfo: '.super-attribute-select',
            groupedInfo: '#super-product-table input',
            downloadableInfo: '#downloadable-links-list input',
            customOptionsInfo: '.product-custom-option',
            qtyInfo: '#qty',
            actionElement: '[data-action="add-to-wishlist"]',
            productListWrapper: '.product-item-info',
            productPageWrapper: '.product-info-main'
        },

        /** @inheritdoc */
        _create: function () {
            this._bind();
        },

        /**
         * @private
         */
        _bind: function () {
            var options = this.options,
                dataUpdateFunc = '_updateWishlistData',
                validateProductQty = '_validateWishlistQty',
                changeCustomOption = 'change ' + options.customOptionsInfo,
                changeQty = 'change ' + options.qtyInfo,
                updateWishlist = 'click ' + options.actionElement,
                events = {},
                key;

            if ('productType' in options) {
                if (typeof options.productType === 'string') {
                    options.productType = [options.productType];
                }
            } else {
                options.productType = [];
            }

            events[changeCustomOption] = dataUpdateFunc;
            events[changeQty] = dataUpdateFunc;
            events[updateWishlist] = validateProductQty;

            for (key in options.productType) {
                if (options.productType.hasOwnProperty(key) && options.productType[key] + 'Info' in options) {
                    events['change ' + options[options.productType[key] + 'Info']] = dataUpdateFunc;
                }
            }
            this._on(events);
        },

        /**
         * @param {jQuery.Event} event
         * @private
         */
        _updateWishlistData: function (event) {
            var dataToAdd = {},
                isFileUploaded = false,
                handleObjSelector = null,
                self = this;

            if (event.handleObj.selector == this.options.qtyInfo) { //eslint-disable-line eqeqeq
                this._updateAddToWishlistButton({}, event);
                event.stopPropagation();

                return;
            }

            handleObjSelector = $(event.currentTarget).closest('form').find(event.handleObj.selector);

            handleObjSelector.each(function (index, element) {
                if ($(element).is('input[type=text]') ||
                    $(element).is('input[type=email]') ||
                    $(element).is('input[type=number]') ||
                    $(element).is('input[type=hidden]') ||
                    $(element).is('input[type=checkbox]:checked') ||
                    $(element).is('input[type=radio]:checked') ||
                    $(element).is('textarea') ||
                    $('#' + element.id + ' option:selected').length
                ) {
                    if ($(element).data('selector') || $(element).attr('name')) {
                        dataToAdd = $.extend({}, dataToAdd, self._getElementData(element));
                    }

                    return;
                }

                if ($(element).is('input[type=file]') && $(element).val()) {
                    isFileUploaded = true;
                }
            });

            if (isFileUploaded) {
                this.bindFormSubmit();
            }
            this._updateAddToWishlistButton(dataToAdd, event);
            event.stopPropagation();
        },

        /**
         * @param {Object} dataToAdd
         * @param {jQuery.Event} event
         * @private
         */
        _updateAddToWishlistButton: function (dataToAdd, event) {
            var self = this,
                buttons = this._getAddToWishlistButton(event);

            buttons.each(function (index, element) {
                var params = $(element).data('post'),
                    currentTarget = event.currentTarget,
                    targetElement,
                    targetValue;

                if (!params) {
                    params = {
                        'data': {}
                    };
                } else if ($(currentTarget).data('selector') || $(currentTarget).attr('name')) {
                    targetElement = self._getElementData(currentTarget);
                    targetValue = Object.keys(targetElement)[0];

                    if (params.data.hasOwnProperty(targetValue) && !dataToAdd.hasOwnProperty(targetValue)) {
                        delete params.data[targetValue];
                    }
                }

                params.data = $.extend({}, params.data, dataToAdd, {
                    'qty': $(self.options.qtyInfo).val()
                });
                $(element).data('post', params);
            });
        },

        /**
         * @param {jQuery.Event} event
         * @private
         */
        _getAddToWishlistButton: function (event) {
            var productListWrapper = $(event.currentTarget).closest(this.options.productListWrapper);

            if (productListWrapper.length) {
                return productListWrapper.find(this.options.actionElement);
            }

<<<<<<< HEAD
            return $(this.options.actionElement);
=======
            return $(this.options.productPageWrapper).find(this.options.actionElement);
>>>>>>> 9941d17d
        },

        /**
         * @param {Object} array1
         * @param {Object} array2
         * @return {Object}
         * @private
         * @deprecated
         */
        _arrayDiffByKeys: function (array1, array2) {
            var result = {};

            $.each(array1, function (key, value) {
                if (key.indexOf('option') === -1) {
                    return;
                }

                if (!array2[key]) {
                    result[key] = value;
                }
            });

            return result;
        },

        /**
         * @param {HTMLElement} element
         * @return {Object}
         * @private
         */
        _getElementData: function (element) {
            var data, elementName, elementValue;

            element = $(element);
            data = {};
            elementName = element.data('selector') ? element.data('selector') : element.attr('name');
            elementValue = element.val();

            if (element.is('select[multiple]') && elementValue !== null) {
                if (elementName.substr(elementName.length - 2) == '[]') { //eslint-disable-line eqeqeq
                    elementName = elementName.substring(0, elementName.length - 2);
                }
                $.each(elementValue, function (key, option) {
                    data[elementName + '[' + option + ']'] = option;
                });
            } else if (elementName.substr(elementName.length - 2) == '[]') { //eslint-disable-line eqeqeq, max-depth
                elementName = elementName.substring(0, elementName.length - 2);

                data[elementName + '[' + elementValue + ']'] = elementValue;
            } else {
                data[elementName] = elementValue;
            }

            return data;
        },

        /**
         * @param {Object} params
         * @param {Object} dataToAdd
         * @private
         * @deprecated
         */
        _removeExcessiveData: function (params, dataToAdd) {
            var dataToRemove = this._arrayDiffByKeys(params.data, dataToAdd);

            $.each(dataToRemove, function (key) {
                delete params.data[key];
            });
        },

        /**
         * Bind form submit.
         */
        bindFormSubmit: function () {
            var self = this;

            $('[data-action="add-to-wishlist"]').on('click', function (event) {
                var element, params, form, action;

                event.stopPropagation();
                event.preventDefault();

                element = $('input[type=file]' + self.options.customOptionsInfo);
                params = $(event.currentTarget).data('post');
                form = $(element).closest('form');
                action = params.action;

                if (params.data.id) {
                    $('<input>', {
                        type: 'hidden',
                        name: 'id',
                        value: params.data.id
                    }).appendTo(form);
                }

                if (params.data.uenc) {
                    action += 'uenc/' + params.data.uenc;
                }

                $(form).attr('action', action).submit();
            });
        },

        /**
         * Validate product quantity before updating Wish List
         *
         * @param {jQuery.Event} event
         * @private
         */
        _validateWishlistQty: function (event) {
            var element = $(this.options.qtyInfo);

            if (!(element.validation() && element.validation('isValid'))) {
                event.preventDefault();
                event.stopPropagation();

                return;
            }
        }
    });

    return $.mage.addToWishlist;
});<|MERGE_RESOLUTION|>--- conflicted
+++ resolved
@@ -153,12 +153,8 @@
             if (productListWrapper.length) {
                 return productListWrapper.find(this.options.actionElement);
             }
-
-<<<<<<< HEAD
+            
             return $(this.options.actionElement);
-=======
-            return $(this.options.productPageWrapper).find(this.options.actionElement);
->>>>>>> 9941d17d
         },
 
         /**
