<?php
/**
 * Copyright © 2016 Magento. All rights reserved.
 * See COPYING.txt for license details.
 */

// @codingStandardsIgnoreFile

/** @var $block \Magento\Wishlist\Block\Customer\Sharing */

?>
<form class="form wishlist share"
      action="<?php echo $block->escapeUrl($block->getSendUrl()) ?>"
      id="form-validate"
      method="post"
      data-hasrequired="<?php /* @escapeNotVerified */ echo __('* Required Fields') ?>"
      data-mage-init='{"validation":{}}'>
    <fieldset class="fieldset">
        <?php echo $block->getBlockHtml('formkey')?>
        <legend class="legend"><span><?php /* @escapeNotVerified */ echo __('Sharing Information') ?></span></legend><br />
        <div class="field emails required">
            <label class="label" for="email_address"><span><?php /* @escapeNotVerified */ echo __('Email addresses, separated by commas') ?></span></label>
            <div class="control">
                <textarea name="emails" cols="60" rows="5" id="email_address" data-validate="{required:true,'validate-emails':true}"><?php /* @noEscape */ echo $block->getEnteredData('emails') ?></textarea>
            </div>
        </div>
        <div class="field text">
            <label class="label" for="message"><span><?php /* @escapeNotVerified */ echo __('Message') ?></span></label>
            <div class="control">
                <textarea id="message" name="message" cols="60" rows="5"><?php /* @noEscape */ echo $block->getEnteredData('message') ?></textarea>
            </div>
        </div>
        <?php if ($this->helper('Magento\Wishlist\Helper\Rss')->isRssAllow()): ?>
            <div class="field choice rss">
                <input type="checkbox" name="rss_url" id="rss_url" value="1" title="<?php /* @escapeNotVerified */ echo __('Check here to link an RSS feed to your Wish List.') ?>" class="checkbox">
                <label class="label" for="rss_url">
                    <span>
                        <?php /* @escapeNotVerified */ echo __('Check here to link an RSS feed to your Wish List.') ?>
                    </span>
                </label>
            </div>
        <?php endif; ?>
    </fieldset>
    <div class="actions-toolbar">
        <div class="primary">
            <button type="submit" title="<?php /* @escapeNotVerified */ echo __('Share Wish List') ?>" class="action submit primary">
                <span><?php /* @escapeNotVerified */ echo __('Share Wish List') ?></span>
            </button>
        </div>
        <div class="secondary">
<<<<<<< HEAD
            <a class="action back" href="<?php echo $block->escapeUrl($block->getBackUrl()); ?>"><span><?php /* @noEscape */ echo __('Back')?></span></a>
=======
            <a class="action back" href="<?php echo $block->escapeUrl($block->getBackUrl()); ?>"><span><?php /* @escapeNotVerified */ echo __('Back')?></span></a>
>>>>>>> acb963b1
        </div>
    </div>
</form><|MERGE_RESOLUTION|>--- conflicted
+++ resolved
@@ -48,11 +48,7 @@
             </button>
         </div>
         <div class="secondary">
-<<<<<<< HEAD
-            <a class="action back" href="<?php echo $block->escapeUrl($block->getBackUrl()); ?>"><span><?php /* @noEscape */ echo __('Back')?></span></a>
-=======
             <a class="action back" href="<?php echo $block->escapeUrl($block->getBackUrl()); ?>"><span><?php /* @escapeNotVerified */ echo __('Back')?></span></a>
->>>>>>> acb963b1
         </div>
     </div>
 </form>