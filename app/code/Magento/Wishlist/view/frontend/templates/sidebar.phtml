<?php
/**
 * Copyright © 2016 Magento. All rights reserved.
 * See COPYING.txt for license details.
 */

// @codingStandardsIgnoreFile

/** @var $block \Magento\Wishlist\Block\Customer\Sidebar */

?>
<?php
$wishlistHelper = $this->helper('Magento\Wishlist\Helper\Data');
?>
<?php if ($wishlistHelper->isAllow()) : ?>
    <div class="block block-wishlist" data-bind="scope: 'wishlist'">
        <div class="block-title">
            <strong role="heading" aria-level="2"><?php echo $block->escapeHtml($block->getTitle()); ?></strong>
            <!-- ko if: wishlist().counter -->
            <span data-bind="text: wishlist().counter" class="counter"></span>
            <!-- /ko -->
        </div>
        <div class="block-content">
            <strong class="subtitle"><?php /* @escapeNotVerified */ echo __('Last Added Items') ?></strong>
            <!-- ko if: wishlist().counter -->
                <ol class="product-items no-display" id="wishlist-sidebar" data-bind="foreach: wishlist().items, css: {'no-display': null}">
                    <li class="product-item">
                        <div class="product-item-info">
                            <a class="product-item-photo" data-bind="attr: { href: product_url, title: product_name }">
                                <!-- ko template: {name: $data.image.template, data: $data.image} --><!-- /ko -->
                            </a>
                            <div class="product-item-details">
                                <strong class="product-item-name">
                                    <a data-bind="attr: { href: product_url }" class="product-item-link">
                                        <span data-bind="text: product_name"></span>
                                    </a>
                                </strong>
                                <div data-bind="html: product_price"></div>
                                <div class="product-item-actions">
                                    <!-- ko if: product_is_saleable_and_visible -->
                                    <div class="actions-primary">
                                        <!-- ko if: product_has_required_options -->
                                        <a href="#" data-bind="attr: {'data-post': add_to_cart_params}" class="action tocart primary"><span><?php /* @escapeNotVerified */ echo __('Add to Cart') ?></span></a>
                                        <!-- /ko -->
                                        <!-- ko ifnot: product_has_required_options -->
                                            <button type="button" class="action tocart primary" data-bind="attr: {'data-post': add_to_cart_params}"><span><?php /* @escapeNotVerified */ echo __('Add to Cart') ?></span></button>
                                        <!-- /ko -->
                                    </div>
                                    <!-- /ko -->
                                    <div class="actions-secondary">
                                        <a href="#"  data-bind="attr: {'data-post': delete_item_params}"
                                           title="<?php /* @escapeNotVerified */ echo __('Remove This Item') ?>"
                                           class="btn-remove action delete">
                                            <span><?php /* @escapeNotVerified */ echo __('Remove This Item') ?></span>
                                        </a>
                                    </div>
                                </div>
                            </div>
                        </div>
                    </li>
                </ol>
                <div class="actions-toolbar no-display" data-bind="css: {'no-display': null}">
                    <div class="primary">
                        <a class="action details"
                           href="<?php echo $block->escapeUrl($this->helper('Magento\Wishlist\Helper\Data')->getListUrl()) ?>"
<<<<<<< HEAD
                           title="<?php /* @noEscape */ echo __('Go to Wish List') ?>"><span><?php /* @noEscape */ echo __('Go to Wish List') ?></span></a>
=======
                           title="<?php /* @escapeNotVerified */ echo __('Go to Wish List') ?>"><span><?php /* @escapeNotVerified */ echo __('Go to Wish List') ?></span></a>
>>>>>>> acb963b1
                    </div>
                </div>
            <!-- /ko -->
            <!-- ko ifnot: wishlist().counter -->
                <div class="empty"><?php /* @escapeNotVerified */ echo __('You have no items in your wish list.') ?></div>
            <!-- /ko -->
        </div>
    </div>
<script type="text/x-magento-init">
    {
        "*": {
            "Magento_Ui/js/core/app": {
                "components": {
                    "wishlist": {
                        "component": "Magento_Wishlist/js/view/wishlist"
                    }
                }
            }
        }
    }
</script>
<?php endif ?><|MERGE_RESOLUTION|>--- conflicted
+++ resolved
@@ -63,11 +63,7 @@
                     <div class="primary">
                         <a class="action details"
                            href="<?php echo $block->escapeUrl($this->helper('Magento\Wishlist\Helper\Data')->getListUrl()) ?>"
-<<<<<<< HEAD
-                           title="<?php /* @noEscape */ echo __('Go to Wish List') ?>"><span><?php /* @noEscape */ echo __('Go to Wish List') ?></span></a>
-=======
                            title="<?php /* @escapeNotVerified */ echo __('Go to Wish List') ?>"><span><?php /* @escapeNotVerified */ echo __('Go to Wish List') ?></span></a>
->>>>>>> acb963b1
                     </div>
                 </div>
             <!-- /ko -->
