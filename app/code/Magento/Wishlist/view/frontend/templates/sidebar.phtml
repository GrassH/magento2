<?php
/**
 * Copyright © 2015 Magento. All rights reserved.
 * See COPYING.txt for license details.
 */

// @codingStandardsIgnoreFile

/* @var $block \Magento\Wishlist\Block\Customer\Sidebar */
?>
<?php
$wishlistHelper = $this->helper('Magento\Wishlist\Helper\Data');
?>
<?php if ($wishlistHelper->isAllow()) : ?>
    <div class="block block-wishlist" data-bind="scope: 'wishlist'">
        <div class="block-title">
            <strong><?php echo $block->getTitle(); ?></strong>
            <!-- ko if: wishlist().counter -->
            <span data-bind="text: wishlist().counter" class="counter"></span>
            <!-- /ko -->
        </div>
        <div class="block-content">
            <strong class="subtitle"><?php echo __('Last Added Items') ?></strong>
            <!-- ko if: wishlist().counter -->
                <ol class="product-items no-display" id="wishlist-sidebar" data-bind="foreach: wishlist().items, css: {'no-display': null}">
                    <li class="product-item">
                        <div class="product-item-info">
                            <a class="product-item-photo" data-bind="attr: { href: product_url, title: product_name }">
                                <!-- ko template: {name: 'Magento_Wishlist/product_image', data: $data.image} --><!-- /ko -->
                            </a>
                            <div class="product-item-details">
                                <strong class="product-item-name">
                                    <a data-bind="attr: { href: product_url }" class="product-item-link">
                                        <span data-bind="text: product_name"></span>
                                    </a>
                                </strong>
<<<<<<< HEAD
                                <?php
                                    echo $block->getItemPriceHtml(
                                        $item,
                                        \Magento\Catalog\Pricing\Price\ConfiguredPriceInterface::CONFIGURED_PRICE_CODE,
                                        \Magento\Framework\Pricing\Render::ZONE_ITEM_LIST
                                    );
                                ?>
=======
                                <div data-bind="html: product_price"></div>
>>>>>>> 43312d44
                                <div class="product-item-actions">
                                    <!-- ko if: product_is_saleable_and_visible -->
                                    <div class="actions-primary">
                                        <!-- ko if: product_has_required_options -->
                                        <a href="#" data-bind="attr: {'data-post': add_to_cart_params}" class="action tocart primary"><span><?php echo __('Add to Cart') ?></span></a>
                                        <!-- /ko -->
                                        <!-- ko ifnot: product_has_required_options -->
                                            <button type="button" class="action tocart primary" data-bind="attr: {'data-post': add_to_cart_params}"><span><?php echo __('Add to Cart') ?></span></button>
                                        <!-- /ko -->
                                    </div>
                                    <!-- /ko -->
                                    <div class="actions-secondary">
                                        <a href="#"  data-bind="attr: {'data-post': delete_item_params}"
                                           title="<?php echo __('Remove This Item') ?>"
                                           class="btn-remove action delete">
                                            <span><?php echo __('Remove This Item') ?></span>
                                        </a>
                                    </div>
                                </div>
                            </div>
                        </div>
                    </li>
                </ol>
                <div class="actions-toolbar no-display" data-bind="css: {'no-display': null}">
                    <div class="primary">
                        <a class="action details"
                           href="<?php echo $this->helper('Magento\Wishlist\Helper\Data')->getListUrl() ?>"
                           title="<?php echo __('Go to Wish List') ?>"><span><?php echo __('Go to Wish List') ?></span></a>
                    </div>
                </div>
            <!-- /ko -->
            <!-- ko ifnot: wishlist().counter -->
                <div class="empty"><?php echo __('You have no items in your wish list.') ?></div>
            <!-- /ko -->
        </div>
    </div>
<script type="text/x-magento-init">
    {
        "*": {
            "Magento_Ui/js/core/app": {
                "renderer": {
                    "layout": {
                        "wishlist": {
                            "component": "Magento_Wishlist/js/view/wishlist"
                        }
                    }
                }
            }
        }
    }
</script>
<?php endif ?><|MERGE_RESOLUTION|>--- conflicted
+++ resolved
@@ -34,17 +34,7 @@
                                         <span data-bind="text: product_name"></span>
                                     </a>
                                 </strong>
-<<<<<<< HEAD
-                                <?php
-                                    echo $block->getItemPriceHtml(
-                                        $item,
-                                        \Magento\Catalog\Pricing\Price\ConfiguredPriceInterface::CONFIGURED_PRICE_CODE,
-                                        \Magento\Framework\Pricing\Render::ZONE_ITEM_LIST
-                                    );
-                                ?>
-=======
                                 <div data-bind="html: product_price"></div>
->>>>>>> 43312d44
                                 <div class="product-item-actions">
                                     <!-- ko if: product_is_saleable_and_visible -->
                                     <div class="actions-primary">
