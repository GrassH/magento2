--- conflicted
+++ resolved
@@ -22,24 +22,10 @@
         </a>
     <?php endif; ?>
 </div>
-<<<<<<< HEAD
 <script type="text/x-magento-init">
     {
         "body": {
-            "addToWishlist": <?php echo $this->helper('Magento\Core\Helper\Data')->jsonEncode(['productType' => $_product->getTypeId()])?>
+            "addToWishlist": <?php echo $this->helper('Magento\Framework\Json\Helper\Data')->jsonEncode(['productType' => $_product->getTypeId()])?>
         }
     }
-=======
-<script>
-    require([
-        "jquery",
-        "mage/mage"
-    ], function(jQuery){
-
-        jQuery('body').mage('addToWishlist',
-            <?php echo $this->helper('Magento\Framework\Json\Helper\Data')->jsonEncode(['productType' => $_product->getTypeId()])?>
-        );
-
-    });
->>>>>>> d8e5ef14
 </script>