<?php
/**
 * Copyright © Magento, Inc. All rights reserved.
 * See COPYING.txt for license details.
 */

// @codingStandardsIgnoreFile

?>
<?php
/** @var \Magento\Wishlist\Block\Customer\Wishlist\Items $block */
$columns = $block->getColumns();
?>

<div class="products-grid wishlist">
    <?php if (count($block->getItems())): ?>
    <ol class="product-items">
        <?php foreach ($block->getItems() as $item): ?>
<<<<<<< HEAD
            <li data-row="product-item" class="product-item" id="item_<?= $block->escapeHtmlAttr($item->getId()) ?>">
                <div class="product-item-info">
                    <?php foreach ($columns as $column): ?>
                        <?php $column->setItem($item); echo $column->toHtml($item);?>
                    <?php endforeach; ?>
                </div>
            </li>
=======
        <?= /* @noEscape */ ($iterator++ == 1) ? '<li data-row="product-item" class="product-item" id="item_' . $block->escapeHtmlAttr($item->getId()) . '">' : '</li><li class="product-item" id="item_' . $block->escapeHtmlAttr($item->getId()) . '">' ?>
            <div class="product-item-info" data-container="product-grid">
                <?php foreach ($columns as $column): ?>
                    <?php $column->setItem($item); echo $column->toHtml($item);?>
                <?php endforeach; ?>
            </div>
        <?= ($iterator == count($block->getItems())+1) ? '</li>' : '' ?>
>>>>>>> af11309c
        <?php endforeach; ?>
    </ol>
    <?php else: ?>
        <div class="message info empty">
            <span><?= $block->escapeHtml(__('This Wish List has no Items')) ?></span>
        </div>
    <?php endif; ?>
</div>

<?php foreach ($columns as $column): ?>
    <?= $column->getAdditionalHtml() ?>
<?php endforeach; ?><|MERGE_RESOLUTION|>--- conflicted
+++ resolved
@@ -16,23 +16,13 @@
     <?php if (count($block->getItems())): ?>
     <ol class="product-items">
         <?php foreach ($block->getItems() as $item): ?>
-<<<<<<< HEAD
             <li data-row="product-item" class="product-item" id="item_<?= $block->escapeHtmlAttr($item->getId()) ?>">
-                <div class="product-item-info">
+                <div class="product-item-info" data-container="product-grid">
                     <?php foreach ($columns as $column): ?>
                         <?php $column->setItem($item); echo $column->toHtml($item);?>
                     <?php endforeach; ?>
                 </div>
             </li>
-=======
-        <?= /* @noEscape */ ($iterator++ == 1) ? '<li data-row="product-item" class="product-item" id="item_' . $block->escapeHtmlAttr($item->getId()) . '">' : '</li><li class="product-item" id="item_' . $block->escapeHtmlAttr($item->getId()) . '">' ?>
-            <div class="product-item-info" data-container="product-grid">
-                <?php foreach ($columns as $column): ?>
-                    <?php $column->setItem($item); echo $column->toHtml($item);?>
-                <?php endforeach; ?>
-            </div>
-        <?= ($iterator == count($block->getItems())+1) ? '</li>' : '' ?>
->>>>>>> af11309c
         <?php endforeach; ?>
     </ol>
     <?php else: ?>
