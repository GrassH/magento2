--- conflicted
+++ resolved
@@ -16,10 +16,6 @@
 
 <?php if ($product->isVisibleInSiteVisibility()): ?>
     <a class="action edit" href="<?php echo $block->escapeUrl($block->getItemConfigureUrl($item)) ?>">
-<<<<<<< HEAD
-        <span><?php /* @noEscape */ echo __('Edit') ?></span>
-=======
         <span><?php /* @escapeNotVerified */ echo __('Edit') ?></span>
->>>>>>> acb963b1
     </a>
 <?php endif ?>