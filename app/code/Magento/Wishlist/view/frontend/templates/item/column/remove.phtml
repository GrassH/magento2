--- conflicted
+++ resolved
@@ -10,11 +10,6 @@
 
 ?>
 
-<<<<<<< HEAD
-<a href="#" data-role="remove" data-post-remove='<?php /* @noEscape */ echo $block->getItemRemoveParams($block->getItem()); ?>' title="<?php /* @noEscape */ echo __('Remove Item') ?>" class="btn-remove action delete">
-    <span><?php /* @noEscape */ echo __('Remove item');?></span>
-=======
 <a href="#" data-role="remove" data-post-remove='<?php /* @noEscape */ echo $block->getItemRemoveParams($block->getItem()); ?>' title="<?php /* @escapeNotVerified */ echo __('Remove Item') ?>" class="btn-remove action delete">
     <span><?php /* @escapeNotVerified */ echo __('Remove item');?></span>
->>>>>>> acb963b1
 </a>