<?php
/**
 * Copyright © 2015 Magento. All rights reserved.
 * See COPYING.txt for license details.
 */
<<<<<<< HEAD
/* @var $block \Magento\Wishlist\Block\Rss\Link */
=======

// @codingStandardsIgnoreFile

/* @var $this \Magento\Wishlist\Block\Rss\Link */
>>>>>>> c2cfbbfd
?>
<?php if ($block->isRssAllowed() && $block->getLink() && $this->helper('Magento\Wishlist\Helper\Data')->getWishlist()->getItemsCount()): ?>
    <a href="<?php echo $block->getLink(); ?>" class="action rss wishlist">
        <span><?php echo __('RSS Feed') ?></span>
    </a>
<?php endif; ?><|MERGE_RESOLUTION|>--- conflicted
+++ resolved
@@ -3,14 +3,10 @@
  * Copyright © 2015 Magento. All rights reserved.
  * See COPYING.txt for license details.
  */
-<<<<<<< HEAD
-/* @var $block \Magento\Wishlist\Block\Rss\Link */
-=======
 
 // @codingStandardsIgnoreFile
 
-/* @var $this \Magento\Wishlist\Block\Rss\Link */
->>>>>>> c2cfbbfd
+/* @var $block \Magento\Wishlist\Block\Rss\Link */
 ?>
 <?php if ($block->isRssAllowed() && $block->getLink() && $this->helper('Magento\Wishlist\Helper\Data')->getWishlist()->getItemsCount()): ?>
     <a href="<?php echo $block->getLink(); ?>" class="action rss wishlist">
