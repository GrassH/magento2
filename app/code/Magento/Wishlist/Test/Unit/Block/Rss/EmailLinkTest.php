--- conflicted
+++ resolved
@@ -37,21 +37,12 @@
 
     protected function setUp(): void
     {
-<<<<<<< HEAD
-        $wishlist = $this->createPartialMock(\Magento\Wishlist\Model\Wishlist::class, ['getId', 'getSharingCode']);
-        $wishlist->expects($this->any())->method('getId')->willReturn(5);
-        $wishlist->expects($this->any())->method('getSharingCode')->willReturn('somesharingcode');
-        $customer = $this->createMock(\Magento\Customer\Api\Data\CustomerInterface::class);
-        $customer->expects($this->any())->method('getId')->willReturn(8);
-        $customer->expects($this->any())->method('getEmail')->willReturn('test@example.com');
-=======
         $wishlist = $this->createPartialMock(Wishlist::class, ['getId', 'getSharingCode']);
         $wishlist->expects($this->any())->method('getId')->will($this->returnValue(5));
         $wishlist->expects($this->any())->method('getSharingCode')->will($this->returnValue('somesharingcode'));
         $customer = $this->createMock(CustomerInterface::class);
         $customer->expects($this->any())->method('getId')->will($this->returnValue(8));
         $customer->expects($this->any())->method('getEmail')->will($this->returnValue('test@example.com'));
->>>>>>> b2f063af
 
         $this->wishlistHelper = $this->createPartialMock(
             Data::class,
@@ -59,8 +50,8 @@
         );
         $this->urlEncoder = $this->createPartialMock(EncoderInterface::class, ['encode']);
 
-        $this->wishlistHelper->expects($this->any())->method('getWishlist')->willReturn($wishlist);
-        $this->wishlistHelper->expects($this->any())->method('getCustomer')->willReturn($customer);
+        $this->wishlistHelper->expects($this->any())->method('getWishlist')->will($this->returnValue($wishlist));
+        $this->wishlistHelper->expects($this->any())->method('getCustomer')->will($this->returnValue($customer));
         $this->urlEncoder->expects($this->any())
             ->method('encode')
             ->willReturnCallback(function ($url) {
@@ -89,7 +80,7 @@
                 'wishlist_id' => 5,
                 'sharing_code' => 'somesharingcode',
             ]))
-            ->willReturn('http://url.com/rss/feed/index/type/wishlist/wishlist_id/5');
+            ->will($this->returnValue('http://url.com/rss/feed/index/type/wishlist/wishlist_id/5'));
         $this->assertEquals('http://url.com/rss/feed/index/type/wishlist/wishlist_id/5', $this->link->getLink());
     }
 }