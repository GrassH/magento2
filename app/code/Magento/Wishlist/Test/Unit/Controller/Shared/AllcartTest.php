--- conflicted
+++ resolved
@@ -3,10 +3,7 @@
  * Copyright © Magento, Inc. All rights reserved.
  * See COPYING.txt for license details.
  */
-<<<<<<< HEAD
-=======
 declare(strict_types=1);
->>>>>>> 9fa16c7e
 
 namespace Magento\Wishlist\Test\Unit\Controller\Shared;
 
@@ -15,10 +12,6 @@
 use Magento\Framework\Controller\Result\Forward;
 use Magento\Framework\Controller\Result\Redirect;
 use Magento\Framework\Controller\ResultFactory;
-<<<<<<< HEAD
-=======
-use Magento\Framework\TestFramework\Unit\Helper\ObjectManager as ObjectManagerHelper;
->>>>>>> 9fa16c7e
 use Magento\Wishlist\Controller\Shared\Allcart;
 use Magento\Wishlist\Controller\Shared\WishlistProvider;
 use Magento\Wishlist\Model\ItemCarrier;
@@ -34,14 +27,6 @@
     protected $allcartController;
 
     /**
-<<<<<<< HEAD
-=======
-     * @var \Magento\Framework\TestFramework\Unit\Helper\ObjectManager
-     */
-    protected $objectManagerHelper;
-
-    /**
->>>>>>> 9fa16c7e
      * @var Context
      */
     protected $context;
@@ -114,29 +99,11 @@
                 ]
             );
 
-<<<<<<< HEAD
         $this->allcartController = new Allcart(
             $this->itemCarrierMock,
             $this->requestMock,
             $this->resultFactoryMock,
             $this->wishlistProviderMock
-=======
-        $this->objectManagerHelper = new ObjectManagerHelper($this);
-        $this->context = $this->objectManagerHelper->getObject(
-            Context::class,
-            [
-                'request' => $this->requestMock,
-                'resultFactory' => $this->resultFactoryMock
-            ]
-        );
-        $this->allcartController = $this->objectManagerHelper->getObject(
-            Allcart::class,
-            [
-                'context' => $this->context,
-                'wishlistProvider' => $this->wishlistProviderMock,
-                'itemCarrier' => $this->itemCarrierMock
-            ]
->>>>>>> 9fa16c7e
         );
     }
 
