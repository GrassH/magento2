<?php
/**
 * Copyright © Magento, Inc. All rights reserved.
 * See COPYING.txt for license details.
 */
<<<<<<< HEAD
=======
declare(strict_types=1);
>>>>>>> 9fa16c7e

namespace Magento\Wishlist\Test\Unit\Controller\Shared;

use Magento\Catalog\Model\Product;
use Magento\Catalog\Model\Product\Exception;
use Magento\Checkout\Helper\Cart as CartHelper;
use Magento\Checkout\Model\Cart;
use Magento\Framework\App\Action\Context as ActionContext;
use Magento\Framework\App\RequestInterface;
use Magento\Framework\App\Response\RedirectInterface;
use Magento\Framework\Controller\Result\Redirect;
use Magento\Framework\Controller\ResultFactory;
use Magento\Framework\Escaper;
use Magento\Framework\Exception\LocalizedException;
use Magento\Framework\Message\ManagerInterface;
use Magento\Quote\Model\Quote;
use Magento\Wishlist\Controller\Shared\Cart as SharedCart;
use Magento\Wishlist\Model\Item;
use Magento\Wishlist\Model\Item\Option;
use Magento\Wishlist\Model\Item\OptionFactory;
use Magento\Wishlist\Model\ItemFactory;
use Magento\Wishlist\Model\ResourceModel\Item\Option\Collection as OptionCollection;
use PHPUnit\Framework\MockObject\MockObject;
use PHPUnit\Framework\TestCase;

/**
 * @SuppressWarnings(PHPMD.TooManyFields)
 * @SuppressWarnings(PHPMD.CouplingBetweenObjects)
 */
class CartTest extends TestCase
{
    /** @var  SharedCart|MockObject */
    protected $model;

    /** @var  RequestInterface|MockObject */
    protected $request;

    /** @var  ManagerInterface|MockObject */
    protected $messageManager;

    /** @var  ActionContext|MockObject */
    protected $context;

    /** @var  Cart|MockObject */
    protected $cart;

    /** @var  CartHelper|MockObject */
    protected $cartHelper;

    /** @var  Quote|MockObject */
    protected $quote;

    /** @var  OptionCollection|MockObject */
    protected $optionCollection;

    /** @var  OptionFactory|MockObject */
    protected $optionFactory;

    /** @var  Option|MockObject */
    protected $option;

    /** @var  ItemFactory|MockObject */
    protected $itemFactory;

    /** @var  Item|MockObject */
    protected $item;

    /** @var  Escaper|MockObject */
    protected $escaper;

    /** @var  RedirectInterface|MockObject */
    protected $redirect;

    /** @var  ResultFactory|MockObject */
    protected $resultFactory;

    /** @var  Redirect|MockObject */
    protected $resultRedirect;

    /** @var  Product|MockObject */
    protected $product;

<<<<<<< HEAD
    // phpcs:ignore Generic.Files.LineLength.TooLong
    protected function setUp()
=======
    protected function setUp(): void
>>>>>>> 9fa16c7e
    {
        $this->request = $this->getMockBuilder(RequestInterface::class)
            ->getMockForAbstractClass();

        $this->redirect = $this->getMockBuilder(RedirectInterface::class)
            ->getMockForAbstractClass();

        $this->messageManager = $this->getMockBuilder(ManagerInterface::class)
            ->getMockForAbstractClass();

        $this->resultRedirect = $this->getMockBuilder(Redirect::class)
            ->disableOriginalConstructor()
            ->getMock();

        $this->resultFactory = $this->getMockBuilder(ResultFactory::class)
            ->disableOriginalConstructor()
            ->getMock();
        $this->resultFactory->expects($this->once())
            ->method('create')
            ->with(ResultFactory::TYPE_REDIRECT)
            ->willReturn($this->resultRedirect);

        $this->context = $this->getMockBuilder(ActionContext::class)
            ->disableOriginalConstructor()
            ->getMock();
        $this->context->expects($this->any())
            ->method('getRequest')
            ->willReturn($this->request);
        $this->context->expects($this->any())
            ->method('getRedirect')
            ->willReturn($this->redirect);
        $this->context->expects($this->any())
            ->method('getMessageManager')
            ->willReturn($this->messageManager);
        $this->context->expects($this->any())
            ->method('getResultFactory')
            ->willReturn($this->resultFactory);

        $this->cart = $this->getMockBuilder(Cart::class)
            ->disableOriginalConstructor()
            ->getMock();

        $this->cartHelper = $this->getMockBuilder(CartHelper::class)
            ->disableOriginalConstructor()
            ->getMock();

        $this->quote = $this->getMockBuilder(Quote::class)
            ->disableOriginalConstructor()
            ->setMethods(['getHasError'])
            ->getMock();

        $this->optionCollection = $this->getMockBuilder(
<<<<<<< HEAD
            OptionCollection::class
        )->disableOriginalConstructor()->getMock();
=======
            \Magento\Wishlist\Model\ResourceModel\Item\Option\Collection::class
        )->disableOriginalConstructor()
            ->getMock();
>>>>>>> 9fa16c7e

        $this->option = $this->getMockBuilder(Option::class)
            ->disableOriginalConstructor()
            ->getMock();

        $this->optionFactory = $this->getMockBuilder(OptionFactory::class)
            ->disableOriginalConstructor()
            ->setMethods(['create'])
            ->getMock();
        $this->optionFactory->expects($this->once())
            ->method('create')
            ->willReturn($this->option);

        $this->item = $this->getMockBuilder(Item::class)
            ->disableOriginalConstructor()
            ->getMock();

        $this->itemFactory = $this->getMockBuilder(ItemFactory::class)
            ->disableOriginalConstructor()
            ->setMethods(['create'])
            ->getMock();
        $this->itemFactory->expects($this->once())
            ->method('create')
            ->willReturn($this->item);

        $this->escaper = $this->getMockBuilder(Escaper::class)
            ->disableOriginalConstructor()
            ->getMock();

        $this->product = $this->getMockBuilder(Product::class)
            ->disableOriginalConstructor()
            ->getMock();

        $this->model = new SharedCart(
            $this->cart,
            $this->optionFactory,
            $this->itemFactory,
            $this->cartHelper,
            $this->escaper,
            $this->request,
            $this->redirect,
            $this->messageManager,
            $this->resultFactory
        );
    }

    /**
     * @param int $itemId
     * @param string $productName
     * @param bool $hasErrors
     * @param bool $redirectToCart
     * @param string $refererUrl
     * @param string $cartUrl
     * @param string $redirectUrl
     *
     * @dataProvider dataProviderExecute
     */
    public function testExecute(
        $itemId,
        $productName,
        $hasErrors,
        $redirectToCart,
        $refererUrl,
        $cartUrl,
        $redirectUrl
    ) {
        $this->request->expects($this->once())
            ->method('getParam')
            ->with('item')
            ->willReturn($itemId);

        $this->redirect->expects($this->once())
            ->method('getRefererUrl')
            ->willReturn($refererUrl);

        $this->option->expects($this->once())
            ->method('getCollection')
            ->willReturn($this->optionCollection);

        $this->optionCollection->expects($this->once())
            ->method('addItemFilter')
            ->with([$itemId])
            ->willReturnSelf();
        $this->optionCollection->expects($this->once())
            ->method('getOptionsByItem')
            ->with($itemId)
            ->willReturn([]);

        $this->item->expects($this->once())
            ->method('load')
            ->with($itemId)
            ->willReturnSelf();
        $this->item->expects($this->once())
            ->method('setOptions')
            ->with([])
            ->willReturnSelf();
        $this->item->expects($this->once())
            ->method('addToCart')
            ->with($this->cart)
            ->willReturnSelf();
        $this->item->expects($this->any())
            ->method('getProduct')
            ->willReturn($this->product);

        $this->quote->expects($this->once())
            ->method('getHasError')
            ->willReturn($hasErrors);

        $this->cart->expects($this->once())
            ->method('getQuote')
            ->willReturn($this->quote);
        $this->cart->expects($this->once())
            ->method('save')
            ->willReturnSelf();

        $this->cartHelper->expects($this->once())
            ->method('getShouldRedirectToCart')
            ->willReturn($redirectToCart);
        $this->cartHelper->expects($this->any())
            ->method('getCartUrl')
            ->willReturn($cartUrl);

        $this->product->expects($this->any())
            ->method('getName')
            ->willReturn($productName);

        $this->escaper->expects($this->any())
            ->method('escapeHtml')
            ->with($productName)
            ->willReturn($productName);

        $successMessage = __('You added %1 to your shopping cart.', $productName);
        $this->messageManager->expects($this->any())
            ->method('addSuccessMessage')
            ->with($successMessage)
            ->willReturnSelf();

        $this->resultRedirect->expects($this->once())
            ->method('setUrl')
            ->with($redirectUrl)
            ->willReturnSelf();

        $this->assertEquals($this->resultRedirect, $this->model->execute());
    }

    /**
     * 1. Wishlist Item ID
     * 2. Product Name
     * 3. Quote has errors
     * 4. Should redirect to Cart flag
     * 5. Referer URL
     * 6. Shopping Cart URL
     * 7. Redirect URL (RESULT)
     *
     * @return array
     */
    public function dataProviderExecute()
    {
        return [
            [1, 'product_name', false, true, 'referer_url', 'cart_url', 'cart_url'],
            [1, 'product_name', true, false, 'referer_url', 'cart_url', 'referer_url'],
        ];
    }

    public function testExecuteLocalizedException()
    {
        $itemId = 1;
        $refererUrl = 'referer_url';
        $productUrl = 'product_url';

        $this->request->expects($this->once())
            ->method('getParam')
            ->with('item')
            ->willReturn($itemId);

        $this->item->expects($this->once())
            ->method('load')
            ->with($itemId)
            ->willReturnSelf();
        $this->item->expects($this->once())
            ->method('getProductUrl')
            ->willReturn($productUrl);

        $this->redirect->expects($this->once())
            ->method('getRefererUrl')
            ->willReturn($refererUrl);

        $this->option->expects($this->once())
            ->method('getCollection')
            ->willThrowException(new LocalizedException(__('LocalizedException')));

        $this->resultRedirect->expects($this->once())
            ->method('setUrl')
            ->with($productUrl)
            ->willReturnSelf();

        $this->assertEquals($this->resultRedirect, $this->model->execute());
    }

    public function testExecuteProductException()
    {
        $itemId = 1;
        $refererUrl = 'referer_url';

        $this->request->expects($this->once())
            ->method('getParam')
            ->with('item')
            ->willReturn($itemId);

        $this->item->expects($this->once())
            ->method('load')
            ->with($itemId)
            ->willReturnSelf();

        $this->redirect->expects($this->once())
            ->method('getRefererUrl')
            ->willReturn($refererUrl);

        $this->option->expects($this->once())
            ->method('getCollection')
            ->willThrowException(new Exception(__('LocalizedException')));

        $this->resultRedirect->expects($this->once())
            ->method('setUrl')
            ->with($refererUrl)
            ->willReturnSelf();

        $this->assertEquals($this->resultRedirect, $this->model->execute());
    }

    public function testExecuteException()
    {
        $itemId = 1;
        $refererUrl = 'referer_url';

        $this->request->expects($this->once())
            ->method('getParam')
            ->with('item')
            ->willReturn($itemId);

        $this->item->expects($this->once())
            ->method('load')
            ->with($itemId)
            ->willReturnSelf();

        $this->redirect->expects($this->once())
            ->method('getRefererUrl')
            ->willReturn($refererUrl);

        $this->option->expects($this->once())
            ->method('getCollection')
            ->willThrowException(new \Exception('Exception'));

        $this->resultRedirect->expects($this->once())
            ->method('setUrl')
            ->with($refererUrl)
            ->willReturnSelf();

        $this->assertEquals($this->resultRedirect, $this->model->execute());
    }
}<|MERGE_RESOLUTION|>--- conflicted
+++ resolved
@@ -3,10 +3,7 @@
  * Copyright © Magento, Inc. All rights reserved.
  * See COPYING.txt for license details.
  */
-<<<<<<< HEAD
-=======
 declare(strict_types=1);
->>>>>>> 9fa16c7e
 
 namespace Magento\Wishlist\Test\Unit\Controller\Shared;
 
@@ -89,12 +86,8 @@
     /** @var  Product|MockObject */
     protected $product;
 
-<<<<<<< HEAD
     // phpcs:ignore Generic.Files.LineLength.TooLong
-    protected function setUp()
-=======
     protected function setUp(): void
->>>>>>> 9fa16c7e
     {
         $this->request = $this->getMockBuilder(RequestInterface::class)
             ->getMockForAbstractClass();
@@ -147,14 +140,8 @@
             ->getMock();
 
         $this->optionCollection = $this->getMockBuilder(
-<<<<<<< HEAD
             OptionCollection::class
         )->disableOriginalConstructor()->getMock();
-=======
-            \Magento\Wishlist\Model\ResourceModel\Item\Option\Collection::class
-        )->disableOriginalConstructor()
-            ->getMock();
->>>>>>> 9fa16c7e
 
         $this->option = $this->getMockBuilder(Option::class)
             ->disableOriginalConstructor()
