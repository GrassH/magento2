--- conflicted
+++ resolved
@@ -146,31 +146,10 @@
     {
         $wishlist = $this->getMock('Magento\Wishlist\Model\Wishlist', [], [], '', false);
 
-<<<<<<< HEAD
-        $layout = $this->getMock('Magento\Framework\View\Layout', [], [], '', false);
-
-        $this->wishlistProvider
-            ->expects($this->once())
-            ->method('getWishlist')
-            ->willReturn($wishlist);
-
-        $this->view
-            ->expects($this->once())
-            ->method('loadLayout')
-            ->willReturn(true);
-
-        $this->view
-            ->expects($this->once())
-            ->method('renderLayout')
-            ->willReturn(true);
-
-        $this->getController()->execute();
-=======
         $this->wishlistProvider->expects($this->once())
             ->method('getWishlist')
             ->willReturn($wishlist);
 
         $this->assertSame($this->resultPageMock, $this->getController()->execute());
->>>>>>> 79e7ce6f
     }
 }