<?php declare(strict_types=1);
/**
 * Copyright © Magento, Inc. All rights reserved.
 * See COPYING.txt for license details.
 */
namespace Magento\Wishlist\Test\Unit\Controller\Index;

use Magento\Framework\App\Action\Context;
use Magento\Framework\App\ActionFlag;
use Magento\Framework\App\ObjectManager;
use Magento\Framework\App\Request\Http;
use Magento\Framework\Controller\ResultFactory;
use Magento\Framework\Data\Form\FormKey\Validator;
use Magento\Framework\Exception\LocalizedException;
use Magento\Framework\Message\Manager;
use Magento\Framework\Url;
use Magento\Store\App\Response\Redirect;
use Magento\Wishlist\Controller\Index\Remove;
use Magento\Wishlist\Controller\WishlistProvider;
use Magento\Wishlist\Helper\Data;
use Magento\Wishlist\Model\Item;
use Magento\Wishlist\Model\Wishlist;
use PHPUnit\Framework\MockObject\MockObject;
use PHPUnit\Framework\TestCase;

/**
 * @SuppressWarnings(PHPMD.CouplingBetweenObjects)
 */
class RemoveTest extends TestCase
{
    /**
     * @var WishlistProvider|MockObject
     */
    protected $wishlistProvider;

    /**
     * @var Context|MockObject
     */
    protected $context;

    /**
     * @var Http|MockObject
     */
    protected $request;

    /**
     * @var Redirect|MockObject
     */
    protected $redirect;

    /**
     * @var ObjectManager|MockObject
     */
    protected $om;

    /**
     * @var Manager|MockObject
     */
    protected $messageManager;

    /**
     * @var Url|MockObject
     */
    protected $url;

    /**
     * @var ResultFactory|MockObject
     */
    protected $resultFactoryMock;

    /**
     * @var \Magento\Framework\Controller\Result\Redirect|MockObject
     */
    protected $resultRedirectMock;

    /**
     * @var Validator|MockObject
     */
    protected $formKeyValidator;

    protected function setUp(): void
    {
        $this->context = $this->createMock(Context::class);
        $this->request = $this->createMock(Http::class);
        $this->wishlistProvider = $this->createMock(WishlistProvider::class);
        $this->redirect = $this->createMock(Redirect::class);
        $this->om = $this->createMock(ObjectManager::class);
        $this->messageManager = $this->createMock(Manager::class);
        $this->url = $this->createMock(Url::class);
        $this->resultFactoryMock = $this->getMockBuilder(ResultFactory::class)
            ->disableOriginalConstructor()
            ->getMock();
        $this->resultRedirectMock = $this->getMockBuilder(\Magento\Framework\Controller\Result\Redirect::class)
            ->disableOriginalConstructor()
            ->getMock();

        $this->resultFactoryMock->expects($this->any())
            ->method('create')
            ->with(ResultFactory::TYPE_REDIRECT, [])
            ->willReturn($this->resultRedirectMock);

        $this->formKeyValidator = $this->getMockBuilder(Validator::class)
            ->disableOriginalConstructor()
            ->getMock();
    }

<<<<<<< HEAD
    protected function tearDown(): void
=======
    public function tearDown(): void
>>>>>>> b2f063af
    {
        unset(
            $this->context,
            $this->request,
            $this->wishlistProvider,
            $this->redirect,
            $this->om,
            $this->messageManager,
            $this->url
        );
    }

    protected function prepareContext()
    {
        $eventManager = $this->createMock(\Magento\Framework\Event\Manager::class);
        $actionFlag = $this->createMock(ActionFlag::class);

        $this->context
            ->expects($this->any())
            ->method('getObjectManager')
            ->willReturn($this->om);
        $this->context
            ->expects($this->any())
            ->method('getRequest')
            ->willReturn($this->request);
        $this->context
            ->expects($this->any())
            ->method('getEventManager')
            ->willReturn($eventManager);
        $this->context
            ->expects($this->any())
            ->method('getUrl')
            ->willReturn($this->url);
        $this->context
            ->expects($this->any())
            ->method('getActionFlag')
            ->willReturn($actionFlag);
        $this->context
            ->expects($this->any())
            ->method('getRedirect')
            ->willReturn($this->redirect);
        $this->context
            ->expects($this->any())
            ->method('getMessageManager')
            ->willReturn($this->messageManager);
        $this->context->expects($this->any())
            ->method('getResultFactory')
            ->willReturn($this->resultFactoryMock);
    }

    /**
     * @return Remove
     */
    public function getController()
    {
        $this->prepareContext();

        $this->formKeyValidator->expects($this->once())
            ->method('validate')
            ->with($this->request)
            ->willReturn(true);

        return new Remove(
            $this->context,
            $this->wishlistProvider,
            $this->formKeyValidator
        );
    }

    public function testExecuteWithInvalidFormKey()
    {
        $this->prepareContext();

        $this->formKeyValidator->expects($this->once())
            ->method('validate')
            ->with($this->request)
            ->willReturn(false);

        $this->resultRedirectMock->expects($this->once())
            ->method('setPath')
            ->with('*/*/')
            ->willReturnSelf();

        $controller = new Remove(
            $this->context,
            $this->wishlistProvider,
            $this->formKeyValidator
        );

        $this->assertSame($this->resultRedirectMock, $controller->execute());
    }

<<<<<<< HEAD
    /**
     */
    public function testExecuteWithoutItem()
    {
        $this->expectException(\Magento\Framework\Exception\NotFoundException::class);

        $item = $this->createMock(\Magento\Wishlist\Model\Item::class);
=======
    public function testExecuteWithoutItem()
    {
        $this->expectException('Magento\Framework\Exception\NotFoundException');
        $item = $this->createMock(Item::class);
>>>>>>> b2f063af
        $item
            ->expects($this->once())
            ->method('getId')
            ->willReturn(false);
        $item
            ->expects($this->once())
            ->method('load')
            ->with(1)
            ->willReturnSelf();

        $this->request
            ->expects($this->once())
            ->method('getParam')
            ->with('item')
            ->willReturn(1);

        $this->om
            ->expects($this->once())
            ->method('create')
            ->with(Item::class)
            ->willReturn($item);

        $this->getController()->execute();
    }

<<<<<<< HEAD
    /**
     */
    public function testExecuteWithoutWishlist()
    {
        $this->expectException(\Magento\Framework\Exception\NotFoundException::class);

        $item = $this->createMock(\Magento\Wishlist\Model\Item::class);
=======
    public function testExecuteWithoutWishlist()
    {
        $this->expectException('Magento\Framework\Exception\NotFoundException');
        $item = $this->createMock(Item::class);
>>>>>>> b2f063af
        $item
            ->expects($this->once())
            ->method('load')
            ->with(1)
            ->willReturnSelf();
        $item
            ->expects($this->once())
            ->method('getId')
            ->willReturn(1);
        $item
            ->expects($this->once())
            ->method('__call')
            ->with('getWishlistId')
            ->willReturn(2);

        $this->request
            ->expects($this->at(0))
            ->method('getParam')
            ->with('item')
            ->willReturn(1);

        $this->om
            ->expects($this->once())
            ->method('create')
            ->with(Item::class)
            ->willReturn($item);

        $this->wishlistProvider
            ->expects($this->once())
            ->method('getWishlist')
            ->with(2)
            ->willReturn(null);

        $this->getController()->execute();
    }

    public function testExecuteCanNotSaveWishlist()
    {
        $referer = 'http://referer-url.com';

        $exception = new LocalizedException(__('Message'));
        $wishlist = $this->createMock(Wishlist::class);
        $wishlist
            ->expects($this->once())
            ->method('save')
            ->willThrowException($exception);

        $this->wishlistProvider
            ->expects($this->once())
            ->method('getWishlist')
            ->with(2)
            ->willReturn($wishlist);

        $this->messageManager
            ->expects($this->once())
            ->method('addErrorMessage')
            ->with('We can\'t delete the item from Wish List right now because of an error: Message.')
            ->willReturn(true);

        $wishlistHelper = $this->createMock(Data::class);
        $wishlistHelper
            ->expects($this->once())
            ->method('calculate')
            ->willReturnSelf();

        $this->om
            ->expects($this->once())
            ->method('get')
<<<<<<< HEAD
            ->with(\Magento\Wishlist\Helper\Data::class)
            ->willReturn($wishlistHelper);
=======
            ->with(Data::class)
            ->will($this->returnValue($wishlistHelper));
>>>>>>> b2f063af

        $item = $this->createMock(Item::class);
        $item
            ->expects($this->once())
            ->method('load')
            ->with(1)
            ->willReturnSelf();
        $item
            ->expects($this->once())
            ->method('getId')
            ->willReturn(1);
        $item
            ->expects($this->once())
            ->method('__call')
            ->with('getWishlistId')
            ->willReturn(2);
        $item
            ->expects($this->once())
            ->method('delete')
            ->willReturn(true);

        $this->om
            ->expects($this->once())
            ->method('create')
            ->with(Item::class)
            ->willReturn($item);

        $this->redirect
            ->method('getRefererUrl')
            ->with()
            ->willReturn($referer);
        $this->request
            ->method('getParam')
            ->willReturnMap(
                [
                    ['item', null, 1],
                    ['referer_url', null, $referer],
                    ['uenc', null, $referer]
                ]
            );

        $this->resultRedirectMock->expects($this->once())
            ->method('setUrl')
            ->with($referer)
            ->willReturnSelf();

        $this->assertSame($this->resultRedirectMock, $this->getController()->execute());
    }

    public function testExecuteCanNotSaveWishlistAndWithRedirect()
    {
        $referer = 'http://referer-url.com';

        $exception = new \Exception('Message');
        $wishlist = $this->createMock(Wishlist::class);
        $wishlist
            ->expects($this->once())
            ->method('save')
            ->willThrowException($exception);

        $this->wishlistProvider
            ->expects($this->once())
            ->method('getWishlist')
            ->with(2)
            ->willReturn($wishlist);

        $this->messageManager
            ->expects($this->once())
            ->method('addErrorMessage')
            ->with('We can\'t delete the item from the Wish List right now.')
            ->willReturn(true);

        $wishlistHelper = $this->createMock(Data::class);
        $wishlistHelper
            ->expects($this->once())
            ->method('calculate')
            ->willReturnSelf();

        $this->om
            ->expects($this->once())
            ->method('get')
<<<<<<< HEAD
            ->with(\Magento\Wishlist\Helper\Data::class)
            ->willReturn($wishlistHelper);
=======
            ->with(Data::class)
            ->will($this->returnValue($wishlistHelper));
>>>>>>> b2f063af

        $item = $this->createMock(Item::class);
        $item
            ->expects($this->once())
            ->method('load')
            ->with(1)
            ->willReturnSelf();
        $item
            ->expects($this->once())
            ->method('getId')
            ->willReturn(1);
        $item
            ->expects($this->once())
            ->method('__call')
            ->with('getWishlistId')
            ->willReturn(2);
        $item
            ->expects($this->once())
            ->method('delete')
            ->willReturn(true);

        $this->om
            ->expects($this->once())
            ->method('create')
            ->with(Item::class)
            ->willReturn($item);

        $this->request
            ->method('getParam')
            ->willReturnMap(
                [
                    ['item', null, 1],
                    ['referer_url', null, $referer],
                    ['uenc', null, false]
                ]
            );

        $this->url
            ->expects($this->once())
            ->method('getUrl')
            ->with('*/*')
            ->willReturn('http://test.com/frontname/module/controller/action');

        $this->redirect
            ->expects($this->once())
            ->method('getRedirectUrl')
            ->willReturn('http://test.com/frontname/module/controller/action');

        $this->resultRedirectMock->expects($this->once())
            ->method('setUrl')
            ->with('http://test.com/frontname/module/controller/action')
            ->willReturnSelf();

        $this->assertSame($this->resultRedirectMock, $this->getController()->execute());
    }
}<|MERGE_RESOLUTION|>--- conflicted
+++ resolved
@@ -104,11 +104,7 @@
             ->getMock();
     }
 
-<<<<<<< HEAD
-    protected function tearDown(): void
-=======
     public function tearDown(): void
->>>>>>> b2f063af
     {
         unset(
             $this->context,
@@ -201,20 +197,10 @@
         $this->assertSame($this->resultRedirectMock, $controller->execute());
     }
 
-<<<<<<< HEAD
-    /**
-     */
-    public function testExecuteWithoutItem()
-    {
-        $this->expectException(\Magento\Framework\Exception\NotFoundException::class);
-
-        $item = $this->createMock(\Magento\Wishlist\Model\Item::class);
-=======
     public function testExecuteWithoutItem()
     {
         $this->expectException('Magento\Framework\Exception\NotFoundException');
         $item = $this->createMock(Item::class);
->>>>>>> b2f063af
         $item
             ->expects($this->once())
             ->method('getId')
@@ -240,20 +226,10 @@
         $this->getController()->execute();
     }
 
-<<<<<<< HEAD
-    /**
-     */
-    public function testExecuteWithoutWishlist()
-    {
-        $this->expectException(\Magento\Framework\Exception\NotFoundException::class);
-
-        $item = $this->createMock(\Magento\Wishlist\Model\Item::class);
-=======
     public function testExecuteWithoutWishlist()
     {
         $this->expectException('Magento\Framework\Exception\NotFoundException');
         $item = $this->createMock(Item::class);
->>>>>>> b2f063af
         $item
             ->expects($this->once())
             ->method('load')
@@ -322,13 +298,8 @@
         $this->om
             ->expects($this->once())
             ->method('get')
-<<<<<<< HEAD
-            ->with(\Magento\Wishlist\Helper\Data::class)
-            ->willReturn($wishlistHelper);
-=======
             ->with(Data::class)
             ->will($this->returnValue($wishlistHelper));
->>>>>>> b2f063af
 
         $item = $this->createMock(Item::class);
         $item
@@ -410,13 +381,8 @@
         $this->om
             ->expects($this->once())
             ->method('get')
-<<<<<<< HEAD
-            ->with(\Magento\Wishlist\Helper\Data::class)
-            ->willReturn($wishlistHelper);
-=======
             ->with(Data::class)
             ->will($this->returnValue($wishlistHelper));
->>>>>>> b2f063af
 
         $item = $this->createMock(Item::class);
         $item
