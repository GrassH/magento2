<?php
/**
 * Copyright © 2015 Magento. All rights reserved.
 * See COPYING.txt for license details.
 */
namespace Magento\Wishlist\Test\Unit\Controller\Index;

use Magento\Wishlist\Controller\Index\Cart;
use Magento\Catalog\Model\Product\Exception as ProductException;
use Magento\Framework\Controller\ResultFactory;

/**
 * @SuppressWarnings(PHPMD.TooManyFields)
 * @SuppressWarnings(PHPMD.CouplingBetweenObjects)
 */
class CartTest extends \PHPUnit_Framework_TestCase
{
    /**
     * @var Cart
     */
    protected $model;

    /**
     * @var \Magento\Framework\App\Action\Context|\PHPUnit_Framework_MockObject_MockObject
     */
    protected $contextMock;

    /**
     * @var \Magento\Wishlist\Controller\WishlistProviderInterface|\PHPUnit_Framework_MockObject_MockObject
     */
    protected $wishlistProviderMock;

    /**
     * @var \Magento\Wishlist\Model\LocaleQuantityProcessor|\PHPUnit_Framework_MockObject_MockObject
     */
    protected $quantityProcessorMock;

    /**
     * @var \Magento\Wishlist\Model\ItemFactory|\PHPUnit_Framework_MockObject_MockObject
     */
    protected $itemFactoryMock;

    /**
     * @var \Magento\Checkout\Model\Cart|\PHPUnit_Framework_MockObject_MockObject
     */
    protected $checkoutCartMock;

    /**
     * @var \Magento\Wishlist\Model\Item\OptionFactory|\PHPUnit_Framework_MockObject_MockObject
     */
    protected $optionFactoryMock;

    /**
     * @var \Magento\Catalog\Helper\Product|\PHPUnit_Framework_MockObject_MockObject
     */
    protected $productHelperMock;

    /**
     * @var \Magento\Framework\Escaper|\PHPUnit_Framework_MockObject_MockObject
     */
    protected $escaperMock;

    /**
     * @var \Magento\Wishlist\Helper\Data|\PHPUnit_Framework_MockObject_MockObject
     */
    protected $helperMock;

    /**
     * @var \Magento\Framework\App\RequestInterface|\PHPUnit_Framework_MockObject_MockObject
     */
    protected $requestMock;

    /**
     * @var \Magento\Framework\App\Response\RedirectInterface|\PHPUnit_Framework_MockObject_MockObject
     */
    protected $redirectMock;

    /**
     * @var \Magento\Framework\ObjectManagerInterface|\PHPUnit_Framework_MockObject_MockObject
     */
    protected $objectManagerMock;

    /**
     * @var \Magento\Framework\Message\ManagerInterface|\PHPUnit_Framework_MockObject_MockObject
     */
    protected $messageManagerMock;

    /**
     * @var \Magento\Framework\UrlInterface|\PHPUnit_Framework_MockObject_MockObject
     */
    protected $urlMock;

    /**
<<<<<<< HEAD
     * @var \Magento\Framework\Controller\ResultFactory|\PHPUnit_Framework_MockObject_MockObject
     */
    protected $resultFactoryMock;

    /**
     * @var \Magento\Framework\Controller\Result\Redirect|\PHPUnit_Framework_MockObject_MockObject
     */
    protected $resultRedirectMock;
=======
     * @var \Magento\Checkout\Helper\Cart|\PHPUnit_Framework_MockObject_MockObject
     */
    protected $cartHelperMock;

    /**
     * @var \Magento\Framework\Json\Helper\Data|\PHPUnit_Framework_MockObject_MockObject
     */
    protected $jsonHelperMock;
>>>>>>> 385f4750

    /**
     * @SuppressWarnings(PHPMD.ExcessiveMethodLength)
     */
    protected function setUp()
    {
        $this->wishlistProviderMock = $this->getMockBuilder('Magento\Wishlist\Controller\WishlistProviderInterface')
            ->disableOriginalConstructor()
            ->setMethods(['getWishlist'])
            ->getMockForAbstractClass();

        $this->quantityProcessorMock = $this->getMockBuilder('Magento\Wishlist\Model\LocaleQuantityProcessor')
            ->disableOriginalConstructor()
            ->getMock();

        $this->itemFactoryMock = $this->getMockBuilder('Magento\Wishlist\Model\ItemFactory')
            ->disableOriginalConstructor()
            ->setMethods(['create'])
            ->getMock();

        $this->checkoutCartMock = $this->getMockBuilder('Magento\Checkout\Model\Cart')
            ->disableOriginalConstructor()
            ->setMethods(['save', 'getQuote', 'getShouldRedirectToCart', 'getCartUrl'])
            ->getMock();

        $this->optionFactoryMock = $this->getMockBuilder('Magento\Wishlist\Model\Item\OptionFactory')
            ->disableOriginalConstructor()
            ->setMethods(['create'])
            ->getMock();

        $this->productHelperMock = $this->getMockBuilder('Magento\Catalog\Helper\Product')
            ->disableOriginalConstructor()
            ->getMock();

        $this->escaperMock = $this->getMockBuilder('Magento\Framework\Escaper')
            ->disableOriginalConstructor()
            ->getMock();

        $this->helperMock = $this->getMockBuilder('Magento\Wishlist\Helper\Data')
            ->disableOriginalConstructor()
            ->getMock();

        $this->requestMock = $this->getMockBuilder('Magento\Framework\App\RequestInterface')
            ->disableOriginalConstructor()
            ->setMethods(['getParams', 'getParam', 'isAjax'])
            ->getMockForAbstractClass();

<<<<<<< HEAD
=======
        $this->responseMock = $this->getMockBuilder('Magento\Framework\App\ResponseInterface')
            ->disableOriginalConstructor()
            ->setMethods(['setRedirect', 'representJson'])
            ->getMockForAbstractClass();

>>>>>>> 385f4750
        $this->redirectMock = $this->getMockBuilder('Magento\Framework\App\Response\RedirectInterface')
            ->disableOriginalConstructor()
            ->getMockForAbstractClass();

        $this->objectManagerMock = $this->getMockBuilder('Magento\Framework\ObjectManagerInterface')
            ->disableOriginalConstructor()
            ->getMockForAbstractClass();

        $this->messageManagerMock = $this->getMockBuilder('Magento\Framework\Message\ManagerInterface')
            ->disableOriginalConstructor()
            ->setMethods(['addSuccess'])
            ->getMockForAbstractClass();

        $this->urlMock = $this->getMockBuilder('Magento\Framework\UrlInterface')
            ->disableOriginalConstructor()
            ->setMethods(['getUrl'])
            ->getMockForAbstractClass();
        $this->resultFactoryMock = $this->getMockBuilder('Magento\Framework\Controller\ResultFactory')
            ->disableOriginalConstructor()
            ->getMock();
        $this->resultRedirectMock = $this->getMockBuilder('Magento\Framework\Controller\Result\Redirect')
            ->disableOriginalConstructor()
            ->getMock();

        $this->contextMock = $this->getMockBuilder('Magento\Framework\App\Action\Context')
            ->disableOriginalConstructor()
            ->getMock();
        $this->contextMock->expects($this->any())
            ->method('getRequest')
            ->will($this->returnValue($this->requestMock));
        $this->contextMock->expects($this->any())
            ->method('getRedirect')
            ->will($this->returnValue($this->redirectMock));
        $this->contextMock->expects($this->any())
            ->method('getObjectManager')
            ->will($this->returnValue($this->objectManagerMock));
        $this->contextMock->expects($this->any())
            ->method('getMessageManager')
            ->will($this->returnValue($this->messageManagerMock));
        $this->contextMock->expects($this->any())
            ->method('getUrl')
            ->will($this->returnValue($this->urlMock));
        $this->contextMock->expects($this->any())
            ->method('getResultFactory')
            ->willReturn($this->resultFactoryMock);
        $this->resultFactoryMock->expects($this->any())
            ->method('create')
            ->with(ResultFactory::TYPE_REDIRECT, [])
            ->willReturn($this->resultRedirectMock);

        $this->cartHelperMock = $this->getMockBuilder('Magento\Checkout\Helper\Cart')
            ->disableOriginalConstructor()
            ->getMock();

        $this->jsonHelperMock = $this->getMockBuilder('Magento\Framework\Json\Helper\Data')
            ->disableOriginalConstructor()
            ->getMock();

        $this->model = new Cart(
            $this->contextMock,
            $this->wishlistProviderMock,
            $this->quantityProcessorMock,
            $this->itemFactoryMock,
            $this->checkoutCartMock,
            $this->optionFactoryMock,
            $this->productHelperMock,
            $this->escaperMock,
            $this->helperMock,
            $this->cartHelperMock,
            $this->jsonHelperMock
        );
    }

    public function testExecuteWithNoItem()
    {
        $itemId = false;

        $itemMock = $this->getMockBuilder('Magento\Wishlist\Model\Item')
            ->disableOriginalConstructor()
            ->getMock();

        $this->requestMock->expects($this->once())
            ->method('getParam')
            ->with('item', null)
            ->willReturn($itemId);
        $this->itemFactoryMock->expects($this->once())
            ->method('create')
            ->willReturn($itemMock);

        $itemMock->expects($this->once())
            ->method('load')
            ->with($itemId, null)
            ->willReturnSelf();
        $itemMock->expects($this->once())
            ->method('getId')
            ->willReturn(null);
        $this->resultRedirectMock->expects($this->once())
            ->method('setPath')
            ->with('*/*', [])
            ->willReturnSelf();

        $this->assertSame($this->resultRedirectMock, $this->model->execute());
    }

    public function testExecuteWithNoWishlist()
    {
        $itemId = 2;
        $wishlistId = 1;

        $itemMock = $this->getMockBuilder('Magento\Wishlist\Model\Item')
            ->disableOriginalConstructor()
            ->setMethods(['load', 'getId', 'getWishlistId'])
            ->getMock();

        $this->requestMock->expects($this->once())
            ->method('getParam')
            ->with('item', null)
            ->willReturn($itemId);
        $this->itemFactoryMock->expects($this->once())
            ->method('create')
            ->willReturn($itemMock);

        $itemMock->expects($this->once())
            ->method('load')
            ->with($itemId, null)
            ->willReturnSelf();
        $itemMock->expects($this->once())
            ->method('getId')
            ->willReturn($itemId);
        $itemMock->expects($this->once())
            ->method('getWishlistId')
            ->willReturn($wishlistId);

        $this->wishlistProviderMock->expects($this->once())
            ->method('getWishlist')
            ->with($wishlistId)
            ->willReturn(null);
        $this->resultRedirectMock->expects($this->once())
            ->method('setPath')
            ->with('*/*', [])
            ->willReturnSelf();

        $this->assertSame($this->resultRedirectMock, $this->model->execute());
    }

    /**
     * @param bool $isAjax
     *
     * @dataProvider dataProviderExecuteWithQuantityArray
     *
     * @SuppressWarnings(PHPMD.ExcessiveMethodLength)
     */
    public function testExecuteWithQuantityArray($isAjax)
    {
        $itemId = 2;
        $wishlistId = 1;
        $qty = [$itemId => 3];
        $productId = 4;
        $productName = 'product_name';
        $indexUrl = 'index_url';
        $configureUrl = 'configure_url';
        $options = [5 => 'option'];
        $params = ['item' => $itemId, 'qty' => $qty];
        $refererUrl = 'referer_url';

        $itemMock = $this->getMockBuilder('Magento\Wishlist\Model\Item')
            ->disableOriginalConstructor()
            ->setMethods(
                [
                    'load',
                    'getId',
                    'getWishlistId',
                    'setQty',
                    'setOptions',
                    'getBuyRequest',
                    'mergeBuyRequest',
                    'addToCart',
                    'getProduct',
                    'getProductId',
                ]
            )
            ->getMock();

        $this->requestMock->expects($this->at(0))
            ->method('getParam')
            ->with('item', null)
            ->willReturn($itemId);
        $this->itemFactoryMock->expects($this->once())
            ->method('create')
            ->willReturn($itemMock);

        $itemMock->expects($this->once())
            ->method('load')
            ->with($itemId, null)
            ->willReturnSelf();
        $itemMock->expects($this->exactly(2))
            ->method('getId')
            ->willReturn($itemId);
        $itemMock->expects($this->once())
            ->method('getWishlistId')
            ->willReturn($wishlistId);

        $wishlistMock = $this->getMockBuilder('Magento\Wishlist\Model\Wishlist')
            ->disableOriginalConstructor()
            ->getMock();

        $this->wishlistProviderMock->expects($this->once())
            ->method('getWishlist')
            ->with($wishlistId)
            ->willReturn($wishlistMock);

        $this->requestMock->expects($this->at(1))
            ->method('getParam')
            ->with('qty', null)
            ->willReturn($qty);

        $this->quantityProcessorMock->expects($this->once())
            ->method('process')
            ->with($qty[$itemId])
            ->willReturnArgument(0);

        $itemMock->expects($this->once())
            ->method('setQty')
            ->with($qty[$itemId])
            ->willReturnSelf();

        $this->urlMock->expects($this->at(0))
            ->method('getUrl')
            ->with('*/*', null)
            ->willReturn($indexUrl);

        $itemMock->expects($this->once())
            ->method('getProductId')
            ->willReturn($productId);

        $this->urlMock->expects($this->at(1))
            ->method('getUrl')
            ->with('*/*/configure/', ['id' => $itemId, 'product_id' => $productId])
            ->willReturn($configureUrl);

        $optionMock = $this->getMockBuilder('Magento\Wishlist\Model\Item\Option')
            ->disableOriginalConstructor()
            ->getMock();

        $this->optionFactoryMock->expects($this->once())
            ->method('create')
            ->willReturn($optionMock);

        $optionsMock = $this->getMockBuilder('Magento\Wishlist\Model\Resource\Item\Option\Collection')
            ->disableOriginalConstructor()
            ->getMock();
        $optionMock->expects($this->once())
            ->method('getCollection')
            ->willReturn($optionsMock);

        $optionsMock->expects($this->once())
            ->method('addItemFilter')
            ->with([$itemId])
            ->willReturnSelf();
        $optionsMock->expects($this->once())
            ->method('getOptionsByItem')
            ->with($itemId)
            ->willReturn($options);

        $itemMock->expects($this->once())
            ->method('setOptions')
            ->with($options)
            ->willReturnSelf();

        $this->requestMock->expects($this->once())
            ->method('getParams')
            ->willReturn($params);
        $this->requestMock->expects($this->once())
            ->method('isAjax')
            ->willReturn($isAjax);

        $buyRequestMock = $this->getMockBuilder('Magento\Framework\Object')
            ->disableOriginalConstructor()
            ->getMock();

        $itemMock->expects($this->once())
            ->method('getBuyRequest')
            ->willReturn($buyRequestMock);

        $this->productHelperMock->expects($this->once())
            ->method('addParamsToBuyRequest')
            ->with($params, ['current_config' => $buyRequestMock])
            ->willReturn($buyRequestMock);

        $itemMock->expects($this->once())
            ->method('mergeBuyRequest')
            ->with($buyRequestMock)
            ->willReturnSelf();
        $itemMock->expects($this->once())
            ->method('addToCart')
            ->with($this->checkoutCartMock, true)
            ->willReturn(true);

        $this->checkoutCartMock->expects($this->once())
            ->method('save')
            ->willReturnSelf();

        $quoteMock = $this->getMockBuilder('Magento\Quote\Model\Quote')
            ->disableOriginalConstructor()
            ->setMethods(['getHasError', 'collectTotals'])
            ->getMock();

        $this->checkoutCartMock->expects($this->exactly(2))
            ->method('getQuote')
            ->willReturn($quoteMock);

        $quoteMock->expects($this->once())
            ->method('collectTotals')
            ->willReturnSelf();

        $wishlistMock->expects($this->once())
            ->method('save')
            ->willReturnSelf();

        $quoteMock->expects($this->once())
            ->method('getHasError')
            ->willReturn(false);

        $productMock = $this->getMockBuilder('Magento\Catalog\Model\Product')
            ->disableOriginalConstructor()
            ->getMock();

        $itemMock->expects($this->once())
            ->method('getProduct')
            ->willReturn($productMock);

        $productMock->expects($this->once())
            ->method('getName')
            ->willReturn($productName);

        $this->escaperMock->expects($this->once())
            ->method('escapeHtml')
            ->with($productName, null)
            ->willReturn($productName);

        $this->messageManagerMock->expects($this->once())
            ->method('addSuccess')
            ->with('You added '  . $productName . ' to your shopping cart.', null)
            ->willReturnSelf();

        $this->cartHelperMock->expects($this->once())
            ->method('getShouldRedirectToCart')
            ->willReturn(false);

        $this->redirectMock->expects($this->once())
            ->method('getRefererUrl')
            ->willReturn($refererUrl);

        $this->helperMock->expects($this->once())
            ->method('calculate')
            ->willReturnSelf();
<<<<<<< HEAD
        $this->resultRedirectMock->expects($this->once())
            ->method('setUrl')
            ->with($refererUrl)
            ->willReturnSelf();

        $this->assertSame($this->resultRedirectMock, $this->model->execute());
=======

        $this->jsonHelperMock->expects($this->any())
            ->method('jsonEncode')
            ->with(['backUrl' => $refererUrl])
            ->willReturn('{"backUrl":"' . $refererUrl . '"}');

        $this->responseMock->expects($this->any())
            ->method('setRedirect')
            ->with($refererUrl)
            ->willReturn($this->responseMock);
        $this->responseMock->expects($this->any())
            ->method('representJson')
            ->with('{"backUrl":"' . $refererUrl . '"}')
            ->willReturnSelf();

        $expectedResult = ($isAjax ? null : $this->responseMock);
        $this->assertEquals($expectedResult, $this->model->execute());
    }

    /**
     * @return array
     */
    public function dataProviderExecuteWithQuantityArray()
    {
        return [
            ['isAjax' => false],
            ['isAjax' => true],
        ];
>>>>>>> 385f4750
    }

    /**
     * @SuppressWarnings(PHPMD.ExcessiveMethodLength)
     */
    public function testExecuteWithoutQuantityArrayAndOutOfStock()
    {
        $itemId = 2;
        $wishlistId = 1;
        $qty = [];
        $productId = 4;
        $indexUrl = 'index_url';
        $configureUrl = 'configure_url';
        $options = [5 => 'option'];
        $params = ['item' => $itemId, 'qty' => $qty];

        $itemMock = $this->getMockBuilder('Magento\Wishlist\Model\Item')
            ->disableOriginalConstructor()
            ->setMethods(
                [
                    'load',
                    'getId',
                    'getWishlistId',
                    'setQty',
                    'setOptions',
                    'getBuyRequest',
                    'mergeBuyRequest',
                    'addToCart',
                    'getProduct',
                    'getProductId',
                ]
            )
            ->getMock();

        $this->requestMock->expects($this->at(0))
            ->method('getParam')
            ->with('item', null)
            ->willReturn($itemId);
        $this->itemFactoryMock->expects($this->once())
            ->method('create')
            ->willReturn($itemMock);

        $itemMock->expects($this->once())
            ->method('load')
            ->with($itemId, null)
            ->willReturnSelf();
        $itemMock->expects($this->exactly(2))
            ->method('getId')
            ->willReturn($itemId);
        $itemMock->expects($this->once())
            ->method('getWishlistId')
            ->willReturn($wishlistId);

        $wishlistMock = $this->getMockBuilder('Magento\Wishlist\Model\Wishlist')
            ->disableOriginalConstructor()
            ->getMock();

        $this->wishlistProviderMock->expects($this->once())
            ->method('getWishlist')
            ->with($wishlistId)
            ->willReturn($wishlistMock);

        $this->requestMock->expects($this->at(1))
            ->method('getParam')
            ->with('qty', null)
            ->willReturn($qty);

        $this->quantityProcessorMock->expects($this->once())
            ->method('process')
            ->with(1)
            ->willReturnArgument(0);

        $itemMock->expects($this->once())
            ->method('setQty')
            ->with(1)
            ->willReturnSelf();

        $this->urlMock->expects($this->at(0))
            ->method('getUrl')
            ->with('*/*', null)
            ->willReturn($indexUrl);

        $itemMock->expects($this->once())
            ->method('getProductId')
            ->willReturn($productId);

        $this->urlMock->expects($this->at(1))
            ->method('getUrl')
            ->with('*/*/configure/', ['id' => $itemId, 'product_id' => $productId])
            ->willReturn($configureUrl);

        $optionMock = $this->getMockBuilder('Magento\Wishlist\Model\Item\Option')
            ->disableOriginalConstructor()
            ->getMock();

        $this->optionFactoryMock->expects($this->once())
            ->method('create')
            ->willReturn($optionMock);

        $optionsMock = $this->getMockBuilder('Magento\Wishlist\Model\Resource\Item\Option\Collection')
            ->disableOriginalConstructor()
            ->getMock();
        $optionMock->expects($this->once())
            ->method('getCollection')
            ->willReturn($optionsMock);

        $optionsMock->expects($this->once())
            ->method('addItemFilter')
            ->with([$itemId])
            ->willReturnSelf();
        $optionsMock->expects($this->once())
            ->method('getOptionsByItem')
            ->with($itemId)
            ->willReturn($options);

        $itemMock->expects($this->once())
            ->method('setOptions')
            ->with($options)
            ->willReturnSelf();

        $this->requestMock->expects($this->once())
            ->method('getParams')
            ->willReturn($params);

        $buyRequestMock = $this->getMockBuilder('Magento\Framework\Object')
            ->disableOriginalConstructor()
            ->getMock();

        $itemMock->expects($this->once())
            ->method('getBuyRequest')
            ->willReturn($buyRequestMock);

        $this->productHelperMock->expects($this->once())
            ->method('addParamsToBuyRequest')
            ->with($params, ['current_config' => $buyRequestMock])
            ->willReturn($buyRequestMock);

        $itemMock->expects($this->once())
            ->method('mergeBuyRequest')
            ->with($buyRequestMock)
            ->willReturnSelf();
        $itemMock->expects($this->once())
            ->method('addToCart')
            ->with($this->checkoutCartMock, true)
            ->willThrowException(new ProductException(__('Test Phrase')));

        $this->messageManagerMock->expects($this->once())
            ->method('addError')
            ->with('This product(s) is out of stock.', null)
            ->willReturnSelf();

        $this->helperMock->expects($this->once())
            ->method('calculate')
            ->willReturnSelf();

        $this->resultRedirectMock->expects($this->once())
            ->method('setUrl')
            ->with($indexUrl)
            ->willReturnSelf();

        $this->assertSame($this->resultRedirectMock, $this->model->execute());
    }

    /**
     * @SuppressWarnings(PHPMD.ExcessiveMethodLength)
     */
    public function testExecuteWithoutQuantityArrayAndConfigurable()
    {
        $itemId = 2;
        $wishlistId = 1;
        $qty = [];
        $productId = 4;
        $indexUrl = 'index_url';
        $configureUrl = 'configure_url';
        $options = [5 => 'option'];
        $params = ['item' => $itemId, 'qty' => $qty];

        $itemMock = $this->getMockBuilder('Magento\Wishlist\Model\Item')
            ->disableOriginalConstructor()
            ->setMethods(
                [
                    'load',
                    'getId',
                    'getWishlistId',
                    'setQty',
                    'setOptions',
                    'getBuyRequest',
                    'mergeBuyRequest',
                    'addToCart',
                    'getProduct',
                    'getProductId',
                ]
            )
            ->getMock();

        $this->requestMock->expects($this->at(0))
            ->method('getParam')
            ->with('item', null)
            ->willReturn($itemId);
        $this->itemFactoryMock->expects($this->once())
            ->method('create')
            ->willReturn($itemMock);

        $itemMock->expects($this->once())
            ->method('load')
            ->with($itemId, null)
            ->willReturnSelf();
        $itemMock->expects($this->exactly(2))
            ->method('getId')
            ->willReturn($itemId);
        $itemMock->expects($this->once())
            ->method('getWishlistId')
            ->willReturn($wishlistId);

        $wishlistMock = $this->getMockBuilder('Magento\Wishlist\Model\Wishlist')
            ->disableOriginalConstructor()
            ->getMock();

        $this->wishlistProviderMock->expects($this->once())
            ->method('getWishlist')
            ->with($wishlistId)
            ->willReturn($wishlistMock);

        $this->requestMock->expects($this->at(1))
            ->method('getParam')
            ->with('qty', null)
            ->willReturn($qty);

        $this->quantityProcessorMock->expects($this->once())
            ->method('process')
            ->with(1)
            ->willReturnArgument(0);

        $itemMock->expects($this->once())
            ->method('setQty')
            ->with(1)
            ->willReturnSelf();

        $this->urlMock->expects($this->at(0))
            ->method('getUrl')
            ->with('*/*', null)
            ->willReturn($indexUrl);

        $itemMock->expects($this->once())
            ->method('getProductId')
            ->willReturn($productId);

        $this->urlMock->expects($this->at(1))
            ->method('getUrl')
            ->with('*/*/configure/', ['id' => $itemId, 'product_id' => $productId])
            ->willReturn($configureUrl);

        $optionMock = $this->getMockBuilder('Magento\Wishlist\Model\Item\Option')
            ->disableOriginalConstructor()
            ->getMock();

        $this->optionFactoryMock->expects($this->once())
            ->method('create')
            ->willReturn($optionMock);

        $optionsMock = $this->getMockBuilder('Magento\Wishlist\Model\Resource\Item\Option\Collection')
            ->disableOriginalConstructor()
            ->getMock();
        $optionMock->expects($this->once())
            ->method('getCollection')
            ->willReturn($optionsMock);

        $optionsMock->expects($this->once())
            ->method('addItemFilter')
            ->with([$itemId])
            ->willReturnSelf();
        $optionsMock->expects($this->once())
            ->method('getOptionsByItem')
            ->with($itemId)
            ->willReturn($options);

        $itemMock->expects($this->once())
            ->method('setOptions')
            ->with($options)
            ->willReturnSelf();

        $this->requestMock->expects($this->once())
            ->method('getParams')
            ->willReturn($params);

        $buyRequestMock = $this->getMockBuilder('Magento\Framework\Object')
            ->disableOriginalConstructor()
            ->getMock();

        $itemMock->expects($this->once())
            ->method('getBuyRequest')
            ->willReturn($buyRequestMock);

        $this->productHelperMock->expects($this->once())
            ->method('addParamsToBuyRequest')
            ->with($params, ['current_config' => $buyRequestMock])
            ->willReturn($buyRequestMock);

        $itemMock->expects($this->once())
            ->method('mergeBuyRequest')
            ->with($buyRequestMock)
            ->willReturnSelf();
        $itemMock->expects($this->once())
            ->method('addToCart')
            ->with($this->checkoutCartMock, true)
            ->willThrowException(new \Magento\Framework\Exception\LocalizedException(__('message')));

        $this->messageManagerMock->expects($this->once())
            ->method('addNotice')
            ->with('message', null)
            ->willReturnSelf();

        $this->helperMock->expects($this->once())
            ->method('calculate')
            ->willReturnSelf();

        $this->resultRedirectMock->expects($this->once())
            ->method('setUrl')
            ->with($configureUrl)
            ->willReturnSelf();

        $this->assertSame($this->resultRedirectMock, $this->model->execute());
    }
}<|MERGE_RESOLUTION|>--- conflicted
+++ resolved
@@ -91,7 +91,11 @@
     protected $urlMock;
 
     /**
-<<<<<<< HEAD
+     * @var \Magento\Checkout\Helper\Cart|\PHPUnit_Framework_MockObject_MockObject
+     */
+    protected $cartHelperMock;
+
+    /**
      * @var \Magento\Framework\Controller\ResultFactory|\PHPUnit_Framework_MockObject_MockObject
      */
     protected $resultFactoryMock;
@@ -100,16 +104,11 @@
      * @var \Magento\Framework\Controller\Result\Redirect|\PHPUnit_Framework_MockObject_MockObject
      */
     protected $resultRedirectMock;
-=======
-     * @var \Magento\Checkout\Helper\Cart|\PHPUnit_Framework_MockObject_MockObject
-     */
-    protected $cartHelperMock;
-
-    /**
-     * @var \Magento\Framework\Json\Helper\Data|\PHPUnit_Framework_MockObject_MockObject
-     */
-    protected $jsonHelperMock;
->>>>>>> 385f4750
+
+    /**
+     * @var \Magento\Framework\Controller\Result\Json|\PHPUnit_Framework_MockObject_MockObject
+     */
+    protected $resultJsontMock;
 
     /**
      * @SuppressWarnings(PHPMD.ExcessiveMethodLength)
@@ -157,14 +156,6 @@
             ->setMethods(['getParams', 'getParam', 'isAjax'])
             ->getMockForAbstractClass();
 
-<<<<<<< HEAD
-=======
-        $this->responseMock = $this->getMockBuilder('Magento\Framework\App\ResponseInterface')
-            ->disableOriginalConstructor()
-            ->setMethods(['setRedirect', 'representJson'])
-            ->getMockForAbstractClass();
-
->>>>>>> 385f4750
         $this->redirectMock = $this->getMockBuilder('Magento\Framework\App\Response\RedirectInterface')
             ->disableOriginalConstructor()
             ->getMockForAbstractClass();
@@ -182,10 +173,16 @@
             ->disableOriginalConstructor()
             ->setMethods(['getUrl'])
             ->getMockForAbstractClass();
+        $this->cartHelperMock = $this->getMockBuilder('Magento\Checkout\Helper\Cart')
+            ->disableOriginalConstructor()
+            ->getMock();
         $this->resultFactoryMock = $this->getMockBuilder('Magento\Framework\Controller\ResultFactory')
             ->disableOriginalConstructor()
             ->getMock();
         $this->resultRedirectMock = $this->getMockBuilder('Magento\Framework\Controller\Result\Redirect')
+            ->disableOriginalConstructor()
+            ->getMock();
+        $this->resultJsonMock = $this->getMockBuilder('Magento\Framework\Controller\Result\Json')
             ->disableOriginalConstructor()
             ->getMock();
 
@@ -206,22 +203,19 @@
             ->will($this->returnValue($this->messageManagerMock));
         $this->contextMock->expects($this->any())
             ->method('getUrl')
-            ->will($this->returnValue($this->urlMock));
+            ->willReturn($this->urlMock); 
         $this->contextMock->expects($this->any())
             ->method('getResultFactory')
             ->willReturn($this->resultFactoryMock);
         $this->resultFactoryMock->expects($this->any())
             ->method('create')
-            ->with(ResultFactory::TYPE_REDIRECT, [])
-            ->willReturn($this->resultRedirectMock);
-
-        $this->cartHelperMock = $this->getMockBuilder('Magento\Checkout\Helper\Cart')
-            ->disableOriginalConstructor()
-            ->getMock();
-
-        $this->jsonHelperMock = $this->getMockBuilder('Magento\Framework\Json\Helper\Data')
-            ->disableOriginalConstructor()
-            ->getMock();
+            ->willReturnMap(
+                [
+                    [ResultFactory::TYPE_REDIRECT, [], $this->resultRedirectMock],
+                    [ResultFactory::TYPE_JSON, [], $this->resultJsontMock]
+                ]
+            );
+
 
         $this->model = new Cart(
             $this->contextMock,
@@ -233,8 +227,7 @@
             $this->productHelperMock,
             $this->escaperMock,
             $this->helperMock,
-            $this->cartHelperMock,
-            $this->jsonHelperMock
+            $this->cartHelperMock
         );
     }
 
@@ -310,14 +303,36 @@
         $this->assertSame($this->resultRedirectMock, $this->model->execute());
     }
 
+    public function testExecuteWithQuantityArray()
+    {
+        $refererUrl = $this->prepareExecuteWithQuantityArray();
+        
+        $this->resultRedirectMock->expects($this->once())
+            ->method('setUrl')
+            ->with($refererUrl)
+            ->willReturnSelf();
+
+        $this->assertSame($this->resultRedirectMock, $this->model->execute());
+    }
+
+    public function testExecuteWithQuantityArrayAjax()
+    {
+        $refererUrl = $this->prepareExecuteWithQuantityArray(true);
+
+        $this->resultJsonMock->expects($this->once())
+            ->method('setData')
+            ->with(['backUrl' => $redirectUrl])
+            ->willReturnSelf();
+
+        $this->assertSame($this->resultJsonMock, $this->model->execute());
+    }
+
     /**
      * @param bool $isAjax
-     *
-     * @dataProvider dataProviderExecuteWithQuantityArray
-     *
+     * @return array
      * @SuppressWarnings(PHPMD.ExcessiveMethodLength)
      */
-    public function testExecuteWithQuantityArray($isAjax)
+    protected function prepareExecuteWithQuantityArray($isAjax = false)
     {
         $itemId = 2;
         $wishlistId = 1;
@@ -439,7 +454,7 @@
             ->willReturn($params);
         $this->requestMock->expects($this->once())
             ->method('isAjax')
-            ->willReturn($isAjax);
+            ->willReturn(false);
 
         $buyRequestMock = $this->getMockBuilder('Magento\Framework\Object')
             ->disableOriginalConstructor()
@@ -521,43 +536,8 @@
         $this->helperMock->expects($this->once())
             ->method('calculate')
             ->willReturnSelf();
-<<<<<<< HEAD
-        $this->resultRedirectMock->expects($this->once())
-            ->method('setUrl')
-            ->with($refererUrl)
-            ->willReturnSelf();
-
-        $this->assertSame($this->resultRedirectMock, $this->model->execute());
-=======
-
-        $this->jsonHelperMock->expects($this->any())
-            ->method('jsonEncode')
-            ->with(['backUrl' => $refererUrl])
-            ->willReturn('{"backUrl":"' . $refererUrl . '"}');
-
-        $this->responseMock->expects($this->any())
-            ->method('setRedirect')
-            ->with($refererUrl)
-            ->willReturn($this->responseMock);
-        $this->responseMock->expects($this->any())
-            ->method('representJson')
-            ->with('{"backUrl":"' . $refererUrl . '"}')
-            ->willReturnSelf();
-
-        $expectedResult = ($isAjax ? null : $this->responseMock);
-        $this->assertEquals($expectedResult, $this->model->execute());
-    }
-
-    /**
-     * @return array
-     */
-    public function dataProviderExecuteWithQuantityArray()
-    {
-        return [
-            ['isAjax' => false],
-            ['isAjax' => true],
-        ];
->>>>>>> 385f4750
+        
+        return $refererUrl;
     }
 
     /**
