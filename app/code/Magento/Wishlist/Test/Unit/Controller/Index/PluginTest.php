<?php declare(strict_types=1);
/**
 * Copyright © Magento, Inc. All rights reserved.
 * See COPYING.txt for license details.
 */

namespace Magento\Wishlist\Test\Unit\Controller\Index;

use Magento\Customer\Model\Session;
use Magento\Framework\App\ActionFlag;
use Magento\Framework\App\Config;
use Magento\Framework\App\Config\ScopeConfigInterface;
use Magento\Framework\App\Request\Http;
use Magento\Framework\App\Response\RedirectInterface;
use Magento\Framework\Message\ManagerInterface;
use Magento\Store\App\Response\Redirect;
use Magento\Store\Model\ScopeInterface;
use Magento\Wishlist\Controller\Index\Index;
use Magento\Wishlist\Controller\Index\Plugin;
use Magento\Wishlist\Model\AuthenticationState;
use Magento\Wishlist\Model\AuthenticationStateInterface;
use PHPUnit\Framework\MockObject\MockObject;
use PHPUnit\Framework\TestCase;

/**
 * Test for wishlist plugin before dispatch
 *
 * @SuppressWarnings(PHPMD.CouplingBetweenObjects)
 */
class PluginTest extends TestCase
{
    /**
     * @var Session|MockObject
     */
    protected $customerSession;

    /**
     * @var AuthenticationStateInterface|MockObject
     */
    protected $authenticationState;

    /**
     * @var ScopeConfigInterface|MockObject
     */
    protected $config;

    /**
     * @var RedirectInterface|MockObject
     */
    protected $redirector;

    /**
     * @var ManagerInterface|MockObject
     */
    protected $messageManager;

    /**
     * @var Http|MockObject
     */
    protected $request;

    /**
     * @inheritdoc
     */
    protected function setUp(): void
    {
        $this->customerSession = $this->getMockBuilder(Session::class)
            ->disableOriginalConstructor()
            ->setMethods(
                [
                    'authenticate',
                    'getBeforeWishlistUrl',
                    'setBeforeWishlistUrl',
                    'setBeforeWishlistRequest',
                    'getBeforeWishlistRequest',
                    'setBeforeRequestParams',
                    'setBeforeModuleName',
                    'setBeforeControllerName',
                    'setBeforeAction',
                ]
            )->getMock();

        $this->authenticationState = $this->createMock(AuthenticationState::class);
        $this->config = $this->createMock(Config::class);
        $this->redirector = $this->createMock(Redirect::class);
        $this->messageManager = $this->createMock(ManagerInterface::class);
        $this->request = $this->createMock(Http::class);
    }

    /**
     * @inheritdoc
     */
    protected function tearDown(): void
    {
        unset(
            $this->customerSession,
            $this->authenticationState,
            $this->config,
            $this->redirector,
            $this->messageManager,
            $this->request
        );
    }

    /**
     * @return Plugin
     */
    protected function getPlugin()
    {
        return new Plugin(
            $this->customerSession,
            $this->authenticationState,
            $this->config,
            $this->redirector,
            $this->messageManager
        );
    }

<<<<<<< HEAD
    /**
     */
    public function testBeforeDispatch()
    {
        $this->expectException(\Magento\Framework\Exception\NotFoundException::class);

=======
    public function testBeforeDispatch()
    {
        $this->expectException('Magento\Framework\Exception\NotFoundException');
>>>>>>> b2f063af
        $refererUrl = 'http://referer-url.com';
        $params = [
            'product' => 1,
            'login' => [],
        ];

        $actionFlag = $this->createMock(ActionFlag::class);
        $indexController = $this->createMock(Index::class);

        $actionFlag
            ->expects($this->once())
            ->method('set')
            ->with('', 'no-dispatch', true)
            ->willReturn(true);

        $indexController
            ->expects($this->once())
            ->method('getActionFlag')
            ->willReturn($actionFlag);

        $this->authenticationState
            ->expects($this->once())
            ->method('isEnabled')
            ->willReturn(true);

        $this->redirector
            ->expects($this->once())
            ->method('getRefererUrl')
            ->willReturn($refererUrl);

        $this->request
            ->expects($this->once())
            ->method('getParams')
            ->willReturn($params);

        $this->customerSession->expects($this->once())
            ->method('authenticate')
            ->willReturn(false);
        $this->customerSession->expects($this->once())
            ->method('getBeforeWishlistUrl')
            ->willReturn(false);
        $this->customerSession->expects($this->once())
            ->method('setBeforeWishlistUrl')
            ->with($refererUrl)
            ->willReturnSelf();
        $this->customerSession->expects($this->once())
            ->method('setBeforeWishlistRequest')
            ->with(['product' => 1])
            ->willReturnSelf();
        $this->customerSession->expects($this->once())
            ->method('getBeforeWishlistRequest')
            ->willReturn($params);
        $this->customerSession->expects($this->once())
            ->method('setBeforeRequestParams')
            ->with($params)
            ->willReturnSelf();
        $this->customerSession->expects($this->once())
            ->method('setBeforeModuleName')
            ->with('wishlist')
            ->willReturnSelf();
        $this->customerSession->expects($this->once())
            ->method('setBeforeControllerName')
            ->with('index')
            ->willReturnSelf();
        $this->customerSession->expects($this->once())
            ->method('setBeforeAction')
            ->with('add')
            ->willReturnSelf();

        $this->config
            ->expects($this->once())
            ->method('isSetFlag')
            ->with('wishlist/general/active', ScopeInterface::SCOPE_STORES)
            ->willReturn(false);

        $this->getPlugin()->beforeDispatch($indexController, $this->request);
    }
}<|MERGE_RESOLUTION|>--- conflicted
+++ resolved
@@ -116,18 +116,9 @@
         );
     }
 
-<<<<<<< HEAD
-    /**
-     */
-    public function testBeforeDispatch()
-    {
-        $this->expectException(\Magento\Framework\Exception\NotFoundException::class);
-
-=======
     public function testBeforeDispatch()
     {
         $this->expectException('Magento\Framework\Exception\NotFoundException');
->>>>>>> b2f063af
         $refererUrl = 'http://referer-url.com';
         $params = [
             'product' => 1,
