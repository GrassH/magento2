<?php
/**
 * Copyright © Magento, Inc. All rights reserved.
 * See COPYING.txt for license details.
 */
declare(strict_types=1);

namespace Magento\Wishlist\Test\Unit\Controller\Index;

use Magento\Catalog\Model\Product;
use Magento\Catalog\Model\ProductRepository;
use Magento\Customer\Model\Session;
use Magento\Framework\App\Action\Context;
use Magento\Framework\App\ActionFlag;
use Magento\Framework\App\ObjectManager;
use Magento\Framework\App\Request\Http;
use Magento\Framework\Controller\Result\Redirect;
use Magento\Framework\Controller\ResultFactory;
use Magento\Framework\Data\Form\FormKey\Validator;
use Magento\Framework\DataObject;
use Magento\Framework\Event\Manager as EventManager;
use Magento\Framework\Exception\LocalizedException;
use Magento\Framework\Exception\NoSuchEntityException;
use Magento\Framework\Logger\Monolog;
use Magento\Framework\Message\Manager as MessageManager;
use Magento\Framework\ObjectManagerInterface;
use Magento\Framework\Url;
use Magento\Wishlist\Controller\Index\UpdateItemOptions;
use Magento\Wishlist\Controller\WishlistProvider;
use Magento\Wishlist\Helper\Data;
use Magento\Wishlist\Model\Item;
use Magento\Wishlist\Model\Wishlist;
use PHPUnit\Framework\MockObject\MockObject;
use PHPUnit\Framework\TestCase;
use Psr\Log\LoggerInterface;

/**
 * @SuppressWarnings(PHPMD.CouplingBetweenObjects)
 */
class UpdateItemOptionsTest extends TestCase
{
    /**
     * @var ProductRepository|MockObject
     */
    private $productRepositoryMock;

    /**
     * @var WishlistProvider|MockObject
     */
    private $wishlistProviderMock;

    /**
     * @var Context|MockObject
     */
    private $contextMock;

    /**
     * @var Http|MockObject
     */
    private $requestMock;

    /**
     * @var ObjectManager|MockObject
     */
    private $objectManagerMock;

    /**
     * @var MessageManager|MockObject
     */
    private $messageManagerMock;

    /**
     * @var Url|MockObject
     */
    private $urlMock;

    /**
     * @var Session|MockObject
     */
    private $customerSessionMock;

    /**
     * @var EventManager|MockObject
     */
    private $eventManagerMock;

    /**
     * @var ResultFactory|MockObject
     */
    private $resultFactoryMock;

    /**
     * @var Redirect|MockObject
     */
    private $resultRedirectMock;

    /**
     * @var Validator|MockObject
     */
    private $formKeyValidator;

    /**
     * @inheritDoc
     */
    protected function setUp(): void
    {
        $this->productRepositoryMock = $this->createMock(ProductRepository::class);
        $this->contextMock = $this->createMock(Context::class);
        $this->requestMock = $this->createMock(Http::class);
        $this->wishlistProviderMock = $this->createMock(WishlistProvider::class);
        $this->objectManagerMock = $this->createMock(ObjectManagerInterface::class);
        $this->messageManagerMock = $this->createMock(MessageManager::class);
        $this->urlMock = $this->createMock(Url::class);
        $this->customerSessionMock = $this->createMock(Session::class);
        $this->eventManagerMock = $this->createMock(EventManager::class);
        $this->resultFactoryMock = $this->createMock(ResultFactory::class);
        $this->resultRedirectMock = $this->createMock(Redirect::class);
        $this->formKeyValidator = $this->createMock(Validator::class);

        $this->resultFactoryMock
            ->method('create')
            ->with(ResultFactory::TYPE_REDIRECT, [])
            ->willReturn($this->resultRedirectMock);

    }

    /**
     * @inheritDoc
     */
    protected function tearDown(): void
    {
        unset(
            $this->productRepositoryMock,
            $this->contextMock,
            $this->requestMock,
            $this->wishlistProviderMock,
            $this->objectManagerMock,
            $this->messageManagerMock,
            $this->urlMock,
            $this->eventManagerMock
        );
    }

    /**
     * Prepare context
     *
     * @return void
     */
<<<<<<< HEAD
    public function prepareContext(): void
=======
    private function prepareContext(): void
>>>>>>> f8ce4121
    {
        $actionFlag = $this->createMock(ActionFlag::class);

        $this->contextMock
            ->method('getObjectManager')
            ->willReturn($this->objectManagerMock);
        $this->contextMock
            ->method('getRequest')
            ->willReturn($this->requestMock);
        $this->contextMock
            ->method('getEventManager')
            ->willReturn($this->eventManagerMock);
        $this->contextMock
            ->method('getUrl')
            ->willReturn($this->urlMock);
        $this->contextMock
            ->method('getActionFlag')
            ->willReturn($actionFlag);
        $this->contextMock
            ->method('getMessageManager')
            ->willReturn($this->messageManagerMock);
        $this->contextMock
            ->method('getResultFactory')
            ->willReturn($this->resultFactoryMock);
    }

    /**
     * Get controller
     *
     * @param bool $formKeyValid
     * @return UpdateItemOptions
     */
    private function getController(bool $formKeyValid = true): UpdateItemOptions
    {
        $this->prepareContext();

        $this->formKeyValidator->expects($this->once())
            ->method('validate')
            ->with($this->requestMock)
            ->willReturn($formKeyValid);

        return new UpdateItemOptions(
            $this->contextMock,
            $this->customerSessionMock,
            $this->wishlistProviderMock,
            $this->productRepositoryMock,
            $this->formKeyValidator
        );
    }

<<<<<<< HEAD
    /**
     * @return void
     */
=======
>>>>>>> f8ce4121
    public function testExecuteWithInvalidFormKey(): void
    {
        $this->resultRedirectMock->expects($this->once())
            ->method('setPath')
            ->with('*/*/')
            ->willReturnSelf();

        $this->assertSame($this->resultRedirectMock, $this->getController(false)->execute());
    }

    /**
     * Test execute without product id.
     *
     * @return void
     */
    public function testExecuteWithoutProductId(): void
    {
        $this->requestMock
            ->expects($this->once())
            ->method('getParam')
            ->with('product')
            ->willReturn(null);
        $this->resultRedirectMock->expects($this->once())
            ->method('setPath')
            ->with('*/', [])
            ->willReturnSelf();

        $this->assertSame($this->resultRedirectMock, $this->getController()->execute());
    }

    /**
     * Test execute without product.
     *
     * @return void
     */
    public function testExecuteWithoutProduct(): void
    {
        $this->requestMock
            ->expects($this->once())
            ->method('getParam')
            ->with('product')
            ->willReturn(2);

        $this->productRepositoryMock
            ->expects($this->once())
            ->method('getById')
            ->with(2)
            ->willThrowException(new NoSuchEntityException());

        $this->messageManagerMock
            ->expects($this->once())
            ->method('addErrorMessage')
            ->with('We can\'t specify a product.')
            ->willReturn(true);
        $this->resultRedirectMock->expects($this->once())
            ->method('setPath')
            ->with('*/', [])
            ->willReturnSelf();

        $this->assertSame($this->resultRedirectMock, $this->getController()->execute());
    }

    /**
     * Test execute without wish list.
     *
     * @return void
     */
    public function testExecuteWithoutWishList(): void
    {
        $product = $this->createMock(Product::class);
        $item = $this->createMock(Item::class);

        $product
            ->expects($this->once())
            ->method('isVisibleInCatalog')
            ->willReturn(true);

<<<<<<< HEAD
        $this->request
            ->method('getParam')
            ->withConsecutive(['product', null], ['id', null])
            ->willReturnOnConsecutiveCalls(2, 3);
=======
        $this->requestMock
            ->expects($this->at(0))
            ->method('getParam')
            ->with('product', null)
            ->willReturn(2);
        $this->requestMock
            ->expects($this->at(1))
            ->method('getParam')
            ->with('id', null)
            ->willReturn(3);
>>>>>>> f8ce4121

        $this->productRepositoryMock
            ->expects($this->once())
            ->method('getById')
            ->with(2)
            ->willReturn($product);

        $this->messageManagerMock
            ->expects($this->never())
            ->method('addErrorMessage')
            ->with('We can\'t specify a product.')
            ->willReturn(true);

        $item
            ->expects($this->once())
            ->method('load')
            ->with(3)
            ->willReturnSelf();
        $item
            ->expects($this->once())
            ->method('__call')
            ->with('getWishlistId')
            ->willReturn(12);

        $this->wishlistProviderMock
            ->expects($this->once())
            ->method('getWishlist')
            ->with(12)
            ->willReturn(null);

        $this->objectManagerMock
            ->expects($this->once())
            ->method('create')
            ->with(Item::class)
            ->willReturn($item);
        $this->resultRedirectMock->expects($this->once())
            ->method('setPath')
            ->with('*/', [])
            ->willReturnSelf();

        $this->assertSame($this->resultRedirectMock, $this->getController()->execute());
    }

    /**
     * Test execute add success exception.
     *
     * @return void
     * @SuppressWarnings(PHPMD.ExcessiveMethodLength)
     */
    public function testExecuteAddSuccessException(): void
    {
        $wishlist = $this->createMock(Wishlist::class);
        $product = $this->createMock(Product::class);
        $item = $this->createMock(Item::class);
        $helper = $this->createMock(Data::class);

        $helper
            ->expects($this->exactly(2))
            ->method('calculate')
            ->willReturn(true);

        $wishlist
            ->expects($this->once())
            ->method('getItem')
            ->with(3)
            ->willReturn($item);
        $wishlist
            ->expects($this->once())
            ->method('updateItem')
            ->with(3, new DataObject([]))
            ->willReturnSelf();
        $wishlist
            ->expects($this->once())
            ->method('save')
            ->willReturn(null);
        $wishlist
            ->expects($this->once())
            ->method('getId')
            ->willReturn(56);

        $product
            ->expects($this->once())
            ->method('isVisibleInCatalog')
            ->willReturn(true);
        $product
            ->expects($this->once())
            ->method('getName')
            ->willReturn('Test name');

<<<<<<< HEAD
        $this->request
=======
        $this->requestMock
            ->expects($this->at(0))
            ->method('getParam')
            ->with('product', null)
            ->willReturn(2);
        $this->requestMock
            ->expects($this->at(1))
>>>>>>> f8ce4121
            ->method('getParam')
            ->withConsecutive(['product', null], ['id', null])
            ->willReturnOnConsecutiveCalls(2, 3);

        $this->productRepositoryMock
            ->expects($this->once())
            ->method('getById')
            ->with(2)
            ->willReturn($product);

        $item
            ->expects($this->once())
            ->method('load')
            ->with(3)
            ->willReturnSelf();
        $item
            ->expects($this->once())
            ->method('__call')
            ->with('getWishlistId')
            ->willReturn(12);

        $this->wishlistProviderMock
            ->expects($this->once())
            ->method('getWishlist')
            ->with(12)
            ->willReturn($wishlist);

        $this->objectManagerMock
            ->expects($this->once())
            ->method('create')
            ->with(Item::class)
            ->willReturn($item);

        $this->requestMock
            ->expects($this->once())
            ->method('getParams')
            ->willReturn([]);

        $this->objectManagerMock
            ->expects($this->exactly(2))
            ->method('get')
            ->with(Data::class)
            ->willReturn($helper);

        $this->eventManagerMock
            ->expects($this->once())
            ->method('dispatch')
            ->with('wishlist_update_item', ['wishlist' => $wishlist, 'product' => $product, 'item' => $item])
            ->willReturn(true);

        $this->messageManagerMock
            ->expects($this->once())
            ->method('addSuccessMessage')
            ->with('Test name has been updated in your Wish List.', null)
            ->willThrowException(new LocalizedException(__('error-message')));
        $this->messageManagerMock
            ->expects($this->once())
            ->method('addErrorMessage')
            ->with('error-message', null)
            ->willReturn(true);
        $this->resultRedirectMock->expects($this->once())
            ->method('setPath')
            ->with('*/*', ['wishlist_id' => 56])
            ->willReturnSelf();

        $this->assertSame($this->resultRedirectMock, $this->getController()->execute());
    }

    /**
     * Test execute add success critical exception.
     *
     * @return void
     * @SuppressWarnings(PHPMD.ExcessiveMethodLength)
     */
    public function testExecuteAddSuccessCriticalException(): void
    {
        $wishlist = $this->createMock(Wishlist::class);
        $product = $this->createMock(Product::class);
        $item = $this->createMock(Item::class);
        $helper = $this->createMock(Data::class);
        $logger = $this->createMock(Monolog::class);
        $exception = new \Exception();

        $logger
            ->expects($this->once())
            ->method('critical')
            ->with($exception);

        $helper
            ->expects($this->exactly(2))
            ->method('calculate')
            ->willReturn(true);

        $wishlist
            ->expects($this->once())
            ->method('getItem')
            ->with(3)
            ->willReturn($item);
        $wishlist
            ->expects($this->once())
            ->method('updateItem')
            ->with(3, new DataObject([]))
            ->willReturnSelf();
        $wishlist
            ->expects($this->once())
            ->method('save')
            ->willReturn(null);
        $wishlist
            ->expects($this->once())
            ->method('getId')
            ->willReturn(56);

        $product
            ->expects($this->once())
            ->method('isVisibleInCatalog')
            ->willReturn(true);
        $product
            ->expects($this->once())
            ->method('getName')
            ->willReturn('Test name');

<<<<<<< HEAD
        $this->request
=======
        $this->requestMock
            ->expects($this->at(0))
            ->method('getParam')
            ->with('product', null)
            ->willReturn(2);
        $this->requestMock
            ->expects($this->at(1))
>>>>>>> f8ce4121
            ->method('getParam')
            ->withConsecutive(['product', null], ['id', null])
            ->willReturnOnConsecutiveCalls(2, 3);

        $this->productRepositoryMock
            ->expects($this->once())
            ->method('getById')
            ->with(2)
            ->willReturn($product);

        $item
            ->expects($this->once())
            ->method('load')
            ->with(3)
            ->willReturnSelf();
        $item
            ->expects($this->once())
            ->method('__call')
            ->with('getWishlistId')
            ->willReturn(12);

        $this->wishlistProviderMock
            ->expects($this->once())
            ->method('getWishlist')
            ->with(12)
            ->willReturn($wishlist);

        $this->objectManagerMock
            ->expects($this->once())
            ->method('create')
            ->with(Item::class)
            ->willReturn($item);

        $this->requestMock
            ->expects($this->once())
            ->method('getParams')
            ->willReturn([]);

<<<<<<< HEAD
        $this->om
=======
        $this->objectManagerMock
            ->expects($this->at(1))
            ->method('get')
            ->with(Data::class)
            ->willReturn($helper);
        $this->objectManagerMock
            ->expects($this->at(2))
            ->method('get')
            ->with(Data::class)
            ->willReturn($helper);
        $this->objectManagerMock
            ->expects($this->at(3))
>>>>>>> f8ce4121
            ->method('get')
            ->withConsecutive([Data::class], [Data::class], [LoggerInterface::class])
            ->willReturnOnConsecutiveCalls($helper, $helper, $logger);

        $this->eventManagerMock
            ->expects($this->once())
            ->method('dispatch')
            ->with('wishlist_update_item', ['wishlist' => $wishlist, 'product' => $product, 'item' => $item])
            ->willReturn(true);

        $this->messageManagerMock
            ->expects($this->once())
            ->method('addSuccessMessage')
            ->with('Test name has been updated in your Wish List.', null)
            ->willThrowException($exception);
        $this->messageManagerMock
            ->expects($this->once())
            ->method('addErrorMessage')
            ->with('We can\'t update your Wish List right now.', null)
            ->willReturn(true);
        $this->resultRedirectMock->expects($this->once())
            ->method('setPath')
            ->with('*/*', ['wishlist_id' => 56])
            ->willReturnSelf();

        $this->assertSame($this->resultRedirectMock, $this->getController()->execute());
    }
}<|MERGE_RESOLUTION|>--- conflicted
+++ resolved
@@ -100,7 +100,7 @@
     private $formKeyValidator;
 
     /**
-     * @inheritDoc
+     * @inheritdoc
      */
     protected function setUp(): void
     {
@@ -125,7 +125,7 @@
     }
 
     /**
-     * @inheritDoc
+     * @inheritdoc
      */
     protected function tearDown(): void
     {
@@ -146,11 +146,7 @@
      *
      * @return void
      */
-<<<<<<< HEAD
     public function prepareContext(): void
-=======
-    private function prepareContext(): void
->>>>>>> f8ce4121
     {
         $actionFlag = $this->createMock(ActionFlag::class);
 
@@ -178,9 +174,10 @@
     }
 
     /**
-     * Get controller
+     * Get controller.
      *
      * @param bool $formKeyValid
+     *
      * @return UpdateItemOptions
      */
     private function getController(bool $formKeyValid = true): UpdateItemOptions
@@ -201,12 +198,9 @@
         );
     }
 
-<<<<<<< HEAD
-    /**
-     * @return void
-     */
-=======
->>>>>>> f8ce4121
+    /**
+     * @return void
+     */
     public function testExecuteWithInvalidFormKey(): void
     {
         $this->resultRedirectMock->expects($this->once())
@@ -284,23 +278,10 @@
             ->method('isVisibleInCatalog')
             ->willReturn(true);
 
-<<<<<<< HEAD
-        $this->request
+        $this->requestMock
             ->method('getParam')
             ->withConsecutive(['product', null], ['id', null])
             ->willReturnOnConsecutiveCalls(2, 3);
-=======
-        $this->requestMock
-            ->expects($this->at(0))
-            ->method('getParam')
-            ->with('product', null)
-            ->willReturn(2);
-        $this->requestMock
-            ->expects($this->at(1))
-            ->method('getParam')
-            ->with('id', null)
-            ->willReturn(3);
->>>>>>> f8ce4121
 
         $this->productRepositoryMock
             ->expects($this->once())
@@ -390,17 +371,7 @@
             ->method('getName')
             ->willReturn('Test name');
 
-<<<<<<< HEAD
-        $this->request
-=======
-        $this->requestMock
-            ->expects($this->at(0))
-            ->method('getParam')
-            ->with('product', null)
-            ->willReturn(2);
-        $this->requestMock
-            ->expects($this->at(1))
->>>>>>> f8ce4121
+        $this->requestMock
             ->method('getParam')
             ->withConsecutive(['product', null], ['id', null])
             ->willReturnOnConsecutiveCalls(2, 3);
@@ -522,17 +493,7 @@
             ->method('getName')
             ->willReturn('Test name');
 
-<<<<<<< HEAD
-        $this->request
-=======
-        $this->requestMock
-            ->expects($this->at(0))
-            ->method('getParam')
-            ->with('product', null)
-            ->willReturn(2);
-        $this->requestMock
-            ->expects($this->at(1))
->>>>>>> f8ce4121
+        $this->requestMock
             ->method('getParam')
             ->withConsecutive(['product', null], ['id', null])
             ->willReturnOnConsecutiveCalls(2, 3);
@@ -571,22 +532,7 @@
             ->method('getParams')
             ->willReturn([]);
 
-<<<<<<< HEAD
-        $this->om
-=======
         $this->objectManagerMock
-            ->expects($this->at(1))
-            ->method('get')
-            ->with(Data::class)
-            ->willReturn($helper);
-        $this->objectManagerMock
-            ->expects($this->at(2))
-            ->method('get')
-            ->with(Data::class)
-            ->willReturn($helper);
-        $this->objectManagerMock
-            ->expects($this->at(3))
->>>>>>> f8ce4121
             ->method('get')
             ->withConsecutive([Data::class], [Data::class], [LoggerInterface::class])
             ->willReturnOnConsecutiveCalls($helper, $helper, $logger);
