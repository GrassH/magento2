--- conflicted
+++ resolved
@@ -1,64 +1,3 @@
-<<<<<<< HEAD
-<?xml version="1.0" encoding="UTF-8"?>
-<!--
- /**
-  * Copyright © Magento, Inc. All rights reserved.
-  * See COPYING.txt for license details.
-  */
--->
-<tests xmlns:xsi="http://www.w3.org/2001/XMLSchema-instance"
-       xsi:noNamespaceSchemaLocation="urn:magento:mftf:Test/etc/testSchema.xsd">
-    <test name="StorefrontUpdateWishlistTest">
-        <annotations>
-            <title value="Displaying of message after Wish List update"/>
-            <stories value="MAGETWO-91666: Wishlist update does not return a success message"/>
-            <description value="Displaying of message after Wish List update"/>
-            <features value="Wishlist"/>
-            <severity value="MAJOR"/>
-            <testCaseId value="MAGETWO-94296"/>
-            <group value="Wishlist"/>
-        </annotations>
-
-        <before>
-            <createData entity="SimpleSubCategory" stepKey="category"/>
-            <createData entity="SimpleProduct" stepKey="product">
-                <requiredEntity createDataKey="category"/>
-            </createData>
-            <createData entity="Simple_US_Customer" stepKey="customer"/>
-        </before>
-
-        <actionGroup ref="LoginToStorefrontActionGroup" stepKey="loginToStorefrontAccount">
-            <argument name="Customer" value="$$customer$$"/>
-        </actionGroup>
-
-        <actionGroup ref="OpenProductFromCategoryPageActionGroup" stepKey="openProductFromCategory">
-            <argument name="category" value="$$category$$"/>
-            <argument name="product" value="$$product$$"/>
-        </actionGroup>
-
-        <actionGroup ref="StorefrontCustomerAddProductToWishlistActionGroup" stepKey="addProductToWishlist">
-            <argument name="productVar" value="$$product$$"/>
-        </actionGroup>
-
-        <actionGroup ref="StorefrontCustomerCheckProductInWishlist" stepKey="checkProductInWishlist">
-            <argument name="productVar" value="$$product$$"/>
-        </actionGroup>
-
-        <actionGroup ref="StorefrontCustomerEditProductInWishlist" stepKey="updateProductInWishlist">
-            <argument name="product" value="$$product$$"/>
-            <argument name="description" value="some text"/>
-            <argument name="quantity" value="2"/>
-        </actionGroup>
-
-        <after>
-            <deleteData createDataKey="category" stepKey="deleteCategory"/>
-            <deleteData createDataKey="product" stepKey="deleteProduct"/>
-            <deleteData createDataKey="customer" stepKey="deleteCustomer"/>
-        </after>
-
-    </test>
-</tests>
-=======
 <?xml version="1.0" encoding="UTF-8"?>
 <!--
  /**
@@ -116,5 +55,4 @@
             <deleteData createDataKey="customer" stepKey="deleteCustomer"/>
         </after>
     </test>
-</tests>
->>>>>>> ba5bf0d1
+</tests>