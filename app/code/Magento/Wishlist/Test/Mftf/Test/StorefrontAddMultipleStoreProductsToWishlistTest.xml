--- conflicted
+++ resolved
@@ -90,17 +90,12 @@
         <see userInput="$$customer.lastname$$" selector="{{StorefrontCustomerDashboardAccountInformationSection.ContactInformation}}" stepKey="seeLastName"/>
         <see userInput="$$customer.email$$" selector="{{StorefrontCustomerDashboardAccountInformationSection.ContactInformation}}" stepKey="seeEmail"/>
         <!-- Add product visible on default store to wishlist -->
-<<<<<<< HEAD
-        <amOnPage url="{{StorefrontProductPage.url($$product.custom_attributes[url_key]$$)}}" stepKey="navigateToProductPageOnDefaultStore"/>
+        <actionGroup ref="StorefrontOpenProductEntityPageActionGroup" stepKey="navigateToProductPageOnDefaultStore">
+            <argument name="product" value="$product$"/>
+        </actionGroup>
         <actionGroup ref="AssertStorefrontProductInfoMainProductNameActionGroup" stepKey="assertFirstProductNameTitle">
             <argument name="value" value="$$product.name$$"/>
         </actionGroup>
-=======
-        <actionGroup ref="StorefrontOpenProductEntityPageActionGroup" stepKey="navigateToProductPageOnDefaultStore">
-            <argument name="product" value="$product$"/>
-        </actionGroup>
-        <see userInput="$$product.name$$" selector="{{StorefrontProductInfoMainSection.productName}}" stepKey="assertFirstProductNameTitle"/>
->>>>>>> 00cc5b45
         <click selector="{{StorefrontProductPageSection.addToWishlist}}" stepKey="addFirstProductToWishlist"/>
         <waitForPageLoad stepKey="waitForPageLoad"/>
         <see userInput="$$product.name$$" selector="{{StorefrontCustomerWishlistSection.productItemNameText}}" stepKey="seeProduct1InWishlistOnSecondStore"/>
@@ -108,17 +103,12 @@
         <click selector="{{StorefrontFooterSection.switchStoreButton}}" stepKey="clickSwitchStoreButtonOnDefaultStore"/>
         <click selector="{{StorefrontFooterSection.storeLink($$storeGroup.group[name]$$)}}" stepKey="selectSecondStoreToSwitchOn"/>
         <!-- Verify that both products are visible in wishlist on both stores -->
-<<<<<<< HEAD
-        <amOnPage url="{{StorefrontProductPage.url($$secondProduct.custom_attributes[url_key]$$)}}" stepKey="navigateToProductPageOnSecondStore"/>
+        <actionGroup ref="StorefrontOpenProductEntityPageActionGroup" stepKey="navigateToProductPageOnSecondStore">
+            <argument name="product" value="$secondProduct$"/>
+        </actionGroup>
         <actionGroup ref="AssertStorefrontProductInfoMainProductNameActionGroup" stepKey="assertSecondProductNameTitle">
             <argument name="value" value="$$secondProduct.name$$"/>
         </actionGroup>
-=======
-        <actionGroup ref="StorefrontOpenProductEntityPageActionGroup" stepKey="navigateToProductPageOnSecondStore">
-            <argument name="product" value="$secondProduct$"/>
-        </actionGroup>
-        <see userInput="$$secondProduct.name$$" selector="{{StorefrontProductInfoMainSection.productName}}" stepKey="assertSecondProductNameTitle"/>
->>>>>>> 00cc5b45
         <click selector="{{StorefrontProductPageSection.addToWishlist}}" stepKey="addSecondProductToWishlist"/>
         <waitForPageLoad stepKey="waitForPageLoad2"/>
         <see userInput="$$secondProduct.name$$" selector="{{StorefrontCustomerWishlistSection.productItemNameText}}" stepKey="seeProduct2InWishlistOnSecondStore"/>
