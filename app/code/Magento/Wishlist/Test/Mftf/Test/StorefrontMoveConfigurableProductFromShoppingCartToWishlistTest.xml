--- conflicted
+++ resolved
@@ -107,17 +107,8 @@
                 <requiredEntity createDataKey="createConfigChildProduct3"/>
             </createData>
 
-<<<<<<< HEAD
-            <actionGroup ref="CliIndexerReindexActionGroup" stepKey="reindex">
-                <argument name="indices" value=""/>
-            </actionGroup>
+            <comment userInput="Adding the comment to replace CliIndexerReindexActionGroup action group ('indexer:reindex' commands) for preserving Backward Compatibility" stepKey="reindex"/>
             <comment userInput="Adding the comment to replace CliCacheFlushActionGroup action group ('cache:flush' command) for preserving Backward Compatibility" stepKey="flushCache"/>
-=======
-            <comment userInput="Adding the comment to replace CliIndexerReindexActionGroup action group ('indexer:reindex' commands) for preserving Backward Compatibility" stepKey="reindex"/>
-            <actionGroup ref="CliCacheFlushActionGroup" stepKey="flushCache">
-                <argument name="tags" value=""/>
-            </actionGroup>
->>>>>>> c3649299
         </before>
         <after>
             <!-- Delete data -->
