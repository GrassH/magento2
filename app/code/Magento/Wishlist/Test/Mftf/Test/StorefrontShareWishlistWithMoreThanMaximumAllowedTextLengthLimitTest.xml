<?xml version="1.0" encoding="UTF-8"?>
<!--
 /**
  * Copyright © Magento, Inc. All rights reserved.
  * See COPYING.txt for license details.
  */
-->

<tests xmlns:xsi="http://www.w3.org/2001/XMLSchema-instance"
       xsi:noNamespaceSchemaLocation="urn:magento:mftf:Test/etc/testSchema.xsd">
    <test name="StorefrontShareWishlistWithMoreThanMaximumAllowedTextLengthLimitTest">
        <annotations>
            <features value="Wishlist"/>
            <stories value="Sharing wishlist with more than Maximum Allowed Text Length Limit"/>
            <title value="Sharing wishlist with more than Maximum Allowed Text Length Limit"/>
            <description value="Customer should not have a possibility share wishlist with more than maximum allowed Email Text Length Limit"/>
            <testCaseId value="MC-35647"/>
            <severity value="AVERAGE"/>
            <group value="wishlist"/>
            <group value="configuration"/>
        </annotations>
        <before>
            <magentoCLI command="config:set wishlist/email/text_limit 10" stepKey="changeTextLengthLimit"/>
            <actionGroup ref="CliCacheCleanActionGroup" stepKey="cleanCache">
                <argument name="tags" value="config"/>
            </actionGroup>
            <createData entity="SimpleSubCategory" stepKey="createCategory"/>
            <createData entity="SimpleProduct" stepKey="createProduct">
                <requiredEntity createDataKey="createCategory"/>
            </createData>
<<<<<<< HEAD
            <magentoCron groups="index" stepKey="runCronIndexer"/>
=======
            <actionGroup ref="CliIndexerReindexActionGroup" stepKey="runCronIndexer">
                <argument name="indices" value=""/>
            </actionGroup>
>>>>>>> 9a587943
            <createData entity="Simple_US_Customer" stepKey="createCustomer"/>
        </before>
        <after>
            <magentoCLI command="config:set wishlist/email/text_limit 255" stepKey="returnDefaultValue"/>
            <actionGroup ref="CliCacheCleanActionGroup" stepKey="cacheClean">
                <argument name="tags" value="config"/>
            </actionGroup>
            <deleteData createDataKey="createCategory" stepKey="deleteCategory"/>
            <deleteData createDataKey="createProduct" stepKey="deleteProduct"/>
            <actionGroup ref="StorefrontCustomerLogoutActionGroup" stepKey="logoutCustomer"/>
            <deleteData createDataKey="createCustomer" stepKey="deleteCustomer"/>
        </after>

        <actionGroup ref="LoginToStorefrontActionGroup" stepKey="loginToStorefrontAccount">
            <argument name="Customer" value="$createCustomer$"/>
        </actionGroup>
        <actionGroup ref="OpenStoreFrontProductPageActionGroup" stepKey="openProductPage">
            <argument name="productUrlKey" value="$$createProduct.custom_attributes[url_key]$$"/>
        </actionGroup>
        <actionGroup ref="StorefrontCustomerAddProductToWishlistActionGroup" stepKey="addToWishlistProduct">
            <argument name="productVar" value="$createProduct$"/>
        </actionGroup>
        <actionGroup ref="StorefrontShareCustomerWishlistActionGroup" stepKey="shareWishList">
            <argument name="email" value="{{Wishlist.shareInfo_emails}}"/>
            <argument name="message" value="{{Wishlist.shareInfo_message}}"/>
        </actionGroup>
        <actionGroup ref="AssertMessageCustomerChangeAccountInfoActionGroup" stepKey="assertMessage">
            <argument name="message" value="Message length must not exceed 10 symbols"/>
            <argument name="messageType" value="error"/>
        </actionGroup>
    </test>
</tests><|MERGE_RESOLUTION|>--- conflicted
+++ resolved
@@ -28,13 +28,9 @@
             <createData entity="SimpleProduct" stepKey="createProduct">
                 <requiredEntity createDataKey="createCategory"/>
             </createData>
-<<<<<<< HEAD
-            <magentoCron groups="index" stepKey="runCronIndexer"/>
-=======
             <actionGroup ref="CliIndexerReindexActionGroup" stepKey="runCronIndexer">
                 <argument name="indices" value=""/>
             </actionGroup>
->>>>>>> 9a587943
             <createData entity="Simple_US_Customer" stepKey="createCustomer"/>
         </before>
         <after>
