<?php
/**
 * Copyright © 2015 Magento. All rights reserved.
 * See COPYING.txt for license details.
 */

/**
 * Wishlist sidebar block
 */
namespace Magento\Wishlist\Block\Customer;

<<<<<<< HEAD
use Magento\Customer\Model\Context;

class Sidebar extends \Magento\Wishlist\Block\AbstractBlock implements \Magento\Framework\Object\IdentityInterface
=======
class Sidebar extends \Magento\Wishlist\Block\AbstractBlock
>>>>>>> 36b3a69c
{
    /**
     * Retrieve block title
     *
     * @return \Magento\Framework\Phrase
     */
    public function getTitle()
    {
        return __('My Wish List');
    }
}<|MERGE_RESOLUTION|>--- conflicted
+++ resolved
@@ -9,13 +9,7 @@
  */
 namespace Magento\Wishlist\Block\Customer;
 
-<<<<<<< HEAD
-use Magento\Customer\Model\Context;
-
-class Sidebar extends \Magento\Wishlist\Block\AbstractBlock implements \Magento\Framework\Object\IdentityInterface
-=======
 class Sidebar extends \Magento\Wishlist\Block\AbstractBlock
->>>>>>> 36b3a69c
 {
     /**
      * Retrieve block title
