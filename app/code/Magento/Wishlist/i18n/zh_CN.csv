Back,返回
Product Name,产品
Quantity,Quantity
Configure,Configure
"You added %1 to your shopping cart.","You added %1 to your shopping cart."
Action,Action
"Are you sure that you want to remove this item?","Are you sure that you want to remove this item?"
Edit,编辑
"Remove item",删除项目
"Add to Cart",添加到购物车
Delete,Delete
Enabled,Enabled
"We cannot add this item to your shopping cart.","We cannot add this item to your shopping cart."
"* Required Fields",*必要字段
Availability,Availability
"In stock",现货
"Out of stock",缺货
"Click for price",单击获取价格
"What's this?",这是什么？
"1 item","1 item"
"%1 items","%1 items"
"Add to Wishlist",添加到收藏
"Remove This Item",删除该内容
"Add to Compare",添加并比较
"The product does not exist.","The product does not exist."
"Display item quantities","Display item quantities"
"View Details",查看详情
"Options Details",选项详情
Comment,评论
"Add Locale",已添加，来自
"Add Date",添加日期
"Days in Wish List","Days in Wish List"
Wishlist,Wishlist
"Wish List","Wish List"
Message,信息
"Email Template","Email Template"
"Remove Item",删除项目
"Sharing Information",分享信息
"This product(s) is out of stock.","This product(s) is out of stock."
"An item option with code %1 already exists.","An item option with code %1 already exists."
"%1's Wish List","%1's Wish List"
"Product(s) %1 have required options. Each product can only be added individually.","Product(s) %1 have required options. Each product can only be added individually."
"%1 product(s) have been added to shopping cart: %2.","%1 product(s) have been added to shopping cart: %2."
"Please input a valid email address.",请输入有效电子邮件地址。
"RSS Feed",RSS源
"Wish List Sharing","Wish List Sharing"
"My Wish List","My Wish List"
"%1 for ""%2"".","%1 for ""%2""."
"We couldn't add the following product(s) to the shopping cart: %1.","We couldn't add the following product(s) to the shopping cart: %1."
"We can't update wish list.","We can't update wish list."
"The requested wish list doesn't exist.","The requested wish list doesn't exist."
"Wish List could not be created.","Wish List could not be created."
"We can't specify a product.","We can't specify a product."
"%1 has been added to your wishlist. Click <a href=""%2"">here</a> to continue shopping.","%1 has been added to your wishlist. Click <a href=""%2"">here</a> to continue shopping."
"An error occurred while adding item to wish list: %1","An error occurred while adding item to wish list: %1"
"An error occurred while adding item to wish list.","An error occurred while adding item to wish list."
"We can't load the wish list item.","We can't load the wish list item."
"We can't configure the product.","We can't configure the product."
"%1 has been updated in your wish list.","%1 has been updated in your wish list."
"An error occurred while updating wish list.","An error occurred while updating wish list."
"Can't delete item from wishlist",无法从愿望清单中删除项目
"Can't save description %1","Can't save description %1"
"Can't update wish list","Can't update wish list"
"An error occurred while deleting the item from wish list: %1","An error occurred while deleting the item from wish list: %1"
"An error occurred while deleting the item from wish list.","An error occurred while deleting the item from wish list."
"Cannot add item to shopping cart",无法添加内容到购物车
"The requested cart item doesn't exist.","The requested cart item doesn't exist."
<<<<<<< HEAD
"%1 has been moved to your wishlist.","%1 has been moved to your wishlist."
=======
"%1 has been moved to your wish list.","%1 has been moved to your wish list."
>>>>>>> f2fba109
"We can't move the item to the wish list.","We can't move the item to the wish list."
"Message length must not exceed %1 symbols","Message length must not exceed %1 symbols"
"Email address can't be empty.",邮件地址不能为空。
"This wishlist can be shared %1 more times.","This wishlist can be shared %1 more times."
"Your wish list has been shared.","Your wish list has been shared."
"Please enter your comments.","Please enter your comments."
"Display number of items in wish list","Display number of items in wish list"
"We can't specify a wish list.","We can't specify a wish list."
"Cannot specify product.",无法指定产品。
"Invalid item option format.","Invalid item option format."
"We can't specify a wish list item.","We can't specify a wish list item."
"Share Wish List","Share Wish List"
"Add All to Cart",全部添加到购物车
"Update Wish List","Update Wish List"
"View Product",查看产品
"RSS link to %1's wishlist","RSS link to %1's wishlist"
"This Wish List has no Items","This Wish List has no Items"
"Wish List is empty now.","Wish List is empty now."
"Email addresses, separated by commas",邮件地址，使用逗号分隔
"Check this checkbox if you want to add a link to an rss feed to your wishlist.",如果希望将到RSS源的链接添加到您的愿望清单，就选中该选项。
"Share Wishlist",分享愿望清单
"Last Added Items",最后添加的内容
"Go to Wish List","Go to Wish List"
"You have no items in your wish list.","You have no items in your wish list."
"Are you sure you want to remove this product from your wishlist?",您是否确认要从愿望清单中删除该产品？
"Email Sender","Email Sender"
"General Options","General Options"
"Share Options","Share Options"
"Max Emails Allowed to be Sent","Max Emails Allowed to be Sent"
"10 by default. Max - 10000","10 by default. Max - 10000"
"Email Text Length Limit","Email Text Length Limit"
"255 by default","255 by default"
"My Wish List Link","My Wish List Link"
"Display Wish List Summary","Display Wish List Summary"
"No Items Found","No Items Found"
"User Description",用户描述
"Product Details and Comment",产品详情与评论<|MERGE_RESOLUTION|>--- conflicted
+++ resolved
@@ -65,11 +65,7 @@
 "An error occurred while deleting the item from wish list.","An error occurred while deleting the item from wish list."
 "Cannot add item to shopping cart",无法添加内容到购物车
 "The requested cart item doesn't exist.","The requested cart item doesn't exist."
-<<<<<<< HEAD
-"%1 has been moved to your wishlist.","%1 has been moved to your wishlist."
-=======
 "%1 has been moved to your wish list.","%1 has been moved to your wish list."
->>>>>>> f2fba109
 "We can't move the item to the wish list.","We can't move the item to the wish list."
 "Message length must not exceed %1 symbols","Message length must not exceed %1 symbols"
 "Email address can't be empty.",邮件地址不能为空。
