--- conflicted
+++ resolved
@@ -23,24 +23,6 @@
  */
 class SaveTest extends TestCase
 {
-<<<<<<< HEAD
-    /** @var \Magento\Framework\Encryption\EncryptorInterface|\PHPUnit\Framework\MockObject\MockObject */
-    protected $encryptMock;
-
-    /** @var \Magento\EncryptionKey\Model\ResourceModel\Key\Change|\PHPUnit\Framework\MockObject\MockObject */
-    protected $changeMock;
-
-    /** @var \Magento\Framework\App\CacheInterface|\PHPUnit\Framework\MockObject\MockObject */
-    protected $cacheMock;
-
-    /** @var \Magento\Framework\App\RequestInterface|\PHPUnit\Framework\MockObject\MockObject */
-    protected $requestMock;
-
-    /** @var \Magento\Framework\Message\ManagerInterface|\PHPUnit\Framework\MockObject\MockObject */
-    protected $managerMock;
-
-    /** @var \Magento\Framework\App\ResponseInterface|\PHPUnit\Framework\MockObject\MockObject */
-=======
     /** @var EncryptorInterface|MockObject */
     protected $encryptMock;
 
@@ -57,7 +39,6 @@
     protected $managerMock;
 
     /** @var ResponseInterface|MockObject */
->>>>>>> b2f063af
     protected $responseMock;
 
     /** @var Save */
