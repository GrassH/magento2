--- conflicted
+++ resolved
@@ -1,19 +1,6 @@
 {
     "name": "magento/module-open-search",
     "description": "N/A",
-<<<<<<< HEAD
-    "require": {
-        "php": "~8.1.0||~8.2.0||~8.3.0",
-        "magento/framework": "*",
-        "magento/module-advanced-search": "*",
-        "magento/module-catalog-search": "*",
-        "magento/module-elasticsearch": "*",
-        "magento/module-search": "*",
-        "magento/module-config": "*",
-        "opensearch-project/opensearch-php": "^1.0 || ^2.0"
-    },
-=======
->>>>>>> 75f576f6
     "type": "magento2-module",
     "license": [
         "OSL-3.0",
@@ -21,7 +8,7 @@
     ],
     "version": "100.4.1-beta2",
     "require": {
-        "php": "~8.1.0||~8.2.0",
+        "php": "~8.1.0||~8.2.0||~8.3.0",
         "magento/framework": "103.0.*",
         "magento/module-advanced-search": "100.4.*",
         "magento/module-catalog-search": "102.0.*",
