--- conflicted
+++ resolved
@@ -9,11 +9,7 @@
         "magento/module-elasticsearch": "*",
         "magento/module-search": "*",
         "magento/module-config": "*",
-<<<<<<< HEAD
-        "opensearch-project/opensearch-php": "~1.0.0 || ^2.0.0"
-=======
-        "opensearch-project/opensearch-php": "^1.0"
->>>>>>> ffe280c8
+        "opensearch-project/opensearch-php": "^1.0 || ^2.0"
     },
     "type": "magento2-module",
     "license": [
