--- conflicted
+++ resolved
@@ -240,8 +240,6 @@
             </argument>
         </arguments>
     </type>
-<<<<<<< HEAD
-=======
     <type name="Magento\Search\Model\SearchEngine\Validator">
         <arguments>
             <argument name="engineValidators" xsi:type="array">
@@ -249,5 +247,4 @@
             </argument>
         </arguments>
     </type>
->>>>>>> b6354159
 </config>