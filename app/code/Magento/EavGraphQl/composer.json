{
    "name": "magento/module-eav-graph-ql",
    "description": "N/A",
    "type": "magento2-module",
    "license": [
        "OSL-3.0",
        "AFL-3.0"
    ],
    "version": "100.4.4-beta2",
    "require": {
<<<<<<< HEAD
        "php": "~8.1.0||~8.2.0||~8.3.0",
        "magento/framework": "*",
        "magento/module-eav": "*"
=======
        "php": "~8.1.0||~8.2.0",
        "magento/framework": "103.0.*",
        "magento/module-eav": "102.1.*"
>>>>>>> 75f576f6
    },
    "suggest": {
        "magento/module-graph-ql": "100.4.*"
    },
    "autoload": {
        "files": [
            "registration.php"
        ],
        "psr-4": {
            "Magento\\EavGraphQl\\": ""
        }
    }
}
<|MERGE_RESOLUTION|>--- conflicted
+++ resolved
@@ -8,15 +8,9 @@
     ],
     "version": "100.4.4-beta2",
     "require": {
-<<<<<<< HEAD
         "php": "~8.1.0||~8.2.0||~8.3.0",
-        "magento/framework": "*",
-        "magento/module-eav": "*"
-=======
-        "php": "~8.1.0||~8.2.0",
         "magento/framework": "103.0.*",
         "magento/module-eav": "102.1.*"
->>>>>>> 75f576f6
     },
     "suggest": {
         "magento/module-graph-ql": "100.4.*"
