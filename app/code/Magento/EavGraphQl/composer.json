{
    "name": "magento/module-eav-graph-ql",
    "description": "N/A",
    "type": "magento2-module",
    "require": {
        "php": "7.0.2|7.0.4|~7.0.6|~7.1.0",
<<<<<<< HEAD
        "magento/module-graph-ql": "*",
        "magento/framework": "*"
=======
        "magento/framework": "100.3.*"
>>>>>>> 3a8b2d6f
    },
    "suggest": {
        "magento/module-graph-ql": "100.0.*"
    },
    "license": [
        "OSL-3.0",
        "AFL-3.0"
    ],
    "autoload": {
        "files": [
            "registration.php"
        ],
        "psr-4": {
            "Magento\\EavGraphQl\\": ""
        }
    }
}<|MERGE_RESOLUTION|>--- conflicted
+++ resolved
@@ -4,15 +4,11 @@
     "type": "magento2-module",
     "require": {
         "php": "7.0.2|7.0.4|~7.0.6|~7.1.0",
-<<<<<<< HEAD
         "magento/module-graph-ql": "*",
         "magento/framework": "*"
-=======
-        "magento/framework": "100.3.*"
->>>>>>> 3a8b2d6f
     },
     "suggest": {
-        "magento/module-graph-ql": "100.0.*"
+        "magento/module-graph-ql": "*"
     },
     "license": [
         "OSL-3.0",
