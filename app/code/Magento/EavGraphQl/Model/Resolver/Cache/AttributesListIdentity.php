--- conflicted
+++ resolved
@@ -8,11 +8,7 @@
 namespace Magento\EavGraphQl\Model\Resolver\Cache;
 
 use Magento\Framework\GraphQl\Query\Resolver\IdentityInterface;
-<<<<<<< HEAD
-use Magento\Framework\Api\AttributeInterface;
-=======
 use Magento\Eav\Api\Data\AttributeInterface;
->>>>>>> 5e6e0ef9
 use Magento\Eav\Model\Config;
 use Magento\Eav\Model\Entity\Attribute;
 
@@ -26,17 +22,6 @@
      */
     public function getIdentities(array $resolvedData): array
     {
-<<<<<<< HEAD
-        if (empty($resolvedData['items']) || !is_array($resolvedData['items'][0])) {
-            return [];
-        }
-
-        $item = $resolvedData['items'][0];
-        $identities = [];
-
-        if ($item['entity_type'] !== '') {
-            $identities[] = Config::ENTITIES_CACHE_ID . "_" . $item['entity_type'] . "_ENTITY";
-=======
         if (empty($resolvedData['entity_type']) || $resolvedData['entity_type'] === "") {
             return [];
         }
@@ -47,7 +32,6 @@
 
         if (empty($resolvedData['items']) || !is_array($resolvedData['items'][0])) {
             return $identities;
->>>>>>> 5e6e0ef9
         }
 
         foreach ($resolvedData['items'] as $item) {
