--- conflicted
+++ resolved
@@ -1,8 +1,10 @@
 <?php
+
 /**
  * Copyright © Magento, Inc. All rights reserved.
  * See COPYING.txt for license details.
  */
+
 declare(strict_types=1);
 
 namespace Magento\EavGraphQl\Model\Output;
@@ -76,7 +78,7 @@
             'is_required' => $attribute->getIsRequired(),
             'default_value' => $attribute->getDefaultValue(),
             'is_unique' => $attribute->getIsUnique(),
-            'options' => $this->getOptions($attribute),
+            // 'options' => $this->getOptions($attribute),
             'attribute' => $attribute
         ];
     }
@@ -89,33 +91,22 @@
      */
     private function getOptions(AttributeInterface $attribute): array
     {
-        return [];
-        
         if (!$attribute->getOptions()) {
             return [];
         }
         return array_filter(
             array_map(
                 function (AttributeOptionInterface $option) use ($attribute) {
-                    $value = (string)$option->getValue();
-                    $label = (string)$option->getLabel();
-                    if (empty(trim($value)) && empty(trim($label))) {
+                    if (empty($option->getValue()) && empty($option->getLabel())) {
                         return null;
                     }
                     return [
-<<<<<<< HEAD
                         'uid' => $this->uid->encode($option->getValue()),
                         'label' => $option->getLabel(),
                         'value' => $option->getValue(),
-                        'is_default' => $attribute->getDefaultValue() ? in_array($option->getValue(), explode(',', $attribute->getDefaultValue())) : null
-=======
-                        'uid' => $this->uid->encode($value),
-                        'label' => $label,
-                        'value' => $value,
                         'is_default' =>
-                            $attribute->getDefaultValue() ?
-                            in_array($value, explode(',', $attribute->getDefaultValue())): null
->>>>>>> d8e66f73
+                        $attribute->getDefaultValue() ?
+                            in_array($option->getValue(), explode(',', $attribute->getDefaultValue())) : null
                     ];
                 },
                 $attribute->getOptions()
