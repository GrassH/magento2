# Copyright © Magento, Inc. All rights reserved.
# See COPYING.txt for license details.

type Query {
    customAttributeMetadata(attributes: [AttributeInput!]! @doc(description: "An input object that specifies the attribute code and entity type to search.")):
    CustomAttributeMetadata
    @resolver(class: "Magento\\EavGraphQl\\Model\\Resolver\\CustomAttributeMetadata")
    @doc(description: "Return the attribute type, given an attribute code and entity type.")
    @cache(cacheIdentity: "Magento\\EavGraphQl\\Model\\Resolver\\Cache\\CustomAttributeMetadataIdentity")
    @deprecated(reason: "Use `customAttributeMetadataV2` query instead.")
    customAttributeMetadataV2(attributes: [AttributeInput!]): AttributesMetadataOutput! @resolver(class: "Magento\\EavGraphQl\\Model\\Resolver\\AttributesMetadata") @doc(description: "Retrieve EAV attributes metadata.") @cache(cacheIdentity: "Magento\\EavGraphQl\\Model\\Resolver\\Cache\\CustomAttributeMetadataV2Identity")
<<<<<<< HEAD
    attributesForm(formCode: String! @doc(description: "Form code.")): AttributesFormOutput! 
    @resolver(class: "Magento\\EavGraphQl\\Model\\Resolver\\AttributesForm") 
    @doc(description: "Retrieve EAV attributes associated to a frontend form.")
    @cache(cacheIdentity: "Magento\\Eav\\Model\\Cache\\AttributesFormIdentity")
    attributesList(entityType: AttributeEntityTypeEnum! @doc(description: "Entity type.")):
    AttributesMetadataOutput
=======
    attributesForm(formCode: String! @doc(description: "Form code.")): AttributesFormOutput!
    @resolver(class: "Magento\\EavGraphQl\\Model\\Resolver\\AttributesForm")
    @doc(description: "Retrieve EAV attributes associated to a frontend form.")
    @cache(cacheIdentity: "Magento\\Eav\\Model\\Cache\\AttributesFormIdentity")
    attributesList(
        entityType: AttributeEntityTypeEnum! @doc(description: "Entity type.")
        filters: AttributeFilterInput @doc(description: "Identifies which filter inputs to search for and return.")
    ): AttributesMetadataOutput
>>>>>>> 5e6e0ef9
    @resolver(class: "Magento\\EavGraphQl\\Model\\Resolver\\AttributesList")
    @doc(description: "Returns a list of attributes metadata for a given entity type.")
    @cache(cacheIdentity: "Magento\\EavGraphQl\\Model\\Resolver\\Cache\\AttributesListIdentity")
}

type CustomAttributeMetadata @doc(description: "Defines an array of custom attributes.") {
    items: [Attribute] @doc(description: "An array of attributes.")
}

type Attribute @doc(description: "Contains details about the attribute, including the code and type.") {
    attribute_code: String @doc(description: "The unique identifier for an attribute code. This value should be in lowercase letters without spaces.")
    entity_type: String @doc(description: "The type of entity that defines the attribute.")
    attribute_type: String @doc(description: "The data type of the attribute.")
    input_type: String @doc(description: "The frontend input type of the attribute.")
    attribute_options: [AttributeOption] @resolver(class: "Magento\\EavGraphQl\\Model\\Resolver\\AttributeOptions") @doc(description: "Attribute options list.")
    storefront_properties: StorefrontProperties @doc(description: "Details about the storefront properties configured for the attribute.")
}

type StorefrontProperties @doc(description: "Indicates where an attribute can be displayed.") {
    use_in_product_listing: Boolean @doc(description: "Indicates whether the attribute is displayed in product listings.")
    position: Int @doc(description: "The relative position of the attribute in the layered navigation block.")
    visible_on_catalog_pages: Boolean @doc(description: "Indicates whether the attribute is displayed on product pages.")
    use_in_layered_navigation: UseInLayeredNavigationOptions @doc(description: "Indicates whether the attribute is filterable with results, without results, or not at all.")
    use_in_search_results_layered_navigation: Boolean @doc(description: "Indicates whether the attribute can be used in layered navigation on search results pages.")
}

enum UseInLayeredNavigationOptions @doc(description: "Defines whether the attribute is filterable in layered navigation.") {
    NO
    FILTERABLE_WITH_RESULTS
    FILTERABLE_NO_RESULT
}

type AttributeOption @doc(description: "Defines an attribute option.") {
    label: String @doc(description: "The label assigned to the attribute option.")
    value: String @doc(description: "The attribute option value.")
}

input AttributeInput @doc(description: "Defines the attribute characteristics to search for the `attribute_code` and `entity_type` to search.") {
    attribute_code: String @doc(description: "The unique identifier for an attribute code. This value should be in lowercase letters without spaces.")
    entity_type: String @doc(description: "The type of entity that defines the attribute.")
}

type AttributesMetadataOutput @doc(description: "Metadata of EAV attributes.") {
    items: [CustomAttributeMetadataInterface!]! @doc(description: "Requested attributes metadata.")
    errors: [AttributeMetadataError!]! @doc(description: "Errors of retrieving certain attributes metadata.")
}

type AttributeMetadataError @doc(description: "Attribute metadata retrieval error.") {
    type: AttributeMetadataErrorType! @doc(description: "Attribute metadata retrieval error type.")
    message: String! @doc(description: "Attribute metadata retrieval error message.")
}

enum AttributeMetadataErrorType @doc(description: "Attribute metadata retrieval error types.") {
    ENTITY_NOT_FOUND @doc(description: "The requested entity was not found.")
    ATTRIBUTE_NOT_FOUND @doc(description: "The requested attribute was not found.")
    FILTER_NOT_FOUND @doc(description: "The filter cannot be applied as it does not belong to the entity")
    UNDEFINED @doc(description: "Not categorized error, see the error message.")
}

interface CustomAttributeMetadataInterface @typeResolver(class: "Magento\\EavGraphQl\\Model\\TypeResolver\\AttributeMetadata") @doc(description: "An interface containing fields that define the EAV attribute."){
    uid: ID! @doc(description: "The unique ID of an attribute. Based on entity type and attribute code")
    code: String! @doc(description: "The unique identifier for an attribute code. This value should be in lowercase letters without spaces.")
    label: String @doc(description: "The label assigned to the attribute.")
    entity_type: AttributeEntityTypeEnum! @doc(description: "The type of entity that defines the attribute.")
    frontend_input: AttributeFrontendInputEnum @doc(description: "The frontend input type of the attribute.")
    frontend_class: String @doc(description: "The frontend class of the attribute.")
    is_required: Boolean! @doc(description: "Whether the attribute value is required.")
    default_value: String @doc(description: "Default attribute value.")
    is_unique: Boolean! @doc(description: "Whether the attribute value must be unique.")
    options: [CustomAttributeOptionInterface!]! @doc(description: "Attribute options.")
}

interface CustomAttributeOptionInterface @typeResolver(class: "Magento\\EavGraphQl\\Model\\TypeResolver\\AttributeOption") {
    uid: ID! @doc(description: "The unique ID of an attribute option.")
    label: String! @doc(description: "The label assigned to the attribute option.")
    value: String! @doc(description: "The attribute option value.")
    is_default: Boolean @doc(description: "Is the option value default.")
}

type AttributeOptionMetadata implements CustomAttributeOptionInterface @doc(description: "Base EAV implementation of CustomAttributeOptionInterface.") {
}

type AttributeMetadata implements CustomAttributeMetadataInterface @doc(description: "Base EAV implementation of CustomAttributeMetadataInterface.") {
}

enum AttributeEntityTypeEnum @doc(description: "List of all entity types. Populated by the modules introducing EAV entities.") {
}

enum AttributeFrontendInputEnum @doc(description: "EAV attribute frontend input types.") {
    BOOLEAN
    DATE
    DATETIME
    FILE
    GALLERY
    HIDDEN
    IMAGE
    MEDIA_IMAGE
    MULTILINE
    MULTISELECT
    PRICE
    SELECT
    TEXT
    TEXTAREA
    WEIGHT
    UNDEFINED
}

type AttributesFormOutput @doc(description: "Metadata of EAV attributes associated to form") {
    items: [CustomAttributeMetadataInterface!]! @doc(description: "Requested attributes metadata.")
    errors: [AttributeMetadataError!]! @doc(description: "Errors of retrieving certain attributes metadata.")
}

interface AttributeValueInterface @typeResolver(class: "Magento\\EavGraphQl\\Model\\TypeResolver\\AttributeValue") {
    uid: ID! @doc(description: "The unique ID of an attribute value.")
    code: String! @doc(description: "The attribute code.")
}

type AttributeValue implements AttributeValueInterface {
    value: String! @doc(description: "The attribute value.")
}

type AttributeSelectedOptions implements AttributeValueInterface {
    selected_options: [AttributeSelectedOptionInterface!]!
}

interface AttributeSelectedOptionInterface @typeResolver(class: "Magento\\EavGraphQl\\Model\\TypeResolver\\AttributeSelectedOption") {
    uid: ID! @doc(description: "The unique ID of an attribute selected option.")
    label: String! @doc(description: "The attribute selected option label.")
    value: String! @doc(description: "The attribute selected option value.")
}

type AttributeSelectedOption implements AttributeSelectedOptionInterface {
}

input AttributeValueInput @doc(description: "Specifies the value for attribute.") {
    attribute_code: String! @doc(description: "The code of the attribute.")
    value: String @doc(description: "The value assigned to the attribute.")
    selected_options: [AttributeInputSelectedOption!] @doc(description: "An array containing selected options for a select or multiselect attribute.")
}

input AttributeInputSelectedOption @doc(description: "Specifies selected option for a select or multiselect attribute value.") {
    uid: ID! @doc(description: "Selected option UID.")
    value: String! @doc(description: "The attribute option value.")
}

input AttributeFilterInput @doc(description: "An input object that specifies the filters used for attributes.") {
    is_filterable_in_search: Boolean @doc(description: "Whether a product or category attribute can be filtered in search or not.")
    used_in_product_listing: Boolean @doc(description: "Whether a product or category attribute is used in product listing or not.")
    is_comparable: Boolean @doc(description: "Whether a product or category attribute can be compared against another or not.")
    is_searchable: Boolean @doc(description: "Whether a product or category attribute can be searched or not.")
    is_filterable: Boolean @doc(description: "Whether a product or category attribute can be filtered or not.")
    is_html_allowed_on_front: Boolean @doc(description: "Whether a product or category attribute can use HTML on front or not.")
    is_used_for_price_rules: Boolean @doc(description: "Whether a product or category attribute can be used for price rules or not.")
    is_wysiwyg_enabled: Boolean @doc(description: "Whether a product or category attribute has WYSIWYG enabled or not.")
    is_used_for_promo_rules: Boolean @doc(description: "Whether a product or category attribute is used for promo rules or not.")
    is_visible_in_advanced_search: Boolean @doc(description: "Whether a product or category attribute is visible in advanced search or not.")
    is_visible_on_front: Boolean @doc(description: "Whether a product or category attribute is visible on front or not.")
}<|MERGE_RESOLUTION|>--- conflicted
+++ resolved
@@ -9,14 +9,6 @@
     @cache(cacheIdentity: "Magento\\EavGraphQl\\Model\\Resolver\\Cache\\CustomAttributeMetadataIdentity")
     @deprecated(reason: "Use `customAttributeMetadataV2` query instead.")
     customAttributeMetadataV2(attributes: [AttributeInput!]): AttributesMetadataOutput! @resolver(class: "Magento\\EavGraphQl\\Model\\Resolver\\AttributesMetadata") @doc(description: "Retrieve EAV attributes metadata.") @cache(cacheIdentity: "Magento\\EavGraphQl\\Model\\Resolver\\Cache\\CustomAttributeMetadataV2Identity")
-<<<<<<< HEAD
-    attributesForm(formCode: String! @doc(description: "Form code.")): AttributesFormOutput! 
-    @resolver(class: "Magento\\EavGraphQl\\Model\\Resolver\\AttributesForm") 
-    @doc(description: "Retrieve EAV attributes associated to a frontend form.")
-    @cache(cacheIdentity: "Magento\\Eav\\Model\\Cache\\AttributesFormIdentity")
-    attributesList(entityType: AttributeEntityTypeEnum! @doc(description: "Entity type.")):
-    AttributesMetadataOutput
-=======
     attributesForm(formCode: String! @doc(description: "Form code.")): AttributesFormOutput!
     @resolver(class: "Magento\\EavGraphQl\\Model\\Resolver\\AttributesForm")
     @doc(description: "Retrieve EAV attributes associated to a frontend form.")
@@ -25,7 +17,6 @@
         entityType: AttributeEntityTypeEnum! @doc(description: "Entity type.")
         filters: AttributeFilterInput @doc(description: "Identifies which filter inputs to search for and return.")
     ): AttributesMetadataOutput
->>>>>>> 5e6e0ef9
     @resolver(class: "Magento\\EavGraphQl\\Model\\Resolver\\AttributesList")
     @doc(description: "Returns a list of attributes metadata for a given entity type.")
     @cache(cacheIdentity: "Magento\\EavGraphQl\\Model\\Resolver\\Cache\\AttributesListIdentity")
