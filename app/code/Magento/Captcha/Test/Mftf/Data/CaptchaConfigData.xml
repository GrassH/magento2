<?xml version="1.0" encoding="UTF-8"?>
<!--
 /**
  * Copyright © Magento, Inc. All rights reserved.
  * See COPYING.txt for license details.
  */
-->

<entities xmlns:xsi="http://www.w3.org/2001/XMLSchema-instance"
        xsi:noNamespaceSchemaLocation="urn:magento:mftf:DataGenerator/etc/dataProfileSchema.xsd">
    <entity name="StorefrontCustomerCaptchaEnableConfigData">
        <!-- Magento default value -->
        <data key="path">customer/captcha/enable</data>
        <data key="scope_id">0</data>
        <data key="label">Yes</data>
        <data key="value">1</data>
    </entity>
    <entity name="StorefrontCustomerCaptchaDisableConfigData">
        <data key="path">customer/captcha/enable</data>
        <data key="scope_id">0</data>
        <data key="label">No</data>
        <data key="value">0</data>
    </entity>
    <entity name="StorefrontCaptchaOnCustomerCreateFormConfigData">
        <data key="path">customer/captcha/forms</data>
        <data key="scope_id">0</data>
        <data key="label">Create user</data>
        <data key="value">user_create</data>
    </entity>
    <entity name="StorefrontCaptchaOnContactUsFormConfigData">
        <data key="path">customer/captcha/forms</data>
        <data key="scope_id">0</data>
        <data key="label">Contact Us</data>
        <data key="value">contact_us</data>
    </entity>
    <entity name="StorefrontCaptchaOnCustomerLoginConfigData">
        <!-- Magento default value -->
        <data key="path">customer/captcha/forms</data>
        <data key="scope_id">0</data>
        <data key="label">Login</data>
        <data key="value">user_login</data>
    </entity>
    <entity name="StorefrontCaptchaOnCustomerChangePasswordConfigData">
        <data key="path">customer/captcha/forms</data>
        <data key="scope_id">0</data>
        <data key="label">Change password</data>
        <data key="value">user_edit</data>
    </entity>
    <entity name="StorefrontCaptchaOnOnepageCheckoutConfigData">
        <data key="path">customer/captcha/forms</data>
        <data key="scope_id">0</data>
        <data key="label">Checkout/Placing Order</data>
        <data key="value">payment_processing_request</data>
    </entity>
    <entity name="StorefrontCaptchaOnCustomerForgotPasswordConfigData">
        <!-- Magento default value -->
        <data key="path">customer/captcha/forms</data>
        <data key="scope_id">0</data>
        <data key="label">Forgot password</data>
        <data key="value">user_forgotpassword</data>
    </entity>
    <entity name="StorefrontCustomerCaptchaModeAlwaysConfigData">
        <data key="path">customer/captcha/mode</data>
        <data key="scope_id">0</data>
        <data key="label">Always</data>
        <data key="value">always</data>
    </entity>
    <entity name="StorefrontCustomerCaptchaModeAfterFailConfigData">
        <!-- Magento default value -->
        <data key="path">customer/captcha/mode</data>
        <data key="scope_id">0</data>
        <data key="label">After number of attempts to login</data>
        <data key="value">after_fail</data>
    </entity>
    <entity name="StorefrontCustomerCaptchaLength3ConfigData">
        <data key="path">customer/captcha/length</data>
        <data key="scope">admin</data>
        <data key="scope_id">1</data>
        <data key="label">3</data>
        <data key="value">3</data>
    </entity>
    <entity name="StorefrontCustomerCaptchaSymbols1ConfigData">
        <data key="path">customer/captcha/symbols</data>
        <data key="scope">admin</data>
        <data key="scope_id">1</data>
        <data key="label">1</data>
        <data key="value">1</data>
    </entity>
    <entity name="StorefrontCustomerCaptchaDefaultLengthConfigData">
        <!-- Magento default value -->
        <data key="path">customer/captcha/length</data>
        <data key="scope">admin</data>
        <data key="scope_id">1</data>
        <data key="label">4-5</data>
        <data key="value">4-5</data>
    </entity>
    <entity name="StorefrontCustomerCaptchaDefaultSymbolsConfigData">
        <!-- Magento default value -->
        <data key="path">customer/captcha/symbols</data>
        <data key="scope">admin</data>
        <data key="scope_id">1</data>
        <data key="label">ABCDEFGHJKMnpqrstuvwxyz23456789</data>
        <data key="value">ABCDEFGHJKMnpqrstuvwxyz23456789</data>
    </entity>
    <entity name="AdminCaptchaEnableConfigData">
        <!-- Magento default value -->
        <data key="path">admin/captcha/enable</data>
        <data key="scope_id">0</data>
        <data key="label">Yes</data>
        <data key="value">1</data>
    </entity>
    <entity name="AdminCaptchaDisableConfigData">
        <data key="path">admin/captcha/enable</data>
        <data key="scope_id">0</data>
        <data key="label">No</data>
        <data key="value">0</data>
    </entity>
    <entity name="AdminCaptchaAdminLoginConfigData">
        <data key="path">admin/captcha/forms</data>
        <data key="scope_id">0</data>
        <data key="label">Admin Login</data>
        <data key="value">backend_login</data>
    </entity>
    <entity name="AdminCaptchaAdminForgotPasswordConfigData">
        <data key="path">admin/captcha/forms</data>
        <data key="scope_id">0</data>
        <data key="label">Admin Forgot Password</data>
        <data key="value">backend_forgotpassword</data>
    </entity>
    <entity name="AdminCaptchaLength3ConfigData">
        <data key="path">admin/captcha/length</data>
        <data key="scope">admin</data>
        <data key="scope_id">1</data>
        <data key="label">3</data>
        <data key="value">3</data>
    </entity>
    <entity name="AdminCaptchaSymbols1ConfigData">
        <data key="path">admin/captcha/symbols</data>
        <data key="scope">admin</data>
        <data key="scope_id">1</data>
        <data key="label">1</data>
        <data key="value">1</data>
    </entity>
    <entity name="AdminCaptchaDefaultLengthConfigData">
        <!-- Magento default value -->
        <data key="path">admin/captcha/length</data>
        <data key="scope">admin</data>
        <data key="scope_id">1</data>
        <data key="label">4-5</data>
        <data key="value">4-5</data>
    </entity>
    <entity name="AdminCaptchaDefaultSymbolsConfigData">
        <!-- Magento default value -->
        <data key="path">admin/captcha/symbols</data>
        <data key="scope">admin</data>
        <data key="scope_id">1</data>
        <data key="label">ABCDEFGHJKMnpqrstuvwxyz23456789</data>
        <data key="value">ABCDEFGHJKMnpqrstuvwxyz23456789</data>
    </entity>
<<<<<<< HEAD
    <entity name="AdminCaptchaForgotPasswordFormConfigData">
        <!-- Magento default value -->
        <data key="path">admin/captcha/forms</data>
        <data key="scope_id">1</data>
        <data key="label">Admin Forgot Password</data>
        <data key="value">backend_forgotpassword</data>
    </entity>
    <entity name="AdminCaptchaDisplayModeConfigData">
        <data key="path">admin/captcha/mode</data>
        <data key="scope_id">1</data>
        <data key="label">Always</data>
        <data key="value">always</data>
    </entity>
    <entity name="AdminCaptchaDefaultDisplayModeConfigData">
        <!-- Magento default value -->
        <data key="path">admin/captcha/mode</data>
        <data key="scope_id">0</data>
        <data key="label">After number of attempts to login</data>
        <data key="value">after_fail</data>
    </entity>
    <entity name="AdminCaptchaAdminLoginFormConfigData">
        <!-- Magento default value -->
        <data key="path">admin/captcha/forms</data>
        <data key="scope_id">1</data>
        <data key="label">AdminLogin</data>
        <data key="value">backend_login</data>
=======
    <entity name="StorefrontCaptchaOnApplyingCouponCodeFormsConfigData">
        <data key="path">customer/captcha/forms</data>
        <data key="scope_id">0</data>
        <data key="label">Applying coupon code</data>
        <data key="value">sales_rule_coupon_request</data>
>>>>>>> c75fd89b
    </entity>
</entities><|MERGE_RESOLUTION|>--- conflicted
+++ resolved
@@ -157,7 +157,6 @@
         <data key="label">ABCDEFGHJKMnpqrstuvwxyz23456789</data>
         <data key="value">ABCDEFGHJKMnpqrstuvwxyz23456789</data>
     </entity>
-<<<<<<< HEAD
     <entity name="AdminCaptchaForgotPasswordFormConfigData">
         <!-- Magento default value -->
         <data key="path">admin/captcha/forms</data>
@@ -184,12 +183,10 @@
         <data key="scope_id">1</data>
         <data key="label">AdminLogin</data>
         <data key="value">backend_login</data>
-=======
     <entity name="StorefrontCaptchaOnApplyingCouponCodeFormsConfigData">
         <data key="path">customer/captcha/forms</data>
         <data key="scope_id">0</data>
         <data key="label">Applying coupon code</data>
         <data key="value">sales_rule_coupon_request</data>
->>>>>>> c75fd89b
     </entity>
 </entities>