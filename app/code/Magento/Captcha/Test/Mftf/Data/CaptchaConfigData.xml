--- conflicted
+++ resolved
@@ -163,7 +163,6 @@
         <data key="label">ABCDEFGHJKMnpqrstuvwxyz23456789</data>
         <data key="value">ABCDEFGHJKMnpqrstuvwxyz23456789</data>
     </entity>
-<<<<<<< HEAD
     <entity name="AdminCaptchaForgotPasswordFormConfigData">
         <!-- Magento default value -->
         <data key="path">admin/captcha/forms</data>
@@ -190,14 +189,13 @@
         <data key="scope_id">1</data>
         <data key="label">AdminLogin</data>
         <data key="value">backend_login</data>
-=======
+    </entity>
     <entity name="StorefrontCaptchaOnCheckoutConfigData">
         <data key="path">customer/captcha/forms</data>
         <data key="scope_id">0</data>
         <data key="label">Checkout/Placing Order</data>
         <data key="value">payment_processing_request</data>
     </entity>
->>>>>>> c2c5ec4e
     <entity name="StorefrontCaptchaOnApplyingCouponCodeFormsConfigData">
         <data key="path">customer/captcha/forms</data>
         <data key="scope_id">0</data>
