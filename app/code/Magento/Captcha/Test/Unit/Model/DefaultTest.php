<?php
/**
 * Copyright © Magento, Inc. All rights reserved.
 * See COPYING.txt for license details.
 */
declare(strict_types=1);

namespace Magento\Captcha\Test\Unit\Model;

use Magento\Captcha\Block\Captcha\DefaultCaptcha;
use Magento\Captcha\Helper\Data;
use Magento\Captcha\Model\DefaultModel;
use Magento\Captcha\Model\ResourceModel\Log;
use Magento\Captcha\Model\ResourceModel\LogFactory;
use Magento\Customer\Model\Session;
use Magento\Framework\Math\Random;
use Magento\Framework\ObjectManagerInterface;
use Magento\Framework\Session\Storage;
use Magento\Framework\TestFramework\Unit\Helper\ObjectManager;
use Magento\Store\Model\Store;
use Magento\Store\Model\StoreManager;
use PHPUnit\Framework\MockObject\MockObject;
use PHPUnit\Framework\TestCase;

/**
 * @SuppressWarnings(PHPMD.CouplingBetweenObjects)
 */
class DefaultTest extends TestCase
{
    /**
     * Expiration frame
     */
    const EXPIRE_FRAME = 86400;

    /**
     * Captcha default config data
     * @var array
     */
    protected static $_defaultConfig = [
        'type' => 'default',
        'enable' => '1',
        'font' => 'linlibertine',
        'mode' => 'after_fail',
        'forms' => 'user_forgotpassword,user_create',
        'failed_attempts_login' => '3',
        'failed_attempts_ip' => '1000',
        'timeout' => '7',
        'length' => '4-5',
        'symbols' => 'ABCDEFGHJKMnpqrstuvwxyz23456789',
        'case_sensitive' => '0',
        'shown_to_logged_in_user' => ['contact_us' => 1],
        'always_for' => [
            'user_create',
            'user_forgotpassword',
            'contact_us',
        ],
    ];

    /**
<<<<<<< HEAD
     * @var \PHPUnit\Framework\MockObject\MockObject
=======
     * @var MockObject
>>>>>>> b2f063af
     */
    protected $_dirMock;

    /**
     * path to fonts
     * @var array
     */
    protected $_fontPath = [
        'LinLibertine' => [
            'label' => 'LinLibertine',
            'path' => 'lib/internal/LinLibertineFont/LinLibertine_Bd-2.8.1.ttf',
        ],
    ];

    /**
     * @var DefaultModel
     */
    protected $_object;

    /**
<<<<<<< HEAD
     * @var \PHPUnit\Framework\MockObject\MockObject
=======
     * @var MockObject
>>>>>>> b2f063af
     */
    protected $_objectManager;

    /**
<<<<<<< HEAD
     * @var \PHPUnit\Framework\MockObject\MockObject
=======
     * @var MockObject
>>>>>>> b2f063af
     */
    protected $_storeManager;

    /**
<<<<<<< HEAD
     * @var \PHPUnit\Framework\MockObject\MockObject
=======
     * @var MockObject
>>>>>>> b2f063af
     */
    protected $session;

    /**
<<<<<<< HEAD
     * @var \PHPUnit\Framework\MockObject\MockObject
=======
     * @var MockObject
>>>>>>> b2f063af
     */
    protected $_resLogFactory;

    /**
     * Sets up the fixture, for example, opens a network connection.
     * This method is called before a test is executed.
     */
    protected function setUp(): void
    {
        $this->session = $this->_getSessionStub();

        $this->_storeManager = $this->createPartialMock(StoreManager::class, ['getStore']);
        $this->_storeManager->expects(
            $this->any()
        )->method(
            'getStore'
        )->willReturn(
            $this->_getStoreStub()
        );

        // \Magento\Customer\Model\Session
        $this->_objectManager = $this->createMock(ObjectManagerInterface::class);
        $this->_objectManager->expects(
            $this->any()
        )->method(
            'get'
        )->willReturnMap(
            
                [
                    Data::class => $this->_getHelperStub(),
                    Session::class => $this->session,
                ]
            
        );

        $this->_resLogFactory = $this->createPartialMock(
            LogFactory::class,
            ['create']
        );
        $this->_resLogFactory->expects(
            $this->any()
        )->method(
            'create'
        )->willReturn(
            $this->_getResourceModelStub()
        );

        $this->_object = new DefaultModel(
            $this->session,
            $this->_getHelperStub(),
            $this->_resLogFactory,
            'user_create'
        );
    }

    /**
     * @covers \Magento\Captcha\Model\DefaultModel::getBlockName
     */
    public function testGetBlockName()
    {
        $this->assertEquals($this->_object->getBlockName(), DefaultCaptcha::class);
    }

    /**
     * @covers \Magento\Captcha\Model\DefaultModel::isRequired
     */
    public function testIsRequired()
    {
        $this->assertTrue($this->_object->isRequired());
    }

    /**
     * @covers \Magento\Captcha\Model\DefaultModel::isCaseSensitive
     */
    public function testIsCaseSensitive()
    {
        self::$_defaultConfig['case_sensitive'] = '1';
        $this->assertEquals($this->_object->isCaseSensitive(), '1');
        self::$_defaultConfig['case_sensitive'] = '0';
        $this->assertEquals($this->_object->isCaseSensitive(), '0');
    }

    /**
     * @covers \Magento\Captcha\Model\DefaultModel::getFont
     */
    public function testGetFont()
    {
        $this->assertEquals($this->_object->getFont(), $this->_fontPath['LinLibertine']['path']);
    }

    /**
     * @covers \Magento\Captcha\Model\DefaultModel::getTimeout
     * @covers \Magento\Captcha\Model\DefaultModel::getExpiration
     */
    public function testGetTimeout()
    {
        $this->assertEquals($this->_object->getTimeout(), self::$_defaultConfig['timeout'] * 60);
    }

    /**
     * @covers \Magento\Captcha\Model\DefaultModel::isCorrect
     */
    public function testIsCorrect()
    {
        self::$_defaultConfig['case_sensitive'] = '1';
        $this->assertFalse($this->_object->isCorrect('abcdef5'));
        $sessionData = [
            'user_create_word' => [
                'data' => 'AbCdEf5',
                'words' => 'AbCdEf5',
                'expires' => time() + self::EXPIRE_FRAME
            ]
        ];
        $this->_object->getSession()->setData($sessionData);
        self::$_defaultConfig['case_sensitive'] = '0';
        $this->assertTrue($this->_object->isCorrect('abcdef5'));
    }

    /**
     * @covers \Magento\Captcha\Model\DefaultModel::getImgSrc
     */
    public function testGetImgSrc()
    {
        $this->assertEquals(
            $this->_object->getImgSrc(),
            'http://localhost/pub/media/captcha/base/' . $this->_object->getId() . '.png'
        );
    }

    /**
     * @covers \Magento\Captcha\Model\DefaultModel::logAttempt
     */
    public function testLogAttempt()
    {
        $captcha = new DefaultModel(
            $this->session,
            $this->_getHelperStub(),
            $this->_resLogFactory,
            'user_create'
        );

        $captcha->logAttempt('admin');

        $this->assertEquals($captcha->getSession()->getData('user_create_show_captcha'), 1);
    }

    /**
     * @covers \Magento\Captcha\Model\DefaultModel::getWord
     */
    public function testGetWord()
    {
        $this->assertEquals($this->_object->getWord(), 'AbCdEf5');
        $this->_object->getSession()->setData(
            ['user_create_word' => ['data' => 'AbCdEf5', 'words' => 'AbCdEf5','expires' => time() - 360]]
        );
        $this->assertNull($this->_object->getWord());
    }

    /**
     * Create stub session object
     *
     * @return \Magento\Customer\Model\Session
     */
    protected function _getSessionStub()
    {
        $helper = new ObjectManager($this);
        $sessionArgs = $helper->getConstructArguments(
            Session::class,
            ['storage' => new Storage()]
        );
        $session = $this->getMockBuilder(Session::class)
            ->setMethods(['isLoggedIn', 'getUserCreateWord'])
            ->setConstructorArgs($sessionArgs)
            ->getMock();
        $session->expects($this->any())->method('isLoggedIn')->willReturn(false);

        $session->setData(
            [
                'user_create_word' => [
                    'data' => 'AbCdEf5',
                    'words' => 'AbCdEf5',
                    'expires' => time() + self::EXPIRE_FRAME
                ]
            ]
        );
        return $session;
    }

    /**
     * Create helper stub
     * @return Data
     */
    protected function _getHelperStub()
    {
        $helper = $this->getMockBuilder(
            Data::class
        )->disableOriginalConstructor()->setMethods(
            ['getConfig', 'getFonts', '_getWebsiteCode', 'getImgUrl']
        )->getMock();

        $helper->expects(
            $this->any()
        )->method(
            'getConfig'
        )->willReturnCallback(
            'Magento\Captcha\Test\Unit\Model\DefaultTest::getConfigNodeStub'
        );

        $helper->expects($this->any())->method('getFonts')->willReturn($this->_fontPath);

        $helper->expects($this->any())->method('_getWebsiteCode')->willReturn('base');

        $helper->expects(
            $this->any()
        )->method(
            'getImgUrl'
        )->willReturn(
            'http://localhost/pub/media/captcha/base/'
        );

        return $helper;
    }

    /**
     * Get stub for resource model
     * @return Log
     */
    protected function _getResourceModelStub()
    {
        $resourceModel = $this->createPartialMock(
            Log::class,
            ['countAttemptsByRemoteAddress', 'countAttemptsByUserLogin', 'logAttempt', '__wakeup']
        );

        $resourceModel->expects($this->any())->method('logAttempt');

        $resourceModel->expects($this->any())->method('countAttemptsByRemoteAddress')->willReturn(0);

        $resourceModel->expects($this->any())->method('countAttemptsByUserLogin')->willReturn(3);
        return $resourceModel;
    }

    /**
     * Mock get config method
     * @static
     * @return string
     * @throws \InvalidArgumentException
     */
    public static function getConfigNodeStub()
    {
        $args = func_get_args();
        $hashName = $args[0];

        if (array_key_exists($hashName, self::$_defaultConfig)) {
            return self::$_defaultConfig[$hashName];
        }

        throw new \InvalidArgumentException('Unknow id = ' . $hashName);
    }

    /**
     * Create store stub
     *
     * @return Store
     */
    protected function _getStoreStub()
    {
<<<<<<< HEAD
        $store = $this->createPartialMock(\Magento\Store\Model\Store::class, ['isAdmin', 'getBaseUrl']);
        $store->expects($this->any())->method('getBaseUrl')->willReturn('http://localhost/pub/media/');
        $store->expects($this->any())->method('isAdmin')->willReturn(false);
=======
        $store = $this->createPartialMock(Store::class, ['isAdmin', 'getBaseUrl']);
        $store->expects($this->any())->method('getBaseUrl')->will($this->returnValue('http://localhost/pub/media/'));
        $store->expects($this->any())->method('isAdmin')->will($this->returnValue(false));
>>>>>>> b2f063af
        return $store;
    }

    /**
     * @param boolean $expectedResult
     * @param string $formId
     * @dataProvider isShownToLoggedInUserDataProvider
     */
    public function testIsShownToLoggedInUser($expectedResult, $formId)
    {
        $captcha = new DefaultModel(
            $this->session,
            $this->_getHelperStub(),
            $this->_resLogFactory,
            $formId
        );
        $this->assertEquals($expectedResult, $captcha->isShownToLoggedInUser());
    }

    /**
     * @return array
     */
    public function isShownToLoggedInUserDataProvider()
    {
        return [
            [true, 'contact_us'],
            [false, 'user_create'],
            [false, 'user_forgotpassword']
        ];
    }

    /**
     * @param string $string
     * @dataProvider generateWordProvider
     * @throws \ReflectionException
     */
    public function testGenerateWord($string)
    {
        $randomMock = $this->createMock(Random::class);
        $randomMock->expects($this->once())
            ->method('getRandomString')
<<<<<<< HEAD
            ->willReturn($string);
        $captcha = new \Magento\Captcha\Model\DefaultModel(
=======
            ->will($this->returnValue($string));
        $captcha = new DefaultModel(
>>>>>>> b2f063af
            $this->session,
            $this->_getHelperStub(),
            $this->_resLogFactory,
            'user_create',
            $randomMock
        );
        $method = new \ReflectionMethod($captcha, 'generateWord');
        $method->setAccessible(true);
        $this->assertEquals($string, $method->invoke($captcha));
    }
    /**
     * @return array
     */
    public function generateWordProvider()
    {
        return [
            ['ABC123'],
            ['1234567890'],
            ['The quick brown fox jumps over the lazy dog.']
        ];
    }
}<|MERGE_RESOLUTION|>--- conflicted
+++ resolved
@@ -57,11 +57,7 @@
     ];
 
     /**
-<<<<<<< HEAD
-     * @var \PHPUnit\Framework\MockObject\MockObject
-=======
      * @var MockObject
->>>>>>> b2f063af
      */
     protected $_dirMock;
 
@@ -82,38 +78,22 @@
     protected $_object;
 
     /**
-<<<<<<< HEAD
-     * @var \PHPUnit\Framework\MockObject\MockObject
-=======
      * @var MockObject
->>>>>>> b2f063af
      */
     protected $_objectManager;
 
     /**
-<<<<<<< HEAD
-     * @var \PHPUnit\Framework\MockObject\MockObject
-=======
      * @var MockObject
->>>>>>> b2f063af
      */
     protected $_storeManager;
 
     /**
-<<<<<<< HEAD
-     * @var \PHPUnit\Framework\MockObject\MockObject
-=======
      * @var MockObject
->>>>>>> b2f063af
      */
     protected $session;
 
     /**
-<<<<<<< HEAD
-     * @var \PHPUnit\Framework\MockObject\MockObject
-=======
      * @var MockObject
->>>>>>> b2f063af
      */
     protected $_resLogFactory;
 
@@ -130,8 +110,8 @@
             $this->any()
         )->method(
             'getStore'
-        )->willReturn(
-            $this->_getStoreStub()
+        )->will(
+            $this->returnValue($this->_getStoreStub())
         );
 
         // \Magento\Customer\Model\Session
@@ -140,13 +120,13 @@
             $this->any()
         )->method(
             'get'
-        )->willReturnMap(
-            
+        )->will(
+            $this->returnValueMap(
                 [
                     Data::class => $this->_getHelperStub(),
                     Session::class => $this->session,
                 ]
-            
+            )
         );
 
         $this->_resLogFactory = $this->createPartialMock(
@@ -157,8 +137,8 @@
             $this->any()
         )->method(
             'create'
-        )->willReturn(
-            $this->_getResourceModelStub()
+        )->will(
+            $this->returnValue($this->_getResourceModelStub())
         );
 
         $this->_object = new DefaultModel(
@@ -288,7 +268,7 @@
             ->setMethods(['isLoggedIn', 'getUserCreateWord'])
             ->setConstructorArgs($sessionArgs)
             ->getMock();
-        $session->expects($this->any())->method('isLoggedIn')->willReturn(false);
+        $session->expects($this->any())->method('isLoggedIn')->will($this->returnValue(false));
 
         $session->setData(
             [
@@ -318,20 +298,20 @@
             $this->any()
         )->method(
             'getConfig'
-        )->willReturnCallback(
-            'Magento\Captcha\Test\Unit\Model\DefaultTest::getConfigNodeStub'
-        );
-
-        $helper->expects($this->any())->method('getFonts')->willReturn($this->_fontPath);
-
-        $helper->expects($this->any())->method('_getWebsiteCode')->willReturn('base');
+        )->will(
+            $this->returnCallback('Magento\Captcha\Test\Unit\Model\DefaultTest::getConfigNodeStub')
+        );
+
+        $helper->expects($this->any())->method('getFonts')->will($this->returnValue($this->_fontPath));
+
+        $helper->expects($this->any())->method('_getWebsiteCode')->will($this->returnValue('base'));
 
         $helper->expects(
             $this->any()
         )->method(
             'getImgUrl'
-        )->willReturn(
-            'http://localhost/pub/media/captcha/base/'
+        )->will(
+            $this->returnValue('http://localhost/pub/media/captcha/base/')
         );
 
         return $helper;
@@ -350,9 +330,9 @@
 
         $resourceModel->expects($this->any())->method('logAttempt');
 
-        $resourceModel->expects($this->any())->method('countAttemptsByRemoteAddress')->willReturn(0);
-
-        $resourceModel->expects($this->any())->method('countAttemptsByUserLogin')->willReturn(3);
+        $resourceModel->expects($this->any())->method('countAttemptsByRemoteAddress')->will($this->returnValue(0));
+
+        $resourceModel->expects($this->any())->method('countAttemptsByUserLogin')->will($this->returnValue(3));
         return $resourceModel;
     }
 
@@ -381,15 +361,9 @@
      */
     protected function _getStoreStub()
     {
-<<<<<<< HEAD
-        $store = $this->createPartialMock(\Magento\Store\Model\Store::class, ['isAdmin', 'getBaseUrl']);
-        $store->expects($this->any())->method('getBaseUrl')->willReturn('http://localhost/pub/media/');
-        $store->expects($this->any())->method('isAdmin')->willReturn(false);
-=======
         $store = $this->createPartialMock(Store::class, ['isAdmin', 'getBaseUrl']);
         $store->expects($this->any())->method('getBaseUrl')->will($this->returnValue('http://localhost/pub/media/'));
         $store->expects($this->any())->method('isAdmin')->will($this->returnValue(false));
->>>>>>> b2f063af
         return $store;
     }
 
@@ -431,13 +405,8 @@
         $randomMock = $this->createMock(Random::class);
         $randomMock->expects($this->once())
             ->method('getRandomString')
-<<<<<<< HEAD
-            ->willReturn($string);
-        $captcha = new \Magento\Captcha\Model\DefaultModel(
-=======
             ->will($this->returnValue($string));
         $captcha = new DefaultModel(
->>>>>>> b2f063af
             $this->session,
             $this->_getHelperStub(),
             $this->_resLogFactory,
