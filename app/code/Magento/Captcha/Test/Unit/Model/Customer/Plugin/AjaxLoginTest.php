<?php declare(strict_types=1);
/**
 * Copyright © Magento, Inc. All rights reserved.
 * See COPYING.txt for license details.
 */

namespace Magento\Captcha\Test\Unit\Model\Customer\Plugin;

use Magento\Captcha\Helper\Data;
use Magento\Captcha\Model\Customer\Plugin\AjaxLogin;
use Magento\Captcha\Model\DefaultModel;
use Magento\Checkout\Model\Session;
use Magento\Customer\Controller\Ajax\Login;
use Magento\Framework\App\Request\Http;
use Magento\Framework\Controller\Result\JsonFactory;
use Magento\Framework\Serialize\Serializer\Json;
use PHPUnit\Framework\MockObject\MockObject;
use PHPUnit\Framework\TestCase;

class AjaxLoginTest extends TestCase
{
    /**
<<<<<<< HEAD
     * @var \PHPUnit\Framework\MockObject\MockObject | \Magento\Checkout\Model\Session
=======
     * @var MockObject|Session
>>>>>>> b2f063af
     */
    protected $sessionManagerMock;

    /**
<<<<<<< HEAD
     * @var \PHPUnit\Framework\MockObject\MockObject | \Magento\Captcha\Helper\Data
=======
     * @var MockObject|Data
>>>>>>> b2f063af
     */
    protected $captchaHelperMock;

    /**
<<<<<<< HEAD
     * @var \PHPUnit\Framework\MockObject\MockObject | \Magento\Framework\Controller\Result\JsonFactory
=======
     * @var MockObject|JsonFactory
>>>>>>> b2f063af
     */
    protected $jsonFactoryMock;

    /**
<<<<<<< HEAD
     * @var \PHPUnit\Framework\MockObject\MockObject
=======
     * @var MockObject
>>>>>>> b2f063af
     */
    protected $captchaMock;

    /**
<<<<<<< HEAD
     * @var \PHPUnit\Framework\MockObject\MockObject
=======
     * @var MockObject
>>>>>>> b2f063af
     */
    protected $resultJsonMock;

    /**
<<<<<<< HEAD
     * @var \PHPUnit\Framework\MockObject\MockObject
=======
     * @var MockObject
>>>>>>> b2f063af
     */
    protected $requestMock;

    /**
<<<<<<< HEAD
     * @var \PHPUnit\Framework\MockObject\MockObject | \Magento\Customer\Controller\Ajax\Login
=======
     * @var MockObject|Login
>>>>>>> b2f063af
     */
    protected $loginControllerMock;

    /**
<<<<<<< HEAD
     * @var \PHPUnit\Framework\MockObject\MockObject | \Magento\Framework\Serialize\Serializer\Json
=======
     * @var MockObject|Json
>>>>>>> b2f063af
     */
    protected $serializerMock;

    /**
     * @var array
     */
    protected $formIds;

    /**
     * @var AjaxLogin
     */
    protected $model;

    /**
     * @inheritdoc
     */
    protected function setUp(): void
    {
        $this->sessionManagerMock = $this->createPartialMock(Session::class, ['setUsername']);
        $this->captchaHelperMock = $this->createMock(Data::class);
        $this->captchaMock = $this->createMock(DefaultModel::class);
        $this->jsonFactoryMock = $this->createPartialMock(
            JsonFactory::class,
            ['create']
        );
        $this->resultJsonMock = $this->createMock(\Magento\Framework\Controller\Result\Json::class);
        $this->requestMock = $this->createMock(Http::class);
        $this->loginControllerMock = $this->createMock(Login::class);

        $this->loginControllerMock->expects($this->any())->method('getRequest')
            ->willReturn($this->requestMock);

        $this->captchaHelperMock
            ->expects($this->exactly(1))
            ->method('getCaptcha')
            ->willReturn($this->captchaMock);

        $this->formIds = ['user_login'];
        $this->serializerMock = $this->createMock(Json::class);

        $this->model = new AjaxLogin(
            $this->captchaHelperMock,
            $this->sessionManagerMock,
            $this->jsonFactoryMock,
            $this->formIds,
            $this->serializerMock
        );
    }

    /**
     * Test aroundExecute.
     */
    public function testAroundExecute()
    {
        $username = 'name';
        $captchaString = 'string';
        $requestData = [
            'username' => $username,
            'captcha_string' => $captchaString,
            'captcha_form_id' => $this->formIds[0]
        ];
        $requestContent = json_encode($requestData);

        $this->requestMock->expects($this->once())->method('getContent')->willReturn($requestContent);
        $this->captchaMock->expects($this->once())->method('isRequired')->with($username)
            ->willReturn(true);
        $this->captchaMock->expects($this->once())->method('logAttempt')->with($username);
        $this->captchaMock->expects($this->once())->method('isCorrect')->with($captchaString)
            ->willReturn(true);
        $this->serializerMock->expects($this->once())->method('unserialize')->willReturn($requestData);

        $closure = function () {
            return 'result';
        };

        $this->captchaHelperMock
            ->expects($this->exactly(1))
            ->method('getCaptcha')
            ->with('user_login')
            ->willReturn($this->captchaMock);

        $this->assertEquals('result', $this->model->aroundExecute($this->loginControllerMock, $closure));
    }

    /**
     * Test aroundExecuteIncorrectCaptcha.
     */
    public function testAroundExecuteIncorrectCaptcha()
    {
        $username = 'name';
        $captchaString = 'string';
        $requestData = [
            'username' => $username,
            'captcha_string' => $captchaString,
            'captcha_form_id' => $this->formIds[0]
        ];
        $requestContent = json_encode($requestData);

        $this->requestMock->expects($this->once())->method('getContent')->willReturn($requestContent);
        $this->captchaMock->expects($this->once())->method('isRequired')->with($username)
            ->willReturn(true);
        $this->captchaMock->expects($this->once())->method('logAttempt')->with($username);
        $this->captchaMock->expects($this->once())->method('isCorrect')
            ->with($captchaString)->willReturn(false);
        $this->serializerMock->expects($this->once())->method('unserialize')->willReturn($requestData);

        $this->sessionManagerMock->expects($this->once())->method('setUsername')->with($username);
        $this->jsonFactoryMock->expects($this->once())->method('create')
            ->willReturn($this->resultJsonMock);

        $this->resultJsonMock
            ->expects($this->once())
            ->method('setData')
            ->with(['errors' => true, 'message' => __('Incorrect CAPTCHA')])
            ->willReturnSelf();

        $closure = function () {
        };
        $this->assertEquals($this->resultJsonMock, $this->model->aroundExecute($this->loginControllerMock, $closure));
    }

    /**
     * @dataProvider aroundExecuteCaptchaIsNotRequired
     * @param string $username
     * @param array $requestContent
     */
    public function testAroundExecuteCaptchaIsNotRequired($username, $requestContent)
    {
        $this->requestMock->expects($this->once())->method('getContent')
            ->willReturn(json_encode($requestContent));
        $this->serializerMock->expects($this->once())->method('unserialize')
            ->willReturn($requestContent);

        $this->captchaMock->expects($this->once())->method('isRequired')->with($username)
            ->willReturn(false);
        $this->captchaMock->expects($this->never())->method('logAttempt')->with($username);
        $this->captchaMock->expects($this->never())->method('isCorrect');

        $closure = function () {
            return 'result';
        };
        $this->assertEquals('result', $this->model->aroundExecute($this->loginControllerMock, $closure));
    }

    /**
     * @return array
     */
    public function aroundExecuteCaptchaIsNotRequired(): array
    {
        return [
            [
                'username' => 'name',
                'requestData' => ['username' => 'name', 'captcha_string' => 'string'],
            ],
            [
                'username' => 'name',
                'requestData' => [
                        'username' => 'name',
                        'captcha_string' => 'string',
                        'captcha_form_id' => $this->formIds[0]
                    ],
            ],
            [
                'username' => null,
                'requestData' => [
                        'username' => null,
                        'captcha_string' => 'string',
                        'captcha_form_id' => $this->formIds[0]
                    ],
            ],
            [
                'username' => 'name',
                'requestData' => [
                        'username' => 'name',
                        'captcha_string' => 'string',
                        'captcha_form_id' => null
                    ],
            ],
        ];
    }
}<|MERGE_RESOLUTION|>--- conflicted
+++ resolved
@@ -20,74 +20,42 @@
 class AjaxLoginTest extends TestCase
 {
     /**
-<<<<<<< HEAD
-     * @var \PHPUnit\Framework\MockObject\MockObject | \Magento\Checkout\Model\Session
-=======
      * @var MockObject|Session
->>>>>>> b2f063af
      */
     protected $sessionManagerMock;
 
     /**
-<<<<<<< HEAD
-     * @var \PHPUnit\Framework\MockObject\MockObject | \Magento\Captcha\Helper\Data
-=======
      * @var MockObject|Data
->>>>>>> b2f063af
      */
     protected $captchaHelperMock;
 
     /**
-<<<<<<< HEAD
-     * @var \PHPUnit\Framework\MockObject\MockObject | \Magento\Framework\Controller\Result\JsonFactory
-=======
      * @var MockObject|JsonFactory
->>>>>>> b2f063af
      */
     protected $jsonFactoryMock;
 
     /**
-<<<<<<< HEAD
-     * @var \PHPUnit\Framework\MockObject\MockObject
-=======
      * @var MockObject
->>>>>>> b2f063af
      */
     protected $captchaMock;
 
     /**
-<<<<<<< HEAD
-     * @var \PHPUnit\Framework\MockObject\MockObject
-=======
      * @var MockObject
->>>>>>> b2f063af
      */
     protected $resultJsonMock;
 
     /**
-<<<<<<< HEAD
-     * @var \PHPUnit\Framework\MockObject\MockObject
-=======
      * @var MockObject
->>>>>>> b2f063af
      */
     protected $requestMock;
 
     /**
-<<<<<<< HEAD
-     * @var \PHPUnit\Framework\MockObject\MockObject | \Magento\Customer\Controller\Ajax\Login
-=======
      * @var MockObject|Login
->>>>>>> b2f063af
      */
     protected $loginControllerMock;
 
     /**
-<<<<<<< HEAD
-     * @var \PHPUnit\Framework\MockObject\MockObject | \Magento\Framework\Serialize\Serializer\Json
-=======
      * @var MockObject|Json
->>>>>>> b2f063af
      */
     protected $serializerMock;
 
@@ -118,12 +86,12 @@
         $this->loginControllerMock = $this->createMock(Login::class);
 
         $this->loginControllerMock->expects($this->any())->method('getRequest')
-            ->willReturn($this->requestMock);
+            ->will($this->returnValue($this->requestMock));
 
         $this->captchaHelperMock
             ->expects($this->exactly(1))
             ->method('getCaptcha')
-            ->willReturn($this->captchaMock);
+            ->will($this->returnValue($this->captchaMock));
 
         $this->formIds = ['user_login'];
         $this->serializerMock = $this->createMock(Json::class);
@@ -151,13 +119,13 @@
         ];
         $requestContent = json_encode($requestData);
 
-        $this->requestMock->expects($this->once())->method('getContent')->willReturn($requestContent);
+        $this->requestMock->expects($this->once())->method('getContent')->will($this->returnValue($requestContent));
         $this->captchaMock->expects($this->once())->method('isRequired')->with($username)
-            ->willReturn(true);
+            ->will($this->returnValue(true));
         $this->captchaMock->expects($this->once())->method('logAttempt')->with($username);
         $this->captchaMock->expects($this->once())->method('isCorrect')->with($captchaString)
-            ->willReturn(true);
-        $this->serializerMock->expects($this->once())->method('unserialize')->willReturn($requestData);
+            ->will($this->returnValue(true));
+        $this->serializerMock->expects($this->once())->method('unserialize')->will($this->returnValue($requestData));
 
         $closure = function () {
             return 'result';
@@ -167,7 +135,7 @@
             ->expects($this->exactly(1))
             ->method('getCaptcha')
             ->with('user_login')
-            ->willReturn($this->captchaMock);
+            ->will($this->returnValue($this->captchaMock));
 
         $this->assertEquals('result', $this->model->aroundExecute($this->loginControllerMock, $closure));
     }
@@ -186,23 +154,23 @@
         ];
         $requestContent = json_encode($requestData);
 
-        $this->requestMock->expects($this->once())->method('getContent')->willReturn($requestContent);
+        $this->requestMock->expects($this->once())->method('getContent')->will($this->returnValue($requestContent));
         $this->captchaMock->expects($this->once())->method('isRequired')->with($username)
-            ->willReturn(true);
+            ->will($this->returnValue(true));
         $this->captchaMock->expects($this->once())->method('logAttempt')->with($username);
         $this->captchaMock->expects($this->once())->method('isCorrect')
-            ->with($captchaString)->willReturn(false);
-        $this->serializerMock->expects($this->once())->method('unserialize')->willReturn($requestData);
+            ->with($captchaString)->will($this->returnValue(false));
+        $this->serializerMock->expects($this->once())->method('unserialize')->will($this->returnValue($requestData));
 
         $this->sessionManagerMock->expects($this->once())->method('setUsername')->with($username);
         $this->jsonFactoryMock->expects($this->once())->method('create')
-            ->willReturn($this->resultJsonMock);
+            ->will($this->returnValue($this->resultJsonMock));
 
         $this->resultJsonMock
             ->expects($this->once())
             ->method('setData')
             ->with(['errors' => true, 'message' => __('Incorrect CAPTCHA')])
-            ->willReturnSelf();
+            ->will($this->returnSelf());
 
         $closure = function () {
         };
@@ -217,12 +185,12 @@
     public function testAroundExecuteCaptchaIsNotRequired($username, $requestContent)
     {
         $this->requestMock->expects($this->once())->method('getContent')
-            ->willReturn(json_encode($requestContent));
+            ->will($this->returnValue(json_encode($requestContent)));
         $this->serializerMock->expects($this->once())->method('unserialize')
-            ->willReturn($requestContent);
+            ->will($this->returnValue($requestContent));
 
         $this->captchaMock->expects($this->once())->method('isRequired')->with($username)
-            ->willReturn(false);
+            ->will($this->returnValue(false));
         $this->captchaMock->expects($this->never())->method('logAttempt')->with($username);
         $this->captchaMock->expects($this->never())->method('isCorrect');
 
