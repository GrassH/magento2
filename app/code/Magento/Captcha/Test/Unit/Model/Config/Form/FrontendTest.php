<?php
/**
 * Copyright © Magento, Inc. All rights reserved.
 * See COPYING.txt for license details.
 */

declare(strict_types=1);

namespace Magento\Captcha\Test\Unit\Model\Config\Form;

use Magento\Captcha\Model\Config\Form\Frontend;
use Magento\Framework\App\Config\ScopeConfigInterface;
use Magento\Framework\TestFramework\Unit\Helper\ObjectManager as ObjectManagerHelper;
use PHPUnit\Framework\MockObject\MockObject;
use PHPUnit\Framework\TestCase;

class FrontendTest extends TestCase
{
    /**
     * @var ObjectManagerHelper
     */
    private $objectManagerHelper;

    /**
     * @var Frontend
     */
    private $model;

    /**
<<<<<<< HEAD
     * @var ScopeConfigInterface|\PHPUnit\Framework\MockObject\MockObject
=======
     * @var ScopeConfigInterface|MockObject
>>>>>>> b2f063af
     */
    private $configMock;

    /**
     * Setup Environment For Testing
     */
    protected function setUp(): void
    {
        $this->configMock = $this->getMockForAbstractClass(ScopeConfigInterface::class);

        $this->objectManagerHelper = new ObjectManagerHelper($this);

        $this->model = $this->objectManagerHelper->getObject(
            Frontend::class,
            [
                'config' => $this->configMock
            ]
        );
    }

    /**
     * Test toOptionArray() with data provider below
     *
     * @param string|array $config
     * @param array $expectedResult
     * @dataProvider toOptionArrayDataProvider
     */
    public function testToOptionArray($config, $expectedResult)
    {
        $this->configMock->expects($this->any())->method('getValue')
            ->with('captcha/frontend/areas', 'default')
            ->willReturn($config);

        $this->assertEquals($expectedResult, $this->model->toOptionArray());
    }

    /**
     * Data Provider for testing toOptionArray()
     *
     * @return array
     */
    public function toOptionArrayDataProvider()
    {
        return [
            'Empty captcha frontend areas' => [
                '',
                []
            ],
            'With two captcha frontend area' => [
                [
                    'product_sendtofriend_form' => [
                        'label' => 'Send To Friend Form'
                    ],
                    'sales_rule_coupon_request' => [
                        'label' => 'Applying coupon code'
                    ]
                ],
                [
                    [
                        'label' => 'Send To Friend Form',
                        'value' => 'product_sendtofriend_form'
                    ],
                    [
                        'label' => 'Applying coupon code',
                        'value' => 'sales_rule_coupon_request'
                    ]
                ]
            ]
        ];
    }
}<|MERGE_RESOLUTION|>--- conflicted
+++ resolved
@@ -27,11 +27,7 @@
     private $model;
 
     /**
-<<<<<<< HEAD
-     * @var ScopeConfigInterface|\PHPUnit\Framework\MockObject\MockObject
-=======
      * @var ScopeConfigInterface|MockObject
->>>>>>> b2f063af
      */
     private $configMock;
 
@@ -40,7 +36,7 @@
      */
     protected function setUp(): void
     {
-        $this->configMock = $this->getMockForAbstractClass(ScopeConfigInterface::class);
+        $this->configMock = $this->createMock(ScopeConfigInterface::class);
 
         $this->objectManagerHelper = new ObjectManagerHelper($this);
 
