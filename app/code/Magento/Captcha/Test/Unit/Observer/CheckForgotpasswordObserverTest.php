<?php declare(strict_types=1);
/**
 * Copyright © Magento, Inc. All rights reserved.
 * See COPYING.txt for license details.
 */
namespace Magento\Captcha\Test\Unit\Observer;

use Magento\Captcha\Helper\Data;
use Magento\Captcha\Model\DefaultModel;
use Magento\Captcha\Observer\CaptchaStringResolver;
use Magento\Captcha\Observer\CheckForgotpasswordObserver;
use Magento\Framework\App\Action\Action;
use Magento\Framework\App\ActionFlag;
use Magento\Framework\App\Request\Http;
use Magento\Framework\App\Response\RedirectInterface;
use Magento\Framework\Event\Observer;
use Magento\Framework\Message\ManagerInterface;
use Magento\Framework\TestFramework\Unit\Helper\ObjectManager;
use PHPUnit\Framework\MockObject\MockObject;
use PHPUnit\Framework\TestCase;

/**
 * @SuppressWarnings(PHPMD.CouplingBetweenObjects)
 */
class CheckForgotpasswordObserverTest extends TestCase
{
    /**
     * @var CheckForgotpasswordObserver
     */
    protected $checkForgotpasswordObserver;

    /**
<<<<<<< HEAD
     * @var \PHPUnit\Framework\MockObject\MockObject
=======
     * @var MockObject
>>>>>>> b2f063af
     */
    protected $_helper;

    /**
<<<<<<< HEAD
     * @var \PHPUnit\Framework\MockObject\MockObject
     */
    protected $_actionFlag;

    /*
     * @var \PHPUnit\Framework\MockObject\MockObject
=======
     * @var MockObject
     */
    protected $_actionFlag;

    /**
     * @var MockObject
>>>>>>> b2f063af
     */
    protected $_messageManager;

    /**
<<<<<<< HEAD
     * @var \PHPUnit\Framework\MockObject\MockObject
=======
     * @var MockObject
>>>>>>> b2f063af
     */
    protected $redirect;

    /**
     * @var ObjectManager
     */
    protected $_objectManager;

    /**
<<<<<<< HEAD
     * @var \Magento\Captcha\Observer\CaptchaStringResolver|\PHPUnit\Framework\MockObject\MockObject
=======
     * @var CaptchaStringResolver|MockObject
>>>>>>> b2f063af
     */
    protected $captchaStringResolver;

    /**
<<<<<<< HEAD
     * @var \PHPUnit\Framework\MockObject\MockObject
=======
     * @var MockObject
>>>>>>> b2f063af
     */
    protected $_captcha;

    protected function setUp(): void
    {
        $this->_objectManager = new ObjectManager($this);
        $this->_helper = $this->createMock(Data::class);
        $this->_actionFlag = $this->createMock(ActionFlag::class);
        $this->_messageManager = $this->createMock(ManagerInterface::class);
        $this->redirect = $this->createMock(RedirectInterface::class);
        $this->captchaStringResolver = $this->createMock(CaptchaStringResolver::class);
        $this->checkForgotpasswordObserver = $this->_objectManager->getObject(
            CheckForgotpasswordObserver::class,
            [
                'helper' => $this->_helper,
                'actionFlag' => $this->_actionFlag,
                'messageManager' => $this->_messageManager,
                'redirect' => $this->redirect,
                'captchaStringResolver' => $this->captchaStringResolver
            ]
        );
        $this->_captcha = $this->createMock(DefaultModel::class);
    }

    public function testCheckForgotpasswordRedirects()
    {
        $formId = 'user_forgotpassword';
        $captchaValue = 'some-value';
        $warningMessage = 'Incorrect CAPTCHA';
        $redirectRoutePath = '*/*/forgotpassword';
        $redirectUrl = 'http://magento.com/customer/account/forgotpassword/';

        $request = $this->createMock(Http::class);
        $response = $this->createMock(\Magento\Framework\App\Response\Http::class);
        $request->expects(
            $this->any()
        )->method(
            'getPost'
        )->with(
            Data::INPUT_NAME_FIELD_VALUE,
            null
        )->willReturn(
            [$formId => $captchaValue]
        );

        $this->redirect->expects(
            $this->once()
        )->method(
            'redirect'
        )->with(
            $response,
            $redirectRoutePath,
            []
        )->willReturn(
            $redirectUrl
        );

<<<<<<< HEAD
        $controller = $this->createMock(\Magento\Framework\App\Action\Action::class);
        $controller->expects($this->any())->method('getRequest')->willReturn($request);
        $controller->expects($this->any())->method('getResponse')->willReturn($response);
        $this->_captcha->expects($this->any())->method('isRequired')->willReturn(true);
=======
        $controller = $this->createMock(Action::class);
        $controller->expects($this->any())->method('getRequest')->will($this->returnValue($request));
        $controller->expects($this->any())->method('getResponse')->will($this->returnValue($response));
        $this->_captcha->expects($this->any())->method('isRequired')->will($this->returnValue(true));
>>>>>>> b2f063af
        $this->_captcha->expects(
            $this->once()
        )->method(
            'isCorrect'
        )->with(
            $captchaValue
        )->willReturn(
            false
        );

        $this->captchaStringResolver->expects(
            $this->once()
        )->method(
            'resolve'
        )->with(
            $request,
            $formId
        )->willReturn(
            $captchaValue
        );

        $this->_helper->expects(
            $this->any()
        )->method(
            'getCaptcha'
        )->with(
            $formId
        )->willReturn(
            $this->_captcha
        );
        $this->_messageManager->expects($this->once())->method('addErrorMessage')->with($warningMessage);
        $this->_actionFlag->expects(
            $this->once()
        )->method(
            'set'
        )->with(
            '',
            Action::FLAG_NO_DISPATCH,
            true
        );

        $this->checkForgotpasswordObserver->execute(
            new Observer(['controller_action' => $controller])
        );
    }
}<|MERGE_RESOLUTION|>--- conflicted
+++ resolved
@@ -30,39 +30,22 @@
     protected $checkForgotpasswordObserver;
 
     /**
-<<<<<<< HEAD
-     * @var \PHPUnit\Framework\MockObject\MockObject
-=======
      * @var MockObject
->>>>>>> b2f063af
      */
     protected $_helper;
 
     /**
-<<<<<<< HEAD
-     * @var \PHPUnit\Framework\MockObject\MockObject
-     */
-    protected $_actionFlag;
-
-    /*
-     * @var \PHPUnit\Framework\MockObject\MockObject
-=======
      * @var MockObject
      */
     protected $_actionFlag;
 
     /**
      * @var MockObject
->>>>>>> b2f063af
      */
     protected $_messageManager;
 
     /**
-<<<<<<< HEAD
-     * @var \PHPUnit\Framework\MockObject\MockObject
-=======
      * @var MockObject
->>>>>>> b2f063af
      */
     protected $redirect;
 
@@ -72,20 +55,12 @@
     protected $_objectManager;
 
     /**
-<<<<<<< HEAD
-     * @var \Magento\Captcha\Observer\CaptchaStringResolver|\PHPUnit\Framework\MockObject\MockObject
-=======
      * @var CaptchaStringResolver|MockObject
->>>>>>> b2f063af
      */
     protected $captchaStringResolver;
 
     /**
-<<<<<<< HEAD
-     * @var \PHPUnit\Framework\MockObject\MockObject
-=======
      * @var MockObject
->>>>>>> b2f063af
      */
     protected $_captcha;
 
@@ -127,8 +102,8 @@
         )->with(
             Data::INPUT_NAME_FIELD_VALUE,
             null
-        )->willReturn(
-            [$formId => $captchaValue]
+        )->will(
+            $this->returnValue([$formId => $captchaValue])
         );
 
         $this->redirect->expects(
@@ -139,29 +114,22 @@
             $response,
             $redirectRoutePath,
             []
-        )->willReturn(
-            $redirectUrl
+        )->will(
+            $this->returnValue($redirectUrl)
         );
 
-<<<<<<< HEAD
-        $controller = $this->createMock(\Magento\Framework\App\Action\Action::class);
-        $controller->expects($this->any())->method('getRequest')->willReturn($request);
-        $controller->expects($this->any())->method('getResponse')->willReturn($response);
-        $this->_captcha->expects($this->any())->method('isRequired')->willReturn(true);
-=======
         $controller = $this->createMock(Action::class);
         $controller->expects($this->any())->method('getRequest')->will($this->returnValue($request));
         $controller->expects($this->any())->method('getResponse')->will($this->returnValue($response));
         $this->_captcha->expects($this->any())->method('isRequired')->will($this->returnValue(true));
->>>>>>> b2f063af
         $this->_captcha->expects(
             $this->once()
         )->method(
             'isCorrect'
         )->with(
             $captchaValue
-        )->willReturn(
-            false
+        )->will(
+            $this->returnValue(false)
         );
 
         $this->captchaStringResolver->expects(
@@ -171,8 +139,8 @@
         )->with(
             $request,
             $formId
-        )->willReturn(
-            $captchaValue
+        )->will(
+            $this->returnValue($captchaValue)
         );
 
         $this->_helper->expects(
@@ -181,8 +149,8 @@
             'getCaptcha'
         )->with(
             $formId
-        )->willReturn(
-            $this->_captcha
+        )->will(
+            $this->returnValue($this->_captcha)
         );
         $this->_messageManager->expects($this->once())->method('addErrorMessage')->with($warningMessage);
         $this->_actionFlag->expects(
