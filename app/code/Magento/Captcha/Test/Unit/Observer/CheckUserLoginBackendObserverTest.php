--- conflicted
+++ resolved
@@ -17,10 +17,6 @@
 use Magento\Framework\Message\ManagerInterface;
 use PHPUnit\Framework\MockObject\MockObject as MockObject;
 use PHPUnit\Framework\TestCase;
-<<<<<<< HEAD
-use PHPUnit\Framework\MockObject\MockObject as MockObject;
-=======
->>>>>>> b2f063af
 
 class CheckUserLoginBackendObserverTest extends TestCase
 {
@@ -57,9 +53,9 @@
     protected function setUp(): void
     {
         $this->helperMock = $this->createMock(Data::class);
-        $this->messageManagerMock = $this->getMockForAbstractClass(ManagerInterface::class);
+        $this->messageManagerMock = $this->createMock(ManagerInterface::class);
         $this->captchaStringResolverMock = $this->createMock(CaptchaStringResolver::class);
-        $this->requestMock = $this->getMockForAbstractClass(RequestInterface::class);
+        $this->requestMock = $this->createMock(RequestInterface::class);
 
         $this->observer = new CheckUserLoginBackendObserver(
             $this->helperMock,
@@ -115,12 +111,7 @@
      */
     public function testCheckOnBackendLoginWithWrongCaptcha(): void
     {
-<<<<<<< HEAD
-        $this->expectException(\Magento\Framework\Exception\Plugin\AuthenticationException::class);
-
-=======
         $this->expectException('Magento\Framework\Exception\Plugin\AuthenticationException');
->>>>>>> b2f063af
         $formId = 'backend_login';
         $login = 'admin';
         $captchaValue = 'captcha-value';
