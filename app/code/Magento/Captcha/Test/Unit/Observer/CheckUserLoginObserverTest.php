--- conflicted
+++ resolved
@@ -28,30 +28,6 @@
  */
 class CheckUserLoginObserverTest extends TestCase
 {
-<<<<<<< HEAD
-    /** @var \Magento\Captcha\Helper\Data|\PHPUnit\Framework\MockObject\MockObject */
-    protected $helperMock;
-
-    /** @var \Magento\Framework\App\ActionFlag|\PHPUnit\Framework\MockObject\MockObject */
-    protected $actionFlagMock;
-
-    /* @var \Magento\Framework\Message\ManagerInterface|\PHPUnit\Framework\MockObject\MockObject */
-    protected $messageManagerMock;
-
-    /** @var \Magento\Customer\Model\Session|\PHPUnit\Framework\MockObject\MockObject */
-    protected $customerSessionMock;
-
-    /** @var \Magento\Captcha\Observer\CaptchaStringResolver|\PHPUnit\Framework\MockObject\MockObject */
-    protected $captchaStringResolverMock;
-
-    /** @var \Magento\Customer\Model\Url|\PHPUnit\Framework\MockObject\MockObject */
-    protected $customerUrlMock;
-
-    /** @var \Magento\Customer\Api\CustomerRepositoryInterface|\PHPUnit\Framework\MockObject\MockObject */
-    protected $customerRepositoryMock;
-
-    /** @var AuthenticationInterface|\PHPUnit\Framework\MockObject\MockObject */
-=======
     /** @var Data|MockObject */
     protected $helperMock;
 
@@ -74,7 +50,6 @@
     protected $customerRepositoryMock;
 
     /** @var AuthenticationInterface|MockObject */
->>>>>>> b2f063af
     protected $authenticationMock;
 
     /** @var CheckUserLoginObserver */
@@ -93,17 +68,10 @@
             Session::class,
             ['setUsername', 'getBeforeAuthUrl']
         );
-<<<<<<< HEAD
-        $this->captchaStringResolverMock = $this->createMock(\Magento\Captcha\Observer\CaptchaStringResolver::class);
-        $this->customerUrlMock = $this->createMock(\Magento\Customer\Model\Url::class);
-        $this->customerRepositoryMock = $this->createMock(\Magento\Customer\Api\CustomerRepositoryInterface::class);
-        $this->authenticationMock = $this->getMockForAbstractClass(AuthenticationInterface::class);
-=======
         $this->captchaStringResolverMock = $this->createMock(CaptchaStringResolver::class);
         $this->customerUrlMock = $this->createMock(Url::class);
         $this->customerRepositoryMock = $this->createMock(CustomerRepositoryInterface::class);
         $this->authenticationMock = $this->createMock(AuthenticationInterface::class);
->>>>>>> b2f063af
 
         $objectManager = new ObjectManager($this);
         $this->observer = $objectManager->getObject(
@@ -169,15 +137,9 @@
             ->with('login')
             ->willReturn($loginParams);
 
-<<<<<<< HEAD
-        $controller = $this->createMock(\Magento\Framework\App\Action\Action::class);
-        $controller->expects($this->any())->method('getRequest')->willReturn($request);
-        $controller->expects($this->any())->method('getResponse')->willReturn($response);
-=======
         $controller = $this->createMock(Action::class);
         $controller->expects($this->any())->method('getRequest')->will($this->returnValue($request));
         $controller->expects($this->any())->method('getResponse')->will($this->returnValue($response));
->>>>>>> b2f063af
 
         $this->captchaStringResolverMock->expects($this->once())
             ->method('resolve')
