<?php declare(strict_types=1);
/**
 * Copyright © Magento, Inc. All rights reserved.
 * See COPYING.txt for license details.
 */
namespace Magento\Captcha\Test\Unit\Cron;

use Magento\Captcha\Cron\DeleteExpiredImages;
use Magento\Captcha\Helper\Data;
use Magento\Framework\Filesystem;
use Magento\Framework\Filesystem\Directory\Write;
use Magento\Framework\Filesystem\Directory\WriteInterface;
use Magento\Store\Model\Store;
use Magento\Store\Model\StoreManager;
use Magento\Store\Model\Website;
use PHPUnit\Framework\Constraint\IsIdentical;
use PHPUnit\Framework\Constraint\IsNull;
use PHPUnit\Framework\MockObject\MockObject;
use PHPUnit\Framework\TestCase;

class DeleteExpiredImagesTest extends TestCase
{
    /**
     * CAPTCHA helper
     *
<<<<<<< HEAD
     * @var \Magento\Captcha\Helper\Data|\PHPUnit\Framework\MockObject\MockObject
=======
     * @var Data|MockObject
>>>>>>> b2f063af
     */
    protected $_helper;

    /**
     * CAPTCHA helper
     *
<<<<<<< HEAD
     * @var \Magento\Captcha\Helper\Adminhtml\Data|\PHPUnit\Framework\MockObject\MockObject
=======
     * @var \Magento\Captcha\Helper\Adminhtml\Data|MockObject
>>>>>>> b2f063af
     */
    protected $_adminHelper;

    /**
<<<<<<< HEAD
     * @var \Magento\Framework\Filesystem|\PHPUnit\Framework\MockObject\MockObject
=======
     * @var Filesystem|MockObject
>>>>>>> b2f063af
     */
    protected $_filesystem;

    /**
<<<<<<< HEAD
     * @var \Magento\Store\Model\StoreManager|\PHPUnit\Framework\MockObject\MockObject
=======
     * @var StoreManager|MockObject
>>>>>>> b2f063af
     */
    protected $_storeManager;

    /**
     * @var DeleteExpiredImages
     */
    protected $_deleteExpiredImages;

    /**
<<<<<<< HEAD
     * @var \Magento\Framework\Filesystem\Directory\WriteInterface|\PHPUnit\Framework\MockObject\MockObject
=======
     * @var WriteInterface|MockObject
>>>>>>> b2f063af
     */
    protected $_directory;

    /**
     * @var int
     */
    public static $currentTime;

    /**
     * Create mocks and model
     */
    protected function setUp(): void
    {
        $this->_helper = $this->createMock(Data::class);
        $this->_adminHelper = $this->createMock(\Magento\Captcha\Helper\Adminhtml\Data::class);
        $this->_filesystem = $this->createMock(Filesystem::class);
        $this->_directory = $this->createMock(Write::class);
        $this->_storeManager = $this->createMock(StoreManager::class);

        $this->_filesystem->expects(
            $this->once()
        )->method(
            'getDirectoryWrite'
        )->willReturn(
            $this->_directory
        );

        $this->_deleteExpiredImages = new DeleteExpiredImages(
            $this->_helper,
            $this->_adminHelper,
            $this->_filesystem,
            $this->_storeManager
        );
    }

    /**
     * @dataProvider getExpiredImages
     */
    public function testDeleteExpiredImages($website, $isFile, $filename, $mTime, $timeout)
    {
        $this->_storeManager->expects(
            $this->once()
        )->method(
            'getWebsites'
        )->willReturn(
            isset($website) ? [$website] : []
        );
        if (isset($website)) {
            $this->_helper->expects(
                $this->once()
            )->method(
                'getConfig'
            )->with(
                $this->equalTo('timeout'),
<<<<<<< HEAD
                new \PHPUnit\Framework\Constraint\IsIdentical($website->getDefaultStore())
            )->willReturn(
                $timeout
=======
                new IsIdentical($website->getDefaultStore())
            )->will(
                $this->returnValue($timeout)
>>>>>>> b2f063af
            );
        } else {
            $this->_helper->expects($this->never())->method('getConfig');
        }
        $this->_adminHelper->expects(
            $this->once()
        )->method(
            'getConfig'
        )->with(
            $this->equalTo('timeout'),
<<<<<<< HEAD
            new \PHPUnit\Framework\Constraint\IsNull()
        )->willReturn(
            $timeout
=======
            new IsNull()
        )->will(
            $this->returnValue($timeout)
>>>>>>> b2f063af
        );

        $timesToCall = isset($website) ? 2 : 1;
        $this->_directory->expects(
            $this->exactly($timesToCall)
        )->method(
            'read'
        )->willReturn(
            [$filename]
        );
        $this->_directory->expects($this->exactly($timesToCall))->method('isFile')->willReturn($isFile);
        $this->_directory->expects($this->any())->method('stat')->willReturn(['mtime' => $mTime]);

        $this->_deleteExpiredImages->execute();
    }

    /**
     * @return array
     */
    public function getExpiredImages()
    {
<<<<<<< HEAD
        $website = $this->createPartialMock(\Magento\Store\Model\Website::class, ['__wakeup', 'getDefaultStore']);
        $store = $this->createPartialMock(\Magento\Store\Model\Store::class, ['__wakeup']);
        $website->expects($this->any())->method('getDefaultStore')->willReturn($store);
=======
        $website = $this->createPartialMock(Website::class, ['__wakeup', 'getDefaultStore']);
        $store = $this->createPartialMock(Store::class, ['__wakeup']);
        $website->expects($this->any())->method('getDefaultStore')->will($this->returnValue($store));
>>>>>>> b2f063af
        $time = time();
        return [
            [null, true, 'test.png', 50, ($time - 60) / 60, true],
            [$website, false, 'test.png', 50, ($time - 60) / 60, false],
            [$website, true, 'test.jpg', 50, ($time - 60) / 60, false],
            [$website, true, 'test.png', 50, ($time - 20) / 60, false]
        ];
    }
}

/**
 * Fix current time
 *
 * @return int
 */
function time()
{
    if (!isset(DeleteExpiredImagesTest::$currentTime)) {
        DeleteExpiredImagesTest::$currentTime = \time();
    }
    return DeleteExpiredImagesTest::$currentTime;
}<|MERGE_RESOLUTION|>--- conflicted
+++ resolved
@@ -23,40 +23,24 @@
     /**
      * CAPTCHA helper
      *
-<<<<<<< HEAD
-     * @var \Magento\Captcha\Helper\Data|\PHPUnit\Framework\MockObject\MockObject
-=======
      * @var Data|MockObject
->>>>>>> b2f063af
      */
     protected $_helper;
 
     /**
      * CAPTCHA helper
      *
-<<<<<<< HEAD
-     * @var \Magento\Captcha\Helper\Adminhtml\Data|\PHPUnit\Framework\MockObject\MockObject
-=======
      * @var \Magento\Captcha\Helper\Adminhtml\Data|MockObject
->>>>>>> b2f063af
      */
     protected $_adminHelper;
 
     /**
-<<<<<<< HEAD
-     * @var \Magento\Framework\Filesystem|\PHPUnit\Framework\MockObject\MockObject
-=======
      * @var Filesystem|MockObject
->>>>>>> b2f063af
      */
     protected $_filesystem;
 
     /**
-<<<<<<< HEAD
-     * @var \Magento\Store\Model\StoreManager|\PHPUnit\Framework\MockObject\MockObject
-=======
      * @var StoreManager|MockObject
->>>>>>> b2f063af
      */
     protected $_storeManager;
 
@@ -66,11 +50,7 @@
     protected $_deleteExpiredImages;
 
     /**
-<<<<<<< HEAD
-     * @var \Magento\Framework\Filesystem\Directory\WriteInterface|\PHPUnit\Framework\MockObject\MockObject
-=======
      * @var WriteInterface|MockObject
->>>>>>> b2f063af
      */
     protected $_directory;
 
@@ -94,8 +74,8 @@
             $this->once()
         )->method(
             'getDirectoryWrite'
-        )->willReturn(
-            $this->_directory
+        )->will(
+            $this->returnValue($this->_directory)
         );
 
         $this->_deleteExpiredImages = new DeleteExpiredImages(
@@ -115,8 +95,8 @@
             $this->once()
         )->method(
             'getWebsites'
-        )->willReturn(
-            isset($website) ? [$website] : []
+        )->will(
+            $this->returnValue(isset($website) ? [$website] : [])
         );
         if (isset($website)) {
             $this->_helper->expects(
@@ -125,15 +105,9 @@
                 'getConfig'
             )->with(
                 $this->equalTo('timeout'),
-<<<<<<< HEAD
-                new \PHPUnit\Framework\Constraint\IsIdentical($website->getDefaultStore())
-            )->willReturn(
-                $timeout
-=======
                 new IsIdentical($website->getDefaultStore())
             )->will(
                 $this->returnValue($timeout)
->>>>>>> b2f063af
             );
         } else {
             $this->_helper->expects($this->never())->method('getConfig');
@@ -144,15 +118,9 @@
             'getConfig'
         )->with(
             $this->equalTo('timeout'),
-<<<<<<< HEAD
-            new \PHPUnit\Framework\Constraint\IsNull()
-        )->willReturn(
-            $timeout
-=======
             new IsNull()
         )->will(
             $this->returnValue($timeout)
->>>>>>> b2f063af
         );
 
         $timesToCall = isset($website) ? 2 : 1;
@@ -160,11 +128,11 @@
             $this->exactly($timesToCall)
         )->method(
             'read'
-        )->willReturn(
-            [$filename]
+        )->will(
+            $this->returnValue([$filename])
         );
-        $this->_directory->expects($this->exactly($timesToCall))->method('isFile')->willReturn($isFile);
-        $this->_directory->expects($this->any())->method('stat')->willReturn(['mtime' => $mTime]);
+        $this->_directory->expects($this->exactly($timesToCall))->method('isFile')->will($this->returnValue($isFile));
+        $this->_directory->expects($this->any())->method('stat')->will($this->returnValue(['mtime' => $mTime]));
 
         $this->_deleteExpiredImages->execute();
     }
@@ -174,15 +142,9 @@
      */
     public function getExpiredImages()
     {
-<<<<<<< HEAD
-        $website = $this->createPartialMock(\Magento\Store\Model\Website::class, ['__wakeup', 'getDefaultStore']);
-        $store = $this->createPartialMock(\Magento\Store\Model\Store::class, ['__wakeup']);
-        $website->expects($this->any())->method('getDefaultStore')->willReturn($store);
-=======
         $website = $this->createPartialMock(Website::class, ['__wakeup', 'getDefaultStore']);
         $store = $this->createPartialMock(Store::class, ['__wakeup']);
         $website->expects($this->any())->method('getDefaultStore')->will($this->returnValue($store));
->>>>>>> b2f063af
         $time = time();
         return [
             [null, true, 'test.png', 50, ($time - 60) / 60, true],
