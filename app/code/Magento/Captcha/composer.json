{
    "name": "magento/module-captcha",
    "description": "N/A",
    "require": {
        "php": "~5.6.5|7.0.2|7.0.4|~7.0.6",
        "magento/module-store": "100.2.*",
        "magento/module-customer": "100.2.*",
        "magento/module-checkout": "100.2.*",
        "magento/module-backend": "100.2.*",
        "magento/framework": "100.2.*",
<<<<<<< HEAD
        "zendframework/zend-db": "~2.4.6"
=======
        "zendframework/zend-db": "~2.4.6",
        "zendframework/zend-captcha": "~2.4.6",
        "zendframework/zend-session": "~2.4.6"
>>>>>>> 0809d817
    },
    "type": "magento2-module",
    "version": "100.2.0-dev",
    "license": [
        "OSL-3.0",
        "AFL-3.0"
    ],
    "autoload": {
        "files": [
            "registration.php"
        ],
        "psr-4": {
            "Magento\\Captcha\\": ""
        }
    }
}<|MERGE_RESOLUTION|>--- conflicted
+++ resolved
@@ -8,13 +8,9 @@
         "magento/module-checkout": "100.2.*",
         "magento/module-backend": "100.2.*",
         "magento/framework": "100.2.*",
-<<<<<<< HEAD
-        "zendframework/zend-db": "~2.4.6"
-=======
         "zendframework/zend-db": "~2.4.6",
         "zendframework/zend-captcha": "~2.4.6",
         "zendframework/zend-session": "~2.4.6"
->>>>>>> 0809d817
     },
     "type": "magento2-module",
     "version": "100.2.0-dev",
