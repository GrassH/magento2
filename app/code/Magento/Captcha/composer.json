{
    "name": "magento/module-captcha",
    "description": "N/A",
    "require": {
        "php": "~5.5.0|~5.6.0",
<<<<<<< HEAD
        "magento/module-store": "0.74.0-beta9",
        "magento/module-customer": "0.74.0-beta9",
        "magento/module-checkout": "0.74.0-beta9",
        "magento/module-backend": "0.74.0-beta9",
        "magento/framework": "0.74.0-beta9",
=======
        "magento/module-store": "0.74.0-beta8",
        "magento/module-customer": "0.74.0-beta8",
        "magento/module-checkout": "0.74.0-beta8",
        "magento/module-quote": "0.74.0-beta8",
        "magento/module-backend": "0.74.0-beta8",
        "magento/framework": "0.74.0-beta8",
>>>>>>> fb8412de
        "magento/magento-composer-installer": "*"
    },
    "type": "magento2-module",
    "version": "0.74.0-beta9",
    "license": [
        "OSL-3.0",
        "AFL-3.0"
    ],
    "extra": {
        "map": [
            [
                "*",
                "Magento/Captcha"
            ]
        ]
    }
}<|MERGE_RESOLUTION|>--- conflicted
+++ resolved
@@ -3,20 +3,12 @@
     "description": "N/A",
     "require": {
         "php": "~5.5.0|~5.6.0",
-<<<<<<< HEAD
         "magento/module-store": "0.74.0-beta9",
         "magento/module-customer": "0.74.0-beta9",
         "magento/module-checkout": "0.74.0-beta9",
+        "magento/module-quote": "0.74.0-beta9",
         "magento/module-backend": "0.74.0-beta9",
         "magento/framework": "0.74.0-beta9",
-=======
-        "magento/module-store": "0.74.0-beta8",
-        "magento/module-customer": "0.74.0-beta8",
-        "magento/module-checkout": "0.74.0-beta8",
-        "magento/module-quote": "0.74.0-beta8",
-        "magento/module-backend": "0.74.0-beta8",
-        "magento/framework": "0.74.0-beta8",
->>>>>>> fb8412de
         "magento/magento-composer-installer": "*"
     },
     "type": "magento2-module",
