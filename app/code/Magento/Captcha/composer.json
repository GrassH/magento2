{
    "name": "magento/module-captcha",
    "description": "N/A",
    "type": "magento2-module",
    "license": [
        "OSL-3.0",
        "AFL-3.0"
    ],
    "config": {
        "sort-packages": true
    },
    "version": "100.4.4",
    "require": {
        "php": "~7.4.0||~8.1.0",
<<<<<<< HEAD
        "magento/framework": "*",
        "magento/module-backend": "*",
        "magento/module-checkout": "*",
        "magento/module-customer": "*",
        "magento/module-sales": "*",
        "magento/module-store": "*",
        "magento/module-authorization": "*",
        "laminas/laminas-captcha": "^2.12",
        "laminas/laminas-db": "^2.13.4"
=======
        "magento/framework": "103.0.*",
        "magento/module-backend": "102.0.*",
        "magento/module-checkout": "100.4.*",
        "magento/module-customer": "103.0.*",
        "magento/module-sales": "103.0.*",
        "magento/module-store": "101.1.*",
        "magento/module-authorization": "100.4.*",
        "laminas/laminas-captcha": "^2.11.0",
        "laminas/laminas-db": "^2.13.4",
        "laminas/laminas-session": "^2.12.0"
>>>>>>> 0f9a056c
    },
    "autoload": {
        "files": [
            "registration.php"
        ],
        "psr-4": {
            "Magento\\Captcha\\": ""
        }
    }
}
<|MERGE_RESOLUTION|>--- conflicted
+++ resolved
@@ -12,7 +12,6 @@
     "version": "100.4.4",
     "require": {
         "php": "~7.4.0||~8.1.0",
-<<<<<<< HEAD
         "magento/framework": "*",
         "magento/module-backend": "*",
         "magento/module-checkout": "*",
@@ -22,18 +21,6 @@
         "magento/module-authorization": "*",
         "laminas/laminas-captcha": "^2.12",
         "laminas/laminas-db": "^2.13.4"
-=======
-        "magento/framework": "103.0.*",
-        "magento/module-backend": "102.0.*",
-        "magento/module-checkout": "100.4.*",
-        "magento/module-customer": "103.0.*",
-        "magento/module-sales": "103.0.*",
-        "magento/module-store": "101.1.*",
-        "magento/module-authorization": "100.4.*",
-        "laminas/laminas-captcha": "^2.11.0",
-        "laminas/laminas-db": "^2.13.4",
-        "laminas/laminas-session": "^2.12.0"
->>>>>>> 0f9a056c
     },
     "autoload": {
         "files": [
