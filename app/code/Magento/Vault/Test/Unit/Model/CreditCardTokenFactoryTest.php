<?php declare(strict_types=1);
/**
 * Copyright © Magento, Inc. All rights reserved.
 * See COPYING.txt for license details.
 */
namespace Magento\Vault\Test\Unit\Model;

use Magento\Framework\ObjectManagerInterface;
use Magento\Framework\TestFramework\Unit\Helper\ObjectManager;
use Magento\Vault\Api\Data\PaymentTokenFactoryInterface;
use Magento\Vault\Api\Data\PaymentTokenInterface;
use Magento\Vault\Model\CreditCardTokenFactory;
use Magento\Vault\Model\PaymentToken;
<<<<<<< HEAD
use PHPUnit\Framework\MockObject\MockObject as MockObject;
=======
use Magento\Vault\Model\PaymentTokenFactory;
use PHPUnit\Framework\MockObject\MockObject;
use PHPUnit\Framework\TestCase;
>>>>>>> b2f063af

class CreditCardTokenFactoryTest extends TestCase
{
    /**
     * @var ObjectManagerInterface|MockObject
     */
    private $objectManager;

    /**
     * @var PaymentToken
     */
    private $paymentToken;

    /**
     * @var CreditCardTokenFactory
     */
    private $factory;

    protected function setUp(): void
    {
        $objectManager = new ObjectManager($this);

        $tokenTypes = [
            'account' => PaymentTokenFactoryInterface::TOKEN_TYPE_ACCOUNT,
            'credit_card' => PaymentTokenFactoryInterface::TOKEN_TYPE_CREDIT_CARD
        ];

        $this->paymentToken = $objectManager->getObject(PaymentToken::class);
        $this->objectManager = $this->getMockForAbstractClass(ObjectManagerInterface::class);

        $paymentTokenFactory = new PaymentTokenFactory($this->objectManager, $tokenTypes);
        $this->factory = new CreditCardTokenFactory($this->objectManager, $paymentTokenFactory);
    }

    /**
     * @covers \Magento\Vault\Model\CreditCardTokenFactory::create
     */
    public function testCreate()
    {
        $this->objectManager->expects(static::once())
            ->method('create')
            ->willReturn($this->paymentToken);

        $this->paymentToken->setType(PaymentTokenFactoryInterface::TOKEN_TYPE_CREDIT_CARD);

        /** @var PaymentTokenInterface $paymentToken */
        $paymentToken = $this->factory->create();
        static::assertInstanceOf(PaymentTokenInterface::class, $paymentToken);
        static::assertEquals(CreditCardTokenFactory::TOKEN_TYPE_CREDIT_CARD, $paymentToken->getType());
    }
}<|MERGE_RESOLUTION|>--- conflicted
+++ resolved
@@ -11,13 +11,9 @@
 use Magento\Vault\Api\Data\PaymentTokenInterface;
 use Magento\Vault\Model\CreditCardTokenFactory;
 use Magento\Vault\Model\PaymentToken;
-<<<<<<< HEAD
-use PHPUnit\Framework\MockObject\MockObject as MockObject;
-=======
 use Magento\Vault\Model\PaymentTokenFactory;
 use PHPUnit\Framework\MockObject\MockObject;
 use PHPUnit\Framework\TestCase;
->>>>>>> b2f063af
 
 class CreditCardTokenFactoryTest extends TestCase
 {
@@ -46,7 +42,7 @@
         ];
 
         $this->paymentToken = $objectManager->getObject(PaymentToken::class);
-        $this->objectManager = $this->getMockForAbstractClass(ObjectManagerInterface::class);
+        $this->objectManager = $this->createMock(ObjectManagerInterface::class);
 
         $paymentTokenFactory = new PaymentTokenFactory($this->objectManager, $tokenTypes);
         $this->factory = new CreditCardTokenFactory($this->objectManager, $paymentTokenFactory);
