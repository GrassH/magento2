--- conflicted
+++ resolved
@@ -17,12 +17,8 @@
 use Magento\Vault\Model\ResourceModel\PaymentToken as PaymentTokenResourceModel;
 use Magento\Vault\Model\ResourceModel\PaymentToken\Collection;
 use Magento\Vault\Model\ResourceModel\PaymentToken\CollectionFactory;
-<<<<<<< HEAD
-use PHPUnit\Framework\MockObject\MockObject as MockObject;
-=======
 use PHPUnit\Framework\MockObject\MockObject;
 use PHPUnit\Framework\TestCase;
->>>>>>> b2f063af
 
 /**
  * @SuppressWarnings(PHPMD.CouplingBetweenObjects)
@@ -87,11 +83,7 @@
     protected $collectionMock;
 
     /**
-<<<<<<< HEAD
-     * @var \PHPUnit\Framework\MockObject\MockObject
-=======
      * @var MockObject
->>>>>>> b2f063af
      */
     private $collectionProcessor;
 
