--- conflicted
+++ resolved
@@ -15,12 +15,8 @@
 use Magento\Vault\Model\Ui\TokenUiComponentInterface;
 use Magento\Vault\Model\Ui\TokenUiComponentProviderInterface;
 use Magento\Vault\Model\VaultPaymentInterface;
-<<<<<<< HEAD
-use PHPUnit\Framework\MockObject\MockObject as MockObject;
-=======
 use PHPUnit\Framework\MockObject\MockObject;
 use PHPUnit\Framework\TestCase;
->>>>>>> b2f063af
 
 /**
  * Class ConfigProviderTest
@@ -64,10 +60,10 @@
     protected function setUp(): void
     {
         $this->objectManager = new ObjectManager($this);
-        $this->vaultPaymentList = $this->getMockForAbstractClass(PaymentMethodListInterface::class);
+        $this->vaultPaymentList = $this->createMock(PaymentMethodListInterface::class);
         $this->vaultPayment = $this->getMockForAbstractClass(VaultPaymentInterface::class);
-        $this->storeManager = $this->getMockForAbstractClass(StoreManagerInterface::class);
-        $this->store = $this->getMockForAbstractClass(StoreInterface::class);
+        $this->storeManager = $this->createMock(StoreManagerInterface::class);
+        $this->store = $this->createMock(StoreInterface::class);
 
         $this->customerTokenManagement = $this->getMockBuilder(CustomerTokenManagement::class)
             ->disableOriginalConstructor()
