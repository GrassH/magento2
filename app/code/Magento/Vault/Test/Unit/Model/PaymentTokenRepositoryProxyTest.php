--- conflicted
+++ resolved
@@ -31,11 +31,7 @@
     /**
      * @var PaymentTokenRepositoryInterface|\PHPUnit_Framework_MockObject_MockObject
      */
-<<<<<<< HEAD
-    private $nullRepositoryMock;
-=======
     private $defaultRepository;
->>>>>>> c3ac4502
 
     /**
      * @var ConfigInterface|\PHPUnit_Framework_MockObject_MockObject
@@ -52,13 +48,7 @@
      */
     protected function setUp()
     {
-<<<<<<< HEAD
-        $this->nullRepositoryMock = $this->getMockBuilder(PaymentTokenNullRepository::class)
-            ->disableOriginalConstructor()
-            ->getMock();
-=======
         $this->defaultRepository = $this->getMock(PaymentTokenRepositoryInterface::class);
->>>>>>> c3ac4502
         $this->configMock = $this->getMockBuilder(ConfigInterface::class)
             ->getMockForAbstractClass();
         $this->objectManagerMock = $this->getMockBuilder(ObjectManagerInterface::class)
@@ -97,11 +87,7 @@
             ->willReturn($proxyCallsMock);
 
         $proxy = new PaymentTokenRepositoryProxy(
-<<<<<<< HEAD
-            $this->nullRepositoryMock,
-=======
             $this->defaultRepository,
->>>>>>> c3ac4502
             $this->configMock,
             $this->objectManagerMock,
             ['code' => get_class($proxyCallsMock)]
@@ -149,11 +135,7 @@
             ->method('get');
 
         $proxy = new PaymentTokenRepositoryProxy(
-<<<<<<< HEAD
-            $this->nullRepositoryMock,
-=======
             $this->defaultRepository,
->>>>>>> c3ac4502
             $this->configMock,
             $this->objectManagerMock,
             []
@@ -171,71 +153,4 @@
         self::assertEquals($tokenMock, $proxy->getById(1));
         self::assertEquals($searchResultMock, $proxy->getList($searchCriteriaMock));
     }
-<<<<<<< HEAD
-
-    /**
-     * @expectedException \LogicException
-     * @expectedExceptionMessageRegExp You must implement this operation\. \([^:]+::save\)
-     */
-    public function testNullRepositoryExceptionSave()
-    {
-        /** @var PaymentTokenFactory|\PHPUnit_Framework_MockObject_MockObject $tokenFactoryMock */
-        $tokenFactoryMock = $this->getMockBuilder(PaymentTokenFactory::class)
-            ->disableOriginalConstructor()
-            ->getMockForAbstractClass();
-        /** @var PaymentTokenSearchResultsInterfaceFactory
-         * |\PHPUnit_Framework_MockObject_MockObject $searchResultFactoryMock */
-        $searchResultFactoryMock = $this->getMockBuilder(PaymentTokenSearchResultsInterfaceFactory::class)
-            ->disableOriginalConstructor()
-            ->getMockForAbstractClass();
-        /** @var PaymentTokenInterface|\PHPUnit_Framework_MockObject_MockObject $tokenMock */
-        $tokenMock = $this->getMockBuilder(PaymentTokenInterface::class)
-            ->getMockForAbstractClass();
-
-        $proxy = new PaymentTokenRepositoryProxy(
-            new \Magento\Vault\Model\PaymentTokenNullRepository(
-                $tokenFactoryMock,
-                $searchResultFactoryMock
-            ),
-            $this->configMock,
-            $this->objectManagerMock,
-            []
-        );
-
-        $proxy->save($tokenMock);
-    }
-
-    /**
-     * @expectedException \LogicException
-     * @expectedExceptionMessageRegExp You must implement this operation\. \([^:]+::delete\)
-     */
-    public function testNullRepositoryExceptionDelete()
-    {
-        /** @var PaymentTokenFactory|\PHPUnit_Framework_MockObject_MockObject $tokenFactoryMock */
-        $tokenFactoryMock = $this->getMockBuilder(PaymentTokenFactory::class)
-            ->disableOriginalConstructor()
-            ->getMockForAbstractClass();
-        /** @var PaymentTokenSearchResultsInterfaceFactory
-         * |\PHPUnit_Framework_MockObject_MockObject $searchResultFactoryMock */
-        $searchResultFactoryMock = $this->getMockBuilder(PaymentTokenSearchResultsInterfaceFactory::class)
-            ->disableOriginalConstructor()
-            ->getMockForAbstractClass();
-        /** @var PaymentTokenInterface|\PHPUnit_Framework_MockObject_MockObject $tokenMock */
-        $tokenMock = $this->getMockBuilder(PaymentTokenInterface::class)
-            ->getMockForAbstractClass();
-
-        $proxy = new PaymentTokenRepositoryProxy(
-            new \Magento\Vault\Model\PaymentTokenNullRepository(
-                $tokenFactoryMock,
-                $searchResultFactoryMock
-            ),
-            $this->configMock,
-            $this->objectManagerMock,
-            []
-        );
-
-        $proxy->delete($tokenMock);
-    }
-=======
->>>>>>> c3ac4502
 }