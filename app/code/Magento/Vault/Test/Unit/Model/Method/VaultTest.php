--- conflicted
+++ resolved
@@ -24,13 +24,8 @@
 use Magento\Vault\Api\PaymentTokenManagementInterface;
 use Magento\Vault\Model\Method\Vault;
 use Magento\Vault\Model\VaultPaymentInterface;
-<<<<<<< HEAD
-use Magento\Framework\Serialize\Serializer\Json;
-use PHPUnit\Framework\MockObject\MockObject as MockObject;
-=======
 use PHPUnit\Framework\MockObject\MockObject;
 use PHPUnit\Framework\TestCase;
->>>>>>> b2f063af
 
 /**
  * @SuppressWarnings(PHPMD.CouplingBetweenObjects)
@@ -55,33 +50,18 @@
     /**
      * @inheritdoc
      */
-<<<<<<< HEAD
-    protected function setUp(): void
-=======
     public function setUp(): void
->>>>>>> b2f063af
     {
         $this->objectManager = new ObjectManager($this);
-        $this->vaultProvider = $this->getMockForAbstractClass(MethodInterface::class);
+        $this->vaultProvider = $this->createMock(MethodInterface::class);
         $this->jsonSerializer = $this->createMock(Json::class);
     }
 
-<<<<<<< HEAD
-    /**
-     */
-    public function testAuthorizeNotOrderPayment()
-    {
-        $this->expectException(\DomainException::class);
-        $this->expectExceptionMessage('Not implemented');
-
-        $paymentModel = $this->getMockForAbstractClass(InfoInterface::class);
-=======
     public function testAuthorizeNotOrderPayment()
     {
         $this->expectException('DomainException');
         $this->expectExceptionMessage('Not implemented');
         $paymentModel = $this->createMock(InfoInterface::class);
->>>>>>> b2f063af
 
         /** @var Vault $model */
         $model = $this->objectManager->getObject(Vault::class);
@@ -94,14 +74,8 @@
      */
     public function testAuthorizeNoTokenMetadata(array $additionalInfo)
     {
-<<<<<<< HEAD
-        $this->expectException(\LogicException::class);
-        $this->expectExceptionMessage('Public hash should be defined');
-
-=======
         $this->expectException('LogicException');
         $this->expectExceptionMessage('Public hash should be defined');
->>>>>>> b2f063af
         $paymentModel = $this->getMockBuilder(Payment::class)
             ->disableOriginalConstructor()
             ->getMock();
@@ -128,27 +102,17 @@
         ];
     }
 
-<<<<<<< HEAD
-    /**
-     */
-    public function testAuthorizeNoToken()
-    {
-        $this->expectException(\LogicException::class);
-        $this->expectExceptionMessage('No token found');
-
-=======
     public function testAuthorizeNoToken()
     {
         $this->expectException('LogicException');
         $this->expectExceptionMessage('No token found');
->>>>>>> b2f063af
         $customerId = 1;
         $publicHash = 'token_public_hash';
 
         $paymentModel = $this->getMockBuilder(Payment::class)
             ->disableOriginalConstructor()
             ->getMock();
-        $tokenManagement = $this->getMockForAbstractClass(PaymentTokenManagementInterface::class);
+        $tokenManagement = $this->createMock(PaymentTokenManagementInterface::class);
 
         $paymentModel->expects(static::once())
             ->method('getAdditionalInformation')
@@ -187,11 +151,11 @@
             ->setMethods(['setVaultPaymentToken', 'getVaultPaymentToken'])
             ->getMockForAbstractClass();
 
-        $commandManagerPool = $this->getMockForAbstractClass(CommandManagerPoolInterface::class);
-        $commandManager = $this->getMockForAbstractClass(CommandManagerInterface::class);
-
-        $tokenManagement = $this->getMockForAbstractClass(PaymentTokenManagementInterface::class);
-        $token = $this->getMockForAbstractClass(PaymentTokenInterface::class);
+        $commandManagerPool = $this->createMock(CommandManagerPoolInterface::class);
+        $commandManager = $this->createMock(CommandManagerInterface::class);
+
+        $tokenManagement = $this->createMock(PaymentTokenManagementInterface::class);
+        $token = $this->createMock(PaymentTokenInterface::class);
 
         $tokenDetails = [
             'cc_last4' => '1111',
@@ -258,47 +222,26 @@
         $model->authorize($paymentModel, $amount);
     }
 
-<<<<<<< HEAD
-    /**
-     */
-    public function testCaptureNotOrderPayment()
-    {
-        $this->expectException(\DomainException::class);
-        $this->expectExceptionMessage('Not implemented');
-
-        $paymentModel = $this->getMockForAbstractClass(InfoInterface::class);
-=======
     public function testCaptureNotOrderPayment()
     {
         $this->expectException('DomainException');
         $this->expectExceptionMessage('Not implemented');
         $paymentModel = $this->createMock(InfoInterface::class);
->>>>>>> b2f063af
 
         /** @var Vault $model */
         $model = $this->objectManager->getObject(Vault::class);
         $model->capture($paymentModel, 0);
     }
 
-<<<<<<< HEAD
-    /**
-     */
-    public function testCapture()
-    {
-        $this->expectException(\DomainException::class);
-        $this->expectExceptionMessage('Capture can not be performed through vault');
-
-=======
     public function testCapture()
     {
         $this->expectException('DomainException');
         $this->expectExceptionMessage('Capture can not be performed through vault');
->>>>>>> b2f063af
         $paymentModel = $this->getMockBuilder(Payment::class)
             ->disableOriginalConstructor()
             ->getMock();
 
-        $authorizationTransaction = $this->getMockForAbstractClass(TransactionInterface::class);
+        $authorizationTransaction = $this->createMock(TransactionInterface::class);
         $paymentModel->expects(static::once())
             ->method('getAuthorizationTransaction')
             ->willReturn($authorizationTransaction);
@@ -402,8 +345,8 @@
      */
     public function testCanUseInternal($configValue, $paymentValue, $expected)
     {
-        $handlerPool = $this->getMockForAbstractClass(ValueHandlerPoolInterface::class);
-        $handler = $this->getMockForAbstractClass(ValueHandlerInterface::class);
+        $handlerPool = $this->createMock(ValueHandlerPoolInterface::class);
+        $handler = $this->createMock(ValueHandlerInterface::class);
 
         $handlerPool->expects(static::once())
             ->method('get')
