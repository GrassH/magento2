--- conflicted
+++ resolved
@@ -10,13 +10,9 @@
 use Magento\Payment\Model\Method\InstanceFactory;
 use Magento\Payment\Model\MethodInterface;
 use Magento\Vault\Model\PaymentMethodList;
-<<<<<<< HEAD
-use PHPUnit\Framework\MockObject\MockObject as MockObject;
-=======
 use Magento\Vault\Model\VaultPaymentInterface;
 use PHPUnit\Framework\MockObject\MockObject;
 use PHPUnit\Framework\TestCase;
->>>>>>> b2f063af
 
 class PaymentMethodListTest extends TestCase
 {
@@ -37,7 +33,7 @@
 
     protected function setUp(): void
     {
-        $this->paymentMethodList = $this->getMockForAbstractClass(PaymentMethodListInterface::class);
+        $this->paymentMethodList = $this->createMock(PaymentMethodListInterface::class);
         $this->instanceFactory = $this->getMockBuilder(InstanceFactory::class)
             ->disableOriginalConstructor()
             ->setMethods(['create'])
@@ -52,9 +48,9 @@
     public function testGetActivePaymentList()
     {
         $storeId = 1;
-        $vaultPayment = $this->getMockForAbstractClass(VaultPaymentInterface::class);
-        $paymentMethodInterface1 = $this->getMockForAbstractClass(PaymentMethodInterface::class);
-        $paymentMethodInterface2 = $this->getMockForAbstractClass(PaymentMethodInterface::class);
+        $vaultPayment = $this->createMock(VaultPaymentInterface::class);
+        $paymentMethodInterface1 = $this->createMock(PaymentMethodInterface::class);
+        $paymentMethodInterface2 = $this->createMock(PaymentMethodInterface::class);
         $activePayments = [
             $paymentMethodInterface1,
             $paymentMethodInterface2
@@ -68,7 +64,7 @@
         $this->instanceFactory->expects(static::exactly(2))
             ->method('create')
             ->willReturnMap([
-                [$paymentMethodInterface1, $this->getMockForAbstractClass(MethodInterface::class)],
+                [$paymentMethodInterface1, $this->createMock(MethodInterface::class)],
                 [$paymentMethodInterface2, $vaultPayment]
             ]);
 
