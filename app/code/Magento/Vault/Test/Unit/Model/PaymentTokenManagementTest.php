--- conflicted
+++ resolved
@@ -7,10 +7,7 @@
 
 use Magento\Framework\Api\Filter;
 use Magento\Framework\Encryption\EncryptorInterface;
-<<<<<<< HEAD
-=======
 use Magento\Framework\Intl\DateTimeFactory;
->>>>>>> 53a52ec2
 use Magento\Sales\Api\Data\OrderPaymentInterface;
 use Magento\Sales\Model\Order\Payment;
 use Magento\Framework\Api\FilterBuilder;
@@ -80,14 +77,11 @@
     protected $encryptorMock;
 
     /**
-<<<<<<< HEAD
-=======
      * @var DateTimeFactory|\PHPUnit_Framework_MockObject_MockObject
      */
     private $dateTimeFactory;
 
     /**
->>>>>>> 53a52ec2
      * Set up
      */
     protected function setUp()
@@ -115,12 +109,9 @@
             ->disableOriginalConstructor()
             ->getMock();
         $this->encryptorMock = $this->getMock(EncryptorInterface::class);
-<<<<<<< HEAD
-=======
         $this->dateTimeFactory = $this->getMockBuilder(DateTimeFactory::class)
             ->disableOriginalConstructor()
             ->getMock();
->>>>>>> 53a52ec2
 
         $this->paymentTokenManagement = new PaymentTokenManagement(
             $this->paymentTokenRepositoryMock,
@@ -129,12 +120,8 @@
             $this->filterBuilderMock,
             $this->searchCriteriaBuilderMock,
             $this->searchResultsFactoryMock,
-<<<<<<< HEAD
-            $this->encryptorMock
-=======
             $this->encryptorMock,
             $this->dateTimeFactory
->>>>>>> 53a52ec2
         );
     }
 
@@ -309,8 +296,6 @@
 
         $this->paymentTokenFactoryMock->expects(self::never())
             ->method('create');
-<<<<<<< HEAD
-=======
 
         $tokenMock->expects(self::once())
             ->method('getEntityId')
@@ -361,7 +346,6 @@
             ->method('getByPublicHash')
             ->with($publicHash, $customerId)
             ->willReturn($duplicateTokenData);
->>>>>>> 53a52ec2
 
         $this->paymentTokenFactoryMock->expects(self::once())
             ->method('create')
@@ -394,8 +378,7 @@
     /**
      * Run test for saveTokenWithPaymentLink method
      */
-<<<<<<< HEAD
-    public function testSaveTokenWithPaymentLinkWithDuplicateTokenVisible()
+    public function testSaveTokenWithPaymentLinkWithDuplicateTokenNotVisible()
     {
         /** @var OrderPaymentInterface|\PHPUnit_Framework_MockObject_MockObject $paymentMock */
         $paymentMock = $this->getMock(OrderPaymentInterface::class);
@@ -405,76 +388,10 @@
         $duplicateToken = $this->getMock(PaymentTokenInterface::class);
 
         $entityId = 1;
-        $customerId = 1;
-        $paymentId = 1;
-        $publicHash = 'existing-token';
-        $duplicateTokenData = [
-            'entity_id' => $entityId
-        ];
-
-        $tokenMock->expects(static::atLeastOnce())
-            ->method('getPublicHash')
-            ->willReturn($publicHash);
-        $tokenMock->expects(static::atLeastOnce())
-            ->method('getCustomerId')
-            ->willReturn($customerId);
-
-        $this->paymentTokenResourceModelMock->expects(self::once())
-            ->method('getByPublicHash')
-            ->with($publicHash, $customerId)
-            ->willReturn($duplicateTokenData);
-
-        $this->paymentTokenFactoryMock->expects(self::once())
-            ->method('create')
-            ->with(['data' => $duplicateTokenData])
-            ->willReturn($duplicateToken);
-        $tokenMock->expects(static::once())
-            ->method('getIsVisible')
-            ->willReturn(true);
-        $duplicateToken->expects(static::once())
-            ->method('getEntityId')
-            ->willReturn($entityId);
-        $tokenMock->expects(self::once())
-            ->method('getEntityId')
-            ->willReturn($entityId);
-        $this->paymentTokenRepositoryMock->expects(self::once())
-            ->method('save')
-            ->with($tokenMock);
-
-        $paymentMock->expects(self::once())
-            ->method('getEntityId')
-            ->willReturn($paymentId);
-
-        $this->paymentTokenResourceModelMock->expects(static::once())
-            ->method('addLinkToOrderPayment')
-            ->with($entityId, $paymentId);
-
-        $this->paymentTokenManagement->saveTokenWithPaymentLink($tokenMock, $paymentMock);
-    }
-
-    /**
-     * Run test for saveTokenWithPaymentLink method
-     */
-=======
->>>>>>> 53a52ec2
-    public function testSaveTokenWithPaymentLinkWithDuplicateTokenNotVisible()
-    {
-        /** @var OrderPaymentInterface|\PHPUnit_Framework_MockObject_MockObject $paymentMock */
-        $paymentMock = $this->getMock(OrderPaymentInterface::class);
-        /** @var PaymentTokenInterface|\PHPUnit_Framework_MockObject_MockObject $tokenMock */
-        $tokenMock = $this->getMock(PaymentTokenInterface::class);
-        /** @var PaymentTokenInterface|\PHPUnit_Framework_MockObject_MockObject $duplicateToken */
-        $duplicateToken = $this->getMock(PaymentTokenInterface::class);
-
-        $entityId = 1;
         $newEntityId = 1;
         $paymentId = 1;
         $customerId = 1;
-<<<<<<< HEAD
-        $createdAt = '30-02-2017';
-=======
         $gatewayToken = 'xs4vf3';
->>>>>>> 53a52ec2
         $publicHash = 'existing-token';
         $duplicateTokenData = [
             'entity_id' => $entityId
@@ -497,21 +414,6 @@
             ->method('create')
             ->with(['data' => $duplicateTokenData])
             ->willReturn($duplicateToken);
-<<<<<<< HEAD
-        $tokenMock->expects(static::once())
-            ->method('getIsVisible')
-            ->willReturn(false);
-        $tokenMock->expects(static::once())
-            ->method('getCustomerId')
-            ->willReturn($customerId);
-        $tokenMock->expects(static::once())
-            ->method('getCreatedAt')
-            ->willReturn($createdAt);
-
-        $this->encryptorMock->expects(static::once())
-            ->method('getHash')
-            ->with($publicHash . $createdAt)
-=======
         $tokenMock->expects(static::atLeastOnce())
             ->method('getIsVisible')
             ->willReturn(false);
@@ -525,7 +427,6 @@
         $this->encryptorMock->expects(static::once())
             ->method('getHash')
             ->with($publicHash . $gatewayToken)
->>>>>>> 53a52ec2
             ->willReturn($newHash);
         $tokenMock->expects(static::once())
             ->method('setPublicHash')
@@ -534,19 +435,11 @@
         $this->paymentTokenRepositoryMock->expects(self::once())
             ->method('save')
             ->with($tokenMock);
-<<<<<<< HEAD
-        $tokenMock->expects(static::once())
+        $tokenMock->expects(static::atLeastOnce())
             ->method('getEntityId')
             ->willReturn($newEntityId);
 
-        $paymentMock->expects(self::once())
-=======
-        $tokenMock->expects(static::atLeastOnce())
-            ->method('getEntityId')
-            ->willReturn($newEntityId);
-
         $paymentMock->expects(self::atLeastOnce())
->>>>>>> 53a52ec2
             ->method('getEntityId')
             ->willReturn($paymentId);
         $this->paymentTokenResourceModelMock->expects(static::once())
