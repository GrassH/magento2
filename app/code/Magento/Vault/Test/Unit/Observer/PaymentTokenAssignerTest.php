<?php declare(strict_types=1);
/**
 * Copyright © Magento, Inc. All rights reserved.
 * See COPYING.txt for license details.
 */
namespace Magento\Vault\Test\Unit\Observer;

use Magento\Customer\Api\Data\CustomerInterface;
use Magento\Framework\DataObject;
use Magento\Framework\Event;
use Magento\Framework\Event\Observer;
use Magento\Payment\Model\InfoInterface;
use Magento\Payment\Observer\AbstractDataAssignObserver;
use Magento\Quote\Api\Data\CartInterface;
use Magento\Quote\Api\Data\PaymentInterface;
use Magento\Quote\Model\Quote\Payment;
use Magento\Vault\Api\Data\PaymentTokenInterface;
use Magento\Vault\Api\PaymentTokenManagementInterface;
use Magento\Vault\Observer\PaymentTokenAssigner;
use PHPUnit\Framework\MockObject\MockObject;
use PHPUnit\Framework\TestCase;

/**
 * @SuppressWarnings(PHPMD.CouplingBetweenObjects)
 */
class PaymentTokenAssignerTest extends TestCase
{
    /**
<<<<<<< HEAD
     * @var PaymentTokenManagementInterface|\PHPUnit\Framework\MockObject\MockObject
=======
     * @var PaymentTokenManagementInterface|MockObject
>>>>>>> b2f063af
     */
    private $paymentTokenManagement;

    /**
     * @var PaymentTokenAssigner
     */
    private $observer;

<<<<<<< HEAD
    protected function setUp(): void
=======
    public function setUp(): void
>>>>>>> b2f063af
    {
        $this->paymentTokenManagement = $this->getMockForAbstractClass(PaymentTokenManagementInterface::class);
        $this->observer = new PaymentTokenAssigner($this->paymentTokenManagement);
    }

    public function testExecuteNoPublicHash()
    {
        $dataObject = new DataObject();
        $observer = $this->getPreparedObserverWithMap(
            [
                [AbstractDataAssignObserver::DATA_CODE, $dataObject]
            ]
        );

        $this->paymentTokenManagement->expects(static::never())
            ->method('getByPublicHash');
        $this->observer->execute($observer);
    }

    public function testExecuteNotOrderPaymentModel()
    {
        $dataObject = new DataObject(
            [
                PaymentInterface::KEY_ADDITIONAL_DATA => [
                    PaymentTokenInterface::PUBLIC_HASH => 'public_hash_value'
                ]
            ]
        );
        $paymentModel = $this->getMockForAbstractClass(InfoInterface::class);

        $observer = $this->getPreparedObserverWithMap(
            [
                [AbstractDataAssignObserver::DATA_CODE, $dataObject],
                [AbstractDataAssignObserver::MODEL_CODE, $paymentModel]
            ]
        );

        $this->paymentTokenManagement->expects(static::never())
            ->method('getByPublicHash');
        $this->observer->execute($observer);
    }

    public function testExecuteNoPaymentToken()
    {
        $customerId = 1;
        $publicHash = 'public_hash_value';
        $dataObject = new DataObject(
            [
                PaymentInterface::KEY_ADDITIONAL_DATA => [
                    PaymentTokenInterface::PUBLIC_HASH => $publicHash
                ]
            ]
        );

        $paymentModel = $this->getMockBuilder(Payment::class)
            ->disableOriginalConstructor()
            ->getMock();
        $quote = $this->getMockForAbstractClass(CartInterface::class);
        $customer = $this->getMockForAbstractClass(CustomerInterface::class);

        $paymentModel->expects(static::once())
            ->method('getQuote')
            ->willReturn($quote);
        $quote->expects(static::once())
            ->method('getCustomer')
            ->willReturn($customer);
        $customer->expects(static::once())
            ->method('getId')
            ->willReturn($customerId);

        $this->paymentTokenManagement->expects(static::once())
            ->method('getByPublicHash')
            ->with($publicHash, $customerId)
            ->willReturn(null);

        $observer = $this->getPreparedObserverWithMap(
            [
                [AbstractDataAssignObserver::DATA_CODE, $dataObject],
                [AbstractDataAssignObserver::MODEL_CODE, $paymentModel]
            ]
        );

        $paymentModel->expects(static::never())
            ->method('setAdditionalInformation');

        $this->observer->execute($observer);
    }

    public function testExecuteSaveMetadata()
    {
        $customerId = 1;
        $publicHash = 'public_hash_value';
        $dataObject = new DataObject(
            [
                PaymentInterface::KEY_ADDITIONAL_DATA => [
                    PaymentTokenInterface::PUBLIC_HASH => $publicHash
                ]
            ]
        );

        $paymentModel = $this->getMockBuilder(Payment::class)
            ->disableOriginalConstructor()
            ->getMock();
        $quote = $this->getMockForAbstractClass(CartInterface::class);
        $customer = $this->getMockForAbstractClass(CustomerInterface::class);
        $paymentToken = $this->getMockForAbstractClass(PaymentTokenInterface::class);

        $paymentModel->expects(static::once())
            ->method('getQuote')
            ->willReturn($quote);
        $quote->expects(static::once())
            ->method('getCustomer')
            ->willReturn($customer);
        $customer->expects(static::once())
            ->method('getId')
            ->willReturn($customerId);

        $this->paymentTokenManagement->expects(static::once())
            ->method('getByPublicHash')
            ->with($publicHash, $customerId)
            ->willReturn($paymentToken);

        $paymentModel->expects(static::once())
            ->method('setAdditionalInformation')
            ->with(
                [
                    PaymentTokenInterface::CUSTOMER_ID => $customerId,
                    PaymentTokenInterface::PUBLIC_HASH => $publicHash
                ]
            );

        $observer = $this->getPreparedObserverWithMap(
            [
                [AbstractDataAssignObserver::DATA_CODE, $dataObject],
                [AbstractDataAssignObserver::MODEL_CODE, $paymentModel]
            ]
        );

        $this->observer->execute($observer);
    }

    /**
     * @param array $returnMap
<<<<<<< HEAD
     * @return \PHPUnit\Framework\MockObject\MockObject|Observer
=======
     * @return MockObject|Observer
>>>>>>> b2f063af
     */
    private function getPreparedObserverWithMap(array $returnMap)
    {
        $observer = $this->getMockBuilder(Observer::class)
            ->disableOriginalConstructor()
            ->getMock();
        $event = $this->getMockBuilder(Event::class)
            ->disableOriginalConstructor()
            ->getMock();

        $observer->expects(static::atLeastOnce())
            ->method('getEvent')
            ->willReturn($event);
        $event->expects(static::atLeastOnce())
            ->method('getDataByKey')
            ->willReturnMap(
                $returnMap
            );

        return $observer;
    }
}<|MERGE_RESOLUTION|>--- conflicted
+++ resolved
@@ -26,11 +26,7 @@
 class PaymentTokenAssignerTest extends TestCase
 {
     /**
-<<<<<<< HEAD
-     * @var PaymentTokenManagementInterface|\PHPUnit\Framework\MockObject\MockObject
-=======
      * @var PaymentTokenManagementInterface|MockObject
->>>>>>> b2f063af
      */
     private $paymentTokenManagement;
 
@@ -39,13 +35,9 @@
      */
     private $observer;
 
-<<<<<<< HEAD
-    protected function setUp(): void
-=======
     public function setUp(): void
->>>>>>> b2f063af
-    {
-        $this->paymentTokenManagement = $this->getMockForAbstractClass(PaymentTokenManagementInterface::class);
+    {
+        $this->paymentTokenManagement = $this->createMock(PaymentTokenManagementInterface::class);
         $this->observer = new PaymentTokenAssigner($this->paymentTokenManagement);
     }
 
@@ -72,7 +64,7 @@
                 ]
             ]
         );
-        $paymentModel = $this->getMockForAbstractClass(InfoInterface::class);
+        $paymentModel = $this->createMock(InfoInterface::class);
 
         $observer = $this->getPreparedObserverWithMap(
             [
@@ -101,8 +93,8 @@
         $paymentModel = $this->getMockBuilder(Payment::class)
             ->disableOriginalConstructor()
             ->getMock();
-        $quote = $this->getMockForAbstractClass(CartInterface::class);
-        $customer = $this->getMockForAbstractClass(CustomerInterface::class);
+        $quote = $this->createMock(CartInterface::class);
+        $customer = $this->createMock(CustomerInterface::class);
 
         $paymentModel->expects(static::once())
             ->method('getQuote')
@@ -147,9 +139,9 @@
         $paymentModel = $this->getMockBuilder(Payment::class)
             ->disableOriginalConstructor()
             ->getMock();
-        $quote = $this->getMockForAbstractClass(CartInterface::class);
-        $customer = $this->getMockForAbstractClass(CustomerInterface::class);
-        $paymentToken = $this->getMockForAbstractClass(PaymentTokenInterface::class);
+        $quote = $this->createMock(CartInterface::class);
+        $customer = $this->createMock(CustomerInterface::class);
+        $paymentToken = $this->createMock(PaymentTokenInterface::class);
 
         $paymentModel->expects(static::once())
             ->method('getQuote')
@@ -187,11 +179,7 @@
 
     /**
      * @param array $returnMap
-<<<<<<< HEAD
-     * @return \PHPUnit\Framework\MockObject\MockObject|Observer
-=======
      * @return MockObject|Observer
->>>>>>> b2f063af
      */
     private function getPreparedObserverWithMap(array $returnMap)
     {
