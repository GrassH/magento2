--- conflicted
+++ resolved
@@ -47,7 +47,7 @@
                 ]
             ]
         );
-        $paymentModel = $this->getMockForAbstractClass(InfoInterface::class);
+        $paymentModel = $this->createMock(InfoInterface::class);
 
         $paymentModel->expects(static::once())
             ->method('setAdditionalInformation')
@@ -90,7 +90,7 @@
                 PaymentInterface::KEY_ADDITIONAL_DATA => []
             ]
         );
-        $paymentModel = $this->getMockForAbstractClass(InfoInterface::class);
+        $paymentModel = $this->createMock(InfoInterface::class);
 
         $paymentModel->expects(static::never())
             ->method('setAdditionalInformation');
@@ -109,11 +109,7 @@
 
     /**
      * @param array $returnMap
-<<<<<<< HEAD
-     * @return \PHPUnit\Framework\MockObject\MockObject|Observer
-=======
      * @return MockObject|Observer
->>>>>>> b2f063af
      */
     private function getPreparedObserverWithMap(array $returnMap)
     {
