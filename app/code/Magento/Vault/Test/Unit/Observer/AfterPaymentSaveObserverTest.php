--- conflicted
+++ resolved
@@ -77,11 +77,7 @@
         $this->encryptorModel = new Encryptor($encryptorRandomGenerator, $deploymentConfigMock);
 
         $this->paymentExtension = $this->getMockBuilder(OrderPaymentExtension::class)
-<<<<<<< HEAD
-            ->setMethods([])
-=======
             ->setMethods(['setVaultPaymentToken', 'getVaultPaymentToken', '__wakeup'])
->>>>>>> ce163336
             ->disableOriginalConstructor()
             ->getMock();
         $this->paymentExtensionFactoryMock = $this
