{
    "name": "magento/module-vault",
    "type": "magento2-module",
    "license": [
        "OSL-3.0",
        "AFL-3.0"
    ],
    "config": {
        "sort-packages": true
    },
    "version": "101.2.3",
    "require": {
<<<<<<< HEAD
        "php": "~7.4.0||~8.1.0",
        "magento/framework": "*",
        "magento/module-checkout": "*",
        "magento/module-customer": "*",
        "magento/module-payment": "*",
        "magento/module-quote": "*",
        "magento/module-sales": "*",
        "magento/module-store": "*",
        "magento/module-theme": "*"
=======
        "php": "~7.3.0||~7.4.0",
        "magento/framework": "103.0.*",
        "magento/module-checkout": "100.4.*",
        "magento/module-customer": "103.0.*",
        "magento/module-payment": "100.4.*",
        "magento/module-quote": "101.2.*",
        "magento/module-sales": "103.0.*",
        "magento/module-store": "101.1.*",
        "magento/module-theme": "101.1.*"
>>>>>>> 4c36116d
    },
    "autoload": {
        "files": [
            "registration.php"
        ],
        "psr-4": {
            "Magento\\Vault\\": ""
        }
    }
}
<|MERGE_RESOLUTION|>--- conflicted
+++ resolved
@@ -10,17 +10,6 @@
     },
     "version": "101.2.3",
     "require": {
-<<<<<<< HEAD
-        "php": "~7.4.0||~8.1.0",
-        "magento/framework": "*",
-        "magento/module-checkout": "*",
-        "magento/module-customer": "*",
-        "magento/module-payment": "*",
-        "magento/module-quote": "*",
-        "magento/module-sales": "*",
-        "magento/module-store": "*",
-        "magento/module-theme": "*"
-=======
         "php": "~7.3.0||~7.4.0",
         "magento/framework": "103.0.*",
         "magento/module-checkout": "100.4.*",
@@ -30,7 +19,6 @@
         "magento/module-sales": "103.0.*",
         "magento/module-store": "101.1.*",
         "magento/module-theme": "101.1.*"
->>>>>>> 4c36116d
     },
     "autoload": {
         "files": [
