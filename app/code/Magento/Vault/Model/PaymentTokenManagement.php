--- conflicted
+++ resolved
@@ -212,12 +212,9 @@
 
         if (!empty($tokenDuplicate)) {
             if ($token->getIsVisible() || $tokenDuplicate->getIsVisible()) {
-<<<<<<< HEAD
-=======
                 $token->setEntityId($tokenDuplicate->getEntityId());
                 $token->setIsVisible(true);
             } elseif ($token->getIsVisible() === $tokenDuplicate->getIsVisible()) {
->>>>>>> c3ac4502
                 $token->setEntityId($tokenDuplicate->getEntityId());
             } else {
                 $token->setPublicHash(
