<?xml version="1.0"?>
<!--
/**
 * Copyright © 2015 Magento. All rights reserved.
 * See COPYING.txt for license details.
 */
-->

<config xmlns:xsi="http://www.w3.org/2001/XMLSchema-instance" xsi:noNamespaceSchemaLocation="urn:magento:framework:ObjectManager/etc/config.xsd">
    <preference for="Magento\Vault\Model\VaultPaymentInterface" type="Magento\Vault\Model\Method\Vault"/>
    <preference for="Magento\Vault\Api\Data\PaymentTokenInterface" type="Magento\Vault\Model\PaymentToken"/>
    <preference for="Magento\Vault\Api\PaymentTokenRepositoryInterface" type="Magento\Vault\Model\PaymentTokenRepositoryProxy" />
    <preference for="Magento\Vault\Api\PaymentTokenManagementInterface" type="Magento\Vault\Model\PaymentTokenManagement" />
    <preference for="Magento\Vault\Api\Data\PaymentTokenSearchResultsInterface" type="Magento\Framework\Api\SearchResults" />
    <preference for="Magento\Vault\Model\Ui\TokenUiComponentInterface" type="Magento\Vault\Model\Ui\TokenUiComponent" />

    <type name="Magento\Sales\Api\Data\OrderPaymentInterface">
        <plugin name="PaymentVaultExtensionAttributeOperations" type="\Magento\Vault\Plugin\PaymentVaultAttributesLoad"/>
    </type>

    <!-- Configuration vault -->
    <virtualType name="VaultPaymentConfig" type="Magento\Payment\Gateway\Config\Config">
        <arguments>
            <argument name="methodCode" xsi:type="const">Magento\Vault\Model\VaultPaymentInterface::CODE</argument>
        </arguments>
    </virtualType>

    <!-- Payment Method configuration -->
    <type name="Magento\Vault\Model\Method\Vault">
        <arguments>
            <argument name="config" xsi:type="object">VaultPaymentConfig</argument>
            <argument name="valueHandlerPool" xsi:type="object">VaultPaymentValueHandlerPool</argument>
            <argument name="vaultProvider" xsi:type="object">Magento\Vault\Model\Method\NullPaymentProvider</argument>
        </arguments>
    </type>

    <type name="Magento\Vault\Model\PaymentTokenRepositoryProxy">
        <arguments>
<<<<<<< HEAD
            <argument name="nullRepository" xsi:type="object">Magento\Vault\Model\PaymentTokenNullRepository</argument>
=======
            <argument name="defaultRepository" xsi:type="object">Magento\Vault\Model\PaymentTokenRepository</argument>
>>>>>>> c3ac4502
            <argument name="config" xsi:type="object">VaultPaymentConfig</argument>
            <argument name="repositories" xsi:type="array"/>
        </arguments>
    </type>

    <virtualType name="VaultPaymentDefaultValueHandler" type="Magento\Payment\Gateway\Config\ConfigValueHandler">
        <arguments>
            <argument name="configInterface" xsi:type="object">VaultPaymentConfig</argument>
        </arguments>
    </virtualType>
    <type name="Magento\Vault\Gateway\Config\ActiveHandler">
        <arguments>
            <argument name="config" xsi:type="object">VaultPaymentConfig</argument>
        </arguments>
    </type>
    <virtualType name="VaultPaymentValueHandlerPool" type="Magento\Payment\Gateway\Config\ValueHandlerPool">
        <arguments>
            <argument name="handlers" xsi:type="array">
                <item name="default" xsi:type="string">VaultPaymentDefaultValueHandler</item>
                <item name="active" xsi:type="string">Magento\Vault\Gateway\Config\ActiveHandler</item>
            </argument>
        </arguments>
    </virtualType>
</config><|MERGE_RESOLUTION|>--- conflicted
+++ resolved
@@ -36,11 +36,7 @@
 
     <type name="Magento\Vault\Model\PaymentTokenRepositoryProxy">
         <arguments>
-<<<<<<< HEAD
-            <argument name="nullRepository" xsi:type="object">Magento\Vault\Model\PaymentTokenNullRepository</argument>
-=======
             <argument name="defaultRepository" xsi:type="object">Magento\Vault\Model\PaymentTokenRepository</argument>
->>>>>>> c3ac4502
             <argument name="config" xsi:type="object">VaultPaymentConfig</argument>
             <argument name="repositories" xsi:type="array"/>
         </arguments>
