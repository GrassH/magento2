<?xml version="1.0"?>
<!--
/**
 * Copyright © 2015 Magento. All rights reserved.
 * See COPYING.txt for license details.
 */
-->

<config xmlns:xsi="http://www.w3.org/2001/XMLSchema-instance" xsi:noNamespaceSchemaLocation="urn:magento:framework:ObjectManager/etc/config.xsd">
    <preference for="Magento\Vault\Model\VaultPaymentInterface" type="Magento\Vault\Model\Method\Vault"/>
    <preference for="Magento\Vault\Api\Data\PaymentTokenInterface" type="Magento\Vault\Model\PaymentToken"/>
    <preference for="Magento\Vault\Api\PaymentTokenRepositoryInterface" type="Magento\Vault\Model\PaymentTokenRepositoryProxy" />
    <preference for="Magento\Vault\Api\PaymentTokenManagementInterface" type="Magento\Vault\Model\PaymentTokenManagement" />
    <preference for="Magento\Vault\Api\Data\PaymentTokenSearchResultsInterface" type="Magento\Framework\Api\SearchResults" />
    <preference for="Magento\Vault\Model\Ui\TokenUiComponentInterface" type="Magento\Vault\Model\Ui\TokenUiComponent" />

    <type name="Magento\Sales\Api\Data\OrderPaymentInterface">
        <plugin name="PaymentVaultExtensionAttributeOperations" type="\Magento\Vault\Plugin\PaymentVaultAttributesLoad"/>
    </type>

    <!-- Configuration vault -->
    <virtualType name="VaultPaymentConfig" type="Magento\Payment\Gateway\Config\Config">
        <arguments>
            <argument name="methodCode" xsi:type="const">Magento\Vault\Model\VaultPaymentInterface::CODE</argument>
        </arguments>
    </virtualType>

    <!-- Payment Method configuration -->
    <type name="Magento\Vault\Model\Method\Vault">
        <arguments>
            <argument name="config" xsi:type="object">VaultPaymentConfig</argument>
            <argument name="valueHandlerPool" xsi:type="object">VaultPaymentValueHandlerPool</argument>
            <argument name="vaultProvider" xsi:type="object">Magento\Vault\Model\Method\NullPaymentProvider</argument>
        </arguments>
    </type>

    <type name="Magento\Vault\Model\PaymentTokenRepositoryProxy">
        <arguments>
            <argument name="defaultRepository" xsi:type="object">Magento\Vault\Model\PaymentTokenRepository</argument>
            <argument name="config" xsi:type="object">VaultPaymentConfig</argument>
            <argument name="repositories" xsi:type="array"/>
        </arguments>
    </type>

<<<<<<< HEAD
    <type name="Magento\Vault\Model\Ui\TokensConfigProvider">
        <arguments>
            <argument name="session" xsi:type="object">Magento\Customer\Model\Session</argument>
            <argument name="paymentTokenRepository" xsi:type="object">Magento\Vault\Model\PaymentTokenRepositoryProxy</argument>
        </arguments>
    </type>

=======
>>>>>>> 53a52ec2
    <virtualType name="VaultPaymentDefaultValueHandler" type="Magento\Payment\Gateway\Config\ConfigValueHandler">
        <arguments>
            <argument name="configInterface" xsi:type="object">VaultPaymentConfig</argument>
        </arguments>
    </virtualType>
    <type name="Magento\Vault\Gateway\Config\ActiveHandler">
        <arguments>
            <argument name="config" xsi:type="object">VaultPaymentConfig</argument>
        </arguments>
    </type>
    <virtualType name="VaultPaymentValueHandlerPool" type="Magento\Payment\Gateway\Config\ValueHandlerPool">
        <arguments>
            <argument name="handlers" xsi:type="array">
                <item name="default" xsi:type="string">VaultPaymentDefaultValueHandler</item>
                <item name="active" xsi:type="string">Magento\Vault\Gateway\Config\ActiveHandler</item>
            </argument>
        </arguments>
    </virtualType>
</config><|MERGE_RESOLUTION|>--- conflicted
+++ resolved
@@ -42,16 +42,6 @@
         </arguments>
     </type>
 
-<<<<<<< HEAD
-    <type name="Magento\Vault\Model\Ui\TokensConfigProvider">
-        <arguments>
-            <argument name="session" xsi:type="object">Magento\Customer\Model\Session</argument>
-            <argument name="paymentTokenRepository" xsi:type="object">Magento\Vault\Model\PaymentTokenRepositoryProxy</argument>
-        </arguments>
-    </type>
-
-=======
->>>>>>> 53a52ec2
     <virtualType name="VaultPaymentDefaultValueHandler" type="Magento\Payment\Gateway\Config\ConfigValueHandler">
         <arguments>
             <argument name="configInterface" xsi:type="object">VaultPaymentConfig</argument>
