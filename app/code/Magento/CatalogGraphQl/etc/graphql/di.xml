<?xml version="1.0"?>
<!--
/**
 * Copyright © Magento, Inc. All rights reserved.
 * See COPYING.txt for license details.
 */
-->
<config xmlns:xsi="http://www.w3.org/2001/XMLSchema-instance" xsi:noNamespaceSchemaLocation="urn:magento:framework:ObjectManager/etc/config.xsd">
    <preference for="Magento\Catalog\Model\Product\Option\Type\Date" type="Magento\CatalogGraphQl\Model\Product\Option\DateType" />
    <type name="Magento\CatalogGraphQl\Model\ProductInterfaceTypeResolverComposite">
        <arguments>
            <argument name="productTypeNameResolvers" xsi:type="array">
                <item name="catalog_type_resolver" xsi:type="object">Magento\CatalogGraphQl\Model\CatalogProductTypeResolver</item>
            </argument>
        </arguments>
    </type>
    <type name="Magento\CatalogGraphQl\Model\ProductLinkTypeResolverComposite">
        <arguments>
            <argument name="productLinksTypeNameResolvers" xsi:type="array">
                <item name="catalog_product_link_type_resolver" xsi:type="object">Magento\CatalogGraphQl\Model\ProductLinksTypeResolver</item>
            </argument>
        </arguments>
    </type>
    <type name="Magento\CatalogGraphQl\Model\LayerFilterItemTypeResolverComposite">
        <arguments>
            <argument name="typeResolvers" xsi:type="array">
                <item name="layer_filter_item" xsi:type="object">Magento\CatalogGraphQl\Model\LayerFilterItemTypeResolver</item>
            </argument>
        </arguments>
    </type>
    <type name="Magento\CatalogGraphQl\Model\AggregationOptionTypeResolverComposite">
        <arguments>
            <argument name="typeResolvers" xsi:type="array">
                <item name="aggregation_option" xsi:type="object">Magento\CatalogGraphQl\Model\AggregationOptionTypeResolver</item>
            </argument>
        </arguments>
    </type>
    <type name="Magento\Framework\GraphQl\Schema\Type\Entity\DefaultMapper">
        <arguments>
            <argument name="map" xsi:type="array">
                <item name="catalog_product" xsi:type="array">
                    <item name="product" xsi:type="string">ProductInterface</item>
                    <item name="simple" xsi:type="string">SimpleProduct</item>
                    <item name="virtual" xsi:type="string">VirtualProduct</item>
                </item>
                <item name="customizable_options" xsi:type="array">
                    <item name="field" xsi:type="string">CustomizableFieldOption</item>
                    <item name="date" xsi:type="string">CustomizableDateOption</item>
                    <item name="date_time" xsi:type="string">CustomizableDateOption</item>
                    <item name="time" xsi:type="string">CustomizableDateOption</item>
                    <item name="file" xsi:type="string">CustomizableFileOption</item>
                    <item name="area" xsi:type="string">CustomizableAreaOption</item>
                    <item name="drop_down" xsi:type="string">CustomizableDropDownOption</item>
                    <item name="multiple" xsi:type="string">CustomizableMultipleOption</item>
                    <item name="radio" xsi:type="string">CustomizableRadioOption</item>
                    <item name="checkbox" xsi:type="string">CustomizableCheckboxOption</item>
                </item>
                <item name="sort_attributes" xsi:type="array">
                    <item name="product_sort_attributes" xsi:type="string">ProductAttributeSortInput</item>
                </item>
                <item name="filter_attributes" xsi:type="array">
                    <item name="product_filter_attributes" xsi:type="string">ProductAttributeFilterInput</item>
                </item>
            </argument>
        </arguments>
    </type>
    <type name="Magento\CatalogGraphQl\Model\Layer\Context">
        <arguments>
            <argument name="collectionProvider" xsi:type="object">Magento\CatalogGraphQl\Model\Layer\CollectionProvider</argument>
            <argument name="stateKey" xsi:type="object">Magento\Catalog\Model\Layer\Category\StateKey</argument>
            <argument name="collectionFilter" xsi:type="object">Magento\Catalog\Model\Layer\Category\CollectionFilter</argument>
        </arguments>
    </type>
    <type name="Magento\Catalog\Model\Layer\Search">
        <arguments>
            <argument name="context" xsi:type="object">Magento\CatalogGraphQl\Model\Layer\Context</argument>
        </arguments>
    </type>
    <type name="Magento\CatalogGraphQl\Model\Layer\CollectionProvider">
        <arguments>
            <argument name="collectionProcessor" xsi:type="object">Magento\Catalog\Model\Api\SearchCriteria\ProductCollectionProcessor</argument>
        </arguments>
    </type>
    <virtualType name="Magento\Catalog\Model\Api\SearchCriteria\CollectionProcessor\ProductFilterProcessor" type="Magento\Eav\Model\Api\SearchCriteria\CollectionProcessor\FilterProcessor">
        <arguments>
            <argument name="customFilters" xsi:type="array">
                <item name="price" xsi:type="object">Magento\Catalog\Model\Api\SearchCriteria\CollectionProcessor\FilterProcessor\ProductPriceFilter</item>
                <item name="min_price" xsi:type="object">Magento\Catalog\Model\Api\SearchCriteria\CollectionProcessor\FilterProcessor\ProductPriceFilter</item>
                <item name="max_price" xsi:type="object">Magento\Catalog\Model\Api\SearchCriteria\CollectionProcessor\FilterProcessor\ProductPriceFilter</item>
                <item name="category_id" xsi:type="object">Magento\CatalogGraphQl\Model\Resolver\Products\SearchCriteria\CollectionProcessor\FilterProcessor\CategoryFilter</item>
            </argument>
        </arguments>
    </virtualType>
    <preference for="Magento\Framework\Search\Adapter\Mysql\Query\Builder\Match"
                type="Magento\CatalogGraphQl\Model\Search\Adapter\Mysql\Query\Builder\Match" />
    <type name="Magento\StoreGraphQl\Model\Resolver\Store\StoreConfigDataProvider">
        <arguments>
            <argument name="extendedConfigData" xsi:type="array">
                <item name="product_url_suffix" xsi:type="string">catalog/seo/product_url_suffix</item>
                <item name="category_url_suffix" xsi:type="string">catalog/seo/category_url_suffix</item>
                <item name="title_separator" xsi:type="string">catalog/seo/title_separator</item>
                <item name="list_mode" xsi:type="string">catalog/frontend/list_mode</item>
                <item name="grid_per_page_values" xsi:type="string">catalog/frontend/grid_per_page_values</item>
                <item name="list_per_page_values" xsi:type="string">catalog/frontend/list_per_page_values</item>
                <item name="grid_per_page" xsi:type="string">catalog/frontend/grid_per_page</item>
                <item name="list_per_page" xsi:type="string">catalog/frontend/list_per_page</item>
                <item name="catalog_default_sort_by" xsi:type="string">catalog/frontend/default_sort_by</item>
            </argument>
        </arguments>
    </type>

    <type name="Magento\CatalogGraphQl\DataProvider\Product\LayeredNavigation\LayerBuilder">
        <arguments>
            <argument name="builders" xsi:type="array">
                <item name="price_bucket" xsi:type="object">Magento\CatalogGraphQl\DataProvider\Product\LayeredNavigation\Builder\Price</item>
                <item name="category_bucket" xsi:type="object">Magento\CatalogGraphQl\DataProvider\Product\LayeredNavigation\Builder\Category</item>
                <item name="attribute_bucket" xsi:type="object">Magento\CatalogGraphQl\DataProvider\Product\LayeredNavigation\Builder\Attribute</item>
            </argument>
        </arguments>
    </type>


    <type name="Magento\CatalogGraphQl\Model\Resolver\Product\Price\ProviderPool">
        <arguments>
            <argument name="providers" xsi:type="array">
                <item name="default" xsi:type="object">Magento\CatalogGraphQl\Model\Resolver\Product\Price\Provider</item>
            </argument>
        </arguments>
    </type>

    <type name="Magento\CatalogGraphQl\Model\Resolver\Products\DataProvider\Product\CollectionProcessor\AttributeProcessor">
        <arguments>
            <argument name="fieldToAttributeMap" xsi:type="array">
                <item name="price_range" xsi:type="array">
                    <item name="price" xsi:type="string">price</item>
                </item>
            </argument>
        </arguments>
    </type>

<<<<<<< HEAD
    <type name="Magento\CatalogGraphQl\Model\Config\CategoryAttributeReader">
        <arguments>
            <argument name="categoryAttributeResolvers" xsi:type="array">
                <item name="image" xsi:type="string">Magento\CatalogGraphQl\Model\Resolver\Category\Image</item>
            </argument>
        </arguments>
=======
    <type name="Magento\Catalog\Block\Product\ImageFactory">
        <plugin name="designLoader" type="Magento\CatalogGraphQl\Plugin\DesignLoader" />
>>>>>>> abbfa03e
    </type>
</config><|MERGE_RESOLUTION|>--- conflicted
+++ resolved
@@ -138,16 +138,15 @@
         </arguments>
     </type>
 
-<<<<<<< HEAD
+    <type name="Magento\Catalog\Block\Product\ImageFactory">
+        <plugin name="designLoader" type="Magento\CatalogGraphQl\Plugin\DesignLoader" />
+    </type>
+
     <type name="Magento\CatalogGraphQl\Model\Config\CategoryAttributeReader">
         <arguments>
             <argument name="categoryAttributeResolvers" xsi:type="array">
                 <item name="image" xsi:type="string">Magento\CatalogGraphQl\Model\Resolver\Category\Image</item>
             </argument>
         </arguments>
-=======
-    <type name="Magento\Catalog\Block\Product\ImageFactory">
-        <plugin name="designLoader" type="Magento\CatalogGraphQl\Plugin\DesignLoader" />
->>>>>>> abbfa03e
     </type>
 </config>