--- conflicted
+++ resolved
@@ -80,8 +80,6 @@
     </virtualType>
     <preference for="Magento\Framework\Search\Adapter\Mysql\Query\Builder\Match"
                 type="Magento\CatalogGraphQl\Model\Search\Adapter\Mysql\Query\Builder\Match" />
-<<<<<<< HEAD
-=======
     <type name="Magento\StoreGraphQl\Model\Resolver\Store\StoreConfigDataProvider">
         <arguments>
             <argument name="extendedConfigData" xsi:type="array">
@@ -97,5 +95,4 @@
             </argument>
         </arguments>
     </type>
->>>>>>> f85e6644
 </config>