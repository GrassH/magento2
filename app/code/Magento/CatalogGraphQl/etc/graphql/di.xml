<?xml version="1.0"?>
<!--
/**
 * Copyright © Magento, Inc. All rights reserved.
 * See COPYING.txt for license details.
 */
-->
<config xmlns:xsi="http://www.w3.org/2001/XMLSchema-instance" xsi:noNamespaceSchemaLocation="urn:magento:framework:ObjectManager/etc/config.xsd">
    <type name="Magento\CatalogGraphQl\Model\ProductInterfaceTypeResolverComposite">
        <arguments>
            <argument name="productTypeNameResolvers" xsi:type="array">
                <item name="catalog_type_resolver" xsi:type="object">Magento\CatalogGraphQl\Model\CatalogProductTypeResolver</item>
            </argument>
        </arguments>
    </type>
    <type name="Magento\CatalogGraphQl\Model\ProductLinkTypeResolverComposite">
        <arguments>
            <argument name="productLinksTypeNameResolvers" xsi:type="array">
                <item name="catalog_product_link_type_resolver" xsi:type="object">Magento\CatalogGraphQl\Model\ProductLinksTypeResolver</item>
            </argument>
        </arguments>
    </type>
    <type name="Magento\CatalogGraphQl\Model\LayerFilterItemTypeResolverComposite">
        <arguments>
            <argument name="typeResolvers" xsi:type="array">
                <item name="layer_filter_item" xsi:type="object">Magento\CatalogGraphQl\Model\LayerFilterItemTypeResolver</item>
            </argument>
        </arguments>
    </type>
    <type name="Magento\Framework\GraphQl\Schema\Type\Entity\DefaultMapper">
        <arguments>
            <argument name="map" xsi:type="array">
                <item name="catalog_product" xsi:type="array">
                    <item name="product" xsi:type="string">ProductInterface</item>
                    <item name="simple" xsi:type="string">SimpleProduct</item>
                    <item name="virtual" xsi:type="string">VirtualProduct</item>
                </item>
                <item name="customizable_options" xsi:type="array">
                    <item name="field" xsi:type="string">CustomizableFieldOption</item>
                    <item name="date_time" xsi:type="string">CustomizableDateOption</item>
                    <item name="file" xsi:type="string">CustomizableFileOption</item>
                    <item name="area" xsi:type="string">CustomizableAreaOption</item>
                    <item name="drop_down" xsi:type="string">CustomizableDropDownOption</item>
                    <item name="radio" xsi:type="string">CustomizableRadioOption</item>
                </item>
            </argument>
        </arguments>
    </type>
<<<<<<< HEAD
    <type name="Magento\CatalogGraphQl\Model\Layer\Context">
        <arguments>
            <argument name="collectionProvider" xsi:type="object">Magento\CatalogGraphQl\Model\Layer\CollectionProvider</argument>
            <argument name="stateKey" xsi:type="object">Magento\Catalog\Model\Layer\Category\StateKey</argument>
            <argument name="collectionFilter" xsi:type="object">Magento\Catalog\Model\Layer\Category\CollectionFilter</argument>
        </arguments>
    </type>
    <type name="Magento\Catalog\Model\Layer\Search">
        <arguments>
            <argument name="context" xsi:type="object">Magento\CatalogGraphQl\Model\Layer\Context</argument>
        </arguments>
    </type>
    <type name="Magento\CatalogGraphQl\Model\Layer\CollectionProvider">
        <arguments>
            <argument name="collectionProcessor" xsi:type="object">Magento\Catalog\Model\Api\SearchCriteria\ProductCollectionProcessor</argument>
        </arguments>
    </type>
=======
    <virtualType name="Magento\Catalog\Model\Api\SearchCriteria\CollectionProcessor\ProductFilterProcessor" type="Magento\Eav\Model\Api\SearchCriteria\CollectionProcessor\FilterProcessor">
        <arguments>
            <argument name="customFilters" xsi:type="array">
                <item name="price" xsi:type="object">Magento\Catalog\Model\Api\SearchCriteria\CollectionProcessor\FilterProcessor\ProductPriceFilter</item>
                <item name="min_price" xsi:type="object">Magento\Catalog\Model\Api\SearchCriteria\CollectionProcessor\FilterProcessor\ProductPriceFilter</item>
                <item name="max_price" xsi:type="object">Magento\Catalog\Model\Api\SearchCriteria\CollectionProcessor\FilterProcessor\ProductPriceFilter</item>
                <item name="category_ids" xsi:type="object">Magento\Catalog\Model\Api\SearchCriteria\CollectionProcessor\FilterProcessor\ProductCategoryFilter</item>
            </argument>
        </arguments>
    </virtualType>
>>>>>>> a73199d4
</config><|MERGE_RESOLUTION|>--- conflicted
+++ resolved
@@ -46,7 +46,6 @@
             </argument>
         </arguments>
     </type>
-<<<<<<< HEAD
     <type name="Magento\CatalogGraphQl\Model\Layer\Context">
         <arguments>
             <argument name="collectionProvider" xsi:type="object">Magento\CatalogGraphQl\Model\Layer\CollectionProvider</argument>
@@ -64,7 +63,6 @@
             <argument name="collectionProcessor" xsi:type="object">Magento\Catalog\Model\Api\SearchCriteria\ProductCollectionProcessor</argument>
         </arguments>
     </type>
-=======
     <virtualType name="Magento\Catalog\Model\Api\SearchCriteria\CollectionProcessor\ProductFilterProcessor" type="Magento\Eav\Model\Api\SearchCriteria\CollectionProcessor\FilterProcessor">
         <arguments>
             <argument name="customFilters" xsi:type="array">
@@ -75,5 +73,4 @@
             </argument>
         </arguments>
     </virtualType>
->>>>>>> a73199d4
 </config>