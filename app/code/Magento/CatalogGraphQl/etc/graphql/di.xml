--- conflicted
+++ resolved
@@ -20,7 +20,6 @@
             </argument>
         </arguments>
     </type>
-<<<<<<< HEAD
     <type name="Magento\CatalogGraphQl\Model\LayerFilterItemTypeResolverComposite">
         <arguments>
             <argument name="typeResolvers" xsi:type="array">
@@ -28,10 +27,7 @@
             </argument>
         </arguments>
     </type>
-    <type name="Magento\Framework\GraphQl\Type\Entity\DefaultMapper">
-=======
     <type name="Magento\Framework\GraphQl\Schema\Type\Entity\DefaultMapper">
->>>>>>> b70e6058
         <arguments>
             <argument name="map" xsi:type="array">
                 <item name="catalog_product" xsi:type="array">
