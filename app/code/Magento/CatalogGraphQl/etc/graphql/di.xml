--- conflicted
+++ resolved
@@ -78,7 +78,6 @@
             </argument>
         </arguments>
     </virtualType>
-<<<<<<< HEAD
     <virtualType name="Magento\CatalogGraphQl\Model\Resolver\Products\DataProvider\Related\CrossSellDataProvider" type="Magento\CatalogGraphQl\Model\Resolver\Products\DataProvider\Related\RelatedDataProvider">
         <arguments>
             <argument name="linkType" xsi:type="const">Magento\Catalog\Model\Product\Link::LINK_TYPE_CROSSSELL</argument>
@@ -101,8 +100,6 @@
             <argument name="dataProvider" xsi:type="object">Magento\CatalogGraphQl\Model\Resolver\Products\DataProvider\Related\UpSellDataProvider</argument>
         </arguments>
     </type>
-=======
     <preference for="Magento\Framework\Search\Adapter\Mysql\Query\Builder\Match"
                 type="Magento\CatalogGraphQl\Model\Search\Adapter\Mysql\Query\Builder\Match" />
->>>>>>> c56341cc
 </config>