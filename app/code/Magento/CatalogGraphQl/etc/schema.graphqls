--- conflicted
+++ resolved
@@ -79,17 +79,6 @@
     linked_product_type: String @doc(description: "The type of linked product (simple, virtual, bundle, downloadable, grouped, configurable).")
     position: Int @doc(description: "The position within the list of product links.")
 }
-
-<<<<<<< HEAD
-type ProductTierPrices @doc(description: "ProductTierPrices is deprecated and has been replaced by TierPrice. The ProductTierPrices object defines a tier price, which is a quantity discount offered to a specific customer group.") {
-    customer_group_id: String @deprecated(reason: "customer_group_id is not relevant for storefront.") @doc(description: "The ID of the customer group.")
-    qty: Float @deprecated(reason: "ProductTierPrices is deprecated, use TierPrice.quantity.") @doc(description: "The number of items that must be purchased to qualify for tier pricing.")
-    value: Float @deprecated(reason: "ProductTierPrices is deprecated. Use TierPrice.final_price") @doc(description: "The price of the fixed price item.")
-    percentage_value: Float @decprected(reason: "ProductTierPrices is deprecated. Use TierPrice.discount.") @doc(description: "The percentage discount of the item.")
-    website_id: Float @deprecated(reason: "website_id is not relevant for storefront.") @doc(description: "The ID assigned to the website.")
-}
-=======
->>>>>>> ae111cc5
 
 interface ProductInterface @typeResolver(class: "Magento\\CatalogGraphQl\\Model\\ProductInterfaceTypeResolverComposite") @doc(description: "The ProductInterface contains attributes that are common to all types of products. Note that descriptions may not be available for custom and EAV attributes.") {
     id: Int @doc(description: "The ID number assigned to the product.") @resolver(class: "Magento\\CatalogGraphQl\\Model\\Resolver\\Product\\EntityIdToId")
@@ -118,14 +107,8 @@
     websites: [Website] @doc(description: "An array of websites in which the product is available.") @resolver(class: "Magento\\CatalogGraphQl\\Model\\Resolver\\Product\\Websites")
     product_links: [ProductLinksInterface] @doc(description: "An array of ProductLinks objects.") @resolver(class: "Magento\\CatalogGraphQl\\Model\\Resolver\\Product\\ProductLinks")
     media_gallery_entries: [MediaGalleryEntry] @deprecated(reason: "Use product's `media_gallery` instead") @doc(description: "An array of MediaGalleryEntry objects.") @resolver(class: "Magento\\CatalogGraphQl\\Model\\Resolver\\Product\\MediaGalleryEntries")
-<<<<<<< HEAD
-    tier_prices: [ProductTierPrices] @deprecated(reason: "Use price_tiers for product tier price information.") @doc(description: "An array of ProductTierPrices objects.") @resolver(class: "Magento\\CatalogGraphQl\\Model\\Resolver\\Product\\TierPrices")
     price: ProductPrices @deprecated(reason: "Use price_range for product price information.") @doc(description: "A ProductPrices object, indicating the price of an item.") @resolver(class: "Magento\\CatalogGraphQl\\Model\\Resolver\\Product\\Price")
     price_range: PriceRange! @doc(description: "A PriceRange object, indicating the range of prices for the product") @resolver(class: "Magento\\CatalogGraphQl\\Model\\Resolver\\Product\\PriceRange")
-    price_tiers: [TierPrice] @doc(description: "An array of TierPrice objects.")
-=======
-    price: ProductPrices @doc(description: "A ProductPrices object, indicating the price of an item.") @resolver(class: "Magento\\CatalogGraphQl\\Model\\Resolver\\Product\\Price")
->>>>>>> ae111cc5
     gift_message_available: String @doc(description: "Indicates whether a gift message is available.")
     manufacturer: Int @doc(description: "A number representing the product's manufacturer.")
     categories: [CategoryInterface] @doc(description: "The categories assigned to a product.") @resolver(class: "Magento\\CatalogGraphQl\\Model\\Resolver\\Categories") @cache(cacheIdentity: "Magento\\CatalogGraphQl\\Model\\Resolver\\Category\\CategoriesIdentity")
