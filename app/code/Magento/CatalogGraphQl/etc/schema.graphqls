--- conflicted
+++ resolved
@@ -14,182 +14,6 @@
         id: Int @doc(description: "Id of the category")
     ): CategoryTree
     @resolver(class: "Magento\\CatalogGraphQl\\Model\\Resolver\\CategoryTree") @doc(description: "The category query searches for categories that match the criteria specified in the search and filter attributes") @cache(cacheTag: "cat_c", cacheIdentity: "Magento\\CatalogGraphQl\\Model\\Resolver\\Category\\CategoryTreeIdentity")
-<<<<<<< HEAD
-}
-
-enum CurrencyEnum @doc(description: "The list of available currency codes") {
-    AFN
-    ALL
-    AZN
-    DZD
-    AOA
-    ARS
-    AMD
-    AWG
-    AUD
-    BSD
-    BHD
-    BDT
-    BBD
-    BYR
-    BZD
-    BMD
-    BTN
-    BOB
-    BAM
-    BWP
-    BRL
-    GBP
-    BND
-    BGN
-    BUK
-    BIF
-    KHR
-    CAD
-    CVE
-    CZK
-    KYD
-    GQE
-    CLP
-    CNY
-    COP
-    KMF
-    CDF
-    CRC
-    HRK
-    CUP
-    DKK
-    DJF
-    DOP
-    XCD
-    EGP
-    SVC
-    ERN
-    EEK
-    ETB
-    EUR
-    FKP
-    FJD
-    GMD
-    GEK
-    GEL
-    GHS
-    GIP
-    GTQ
-    GNF
-    GYD
-    HTG
-    HNL
-    HKD
-    HUF
-    ISK
-    INR
-    IDR
-    IRR
-    IQD
-    ILS
-    JMD
-    JPY
-    JOD
-    KZT
-    KES
-    KWD
-    KGS
-    LAK
-    LVL
-    LBP
-    LSL
-    LRD
-    LYD
-    LTL
-    MOP
-    MKD
-    MGA
-    MWK
-    MYR
-    MVR
-    LSM
-    MRO
-    MUR
-    MXN
-    MDL
-    MNT
-    MAD
-    MZN
-    MMK
-    NAD
-    NPR
-    ANG
-    YTL
-    NZD
-    NIC
-    NGN
-    KPW
-    NOK
-    OMR
-    PKR
-    PAB
-    PGK
-    PYG
-    PEN
-    PHP
-    PLN
-    QAR
-    RHD
-    RON
-    RUB
-    RWF
-    SHP
-    STD
-    SAR
-    RSD
-    SCR
-    SLL
-    SGD
-    SKK
-    SBD
-    SOS
-    ZAR
-    KRW
-    LKR
-    SDG
-    SRD
-    SZL
-    SEK
-    CHF
-    SYP
-    TWD
-    TJS
-    TZS
-    THB
-    TOP
-    TTD
-    TND
-    TMM
-    USD
-    UGX
-    UAH
-    AED
-    UYU
-    UZS
-    VUV
-    VEB
-    VEF
-    VND
-    CHE
-    CHW
-    XOF
-    WST
-    YER
-    ZMK
-    ZWD
-    TRY
-    AZM
-    ROL
-    TRL
-    XPF
-=======
->>>>>>> 245782ef
 }
 
 type Price @doc(description: "The Price object defines the price of a product as well as any tax-related adjustments.") {
