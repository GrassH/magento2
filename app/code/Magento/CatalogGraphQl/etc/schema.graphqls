--- conflicted
+++ resolved
@@ -478,15 +478,11 @@
     position: Int @doc(description: "The relative position of the attribute in a layered navigation block.")
 }
 
-<<<<<<< HEAD
-interface AggregationOptionInterface @typeResolver(class: "Magento\\CatalogGraphQl\\Model\\AggregationOptionTypeResolverComposite") @doc(description: "Defines aggregation option fields.") {
-=======
 type SearchSuggestion @doc(description: "A string that contains search suggestion") {
     search: String! @doc(description: "The search suggestion of existing product.")
 }
 
-interface AggregationOptionInterface @typeResolver(class: "Magento\\CatalogGraphQl\\Model\\AggregationOptionTypeResolverComposite") {
->>>>>>> ac88ad9d
+interface AggregationOptionInterface @typeResolver(class: "Magento\\CatalogGraphQl\\Model\\AggregationOptionTypeResolverComposite") @doc(description: "Defines aggregation option fields.") {
     count: Int @doc(description: "The number of items that match the aggregation option.")
     label: String @doc(description: "The display label for an aggregation option.")
     value: String! @doc(description: "The internal ID that represents the value of the option.")
