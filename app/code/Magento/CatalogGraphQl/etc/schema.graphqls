--- conflicted
+++ resolved
@@ -41,21 +41,13 @@
     DYNAMIC
 }
 
-<<<<<<< HEAD
-type ProductPrices @deprecated(reason: "Use PriceRange instead.") @doc(description: "The ProductPrices object contains the regular price of an item, as well as its minimum and maximum prices. Only composite products, which include bundle, configurable, and grouped products, can contain a minimum and maximum price.") {
-=======
 type ProductPrices @doc(description: "ProductPrices is deprecated, replaced by PriceRange. The ProductPrices object contains the regular price of an item, as well as its minimum and maximum prices. Only composite products, which include bundle, configurable, and grouped products, can contain a minimum and maximum price.") {
->>>>>>> f9c4705c
     minimalPrice: Price @deprecated(reason: "Use PriceRange.minimum_price.") @doc(description: "The lowest possible final price for all the options defined within a composite product. If you are specifying a price range, this would be the from value.")
     maximalPrice: Price @deprecated(reason: "Use PriceRange.maximum_price.") @doc(description: "The highest possible final price for all the options defined within a composite product. If you are specifying a price range, this would be the to value.")
     regularPrice: Price @deprecated(reason: "Use regular_price from PriceRange.minimum_price or PriceRange.maximum_price.") @doc(description: "The base price of a product.")
 }
 
-<<<<<<< HEAD
-type PriceRange @doc(description: "Price range for a product. If the product only has a single price minimum and maximum price will be the same."){
-=======
 type PriceRange @doc(description: "Price range for a product. If the product has a single price, the minimum and maximum price will be the same."){
->>>>>>> f9c4705c
     minimum_price: ProductPrice! @doc(description: "The lowest possible price for the product.")
     maximum_price: ProductPrice @doc(description: "The highest possible price for the product.")
 }
@@ -66,15 +58,9 @@
     discount: ProductDiscount @doc(description: "The price discount. Represents the difference between the regular and final price.")
 }
 
-<<<<<<< HEAD
-type ProductDiscount @doc(description: "Price discount applied to a product.") {
-    percent_off: Float @doc(description: "The discount expressed a percent value.")
-    amount_off: Float @doc(description: "The discount expressed an absolute value.")
-=======
 type ProductDiscount @doc(description: "A discount applied to a product price.") {
     percent_off: Float @doc(description: "The discount expressed a percentage.")
     amount_off: Float @doc(description: "The actual value of the discount.")
->>>>>>> f9c4705c
 }
 
 type ProductLinks implements ProductLinksInterface @doc(description: "ProductLinks is an implementation of ProductLinksInterface.") {
