# Copyright © Magento, Inc. All rights reserved.
# See COPYING.txt for license details.

type Query {
    products (
        search: String @doc(description: "One or more keywords to use in a full-text search."),
        filter: ProductAttributeFilterInput @doc(description: "The product attributes to search for and return."),
        pageSize: Int = 20 @doc(description: "The maximum number of results to return at once. The default value is 20."),
        currentPage: Int = 1 @doc(description: "The page of results to return. The default value is 1."),
        sort: ProductAttributeSortInput @doc(description: "Specifies which attributes to sort on, and whether to return the results in ascending or descending order.")
    ): Products
    @resolver(class: "Magento\\CatalogGraphQl\\Model\\Resolver\\Products") @doc(description: "Search for products that match the criteria specified in the `search` and `filter` attributes.") @cache(cacheIdentity: "Magento\\CatalogGraphQl\\Model\\Resolver\\Product\\Identity")
    category (
     id: Int @doc(description: "The category ID to use as the root of the search.")
    ): CategoryTree
    @resolver(class: "Magento\\CatalogGraphQl\\Model\\Resolver\\CategoryTree") @doc(description: "Search for categories that match the criteria specified in the `search` and `filter` attributes.") @deprecated(reason: "Use `categoryList` instead.") @cache(cacheIdentity: "Magento\\CatalogGraphQl\\Model\\Resolver\\Category\\CategoryTreeIdentity")
    categoryList(
        filters: CategoryFilterInput @doc(description: "Identifies which Category filter inputs to search for and return.")
    ): [CategoryTree] @doc(description: "Return an array of categories based on the specified filters.") @resolver(class: "Magento\\CatalogGraphQl\\Model\\Resolver\\CategoryList") @cache(cacheIdentity: "Magento\\CatalogGraphQl\\Model\\Resolver\\Category\\CategoriesIdentity")
    categories (
        filters: CategoryFilterInput @doc(description: "Identifies which Category filter inputs to search for and return.")
        pageSize: Int = 20 @doc(description: "Specifies the maximum number of results to return at once. The default value is 20.")
        currentPage: Int = 1 @doc(description: "Specifies which page of results to return. The default value is 1.")
    ): CategoryResult @resolver(class: "Magento\\CatalogGraphQl\\Model\\Resolver\\CategoriesQuery") @cache(cacheIdentity: "Magento\\CatalogGraphQl\\Model\\Resolver\\Category\\CategoriesIdentity") @doc(description: "Return a list of categories that match the specified filter.")
}

type Price @doc(description: "Deprecated. Use `ProductPrice` instead. Defines the price of a product as well as any tax-related adjustments.") {
    amount: Money @deprecated(reason: "Use `ProductPrice` instead.") @doc(description: "The price of a product plus a three-letter currency code.")
    adjustments: [PriceAdjustment] @deprecated(reason: "Use `ProductPrice` instead.") @doc(description: "An array that provides information about tax, weee, or weee_tax adjustments.")
}

type PriceAdjustment @doc(description: "Deprecated. Taxes will be included or excluded in the price. Defines the amount of money to apply as an adjustment, the type of adjustment to apply, and whether the item is included or excluded from the adjustment.") {
    amount: Money @doc(description: "The amount of the price adjustment and its currency code.")
    code: PriceAdjustmentCodesEnum @deprecated(reason: "`PriceAdjustment` is deprecated.") @doc(description: "Indicates whether the adjustment involves tax, weee, or weee_tax.")
    description: PriceAdjustmentDescriptionEnum @deprecated(reason: "`PriceAdjustment` is deprecated.") @doc(description: "Indicates whether the entity described by the code attribute is included or excluded from the adjustment.")
}

enum PriceAdjustmentCodesEnum @doc(description: "`PriceAdjustment.code` is deprecated.") {
}

enum PriceAdjustmentDescriptionEnum @doc(description: "`PriceAdjustmentDescriptionEnum` is deprecated. States whether a price adjustment is included or excluded.") {
    INCLUDED
    EXCLUDED
}

enum PriceTypeEnum @doc(description: "Defines the price type.") {
    FIXED
    PERCENT
    DYNAMIC
}

enum CustomizableDateTypeEnum @doc(description: "Defines the customizable date type.") {
    DATE
    DATE_TIME
    TIME
}

type ProductPrices @doc(description: "Deprecated. Use `PriceRange` instead. Contains the regular price of an item, as well as its minimum and maximum prices. Only composite products, which include bundle, configurable, and grouped products, can contain a minimum and maximum price.") {
    minimalPrice: Price @deprecated(reason: "Use `PriceRange.minimum_price` instead.") @doc(description: "The lowest possible final price for all the options defined within a composite product. If you are specifying a price range, this would be the `from` value.")
    maximalPrice: Price @deprecated(reason: "Use `PriceRange.maximum_price` instead.") @doc(description: "The highest possible final price for all the options defined within a composite product. If you are specifying a price range, this would be the `to` value.")
    regularPrice: Price @deprecated(reason: "Use `regular_price` from `PriceRange.minimum_price` or `PriceRange.maximum_price` instead.") @doc(description: "The base price of a product.")
}

type PriceRange @doc(description: "Contains the price range for a product. If the product has a single price, the minimum and maximum price will be the same."){
    minimum_price: ProductPrice! @doc(description: "The lowest possible price for the product.")
    maximum_price: ProductPrice @doc(description: "The highest possible price for the product.")
}

type ProductPrice @doc(description: "Represents a product price.") {
    regular_price: Money! @doc(description: "The regular price of the product.")
    final_price: Money! @doc(description: "The final price of the product after applying discounts.")
    discount: ProductDiscount @doc(description: "The price discount. Represents the difference between the regular and final price.")
}

type ProductDiscount @doc(description: "Contains the discount applied to a product price.") {
    percent_off: Float @doc(description: "The discount expressed a percentage.")
    amount_off: Float @doc(description: "The actual value of the discount.")
}

type ProductLinks implements ProductLinksInterface @doc(description: "An implementation of `ProductLinksInterface`.") {
}

interface ProductLinksInterface @typeResolver(class: "Magento\\CatalogGraphQl\\Model\\ProductLinkTypeResolverComposite") @doc(description:"Contains information about linked products, including the link type and product type of each item.") {
    sku: String @doc(description: "The identifier of the linked product.")
    link_type: String @doc(description: "One of related, associated, upsell, or crosssell.")
    linked_product_sku: String @doc(description: "The SKU of the linked product.")
    linked_product_type: String @doc(description: "The type of linked product (simple, virtual, bundle, downloadable, grouped, configurable).")
    position: Int @doc(description: "The position within the list of product links.")
}

interface ProductInterface @typeResolver(class: "Magento\\CatalogGraphQl\\Model\\ProductInterfaceTypeResolverComposite") @doc(description: "Contains fields that are common to all types of products.") {
    id: Int @deprecated(reason: "Use the `uid` field instead.") @doc(description: "The ID number assigned to the product.") @resolver(class: "Magento\\CatalogGraphQl\\Model\\Resolver\\Product\\EntityIdToId")
    uid: ID! @doc(description: "The unique ID for a `ProductInterface` object.") @resolver(class: "Magento\\CatalogGraphQl\\Model\\Resolver\\Product\\EntityIdToUid")
    name: String @doc(description: "The product name. Customers use this name to identify the product.")
    sku: String @doc(description: "A number or code assigned to a product to identify the product, options, price, and manufacturer.")
    description: ComplexTextValue @doc(description: "Detailed information about the product. The value can include simple HTML tags.") @resolver(class: "\\Magento\\CatalogGraphQl\\Model\\Resolver\\Product\\ProductComplexTextAttribute")
    short_description: ComplexTextValue @doc(description: "A short description of the product. Its use depends on the theme.") @resolver(class: "\\Magento\\CatalogGraphQl\\Model\\Resolver\\Product\\ProductComplexTextAttribute")
    special_price: Float @doc(description: "The discounted price of the product.") @resolver(class: "Magento\\CatalogGraphQl\\Model\\Resolver\\Product\\SpecialPrice")
    special_from_date: String @deprecated(reason: "The field should not be used on the storefront.") @doc(description: "The beginning date that a product has a special price.")
    special_to_date: String @doc(description: "The end date for a product with a special price.")
    attribute_set_id: Int @deprecated(reason: "The field should not be used on the storefront.") @doc(description: "The attribute set assigned to the product.")
    meta_title: String @doc(description: "A string that is displayed in the title bar and tab of the browser and in search results lists.")
    meta_keyword: String @doc(description: "A comma-separated list of keywords that are visible only to search engines.")
    meta_description: String @doc(description: "A brief overview of the product for search results listings, maximum 255 characters.")
    image: ProductImage @doc(description: "The relative path to the main image on the product page.") @resolver(class: "Magento\\CatalogGraphQl\\Model\\Resolver\\Product\\ProductImage")
    small_image: ProductImage @doc(description: "The relative path to the small image, which is used on catalog pages.") @resolver(class: "Magento\\CatalogGraphQl\\Model\\Resolver\\Product\\ProductImage")
    thumbnail: ProductImage @doc(description: "The relative path to the product's thumbnail image.") @resolver(class: "Magento\\CatalogGraphQl\\Model\\Resolver\\Product\\ProductImage")
    new_from_date: String @deprecated(reason: "The field should not be used on the storefront.") @doc(description: "The beginning date for new product listings, and determines if the product is featured as a new product.") @resolver(class: "Magento\\CatalogGraphQl\\Model\\Resolver\\Product\\NewFromTo")
    new_to_date: String @deprecated(reason: "The field should not be used on the storefront.") @doc(description: "The end date for new product listings.") @resolver(class: "Magento\\CatalogGraphQl\\Model\\Resolver\\Product\\NewFromTo")
    tier_price: Float @deprecated(reason: "Use `price_tiers` for product tier price information.") @doc(description: "The price when tier pricing is in effect and the items purchased threshold has been reached.")
    options_container: String @doc(description: "If the product has multiple options, determines where they appear on the product page.")
    created_at: String @deprecated(reason: "The field should not be used on the storefront.") @doc(description: "Timestamp indicating when the product was created.")
    updated_at: String @deprecated(reason: "The field should not be used on the storefront.") @doc(description: "Timestamp indicating when the product was updated.")
    country_of_manufacture: String @doc(description: "The product's country of origin.")
    type_id: String @doc(description: "One of simple, virtual, bundle, downloadable, grouped, or configurable.") @deprecated(reason: "Use `__typename` instead.")
    websites: [Website] @doc(description: "An array of websites in which the product is available.") @deprecated(reason: "The field should not be used on the storefront.") @resolver(class: "Magento\\CatalogGraphQl\\Model\\Resolver\\Product\\Websites")
    product_links: [ProductLinksInterface] @doc(description: "An array of `ProductLinks` objects.") @resolver(class: "Magento\\CatalogGraphQl\\Model\\Resolver\\Product\\BatchProductLinks")
    media_gallery_entries: [MediaGalleryEntry] @deprecated(reason: "Use `media_gallery` instead.") @doc(description: "An array of MediaGalleryEntry objects.") @resolver(class: "Magento\\CatalogGraphQl\\Model\\Resolver\\Product\\MediaGalleryEntries")
    price: ProductPrices @deprecated(reason: "Use `price_range` for product price information.") @doc(description: "Indicates the price of an item.") @resolver(class: "Magento\\CatalogGraphQl\\Model\\Resolver\\Product\\Price")
    price_range: PriceRange! @doc(description: "The range of prices for the product") @resolver(class: "Magento\\CatalogGraphQl\\Model\\Resolver\\Product\\PriceRange")
    gift_message_available: String @doc(description: "Indicates whether a gift message is available.")
    manufacturer: Int @doc(description: "A number representing the product's manufacturer.")
    categories: [CategoryInterface] @doc(description: "The categories assigned to a product.") @resolver(class: "Magento\\CatalogGraphQl\\Model\\Resolver\\Categories") @cache(cacheIdentity: "Magento\\CatalogGraphQl\\Model\\Resolver\\Category\\CategoriesIdentity")
    canonical_url: String @doc(description: "The relative canonical URL. This value is returned only if the system setting 'Use Canonical Link Meta Tag For Products' is enabled.") @resolver(class: "Magento\\CatalogGraphQl\\Model\\Resolver\\Product\\CanonicalUrl")
    media_gallery: [MediaGalleryInterface] @doc(description: "An array of media gallery objects.") @resolver(class: "Magento\\CatalogGraphQl\\Model\\Resolver\\Product\\MediaGallery")
}

interface PhysicalProductInterface @typeResolver(class: "Magento\\CatalogGraphQl\\Model\\ProductInterfaceTypeResolverComposite") @doc(description: "Contains attributes specific to tangible products.") {
    weight: Float @doc(description: "The weight of the item, in units defined by the store.")
}

type CustomizableAreaOption implements CustomizableOptionInterface @doc(description: "Contains information about a text area that is defined as part of a customizable option.") {
    value: CustomizableAreaValue @doc(description: "An object that defines a text area.")
    product_sku: String @doc(description: "The Stock Keeping Unit of the base product.")
}

type CustomizableAreaValue @doc(description: "Defines the price and sku of a product whose page contains a customized text area.") {
    price: Float @doc(description: "The price assigned to this option.")
    price_type: PriceTypeEnum @doc(description: "FIXED, PERCENT, or DYNAMIC.")
    sku: String @doc(description: "The Stock Keeping Unit for this option.")
    max_characters: Int @doc(description: "The maximum number of characters that can be entered for this customizable option.")
    uid: ID! @doc(description: "The unique ID for a `CustomizableAreaValue` object.") @resolver(class: "Magento\\CatalogGraphQl\\Model\\Resolver\\Product\\CustomizableEnteredOptionValueUid")
}

type CategoryTree implements CategoryInterface, RoutableInterface @doc(description: "Contains the hierarchy of categories.") {
    children: [CategoryTree] @doc(description: "A tree of child categories.") @resolver(class: "Magento\\CatalogGraphQl\\Model\\Resolver\\CategoryTree")
}

type CategoryResult @doc(description: "Contains a collection of `CategoryTree` objects and pagination information.") {
    items: [CategoryTree] @doc(description: "A list of categories that match the filter criteria.")
    page_info: SearchResultPageInfo @doc(description: "An object that includes the `page_info` and `currentPage` values specified in the query.")
    total_count: Int @doc(description: "The total number of categories that match the criteria.")
}

type CustomizableDateOption implements CustomizableOptionInterface @doc(description: "Contains information about a date picker that is defined as part of a customizable option.") {
    value: CustomizableDateValue @doc(description: "An object that defines a date field in a customizable option.")
    product_sku: String @doc(description: "The Stock Keeping Unit of the base product.")
}

type CustomizableDateValue @doc(description: "Defines the price and sku of a product whose page contains a customized date picker.") {
    price: Float @doc(description: "The price assigned to this option.")
    price_type: PriceTypeEnum @doc(description: "FIXED, PERCENT, or DYNAMIC.")
    type: CustomizableDateTypeEnum @doc(description: "DATE, DATE_TIME or TIME") @resolver(class: "Magento\\CatalogGraphQl\\Model\\Resolver\\Product\\CustomizableDateTypeOptionValue")
    sku: String @doc(description: "The Stock Keeping Unit for this option.")
    uid: ID! @doc(description: "The unique ID for a `CustomizableDateValue` object.") @resolver(class: "Magento\\CatalogGraphQl\\Model\\Resolver\\Product\\CustomizableEnteredOptionValueUid")
}

type CustomizableDropDownOption implements CustomizableOptionInterface @doc(description: "Contains information about a drop down menu that is defined as part of a customizable option.") {
    value: [CustomizableDropDownValue] @doc(description: "An array that defines the set of options for a drop down menu.")
}

type CustomizableDropDownValue @doc(description: "Defines the price and sku of a product whose page contains a customized drop down menu.") {
    option_type_id: Int @doc(description: "The ID assigned to the value.")
    price: Float @doc(description: "The price assigned to this option.")
    price_type: PriceTypeEnum @doc(description: "FIXED, PERCENT, or DYNAMIC.")
    sku: String @doc(description: "The Stock Keeping Unit for this option.")
    title: String @doc(description: "The display name for this option.")
    sort_order: Int @doc(description: "The order in which the option is displayed.")
    uid: ID! @doc(description: "The unique ID for a `CustomizableDropDownValue` object.") @resolver(class: "Magento\\CatalogGraphQl\\Model\\Resolver\\Product\\CustomizableSelectedOptionValueUid")
}

type CustomizableMultipleOption implements CustomizableOptionInterface @doc(description: "Contains information about a multiselect that is defined as part of a customizable option.") {
    value: [CustomizableMultipleValue] @doc(description: "An array that defines the set of options for a multiselect.")
}

type CustomizableMultipleValue @doc(description: "Defines the price and sku of a product whose page contains a customized multiselect.") {
    option_type_id: Int @doc(description: "The ID assigned to the value.")
    price: Float @doc(description: "The price assigned to this option.")
    price_type: PriceTypeEnum @doc(description: "FIXED, PERCENT, or DYNAMIC.")
    sku: String @doc(description: "The Stock Keeping Unit for this option.")
    title: String @doc(description: "The display name for this option.")
    sort_order: Int @doc(description: "The order in which the option is displayed.")
    uid: ID! @doc(description: "The unique ID for a `CustomizableMultipleValue` object.") @resolver(class: "Magento\\CatalogGraphQl\\Model\\Resolver\\Product\\CustomizableSelectedOptionValueUid")
}

type CustomizableFieldOption implements CustomizableOptionInterface @doc(description: "Contains information about a text field that is defined as part of a customizable option.") {
    value: CustomizableFieldValue @doc(description: "An object that defines a text field.")
    product_sku: String @doc(description: "The Stock Keeping Unit of the base product.")
}

type CustomizableFieldValue @doc(description: "Defines the price and sku of a product whose page contains a customized text field.") {
    price: Float @doc(description: "The price of the custom value.")
    price_type: PriceTypeEnum @doc(description: "FIXED, PERCENT, or DYNAMIC.")
    sku: String @doc(description: "The Stock Keeping Unit for this option.")
    max_characters: Int @doc(description: "The maximum number of characters that can be entered for this customizable option.")
    uid: ID! @doc(description: "The unique ID for a `CustomizableFieldValue` object.") @resolver(class: "Magento\\CatalogGraphQl\\Model\\Resolver\\Product\\CustomizableEnteredOptionValueUid")
}

type CustomizableFileOption implements CustomizableOptionInterface @doc(description: "Contains information about a file picker that is defined as part of a customizable option.") {
    value: CustomizableFileValue @doc(description: "An object that defines a file value.")
    product_sku: String @doc(description: "The Stock Keeping Unit of the base product.")
}

type CustomizableFileValue @doc(description: "Defines the price and sku of a product whose page contains a customized file picker.") {
    price: Float @doc(description: "The price assigned to this option.")
    price_type: PriceTypeEnum @doc(description: "FIXED, PERCENT, or DYNAMIC.")
    sku: String @doc(description: "The Stock Keeping Unit for this option.")
    file_extension: String @doc(description: "The file extension to accept.")
    image_size_x: Int @doc(description: "The maximum width of an image.")
    image_size_y: Int @doc(description: "The maximum height of an image.")
    uid: ID! @doc(description: "The unique ID for a `CustomizableFileValue` object.") @resolver(class: "Magento\\CatalogGraphQl\\Model\\Resolver\\Product\\CustomizableEnteredOptionValueUid")
}

interface MediaGalleryInterface @doc(description: "Contains basic information about a product image or video.") @typeResolver(class: "Magento\\CatalogGraphQl\\Model\\MediaGalleryTypeResolver") {
    url: String @doc(description: "The URL of the product image or video.") @resolver(class: "Magento\\CatalogGraphQl\\Model\\Resolver\\Product\\MediaGallery\\Url")
    label: String @doc(description: "The label of the product image or video.")
    position: Int @doc(description: "The media item's position after it has been sorted.")
    disabled: Boolean @doc(description: "Indicates whether the image is hidden from view.")
}

type ProductImage implements MediaGalleryInterface @doc(description: "Contains product image information, including the image URL and label.") {
}

type ProductVideo implements MediaGalleryInterface @doc(description: "Contains information about a product video.") {
    video_content: ProductMediaGalleryEntriesVideoContent @doc(description: "Contains a `ProductMediaGalleryEntriesVideoContent` object.")
}

interface CustomizableOptionInterface @typeResolver(class: "Magento\\CatalogGraphQl\\Model\\CustomizableOptionTypeResolver") @doc(description: "Contains basic information about a customizable option. It can be implemented by several types of configurable options.") {
    title: String @doc(description: "The display name for this option.")
    required: Boolean @doc(description: "Indicates whether the option is required.")
    sort_order: Int @doc(description: "The order in which the option is displayed.")
    option_id: Int @deprecated(reason: "Use `uid` instead") @doc(description: "Option ID.")
    uid: ID! @doc(description: "The unique ID for a `CustomizableOptionInterface` object.")
}

interface CustomizableProductInterface @typeResolver(class: "Magento\\CatalogGraphQl\\Model\\ProductInterfaceTypeResolverComposite") @doc(description: "Contains information about customizable product options.") {
    options: [CustomizableOptionInterface] @doc(description: "An array of options for a customizable product.") @resolver(class: "Magento\\CatalogGraphQl\\Model\\Resolver\\Product\\Options")
}

interface CategoryInterface @typeResolver(class: "Magento\\CatalogGraphQl\\Model\\CategoryInterfaceTypeResolver") @doc(description: "Contains the full set of attributes that can be returned in a category search.") {
    id: Int @deprecated(reason: "Use `uid` instead.") @doc(description: "An ID that uniquely identifies the category.")
    uid: ID! @doc(description: "The unique ID for a `CategoryInterface` object.")
    description: String @doc(description: "An optional description of the category.") @resolver(class: "\\Magento\\CatalogGraphQl\\Model\\Resolver\\Category\\CategoryHtmlAttribute")
    name: String @doc(description: "The display name of the category.")
    path: String @doc(description: "The full category path.")
    path_in_store: String @doc(description: "The category path within the store.")
    url_key: String @doc(description: "The URL key assigned to the category.")
    url_path: String @doc(description: "The URL path assigned to the category.")
    canonical_url: String @doc(description: "The relative canonical URL. This value is returned only if the system setting 'Use Canonical Link Meta Tag For Categories' is enabled.") @resolver(class: "Magento\\CatalogGraphQl\\Model\\Resolver\\Category\\CanonicalUrl")
    position: Int @doc(description: "The position of the category relative to other categories at the same level in tree.")
    level: Int @doc(description: "The depth of the category within the tree.")
    created_at: String @deprecated(reason: "The field should not be used on the storefront.") @doc(description: "The timestamp indicating when the category was created.")
    updated_at: String @deprecated(reason: "The field should not be used on the storefront.") @doc(description: "The timestamp indicating when the category was updated.")
    product_count: Int @doc(description: "The number of products in the category that are marked as visible. By default, in complex products, parent products are visible, but their child products are not.") @resolver(class: "Magento\\CatalogGraphQl\\Model\\Resolver\\Category\\ProductsCount")
    default_sort_by: String @doc(description: "The attribute to use for sorting.")
    products(
        pageSize: Int = 20 @doc(description: "The maximum number of results to return at once. The default value is 20."),
        currentPage: Int = 1 @doc(description: "The page of results to return. The default value is 1."),
        sort: ProductAttributeSortInput @doc(description: "The attributes to sort on, and whether to return the results in ascending or descending order.")
    ): CategoryProducts @doc(description: "The list of products assigned to the category.") @cache(cacheIdentity: "Magento\\CatalogGraphQl\\Model\\Resolver\\Product\\Identity") @resolver(class: "Magento\\CatalogGraphQl\\Model\\Resolver\\Category\\Products")
    breadcrumbs: [Breadcrumb] @doc(description: "An array of breadcrumb items.") @resolver(class: "Magento\\CatalogGraphQl\\Model\\Resolver\\Category\\Breadcrumbs")
}

type Breadcrumb @doc(description: "Contains details about an individual category that comprises a breadcrumb.") {
    category_id: Int @deprecated(reason: "Use `category_uid` instead.") @doc(description: "The ID of the category.")
    category_uid: ID! @doc(description: "The unique ID for a `Breadcrumb` object.")
    category_name: String @doc(description: "The display name of the category.")
    category_level: Int @doc(description: "The category level.")
    category_url_key: String @doc(description: "The URL key of the category.")
    category_url_path: String @doc(description: "The URL path of the category.")
}

type CustomizableRadioOption implements CustomizableOptionInterface @doc(description: "Contains information about a set of radio buttons that are defined as part of a customizable option.") {
    value: [CustomizableRadioValue] @doc(description: "An array that defines a set of radio buttons.")
}

type CustomizableRadioValue @doc(description: "Defines the price and sku of a product whose page contains a customized set of radio buttons.") {
    option_type_id: Int @doc(description: "The ID assigned to the value.")
    price: Float @doc(description: "The price assigned to this option.")
    price_type: PriceTypeEnum @doc(description: "FIXED, PERCENT, or DYNAMIC.")
    sku: String @doc(description: "The Stock Keeping Unit for this option.")
    title: String @doc(description: "The display name for this option.")
    sort_order: Int @doc(description: "The order in which the radio button is displayed.")
    uid: ID! @doc(description: "The unique ID for a `CustomizableRadioValue` object.") @resolver(class: "Magento\\CatalogGraphQl\\Model\\Resolver\\Product\\CustomizableSelectedOptionValueUid")
}

type CustomizableCheckboxOption implements CustomizableOptionInterface @doc(description: "Contains information about a set of checkbox values that are defined as part of a customizable option.") {
    value: [CustomizableCheckboxValue] @doc(description: "An array that defines a set of checkbox values.")
}

type CustomizableCheckboxValue @doc(description: "Defines the price and sku of a product whose page contains a customized set of checkbox values.") {
    option_type_id: Int @doc(description: "The ID assigned to the value.")
    price: Float @doc(description: "The price assigned to this option.")
    price_type: PriceTypeEnum @doc(description: "FIXED, PERCENT, or DYNAMIC.")
    sku: String @doc(description: "The Stock Keeping Unit for this option.")
    title: String @doc(description: "The display name for this option.")
    sort_order: Int @doc(description: "The order in which the checkbox value is displayed.")
    uid: ID! @doc(description: "The unique ID for a `CustomizableCheckboxValue` object.") @resolver(class: "Magento\\CatalogGraphQl\\Model\\Resolver\\Product\\CustomizableSelectedOptionValueUid")
}

type VirtualProduct implements ProductInterface, RoutableInterface, CustomizableProductInterface @doc(description: "Defines a virtual product, which is a non-tangible product that does not require shipping and is not kept in inventory.") {
}

type SimpleProduct implements ProductInterface, RoutableInterface, PhysicalProductInterface, CustomizableProductInterface @doc(description: "Defines a simple product, which is tangible and is usually sold in single units or in fixed quantities.")
{
}

type Products @doc(description: "Contains the results of a `products` query.") {
    items: [ProductInterface] @doc(description: "An array of products that match the specified search criteria.")
    page_info: SearchResultPageInfo @doc(description: "An object that includes the page_info and currentPage values specified in the query.")
    total_count: Int @doc(description: "The number of products that are marked as visible. By default, in complex products, parent products are visible, but their child products are not.")
<<<<<<< HEAD
    filters: [LayerFilter] @resolver(class: "Magento\\CatalogGraphQl\\Model\\Resolver\\LayerFilters") @doc(description: "Layered navigation filters array.") @deprecated(reason: "Use `aggregations` instead.")
    aggregations: [Aggregation] @doc(description: "A bucket that contains the attribute code and label for each filterable option.") @resolver(class: "Magento\\CatalogGraphQl\\Model\\Resolver\\Aggregations")
=======
    filters: [LayerFilter] @resolver(class: "Magento\\CatalogGraphQl\\Model\\Resolver\\LayerFilters") @doc(description: "Layered navigation filters array.") @deprecated(reason: "Use aggregations instead")
    aggregations (filter: AggregationsFilterInput): [Aggregation] @doc(description: "Layered navigation aggregations with filters.") @resolver(class: "Magento\\CatalogGraphQl\\Model\\Resolver\\Aggregations")
>>>>>>> 6b196b5d
    sort_fields: SortFields @doc(description: "An object that includes the default sort field and all available sort fields.") @resolver(class: "Magento\\CatalogGraphQl\\Model\\Resolver\\Category\\SortFields")
    suggestions: [SearchSuggestion] @doc(description: "An array of search suggestions for case when search query have no results.")
}

<<<<<<< HEAD
type CategoryProducts @doc(description: "Contains details about the products assigned to a category.") {
=======
input AggregationsFilterInput @doc(description: "An input object that specifies the filters used in product aggregations.") {
    category: AggregationsCategoryFilterInput @doc(description: "Filter category aggregations in layered navigation.")
}

input AggregationsCategoryFilterInput @doc(description: "Filter category aggregations in layered navigation."){
    includeDirectChildrenOnly: Boolean = false @doc(description: "Indicates whether to include only direct subcategories or all children categories at all levels.")
}

type CategoryProducts @doc(description: "The category products object returned in the Category query.") {
>>>>>>> 6b196b5d
    items: [ProductInterface] @doc(description: "An array of products that are assigned to the category.")
    page_info: SearchResultPageInfo @doc(description: "Pagination metadata.")
    total_count: Int @doc(description: "The number of products in the category that are marked as visible. By default, in complex products, parent products are visible, but their child products are not.")
}

input ProductAttributeFilterInput @doc(description: "Defines the filters to be used in the search. A filter contains at least one attribute, a comparison operator, and the value that is being searched for.") {
    category_id: FilterEqualTypeInput @deprecated(reason: "Use `category_uid` instead.") @doc(description: "Deprecated: use `category_uid` to filter product by category ID.")
    category_uid: FilterEqualTypeInput @doc(description: "Filter product by the unique ID for a `CategoryInterface` object.")
}

input CategoryFilterInput  @doc(description: "Defines the filters to be used in the search. A filter contains at least one attribute, a comparison operator, and the value that is being searched for.")
{
    ids: FilterEqualTypeInput @deprecated(reason: "Use `category_uid` instead.") @doc(description: "Deprecated: use 'category_uid' to filter uniquely identifiers of categories.")
    category_uid: FilterEqualTypeInput @doc(description: "Filter by the unique category ID for a `CategoryInterface` object.")
    parent_id: FilterEqualTypeInput @deprecated @doc(description: "Filter by the unique parent category ID for a `CategoryInterface` object.")
    parent_category_uid: FilterEqualTypeInput @doc(description: "Filter by the unique parent category ID for a `CategoryInterface` object.")
    url_key: FilterEqualTypeInput @doc(description: "Filter by the part of the URL that identifies the category.")
    name: FilterMatchTypeInput @doc(description: "Filter by the display name of the category.")
    url_path: FilterEqualTypeInput @doc(description: "Filter by the URL path for the category.")
}

input ProductFilterInput @doc(description: "ProductFilterInput is deprecated, use @ProductAttributeFilterInput instead. ProductFilterInput defines the filters to be used in the search. A filter contains at least one attribute, a comparison operator, and the value that is being searched for.") {
    name: FilterTypeInput @doc(description: "The product name. Customers use this name to identify the product.")
    sku: FilterTypeInput @doc(description: "A number or code assigned to a product to identify the product, options, price, and manufacturer.")
    description: FilterTypeInput @doc(description: "Detailed information about the product. The value can include simple HTML tags.")
    short_description: FilterTypeInput @doc(description: "A short description of the product. Its use depends on the theme.")
    price: FilterTypeInput @doc(description: "The price of an item.")
    special_price: FilterTypeInput @doc(description: "The discounted price of the product. Do not include the currency code.")
    special_from_date: FilterTypeInput @doc(description: "The beginning date that a product has a special price.")
    special_to_date: FilterTypeInput @doc(description: "The end date that a product has a special price.")
    weight: FilterTypeInput @doc(description: "The weight of the item, in units defined by the store.")
    manufacturer: FilterTypeInput @doc(description: "A number representing the product's manufacturer.")
    meta_title: FilterTypeInput @doc(description: "A string that is displayed in the title bar and tab of the browser and in search results lists.")
    meta_keyword: FilterTypeInput @doc(description: "A comma-separated list of keywords that are visible only to search engines.")
    meta_description: FilterTypeInput @doc(description: "A brief overview of the product for search results listings, maximum 255 characters.")
    image: FilterTypeInput @doc(description: "The relative path to the main image on the product page.")
    small_image: FilterTypeInput @doc(description: "The relative path to the small image, which is used on catalog pages.")
    thumbnail: FilterTypeInput @doc(description: "The relative path to the product's thumbnail image.")
    tier_price: FilterTypeInput @doc(description: "The price when tier pricing is in effect and the items purchased threshold has been reached.")
    news_from_date: FilterTypeInput @doc(description: "The beginning date for new product listings, and determines if the product is featured as a new product.")
    news_to_date: FilterTypeInput @doc(description: "The end date for new product listings.")
    custom_layout_update: FilterTypeInput @doc(description: "XML code that is applied as a layout update to the product page.")
    min_price: FilterTypeInput @doc(description:"The numeric minimal price of the product. Do not include the currency code.")
    max_price: FilterTypeInput @doc(description:"The numeric maximal price of the product. Do not include the currency code.")
    category_id: FilterTypeInput @doc(description: "The category ID the product belongs to.")
    options_container: FilterTypeInput @doc(description: "If the product has multiple options, determines where they appear on the product page.")
    required_options: FilterTypeInput @doc(description: "Indicates whether the product has required options.")
    has_options: FilterTypeInput @doc(description: "Indicates whether additional attributes have been created for the product.")
    image_label: FilterTypeInput @doc(description: "The label assigned to a product image.")
    small_image_label: FilterTypeInput @doc(description: "The label assigned to a product's small image.")
    thumbnail_label: FilterTypeInput @doc(description: "The label assigned to a product's thumbnail image.")
    created_at: FilterTypeInput @doc(description: "The timestamp indicating when the product was created.")
    updated_at: FilterTypeInput @doc(description: "The timestamp indicating when the product was updated.")
    country_of_manufacture: FilterTypeInput @doc(description: "The product's country of origin.")
    custom_layout: FilterTypeInput @doc(description: "The name of a custom layout.")
    gift_message_available: FilterTypeInput @doc(description: "Indicates whether a gift message is available.")
    or: ProductFilterInput @doc(description: "The keyword required to perform a logical OR comparison.")
}

type ProductMediaGalleryEntriesContent @doc(description: "Contains an image in base64 format and basic information about the image.") {
    base64_encoded_data: String @doc(description: "The image in base64 format.")
    type: String @doc(description: "The MIME type of the file, such as image/png.")
    name: String @doc(description: "The file name of the image.")
}

type ProductMediaGalleryEntriesVideoContent @doc(description: "Contains a link to a video file and basic information about the video.") {
    media_type: String @doc(description: "Must be external-video.")
    video_provider: String @doc(description: "Describes the video source.")
    video_url: String @doc(description: "The URL to the video.")
    video_title: String @doc(description: "The title of the video.")
    video_description: String @doc(description: "A description of the video.")
    video_metadata: String @doc(description: "Optional data about the video.")
}

input ProductSortInput @doc(description: "Deprecated. Use `ProductAttributeSortInput` instead. Specifies the attribute to use for sorting search results and indicates whether the results are sorted in ascending or descending order.") {
    name: SortEnum @doc(description: "The product name. Customers use this name to identify the product.")
    sku: SortEnum @doc(description: "A number or code assigned to a product to identify the product, options, price, and manufacturer.")
    description: SortEnum @doc(description: "Detailed information about the product. The value can include simple HTML tags.")
    short_description: SortEnum @doc(description: "A short description of the product. Its use depends on the theme.")
    price: SortEnum @doc(description: "The price of the item.")
    special_price: SortEnum @doc(description: "The discounted price of the product.")
    special_from_date: SortEnum @doc(description: "The beginning date that a product has a special price.")
    special_to_date: SortEnum @doc(description: "The end date that a product has a special price.")
    weight: SortEnum @doc(description: "The weight of the item, in units defined by the store.")
    manufacturer: SortEnum @doc(description: "A number representing the product's manufacturer.")
    meta_title: SortEnum @doc(description: "A string that is displayed in the title bar and tab of the browser and in search results lists.")
    meta_keyword: SortEnum @doc(description: "A comma-separated list of keywords that are visible only to search engines.")
    meta_description: SortEnum @doc(description: "A brief overview of the product for search results listings, maximum 255 characters.")
    image: SortEnum @doc(description: "The relative path to the main image on the product page.")
    small_image: SortEnum @doc(description: "The relative path to the small image, which is used on catalog pages.")
    thumbnail: SortEnum @doc(description: "The relative path to the product's thumbnail image.")
    tier_price: SortEnum @doc(description: "The price when tier pricing is in effect and the items purchased threshold has been reached.")
    news_from_date: SortEnum @doc(description: "The beginning date for new product listings, and determines if the product is featured as a new product.")
    news_to_date: SortEnum @doc(description: "The end date for new product listings.")
    custom_layout_update: SortEnum @doc(description: "XML code that is applied as a layout update to the product page.")
    options_container: SortEnum @doc(description: "If the product has multiple options, determines where they appear on the product page.")
    required_options: SortEnum @doc(description: "Indicates whether the product has required options.")
    has_options: SortEnum @doc(description: "Indicates whether additional attributes have been created for the product.")
    image_label: SortEnum @doc(description: "The label assigned to a product image.")
    small_image_label: SortEnum @doc(description: "The label assigned to a product's small image.")
    thumbnail_label: SortEnum @doc(description: "The label assigned to a product's thumbnail image.")
    created_at: SortEnum @doc(description: "The timestamp indicating when the product was created.")
    updated_at: SortEnum @doc(description: "The timestamp indicating when the product was updated.")
    country_of_manufacture: SortEnum @doc(description: "The product's country of origin.")
    custom_layout: SortEnum @doc(description: "The name of a custom layout.")
    gift_message_available: SortEnum @doc(description: "Indicates whether a gift message is available.")
}

input ProductAttributeSortInput @doc(description: "Specifies the attribute to use for sorting search results and indicates whether the results are sorted in ascending or descending order. It's possible to sort products using searchable attributes with enabled 'Use in Filter Options' option")
{
    relevance: SortEnum @doc(description: "Sort by the search relevance score (default).")
    position: SortEnum @doc(description: "Sort by the position assigned to each product.")
}

type MediaGalleryEntry @doc(description: "Defines characteristics about images and videos associated with a specific product.") {
    id: Int @deprecated(reason: "Use `uid` instead.") @doc(description: "The identifier assigned to the object.")
    uid: ID! @doc(description: "The unique ID for a `MediaGalleryEntry` object.")
    media_type: String @doc(description: "Either `image` or `video`.")
    label: String @doc(description: "The alt text displayed on the storefront when the user points to the image.")
    position: Int @doc(description: "The media item's position after it has been sorted.")
    disabled: Boolean @doc(description: "Indicates whether the image is hidden from view.")
    types: [String] @doc(description: "Array of image types. It can have the following values: image, small_image, thumbnail.")
    file: String @doc(description: "The path of the image on the server.")
    content: ProductMediaGalleryEntriesContent @doc(description: "Details about the content of the media gallery item.")
    video_content: ProductMediaGalleryEntriesVideoContent @doc(description: "Details about the content of a video item.")
}

type LayerFilter @doc(description: "Contains information for rendering layered navigation.") {
    name: String @doc(description: "The name of a layered navigation filter.") @deprecated(reason: "Use `Aggregation.label` instead.")
    request_var: String @doc(description: "The request variable name for a filter query.") @deprecated(reason: "Use `Aggregation.attribute_code` instead.")
    filter_items_count: Int @doc(description: "The count of filter items in filter group.") @deprecated(reason: "Use `Aggregation.count` instead.")
    filter_items: [LayerFilterItemInterface] @doc(description: "An array of filter items.") @deprecated(reason: "Use `Aggregation.options` instead.")
}

interface LayerFilterItemInterface @typeResolver(class: "Magento\\CatalogGraphQl\\Model\\LayerFilterItemTypeResolverComposite") {
    label: String @doc(description: "The label for a filter.") @deprecated(reason: "Use `AggregationOption.label` instead.")
    value_string: String @doc(description: "The value of a filter request variable to be used in query.") @deprecated(reason: "Use `AggregationOption.value` instead.")
    items_count: Int @doc(description: "The count of items per filter.") @deprecated(reason: "Use `AggregationOption.count` instead.")
}

type LayerFilterItem implements LayerFilterItemInterface {

}

type Aggregation @doc(description: "Contains information for each filterable option (such as price, category `UID`, and custom attributes).") {
    count: Int @doc(description: "The number of options in the aggregation group.")
    label: String @doc(description: "The aggregation display name.")
    attribute_code: String! @doc(description: "Attribute code of the aggregation group.")
    options: [AggregationOption] @doc(description: "Array of options for the aggregation.")
    position: Int @doc(description: "The relative position of the attribute in a layered navigation block.")
}

type SearchSuggestion @doc(description: "A string that contains search suggestion") {
    search: String! @doc(description: "The search suggestion of existing product.")
}

interface AggregationOptionInterface @typeResolver(class: "Magento\\CatalogGraphQl\\Model\\AggregationOptionTypeResolverComposite") @doc(description: "Defines aggregation option fields.") {
    count: Int @doc(description: "The number of items that match the aggregation option.")
    label: String @doc(description: "The display label for an aggregation option.")
    value: String! @doc(description: "The internal ID that represents the value of the option.")
}

type AggregationOption implements AggregationOptionInterface @doc(description: "An implementation of `AggregationOptionInterface`.") {

}

type SortField @doc(description: "Defines a possible sort field.") {
    value: String @doc(description: "The attribute code of the sort field.")
    label: String @doc(description: "The label of the sort field.")
}

type SortFields @doc(description: "Contains a default value for sort fields and all available sort fields.") {
    default: String @doc(description: "The default sort field value.")
    options: [SortField] @doc(description: "An array of possible sort fields.")
}

type StoreConfig {
    product_url_suffix : String @doc(description: "The suffix applied to product pages, such as `.htm` or `.html`.")
    category_url_suffix : String @doc(description: "The suffix applied to category pages, such as `.htm` or `.html`.")
    title_separator : String @doc(description: "The character that separates the category name and subcategory in the browser title bar.")
    list_mode : String @doc(description: "The format of the search results list.")
    grid_per_page_values : String @doc(description: "A list of numbers that define how many products can be displayed in Grid View.")
    list_per_page_values : String @doc(description: "A list of numbers that define how many products can be displayed in List View.")
    grid_per_page : Int @doc(description: "The default number of products per page in Grid View.")
    list_per_page : Int @doc(description: "The default number of products per page in List View.")
    catalog_default_sort_by : String @doc(description: "The default sort order of the search results list.")
    root_category_id: Int @deprecated(reason: "Use `root_category_uid` instead.") @doc(description: "The ID of the root category.") @resolver(class: "Magento\\CatalogGraphQl\\Model\\Resolver\\RootCategoryId")
    root_category_uid: ID @doc(description: "The unique ID for a `CategoryInterface` object.") @resolver(class: "Magento\\CatalogGraphQl\\Model\\Resolver\\RootCategoryUid")
}

type SimpleWishlistItem implements WishlistItemInterface @doc(description: "Contains a simple product wish list item.") {
}

type VirtualWishlistItem implements WishlistItemInterface @doc(description: "Contains a virtual product wish list item.") {
}<|MERGE_RESOLUTION|>--- conflicted
+++ resolved
@@ -319,20 +319,12 @@
     items: [ProductInterface] @doc(description: "An array of products that match the specified search criteria.")
     page_info: SearchResultPageInfo @doc(description: "An object that includes the page_info and currentPage values specified in the query.")
     total_count: Int @doc(description: "The number of products that are marked as visible. By default, in complex products, parent products are visible, but their child products are not.")
-<<<<<<< HEAD
     filters: [LayerFilter] @resolver(class: "Magento\\CatalogGraphQl\\Model\\Resolver\\LayerFilters") @doc(description: "Layered navigation filters array.") @deprecated(reason: "Use `aggregations` instead.")
-    aggregations: [Aggregation] @doc(description: "A bucket that contains the attribute code and label for each filterable option.") @resolver(class: "Magento\\CatalogGraphQl\\Model\\Resolver\\Aggregations")
-=======
-    filters: [LayerFilter] @resolver(class: "Magento\\CatalogGraphQl\\Model\\Resolver\\LayerFilters") @doc(description: "Layered navigation filters array.") @deprecated(reason: "Use aggregations instead")
-    aggregations (filter: AggregationsFilterInput): [Aggregation] @doc(description: "Layered navigation aggregations with filters.") @resolver(class: "Magento\\CatalogGraphQl\\Model\\Resolver\\Aggregations")
->>>>>>> 6b196b5d
+    aggregations (filter: AggregationsFilterInput): [Aggregation] @doc(description: "A bucket that contains the attribute code and label for each filterable option.") @resolver(class: "Magento\\CatalogGraphQl\\Model\\Resolver\\Aggregations")
     sort_fields: SortFields @doc(description: "An object that includes the default sort field and all available sort fields.") @resolver(class: "Magento\\CatalogGraphQl\\Model\\Resolver\\Category\\SortFields")
     suggestions: [SearchSuggestion] @doc(description: "An array of search suggestions for case when search query have no results.")
 }
 
-<<<<<<< HEAD
-type CategoryProducts @doc(description: "Contains details about the products assigned to a category.") {
-=======
 input AggregationsFilterInput @doc(description: "An input object that specifies the filters used in product aggregations.") {
     category: AggregationsCategoryFilterInput @doc(description: "Filter category aggregations in layered navigation.")
 }
@@ -341,8 +333,7 @@
     includeDirectChildrenOnly: Boolean = false @doc(description: "Indicates whether to include only direct subcategories or all children categories at all levels.")
 }
 
-type CategoryProducts @doc(description: "The category products object returned in the Category query.") {
->>>>>>> 6b196b5d
+type CategoryProducts @doc(description: "Contains details about the products assigned to a category.") {
     items: [ProductInterface] @doc(description: "An array of products that are assigned to the category.")
     page_info: SearchResultPageInfo @doc(description: "Pagination metadata.")
     total_count: Int @doc(description: "The number of products in the category that are marked as visible. By default, in complex products, parent products are visible, but their child products are not.")
