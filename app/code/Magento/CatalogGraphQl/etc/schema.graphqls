# Copyright © Magento, Inc. All rights reserved.
# See COPYING.txt for license details.

type Query {
    products (
        search: String @doc(description: "Performs a full-text search using the specified key words."),
        filter: ProductFilterInput @doc(description: "Identifies which product attributes to search for and return."),
        pageSize: Int = 20 @doc(description: "Specifies the maximum number of results to return at once. This attribute is optional."),
        currentPage: Int = 1 @doc(description: "Specifies which page of results to return. The default value is 1."),
        sort: ProductSortInput @doc(description: "Specifies which attribute to sort on, and whether to return the results in ascending or descending order.")
     ): Products
     @resolver(class: "Magento\\CatalogGraphQl\\Model\\Resolver\\Products") @doc(description: "The products query searches for products that match the criteria specified in the search and filter attributes")
    category (
        id: Int @doc(description: "Id of the category")
    ): CategoryTree
    @resolver(class: "Magento\\CatalogGraphQl\\Model\\Resolver\\CategoryTree")
}

enum CurrencyEnum @doc(description: "The list of available currency codes") {
    AFN
    ALL
    AZN
    DZD
    AOA
    ARS
    AMD
    AWG
    AUD
    BSD
    BHD
    BDT
    BBD
    BYR
    BZD
    BMD
    BTN
    BOB
    BAM
    BWP
    BRL
    GBP
    BND
    BGN
    BUK
    BIF
    KHR
    CAD
    CVE
    CZK
    KYD
    GQE
    CLP
    CNY
    COP
    KMF
    CDF
    CRC
    HRK
    CUP
    DKK
    DJF
    DOP
    XCD
    EGP
    SVC
    ERN
    EEK
    ETB
    EUR
    FKP
    FJD
    GMD
    GEK
    GEL
    GHS
    GIP
    GTQ
    GNF
    GYD
    HTG
    HNL
    HKD
    HUF
    ISK
    INR
    IDR
    IRR
    IQD
    ILS
    JMD
    JPY
    JOD
    KZT
    KES
    KWD
    KGS
    LAK
    LVL
    LBP
    LSL
    LRD
    LYD
    LTL
    MOP
    MKD
    MGA
    MWK
    MYR
    MVR
    LSM
    MRO
    MUR
    MXN
    MDL
    MNT
    MAD
    MZN
    MMK
    NAD
    NPR
    ANG
    YTL
    NZD
    NIC
    NGN
    KPW
    NOK
    OMR
    PKR
    PAB
    PGK
    PYG
    PEN
    PHP
    PLN
    QAR
    RHD
    RON
    RUB
    RWF
    SHP
    STD
    SAR
    RSD
    SCR
    SLL
    SGD
    SKK
    SBD
    SOS
    ZAR
    KRW
    LKR
    SDG
    SRD
    SZL
    SEK
    CHF
    SYP
    TWD
    TJS
    TZS
    THB
    TOP
    TTD
    TND
    TMM
    USD
    UGX
    UAH
    AED
    UYU
    UZS
    VUV
    VEB
    VEF
    VND
    CHE
    CHW
    XOF
    WST
    YER
    ZMK
    ZWD
    TRY
    AZM
    ROL
    TRL
    XPF
}

type Price @doc(description: "The Price object defines the price of a product as well as any tax-related adjustments.") {
    amount: Money @doc(description: "The price of a product plus a three-letter currency code")
    adjustments: [PriceAdjustment] @doc(description: "An array that provides information about tax, weee, or weee_tax adjustments")
}

type PriceAdjustment @doc(description: "The PricedAdjustment object defines the amount of money to apply as an adjustment, the type of adjustment to apply, and whether the item is included or excluded from the adjustment.") {
    amount: Money @doc(description: "The amount of the price adjustment and its currency code")
    code: PriceAdjustmentCodesEnum @doc(description: "Indicates whether the adjustment involves tax, weee, or weee_tax")
    description: PriceAdjustmentDescriptionEnum @doc(description: "Indicates whether the entity described by the code attribute is included or excluded from the adjustment")
}

enum PriceAdjustmentCodesEnum @doc(description: "Note: This enumeration contains values defined in modules other than the Catalog module.") {
}

enum PriceAdjustmentDescriptionEnum @doc(description: "This enumeration states whether a price adjustment is included or excluded.") {
    INCLUDED
    EXCLUDED
}

enum PriceTypeEnum @doc(description: "This enumeration the price type.") {
    FIXED
    PERCENT
    DYNAMIC
}

type Money @doc(description: "A Money object defines a monetary value, including a numeric value and a currency code.") {
    value: Float @doc(description: "A number expressing a monetary value")
    currency: CurrencyEnum @doc(description: "A three-letter currency code, such as USD or EUR")
}

type ProductPrices @doc(description: "The ProductPrices object contains the regular price of an item, as well as its minimum and maximum prices. Only composite products, which include bundle, configurable, and grouped products, can contain a minimum and maximum price.") {
    minimalPrice: Price @doc(description: "The lowest possible final price for all the options defined within a composite product. If you are specifying a price range, this would be the from value.")
    maximalPrice: Price @doc(description: "The highest possible final price for all the options defined within a composite product. If you are specifying a price range, this would be the to value.")
    regularPrice: Price @doc(description: "The base price of a product.")
}

type ProductLinks implements ProductLinksInterface @doc(description: "ProductLinks is an implementation of ProductLinksInterface.") {
}

interface ProductLinksInterface @typeResolver(class: "Magento\\CatalogGraphQl\\Model\\ProductLinkTypeResolverComposite") @doc(description:"ProductLinks contains information about linked products, including the link type and product type of each item.") {
    sku: String @doc(description: "The identifier of the linked product")
    link_type: String @doc(description: "One of related, associated, upsell, or crosssell")
    linked_product_sku: String @doc(description: "The SKU of the linked product")
    linked_product_type: String @doc(description: "The type of linked product (simple, virtual, bundle, downloadable, grouped, configurable)")
    position: Int @doc(description: "The position within the list of product links")
}

type ProductTierPrices @doc(description: "The ProductTierPrices object defines a tier price, which is a quantity discount offered to a specific customer group.") {
    customer_group_id: String @doc(description: "The ID of the customer group")
    qty: Float @doc(description: "The number of items that must be purchased to qualify for tier pricing")
    value: Float @doc(description: "The price of the fixed price item")
    percentage_value: Float @doc(description: "The percentage discount of the item")
    website_id: Float @doc(description: "The ID assigned to the website")
}

interface ProductInterface @typeResolver(class: "Magento\\CatalogGraphQl\\Model\\ProductInterfaceTypeResolverComposite") @doc(description: "The ProductInterface contains attributes that are common to all types of products. Note that descriptions may not be available for custom and EAV attributes.") {
    id: Int @doc(description: "The ID number assigned to the product") @resolver(class: "Magento\\CatalogGraphQl\\Model\\Resolver\\Product\\EntityIdToId")
    name: String @doc(description: "The product name. Customers use this name to identify the product.")
    sku: String @doc(description: "A number or code assigned to a product to identify the product, options, price, and manufacturer")
    description: String @doc(description: "Detailed information about the product. The value can include simple HTML tags.") @resolver(class: "\\Magento\\CatalogGraphQl\\Model\\Resolver\\Product\\ProductHtmlAttribute")
    short_description: String @doc(description: "A short description of the product. Its use depends on the theme.") @resolver(class: "\\Magento\\CatalogGraphQl\\Model\\Resolver\\Product\\ProductHtmlAttribute")
    special_price: Float @doc(description: "The discounted price of the product")
    special_from_date: String @doc(description: "The beginning date that a product has a special price")
    special_to_date: String @doc(description: "The end date that a product has a special price")
    attribute_set_id: Int @doc(description: "The attribute set assigned to the product")
    meta_title: String @doc(description: "A string that is displayed in the title bar and tab of the browser and in search results lists")
    meta_keyword: String @doc(description: "A comma-separated list of keywords that are visible only to search engines")
    meta_description: String @doc(description: "A brief overview of the product for search results listings, maximum 255 characters")
<<<<<<< HEAD
    image: ProductImage @doc(description: "The relative path to the main image on the product page") @resolver(class: "Magento\\CatalogGraphQl\\Model\\Resolver\\Product\\ProductImage")
    small_image: ProductImage @doc(description: "The relative path to the small image, which is used on catalog pages") @resolver(class: "Magento\\CatalogGraphQl\\Model\\Resolver\\Product\\ProductImage")
    thumbnail: ProductImage @doc(description: "The relative path to the product's thumbnail image") @resolver(class: "Magento\\CatalogGraphQl\\Model\\Resolver\\Product\\ProductImage")
=======
    image: String @doc(description: "The relative path to the main image on the product page")
    small_image: ProductImage @doc(description: "The relative path to the small image, which is used on catalog pages") @resolver(class: "Magento\\CatalogGraphQl\\Model\\Resolver\\Product\\Image")
    thumbnail: String @doc(description: "The relative path to the product's thumbnail image")
>>>>>>> f710f9b0
    new_from_date: String @doc(description: "The beginning date for new product listings, and determines if the product is featured as a new product") @resolver(class: "Magento\\CatalogGraphQl\\Model\\Resolver\\Product\\NewFromTo")
    new_to_date: String @doc(description: "The end date for new product listings") @resolver(class: "Magento\\CatalogGraphQl\\Model\\Resolver\\Product\\NewFromTo")
    tier_price: Float @doc(description: "The price when tier pricing is in effect and the items purchased threshold has been reached")
    options_container: String @doc(description: "If the product has multiple options, determines where they appear on the product page")
    created_at: String @doc(description: "Timestamp indicating when the product was created")
    updated_at: String @doc(description: "Timestamp indicating when the product was updated")
    country_of_manufacture: String @doc(description: "The product's country of origin")
    type_id: String @doc(description: "One of simple, virtual, bundle, downloadable, grouped, or configurable")
    websites: [Website] @doc(description: "An array of websites in which the product is available") @resolver(class: "Magento\\CatalogGraphQl\\Model\\Resolver\\Product\\Websites")
    product_links: [ProductLinksInterface] @doc(description: "An array of ProductLinks objects") @resolver(class: "Magento\\CatalogGraphQl\\Model\\Resolver\\Product\\ProductLinks")
    media_gallery_entries: [MediaGalleryEntry] @doc(description: "An array of MediaGalleryEntry objects") @resolver(class: "Magento\\CatalogGraphQl\\Model\\Resolver\\Product\\MediaGalleryEntries")
    tier_prices: [ProductTierPrices] @doc(description: "An array of ProductTierPrices objects") @resolver(class: "Magento\\CatalogGraphQl\\Model\\Resolver\\Product\\TierPrices")
    price: ProductPrices @doc(description: "A ProductPrices object, indicating the price of an item") @resolver(class: "Magento\\CatalogGraphQl\\Model\\Resolver\\Product\\Price")
    gift_message_available: String @doc(description: "Indicates whether a gift message is available")
    manufacturer: Int @doc(description: "A number representing the product's manufacturer")
    categories: [CategoryInterface] @doc(description: "The categories assigned to a product") @resolver(class: "Magento\\CatalogGraphQl\\Model\\Resolver\\Categories")
    canonical_url: String @doc(description: "Canonical URL") @resolver(class: "Magento\\CatalogGraphQl\\Model\\Resolver\\Product\\CanonicalUrl")
}

interface PhysicalProductInterface @typeResolver(class: "Magento\\CatalogGraphQl\\Model\\ProductInterfaceTypeResolverComposite") @doc(description: "PhysicalProductInterface contains attributes specific to tangible products") {
    weight: Float @doc(description: "The weight of the item, in units defined by the store")
}

type CustomizableAreaOption implements CustomizableOptionInterface @doc(description: "CustomizableAreaOption contains information about a text area that is defined as part of a customizable option") {
    value: CustomizableAreaValue @doc(description: "An object that defines a text area")
    product_sku: String @doc(description: "The Stock Keeping Unit of the base product")
}

type CustomizableAreaValue @doc(description: "CustomizableAreaValue defines the price and sku of a product whose page contains a customized text area") {
    price: Float @doc(description: "The price assigned to this option")
    price_type: PriceTypeEnum @doc(description: "FIXED, PERCENT, or DYNAMIC")
    sku: String @doc(description: "The Stock Keeping Unit for this option")
    max_characters: Int @doc(description: "The maximum number of characters that can be entered for this customizable option")
}

type CategoryTree implements CategoryInterface @doc(description: "Category Tree implementation") {
    children: [CategoryTree] @doc(description: "Child categories tree") @resolve(class: "Magento\\CatalogGraphQl\\Model\\Resolver\\CategoryTree")
}

type CustomizableDateOption implements CustomizableOptionInterface @doc(description: "CustomizableDateOption contains information about a date picker that is defined as part of a customizable option") {
    value: CustomizableDateValue @doc(description: "An object that defines a date field in a customizable option.")
    product_sku: String @doc(description: "The Stock Keeping Unit of the base product")
}

type CustomizableDateValue @doc(description: "CustomizableDateValue defines the price and sku of a product whose page contains a customized date picker") {
    price: Float @doc(description: "The price assigned to this option")
    price_type: PriceTypeEnum @doc(description: "FIXED, PERCENT, or DYNAMIC")
    sku: String @doc(description: "The Stock Keeping Unit for this option")
}

type CustomizableDropDownOption implements CustomizableOptionInterface @doc(description: "CustomizableDropDownOption contains information about a drop down menu that is defined as part of a customizable option") {
    value: [CustomizableDropDownValue] @doc(description: "An array that defines the set of options for a drop down menu")
}

type CustomizableDropDownValue @doc(description: "CustomizableDropDownValue defines the price and sku of a product whose page contains a customized drop down menu") {
    option_type_id: Int @doc(description: "The ID assigned to the value")
    price: Float @doc(description: "The price assigned to this option")
    price_type: PriceTypeEnum @doc(description: "FIXED, PERCENT, or DYNAMIC")
    sku: String @doc(description: "The Stock Keeping Unit for this option")
    title: String @doc(description: "The display name for this option")
    sort_order: Int @doc(description: "The order in which the option is displayed")
}

type CustomizableFieldOption implements CustomizableOptionInterface @doc(description: "CustomizableFieldOption contains information about a text field that is defined as part of a customizable option") {
    value: CustomizableFieldValue @doc(description: "An object that defines a text field")
    product_sku: String @doc(description: "The Stock Keeping Unit of the base product")
}

type CustomizableFieldValue @doc(description: "CustomizableFieldValue defines the price and sku of a product whose page contains a customized text field") {
    price: Float @doc(description: "The price of the custom value")
    price_type: PriceTypeEnum @doc(description: "FIXED, PERCENT, or DYNAMIC")
    sku: String @doc(description: "The Stock Keeping Unit for this option")
    max_characters: Int @doc(description: "The maximum number of characters that can be entered for this customizable option")
}

type CustomizableFileOption implements CustomizableOptionInterface @doc(description: "CustomizableFileOption contains information about a file picker that is defined as part of a customizable option") {
    value: CustomizableFileValue @doc(description: "An object that defines a file value")
    product_sku: String @doc(description: "The Stock Keeping Unit of the base product")
}

type CustomizableFileValue @doc(description: "CustomizableFileValue defines the price and sku of a product whose page contains a customized file picker") {
    price: Float @doc(description: "The price assigned to this option")
    price_type: PriceTypeEnum @doc(description: "FIXED, PERCENT, or DYNAMIC")
    sku: String @doc(description: "The Stock Keeping Unit for this option")
    file_extension: String @doc(description: "The file extension to accept")
    image_size_x: Int @doc(description: "The maximum width of an image")
    image_size_y: Int @doc(description: "The maximum height of an image")
}

<<<<<<< HEAD
type ProductImage @doc(description: "Product image information. Contains image relative path, URL and label") {
    url: String
    path: String
    label: String
=======
type ProductImage @doc(description: "Product image information. Contains image relative path and URL") {
    url: String
    path: String
>>>>>>> f710f9b0
}

interface CustomizableOptionInterface @typeResolver(class: "Magento\\CatalogGraphQl\\Model\\CustomizableOptionTypeResolver") @doc(description: "The CustomizableOptionInterface contains basic information about a customizable option. It can be implemented by several types of configurable options.") {
    title: String @doc(description: "The display name for this option")
    required: Boolean @doc(description: "Indicates whether the option is required")
    sort_order: Int @doc(description: "The order in which the option is displayed")
}

interface CustomizableProductInterface @typeResolver(class: "Magento\\CatalogGraphQl\\Model\\ProductInterfaceTypeResolverComposite") @doc(description: "CustomizableProductInterface contains information about customizable product options.") {
    options: [CustomizableOptionInterface] @doc(description: "An array of options for a customizable product") @resolver(class: "Magento\\CatalogGraphQl\\Model\\Resolver\\Product\\Options")
}

interface CategoryInterface @typeResolver(class: "Magento\\CatalogGraphQl\\Model\\CategoryInterfaceTypeResolver") @doc(description: "CategoryInterface contains the full set of attributes that can be returned in a category search") {
    id: Int @doc(description: "An ID that uniquely identifies the category")
    description: String @doc(description: "An optional description of the category") @resolver(class: "\\Magento\\CatalogGraphQl\\Model\\Resolver\\Category\\CategoryHtmlAttribute")
    name: String @doc(description: "The display name of the category")
    path: String @doc(description: "Category Path")
    path_in_store: String @doc(description: "Category path in store")
    url_key: String @doc(description: "The url key assigned to the category")
    url_path: String @doc(description: "The url path assigned to the category")
    position: Int @doc(description: "The position of the category relative to other categories at the same level in tree")
    level: Int @doc(description: "Indicates the depth of the category within the tree")
    created_at: String @doc(description: "Timestamp indicating when the category was created")
    updated_at: String @doc(description: "Timestamp indicating when the category was updated")
    product_count: Int @doc(description: "The number of products in the category")
    default_sort_by: String @doc(description: "The attribute to use for sorting")
    products(
        pageSize: Int = 20 @doc(description: "Specifies the maximum number of results to return at once. This attribute is optional."),
        currentPage: Int = 1 @doc(description: "Specifies which page of results to return. The default value is 1."),
        sort: ProductSortInput @doc(description: "Specifies which attribute to sort on, and whether to return the results in ascending or descending order.")
    ): CategoryProducts @doc(description: "The list of products assigned to the category") @resolver(class: "Magento\\CatalogGraphQl\\Model\\Resolver\\Category\\Products")
    breadcrumbs: [Breadcrumb] @doc(description: "Breadcrumbs, parent categories info") @resolver(class: "Magento\\CatalogGraphQl\\Model\\Resolver\\Category\\Breadcrumbs")
}

type Breadcrumb @doc(description: "Breadcrumb item"){
    category_id: Int @doc(description: "Category ID")
    category_name: String @doc(description: "Category name")
    category_level: Int @doc(description: "Category level")
    category_url_key: String @doc(description: "Category URL key")
}

type CustomizableRadioOption implements CustomizableOptionInterface @doc(description: "CustomizableRadioOption contains information about a set of radio buttons that are defined as part of a customizable option") {
    value: [CustomizableRadioValue] @doc(description: "An array that defines a set of radio buttons")
}

type CustomizableRadioValue  @doc(description: "CustomizableRadioValue defines the price and sku of a product whose page contains a customized set of radio buttons") {
    option_type_id: Int @doc(description: "The ID assigned to the value")
    price: Float @doc(description: "The price assigned to this option")
    price_type: PriceTypeEnum @doc(description: "FIXED, PERCENT, or DYNAMIC")
    sku: String @doc(description: "The Stock Keeping Unit for this option")
    title: String @doc(description: "The display name for this option")
    sort_order: Int @doc(description: "The order in which the radio button is displayed")
}

type VirtualProduct implements ProductInterface, CustomizableProductInterface @doc(description: "A virtual product is non-tangible product that does not require shipping and is not kept in inventory") {
}

type SimpleProduct implements ProductInterface, PhysicalProductInterface, CustomizableProductInterface @doc(description: "A simple product is tangible and are usually sold as single units or in fixed quantities")
{
}

type Products @doc(description: "The Products object is the top-level object returned in a product search") {
    items: [ProductInterface] @doc(description: "An array of products that match the specified search criteria")
    page_info: SearchResultPageInfo @doc(description: "An object that includes the page_info and currentPage values specified in the query")
    total_count: Int @doc(description: "The number of products returned")
    filters: [LayerFilter] @resolver(class: "Magento\\CatalogGraphQl\\Model\\Resolver\\LayerFilters") @doc(description: "Layered navigation filters array")
    sort_fields: SortFields @doc(description: "An object that includes the default sort field and all available sort fields") @resolver(class: "Magento\\CatalogGraphQl\\Model\\Resolver\\Category\\SortFields")
}

type CategoryProducts @doc(description: "The category products object returned in the Category query") {
    items: [ProductInterface] @doc(description: "An array of products that are assigned to the category")
    page_info: SearchResultPageInfo @doc(description: "An object that includes the page_info and currentPage values specified in the query")
    total_count: Int @doc(description: "The number of products returned")
}

input ProductFilterInput @doc(description: "ProductFilterInput defines the filters to be used in the search. A filter contains at least one attribute, a comparison operator, and the value that is being searched for.") {
    name: FilterTypeInput @doc(description: "The product name. Customers use this name to identify the product.")
    sku: FilterTypeInput @doc(description: "A number or code assigned to a product to identify the product, options, price, and manufacturer")
    description: FilterTypeInput @doc(description: "Detailed information about the product. The value can include simple HTML tags.")
    short_description: FilterTypeInput @doc(description: "A short description of the product. Its use depends on the theme.")
    price: FilterTypeInput @doc(description: "The price of an item")
    special_price: FilterTypeInput @doc(description: "The discounted price of the product")
    special_from_date: FilterTypeInput @doc(description: "The beginning date that a product has a special price")
    special_to_date: FilterTypeInput @doc(description: "The end date that a product has a special price")
    weight: FilterTypeInput @doc(description: "The weight of the item, in units defined by the store")
    manufacturer: FilterTypeInput @doc(description: "A number representing the product's manufacturer")
    meta_title: FilterTypeInput @doc(description: "A string that is displayed in the title bar and tab of the browser and in search results lists")
    meta_keyword: FilterTypeInput @doc(description: "A comma-separated list of keywords that are visible only to search engines")
    meta_description: FilterTypeInput @doc(description: "A brief overview of the product for search results listings, maximum 255 characters")
    image: FilterTypeInput @doc(description: "The relative path to the main image on the product page")
    small_image: FilterTypeInput @doc(description: "The relative path to the small image, which is used on catalog pages")
    thumbnail: FilterTypeInput @doc(description: "The relative path to the product's thumbnail image")
    tier_price: FilterTypeInput @doc(description: "The price when tier pricing is in effect and the items purchased threshold has been reached")
    news_from_date: FilterTypeInput @doc(description: "The beginning date for new product listings, and determines if the product is featured as a new product")
    news_to_date: FilterTypeInput @doc(description: "The end date for new product listings")
    custom_layout_update: FilterTypeInput @doc(description: "XML code that is applied as a layout update to the product page")
    min_price: FilterTypeInput @doc(description:"The numeric minimal price of the product. Do not include the currency code.")
    max_price: FilterTypeInput @doc(description:"The numeric maximal price of the product. Do not include the currency code.")
    special_price: FilterTypeInput @doc(description:"The numeric special price of the product. Do not include the currency code.")
    category_id: FilterTypeInput @doc(description: "Category ID the product belongs to")
    options_container: FilterTypeInput @doc(description: "If the product has multiple options, determines where they appear on the product page")
    required_options: FilterTypeInput @doc(description: "Indicates whether the product has required options")
    has_options: FilterTypeInput @doc(description: "Indicates whether additional attributes have been created for the product")
    image_label: FilterTypeInput @doc(description: "The label assigned to a product image")
    small_image_label: FilterTypeInput @doc(description: "The label assigned to a product's small image")
    thumbnail_label: FilterTypeInput @doc(description: "The label assigned to a product's thumbnail image")
    created_at: FilterTypeInput @doc(description: "Timestamp indicating when the product was created")
    updated_at: FilterTypeInput @doc(description: "Timestamp indicating when the product was updated")
    country_of_manufacture: FilterTypeInput @doc(description: "The product's country of origin")
    custom_layout: FilterTypeInput @doc(description: "The name of a custom layout")
    gift_message_available: FilterTypeInput @doc(description: "Indicates whether a gift message is available")
    or: ProductFilterInput @doc(description: "The keyword required to perform a logical OR comparison")
}

type ProductMediaGalleryEntriesContent @doc(description: "ProductMediaGalleryEntriesContent contains an image in base64 format and basic information about the image") {
    base64_encoded_data: String @doc(description: "The image in base64 format")
    type: String @doc(description: "The MIME type of the file, such as image/png")
    name: String @doc(description: "The file name of the image")
}

type ProductMediaGalleryEntriesVideoContent @doc(description: "ProductMediaGalleryEntriesVideoContent contains a link to a video file and basic information about the video") {
    media_type: String @doc(description: "Must be external-video")
    video_provider: String @doc(description: "Describes the video source")
    video_url: String @doc(description: "The URL to the video")
    video_title: String @doc(description: "The title of the video")
    video_description: String @doc(description: "A description of the video")
    video_metadata: String @doc(description: "Optional data about the video")
}

input ProductSortInput  @doc(description: "ProductSortInput specifies the attribute to use for sorting search results and indicates whether the results are sorted in ascending or descending order") {
    name: SortEnum @doc(description: "The product name. Customers use this name to identify the product.")
    sku: SortEnum @doc(description: "A number or code assigned to a product to identify the product, options, price, and manufacturer")
    description: SortEnum @doc(description: "Detailed information about the product. The value can include simple HTML tags.")
    short_description: SortEnum @doc(description: "A short description of the product. Its use depends on the theme.")
    price: SortEnum @doc(description: "The price of the item")
    special_price: SortEnum @doc(description: "The discounted price of the product")
    special_from_date: SortEnum @doc(description: "The beginning date that a product has a special price")
    special_to_date: SortEnum @doc(description: "The end date that a product has a special price")
    weight: SortEnum @doc(description: "The weight of the item, in units defined by the store")
    manufacturer: SortEnum @doc(description: "A number representing the product's manufacturer")
    meta_title: SortEnum @doc(description: "A string that is displayed in the title bar and tab of the browser and in search results lists")
    meta_keyword: SortEnum @doc(description: "A comma-separated list of keywords that are visible only to search engines")
    meta_description: SortEnum @doc(description: "A brief overview of the product for search results listings, maximum 255 characters")
    image: SortEnum @doc(description: "The relative path to the main image on the product page")
    small_image: SortEnum @doc(description: "The relative path to the small image, which is used on catalog pages")
    thumbnail: SortEnum @doc(description: "The relative path to the product's thumbnail image")
    tier_price: SortEnum @doc(description: "The price when tier pricing is in effect and the items purchased threshold has been reached")
    news_from_date: SortEnum @doc(description: "The beginning date for new product listings, and determines if the product is featured as a new product")
    news_to_date: SortEnum @doc(description: "The end date for new product listings")
    custom_layout_update: SortEnum @doc(description: "XML code that is applied as a layout update to the product page")
    options_container: SortEnum @doc(description: "If the product has multiple options, determines where they appear on the product page")
    required_options: SortEnum @doc(description: "Indicates whether the product has required options")
    has_options: SortEnum @doc(description: "Indicates whether additional attributes have been created for the product")
    image_label: SortEnum @doc(description: "The label assigned to a product image")
    small_image_label: SortEnum @doc(description: "The label assigned to a product's small image")
    thumbnail_label: SortEnum @doc(description: "The label assigned to a product's thumbnail image")
    created_at: SortEnum @doc(description: "Timestamp indicating when the product was created")
    updated_at: SortEnum @doc(description: "Timestamp indicating when the product was updated")
    country_of_manufacture: SortEnum @doc(description: "The product's country of origin")
    custom_layout: SortEnum @doc(description: "The name of a custom layout")
    gift_message_available: SortEnum @doc(description: "Indicates whether a gift message is available")
}

type MediaGalleryEntry  @doc(description: "MediaGalleryEntry defines characteristics about images and videos associated with a specific product") {
    id: Int @doc(description: "The identifier assigned to the object")
    media_type: String @doc(description: "image or video")
    label: String @doc(description: "The alt text displayed on the UI when the user points to the image")
    position: Int @doc(description: "The media item's position after it has been sorted")
    disabled: Boolean @doc(description: "Whether the image is hidden from vie")
    types: [String] @doc(description: "Array of image types. It can have the following values: image, small_image, thumbnail")
    file: String @doc(description: "The path of the image on the server")
    content: ProductMediaGalleryEntriesContent @doc(description: "Contains a ProductMediaGalleryEntriesContent object")
    video_content: ProductMediaGalleryEntriesVideoContent @doc(description: "Contains a ProductMediaGalleryEntriesVideoContent object")
}

type LayerFilter {
    name: String @doc(description: "Layered navigation filter name")
    request_var: String @doc(description: "Request variable name for filter query")
    filter_items_count: Int @doc(description: "Count of filter items in filter group")
    filter_items: [LayerFilterItemInterface] @doc(description: "Array of filter items")
}

interface LayerFilterItemInterface @typeResolver(class: "Magento\\CatalogGraphQl\\Model\\LayerFilterItemTypeResolverComposite") {
    label: String @doc(description: "Filter label")
    value_string: String @doc(description: "Value for filter request variable to be used in query")
    items_count: Int @doc(description: "Count of items by filter")
}

type LayerFilterItem implements LayerFilterItemInterface {

}

type SortField {
    value: String @doc(description: "Attribute code of sort field")
    label: String @doc(description: "Label of sort field")
}

type SortFields @doc(description: "SortFields contains a default value for sort fields and all available sort fields") {
    default: String @doc(description: "Default value of sort fields")
    options: [SortField] @doc(description: "Available sort fields")
}<|MERGE_RESOLUTION|>--- conflicted
+++ resolved
@@ -257,15 +257,9 @@
     meta_title: String @doc(description: "A string that is displayed in the title bar and tab of the browser and in search results lists")
     meta_keyword: String @doc(description: "A comma-separated list of keywords that are visible only to search engines")
     meta_description: String @doc(description: "A brief overview of the product for search results listings, maximum 255 characters")
-<<<<<<< HEAD
     image: ProductImage @doc(description: "The relative path to the main image on the product page") @resolver(class: "Magento\\CatalogGraphQl\\Model\\Resolver\\Product\\ProductImage")
     small_image: ProductImage @doc(description: "The relative path to the small image, which is used on catalog pages") @resolver(class: "Magento\\CatalogGraphQl\\Model\\Resolver\\Product\\ProductImage")
     thumbnail: ProductImage @doc(description: "The relative path to the product's thumbnail image") @resolver(class: "Magento\\CatalogGraphQl\\Model\\Resolver\\Product\\ProductImage")
-=======
-    image: String @doc(description: "The relative path to the main image on the product page")
-    small_image: ProductImage @doc(description: "The relative path to the small image, which is used on catalog pages") @resolver(class: "Magento\\CatalogGraphQl\\Model\\Resolver\\Product\\Image")
-    thumbnail: String @doc(description: "The relative path to the product's thumbnail image")
->>>>>>> f710f9b0
     new_from_date: String @doc(description: "The beginning date for new product listings, and determines if the product is featured as a new product") @resolver(class: "Magento\\CatalogGraphQl\\Model\\Resolver\\Product\\NewFromTo")
     new_to_date: String @doc(description: "The end date for new product listings") @resolver(class: "Magento\\CatalogGraphQl\\Model\\Resolver\\Product\\NewFromTo")
     tier_price: Float @doc(description: "The price when tier pricing is in effect and the items purchased threshold has been reached")
@@ -355,16 +349,10 @@
     image_size_y: Int @doc(description: "The maximum height of an image")
 }
 
-<<<<<<< HEAD
 type ProductImage @doc(description: "Product image information. Contains image relative path, URL and label") {
     url: String
     path: String
     label: String
-=======
-type ProductImage @doc(description: "Product image information. Contains image relative path and URL") {
-    url: String
-    path: String
->>>>>>> f710f9b0
 }
 
 interface CustomizableOptionInterface @typeResolver(class: "Magento\\CatalogGraphQl\\Model\\CustomizableOptionTypeResolver") @doc(description: "The CustomizableOptionInterface contains basic information about a customizable option. It can be implemented by several types of configurable options.") {
