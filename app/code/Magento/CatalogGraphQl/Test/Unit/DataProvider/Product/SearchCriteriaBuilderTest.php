<?php
/**
 * Copyright © Magento, Inc. All rights reserved.
 * See COPYING.txt for license details.
 */
declare(strict_types=1);

namespace Magento\CatalogGraphQl\Test\Unit\DataProvider\Product;

use Magento\Catalog\Model\Product;
use Magento\Catalog\Model\Product\Visibility;
use Magento\Catalog\Model\ResourceModel\Eav\Attribute;
use Magento\CatalogGraphQl\DataProvider\Product\SearchCriteriaBuilder;
use Magento\Eav\Model\Config;
use Magento\Framework\Api\Filter;
use Magento\Framework\Api\FilterBuilder;
use Magento\Framework\Api\Search\FilterGroupBuilder;
use Magento\Framework\Api\Search\SearchCriteriaInterface;
use Magento\Framework\Api\SortOrderBuilder;
use Magento\Framework\App\Config\ScopeConfigInterface;
use Magento\Framework\GraphQl\Query\Resolver\Argument\SearchCriteria\Builder;
use PHPUnit\Framework\TestCase;

/**
 * Build search criteria
 */
class SearchCriteriaBuilderTest extends TestCase
{
    /**
     * @var ScopeConfigInterface
     */
    private ScopeConfigInterface $scopeConfig;

    /**
     * @var FilterBuilder
     */
    private FilterBuilder $filterBuilder;

    /**
     * @var FilterGroupBuilder
     */
    private FilterGroupBuilder $filterGroupBuilder;

    /**
     * @var Builder
     */
    private Builder $builder;

    /**
     * @var Visibility
     */
    private Visibility $visibility;

    /**
     * @var SortOrderBuilder
     */
    private SortOrderBuilder $sortOrderBuilder;

    /**
     * @var SearchCriteriaBuilder
     */
    private SearchCriteriaBuilder $model;

    /**
     * @var Config
     */
    private Config $eavConfig;

    /**
     * @inheritdoc
     */
    protected function setUp(): void
    {
        parent::setUp();
        $this->builder = $this->createMock(Builder::class);
        $this->scopeConfig = $this->createMock(ScopeConfigInterface::class);
        $this->filterBuilder = $this->createMock(FilterBuilder::class);
        $this->filterGroupBuilder = $this->createMock(FilterGroupBuilder::class);
        $this->sortOrderBuilder = $this->createMock(SortOrderBuilder::class);
        $this->visibility = $this->createMock(Visibility::class);
        $this->eavConfig = $this->createMock(Config::class);
        $this->model = new SearchCriteriaBuilder(
            $this->builder,
            $this->scopeConfig,
            $this->filterBuilder,
            $this->filterGroupBuilder,
            $this->visibility,
            $this->sortOrderBuilder,
            $this->eavConfig
        );
    }

    public function testBuild(): void
    {
        $args = ['search' => '', 'pageSize' => 20, 'currentPage' => 1];

        $filter = $this->createMock(Filter::class);

        $searchCriteria = $this->getMockBuilder(SearchCriteriaInterface::class)
            ->disableOriginalConstructor()
            ->getMockForAbstractClass();
        $attributeInterface = $this->getMockBuilder(Attribute::class)
            ->disableOriginalConstructor()
            ->getMockForAbstractClass();

        $attributeInterface->setData(['is_filterable' => 0]);

        $this->builder->expects($this->any())
            ->method('build')
            ->with('products', $args)
            ->willReturn($searchCriteria);
        $searchCriteria->expects($this->any())->method('getFilterGroups')->willReturn([]);
        $this->eavConfig->expects($this->any())
<<<<<<< HEAD
                        ->method('getAttribute')
                        ->with(Product::ENTITY, 'price')
                        ->willReturn($attributeInterface);

        $this->sortOrderBuilder->expects($this->once())
                                ->method('setField')
                                ->with('entity_id')
                                ->willReturnSelf();
        $this->sortOrderBuilder->expects($this->once())
                                ->method('setDirection')
                                ->with('DESC')
                                ->willReturnSelf();
        $this->sortOrderBuilder->expects($this->any())
                                ->method('create')
                                ->willReturn([]);

        $this->filterBuilder->expects($this->once())
                            ->method('setField')
                            ->with('visibility')
                            ->willReturnSelf();
        $this->filterBuilder->expects($this->once())
                            ->method('setValue')
                            ->with("")
                            ->willReturnSelf();
        $this->filterBuilder->expects($this->once())
                            ->method('setConditionType')
                            ->with('in')
                            ->willReturnSelf();

        $this->filterBuilder->expects($this->once())->method('create')->willReturn($filter);

=======
            ->method('getAttribute')
            ->with(Product::ENTITY, 'price')
            ->willReturn($attributeInterface);
        $sortOrderList = ['relevance','_id'];
        $sortIncrementIndex = 0;
        foreach ($sortOrderList as $sortList) {
            $this->sortOrderBuilder->expects($this->at($sortIncrementIndex++))
                ->method('setField')
                ->with($sortList)
                ->willReturnSelf();
            $this->sortOrderBuilder->expects($this->at($sortIncrementIndex++))
                ->method('setDirection')
                ->with('DESC')
                ->willReturnSelf();
            $this->sortOrderBuilder->expects($this->at($sortIncrementIndex++))
                ->method('create')
                ->willReturn([]);
        }
        $filterOrderList = [1=>'search_term', 2=>'visibility'];
        $filterIncrementIndex = 0;
        foreach ($filterOrderList as $index => $filterList) {
            $this->filterBuilder->expects($this->at($filterIncrementIndex++))
                ->method('setField')
                ->with($filterList)
                ->willReturnSelf();
            $this->filterBuilder->expects($this->at($filterIncrementIndex++))
                ->method('setValue')
                ->with('')
                ->willReturnSelf();
            if ($index==2) {
                $this->filterBuilder->expects($this->at($filterIncrementIndex++))
                    ->method('setConditionType')
                    ->with('in')
                    ->willReturnSelf();
            } else {
                $this->filterBuilder->expects($this->at($filterIncrementIndex++))
                    ->method('setConditionType')
                    ->with('')
                    ->willReturnSelf();
            }

            $this->filterBuilder->expects($this->at($filterIncrementIndex++))->method('create')->willReturn($filter);
        }
>>>>>>> d4a9791d
        $this->filterGroupBuilder->expects($this->any())
            ->method('addFilter')
            ->with($filter)
            ->willReturnSelf();

        $this->model->build($args, true);
    }
}<|MERGE_RESOLUTION|>--- conflicted
+++ resolved
@@ -111,39 +111,6 @@
             ->willReturn($searchCriteria);
         $searchCriteria->expects($this->any())->method('getFilterGroups')->willReturn([]);
         $this->eavConfig->expects($this->any())
-<<<<<<< HEAD
-                        ->method('getAttribute')
-                        ->with(Product::ENTITY, 'price')
-                        ->willReturn($attributeInterface);
-
-        $this->sortOrderBuilder->expects($this->once())
-                                ->method('setField')
-                                ->with('entity_id')
-                                ->willReturnSelf();
-        $this->sortOrderBuilder->expects($this->once())
-                                ->method('setDirection')
-                                ->with('DESC')
-                                ->willReturnSelf();
-        $this->sortOrderBuilder->expects($this->any())
-                                ->method('create')
-                                ->willReturn([]);
-
-        $this->filterBuilder->expects($this->once())
-                            ->method('setField')
-                            ->with('visibility')
-                            ->willReturnSelf();
-        $this->filterBuilder->expects($this->once())
-                            ->method('setValue')
-                            ->with("")
-                            ->willReturnSelf();
-        $this->filterBuilder->expects($this->once())
-                            ->method('setConditionType')
-                            ->with('in')
-                            ->willReturnSelf();
-
-        $this->filterBuilder->expects($this->once())->method('create')->willReturn($filter);
-
-=======
             ->method('getAttribute')
             ->with(Product::ENTITY, 'price')
             ->willReturn($attributeInterface);
@@ -187,7 +154,6 @@
 
             $this->filterBuilder->expects($this->at($filterIncrementIndex++))->method('create')->willReturn($filter);
         }
->>>>>>> d4a9791d
         $this->filterGroupBuilder->expects($this->any())
             ->method('addFilter')
             ->with($filter)
