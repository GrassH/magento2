{
    "name": "magento/module-catalog-graph-ql",
    "description": "N/A",
    "type": "magento2-module",
    "license": [
        "OSL-3.0",
        "AFL-3.0"
    ],
    "version": "100.4.7-beta2",
    "require": {
<<<<<<< HEAD
        "php": "~8.1.0||~8.2.0||~8.3.0",
        "magento/module-eav": "*",
        "magento/module-catalog": "*",
        "magento/module-catalog-inventory": "*",
        "magento/module-directory": "*",
        "magento/module-search": "*",
        "magento/module-store": "*",
        "magento/module-eav-graph-ql": "*",
        "magento/module-catalog-search": "*",
        "magento/framework": "*",
        "magento/module-graph-ql": "*",
        "magento/module-graph-ql-resolver-cache": "*",
        "magento/module-config": "*",
        "magento/module-advanced-search": "*"
=======
        "php": "~8.1.0||~8.2.0",
        "magento/module-eav": "102.1.*",
        "magento/module-catalog": "104.0.*",
        "magento/module-catalog-inventory": "100.4.*",
        "magento/module-directory": "100.4.*",
        "magento/module-search": "101.1.*",
        "magento/module-store": "101.1.*",
        "magento/module-eav-graph-ql": "100.4.*",
        "magento/module-catalog-search": "102.0.*",
        "magento/framework": "103.0.*",
        "magento/module-graph-ql": "100.4.*",
        "magento/module-graph-ql-resolver-cache": "100.4.*",
        "magento/module-config": "101.2.*",
        "magento/module-advanced-search": "100.4.*"
>>>>>>> 75f576f6
    },
    "suggest": {
        "magento/module-graph-ql-cache": "100.4.*",
        "magento/module-store-graph-ql": "100.4.*"
    },
    "autoload": {
        "files": [
            "registration.php"
        ],
        "psr-4": {
            "Magento\\CatalogGraphQl\\": ""
        }
    }
}
<|MERGE_RESOLUTION|>--- conflicted
+++ resolved
@@ -8,23 +8,7 @@
     ],
     "version": "100.4.7-beta2",
     "require": {
-<<<<<<< HEAD
         "php": "~8.1.0||~8.2.0||~8.3.0",
-        "magento/module-eav": "*",
-        "magento/module-catalog": "*",
-        "magento/module-catalog-inventory": "*",
-        "magento/module-directory": "*",
-        "magento/module-search": "*",
-        "magento/module-store": "*",
-        "magento/module-eav-graph-ql": "*",
-        "magento/module-catalog-search": "*",
-        "magento/framework": "*",
-        "magento/module-graph-ql": "*",
-        "magento/module-graph-ql-resolver-cache": "*",
-        "magento/module-config": "*",
-        "magento/module-advanced-search": "*"
-=======
-        "php": "~8.1.0||~8.2.0",
         "magento/module-eav": "102.1.*",
         "magento/module-catalog": "104.0.*",
         "magento/module-catalog-inventory": "100.4.*",
@@ -38,7 +22,6 @@
         "magento/module-graph-ql-resolver-cache": "100.4.*",
         "magento/module-config": "101.2.*",
         "magento/module-advanced-search": "100.4.*"
->>>>>>> 75f576f6
     },
     "suggest": {
         "magento/module-graph-ql-cache": "100.4.*",
