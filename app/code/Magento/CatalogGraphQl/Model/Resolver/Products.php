<?php
/**
 * Copyright © Magento, Inc. All rights reserved.
 * See COPYING.txt for license details.
 */
declare(strict_types=1);

namespace Magento\CatalogGraphQl\Model\Resolver;

use GraphQL\Type\Definition\ResolveInfo;
use Magento\CatalogGraphQl\Model\Resolver\Products\Query\Filter;
use Magento\CatalogGraphQl\Model\Resolver\Products\Query\Search;
use Magento\Framework\GraphQl\Config\Element\Field;
use Magento\Framework\GraphQl\Exception\GraphQlInputException;
use Magento\Framework\GraphQl\Query\Resolver\Argument\SearchCriteria\Builder;
use Magento\Framework\GraphQl\Query\Resolver\Argument\SearchCriteria\SearchFilter;
use Magento\Framework\GraphQl\Query\Resolver\Value;
use Magento\Framework\GraphQl\Query\Resolver\ValueFactory;
use Magento\Framework\GraphQl\Query\ResolverInterface;
use Magento\Catalog\Model\Layer\Resolver;

/**
 * Products field resolver, used for GraphQL request processing.
 */
class Products implements ResolverInterface
{
    /**
     * @var Builder
     */
    private $searchCriteriaBuilder;

    /**
     * @var Search
     */
    private $searchQuery;

    /**
     * @var Filter
     */
    private $filterQuery;

    /**
     * @var SearchFilter
     */
    private $searchFilter;

    /**
     * @var ValueFactory
     */
    private $valueFactory;

    /**
     * @var Layer\DataProvider\Filters
     */
    private $filtersDataProvider;

    /**
     * @param Builder $searchCriteriaBuilder
     * @param Search $searchQuery
     * @param Filter $filterQuery
     * @param ValueFactory $valueFactory
     */
    public function __construct(
        Builder $searchCriteriaBuilder,
        Search $searchQuery,
        Filter $filterQuery,
<<<<<<< HEAD
        ValueFactory $valueFactory,
        \Magento\CatalogGraphQl\Model\Resolver\Layer\DataProvider\Filters $filtersDataProvider
=======
        SearchFilter $searchFilter,
        ValueFactory $valueFactory
>>>>>>> 51c6bfe1
    ) {
        $this->searchCriteriaBuilder = $searchCriteriaBuilder;
        $this->searchQuery = $searchQuery;
        $this->filterQuery = $filterQuery;
        $this->searchFilter = $searchFilter;
        $this->valueFactory = $valueFactory;
        $this->filtersDataProvider = $filtersDataProvider;
    }

    /**
     * {@inheritdoc}
     */
    public function resolve(
        Field $field,
        $context,
        ResolveInfo $info,
        array $value = null,
        array $args = null
    ) : Value {
<<<<<<< HEAD
        $searchCriteria = $this->searchCriteriaBuilder->build($args);
=======
        $searchCriteria = $this->searchCriteriaBuilder->build($field->getName(), $args);

        $searchCriteria->setCurrentPage($args['currentPage']);
        $searchCriteria->setPageSize($args['pageSize']);

>>>>>>> 51c6bfe1
        if (!isset($args['search']) && !isset($args['filter'])) {
            throw new GraphQlInputException(
                __("'search' or 'filter' input argument is required.")
            );
        } elseif (isset($args['search'])) {
<<<<<<< HEAD
            $layerType = Resolver::CATALOG_LAYER_SEARCH;
=======
            $this->searchFilter->add($args['search'], $searchCriteria);
>>>>>>> 51c6bfe1
            $searchResult = $this->searchQuery->getResult($searchCriteria, $info);
        } else {
            $layerType = Resolver::CATALOG_LAYER_CATEGORY;
            $searchResult = $this->filterQuery->getResult($searchCriteria, $info);
        }
        //possible division by 0
        if ($searchCriteria->getPageSize()) {
            $maxPages = ceil($searchResult->getTotalCount() / $searchCriteria->getPageSize());
        } else {
            $maxPages = 0;
        }

        $currentPage = $searchCriteria->getCurrentPage();
        if ($searchCriteria->getCurrentPage() > $maxPages && $searchResult->getTotalCount() > 0) {
            $currentPage = new GraphQlInputException(
                __(
                    'currentPage value %1 specified is greater than the number of pages available.',
                    [$maxPages]
                )
            );
        }

        $data = [
            'total_count' => $searchResult->getTotalCount(),
            'items' => $searchResult->getProductsSearchResult(),
            'page_info' => [
                'page_size' => $searchCriteria->getPageSize(),
                'current_page' => $currentPage
            ],
            'filters' => $this->filtersDataProvider->getData($layerType)
        ];

        $result = function () use ($data) {
            return $data;
        };

        return $this->valueFactory->create($result);
    }
}<|MERGE_RESOLUTION|>--- conflicted
+++ resolved
@@ -64,13 +64,9 @@
         Builder $searchCriteriaBuilder,
         Search $searchQuery,
         Filter $filterQuery,
-<<<<<<< HEAD
+        SearchFilter $searchFilter,
         ValueFactory $valueFactory,
         \Magento\CatalogGraphQl\Model\Resolver\Layer\DataProvider\Filters $filtersDataProvider
-=======
-        SearchFilter $searchFilter,
-        ValueFactory $valueFactory
->>>>>>> 51c6bfe1
     ) {
         $this->searchCriteriaBuilder = $searchCriteriaBuilder;
         $this->searchQuery = $searchQuery;
@@ -90,25 +86,16 @@
         array $value = null,
         array $args = null
     ) : Value {
-<<<<<<< HEAD
-        $searchCriteria = $this->searchCriteriaBuilder->build($args);
-=======
         $searchCriteria = $this->searchCriteriaBuilder->build($field->getName(), $args);
-
-        $searchCriteria->setCurrentPage($args['currentPage']);
+$searchCriteria->setCurrentPage($args['currentPage']);
         $searchCriteria->setPageSize($args['pageSize']);
-
->>>>>>> 51c6bfe1
         if (!isset($args['search']) && !isset($args['filter'])) {
             throw new GraphQlInputException(
                 __("'search' or 'filter' input argument is required.")
             );
         } elseif (isset($args['search'])) {
-<<<<<<< HEAD
             $layerType = Resolver::CATALOG_LAYER_SEARCH;
-=======
             $this->searchFilter->add($args['search'], $searchCriteria);
->>>>>>> 51c6bfe1
             $searchResult = $this->searchQuery->getResult($searchCriteria, $info);
         } else {
             $layerType = Resolver::CATALOG_LAYER_CATEGORY;
