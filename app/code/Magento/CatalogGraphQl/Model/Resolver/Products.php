<?php
/**
 * Copyright © Magento, Inc. All rights reserved.
 * See COPYING.txt for license details.
 */
declare(strict_types = 1);

namespace Magento\CatalogGraphQl\Model\Resolver;

use GraphQL\Type\Definition\ResolveInfo;
use Magento\Framework\GraphQl\Config\Data\Field;
use Magento\Framework\GraphQl\Resolver\ResolverInterface;
use Magento\Catalog\Model\Layer\Filter\AbstractFilter;
use Magento\Catalog\Model\Layer\Resolver;
use Magento\Framework\GraphQl\Argument\SearchCriteria\Builder;
use Magento\Framework\GraphQl\Exception\GraphQlInputException;
use Magento\CatalogGraphQl\Model\Resolver\Products\Query\Filter;
use Magento\CatalogGraphQl\Model\Resolver\Products\Query\Search;
use Magento\Framework\GraphQl\Resolver\Value;
use Magento\Framework\GraphQl\Resolver\ValueFactory;
use Magento\Framework\Registry;

/**
 * Products field resolver, used for GraphQL request processing.
 */
class Products implements ResolverInterface
{
    /**
     * @var Builder
     */
    private $searchCriteriaBuilder;

    /**
     * @var Search
     */
    private $searchQuery;

    /**
     * @var Filter
     */
    private $filterQuery;

    /**
     * @var ValueFactory
     */
    private $valueFactory;

    /**
     * @var Resolver
     */
    private $layerResolver;

    /**
     * @var \Magento\CatalogGraphQl\Model\Resolver\Layer\FilterableAttributesListFactory
     */
    private $filterableAttributesListFactory;

    /**
     * @var \Magento\Catalog\Model\Layer\FilterListFactory
     */
    private $filterListFactory;

    /**
     * @param Builder $searchCriteriaBuilder
     * @param Search $searchQuery
     * @param Filter $filterQuery
     * @param ValueFactory $valueFactory
     */
    public function __construct(
        Builder $searchCriteriaBuilder,
        Search $searchQuery,
        Filter $filterQuery,
        ValueFactory $valueFactory,
        \Magento\Catalog\Model\Layer\Resolver $layerResolver,
        \Magento\Catalog\Model\Layer\FilterListFactory $filterListFactory,
        \Magento\CatalogGraphQl\Model\Resolver\Layer\FilterableAttributesListFactory $filterableAttributesListFactory
    ) {
        $this->searchCriteriaBuilder = $searchCriteriaBuilder;
        $this->searchQuery = $searchQuery;
        $this->filterQuery = $filterQuery;
        $this->layerResolver = $layerResolver;
        $this->filterableAttributesListFactory = $filterableAttributesListFactory;
        $this->filterListFactory = $filterListFactory;
        $this->valueFactory = $valueFactory;
    }

    /**
     * {@inheritdoc}
     */
    public function resolve(
        Field $field,
        array $value = null,
        array $args = null,
        $context,
        ResolveInfo $info
    ) : ?Value {
        $searchCriteria = $this->searchCriteriaBuilder->build($args);
        if (!isset($args['search']) && !isset($args['filter'])) {
            throw new GraphQlInputException(
                __("'search' or 'filter' input argument is required.")
            );
        } elseif (isset($args['search'])) {
<<<<<<< HEAD
            $this->layerResolver->create(Resolver::CATALOG_LAYER_SEARCH);
            $filterableAttributesList = $this->filterableAttributesListFactory->create(
                Resolver::CATALOG_LAYER_SEARCH
            );
            $searchResult = $this->searchQuery->getResult($searchCriteria);
        } else {
            $this->layerResolver->create(Resolver::CATALOG_LAYER_CATEGORY);
            $filterableAttributesList = $this->filterableAttributesListFactory->create(
                Resolver::CATALOG_LAYER_CATEGORY
            );
            $searchResult = $this->filterQuery->getResult($searchCriteria);
=======
            $searchResult = $this->searchQuery->getResult($searchCriteria, $info);
        } else {
            $searchResult = $this->filterQuery->getResult($searchCriteria, $info);
>>>>>>> 4a6c8bd5
        }
        //possible division by 0
        if ($searchCriteria->getPageSize()) {
            $maxPages = ceil($searchResult->getTotalCount() / $searchCriteria->getPageSize());
        } else {
            $maxPages = 0;
        }
        /////////////////
        $filterList = $this->filterListFactory->create(
            [
                'filterableAttributes' => $filterableAttributesList
            ]
        );
        /** @var Registry $registry */
        $registry = \Magento\Framework\App\ObjectManager::getInstance()->get(Registry::class);
        $registry->register('graphql_search_criteria', $searchCriteria);
        $filters = $filterList->getFilters($this->layerResolver->get());
        $filtersArray = [];
        /** @var AbstractFilter $filter */
        foreach ($filters as $filter) {
            if ($filter->getItemsCount()) {
                $filterGroup = [
                    'name' => (string)$filter->getName(),
                    'filter_items_count' => $filter->getItemsCount(),
                    'request_var' => $filter->getRequestVar(),
                ];
                /** @var \Magento\Catalog\Model\Layer\Filter\Item $filterItem */
                foreach ($filter->getItems() as $filterItem) {
                    $filterGroup['filter_items'][] = [
                        'label' => (string)$filterItem->getLabel(),
                        'value_string' => $filterItem->getValueString(),
                        'items_count' => $filterItem->getCount(),
                    ];
                }
                $filtersArray[] = $filterGroup;
            }
        }
        /////////////////
        $currentPage = $searchCriteria->getCurrentPage();
        if ($searchCriteria->getCurrentPage() > $maxPages && $searchResult->getTotalCount() > 0) {
            $currentPage = new GraphQlInputException(
                __(
                    'currentPage value %1 specified is greater than the number of pages available.',
                    [$maxPages]
                )
            );
        }

        $data = [
            'total_count' => $searchResult->getTotalCount(),
            'items' => $searchResult->getProductsSearchResult(),
            'page_info' => [
                'page_size' => $searchCriteria->getPageSize(),
                'current_page' => $currentPage
            ],
            'filters' => $filtersArray
        ];

        $result = function () use ($data) {
            return $data;
        };

        return $this->valueFactory->create($result);
    }
}<|MERGE_RESOLUTION|>--- conflicted
+++ resolved
@@ -100,23 +100,17 @@
                 __("'search' or 'filter' input argument is required.")
             );
         } elseif (isset($args['search'])) {
-<<<<<<< HEAD
             $this->layerResolver->create(Resolver::CATALOG_LAYER_SEARCH);
             $filterableAttributesList = $this->filterableAttributesListFactory->create(
                 Resolver::CATALOG_LAYER_SEARCH
             );
-            $searchResult = $this->searchQuery->getResult($searchCriteria);
+            $searchResult = $this->searchQuery->getResult($searchCriteria, $info);
         } else {
             $this->layerResolver->create(Resolver::CATALOG_LAYER_CATEGORY);
             $filterableAttributesList = $this->filterableAttributesListFactory->create(
                 Resolver::CATALOG_LAYER_CATEGORY
             );
-            $searchResult = $this->filterQuery->getResult($searchCriteria);
-=======
-            $searchResult = $this->searchQuery->getResult($searchCriteria, $info);
-        } else {
             $searchResult = $this->filterQuery->getResult($searchCriteria, $info);
->>>>>>> 4a6c8bd5
         }
         //possible division by 0
         if ($searchCriteria->getPageSize()) {
