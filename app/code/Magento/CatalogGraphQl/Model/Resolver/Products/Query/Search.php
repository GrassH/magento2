--- conflicted
+++ resolved
@@ -23,10 +23,7 @@
 
 /**
  * Full text search for catalog using given search criteria.
-<<<<<<< HEAD
-=======
  *
->>>>>>> 1807f707
  * @SuppressWarnings(PHPMD.CouplingBetweenObjects)
  */
 class Search implements ProductQueryInterface
@@ -67,15 +64,14 @@
     private $searchCriteriaBuilder;
 
     /**
-<<<<<<< HEAD
      * @var Suggestions
      */
     private $suggestions;
-=======
+
+    /**
      * @var QueryPopularity
      */
     private $queryPopularity;
->>>>>>> 1807f707
 
     /**
      * @param SearchInterface $search
@@ -85,11 +81,8 @@
      * @param ProductSearch $productsProvider
      * @param SearchCriteriaBuilder $searchCriteriaBuilder
      * @param ArgumentsProcessorInterface|null $argsSelection
-<<<<<<< HEAD
      * @param Suggestions|null $suggestions
-=======
      * @param QueryPopularity|null $queryPopularity
->>>>>>> 1807f707
      */
     public function __construct(
         SearchInterface $search,
@@ -99,11 +92,8 @@
         ProductSearch $productsProvider,
         SearchCriteriaBuilder $searchCriteriaBuilder,
         ArgumentsProcessorInterface $argsSelection = null,
-<<<<<<< HEAD
-        Suggestions $suggestions = null
-=======
+        Suggestions $suggestions = null,
         QueryPopularity $queryPopularity = null
->>>>>>> 1807f707
     ) {
         $this->search = $search;
         $this->searchResultFactory = $searchResultFactory;
@@ -111,15 +101,11 @@
         $this->fieldSelection = $fieldSelection;
         $this->productsProvider = $productsProvider;
         $this->searchCriteriaBuilder = $searchCriteriaBuilder;
-<<<<<<< HEAD
         $this->argsSelection = $argsSelection ?: ObjectManager::getInstance()
             ->get(ArgumentsProcessorInterface::class);
         $this->suggestions = $suggestions ?: ObjectManager::getInstance()
             ->get(Suggestions::class);
-=======
-        $this->argsSelection = $argsSelection ?: ObjectManager::getInstance()->get(ArgumentsProcessorInterface::class);
         $this->queryPopularity = $queryPopularity ?: ObjectManager::getInstance()->get(QueryPopularity::class);
->>>>>>> 1807f707
     }
 
     /**
