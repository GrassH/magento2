<?php
/**
 * Copyright © Magento, Inc. All rights reserved.
 * See COPYING.txt for license details.
 */
declare(strict_types = 1);

namespace Magento\CatalogGraphQl\Model\Resolver\Products\Query;

use GraphQL\Type\Definition\ResolveInfo;
use Magento\Framework\Api\Search\SearchCriteriaInterface;
use Magento\CatalogGraphQl\Model\Resolver\Products\SearchCriteria\Helper\Filter as FilterHelper;
use Magento\CatalogGraphQl\Model\Resolver\Products\SearchResult;
use Magento\CatalogGraphQl\Model\Resolver\Products\SearchResultFactory;
use Magento\Framework\EntityManager\EntityManager;
use Magento\Search\Api\SearchInterface;

/**
 * Full text search for catalog using given search criteria.
 */
class Search
{
    /**
     * @var SearchInterface
     */
    private $search;

    /**
     * @var FilterHelper
     */
    private $filterHelper;

    /**
     * @var Filter
     */
    private $filterQuery;

    /**
     * @var SearchResultFactory
     */
    private $searchResultFactory;

    /**
     * @var \Magento\Framework\EntityManager\MetadataPool
     */
    private $metadataPool;

    /**
     * @param SearchInterface $search
     * @param FilterHelper $filterHelper
     * @param Filter $filterQuery
     * @param SearchResultFactory $searchResultFactory
     */
    public function __construct(
        SearchInterface $search,
        FilterHelper $filterHelper,
        Filter $filterQuery,
        SearchResultFactory $searchResultFactory,
        \Magento\Framework\EntityManager\MetadataPool $metadataPool
    ) {
        $this->search = $search;
        $this->filterHelper = $filterHelper;
        $this->filterQuery = $filterQuery;
        $this->searchResultFactory = $searchResultFactory;
        $this->metadataPool = $metadataPool;
    }

    /**
     * Return results of full text catalog search of given term, and will return filtered results if filter is specified
     *
     * @param SearchCriteriaInterface $searchCriteria
     * @return SearchResult
     */
    public function getResult(SearchCriteriaInterface $searchCriteria, ResolveInfo $info) : SearchResult
    {
        $idField = $this->metadataPool->getMetadata(
            \Magento\Catalog\Api\Data\ProductInterface::class
        )->getIdentifierField();
        $realPageSize = $searchCriteria->getPageSize();
        $realCurrentPage = $searchCriteria->getCurrentPage();
        // Current page must be set to 0 and page size to max for search to grab all ID's as temporary workaround
        $searchCriteria->setPageSize(PHP_INT_MAX);
        $searchCriteria->setCurrentPage(0);
        $itemsResults = $this->search->search($searchCriteria);

        $ids = [];
        $searchIds = [];
        foreach ($itemsResults->getItems() as $item) {
            $ids[$item->getId()] = null;
            $searchIds[] = $item->getId();
        }

        $filter = $this->filterHelper->generate($idField, 'in', $searchIds);
        $searchCriteria = $this->filterHelper->remove($searchCriteria, 'search_term');
        $searchCriteria = $this->filterHelper->add($searchCriteria, $filter);
        $searchResult = $this->filterQuery->getResult($searchCriteria, $info);

        $searchCriteria->setPageSize($realPageSize);
        $searchCriteria->setCurrentPage($realCurrentPage);
        $paginatedProducts = $this->paginateList($searchResult->getProductsSearchResult(), $searchCriteria);

        $products = [];
        if (!isset($searchCriteria->getSortOrders()[0])) {
            foreach ($paginatedProducts as $product) {
<<<<<<< HEAD
                if (in_array($product[$idField], $searchIds)) {
                    $ids[$product[$idField]] = $product;
=======
                $productId = isset($product['entity_id']) ? $product['entity_id'] : $product['id'];
                if (in_array($productId, $searchIds)) {
                    $ids[$productId] = $product;
>>>>>>> b70e6058
                }
            }
            $products = array_filter($ids);
        } else {
            foreach ($paginatedProducts as $product) {
<<<<<<< HEAD
                if (in_array($product[$idField], $searchIds)) {
=======
                $productId = isset($product['entity_id']) ? $product['entity_id'] : $product['id'];
                if (in_array($productId, $searchIds)) {
>>>>>>> b70e6058
                    $products[] = $product;
                }
            }
        }

        return $this->searchResultFactory->create($searchResult->getTotalCount(), $products);
    }

    /**
     * Paginate an array of Ids that get pulled back in search based off search criteria and total count.
     *
     * @param array $products
     * @param SearchCriteriaInterface $searchCriteria
     * @return int[]
     */
    private function paginateList(array $products, SearchCriteriaInterface $searchCriteria) : array
    {
        $length = $searchCriteria->getPageSize();
        // Search starts pages from 0
        $offset = $length * ($searchCriteria->getCurrentPage() - 1);
        return array_slice($products, $offset, $length);
    }
}<|MERGE_RESOLUTION|>--- conflicted
+++ resolved
@@ -102,25 +102,15 @@
         $products = [];
         if (!isset($searchCriteria->getSortOrders()[0])) {
             foreach ($paginatedProducts as $product) {
-<<<<<<< HEAD
                 if (in_array($product[$idField], $searchIds)) {
                     $ids[$product[$idField]] = $product;
-=======
-                $productId = isset($product['entity_id']) ? $product['entity_id'] : $product['id'];
-                if (in_array($productId, $searchIds)) {
-                    $ids[$productId] = $product;
->>>>>>> b70e6058
                 }
             }
             $products = array_filter($ids);
         } else {
             foreach ($paginatedProducts as $product) {
-<<<<<<< HEAD
-                if (in_array($product[$idField], $searchIds)) {
-=======
-                $productId = isset($product['entity_id']) ? $product['entity_id'] : $product['id'];
+                $productId = isset($product['entity_id']) ? $product['entity_id'] : $product[$idField];
                 if (in_array($productId, $searchIds)) {
->>>>>>> b70e6058
                     $products[] = $product;
                 }
             }
