<?php
/**
 * Copyright © Magento, Inc. All rights reserved.
 * See COPYING.txt for license details.
 */
declare(strict_types = 1);

namespace Magento\CatalogGraphQl\Model\Resolver\Products\FilterArgument;

use Magento\Framework\GraphQl\Argument\AstConverterInterface;
use Magento\Framework\GraphQl\Config\ConfigInterface;
use Magento\Framework\GraphQl\Config\Data\Type;
use Magento\Framework\GraphQl\Argument\Filter\Clause\ReferenceTypeFactory;
use Magento\Framework\GraphQl\Argument\Filter\Clause\ReferenceType;
use Magento\Framework\GraphQl\Argument\Filter\ClauseFactory;
use Magento\Framework\GraphQl\Argument\Filter\ConnectiveFactory;
use Magento\Framework\GraphQl\Argument\Filter\Connective;
use Magento\Framework\GraphQl\Config\Data\InterfaceType;

/**
 * Converts the input value for "find" to a @see Connective format
 */
class AstConverter implements AstConverterInterface
{
    /**
     * @var ClauseFactory
     */
    private $clauseFactory;

    /**
     * @var ConnectiveFactory
     */
    private $connectiveFactory;

    /**
     * @var ReferenceTypeFactory
     */
    private $referenceTypeFactory;

    /**
     * @var ConfigInterface
     */
    private $config;

    /**
     * @var array
     */
    private $additionalAttributes;

    /**
     * @param ClauseFactory $clauseFactory
     * @param ConnectiveFactory $connectiveFactory
     * @param ReferenceTypeFactory $referenceTypeFactory
     * @param ConfigInterface $config
     * @param array $additionalAttributes
     */
    public function __construct(
        ClauseFactory $clauseFactory,
        ConnectiveFactory $connectiveFactory,
        ReferenceTypeFactory $referenceTypeFactory,
<<<<<<< HEAD
        EntityAttributeList $entityAttributeList,
        ConfigInterface $config,
        array $additionalAttributes = ['min_price', 'max_price']
=======
        ConfigInterface $config
>>>>>>> 754b8fdb
    ) {
        $this->clauseFactory = $clauseFactory;
        $this->connectiveFactory = $connectiveFactory;
        $this->referenceTypeFactory = $referenceTypeFactory;
        $this->config = $config;
        $this->additionalAttributes = $additionalAttributes;
    }

    /**
     * Get a clause from an AST
     *
     * @param ReferenceType $referenceType
     * @param array $arguments
     * @return array
     */
    private function getClausesFromAst(ReferenceType $referenceType, array $arguments) : array
    {
        $entityInfo = ['attributes' => $this->getCatalogProductFields()];
        $attributes = array_keys($entityInfo['attributes']);
        $conditions = [];
        foreach ($arguments as $argumentName => $argument) {
            if (in_array($argumentName, $attributes)) {
                foreach ($argument as $clauseType => $clause) {
                    if (is_array($clause)) {
                        $value = [];
                        foreach ($clause as $item) {
                            $value[] = $item;
                        }
                    } else {
                        $value = $clause;
                    }
                    $conditions[] = $this->clauseFactory->create(
                        $referenceType,
                        $argumentName,
                        $clauseType,
                        $value
                    );
                }
            } else {
                $conditions[] =
                    $this->connectiveFactory->create(
                        $this->getClausesFromAst($referenceType, $argument),
                        $argumentName
                    );
            }
        }
        return $conditions;
    }

    /**
     * Get the fields from catalog product
     *
     * @return array
     * @throws \LogicException
     */
    private function getCatalogProductFields() : array
    {
        $productTypeSchema = $this->config->getTypeStructure('SimpleProduct');
        if (!$productTypeSchema instanceof Type) {
            throw new \LogicException(__("SimpleProduct type not defined in schema."));
        }

        $fields = [];
        foreach ($productTypeSchema->getInterfaces() as $interface) {
            /** @var InterfaceType $interfaceStructure */
            $interfaceStructure = $this->config->getTypeStructure($interface['interface']);

            foreach ($interfaceStructure->getFields() as $field) {
                $fields[$field->getName()] = 'String';
            }
        }

        foreach ($this->additionalAttributes as $attribute) {
            $fields[$attribute] = 'String';
        }

        return $fields;
    }

    /**
     * Get a connective filter from an AST input
     *
     * @param string $entityType
     * @param array $arguments
     * @return Connective
     */
    public function convert(string $entityType, array $arguments) : Connective
    {
        $filters =  $this->getClausesFromAst(
            $this->referenceTypeFactory->create($entityType),
            $arguments
        );
        return $this->connectiveFactory->create($filters);
    }
}<|MERGE_RESOLUTION|>--- conflicted
+++ resolved
@@ -58,13 +58,8 @@
         ClauseFactory $clauseFactory,
         ConnectiveFactory $connectiveFactory,
         ReferenceTypeFactory $referenceTypeFactory,
-<<<<<<< HEAD
-        EntityAttributeList $entityAttributeList,
         ConfigInterface $config,
         array $additionalAttributes = ['min_price', 'max_price']
-=======
-        ConfigInterface $config
->>>>>>> 754b8fdb
     ) {
         $this->clauseFactory = $clauseFactory;
         $this->connectiveFactory = $connectiveFactory;
