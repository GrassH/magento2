--- conflicted
+++ resolved
@@ -86,18 +86,6 @@
      */
     public function getList(SearchCriteriaInterface $searchCriteria, array $attributes = []) : SearchResultsInterface
     {
-<<<<<<< HEAD
-        if (!$this->searchResult) {
-            /** @var \Magento\Catalog\Model\ResourceModel\Product\Collection $collection */
-            $collection = $this->collectionFactory->create();
-            $this->joinProcessor->process($collection);
-
-            $collection->addAttributeToSelect('*');
-            $collection->joinAttribute('status', 'catalog_product/status', 'entity_id', null, 'inner');
-            $collection->joinAttribute('visibility', 'catalog_product/visibility', 'entity_id', null, 'inner');
-
-            $this->collectionProcessor->process($searchCriteria, $collection);
-=======
         /** @var \Magento\Catalog\Model\ResourceModel\Product\Collection $collection */
         $collection = $this->collectionFactory->create();
         $this->joinProcessor->process($collection);
@@ -124,24 +112,12 @@
         $collection->addCategoryIds();
         $collection->addMediaGalleryData();
         $collection->addOptionsToResult();
->>>>>>> b70e6058
 
-            $collection->load();
+        $searchResult = $this->searchResultsFactory->create();
+        $searchResult->setSearchCriteria($searchCriteria);
+        $searchResult->setItems($collection->getItems());
+        $searchResult->setTotalCount($collection->getSize());
 
-            $collection->addCategoryIds();
-            $collection->addFinalPrice();
-            $collection->addMediaGalleryData();
-            $collection->addMinimalPrice();
-            $collection->addPriceData();
-            $collection->addWebsiteNamesToResult();
-            $collection->addOptionsToResult();
-            $collection->addTaxPercents();
-            $collection->addWebsiteNamesToResult();
-            $this->searchResult = $this->searchResultsFactory->create();
-            $this->searchResult->setSearchCriteria($searchCriteria);
-            $this->searchResult->setItems($collection->getItems());
-            $this->searchResult->setTotalCount($collection->getSize());
-        }
-        return $this->searchResult;
+        return $searchResult;
     }
 }