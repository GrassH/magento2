<?php
/**
 * Copyright © Magento, Inc. All rights reserved.
 * See COPYING.txt for license details.
 */
declare(strict_types = 1);

namespace Magento\CatalogGraphQl\Model\Resolver\Products\DataProvider;

<<<<<<< HEAD
use Magento\Catalog\Model\ResourceModel\CategoryProduct;
use Magento\Framework\Api\SearchCriteriaBuilder;
use Magento\Framework\Api\SearchCriteriaInterface;
use Magento\Framework\Data\SearchResultInterface;
=======
use Magento\Framework\Api\SearchCriteriaInterface;
>>>>>>> 754b8fdb
use Magento\Catalog\Model\ResourceModel\Product\CollectionFactory;
use Magento\Framework\Api\ExtensionAttribute\JoinProcessorInterface;
use Magento\Framework\Api\SearchCriteria\CollectionProcessorInterface;
use Magento\Catalog\Api\Data\ProductSearchResultsInterfaceFactory;
<<<<<<< HEAD
=======
use Magento\Framework\Api\SearchResultsInterface;
>>>>>>> 754b8fdb

/**
 * Product field data provider, used for GraphQL resolver processing.
 */
class Product
{
    /**
     * @var CollectionFactory
     */
    private $collectionFactory;

    /**
     * @var JoinProcessorInterface
     */
    private $joinProcessor;

    /**
     * @var CollectionProcessorInterface
     */
    private $collectionProcessor;

    /**
     * @var ProductSearchResultsInterfaceFactory
     */
    private $searchResultsFactory;

    /**
     * @var CategoryProduct
     */
    private $categoryProduct;

    /**
     * @var SearchCriteriaBuilder
     */
    private $searchCriteriaBuilder;

    /**
     * @param CollectionFactory $collectionFactory
     * @param JoinProcessorInterface $joinProcessor
     * @param CollectionProcessorInterface $collectionProcessor
     * @param ProductSearchResultsInterfaceFactory $searchResultsFactory
     * @param CategoryProduct $categoryProduct
     * @param SearchCriteriaBuilder $searchCriteriaBuilder
     */
    public function __construct(
        CollectionFactory $collectionFactory,
        JoinProcessorInterface $joinProcessor,
        CollectionProcessorInterface $collectionProcessor,
        ProductSearchResultsInterfaceFactory $searchResultsFactory,
        CategoryProduct $categoryProduct,
        SearchCriteriaBuilder $searchCriteriaBuilder
    ) {
        $this->collectionFactory = $collectionFactory;
        $this->joinProcessor = $joinProcessor;
        $this->collectionProcessor = $collectionProcessor;
        $this->searchResultsFactory = $searchResultsFactory;
        $this->categoryProduct = $categoryProduct;
        $this->searchCriteriaBuilder = $searchCriteriaBuilder;
    }

    /**
     * Gets list of product data with full data set. Adds eav attributes to result set from passed in array
     *
     * @param SearchCriteriaInterface $searchCriteria
     * @param string[] $attributes
     * @return SearchResultsInterface
     */
    public function getList(SearchCriteriaInterface $searchCriteria, array $attributes = []) : SearchResultsInterface
    {
        /** @var \Magento\Catalog\Model\ResourceModel\Product\Collection $collection */
        $collection = $this->collectionFactory->create();
        $this->joinProcessor->process($collection);

//        foreach ($attributes as $attributeCode) {
//            $collection->addAttributeToSelect($attributeCode);
//        }
        $collection->addAttributeToSelect('*');
        $collection->joinAttribute('status', 'catalog_product/status', 'entity_id', null, 'inner');
        $collection->joinAttribute('visibility', 'catalog_product/visibility', 'entity_id', null, 'inner');

        $this->collectionProcessor->process($searchCriteria, $collection);
        $count = $collection->getSelectCountSql()->query();
        $collection->addWebsiteNamesToResult();
        $collection->addTaxPercents();
        $collection->addWebsiteNamesToResult();
        $sql = $collection->getSelect()->assemble();
        $collection->load();
<<<<<<< HEAD
        $collection->addCategoryIds();
        $collection->addMediaGalleryData();
        $collection->addWebsiteNamesToResult();
        $collection->addOptionsToResult();
        $collection->addWebsiteNamesToResult();
=======

        // Methods that perform extra fetches
        $collection->addPriceData();
        $collection->addCategoryIds();
        $collection->addMediaGalleryData();
        $collection->addOptionsToResult();

>>>>>>> 754b8fdb
        $searchResult = $this->searchResultsFactory->create();
        $searchResult->setSearchCriteria($searchCriteria);
        $searchResult->setItems($collection->getItems());
        $searchResult->setTotalCount($collection->getSize());
        return $searchResult;
    }
}<|MERGE_RESOLUTION|>--- conflicted
+++ resolved
@@ -7,22 +7,15 @@
 
 namespace Magento\CatalogGraphQl\Model\Resolver\Products\DataProvider;
 
-<<<<<<< HEAD
 use Magento\Catalog\Model\ResourceModel\CategoryProduct;
 use Magento\Framework\Api\SearchCriteriaBuilder;
 use Magento\Framework\Api\SearchCriteriaInterface;
 use Magento\Framework\Data\SearchResultInterface;
-=======
-use Magento\Framework\Api\SearchCriteriaInterface;
->>>>>>> 754b8fdb
 use Magento\Catalog\Model\ResourceModel\Product\CollectionFactory;
 use Magento\Framework\Api\ExtensionAttribute\JoinProcessorInterface;
 use Magento\Framework\Api\SearchCriteria\CollectionProcessorInterface;
 use Magento\Catalog\Api\Data\ProductSearchResultsInterfaceFactory;
-<<<<<<< HEAD
-=======
 use Magento\Framework\Api\SearchResultsInterface;
->>>>>>> 754b8fdb
 
 /**
  * Product field data provider, used for GraphQL resolver processing.
@@ -110,13 +103,6 @@
         $collection->addWebsiteNamesToResult();
         $sql = $collection->getSelect()->assemble();
         $collection->load();
-<<<<<<< HEAD
-        $collection->addCategoryIds();
-        $collection->addMediaGalleryData();
-        $collection->addWebsiteNamesToResult();
-        $collection->addOptionsToResult();
-        $collection->addWebsiteNamesToResult();
-=======
 
         // Methods that perform extra fetches
         $collection->addPriceData();
@@ -124,7 +110,6 @@
         $collection->addMediaGalleryData();
         $collection->addOptionsToResult();
 
->>>>>>> 754b8fdb
         $searchResult = $this->searchResultsFactory->create();
         $searchResult->setSearchCriteria($searchCriteria);
         $searchResult->setItems($collection->getItems());
