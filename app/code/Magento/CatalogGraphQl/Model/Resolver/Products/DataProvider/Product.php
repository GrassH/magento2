<?php
/**
 * Copyright © Magento, Inc. All rights reserved.
 * See COPYING.txt for license details.
 */
declare(strict_types = 1);

namespace Magento\CatalogGraphQl\Model\Resolver\Products\DataProvider;

use Magento\Framework\Api\SearchCriteriaInterface;
use Magento\Catalog\Model\ResourceModel\Product\CollectionFactory;
use Magento\Framework\Api\ExtensionAttribute\JoinProcessorInterface;
use Magento\Framework\Api\SearchCriteria\CollectionProcessorInterface;
use Magento\Catalog\Api\Data\ProductSearchResultsInterfaceFactory;
use Magento\Framework\Api\SearchResultsInterface;
use Magento\Framework\App\ObjectManager;

/**
 * Product field data provider, used for GraphQL resolver processing.
 */
class Product
{
    /**
     * @var CollectionFactory
     */
    private $collectionFactory;

    /**
     * @var JoinProcessorInterface
     */
    private $joinProcessor;

    /**
     * @var CollectionProcessorInterface
     */
    private $collectionProcessor;

    /**
     * @var ProductSearchResultsInterfaceFactory
     */
    private $searchResultsFactory;

    /**
     * @var \Magento\Catalog\Model\Layer\Resolver
     */
    private $layerResolver;

    /**
     * @var \Magento\Catalog\Api\Data\ProductSearchResultsInterface
     */
    private $searchResult;
    /**
     * @var \Magento\Catalog\Model\ProductRepository
     */
    private $productRepository;

    /**
     * @param CollectionFactory $collectionFactory
     * @param JoinProcessorInterface $joinProcessor
     * @param CollectionProcessorInterface $collectionProcessor
     * @param ProductSearchResultsInterfaceFactory $searchResultsFactory
     */
    public function __construct(
        CollectionFactory $collectionFactory,
        JoinProcessorInterface $joinProcessor,
        CollectionProcessorInterface $collectionProcessor,
        ProductSearchResultsInterfaceFactory $searchResultsFactory,
        \Magento\Catalog\Model\Layer\Resolver $layerResolver,
        \Magento\Catalog\Model\ProductRepository $productRepository
    ) {
        $this->collectionFactory = $collectionFactory;
        $this->joinProcessor = $joinProcessor;
        $this->collectionProcessor = $collectionProcessor;
        $this->searchResultsFactory = $searchResultsFactory;
        $this->layerResolver = $layerResolver;
        $this->productRepository = $productRepository;
    }

    /**
     * Gets list of product data with full data set. Adds eav attributes to result set from passed in array
     *
     * @param SearchCriteriaInterface $searchCriteria
     * @param string[] $attributes
     * @return SearchResultsInterface
     */
    public function getList(SearchCriteriaInterface $searchCriteria, array $attributes = []) : SearchResultsInterface
    {
<<<<<<< HEAD
        if (!$this->searchResult) {

//            /** @var \Magento\CatalogSearch\Model\Advanced $advancedSearch */
//            $advancedSearch = ObjectManager::getInstance()->get(\Magento\CatalogSearch\Model\Advanced::class);
//            /** @var \Magento\Framework\Api\Search\FilterGroup $filterGroup */
//            foreach ($searchCriteria->getFilterGroups() as $filterGroup) {
//                /** @var \Magento\Framework\Api\Filter $filter */
//                foreach ($filterGroup as $filter) {
//                    $advancedSearch->addFilters(
//                        [
//                            \Magento\Framework\Api\Filter::KEY_FIELD
//                        ]
//                    );
//                }
//            }

=======
        /** @var \Magento\Catalog\Model\ResourceModel\Product\Collection $collection */
        $collection = $this->collectionFactory->create();
        $this->joinProcessor->process($collection);

//        foreach ($attributes as $attributeCode) {
//            $collection->addAttributeToSelect($attributeCode);
//        }
        $collection->addAttributeToSelect('*');
        $collection->joinAttribute('status', 'catalog_product/status', 'entity_id', null, 'inner');
        $collection->joinAttribute('visibility', 'catalog_product/visibility', 'entity_id', null, 'inner');

        $this->collectionProcessor->process($searchCriteria, $collection);
        $count = $collection->getSelectCountSql()->query();
        $collection->addWebsiteNamesToResult();
        $collection->addTaxPercents();
        $collection->addWebsiteNamesToResult();
        $sql = $collection->getSelect()->assemble();
        $collection->load();

        // Methods that perform extra fetches
        $collection->addPriceData();
        $collection->addCategoryIds();
        $collection->addMediaGalleryData();
        $collection->addOptionsToResult();

        $searchResult = $this->searchResultsFactory->create();
        $searchResult->setSearchCriteria($searchCriteria);
        $searchResult->setItems($collection->getItems());
        $searchResult->setTotalCount($collection->getSize());
>>>>>>> 4a6c8bd5

//            /** @var \Magento\Catalog\Model\ResourceModel\Product\Collection $collection */
//            $collection = $this->layerResolver->get()->getProductCollection();
//            $this->joinProcessor->process($collection);
//
//            $collection->addAttributeToSelect('*');
//            $collection->joinAttribute('status', 'catalog_product/status', 'entity_id', null, 'inner');
//            $collection->joinAttribute('visibility', 'catalog_product/visibility', 'entity_id', null, 'inner');
//
//            $this->collectionProcessor->process($searchCriteria, $collection);
//
//            $collection->load();
//
//            $collection->addCategoryIds();
//            $collection->addFinalPrice();
//            $collection->addMediaGalleryData();
//            $collection->addMinimalPrice();
//            $collection->addPriceData();
//            $collection->addWebsiteNamesToResult();
//            $collection->addOptionsToResult();
//            $collection->addTaxPercents();
//            $collection->addWebsiteNamesToResult();
//            $this->searchResult = $this->searchResultsFactory->create();
//            $this->searchResult->setSearchCriteria($searchCriteria);
//            $this->searchResult->setItems($collection->getItems());
//            $this->searchResult->setTotalCount($collection->getSize());
            $this->searchResult = $this->productRepository->getList($searchCriteria);
        }
        return $this->searchResult;
    }
}<|MERGE_RESOLUTION|>--- conflicted
+++ resolved
@@ -85,7 +85,6 @@
      */
     public function getList(SearchCriteriaInterface $searchCriteria, array $attributes = []) : SearchResultsInterface
     {
-<<<<<<< HEAD
         if (!$this->searchResult) {
 
 //            /** @var \Magento\CatalogSearch\Model\Advanced $advancedSearch */
@@ -102,37 +101,6 @@
 //                }
 //            }
 
-=======
-        /** @var \Magento\Catalog\Model\ResourceModel\Product\Collection $collection */
-        $collection = $this->collectionFactory->create();
-        $this->joinProcessor->process($collection);
-
-//        foreach ($attributes as $attributeCode) {
-//            $collection->addAttributeToSelect($attributeCode);
-//        }
-        $collection->addAttributeToSelect('*');
-        $collection->joinAttribute('status', 'catalog_product/status', 'entity_id', null, 'inner');
-        $collection->joinAttribute('visibility', 'catalog_product/visibility', 'entity_id', null, 'inner');
-
-        $this->collectionProcessor->process($searchCriteria, $collection);
-        $count = $collection->getSelectCountSql()->query();
-        $collection->addWebsiteNamesToResult();
-        $collection->addTaxPercents();
-        $collection->addWebsiteNamesToResult();
-        $sql = $collection->getSelect()->assemble();
-        $collection->load();
-
-        // Methods that perform extra fetches
-        $collection->addPriceData();
-        $collection->addCategoryIds();
-        $collection->addMediaGalleryData();
-        $collection->addOptionsToResult();
-
-        $searchResult = $this->searchResultsFactory->create();
-        $searchResult->setSearchCriteria($searchCriteria);
-        $searchResult->setItems($collection->getItems());
-        $searchResult->setTotalCount($collection->getSize());
->>>>>>> 4a6c8bd5
 
 //            /** @var \Magento\Catalog\Model\ResourceModel\Product\Collection $collection */
 //            $collection = $this->layerResolver->get()->getProductCollection();
