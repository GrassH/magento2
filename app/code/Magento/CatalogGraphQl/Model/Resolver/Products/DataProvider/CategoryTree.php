<?php
/**
 * Copyright © Magento, Inc. All rights reserved.
 * See COPYING.txt for license details.
 */
declare(strict_types=1);

namespace Magento\CatalogGraphQl\Model\Resolver\Products\DataProvider;

use GraphQL\Language\AST\FieldNode;
use Magento\CatalogGraphQl\Model\Category\DepthCalculator;
use Magento\CatalogGraphQl\Model\Category\LevelCalculator;
use Magento\Framework\EntityManager\MetadataPool;
use Magento\Framework\GraphQl\Exception\GraphQlNoSuchEntityException;
use Magento\Framework\GraphQl\Schema\Type\ResolveInfo;
use Magento\Catalog\Api\Data\CategoryInterface;
use Magento\Catalog\Model\ResourceModel\Category\Collection;
use Magento\Catalog\Model\ResourceModel\Category\CollectionFactory;
use Magento\CatalogGraphQl\Model\AttributesJoiner;
use Magento\Catalog\Model\Category;

/**
 * Category tree data provider
 */
class CategoryTree
{
    /**
     * In depth we need to calculate only children nodes, so the first wrapped node should be ignored
     */
    const DEPTH_OFFSET = 1;

    /**
     * @var CollectionFactory
     */
    private $collectionFactory;

    /**
     * @var AttributesJoiner
     */
    private $attributesJoiner;

    /**
     * @var DepthCalculator
     */
    private $depthCalculator;

    /**
     * @var LevelCalculator
     */
    private $levelCalculator;

    /**
     * @var MetadataPool
     */
    private $metadata;

    /**
     * @param CollectionFactory $collectionFactory
     * @param AttributesJoiner $attributesJoiner
     * @param DepthCalculator $depthCalculator
     * @param LevelCalculator $levelCalculator
     * @param MetadataPool $metadata
     */
    public function __construct(
        CollectionFactory $collectionFactory,
        AttributesJoiner $attributesJoiner,
        DepthCalculator $depthCalculator,
        LevelCalculator $levelCalculator,
        MetadataPool $metadata
    ) {
        $this->collectionFactory = $collectionFactory;
        $this->attributesJoiner = $attributesJoiner;
        $this->depthCalculator = $depthCalculator;
        $this->levelCalculator = $levelCalculator;
        $this->metadata = $metadata;
    }

    /**
     * Returns categories tree starting from parent $rootCategoryId
     *
     * @param ResolveInfo $resolveInfo
     * @param int $rootCategoryId
     * @return \Iterator
     */
    public function getTree(ResolveInfo $resolveInfo, int $rootCategoryId): \Iterator
    {
        $categoryQuery = $resolveInfo->fieldNodes[0];
        if ($this->isCategoryActive($rootCategoryId) == false) {
            throw new GraphQlNoSuchEntityException(__('Category doesn\'t exist'));
        }

        $collection = $this->collectionFactory->create();
        $this->joinAttributesRecursively($collection, $categoryQuery);
        $depth = $this->depthCalculator->calculate($categoryQuery);
        $level = $this->levelCalculator->calculate($rootCategoryId);

        // If root category is being filter, we've to remove first slash
        if ($rootCategoryId == Category::TREE_ROOT_ID) {
            $regExpPathFilter = sprintf('.*%s/[/0-9]*$', $rootCategoryId);
        } else {
            $regExpPathFilter = sprintf('.*/%s/[/0-9]*$', $rootCategoryId);
        }

        //Search for desired part of category tree
        $collection->addPathFilter($regExpPathFilter);

        $collection->addFieldToFilter('level', ['gt' => $level]);
        $collection->addFieldToFilter('level', ['lteq' => $level + $depth - self::DEPTH_OFFSET]);
        $collection->addAttributeToFilter('is_active', 1, "left");
        $collection->setOrder('level');
        $collection->setOrder(
            'position',
            $collection::SORT_ORDER_DESC
        );
        $collection->getSelect()->orWhere(
            $collection->getSelect()
                ->getConnection()
                ->quoteIdentifier(
                    'e.' . $this->metadata->getMetadata(CategoryInterface::class)->getIdentifierField()
                ) . ' = ?',
            $rootCategoryId
        );

        return $collection->getIterator();
    }

    /**
     * Join attributes recursively
     *
     * @param Collection $collection
     * @param FieldNode $fieldNode
     * @return void
     */
    private function joinAttributesRecursively(Collection $collection, FieldNode $fieldNode) : void
    {
        if (!isset($fieldNode->selectionSet->selections)) {
            return;
        }

        $subSelection = $fieldNode->selectionSet->selections;
        $this->attributesJoiner->join($fieldNode, $collection);

        /** @var FieldNode $node */
        foreach ($subSelection as $node) {
            if ($node->kind === 'InlineFragment') {
                continue;
            }

            $this->joinAttributesRecursively($collection, $node);
        }
    }

    /**
<<<<<<< HEAD
     * Check if provided category active
     *
     * @param Collection $collection
=======
>>>>>>> 8ca4590a
     * @param int $rootCategoryId
     * @return bool
     * @throws \Exception
     */
    private function isCategoryActive(int $rootCategoryId) : bool
    {
        if ($rootCategoryId == Category::TREE_ROOT_ID) {
            return true;
        }
        $collection = $this->collectionFactory->create();
        $collection->addAttributeToFilter(Category::KEY_IS_ACTIVE, ['eq' => 1])
            ->getSelect()
            ->where(
                $collection->getSelect()
                    ->getConnection()
                    ->quoteIdentifier(
                        'e.' . $this->metadata->getMetadata(CategoryInterface::class)->getIdentifierField()
                    ) . ' = ?',
                $rootCategoryId
            );
        return (bool)$collection->count();
    }
}<|MERGE_RESOLUTION|>--- conflicted
+++ resolved
@@ -151,12 +151,8 @@
     }
 
     /**
-<<<<<<< HEAD
      * Check if provided category active
      *
-     * @param Collection $collection
-=======
->>>>>>> 8ca4590a
      * @param int $rootCategoryId
      * @return bool
      * @throws \Exception
