<?xml version="1.0"?>
<!--
/**
 * Copyright © 2015 Magento. All rights reserved.
 * See COPYING.txt for license details.
 */
-->
<config xmlns:xsi="http://www.w3.org/2001/XMLSchema-instance" xsi:noNamespaceSchemaLocation="../../../../../lib/internal/Magento/Framework/ObjectManager/etc/config.xsd">
    <preference for="Magento\Framework\View\Asset\PreProcessor\ChainFactoryInterface" type="Magento\Developer\Model\View\Asset\PreProcessor\DeveloperChainFactory"/>
    <type name="Magento\Framework\View\TemplateEngineFactory">
        <plugin name="debug_hints" type="Magento\Developer\Model\TemplateEngine\Plugin\DebugHints" sortOrder="10"/>
    </type>
    <type name="Magento\Framework\View\Result\Page">
        <arguments>
            <argument name="pageConfigRendererFactory" xsi:type="object">Magento\Developer\Model\View\Page\Config\RendererFactory</argument>
        </arguments>
    </type>
    <type name="Magento\Developer\Model\View\Page\Config\RendererFactory">
        <arguments>
            <argument name="rendererTypes" xsi:type="array">
                <item name="client_side_compilation" xsi:type="string">Magento\Developer\Model\View\Page\Config\ClientSideLessCompilation\Renderer</item>
                <item name="server_side_compilation" xsi:type="string">Magento\Framework\View\Page\Config\Renderer</item>
            </argument>
        </arguments>
    </type>
    <type name="Magento\Framework\Console\CommandList">
        <arguments>
            <argument name="commands" xsi:type="array">
                <item name="dev_tests_run" xsi:type="object">Magento\Developer\Console\Command\DevTestsRunCommand</item>
                <item name="dev_css_deploy" xsi:type="object">Magento\Developer\Console\Command\CssDeployCommand</item>
<<<<<<< HEAD
            </argument>
        </arguments>
    </type>
=======
                <item name="xml_converter" xsi:type="object">Magento\Developer\Console\Command\XmlConverterCommand</item>
            </argument>
        </arguments>
    </type>
    <type name="Magento\Developer\Console\Command\XmlConverterCommand">
        <arguments>
            <argument name="domXml" xsi:type="object" shared="false">DOMDocument</argument>
            <argument name="domXsl" xsi:type="object" shared="false">DOMDocument</argument>
        </arguments>
    </type>
>>>>>>> 396c1d67
</config><|MERGE_RESOLUTION|>--- conflicted
+++ resolved
@@ -28,11 +28,6 @@
             <argument name="commands" xsi:type="array">
                 <item name="dev_tests_run" xsi:type="object">Magento\Developer\Console\Command\DevTestsRunCommand</item>
                 <item name="dev_css_deploy" xsi:type="object">Magento\Developer\Console\Command\CssDeployCommand</item>
-<<<<<<< HEAD
-            </argument>
-        </arguments>
-    </type>
-=======
                 <item name="xml_converter" xsi:type="object">Magento\Developer\Console\Command\XmlConverterCommand</item>
             </argument>
         </arguments>
@@ -43,5 +38,4 @@
             <argument name="domXsl" xsi:type="object" shared="false">DOMDocument</argument>
         </arguments>
     </type>
->>>>>>> 396c1d67
 </config>