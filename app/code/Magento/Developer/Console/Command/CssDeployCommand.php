--- conflicted
+++ resolved
@@ -229,11 +229,7 @@
                     'asset'           => $asset,
                     'origContent'     => $content,
                     'origContentType' => $asset->getContentType(),
-<<<<<<< HEAD
-                    'origAssetPath' => $asset->getFilePath()
-=======
                     'origAssetPath'   => $relativePath
->>>>>>> eed3b559
                 ]
             );
 
