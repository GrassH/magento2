<?php
/**
 * Copyright © Magento, Inc. All rights reserved.
 * See COPYING.txt for license details.
 */

namespace Magento\Developer\Console\Command;

use Magento\Developer\Model\Di\Information;
use Magento\Framework\App\ObjectManager;
use Symfony\Component\Console\Command\Command;
use Symfony\Component\Console\Exception\InvalidArgumentException;
use Symfony\Component\Console\Helper\Table;
use Symfony\Component\Console\Input\InputArgument;
use Symfony\Component\Console\Input\InputInterface;
use Symfony\Component\Console\Output\OutputInterface;
<<<<<<< HEAD
use Symfony\Component\Console\Input\InputArgument;
use Symfony\Component\Console\Helper\Table;
use Magento\Framework\App\AreaList;
use Magento\Framework\App\Area;

class DiInfoCommand extends Command
{
    public const COMMAND_NAME = 'dev:di:info';

    public const CLASS_NAME = 'class';

    public const AREA_CODE = 'area';
=======

class DiInfoCommand extends Command
{
    /**
     * Command name
     */
    public const COMMAND_NAME = 'dev:di:info';
>>>>>>> b8060ac7

    /**
     * @var Information
     */
<<<<<<< HEAD
    private Information $diInformation;
=======
    public const CLASS_NAME = 'class';
>>>>>>> b8060ac7

    /**
     * @var AreaList
     */
    private AreaList $areaList;

    /**
     * @param Information $diInformation
     * @param AreaList $areaList
     */
    public function __construct(
        Information $diInformation,
        AreaList    $areaList
    ) {
        $this->areaList = $areaList;
        $this->diInformation = $diInformation;
        parent::__construct();
    }

    /**
<<<<<<< HEAD
     * @inheritdoc
=======
     * Initialization of the command
>>>>>>> b8060ac7
     *
     * @throws InvalidArgumentException
     */
    protected function configure()
    {
        $this->setName(self::COMMAND_NAME)
            ->setDescription('Provides information on Dependency Injection configuration for the Command.')
            ->setDefinition([
                new InputArgument(self::CLASS_NAME, InputArgument::REQUIRED, 'Class name'),
                new InputArgument(self::AREA_CODE, InputArgument::OPTIONAL, 'Area Code')
            ]);

        parent::configure();
    }

    /**
     * Print Info on Class/Interface preference
     *
     * @param string $className
     * @param OutputInterface $output
     * @return void
     */
    private function printPreference($className, $output)
    {
        $preference = $this->diInformation->getPreference($className);
        $output->writeln('');
        $output->writeln(sprintf('Preference: %s', $preference));
        $output->writeln('');
    }

    /**
     * Print Info on Constructor Arguments
     *
     * @param string $className
     * @param OutputInterface $output
     * @return void
     */
    private function printConstructorArguments($className, $output)
    {
        $output->writeln("Constructor Parameters:");
        $paramsTable = new Table($output);
        $paramsTable
            ->setHeaders(['Name', 'Requested Type', 'Configured Value']);
        $parameters = $this->diInformation->getParameters($className);
        $paramsTableArray = [];
        foreach ($parameters as $parameterRow) {
            if (is_array($parameterRow[2])) {
                $parameterRow[2] = json_encode($parameterRow[2], JSON_PRETTY_PRINT);
            }
            $paramsTableArray[] = $parameterRow;
        }
        $paramsTable->setRows($paramsTableArray);
        $paramsTable->render();
    }

    /**
     * Print Info on Virtual Types
     *
     * @param string $className
     * @param OutputInterface $output
     * @return void
     */
    private function printVirtualTypes($className, $output)
    {
        $virtualTypes = $this->diInformation->getVirtualTypes($className);
        if (!empty($virtualTypes)) {
            $output->writeln('');
            $output->writeln("Virtual Types:");
            foreach ($this->diInformation->getVirtualTypes($className) as $virtualType) {
                $output->writeln('   ' . $virtualType);
            }
        }
    }

    /**
     * Print Info on Plugins
     *
     * @param string $className
     * @param OutputInterface $output
     * @param string $label
     * @return void
     */
    private function printPlugins($className, $output, $label)
    {
        $output->writeln('');
        $output->writeln($label);
        $plugins = $this->diInformation->getPlugins($className);
        $parameters = [];
        foreach ($plugins as $type => $plugin) {
            foreach ($plugin as $instance => $pluginMethods) {
                foreach ($pluginMethods as $pluginMethod) {
                    $parameters[] = [$instance, $pluginMethod, $type];
                }
            }
        }

        $table = new Table($output);
        $table
            ->setHeaders(['Plugin', 'Method', 'Type'])
            ->setRows($parameters);

        $table->render();
    }

    /**
<<<<<<< HEAD
     * @inheritdoc
     * @throws \InvalidArgumentException
=======
     * Displays dependency injection configuration information for a class.
     *
     * @param InputInterface $input
     * @param OutputInterface $output
>>>>>>> b8060ac7
     */
    protected function execute(InputInterface $input, OutputInterface $output)
    {
        $area = $input->getArgument(self::AREA_CODE) ?? Area::AREA_GLOBAL;
        if ($area !== Area::AREA_GLOBAL) {
            $this->setDiArea($area);
        }
        $className = $input->getArgument(self::CLASS_NAME);
        $output->setDecorated(true);
        $output->writeln('');
        $output->writeln(sprintf('DI configuration for the class %s in the %s area', $className, strtoupper($area)));

        if ($this->diInformation->isVirtualType($className)) {
            $output->writeln(
                sprintf('It is Virtual Type for the Class %s', $this->diInformation->getVirtualTypeBase($className))
            );
        }
        $this->printPreference($className, $output);
        $this->printConstructorArguments($className, $output);
        $preference = $this->diInformation->getPreference($className);
        $this->printVirtualTypes($preference, $output);
        $this->printPlugins($className, $output, 'Plugins:');
        $this->printPlugins($preference, $output, 'Plugins for the Preference:');

        return \Magento\Framework\Console\Cli::RETURN_SUCCESS;
    }

    /**
     * Set Area for DI Configuration
     *
     * @param string $area
     * @return void
     * @throws \InvalidArgumentException
     */
    private function setDiArea($area)
    {
        if ($this->validateAreaCodeFromInput($area)) {
            $objectManager = ObjectManager::getInstance();

            $objectManager->configure(
                $objectManager
                    ->get(\Magento\Framework\App\ObjectManager\ConfigLoader::class)
                    ->load($area)
            );
            $objectManager->get(\Magento\Framework\Config\ScopeInterface::class)
                ->setCurrentScope($area);
        } else {
            throw new InvalidArgumentException(sprintf('The "%s" area code does not exist', $area));
        }
    }

    /**
     * Validate Input
     *
     * @param string $area
     * @return bool
     */
    private function validateAreaCodeFromInput($area)
    {
        $availableAreaCodes = $this->areaList->getCodes();
        return in_array($area, $availableAreaCodes, true);
    }
}<|MERGE_RESOLUTION|>--- conflicted
+++ resolved
@@ -14,37 +14,30 @@
 use Symfony\Component\Console\Input\InputArgument;
 use Symfony\Component\Console\Input\InputInterface;
 use Symfony\Component\Console\Output\OutputInterface;
-<<<<<<< HEAD
-use Symfony\Component\Console\Input\InputArgument;
-use Symfony\Component\Console\Helper\Table;
 use Magento\Framework\App\AreaList;
 use Magento\Framework\App\Area;
 
 class DiInfoCommand extends Command
 {
+    /**
+     * Command name
+     */
     public const COMMAND_NAME = 'dev:di:info';
 
+    /**
+     * input name
+     */
     public const CLASS_NAME = 'class';
 
+    /**
+     * Area name
+     */
     public const AREA_CODE = 'area';
-=======
-
-class DiInfoCommand extends Command
-{
-    /**
-     * Command name
-     */
-    public const COMMAND_NAME = 'dev:di:info';
->>>>>>> b8060ac7
 
     /**
      * @var Information
      */
-<<<<<<< HEAD
     private Information $diInformation;
-=======
-    public const CLASS_NAME = 'class';
->>>>>>> b8060ac7
 
     /**
      * @var AreaList
@@ -65,11 +58,7 @@
     }
 
     /**
-<<<<<<< HEAD
-     * @inheritdoc
-=======
      * Initialization of the command
->>>>>>> b8060ac7
      *
      * @throws InvalidArgumentException
      */
@@ -175,15 +164,10 @@
     }
 
     /**
-<<<<<<< HEAD
-     * @inheritdoc
-     * @throws \InvalidArgumentException
-=======
      * Displays dependency injection configuration information for a class.
      *
      * @param InputInterface $input
      * @param OutputInterface $output
->>>>>>> b8060ac7
      */
     protected function execute(InputInterface $input, OutputInterface $output)
     {
