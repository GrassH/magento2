--- conflicted
+++ resolved
@@ -94,29 +94,26 @@
                 ->setRows($this->diInformation->getParameters($preference));
 
             $output->writeln($table->render());
-        }
 
-<<<<<<< HEAD
-=======
-        $output->writeln('');
-        $output->writeln("Plugins:");
-        $plugins = $this->diInformation->getPlugins($className);
-        $parameters = [];
-        foreach ($plugins as $type => $plugin) {
-            foreach ($plugin as $instance => $pluginMethods){
-                foreach ($pluginMethods as $pluginMethod){
-                    $parameters[] = [$instance, $pluginMethod, $type];
+            $output->writeln('');
+            $output->writeln("Plugins:");
+            $plugins = $this->diInformation->getPlugins($className);
+            $parameters = [];
+            foreach ($plugins as $type => $plugin) {
+                foreach ($plugin as $instance => $pluginMethods){
+                    foreach ($pluginMethods as $pluginMethod){
+                        $parameters[] = [$instance, $pluginMethod, $type];
+                    }
                 }
             }
+
+            $table = new Table($output);
+            $table
+                ->setHeaders(array('Plugin', 'Method', 'Type'))
+                ->setRows($parameters);
+
+            $output->writeln($table->render());
         }
-
-        $table = new Table($output);
-        $table
-            ->setHeaders(array('Plugin', 'Method', 'Type'))
-            ->setRows($parameters);
-
-        $output->writeln($table->render());
->>>>>>> f580225e
         return \Magento\Framework\Console\Cli::RETURN_SUCCESS;
     }
 }