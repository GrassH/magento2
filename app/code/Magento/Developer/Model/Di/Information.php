--- conflicted
+++ resolved
@@ -33,21 +33,14 @@
      * @param \Magento\Framework\ObjectManager\ConfigInterface $objectManagerConfig
      * @param \Magento\Framework\ObjectManager\DefinitionInterface $definitions
      */
-<<<<<<< HEAD
     public function __construct(
         \Magento\Framework\ObjectManager\ConfigInterface $objectManagerConfig,
-        \Magento\Framework\ObjectManager\DefinitionInterface $definitions
+        \Magento\Framework\ObjectManager\DefinitionInterface $definitions,
+        \Magento\Developer\Model\Di\PluginList $pluginList
     ) {
         $this->objectManagerConfig = $objectManagerConfig;
         $this->definitions = $definitions;
-=======
-    public function __construct(\Magento\Framework\ObjectManager\ConfigInterface $objectManagerConfig,
-        \Magento\Developer\Model\Di\PluginList $pluginList
-    )
-    {
-        $this->objectManagerConfig = $objectManagerConfig;
         $this->pluginList = $pluginList;
->>>>>>> 789cb19b
     }
 
     /**
