--- conflicted
+++ resolved
@@ -3,12 +3,8 @@
     "description": "N/A",
     "require": {
         "php": "~5.5.0|~5.6.0",
-<<<<<<< HEAD
-        "magento/framework": "0.42.0-beta6",
-=======
-        "magento/module-core": "0.42.0-beta7",
+
         "magento/framework": "0.42.0-beta7",
->>>>>>> bc18e4c1
         "magento/magento-composer-installer": "*"
     },
     "type": "magento2-module",
