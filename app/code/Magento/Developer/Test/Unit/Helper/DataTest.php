--- conflicted
+++ resolved
@@ -23,29 +23,17 @@
     protected $helper;
 
     /**
-<<<<<<< HEAD
-     * @var \Magento\Framework\App\Config\ScopeConfigInterface | \PHPUnit\Framework\MockObject\MockObject
-=======
      * @var ScopeConfigInterface|MockObject
->>>>>>> b2f063af
      */
     protected $scopeConfigMock;
 
     /**
-<<<<<<< HEAD
-     * @var \Magento\Framework\HTTP\PhpEnvironment\RemoteAddress | \PHPUnit\Framework\MockObject\MockObject
-=======
      * @var RemoteAddress|MockObject
->>>>>>> b2f063af
      */
     protected $remoteAddressMock;
 
     /**
-<<<<<<< HEAD
-     * @var \Magento\Framework\HTTP\Header | \PHPUnit\Framework\MockObject\MockObject
-=======
      * @var Header|MockObject
->>>>>>> b2f063af
      */
     protected $httpHeaderMock;
 
@@ -77,15 +65,15 @@
                 Data::XML_PATH_DEV_ALLOW_IPS,
                 ScopeInterface::SCOPE_STORE,
                 $storeId
-            )->willReturn($allowedIps);
+            )->will($this->returnValue($allowedIps));
 
         $this->remoteAddressMock->expects($this->once())
             ->method('getRemoteAddress')
-            ->willReturn('remoteAddress');
+            ->will($this->returnValue('remoteAddress'));
 
         $this->httpHeaderMock->expects($this->exactly($callNum))
             ->method('getHttpHost')
-            ->willReturn('httpHost');
+            ->will($this->returnValue('httpHost'));
 
         $this->assertEquals($expected, $this->helper->isDevAllowed($storeId));
     }
