--- conflicted
+++ resolved
@@ -26,11 +26,7 @@
     private $objectManagerHelper;
 
     /**
-<<<<<<< HEAD
-     * @var AbstractElement|\PHPUnit\Framework\MockObject\MockObject
-=======
      * @var AbstractElement|MockObject
->>>>>>> b2f063af
      */
     private $elementMock;
 
@@ -40,19 +36,11 @@
     private $context;
 
     /**
-<<<<<<< HEAD
-     * @var State|\PHPUnit\Framework\MockObject\MockObject
-     */
-    private $appStateMock;
-
-    protected function setUp(): void
-=======
      * @var State|MockObject
      */
     private $appStateMock;
 
     public function setUp(): void
->>>>>>> b2f063af
     {
         $this->objectManagerHelper = new ObjectManager($this);
         $this->elementMock = $this->createMock(AbstractElement::class);
