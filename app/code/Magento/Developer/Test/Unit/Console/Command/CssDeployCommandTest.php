<?php
/**
 * Copyright © 2015 Magento. All rights reserved.
 * See COPYING.txt for license details.
 */

namespace Magento\Developer\Test\Unit\Console\Command;

use Magento\Framework\Filesystem;
use Magento\Framework\View\Asset\Source;
use Magento\Framework\App\State;
use Magento\Framework\View\Asset\Repository;
use Magento\Framework\ObjectManagerInterface;
use Magento\Framework\App\ObjectManager\ConfigLoader;
use Magento\Framework\View\Asset\SourceFileGeneratorPool;
use Magento\Framework\View\Asset\PreProcessor\ChainFactoryInterface;
use Magento\Developer\Console\Command\CssDeployCommand;
use Symfony\Component\Console\Tester\CommandTester;
use Magento\Framework\Validator\Locale;

class CssDeployCommandTest extends \PHPUnit_Framework_TestCase
{
    /**
     * @var CssDeployCommand
     */
    private $command;

    /**
     * @var ObjectManagerInterface|\PHPUnit_Framework_MockObject_MockObject
     */
    private $objectManager;

    /**
     * @var Repository|\PHPUnit_Framework_MockObject_MockObject
     */
    private $assetRepo;

    /**
     * @var ConfigLoader|\PHPUnit_Framework_MockObject_MockObject
     */
    private $configLoader;

    /**
     * @var State|\PHPUnit_Framework_MockObject_MockObject
     */
    private $state;

    /**
     * @var SourceFileGeneratorPool|\PHPUnit_Framework_MockObject_MockObject
     */
    private $sourceFileGeneratorPool;

    /**
     * @var Source|\PHPUnit_Framework_MockObject_MockObject
     */
    private $assetSource;

    /**
     * @var ChainFactoryInterface|\PHPUnit_Framework_MockObject_MockObject
     */
    private $chainFactory;

    /**
     * @var Filesystem|\PHPUnit_Framework_MockObject_MockObject
     */
    private $filesystem;

    /**
     * @var Locale|\PHPUnit_Framework_MockObject_MockObject
     */
    private $validator;

    public function setUp()
    {
        $this->objectManager = $this->getMockForAbstractClass('Magento\Framework\ObjectManagerInterface');
        $this->assetRepo = $this->getMock('Magento\Framework\View\Asset\Repository', [], [], '', false);
        $this->configLoader = $this->getMock('Magento\Framework\App\ObjectManager\ConfigLoader', [], [], '', false);
        $this->state = $this->getMock('Magento\Framework\App\State', [], [], '', false);
        $this->assetSource = $this->getMock('Magento\Framework\View\Asset\Source', [], [], '', false);
        $this->sourceFileGeneratorPool = $this->getMock(
            'Magento\Framework\View\Asset\SourceFileGeneratorPool',
            [],
            [],
            '',
            false
        );
        $this->chainFactory = $this->getMockForAbstractClass(
            'Magento\Framework\View\Asset\PreProcessor\ChainFactoryInterface'
        );
        $this->filesystem = $this->getMock('Magento\Framework\Filesystem', [], [], '', false);
        $this->validator = $this->getMock('Magento\Framework\Validator\Locale', [], [], '', false);

        $this->command = new CssDeployCommand(
            $this->objectManager,
            $this->assetRepo,
            $this->configLoader,
            $this->state,
            $this->assetSource,
            $this->sourceFileGeneratorPool,
            $this->chainFactory,
            $this->filesystem,
            $this->validator
        );
    }

    public function testExecute()
    {
        $file = 'css/styles-m' . '.less';

        $this->configLoader->expects($this->once())->method('load')->with('frontend')->willReturn([]);
        $this->objectManager->expects($this->once())->method('configure');
        $this->sourceFileGeneratorPool->expects($this->once())
            ->method('create')
            ->with('less')
<<<<<<< HEAD
            ->willReturn($this->getMock('Magento\Framework\View\Asset\SourceFileGeneratorInterface'));
=======
            ->willReturn($this->getMock('Magento\Framework\Less\FileGenerator', [], [], '', false));
        $asset = $this->getMockForAbstractClass('Magento\Framework\View\Asset\LocalInterface');
        $asset->expects($this->once())->method('getContentType')->willReturn('type');
>>>>>>> eed3b559
        $this->assetRepo->expects($this->once())
            ->method('createAsset')
            ->with(
                $file,
                [
                    'area' => 'frontend',
                    'theme' => 'Magento/blank',
                    'locale' => 'en_US'
                ]
            )
            ->willReturn($asset);
        $this->assetSource->expects($this->once())->method('findSource')->willReturn('/dev/null');

        $this->chainFactory->expects($this->once())
            ->method('create')
            ->with(
                [
                    'asset' => $asset,
                    'origContent' => 'content',
                    'origContentType' => 'type',
                    'origAssetPath' => 'relative/path',
                ]
            )
            ->willReturn($this->getMock('Magento\Framework\View\Asset\PreProcessor\Chain', [], [], '', false));

        $rootDir = $this->getMock('\Magento\Framework\Filesystem\Directory\WriteInterface', [], [], '', false);
        $this->filesystem->expects($this->at(0))->method('getDirectoryWrite')->willReturn($rootDir);
        $this->filesystem->expects($this->at(1))->method('getDirectoryWrite')->willReturn(
            $this->getMock('\Magento\Framework\Filesystem\Directory\WriteInterface', [], [], '', false)
        );
        $rootDir->expects($this->atLeastOnce())->method('getRelativePath')->willReturn('relative/path');
        $rootDir->expects($this->once())->method('readFile')->willReturn('content');

        $this->validator->expects($this->once())->method('isValid')->with('en_US')->willReturn(true);

        $commandTester = new CommandTester($this->command);
        $commandTester->execute(
            [
                'type' => 'less'
            ]
        );
        $this->assertContains(
            'Successfully processed dynamic stylesheet into CSS',
            $commandTester->getDisplay()
        );
    }

    /**
     * @expectedException \RuntimeException
     * @expectedExceptionMessage Not enough arguments
     */
    public function testExecuteWithoutParameters()
    {
        $commandTester = new CommandTester($this->command);
        $commandTester->execute([]);
    }

    /**
     * @expectedException \InvalidArgumentException
     * @expectedExceptionMessage WRONG_LOCALE argument has invalid value, please run info:language:list
     */
    public function testExecuteWithWrongFormat()
    {
        $commandTester = new CommandTester($this->command);
        $commandTester->execute(
            [
                'type' => 'less',
                '--locale' => 'WRONG_LOCALE'
            ]
        );
    }
}<|MERGE_RESOLUTION|>--- conflicted
+++ resolved
@@ -112,13 +112,9 @@
         $this->sourceFileGeneratorPool->expects($this->once())
             ->method('create')
             ->with('less')
-<<<<<<< HEAD
-            ->willReturn($this->getMock('Magento\Framework\View\Asset\SourceFileGeneratorInterface'));
-=======
             ->willReturn($this->getMock('Magento\Framework\Less\FileGenerator', [], [], '', false));
         $asset = $this->getMockForAbstractClass('Magento\Framework\View\Asset\LocalInterface');
         $asset->expects($this->once())->method('getContentType')->willReturn('type');
->>>>>>> eed3b559
         $this->assetRepo->expects($this->once())
             ->method('createAsset')
             ->with(
