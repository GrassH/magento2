<?php declare(strict_types=1);
/**
 * Copyright © Magento, Inc. All rights reserved.
 * See COPYING.txt for license details.
 */

namespace Magento\Developer\Test\Unit\Console\Command;

use Magento\Developer\Console\Command\ProfilerEnableCommand;
use Magento\Framework\Filesystem\Io\File;
use PHPUnit\Framework\MockObject\MockObject;
use PHPUnit\Framework\TestCase;
use Symfony\Component\Console\Tester\CommandTester;

/**
 * Class ProfilerEnableCommandTest
 *
 * Tests dev:profiler:enable command.
 */
class ProfilerEnableCommandTest extends TestCase
{
    /**
<<<<<<< HEAD
     * @var File|\PHPUnit\Framework\MockObject\MockObject
=======
     * @var File|MockObject
>>>>>>> b2f063af
     */
    private $filesystemMock;

    /**
     * Tests enabling the profiler by command.
     *
     * @param string $inputType
     * @param bool $fileExists
     * @param string $expectedOutput
     * @dataProvider commandDataProvider
     */
    public function testCommand(string $inputType, bool $fileExists, string $expectedOutput)
    {
        $this->filesystemMock
            ->expects($this->once())
            ->method('write')
            ->with(
                BP . '/' . ProfilerEnableCommand::PROFILER_FLAG_FILE,
                $inputType ?: ProfilerEnableCommand::TYPE_DEFAULT
            );
        $this->filesystemMock
            ->expects($this->once())
            ->method('fileExists')
            ->with(BP . '/' . ProfilerEnableCommand::PROFILER_FLAG_FILE)
            ->willReturn($fileExists);
        /** @var ProfilerEnableCommand $command */
        $command = new ProfilerEnableCommand($this->filesystemMock);
        $commandTester = new CommandTester($command);
        $commandTester->execute(['type' => $inputType]);

        self::assertEquals(
            $expectedOutput,
            trim(str_replace(PHP_EOL, ' ', $commandTester->getDisplay()))
        );
    }

    /**
     * Data provider for testCommand.
     *
     * @return array
     */
    public function commandDataProvider()
    {
        return [
            [
                '',
                true,
                'Profiler enabled with html output.'
            ],
            [
                '',
                false,
                'Something went wrong while enabling the profiler.'
            ],
            [
                'html',
                true,
                'Profiler enabled with html output.'
            ],
            [
                'html',
                false,
                'Something went wrong while enabling the profiler.'
            ],
            [
                'csvfile',
                true,
                'Profiler enabled with csvfile output. Output will be saved in /var/log/profiler.csv'
            ],
            [
                'csvfile',
                false,
                'Something went wrong while enabling the profiler.'
            ],
            [
                'xml',
                true,
                'Type xml is not one of the built-in output types (html, csvfile). ' .
                'Profiler enabled with xml output.'
            ],
            [
                'xml',
                false,
                'Type xml is not one of the built-in output types (html, csvfile). ' .
                'Something went wrong while enabling the profiler.'
            ],
        ];
    }

    /**
     * @inheritdoc
     */
    protected function setUp(): void
    {
        $this->filesystemMock = $this->getMockBuilder(File::class)
            ->disableOriginalConstructor()
            ->getMock();
    }
}<|MERGE_RESOLUTION|>--- conflicted
+++ resolved
@@ -20,11 +20,7 @@
 class ProfilerEnableCommandTest extends TestCase
 {
     /**
-<<<<<<< HEAD
-     * @var File|\PHPUnit\Framework\MockObject\MockObject
-=======
      * @var File|MockObject
->>>>>>> b2f063af
      */
     private $filesystemMock;
 
