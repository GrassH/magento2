<?php declare(strict_types=1);
/**
 * Copyright © Magento, Inc. All rights reserved.
 * See COPYING.txt for license details.
 */
namespace Magento\Developer\Test\Unit\Console\Command;

use Magento\Developer\Console\Command\SourceThemeDeployCommand;
use Magento\Framework\App\View\Asset\Publisher;
use Magento\Framework\Validator\Locale;
use Magento\Framework\View\Asset\File\NotFoundException;
use Magento\Framework\View\Asset\LocalInterface;
use Magento\Framework\View\Asset\Repository;
use PHPUnit\Framework\MockObject\MockObject;
use PHPUnit\Framework\TestCase;
use Symfony\Component\Console\Input\InputInterface;
use Symfony\Component\Console\Output\OutputInterface;

/**
 * @see \Magento\Developer\Console\Command\SourceThemeDeployCommand
 */
class SourceThemeDeployCommandTest extends TestCase
{
    const AREA_TEST_VALUE = 'area-test-value';

    const LOCALE_TEST_VALUE = 'locale-test-value';

    const THEME_TEST_VALUE = 'Vendor/theme';

    const THEME_INCORRECT_FORMAT_VALUE = 'theme-value';

    const THEME_NONEXISTING_VALUE = 'NonExistentVendor/theme';

    const TYPE_TEST_VALUE = 'type-test-value';

    const FILE_TEST_VALUE = 'file-test-value/test/file';

    /**
     * @var SourceThemeDeployCommand
     */
    private $sourceThemeDeployCommand;

    /**
<<<<<<< HEAD
     * @var Locale|\PHPUnit\Framework\MockObject\MockObject
=======
     * @var Locale|MockObject
>>>>>>> b2f063af
     */
    private $validatorMock;

    /**
<<<<<<< HEAD
     * @var Publisher|\PHPUnit\Framework\MockObject\MockObject
=======
     * @var Publisher|MockObject
>>>>>>> b2f063af
     */
    private $assetPublisherMock;

    /**
<<<<<<< HEAD
     * @var Repository|\PHPUnit\Framework\MockObject\MockObject
=======
     * @var Repository|MockObject
>>>>>>> b2f063af
     */
    private $assetRepositoryMock;

    /**
     * Set up
     */
    protected function setUp(): void
    {
        $this->validatorMock = $this->getMockBuilder(Locale::class)
            ->disableOriginalConstructor()
            ->getMock();
        $this->assetPublisherMock = $this->getMockBuilder(Publisher::class)
            ->disableOriginalConstructor()
            ->getMock();
        $this->assetRepositoryMock = $this->getMockBuilder(Repository::class)
            ->disableOriginalConstructor()
            ->getMock();

        $this->sourceThemeDeployCommand = new SourceThemeDeployCommand(
            $this->validatorMock,
            $this->assetPublisherMock,
            $this->assetRepositoryMock
        );
    }

    /**
     * Run test for execute method
     */
    public function testExecute()
    {
<<<<<<< HEAD
        /** @var OutputInterface|\PHPUnit\Framework\MockObject\MockObject $outputMock */
=======
        /** @var OutputInterface|MockObject $outputMock */
>>>>>>> b2f063af
        $outputMock = $this->getMockBuilder(OutputInterface::class)
            ->getMockForAbstractClass();
        $assetMock = $this->getMockBuilder(LocalInterface::class)
            ->getMockForAbstractClass();

        $this->validatorMock->expects(self::once())
            ->method('isValid')
            ->with(self::LOCALE_TEST_VALUE)
            ->willReturn(true);

        $message = sprintf(
            '<info>Processed Area: %s, Locale: %s, Theme: %s, File type: %s.</info>',
            self::AREA_TEST_VALUE,
            self::LOCALE_TEST_VALUE,
            self::THEME_TEST_VALUE,
            self::TYPE_TEST_VALUE
        );

        $outputMock->expects(self::at(0))
            ->method('writeln')
            ->with($message);
        $outputMock->expects(self::at(1))
            ->method('writeln')
            ->with('<comment>-> file-test-value/test/file</comment>');
        $outputMock->expects(self::at(2))
            ->method('writeln')
            ->with('<info>Successfully processed.</info>');

        $this->assetRepositoryMock->expects(self::once())
            ->method('createAsset')
            ->with(
                'file-test-value/test' . DIRECTORY_SEPARATOR . 'file' . '.' . self::TYPE_TEST_VALUE,
                [
                    'area' => self::AREA_TEST_VALUE,
                    'theme' => self::THEME_TEST_VALUE,
                    'locale' => self::LOCALE_TEST_VALUE,
                ]
            )->willReturn($assetMock);

        $this->assetPublisherMock->expects(self::once())
            ->method('publish')
            ->with($assetMock);

        $assetMock->expects(self::once())
            ->method('getFilePath')
            ->willReturn(self::FILE_TEST_VALUE);

        $this->sourceThemeDeployCommand->run($this->getInputMock(), $outputMock);
    }

    /**
     * Run test for execute method with incorrect theme value
<<<<<<< HEAD
     *
     */
    public function testExecuteIncorrectThemeFormat()
    {
        $this->expectException(\InvalidArgumentException::class);
        $this->expectExceptionMessage('Value "theme-value" of the option "theme" has invalid format. The format should be');

        /** @var OutputInterface|\PHPUnit\Framework\MockObject\MockObject $outputMock */
=======
     */
    public function testExecuteIncorrectThemeFormat()
    {
        $this->expectException('InvalidArgumentException');
        $this->expectExceptionMessage(
            'Value "theme-value" of the option "theme" has invalid format. The format should be'
        );
        /** @var OutputInterface|MockObject $outputMock */
>>>>>>> b2f063af
        $outputMock = $this->getMockBuilder(OutputInterface::class)
            ->getMockForAbstractClass();
        $this->validatorMock->expects(self::once())
            ->method('isValid')
            ->with(self::LOCALE_TEST_VALUE)
            ->willReturn(true);

        $valueMap = [
            ['area', self::AREA_TEST_VALUE],
            ['locale', self::LOCALE_TEST_VALUE],
            ['theme', self::THEME_INCORRECT_FORMAT_VALUE],
            ['type', self::TYPE_TEST_VALUE]
        ];

        $this->sourceThemeDeployCommand->run(
            $this->getInputMock($valueMap),
            $outputMock
        );
    }

    /**
     * Run test for execute method with non existing theme
<<<<<<< HEAD
     *
     */
    public function testExecuteNonExistingValue()
    {
        $this->expectException(\InvalidArgumentException::class);
        $this->expectExceptionMessage('Verify entered values of the argument and options.');

        /** @var OutputInterface|\PHPUnit\Framework\MockObject\MockObject $outputMock */
=======
     */
    public function testExecuteNonExistingValue()
    {
        $this->expectException('InvalidArgumentException');
        $this->expectExceptionMessage('Verify entered values of the argument and options.');
        /** @var OutputInterface|MockObject $outputMock */
>>>>>>> b2f063af
        $outputMock = $this->getMockBuilder(OutputInterface::class)
            ->getMockForAbstractClass();
        $assetMock = $this->getMockBuilder(LocalInterface::class)
            ->getMockForAbstractClass();

        $this->validatorMock->expects(self::once())
            ->method('isValid')
            ->with(self::LOCALE_TEST_VALUE)
            ->willReturn(true);

        $this->assetRepositoryMock->expects(self::once())
            ->method('createAsset')
            ->with(
                'file-test-value/test' . DIRECTORY_SEPARATOR . 'file' . '.' . self::TYPE_TEST_VALUE,
                [
                    'area' => self::AREA_TEST_VALUE,
                    'theme' => self::THEME_NONEXISTING_VALUE,
                    'locale' => self::LOCALE_TEST_VALUE,
                ]
            )->willReturn($assetMock);

        $this->assetPublisherMock->expects(self::once())
            ->method('publish')
            ->with($assetMock)
            ->willThrowException(new NotFoundException());

        $valueMap = [
            ['area', self::AREA_TEST_VALUE],
            ['locale', self::LOCALE_TEST_VALUE],
            ['theme', self::THEME_NONEXISTING_VALUE],
            ['type', self::TYPE_TEST_VALUE]
        ];

        $this->sourceThemeDeployCommand->run(
            $this->getInputMock($valueMap),
            $outputMock
        );
    }

    /**
<<<<<<< HEAD
     * @return InputInterface|\PHPUnit\Framework\MockObject\MockObject
=======
     * @return InputInterface|MockObject
>>>>>>> b2f063af
     */
    private function getInputMock(array $valueMap = [])
    {
        $inputMock = $this->getMockBuilder(InputInterface::class)
            ->getMockForAbstractClass();

        $defaultValueMap = [
            ['area', self::AREA_TEST_VALUE],
            ['locale', self::LOCALE_TEST_VALUE],
            ['theme', self::THEME_TEST_VALUE],
            ['type', self::TYPE_TEST_VALUE]
        ];
        $valueMap = empty($valueMap) ? $defaultValueMap : $valueMap;

        $inputMock->expects(self::exactly(4))
            ->method('getOption')
            ->willReturnMap(
                $valueMap
            );
        $inputMock->expects(self::once())
            ->method('getArgument')
            ->with('file')
            ->willReturn([self::FILE_TEST_VALUE]);

        return $inputMock;
    }
}<|MERGE_RESOLUTION|>--- conflicted
+++ resolved
@@ -41,29 +41,17 @@
     private $sourceThemeDeployCommand;
 
     /**
-<<<<<<< HEAD
-     * @var Locale|\PHPUnit\Framework\MockObject\MockObject
-=======
      * @var Locale|MockObject
->>>>>>> b2f063af
      */
     private $validatorMock;
 
     /**
-<<<<<<< HEAD
-     * @var Publisher|\PHPUnit\Framework\MockObject\MockObject
-=======
      * @var Publisher|MockObject
->>>>>>> b2f063af
      */
     private $assetPublisherMock;
 
     /**
-<<<<<<< HEAD
-     * @var Repository|\PHPUnit\Framework\MockObject\MockObject
-=======
      * @var Repository|MockObject
->>>>>>> b2f063af
      */
     private $assetRepositoryMock;
 
@@ -94,11 +82,7 @@
      */
     public function testExecute()
     {
-<<<<<<< HEAD
-        /** @var OutputInterface|\PHPUnit\Framework\MockObject\MockObject $outputMock */
-=======
         /** @var OutputInterface|MockObject $outputMock */
->>>>>>> b2f063af
         $outputMock = $this->getMockBuilder(OutputInterface::class)
             ->getMockForAbstractClass();
         $assetMock = $this->getMockBuilder(LocalInterface::class)
@@ -151,16 +135,6 @@
 
     /**
      * Run test for execute method with incorrect theme value
-<<<<<<< HEAD
-     *
-     */
-    public function testExecuteIncorrectThemeFormat()
-    {
-        $this->expectException(\InvalidArgumentException::class);
-        $this->expectExceptionMessage('Value "theme-value" of the option "theme" has invalid format. The format should be');
-
-        /** @var OutputInterface|\PHPUnit\Framework\MockObject\MockObject $outputMock */
-=======
      */
     public function testExecuteIncorrectThemeFormat()
     {
@@ -169,7 +143,6 @@
             'Value "theme-value" of the option "theme" has invalid format. The format should be'
         );
         /** @var OutputInterface|MockObject $outputMock */
->>>>>>> b2f063af
         $outputMock = $this->getMockBuilder(OutputInterface::class)
             ->getMockForAbstractClass();
         $this->validatorMock->expects(self::once())
@@ -192,23 +165,12 @@
 
     /**
      * Run test for execute method with non existing theme
-<<<<<<< HEAD
-     *
-     */
-    public function testExecuteNonExistingValue()
-    {
-        $this->expectException(\InvalidArgumentException::class);
-        $this->expectExceptionMessage('Verify entered values of the argument and options.');
-
-        /** @var OutputInterface|\PHPUnit\Framework\MockObject\MockObject $outputMock */
-=======
      */
     public function testExecuteNonExistingValue()
     {
         $this->expectException('InvalidArgumentException');
         $this->expectExceptionMessage('Verify entered values of the argument and options.');
         /** @var OutputInterface|MockObject $outputMock */
->>>>>>> b2f063af
         $outputMock = $this->getMockBuilder(OutputInterface::class)
             ->getMockForAbstractClass();
         $assetMock = $this->getMockBuilder(LocalInterface::class)
@@ -249,11 +211,7 @@
     }
 
     /**
-<<<<<<< HEAD
-     * @return InputInterface|\PHPUnit\Framework\MockObject\MockObject
-=======
      * @return InputInterface|MockObject
->>>>>>> b2f063af
      */
     private function getInputMock(array $valueMap = [])
     {
