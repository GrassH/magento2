--- conflicted
+++ resolved
@@ -23,31 +23,19 @@
 class QueryLogEnableCommandTest extends TestCase
 {
     /**
-<<<<<<< HEAD
-     * @var \PHPUnit\Framework\MockObject\MockObject|\Magento\Framework\App\DeploymentConfig\Writer
-=======
      * @var MockObject|Writer
->>>>>>> b2f063af
      */
     private $configWriter;
 
     /**
-<<<<<<< HEAD
-     * @var \PHPUnit\Framework\MockObject\MockObject|\Magento\Developer\Console\Command\QueryLogEnableCommand
-=======
      * @var MockObject|QueryLogEnableCommand
->>>>>>> b2f063af
      */
     private $command;
 
     /**
      * {@inheritdoc}
      */
-<<<<<<< HEAD
-    protected function setUp(): void
-=======
     public function setUp(): void
->>>>>>> b2f063af
     {
         $this->configWriter = $this->getMockBuilder(Writer::class)
             ->disableOriginalConstructor()
