--- conflicted
+++ resolved
@@ -21,11 +21,7 @@
     private $object;
 
     /**
-<<<<<<< HEAD
-     * @var \PHPUnit\Framework\MockObject\MockObject|\Magento\Framework\ObjectManager\ConfigInterface
-=======
      * @var MockObject|ConfigInterface
->>>>>>> b2f063af
      */
     private $objectManagerConfig;
 
@@ -43,11 +39,11 @@
     {
         $this->objectManagerConfig = $this->getMockBuilder(ConfigInterface::class)
             ->disableOriginalConstructor()
-            ->getMockForAbstractClass();
+            ->getMock();
 
         $this->definitions = $this->getMockBuilder(DefinitionInterface::class)
             ->disableOriginalConstructor()
-            ->getMockForAbstractClass();
+            ->getMock();
 
         $this->pluginList = $this->getMockBuilder(PluginList::class)
             ->disableOriginalConstructor()
