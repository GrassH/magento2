<?php declare(strict_types=1);
/***
 * Copyright © Magento, Inc. All rights reserved.
 * See COPYING.txt for license details.
 */
namespace Magento\Developer\Test\Unit\Model\Css\PreProcessor\FileGenerator;

use Magento\Developer\Model\Css\PreProcessor\FileGenerator\PublicationDecorator;
use Magento\Framework\App\Config\ScopeConfigInterface;
use Magento\Framework\App\State;
use Magento\Framework\App\View\Asset\Publisher;
use Magento\Framework\Css\PreProcessor\File\Temporary;
use Magento\Framework\Css\PreProcessor\Instruction\Import;
use Magento\Framework\Filesystem;
use Magento\Framework\TestFramework\Unit\Helper\ObjectManager;
use Magento\Framework\View\Asset\File;
use Magento\Framework\View\Asset\LocalInterface;
use Magento\Framework\View\Asset\Repository;
use PHPUnit\Framework\MockObject\MockObject;
use PHPUnit\Framework\TestCase;

/**
 * @SuppressWarnings(PHPMD.CouplingBetweenObjects)
 */
class PublicationDecoratorTest extends TestCase
{
    /**
     * @var PublicationDecorator
     */
    private $model;

    /**
<<<<<<< HEAD
     * @var Filesystem|\PHPUnit\Framework\MockObject\MockObject
=======
     * @var Filesystem|MockObject
>>>>>>> b2f063af
     */
    private $filesystemMock;

    /**
<<<<<<< HEAD
     * @var Temporary|\PHPUnit\Framework\MockObject\MockObject
=======
     * @var Temporary|MockObject
>>>>>>> b2f063af
     */
    private $temporaryFileMock;

    /**
<<<<<<< HEAD
     * @var Publisher|\PHPUnit\Framework\MockObject\MockObject
=======
     * @var Publisher|MockObject
>>>>>>> b2f063af
     */
    private $publisherMock;

    /**
<<<<<<< HEAD
     * @var Repository|\PHPUnit\Framework\MockObject\MockObject
=======
     * @var Repository|MockObject
>>>>>>> b2f063af
     */
    private $assetRepositoryMock;

    /**
<<<<<<< HEAD
     * @var File|\PHPUnit\Framework\MockObject\MockObject
=======
     * @var File|MockObject
>>>>>>> b2f063af
     */
    private $relatedAssetMock;

    /**
<<<<<<< HEAD
     * @var Import|\PHPUnit\Framework\MockObject\MockObject
=======
     * @var Import|MockObject
>>>>>>> b2f063af
     */
    private $importGeneratorMock;

    /**
<<<<<<< HEAD
     * @var LocalInterface|\PHPUnit\Framework\MockObject\MockObject
=======
     * @var LocalInterface|MockObject
>>>>>>> b2f063af
     */
    private $localAssetMock;

    /**
<<<<<<< HEAD
     * @var ScopeConfigInterface|\PHPUnit\Framework\MockObject\MockObject
=======
     * @var ScopeConfigInterface|MockObject
>>>>>>> b2f063af
     */
    private $scopeConfigMock;

    /**
<<<<<<< HEAD
     * @var State|\PHPUnit\Framework\MockObject\MockObject
=======
     * @var State|MockObject
>>>>>>> b2f063af
     */
    private $stateMock;

    protected function setUp(): void
    {
        $this->filesystemMock = $this->getMockBuilder(Filesystem::class)
            ->disableOriginalConstructor()
            ->getMock();
        $this->temporaryFileMock = $this->getMockBuilder(Temporary::class)
            ->disableOriginalConstructor()
            ->getMock();
        $this->publisherMock = $this->getMockBuilder(Publisher::class)
            ->disableOriginalConstructor()
            ->getMock();
        $this->assetRepositoryMock = $this->getMockBuilder(Repository::class)
            ->disableOriginalConstructor()
            ->getMock();
        $this->relatedAssetMock = $this->getMockBuilder(File::class)
            ->disableOriginalConstructor()
            ->getMock();
        $this->importGeneratorMock = $this->getMockBuilder(Import::class)
            ->disableOriginalConstructor()
            ->getMock();
        $this->localAssetMock = $this->getMockBuilder(LocalInterface::class)
            ->disableOriginalConstructor()
            ->getMockForAbstractClass();
        $this->scopeConfigMock = $this->getMockBuilder(ScopeConfigInterface::class)
            ->getMockForAbstractClass();
        $this->stateMock = $this->getMockBuilder(State::class)
            ->disableOriginalConstructor()
            ->getMock();

        $this->model = (new ObjectManager($this))->getObject(PublicationDecorator::class, [
            'assetRepository' => $this->assetRepositoryMock,
            'temporaryFile' => $this->temporaryFileMock,
            'assetPublisher' => $this->publisherMock,
            'scopeConfig' => $this->scopeConfigMock,
            'state' => $this->stateMock,
            'hasRelatedPublishing' => true,
        ]);
    }

    /**
     * Calls generate method to access protected method generateRelatedFile
     */
    public function testGenerateRelatedFile()
    {
        $relatedFileId = 'file_id';
        $relatedFiles = [[$relatedFileId, $this->localAssetMock]];

        $this->importGeneratorMock->expects($this->any())
            ->method('getRelatedFiles')
            ->willReturnOnConsecutiveCalls($relatedFiles, []);
        $this->assetRepositoryMock->expects($this->any())
            ->method('createRelated')
            ->willReturn($this->relatedAssetMock);
        $this->publisherMock->expects($this->once())
            ->method('publish')
            ->with($this->relatedAssetMock);

        $this->model->generate($this->importGeneratorMock);
    }
}<|MERGE_RESOLUTION|>--- conflicted
+++ resolved
@@ -30,83 +30,47 @@
     private $model;
 
     /**
-<<<<<<< HEAD
-     * @var Filesystem|\PHPUnit\Framework\MockObject\MockObject
-=======
      * @var Filesystem|MockObject
->>>>>>> b2f063af
      */
     private $filesystemMock;
 
     /**
-<<<<<<< HEAD
-     * @var Temporary|\PHPUnit\Framework\MockObject\MockObject
-=======
      * @var Temporary|MockObject
->>>>>>> b2f063af
      */
     private $temporaryFileMock;
 
     /**
-<<<<<<< HEAD
-     * @var Publisher|\PHPUnit\Framework\MockObject\MockObject
-=======
      * @var Publisher|MockObject
->>>>>>> b2f063af
      */
     private $publisherMock;
 
     /**
-<<<<<<< HEAD
-     * @var Repository|\PHPUnit\Framework\MockObject\MockObject
-=======
      * @var Repository|MockObject
->>>>>>> b2f063af
      */
     private $assetRepositoryMock;
 
     /**
-<<<<<<< HEAD
-     * @var File|\PHPUnit\Framework\MockObject\MockObject
-=======
      * @var File|MockObject
->>>>>>> b2f063af
      */
     private $relatedAssetMock;
 
     /**
-<<<<<<< HEAD
-     * @var Import|\PHPUnit\Framework\MockObject\MockObject
-=======
      * @var Import|MockObject
->>>>>>> b2f063af
      */
     private $importGeneratorMock;
 
     /**
-<<<<<<< HEAD
-     * @var LocalInterface|\PHPUnit\Framework\MockObject\MockObject
-=======
      * @var LocalInterface|MockObject
->>>>>>> b2f063af
      */
     private $localAssetMock;
 
     /**
-<<<<<<< HEAD
-     * @var ScopeConfigInterface|\PHPUnit\Framework\MockObject\MockObject
-=======
      * @var ScopeConfigInterface|MockObject
->>>>>>> b2f063af
      */
     private $scopeConfigMock;
 
     /**
-<<<<<<< HEAD
-     * @var State|\PHPUnit\Framework\MockObject\MockObject
-=======
      * @var State|MockObject
->>>>>>> b2f063af
      */
     private $stateMock;
 
@@ -132,7 +96,7 @@
             ->getMock();
         $this->localAssetMock = $this->getMockBuilder(LocalInterface::class)
             ->disableOriginalConstructor()
-            ->getMockForAbstractClass();
+            ->getMock();
         $this->scopeConfigMock = $this->getMockBuilder(ScopeConfigInterface::class)
             ->getMockForAbstractClass();
         $this->stateMock = $this->getMockBuilder(State::class)
