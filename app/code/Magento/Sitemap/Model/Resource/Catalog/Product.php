<?php
/**
 * Copyright © 2015 Magento. All rights reserved.
 * See COPYING.txt for license details.
 */
namespace Magento\Sitemap\Model\Resource\Catalog;

use Magento\CatalogUrlRewrite\Model\ProductUrlRewriteGenerator;

/**
 * Sitemap resource product collection model
 *
 * @author      Magento Core Team <core@magentocommerce.com>
 * @SuppressWarnings(PHPMD.CouplingBetweenObjects)
 */
class Product extends \Magento\Framework\Model\Resource\Db\AbstractDb
{
    const NOT_SELECTED_IMAGE = 'no_selection';

    /**
     * Collection Zend Db select
     *
     * @var \Zend_Db_Select
     */
    protected $_select;

    /**
     * Attribute cache
     *
     * @var array
     */
    protected $_attributesCache = [];

    /**
     * @var \Magento\Catalog\Model\Product\Attribute\Backend\Media
     */
    protected $_mediaGalleryModel = null;

    /**
     * Init resource model (catalog/category)
     *
     */
    /**
     * Sitemap data
     *
     * @var \Magento\Sitemap\Helper\Data
     */
    protected $_sitemapData = null;

    /**
     * @var \Magento\Catalog\Model\Resource\Product
     */
    protected $_productResource;

    /**
     * @var \Magento\Framework\Store\StoreManagerInterface
     */
    protected $_storeManager;

    /**
     * @var \Magento\Catalog\Model\Product\Visibility
     */
    protected $_productVisibility;

    /**
     * @var \Magento\Catalog\Model\Product\Attribute\Source\Status
     */
    protected $_productStatus;

    /**
     * @var \Magento\Catalog\Model\Resource\Product\Attribute\Backend\Media
     */
    protected $_mediaAttribute;

    /**
     * @var \Magento\Eav\Model\ConfigFactory
     */
    protected $_eavConfigFactory;

    /**
     * @var \Magento\Catalog\Model\Product\Media\Config
     */
    protected $_mediaConfig;

    /**
     * @param \Magento\Framework\Model\Resource\Db\Context $context
     * @param \Magento\Sitemap\Helper\Data $sitemapData
     * @param \Magento\Catalog\Model\Resource\Product $productResource
     * @param \Magento\Framework\Store\StoreManagerInterface $storeManager
     * @param \Magento\Catalog\Model\Product\Visibility $productVisibility
     * @param \Magento\Catalog\Model\Product\Attribute\Source\Status $productStatus
     * @param \Magento\Catalog\Model\Resource\Product\Attribute\Backend\Media $mediaAttribute
     * @param \Magento\Eav\Model\ConfigFactory $eavConfigFactory
     * @param \Magento\Catalog\Model\Product\Media\Config $mediaConfig
     * @param string|null $resourcePrefix
     * @SuppressWarnings(PHPMD.ExcessiveParameterList)
     */
    public function __construct(
        \Magento\Framework\Model\Resource\Db\Context $context,
        \Magento\Sitemap\Helper\Data $sitemapData,
        \Magento\Catalog\Model\Resource\Product $productResource,
        \Magento\Framework\Store\StoreManagerInterface $storeManager,
        \Magento\Catalog\Model\Product\Visibility $productVisibility,
        \Magento\Catalog\Model\Product\Attribute\Source\Status $productStatus,
        \Magento\Catalog\Model\Resource\Product\Attribute\Backend\Media $mediaAttribute,
        \Magento\Eav\Model\ConfigFactory $eavConfigFactory,
        \Magento\Catalog\Model\Product\Media\Config $mediaConfig,
        $resourcePrefix = null
    ) {
        $this->_productResource = $productResource;
        $this->_storeManager = $storeManager;
        $this->_productVisibility = $productVisibility;
        $this->_productStatus = $productStatus;
        $this->_mediaAttribute = $mediaAttribute;
        $this->_eavConfigFactory = $eavConfigFactory;
        $this->_mediaConfig = $mediaConfig;
        $this->_sitemapData = $sitemapData;
<<<<<<< HEAD
        parent::__construct($context);
=======
        parent::__construct($resource, $resourcePrefix);
>>>>>>> f6216a13
    }

    /**
     * @return void
     */
    protected function _construct()
    {
        $this->_init('catalog_product_entity', 'entity_id');
    }

    /**
     * Add attribute to filter
     *
     * @param int $storeId
     * @param string $attributeCode
     * @param mixed $value
     * @param string $type
     * @return \Zend_Db_Select|bool
     */
    protected function _addFilter($storeId, $attributeCode, $value, $type = '=')
    {
        if (!$this->_select instanceof \Zend_Db_Select) {
            return false;
        }

        switch ($type) {
            case '=':
                $conditionRule = '=?';
                break;
            case 'in':
                $conditionRule = ' IN(?)';
                break;
            default:
                return false;
                break;
        }

        $attribute = $this->_getAttribute($attributeCode);
        if ($attribute['backend_type'] == 'static') {
            $this->_select->where('e.' . $attributeCode . $conditionRule, $value);
        } else {
            $this->_joinAttribute($storeId, $attributeCode);
            if ($attribute['is_global']) {
                $this->_select->where('t1_' . $attributeCode . '.value' . $conditionRule, $value);
            } else {
                $ifCase = $this->_select->getAdapter()->getCheckSql(
                    't2_' . $attributeCode . '.value_id > 0',
                    't2_' . $attributeCode . '.value',
                    't1_' . $attributeCode . '.value'
                );
                $this->_select->where('(' . $ifCase . ')' . $conditionRule, $value);
            }
        }

        return $this->_select;
    }

    /**
     * Join attribute by code
     *
     * @param int $storeId
     * @param string $attributeCode
     * @return void
     */
    protected function _joinAttribute($storeId, $attributeCode)
    {
        $adapter = $this->getReadConnection();
        $attribute = $this->_getAttribute($attributeCode);
        $this->_select->joinLeft(
            ['t1_' . $attributeCode => $attribute['table']],
            'e.entity_id = t1_' . $attributeCode . '.entity_id AND ' . $adapter->quoteInto(
                ' t1_' . $attributeCode . '.store_id = ?',
                \Magento\Store\Model\Store::DEFAULT_STORE_ID
            ) . $adapter->quoteInto(
                ' AND t1_' . $attributeCode . '.attribute_id = ?',
                $attribute['attribute_id']
            ),
            []
        );

        if (!$attribute['is_global']) {
            $this->_select->joinLeft(
                ['t2_' . $attributeCode => $attribute['table']],
                $this->_getWriteAdapter()->quoteInto(
                    't1_' .
                    $attributeCode .
                    '.entity_id = t2_' .
                    $attributeCode .
                    '.entity_id AND t1_' .
                    $attributeCode .
                    '.attribute_id = t2_' .
                    $attributeCode .
                    '.attribute_id AND t2_' .
                    $attributeCode .
                    '.store_id = ?',
                    $storeId
                ),
                []
            );
        }
    }

    /**
     * Get attribute data by attribute code
     *
     * @param string $attributeCode
     * @return array
     */
    protected function _getAttribute($attributeCode)
    {
        if (!isset($this->_attributesCache[$attributeCode])) {
            $attribute = $this->_productResource->getAttribute($attributeCode);

            $this->_attributesCache[$attributeCode] = [
                'entity_type_id' => $attribute->getEntityTypeId(),
                'attribute_id' => $attribute->getId(),
                'table' => $attribute->getBackend()->getTable(),
                'is_global' => $attribute->getIsGlobal() ==
                \Magento\Catalog\Model\Resource\Eav\Attribute::SCOPE_GLOBAL,
                'backend_type' => $attribute->getBackendType(),
            ];
        }
        return $this->_attributesCache[$attributeCode];
    }

    /**
     * Get category collection array
     *
     * @param null|string|bool|int|\Magento\Store\Model\Store $storeId
     * @return array|bool
     */
    public function getCollection($storeId)
    {
        $products = [];

        /* @var $store \Magento\Store\Model\Store */
        $store = $this->_storeManager->getStore($storeId);
        if (!$store) {
            return false;
        }

        $adapter = $this->_getWriteAdapter();

        $this->_select = $adapter->select()->from(
            ['e' => $this->getMainTable()],
            [$this->getIdFieldName(), 'updated_at']
        )->joinInner(
            ['w' => $this->getTable('catalog_product_website')],
            'e.entity_id = w.product_id',
            []
        )->joinLeft(
            ['url_rewrite' => $this->getTable('url_rewrite')],
            'e.entity_id = url_rewrite.entity_id AND url_rewrite.is_autogenerated = 1'
            . $adapter->quoteInto(' AND url_rewrite.store_id = ?', $store->getId())
            . $adapter->quoteInto(' AND url_rewrite.entity_type = ?', ProductUrlRewriteGenerator::ENTITY_TYPE),
            ['url' => 'request_path']
        )->where(
            'w.website_id = ?',
            $store->getWebsiteId()
        );

        $this->_addFilter($store->getId(), 'visibility', $this->_productVisibility->getVisibleInSiteIds(), 'in');
        $this->_addFilter($store->getId(), 'status', $this->_productStatus->getVisibleStatusIds(), 'in');

        // Join product images required attributes
        $imageIncludePolicy = $this->_sitemapData->getProductImageIncludePolicy($store->getId());
        if (\Magento\Sitemap\Model\Source\Product\Image\IncludeImage::INCLUDE_NONE != $imageIncludePolicy) {
            $this->_joinAttribute($store->getId(), 'name');
            $this->_select->columns(
                ['name' => $this->getReadConnection()->getIfNullSql('t2_name.value', 't1_name.value')]
            );

            if (\Magento\Sitemap\Model\Source\Product\Image\IncludeImage::INCLUDE_ALL == $imageIncludePolicy) {
                $this->_joinAttribute($store->getId(), 'thumbnail');
                $this->_select->columns(
                    [
                        'thumbnail' => $this->getReadConnection()->getIfNullSql(
                            't2_thumbnail.value',
                            't1_thumbnail.value'
                        ),
                    ]
                );
            } elseif (\Magento\Sitemap\Model\Source\Product\Image\IncludeImage::INCLUDE_BASE == $imageIncludePolicy) {
                $this->_joinAttribute($store->getId(), 'image');
                $this->_select->columns(
                    ['image' => $this->getReadConnection()->getIfNullSql('t2_image.value', 't1_image.value')]
                );
            }
        }

        $query = $adapter->query($this->_select);
        while ($row = $query->fetch()) {
            $product = $this->_prepareProduct($row, $store->getId());
            $products[$product->getId()] = $product;
        }

        return $products;
    }

    /**
     * Prepare product
     *
     * @param array $productRow
     * @param int $storeId
     * @return \Magento\Framework\Object
     */
    protected function _prepareProduct(array $productRow, $storeId)
    {
        $product = new \Magento\Framework\Object();

        $product['id'] = $productRow[$this->getIdFieldName()];
        if (empty($productRow['url'])) {
            $productRow['url'] = 'catalog/product/view/id/' . $product->getId();
        }
        $product->addData($productRow);
        $this->_loadProductImages($product, $storeId);

        return $product;
    }

    /**
     * Load product images
     *
     * @param \Magento\Framework\Object $product
     * @param int $storeId
     * @return void
     */
    protected function _loadProductImages($product, $storeId)
    {
        /** @var $helper \Magento\Sitemap\Helper\Data */
        $helper = $this->_sitemapData;
        $imageIncludePolicy = $helper->getProductImageIncludePolicy($storeId);

        // Get product images
        $imagesCollection = [];
        if (\Magento\Sitemap\Model\Source\Product\Image\IncludeImage::INCLUDE_ALL == $imageIncludePolicy) {
            $imagesCollection = $this->_getAllProductImages($product, $storeId);
        } elseif (\Magento\Sitemap\Model\Source\Product\Image\IncludeImage::INCLUDE_BASE == $imageIncludePolicy &&
            $product->getImage() &&
            $product->getImage() != self::NOT_SELECTED_IMAGE
        ) {
            $imagesCollection = [
                new \Magento\Framework\Object(
                    ['url' => $this->_getMediaConfig()->getBaseMediaUrlAddition() . $product->getImage()]
                ),
            ];
        }

        if ($imagesCollection) {
            // Determine thumbnail path
            $thumbnail = $product->getThumbnail();
            if ($thumbnail && $product->getThumbnail() != self::NOT_SELECTED_IMAGE) {
                $thumbnail = $this->_getMediaConfig()->getBaseMediaUrlAddition() . $thumbnail;
            } else {
                $thumbnail = $imagesCollection[0]->getUrl();
            }

            $product->setImages(
                new \Magento\Framework\Object(
                    ['collection' => $imagesCollection, 'title' => $product->getName(), 'thumbnail' => $thumbnail]
                )
            );
        }
    }

    /**
     * Get all product images
     *
     * @param \Magento\Framework\Object $product
     * @param int $storeId
     * @return array
     */
    protected function _getAllProductImages($product, $storeId)
    {
        $product->setStoreId($storeId);
        $gallery = $this->_mediaAttribute->loadGallery($product, $this->_getMediaGalleryModel());

        $imagesCollection = [];
        if ($gallery) {
            $productMediaPath = $this->_getMediaConfig()->getBaseMediaUrlAddition();
            foreach ($gallery as $image) {
                $imagesCollection[] = new \Magento\Framework\Object(
                    [
                        'url' => $productMediaPath . $image['file'],
                        'caption' => $image['label'] ? $image['label'] : $image['label_default'],
                    ]
                );
            }
        }

        return $imagesCollection;
    }

    /**
     * Get media gallery model
     *
     * @return \Magento\Catalog\Model\Product\Attribute\Backend\Media|null
     */
    protected function _getMediaGalleryModel()
    {
        if (is_null($this->_mediaGalleryModel)) {
            /** @var $eavConfig \Magento\Eav\Model\Config */
            $eavConfig = $this->_eavConfigFactory->create();
            /** @var $eavConfig \Magento\Eav\Model\Attribute */
            $mediaGallery = $eavConfig->getAttribute(\Magento\Catalog\Model\Product::ENTITY, 'media_gallery');
            $this->_mediaGalleryModel = $mediaGallery->getBackend();
        }
        return $this->_mediaGalleryModel;
    }

    /**
     * Get media config
     *
     * @return \Magento\Catalog\Model\Product\Media\Config
     */
    protected function _getMediaConfig()
    {
        return $this->_mediaConfig;
    }
}<|MERGE_RESOLUTION|>--- conflicted
+++ resolved
@@ -115,11 +115,7 @@
         $this->_eavConfigFactory = $eavConfigFactory;
         $this->_mediaConfig = $mediaConfig;
         $this->_sitemapData = $sitemapData;
-<<<<<<< HEAD
-        parent::__construct($context);
-=======
-        parent::__construct($resource, $resourcePrefix);
->>>>>>> f6216a13
+        parent::__construct($context, $resourcePrefix);
     }
 
     /**
