<?php
/**
 * Copyright © Magento, Inc. All rights reserved.
 * See COPYING.txt for license details.
 */
declare(strict_types=1);

namespace Magento\Sitemap\Model;

<<<<<<< HEAD
use Exception;
use Magento\Sitemap\Model\EmailNotification as SitemapEmail;
use Magento\Framework\App\Config\ScopeConfigInterface;
use Magento\Sitemap\Model\ResourceModel\Sitemap\Collection;
=======
use Magento\Framework\App\Area;
use Magento\Framework\App\Config\ScopeConfigInterface;
use Magento\Sitemap\Model\EmailNotification as SitemapEmail;
>>>>>>> c56eb37d
use Magento\Sitemap\Model\ResourceModel\Sitemap\CollectionFactory;
use Magento\Store\Model\App\Emulation;
use Magento\Store\Model\ScopeInterface;
use Magento\Framework\App\Area;

/**
 * Sitemap module observer
 *
 * @author      Magento Core Team <core@magentocommerce.com>
 */
class Observer
{
    /**
     * Enable/disable configuration
     */
    const XML_PATH_GENERATION_ENABLED = 'sitemap/generate/enabled';

    /**
     * Cronjob expression configuration
     *
     * @deprecated Use \Magento\Cron\Model\Config\Backend\Sitemap::CRON_STRING_PATH instead.
     */
    const XML_PATH_CRON_EXPR = 'crontab/default/jobs/generate_sitemaps/schedule/cron_expr';

    /**
     * Error email template configuration
     */
    const XML_PATH_ERROR_TEMPLATE = 'sitemap/generate/error_email_template';

    /**
     * Error email identity configuration
     */
    const XML_PATH_ERROR_IDENTITY = 'sitemap/generate/error_email_identity';

    /**
     * 'Send error emails to' configuration
     */
    const XML_PATH_ERROR_RECIPIENT = 'sitemap/generate/error_email';

    /**
     * Core store config
     *
     * @var ScopeConfigInterface
     */
    private $scopeConfig;

    /**
     * @var CollectionFactory
     */
    private $collectionFactory;

    /**
     * @var $emailNotification
     */
    private $emailNotification;

    /**
     * @var Emulation
     */
    private $appEmulation;

    /**
     * Observer constructor.
     * @param ScopeConfigInterface $scopeConfig
     * @param CollectionFactory $collectionFactory
     * @param EmailNotification $emailNotification
     * @param Emulation $appEmulation
     */
    public function __construct(
        ScopeConfigInterface $scopeConfig,
        CollectionFactory $collectionFactory,
        SitemapEmail $emailNotification,
        Emulation $appEmulation
<<<<<<< HEAD

=======
>>>>>>> c56eb37d
    ) {
        $this->scopeConfig = $scopeConfig;
        $this->collectionFactory = $collectionFactory;
        $this->emailNotification = $emailNotification;
        $this->appEmulation = $appEmulation;
<<<<<<< HEAD

=======
>>>>>>> c56eb37d
    }

    /**
     * Generate sitemaps
     *
     * @return void
     * @throws Exception
     * @SuppressWarnings(PHPMD.UnusedLocalVariable)
     */
    public function scheduledGenerateSitemaps()
    {
        $errors = [];
        $recipient = $this->scopeConfig->getValue(
            Observer::XML_PATH_ERROR_RECIPIENT,
            ScopeInterface::SCOPE_STORE
        );
        // check if scheduled generation enabled
        if (!$this->scopeConfig->isSetFlag(
            self::XML_PATH_GENERATION_ENABLED,
            ScopeInterface::SCOPE_STORE
        )
        ) {
            return;
        }

        $collection = $this->collectionFactory->create();
        /* @var $collection Collection */
        foreach ($collection as $sitemap) {
            /* @var $sitemap Sitemap */
            try {
                $this->appEmulation->startEnvironmentEmulation(
                    $sitemap->getStoreId(),
                    Area::AREA_FRONTEND,
                    true
                );
                $sitemap->generateXml();
                $this->appEmulation->stopEnvironmentEmulation();
<<<<<<< HEAD
            } catch (Exception $e) {
=======
            } catch (\Exception $e) {
>>>>>>> c56eb37d
                $errors[] = $e->getMessage();
            }
        }
        if ($errors && $recipient) {
            $this->emailNotification->sendErrors($errors);
        }
    }
}<|MERGE_RESOLUTION|>--- conflicted
+++ resolved
@@ -7,20 +7,12 @@
 
 namespace Magento\Sitemap\Model;
 
-<<<<<<< HEAD
-use Exception;
-use Magento\Sitemap\Model\EmailNotification as SitemapEmail;
-use Magento\Framework\App\Config\ScopeConfigInterface;
-use Magento\Sitemap\Model\ResourceModel\Sitemap\Collection;
-=======
 use Magento\Framework\App\Area;
 use Magento\Framework\App\Config\ScopeConfigInterface;
 use Magento\Sitemap\Model\EmailNotification as SitemapEmail;
->>>>>>> c56eb37d
 use Magento\Sitemap\Model\ResourceModel\Sitemap\CollectionFactory;
 use Magento\Store\Model\App\Emulation;
 use Magento\Store\Model\ScopeInterface;
-use Magento\Framework\App\Area;
 
 /**
  * Sitemap module observer
@@ -59,12 +51,12 @@
     /**
      * Core store config
      *
-     * @var ScopeConfigInterface
+     * @var \Magento\Framework\App\Config\ScopeConfigInterface
      */
     private $scopeConfig;
 
     /**
-     * @var CollectionFactory
+     * @var \Magento\Sitemap\Model\ResourceModel\Sitemap\CollectionFactory
      */
     private $collectionFactory;
 
@@ -90,26 +82,18 @@
         CollectionFactory $collectionFactory,
         SitemapEmail $emailNotification,
         Emulation $appEmulation
-<<<<<<< HEAD
-
-=======
->>>>>>> c56eb37d
     ) {
         $this->scopeConfig = $scopeConfig;
         $this->collectionFactory = $collectionFactory;
         $this->emailNotification = $emailNotification;
         $this->appEmulation = $appEmulation;
-<<<<<<< HEAD
-
-=======
->>>>>>> c56eb37d
     }
 
     /**
      * Generate sitemaps
      *
      * @return void
-     * @throws Exception
+     * @throws \Exception
      * @SuppressWarnings(PHPMD.UnusedLocalVariable)
      */
     public function scheduledGenerateSitemaps()
@@ -129,9 +113,9 @@
         }
 
         $collection = $this->collectionFactory->create();
-        /* @var $collection Collection */
+        /* @var $collection \Magento\Sitemap\Model\ResourceModel\Sitemap\Collection */
         foreach ($collection as $sitemap) {
-            /* @var $sitemap Sitemap */
+            /* @var $sitemap \Magento\Sitemap\Model\Sitemap */
             try {
                 $this->appEmulation->startEnvironmentEmulation(
                     $sitemap->getStoreId(),
@@ -140,11 +124,7 @@
                 );
                 $sitemap->generateXml();
                 $this->appEmulation->stopEnvironmentEmulation();
-<<<<<<< HEAD
-            } catch (Exception $e) {
-=======
             } catch (\Exception $e) {
->>>>>>> c56eb37d
                 $errors[] = $e->getMessage();
             }
         }
