--- conflicted
+++ resolved
@@ -5,10 +5,6 @@
  */
 namespace Magento\Sitemap\Model;
 
-<<<<<<< HEAD
-use Magento\Store\Model\App\Emulation;
-=======
->>>>>>> bd049307
 use Magento\Sitemap\Model\EmailNotification as SitemapEmail;
 use Magento\Framework\App\Config\ScopeConfigInterface;
 use Magento\Sitemap\Model\ResourceModel\Sitemap\CollectionFactory;
@@ -59,14 +55,6 @@
      * @var \Magento\Sitemap\Model\ResourceModel\Sitemap\CollectionFactory
      */
     private $collectionFactory;
-<<<<<<< HEAD
-
-    /**
-     * @var Emulation
-     */
-    private $appEmulation;
-=======
->>>>>>> bd049307
 
     /**
      * @var $emailNotification
@@ -78,27 +66,14 @@
      * @param ScopeConfigInterface $scopeConfig
      * @param CollectionFactory $collectionFactory
      * @param EmailNotification $emailNotification
-<<<<<<< HEAD
-     * @param Emulation $appEmulation
-=======
->>>>>>> bd049307
      */
     public function __construct(
         ScopeConfigInterface $scopeConfig,
         CollectionFactory $collectionFactory,
-<<<<<<< HEAD
-        SitemapEmail $emailNotification,
-        Emulation $appEmulation
-    ) {
-        $this->scopeConfig = $scopeConfig;
-        $this->collectionFactory = $collectionFactory;
-        $this->appEmulation = $appEmulation;
-=======
         SitemapEmail $emailNotification
     ) {
         $this->scopeConfig = $scopeConfig;
         $this->collectionFactory = $collectionFactory;
->>>>>>> bd049307
         $this->emailNotification = $emailNotification;
     }
 
@@ -130,17 +105,9 @@
         foreach ($collection as $sitemap) {
             /* @var $sitemap \Magento\Sitemap\Model\Sitemap */
             try {
-                $this->appEmulation->startEnvironmentEmulation(
-                    $sitemap->getStoreId(),
-                    \Magento\Framework\App\Area::AREA_FRONTEND,
-                    true
-                );
-
                 $sitemap->generateXml();
             } catch (\Exception $e) {
                 $errors[] = $e->getMessage();
-            } finally {
-                $this->appEmulation->stopEnvironmentEmulation();
             }
         }
         if ($errors && $recipient) {
