<?php
/**
 * Copyright © Magento, Inc. All rights reserved.
 * See COPYING.txt for license details.
 */

namespace Magento\Sitemap\Model;

use Magento\Config\Model\Config\Reader\Source\Deployed\DocumentRoot;
use Magento\Framework\App\ObjectManager;
use Magento\Framework\DataObject;
use Magento\Framework\Exception\LocalizedException;
use Magento\Framework\UrlInterface;
use Magento\Robots\Model\Config\Value;
use Magento\Sitemap\Model\ItemProvider\ItemProviderInterface;
use Magento\Sitemap\Model\ResourceModel\Sitemap as SitemapResource;

/**
 * Sitemap model.
 *
 * @method string getSitemapType()
 * @method \Magento\Sitemap\Model\Sitemap setSitemapType(string $value)
 * @method string getSitemapFilename()
 * @method \Magento\Sitemap\Model\Sitemap setSitemapFilename(string $value)
 * @method string getSitemapPath()
 * @method \Magento\Sitemap\Model\Sitemap setSitemapPath(string $value)
 * @method string getSitemapTime()
 * @method \Magento\Sitemap\Model\Sitemap setSitemapTime(string $value)
 * @method int getStoreId()
 * @method \Magento\Sitemap\Model\Sitemap setStoreId(int $value)
 * @SuppressWarnings(PHPMD.TooManyFields)
 * @SuppressWarnings(PHPMD.CouplingBetweenObjects)
 * @api
 * @since 100.0.2
 */
class Sitemap extends \Magento\Framework\Model\AbstractModel implements \Magento\Framework\DataObject\IdentityInterface
{
    const OPEN_TAG_KEY = 'start';

    const CLOSE_TAG_KEY = 'end';

    const INDEX_FILE_PREFIX = 'sitemap';

    const TYPE_INDEX = 'sitemap';

    const TYPE_URL = 'url';

    /**
     * Last mode date min value
     */
    const LAST_MOD_MIN_VAL = '0000-01-01 00:00:00';

    /**
     * Real file path
     *
     * @var string
     */
    protected $_filePath;

    /**
     * Sitemap items
     *
     * @var array
     */
    protected $_sitemapItems = [];

    /**
     * Current sitemap increment
     *
     * @var int
     */
    protected $_sitemapIncrement = 0;

    /**
     * Sitemap start and end tags
     *
     * @var array
     */
    protected $_tags = [];

    /**
     * Number of lines in sitemap
     *
     * @var int
     */
    protected $_lineCount = 0;

    /**
     * Current sitemap file size
     *
     * @var int
     */
    protected $_fileSize = 0;

    /**
     * New line possible symbols
     *
     * @var array
     */
    private $_crlf = ["win" => "\r\n", "unix" => "\n", "mac" => "\r"];

    /**
     * @var \Magento\Framework\Filesystem\Directory\Write
     */
    protected $_directory;

    /**
     * @var \Magento\Framework\Filesystem\File\Write
     */
    protected $_stream;

    /**
     * Sitemap data
     *
     * @var \Magento\Sitemap\Helper\Data
     */
    protected $_sitemapData;

    /**
     * @var \Magento\Framework\Escaper
     */
    protected $_escaper;

    /**
     * @var \Magento\Sitemap\Model\ResourceModel\Catalog\CategoryFactory
     */
    protected $_categoryFactory;

    /**
     * @var \Magento\Sitemap\Model\ResourceModel\Catalog\ProductFactory
     */
    protected $_productFactory;

    /**
     * @var \Magento\Sitemap\Model\ResourceModel\Cms\PageFactory
     */
    protected $_cmsFactory;

    /**
     * @var \Magento\Framework\Stdlib\DateTime\DateTime
     */
    protected $_dateModel;

    /**
     * @var \Magento\Store\Model\StoreManagerInterface
     */
    protected $_storeManager;

    /**
     * @var \Magento\Framework\App\RequestInterface
     */
    protected $_request;

    /**
     * @var \Magento\Framework\Stdlib\DateTime
     */
    protected $dateTime;

    /**
     * @inheritdoc
     *
     * @since 100.2.0
     */
    protected $_cacheTag = [Value::CACHE_TAG];

    /**
     * Item resolver
     *
     * @var ItemProviderInterface
     */
    private $itemProvider;

    /**
     * Sitemap config reader
     *
     * @var SitemapConfigReaderInterface
     */
    private $configReader;

    /**
     * Sitemap Item Factory
     *
     * @var \Magento\Sitemap\Model\SitemapItemInterfaceFactory
     */
    private $sitemapItemFactory;

    /**
     * Last mode min timestamp value
     *
     * @var int
     */
    private $lastModMinTsVal;

    /**
     * Initialize dependencies.
     *
     * @param \Magento\Framework\Model\Context $context
     * @param \Magento\Framework\Registry $registry
     * @param \Magento\Framework\Escaper $escaper
     * @param \Magento\Sitemap\Helper\Data $sitemapData
     * @param \Magento\Framework\Filesystem $filesystem
     * @param ResourceModel\Catalog\CategoryFactory $categoryFactory
     * @param ResourceModel\Catalog\ProductFactory $productFactory
     * @param ResourceModel\Cms\PageFactory $cmsFactory
     * @param \Magento\Framework\Stdlib\DateTime\DateTime $modelDate
     * @param \Magento\Store\Model\StoreManagerInterface $storeManager
     * @param \Magento\Framework\App\RequestInterface $request
     * @param \Magento\Framework\Stdlib\DateTime $dateTime
     * @param \Magento\Framework\Model\ResourceModel\AbstractResource|null $resource
     * @param \Magento\Framework\Data\Collection\AbstractDb|null $resourceCollection
     * @param array $data
     * @param DocumentRoot|null $documentRoot
     * @param ItemProviderInterface|null $itemProvider
     * @param SitemapConfigReaderInterface|null $configReader
     * @param \Magento\Sitemap\Model\SitemapItemInterfaceFactory|null $sitemapItemFactory
     * @SuppressWarnings(PHPMD.ExcessiveParameterList)
     */
    public function __construct(
        \Magento\Framework\Model\Context $context,
        \Magento\Framework\Registry $registry,
        \Magento\Framework\Escaper $escaper,
        \Magento\Sitemap\Helper\Data $sitemapData,
        \Magento\Framework\Filesystem $filesystem,
        \Magento\Sitemap\Model\ResourceModel\Catalog\CategoryFactory $categoryFactory,
        \Magento\Sitemap\Model\ResourceModel\Catalog\ProductFactory $productFactory,
        \Magento\Sitemap\Model\ResourceModel\Cms\PageFactory $cmsFactory,
        \Magento\Framework\Stdlib\DateTime\DateTime $modelDate,
        \Magento\Store\Model\StoreManagerInterface $storeManager,
        \Magento\Framework\App\RequestInterface $request,
        \Magento\Framework\Stdlib\DateTime $dateTime,
        \Magento\Framework\Model\ResourceModel\AbstractResource $resource = null,
        \Magento\Framework\Data\Collection\AbstractDb $resourceCollection = null,
        array $data = [],
        \Magento\Config\Model\Config\Reader\Source\Deployed\DocumentRoot $documentRoot = null,
        ItemProviderInterface $itemProvider = null,
        SitemapConfigReaderInterface $configReader = null,
        \Magento\Sitemap\Model\SitemapItemInterfaceFactory $sitemapItemFactory = null
    ) {
        $this->_escaper = $escaper;
        $this->_sitemapData = $sitemapData;
        $documentRoot = $documentRoot ?: ObjectManager::getInstance()->get(DocumentRoot::class);
        $this->_directory = $filesystem->getDirectoryWrite($documentRoot->getPath());
        $this->_categoryFactory = $categoryFactory;
        $this->_productFactory = $productFactory;
        $this->_cmsFactory = $cmsFactory;
        $this->_dateModel = $modelDate;
        $this->_storeManager = $storeManager;
        $this->_request = $request;
        $this->dateTime = $dateTime;
        $this->itemProvider = $itemProvider ?: ObjectManager::getInstance()->get(ItemProviderInterface::class);
        $this->configReader = $configReader ?: ObjectManager::getInstance()->get(SitemapConfigReaderInterface::class);
        $this->sitemapItemFactory = $sitemapItemFactory ?: ObjectManager::getInstance()->get(
            \Magento\Sitemap\Model\SitemapItemInterfaceFactory::class
        );
        parent::__construct($context, $registry, $resource, $resourceCollection, $data);
    }

    /**
     * Init model
     *
     * @return void
     */
    protected function _construct()
    {
        $this->_init(SitemapResource::class);
    }

    /**
     * Get file handler
     *
     * @return \Magento\Framework\Filesystem\File\WriteInterface
     * @throws LocalizedException
     */
    protected function _getStream()
    {
        if ($this->_stream) {
            return $this->_stream;
        } else {
            throw new LocalizedException(__('File handler unreachable'));
        }
    }

    /**
     * Add a sitemap item to the array of sitemap items
     *
     * @param DataObject $sitemapItem
     * @return $this
     * @deprecated 100.2.0
     * @see ItemProviderInterface
     */
    public function addSitemapItem(DataObject $sitemapItem)
    {
        $this->_sitemapItems[] = $sitemapItem;

        return $this;
    }

    /**
     * Collect all sitemap items
     *
     * @return void
     * @deprecated 100.2.0
     * @see ItemProviderInterface
     */
    public function collectSitemapItems()
    {
        /** @var $helper \Magento\Sitemap\Helper\Data */
        $helper = $this->_sitemapData;
        $storeId = $this->getStoreId();

        $this->addSitemapItem(
            new DataObject(
                [
                    'changefreq' => $helper->getCategoryChangefreq($storeId),
                    'priority' => $helper->getCategoryPriority($storeId),
                    'collection' => $this->_categoryFactory->create()->getCollection($storeId),
                ]
            )
        );

        $this->addSitemapItem(
            new DataObject(
                [
                    'changefreq' => $helper->getProductChangefreq($storeId),
                    'priority' => $helper->getProductPriority($storeId),
                    'collection' => $this->_productFactory->create()->getCollection($storeId),
                ]
            )
        );

        $this->addSitemapItem(
            new DataObject(
                [
                    'changefreq' => $helper->getPageChangefreq($storeId),
                    'priority' => $helper->getPagePriority($storeId),
                    'collection' => $this->_cmsFactory->create()->getCollection($storeId),
                ]
            )
        );
    }

    /**
     * Initialize sitemap
     *
     * @return void
     */
    protected function _initSitemapItems()
    {
        $sitemapItems = $this->itemProvider->getItems($this->getStoreId());
        $mappedItems = $this->mapToSitemapItem();
        $this->_sitemapItems = array_merge($sitemapItems, $mappedItems);

        $this->_tags = [
            self::TYPE_INDEX => [
                self::OPEN_TAG_KEY => '<?xml version="1.0" encoding="UTF-8"?>' .
                    PHP_EOL .
                    '<sitemapindex xmlns="http://www.sitemaps.org/schemas/sitemap/0.9">' .
                    PHP_EOL,
                self::CLOSE_TAG_KEY => '</sitemapindex>',
            ],
            self::TYPE_URL => [
                self::OPEN_TAG_KEY => '<?xml version="1.0" encoding="UTF-8"?>' .
                    PHP_EOL .
                    '<urlset xmlns="http://www.sitemaps.org/schemas/sitemap/0.9"' .
                    ' xmlns:content="http://www.google.com/schemas/sitemap-content/1.0"' .
                    ' xmlns:image="http://www.google.com/schemas/sitemap-image/1.1">' .
                    PHP_EOL,
                self::CLOSE_TAG_KEY => '</urlset>',
            ],
        ];
    }

    /**
     * Check sitemap file location and permissions
     *
     * @return \Magento\Framework\Model\AbstractModel
     * @throws LocalizedException
     */
    public function beforeSave()
    {
        $path = $this->getSitemapPath();

        /**
         * Check path is allow
         */
        if ($path && preg_match('#\.\.[\\\/]#', $path)) {
            throw new LocalizedException(__('Please define a correct path.'));
        }
        /**
         * Check exists and writable path
         */
        if (!$this->_directory->isExist($path)) {
            throw new LocalizedException(
                __(
                    'Please create the specified folder "%1" before saving the sitemap.',
                    $this->_escaper->escapeHtml($this->getSitemapPath())
                )
            );
        }

        if (!$this->_directory->isWritable($path)) {
            throw new LocalizedException(
                __('Please make sure that "%1" is writable by the web-server.', $this->getSitemapPath())
            );
        }
        /**
         * Check allow filename
         */
        if (!preg_match('#^[a-zA-Z0-9_\.]+$#', $this->getSitemapFilename())) {
            throw new LocalizedException(
                __(
                    'Please use only letters (a-z or A-Z), numbers (0-9) or underscores (_) in the filename.'
                    . ' No spaces or other characters are allowed.'
                )
            );
        }
        if (!preg_match('#\.xml$#', $this->getSitemapFilename())) {
            $this->setSitemapFilename($this->getSitemapFilename() . '.xml');
        }

        $this->setSitemapPath(rtrim(str_replace(str_replace('\\', '/', $this->_getBaseDir()), '', $path), '/') . '/');

        return parent::beforeSave();
    }

    /**
     * Generate XML file
     *
     * @see http://www.sitemaps.org/protocol.html
     *
     * @return $this
     */
    public function generateXml()
    {
        $this->_initSitemapItems();

        /** @var $item SitemapItemInterface */
        foreach ($this->_sitemapItems as $item) {
            $xml = $this->_getSitemapRow(
                $item->getUrl(),
                $item->getUpdatedAt(),
                $item->getChangeFrequency(),
                $item->getPriority(),
                $item->getImages()
            );

            if ($this->_isSplitRequired($xml) && $this->_sitemapIncrement > 0) {
                $this->_finalizeSitemap();
            }

            if (!$this->_fileSize) {
                $this->_createSitemap();
            }

            $this->_writeSitemapRow($xml);
            // Increase counters
            $this->_lineCount++;
            $this->_fileSize += strlen($xml);
        }

        $this->_finalizeSitemap();

        if ($this->_sitemapIncrement == 1) {
            // In case when only one increment file was created use it as default sitemap
            $path = rtrim(
                $this->getSitemapPath(),
                '/'
            ) . '/' . $this->_getCurrentSitemapFilename(
                $this->_sitemapIncrement
            );
            $destination = rtrim($this->getSitemapPath(), '/') . '/' . $this->getSitemapFilename();

            $this->_directory->renameFile($path, $destination);
        } else {
            // Otherwise create index file with list of generated sitemaps
            $this->_createSitemapIndex();
        }

        $this->setSitemapTime($this->_dateModel->gmtDate('Y-m-d H:i:s'));
        $this->save();

        return $this;
    }

    /**
     * Generate sitemap index XML file
     *
     * @return void
     */
    protected function _createSitemapIndex()
    {
        $this->_createSitemap($this->getSitemapFilename(), self::TYPE_INDEX);
        for ($i = 1; $i <= $this->_sitemapIncrement; $i++) {
            $xml = $this->_getSitemapIndexRow($this->_getCurrentSitemapFilename($i), $this->_getCurrentDateTime());
            $this->_writeSitemapRow($xml);
        }
        $this->_finalizeSitemap(self::TYPE_INDEX);
    }

    /**
     * Get current date time
     *
     * @return string
     */
    protected function _getCurrentDateTime()
    {
        return (new \DateTime())->format(\Magento\Framework\Stdlib\DateTime::DATETIME_PHP_FORMAT);
    }

    /**
     * Check is split required
     *
     * @param string $row
     * @return bool
     */
    protected function _isSplitRequired($row)
    {
        $storeId = $this->getStoreId();
        if ($this->_lineCount + 1 > $this->configReader->getMaximumLinesNumber($storeId)) {
            return true;
        }

        if ($this->_fileSize + strlen($row) > $this->configReader->getMaximumFileSize($storeId)) {
            return true;
        }

        return false;
    }

    /**
     * Get sitemap row
     *
     * @param string $url
     * @param null|string $lastmod
     * @param null|string $changefreq
     * @param null|string $priority
     * @param null|array|\Magento\Framework\DataObject $images
     * @return string
     * Sitemap images
     * @see http://support.google.com/webmasters/bin/answer.py?hl=en&answer=178636
     *
     * Sitemap PageMap
     * @see http://support.google.com/customsearch/bin/answer.py?hl=en&answer=1628213
     */
    protected function _getSitemapRow($url, $lastmod = null, $changefreq = null, $priority = null, $images = null)
    {
        $url = $this->_getUrl($url);
        $row = '<loc>' . $this->_escaper->escapeUrl($url) . '</loc>';
        if ($lastmod) {
            $row .= '<lastmod>' . $this->_getFormattedLastmodDate($lastmod) . '</lastmod>';
        }
        if ($changefreq) {
            $row .= '<changefreq>' . $this->_escaper->escapeHtml($changefreq) . '</changefreq>';
        }
        if ($priority) {
            $row .= sprintf('<priority>%.1f</priority>', $this->_escaper->escapeHtml($priority));
        }
        if ($images) {
            // Add Images to sitemap
            foreach ($images->getCollection() as $image) {
                $row .= '<image:image>';
                $row .= '<image:loc>' . $this->_escaper->escapeUrl($image->getUrl()) . '</image:loc>';
                $row .= '<image:title>' . $this->_escaper->escapeHtml($images->getTitle()) . '</image:title>';
                if ($image->getCaption()) {
                    $row .= '<image:caption>' . $this->_escaper->escapeHtml($image->getCaption()) . '</image:caption>';
                }
                $row .= '</image:image>';
            }
            // Add PageMap image for Google web search
            $row .= '<PageMap xmlns="http://www.google.com/schemas/sitemap-pagemap/1.0"><DataObject type="thumbnail">';
            $row .= '<Attribute name="name" value="' . $this->_escaper->escapeHtml($images->getTitle()) . '"/>';
            $row .= '<Attribute name="src" value="' . $this->_escaper->escapeUrl($images->getThumbnail()) . '"/>';
            $row .= '</DataObject></PageMap>';
        }

        return '<url>' . $row . '</url>';
    }

    /**
     * Get sitemap index row
     *
     * @param string $sitemapFilename
     * @param null|string $lastmod
     * @return string
     */
    protected function _getSitemapIndexRow($sitemapFilename, $lastmod = null)
    {
        $url = $this->getSitemapUrl($this->getSitemapPath(), $sitemapFilename);
        $row = '<loc>' . $this->_escaper->escapeUrl($url) . '</loc>';
        if ($lastmod) {
            $row .= '<lastmod>' . $this->_getFormattedLastmodDate($lastmod) . '</lastmod>';
        }

        return '<sitemap>' . $row . '</sitemap>';
    }

    /**
     * Create new sitemap file
     *
     * @param null|string $fileName
     * @param string $type
     * @return void
     * @throws LocalizedException
     */
    protected function _createSitemap($fileName = null, $type = self::TYPE_URL)
    {
        if (!$fileName) {
            $this->_sitemapIncrement++;
            $fileName = $this->_getCurrentSitemapFilename($this->_sitemapIncrement);
        }

        $path = rtrim($this->getSitemapPath(), '/') . '/' . $fileName;
        $this->_stream = $this->_directory->openFile($path);

        $fileHeader = sprintf($this->_tags[$type][self::OPEN_TAG_KEY], $type);
        $this->_stream->write($fileHeader);
        $this->_fileSize = strlen($fileHeader . sprintf($this->_tags[$type][self::CLOSE_TAG_KEY], $type));
    }

    /**
     * Write sitemap row
     *
     * @param string $row
     * @return void
     */
    protected function _writeSitemapRow($row)
    {
        $this->_getStream()->write($row . PHP_EOL);
    }

    /**
     * Write closing tag and close stream
     *
     * @param string $type
     * @return void
     */
    protected function _finalizeSitemap($type = self::TYPE_URL)
    {
        if ($this->_stream) {
            $this->_stream->write(sprintf($this->_tags[$type][self::CLOSE_TAG_KEY], $type));
            $this->_stream->close();
        }

        // Reset all counters
        $this->_lineCount = 0;
        $this->_fileSize = 0;
    }

    /**
     * Get current sitemap filename
     *
     * @param int $index
     * @return string
     */
    protected function _getCurrentSitemapFilename($index)
    {
        return str_replace('.xml', '', $this->getSitemapFilename()) . '-' . $this->getStoreId() . '-' . $index . '.xml';
    }

    /**
     * Get base dir
     *
     * @return string
     */
    protected function _getBaseDir()
    {
        return $this->_directory->getAbsolutePath();
    }

    /**
     * Get store base url
     *
     * @param string $type
     * @return string
     */
    protected function _getStoreBaseUrl($type = UrlInterface::URL_TYPE_LINK)
    {
        /** @var \Magento\Store\Model\Store $store */
        $store = $this->_storeManager->getStore($this->getStoreId());
        $isSecure = $store->isUrlSecure();
        return rtrim($store->getBaseUrl($type, $isSecure), '/') . '/';
    }

    /**
     * Get url
     *
     * @param string $url
     * @param string $type
     * @return string
     */
    protected function _getUrl($url, $type = UrlInterface::URL_TYPE_LINK)
    {
        return $this->_getStoreBaseUrl($type) . ltrim($url, '/');
    }

    /**
     * Get media url
     *
     * @param string $url
     * @return string
     * @deprecated No longer used, as we're generating product image URLs inside collection instead
     * @see \Magento\Sitemap\Model\ResourceModel\Catalog\Product::_loadProductImages()
     */
    protected function _getMediaUrl($url)
    {
        return $this->_getUrl($url, UrlInterface::URL_TYPE_MEDIA);
    }

    /**
     * Get date in correct format applicable for lastmod attribute
     *
     * @param string $date
     * @return string
     */
    protected function _getFormattedLastmodDate($date)
    {
        if ($this->lastModMinTsVal === null) {
            $this->lastModMinTsVal = strtotime(self::LAST_MOD_MIN_VAL);
        }
        $timestamp = max(strtotime($date), $this->lastModMinTsVal);
        return date('c', $timestamp);
    }

    /**
     * Get Document root of Magento instance
     *
     * @return string
     */
    protected function _getDocumentRoot()
    {
<<<<<<< HEAD
        // @codingStandardsIgnoreStart
=======
        // phpcs:ignore Magento2.Functions.DiscouragedFunction
>>>>>>> 7ffabd07
        return realpath($this->_request->getServer('DOCUMENT_ROOT'));
        // @codingStandardsIgnoreEnd
    }

    /**
     * Get domain from store base url
     *
     * @return string
     */
    protected function _getStoreBaseDomain()
    {
<<<<<<< HEAD
        // @codingStandardsIgnoreStart
=======
        // phpcs:ignore Magento2.Functions.DiscouragedFunction
>>>>>>> 7ffabd07
        $storeParsedUrl = parse_url($this->_getStoreBaseUrl());
        // @codingStandardsIgnoreEnd
        $url = $storeParsedUrl['scheme'] . '://' . $storeParsedUrl['host'];

        $documentRoot = trim(str_replace('\\', '/', $this->_getDocumentRoot()), '/');
        $baseDir = trim(str_replace('\\', '/', $this->_getBaseDir()), '/');

        if (strpos($baseDir, $documentRoot) === 0) {
            //case when basedir is in document root
            $installationFolder = trim(str_replace($documentRoot, '', $baseDir), '/');
            $storeDomain = rtrim($url . '/' . $installationFolder, '/');
        } else {
            //case when documentRoot contains symlink to basedir
            $url = $this->_getStoreBaseUrl(UrlInterface::URL_TYPE_WEB);
            $storeDomain = rtrim($url, '/');
        }

        return $storeDomain;
    }

    /**
     * Get sitemap.xml URL according to all config options
     *
     * @param string $sitemapPath
     * @param string $sitemapFileName
     * @return string
     */
    public function getSitemapUrl($sitemapPath, $sitemapFileName)
    {
        return $this->_getStoreBaseDomain() . str_replace('//', '/', $sitemapPath . '/' . $sitemapFileName);
    }

    /**
     * Check is enabled submission to robots.txt
     *
     * @return bool
     * @deprecated Because the robots.txt file is not generated anymore,
     *             this method is not needed and will be removed in major release.
     */
    protected function _isEnabledSubmissionRobots()
    {
        $storeId = $this->getStoreId();
        return (bool)$this->configReader->getEnableSubmissionRobots($storeId);
    }

    /**
     * Add sitemap file to robots.txt
     *
     * @param string $sitemapFileName
     * @return void
     * @deprecated Because the robots.txt file is not generated anymore,
     *             this method is not needed and will be removed in major release.
     */
    protected function _addSitemapToRobotsTxt($sitemapFileName)
    {
        $robotsSitemapLine = 'Sitemap: ' . $this->getSitemapUrl($this->getSitemapPath(), $sitemapFileName);

        $filename = 'robots.txt';
        $content = '';
        if ($this->_directory->isExist($filename)) {
            $content = $this->_directory->readFile($filename);
        }

        if (strpos($content, $robotsSitemapLine) === false) {
            if (!empty($content)) {
                $content .= $this->_findNewLinesDelimiter($content);
            }
            $content .= $robotsSitemapLine;
        }

        $this->_directory->writeFile($filename, $content);
    }

    /**
     * Find new lines delimiter
     *
     * @param string $text
     * @return string
     */
    private function _findNewLinesDelimiter($text)
    {
        foreach ($this->_crlf as $delimiter) {
            if (strpos($text, $delimiter) !== false) {
                return $delimiter;
            }
        }

        return PHP_EOL;
    }

    /**
     * Sitemap item mapper for backwards compatibility
     *
     * @return array
     */
    private function mapToSitemapItem()
    {
        $items = [];

        foreach ($this->_sitemapItems as $data) {
            foreach ($data->getCollection() as $item) {
                $items[] = $this->sitemapItemFactory->create(
                    [
                        'url' => $item->getUrl(),
                        'updatedAt' => $item->getUpdatedAt(),
                        'images' => $item->getImages(),
                        'priority' => $data->getPriority(),
                        'changeFrequency' => $data->getChangeFrequency(),
                    ]
                );
            }
        }

        return $items;
    }

    /**
     * Get unique page cache identities
     *
     * @return array
     * @since 100.2.0
     */
    public function getIdentities()
    {
        return [
            Value::CACHE_TAG . '_' . $this->getStoreId(),
        ];
    }
}<|MERGE_RESOLUTION|>--- conflicted
+++ resolved
@@ -728,13 +728,8 @@
      */
     protected function _getDocumentRoot()
     {
-<<<<<<< HEAD
-        // @codingStandardsIgnoreStart
-=======
         // phpcs:ignore Magento2.Functions.DiscouragedFunction
->>>>>>> 7ffabd07
         return realpath($this->_request->getServer('DOCUMENT_ROOT'));
-        // @codingStandardsIgnoreEnd
     }
 
     /**
@@ -744,13 +739,8 @@
      */
     protected function _getStoreBaseDomain()
     {
-<<<<<<< HEAD
-        // @codingStandardsIgnoreStart
-=======
         // phpcs:ignore Magento2.Functions.DiscouragedFunction
->>>>>>> 7ffabd07
         $storeParsedUrl = parse_url($this->_getStoreBaseUrl());
-        // @codingStandardsIgnoreEnd
         $url = $storeParsedUrl['scheme'] . '://' . $storeParsedUrl['host'];
 
         $documentRoot = trim(str_replace('\\', '/', $this->_getDocumentRoot()), '/');
