<?php
/**
 * Copyright © Magento, Inc. All rights reserved.
 * See COPYING.txt for license details.
 */

namespace Magento\Sitemap\Controller\Adminhtml\Sitemap;

use Magento\Backend\App\Action;
use Magento\Framework\App\Action\HttpGetActionInterface;
<<<<<<< HEAD
=======
use Magento\Sitemap\Controller\Adminhtml\Sitemap;
>>>>>>> 7b1cd797
use Magento\Store\Model\App\Emulation;
use Magento\Framework\App\ObjectManager;

/**
<<<<<<< HEAD
 * Controller class Generate. Represents requests flow logic for sitemap generation
 */
class Generate extends \Magento\Sitemap\Controller\Adminhtml\Sitemap implements HttpGetActionInterface
=======
 * Generate sitemap file
 */
class Generate extends Sitemap implements HttpGetActionInterface
>>>>>>> 7b1cd797
{
    /** @var \Magento\Store\Model\App\Emulation $appEmulation */
    private $appEmulation;

    /**
     * Generate constructor.
     * @param Action\Context $context
     * @param \Magento\Store\Model\App\Emulation|null $appEmulation
     */
    public function __construct(
        Action\Context $context,
        Emulation $appEmulation = null
    ) {
        parent::__construct($context);
        $this->appEmulation = $appEmulation ?: ObjectManager::getInstance()
            ->get(\Magento\Store\Model\App\Emulation::class);
    }

    /**
     * Generate sitemap
     *
     * @return void
     */
    public function execute()
    {
        // init and load sitemap model
        $id = $this->getRequest()->getParam('sitemap_id');
        $sitemap = $this->_objectManager->create(\Magento\Sitemap\Model\Sitemap::class);
        /* @var $sitemap \Magento\Sitemap\Model\Sitemap */
        $sitemap->load($id);
        // if sitemap record exists
        if ($sitemap->getId()) {
            try {
                $sitemap->generateXml();
                $this->messageManager->addSuccessMessage(
                    __('The sitemap "%1" has been generated.', $sitemap->getSitemapFilename())
                );
            } catch (\Magento\Framework\Exception\LocalizedException $e) {
                $this->messageManager->addErrorMessage($e->getMessage());
            } catch (\Exception $e) {
                $this->messageManager->addExceptionMessage($e, __('We can\'t generate the sitemap right now.'));
            }
        } else {
            $this->messageManager->addErrorMessage(__('We can\'t find a sitemap to generate.'));
        }

        // go to grid
        $this->_redirect('adminhtml/*/');
    }
}<|MERGE_RESOLUTION|>--- conflicted
+++ resolved
@@ -8,23 +8,14 @@
 
 use Magento\Backend\App\Action;
 use Magento\Framework\App\Action\HttpGetActionInterface;
-<<<<<<< HEAD
-=======
 use Magento\Sitemap\Controller\Adminhtml\Sitemap;
->>>>>>> 7b1cd797
 use Magento\Store\Model\App\Emulation;
 use Magento\Framework\App\ObjectManager;
 
 /**
-<<<<<<< HEAD
- * Controller class Generate. Represents requests flow logic for sitemap generation
- */
-class Generate extends \Magento\Sitemap\Controller\Adminhtml\Sitemap implements HttpGetActionInterface
-=======
  * Generate sitemap file
  */
 class Generate extends Sitemap implements HttpGetActionInterface
->>>>>>> 7b1cd797
 {
     /** @var \Magento\Store\Model\App\Emulation $appEmulation */
     private $appEmulation;
