--- conflicted
+++ resolved
@@ -28,34 +28,15 @@
      */
     public function execute()
     {
-<<<<<<< HEAD
-        /** @var \Magento\Framework\Filesystem\Directory\Write $directory */
-        $directory = $this->_objectManager->get(
-            \Magento\Framework\Filesystem::class
-        )->getDirectoryWrite(
-            DirectoryList::ROOT
-        );
-
-=======
         $directory = $this->getFilesystem()->getDirectoryWrite(DirectoryList::ROOT);
->>>>>>> f5539378
         // check if we know what should be deleted
         $id = $this->getRequest()->getParam('sitemap_id');
         if ($id) {
             try {
                 // init model and delete
-<<<<<<< HEAD
-                $model = $this->_objectManager->create(\Magento\Sitemap\Model\Sitemap::class);
-                $model->setId($id);
-                // init and load sitemap model
-
-                /* @var $sitemap \Magento\Sitemap\Model\Sitemap */
-                $model->load($id);
-=======
                 /** @var \Magento\Sitemap\Model\Sitemap $sitemap */
                 $sitemap = $this->getSitemapFactory()->create();
                 $sitemap->load($id);
->>>>>>> f5539378
                 // delete file
                 $sitemapPath = $sitemap->getSitemapPath();
                 $sitemapFilename = $sitemap->getSitemapFilename();
