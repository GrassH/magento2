{
    "name": "magento/module-sitemap",
    "description": "N/A",
    "require": {
<<<<<<< HEAD
        "php": "~5.5.0|~5.6.0",
        "magento/module-store": "0.42.0-beta5",
        "magento/module-catalog": "0.42.0-beta5",
        "magento/module-core": "0.42.0-beta5",
        "magento/module-eav": "0.42.0-beta5",
        "magento/module-cms": "0.42.0-beta5",
        "magento/module-backend": "0.42.0-beta5",
        "magento/module-catalog-url-rewrite": "0.42.0-beta5",
        "magento/framework": "0.42.0-beta5",
=======
        "php": "~5.4.11|~5.5.0|~5.6.0",
        "magento/module-store": "0.42.0-beta6",
        "magento/module-catalog": "0.42.0-beta6",
        "magento/module-core": "0.42.0-beta6",
        "magento/module-eav": "0.42.0-beta6",
        "magento/module-cms": "0.42.0-beta6",
        "magento/module-backend": "0.42.0-beta6",
        "magento/module-catalog-url-rewrite": "0.42.0-beta6",
        "magento/framework": "0.42.0-beta6",
>>>>>>> 7e07209f
        "magento/magento-composer-installer": "*"
    },
    "type": "magento2-module",
    "version": "0.42.0-beta6",
    "license": [
        "OSL-3.0",
        "AFL-3.0"
    ],
    "extra": {
        "map": [
            [
                "*",
                "Magento/Sitemap"
            ]
        ]
    }
}<|MERGE_RESOLUTION|>--- conflicted
+++ resolved
@@ -2,18 +2,7 @@
     "name": "magento/module-sitemap",
     "description": "N/A",
     "require": {
-<<<<<<< HEAD
         "php": "~5.5.0|~5.6.0",
-        "magento/module-store": "0.42.0-beta5",
-        "magento/module-catalog": "0.42.0-beta5",
-        "magento/module-core": "0.42.0-beta5",
-        "magento/module-eav": "0.42.0-beta5",
-        "magento/module-cms": "0.42.0-beta5",
-        "magento/module-backend": "0.42.0-beta5",
-        "magento/module-catalog-url-rewrite": "0.42.0-beta5",
-        "magento/framework": "0.42.0-beta5",
-=======
-        "php": "~5.4.11|~5.5.0|~5.6.0",
         "magento/module-store": "0.42.0-beta6",
         "magento/module-catalog": "0.42.0-beta6",
         "magento/module-core": "0.42.0-beta6",
@@ -22,7 +11,6 @@
         "magento/module-backend": "0.42.0-beta6",
         "magento/module-catalog-url-rewrite": "0.42.0-beta6",
         "magento/framework": "0.42.0-beta6",
->>>>>>> 7e07209f
         "magento/magento-composer-installer": "*"
     },
     "type": "magento2-module",
