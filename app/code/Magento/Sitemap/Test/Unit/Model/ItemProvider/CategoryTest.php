<?php declare(strict_types=1);
/**
 * Copyright © Magento, Inc. All rights reserved.
 * See COPYING.txt for license details.
 */

namespace Magento\Sitemap\Test\Unit\Model\ItemProvider;

use Magento\Framework\DataObject;
use Magento\Framework\TestFramework\Unit\Helper\ObjectManager;
use Magento\Sitemap\Model\ItemProvider\Category as CategoryItemResolver;
use Magento\Sitemap\Model\ItemProvider\ConfigReaderInterface;
use Magento\Sitemap\Model\ResourceModel\Catalog\Category as CategoryResource;
use Magento\Sitemap\Model\ResourceModel\Catalog\CategoryFactory;
use Magento\Sitemap\Model\SitemapItem;
use Magento\Sitemap\Model\SitemapItemInterfaceFactory;
use PHPUnit\Framework\MockObject\MockObject;
use PHPUnit\Framework\TestCase;

class CategoryTest extends TestCase
{
    public function testGetItemsEmpty()
    {
        $configReaderMock = $this->getConfigReaderMock();
        $categoryMock = $this->getCategoryCollectionMock([]);
        $categoryFactoryMock = $this->getCategoryFactoryMock($categoryMock);
        $itemFactoryMock = $this->getItemFactoryMock();

        $resolver = new CategoryItemResolver($configReaderMock, $categoryFactoryMock, $itemFactoryMock);

        $this->assertSame([], $resolver->getItems(1));
    }

    /**
     * @dataProvider categoryProvider
     * @param array $categories
     */
    public function testGetItems(array $categories)
    {
        $configReaderMock = $this->getConfigReaderMock();
        $categoryMock = $this->getCategoryCollectionMock($categories);
        $categoryFactoryMock = $this->getCategoryFactoryMock($categoryMock);
        $itemFactoryMock = $this->getItemFactoryMock();

        $resolver = new CategoryItemResolver($configReaderMock, $categoryFactoryMock, $itemFactoryMock);
        $items = $resolver->getItems(1);

        $this->assertTrue(count($items) == count($categories));
        foreach ($categories as $index => $category) {
            $this->assertSame($category->getUpdatedAt(), $items[$index]->getUpdatedAt());
            $this->assertSame('daily', $items[$index]->getChangeFrequency());
            $this->assertSame('1.0', $items[$index]->getPriority());
            $this->assertSame($category->getImages(), $items[$index]->getImages());
            $this->assertSame($category->getUrl(), $items[$index]->getUrl());
        }
    }

    /**
     * @return array
     */
    public function categoryProvider()
    {
        return [
            [
                [
                    new DataObject(
                        ['url' => 'category.html', 'updated_at' => '2012-12-21 00:00:00']
                    ),
                    new DataObject(
                        ['url' => '/category/sub-category.html', 'updated_at' => '2012-12-21 00:00:00']
                    ),
                ]
            ]
        ];
    }

    /**
     * @param $returnValue
<<<<<<< HEAD
     * @return \PHPUnit\Framework\MockObject\MockObject
=======
     * @return MockObject
>>>>>>> b2f063af
     */
    private function getCategoryFactoryMock($returnValue)
    {
        $cmsPageFactoryMock = $this->getMockBuilder(CategoryFactory::class)
            ->setMethods(['create'])
            ->disableOriginalConstructor()
            ->getMock();

        $cmsPageFactoryMock->expects($this->any())
            ->method('create')
            ->willReturn($returnValue);

        return $cmsPageFactoryMock;
    }

    /**
<<<<<<< HEAD
     * @return \PHPUnit\Framework\MockObject\MockObject
=======
     * @return MockObject
>>>>>>> b2f063af
     */
    private function getItemFactoryMock()
    {
        $itemFactoryMock = $this->getMockBuilder(SitemapItemInterfaceFactory::class)
            ->setMethods(['create'])
            ->disableOriginalConstructor()
            ->getMock();

        $itemFactoryMock->expects($this->any())
            ->method('create')
            ->willReturnCallback(function ($data) {
                $helper = new ObjectManager($this);

                return $helper->getObject(SitemapItem::class, $data);
            });

        return $itemFactoryMock;
    }

    /**
<<<<<<< HEAD
     * @return \PHPUnit\Framework\MockObject\MockObject
=======
     * @return MockObject
>>>>>>> b2f063af
     */
    private function getConfigReaderMock()
    {
        $configReaderMock = $this->getMockForAbstractClass(ConfigReaderInterface::class);
        $configReaderMock->expects($this->any())
            ->method('getPriority')
            ->willReturn('1.0');
        $configReaderMock->expects($this->any())
            ->method('getChangeFrequency')
            ->willReturn('daily');

        return $configReaderMock;
    }

    /**
     * @param $returnValue
<<<<<<< HEAD
     * @return \PHPUnit\Framework\MockObject\MockObject
=======
     * @return MockObject
>>>>>>> b2f063af
     */
    private function getCategoryCollectionMock($returnValue)
    {
        $sitemapCmsPageMock = $this->getMockBuilder(CategoryResource::class)
            ->setMethods(['getCollection'])
            ->disableOriginalConstructor()
            ->getMock();

        $sitemapCmsPageMock->expects($this->any())
            ->method('getCollection')
            ->willReturn($returnValue);

        return $sitemapCmsPageMock;
    }
}<|MERGE_RESOLUTION|>--- conflicted
+++ resolved
@@ -76,11 +76,7 @@
 
     /**
      * @param $returnValue
-<<<<<<< HEAD
-     * @return \PHPUnit\Framework\MockObject\MockObject
-=======
      * @return MockObject
->>>>>>> b2f063af
      */
     private function getCategoryFactoryMock($returnValue)
     {
@@ -97,11 +93,7 @@
     }
 
     /**
-<<<<<<< HEAD
-     * @return \PHPUnit\Framework\MockObject\MockObject
-=======
      * @return MockObject
->>>>>>> b2f063af
      */
     private function getItemFactoryMock()
     {
@@ -122,11 +114,7 @@
     }
 
     /**
-<<<<<<< HEAD
-     * @return \PHPUnit\Framework\MockObject\MockObject
-=======
      * @return MockObject
->>>>>>> b2f063af
      */
     private function getConfigReaderMock()
     {
@@ -143,11 +131,7 @@
 
     /**
      * @param $returnValue
-<<<<<<< HEAD
-     * @return \PHPUnit\Framework\MockObject\MockObject
-=======
      * @return MockObject
->>>>>>> b2f063af
      */
     private function getCategoryCollectionMock($returnValue)
     {
