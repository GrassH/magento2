--- conflicted
+++ resolved
@@ -74,11 +74,7 @@
     }
 
     /**
-<<<<<<< HEAD
-     * @return \PHPUnit\Framework\MockObject\MockObject
-=======
      * @return MockObject
->>>>>>> b2f063af
      */
     private function getItemFactoryMock()
     {
@@ -100,11 +96,7 @@
 
     /**
      * @param $returnValue
-<<<<<<< HEAD
-     * @return \PHPUnit\Framework\MockObject\MockObject
-=======
      * @return MockObject
->>>>>>> b2f063af
      */
     private function getCmsPageFactoryMock($returnValue)
     {
@@ -121,11 +113,7 @@
     }
 
     /**
-<<<<<<< HEAD
-     * @return \PHPUnit\Framework\MockObject\MockObject
-=======
      * @return MockObject
->>>>>>> b2f063af
      */
     private function getConfigReaderMock()
     {
@@ -142,11 +130,7 @@
 
     /**
      * @param $returnValue
-<<<<<<< HEAD
-     * @return \PHPUnit\Framework\MockObject\MockObject
-=======
      * @return MockObject
->>>>>>> b2f063af
      */
     private function getCmsPageCollectionMock($returnValue)
     {
