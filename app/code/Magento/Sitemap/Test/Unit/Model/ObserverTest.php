<?php
/**
 * Copyright © Magento, Inc. All rights reserved.
 * See COPYING.txt for license details.
 */
namespace Magento\Sitemap\Test\Unit\Model;

use Magento\Framework\App\Area;
use Magento\Framework\TestFramework\Unit\Helper\ObjectManager;
use Magento\Sitemap\Model\EmailNotification;
use Magento\Store\Model\App\Emulation;

/**
 * Class ObserverTest
 *
 * @SuppressWarnings(PHPMD.CouplingBetweenObjects)
 */
class ObserverTest extends \PHPUnit\Framework\TestCase
{
    /**
     * @var \Magento\Framework\TestFramework\Unit\Helper\ObjectManager
     */
    private $objectManager;

    /**
     * @var \Magento\Sitemap\Model\Observer
     */
    private $observer;

    /**
     * @var \Magento\Framework\App\Config\ScopeConfigInterface|\PHPUnit_Framework_MockObject_MockObject
     */
    private $scopeConfigMock;

    /**
     * @var \Magento\Sitemap\Model\ResourceModel\Sitemap\CollectionFactory|\PHPUnit_Framework_MockObject_MockObject
     */
    private $collectionFactoryMock;

    /**
     * @var \Magento\Sitemap\Model\ResourceModel\Sitemap\Collection|\PHPUnit_Framework_MockObject_MockObject
     */
    private $sitemapCollectionMock;

    /**
     * @var \Magento\Sitemap\Model\Sitemap|\PHPUnit_Framework_MockObject_MockObject
     */
    private $sitemapMock;

    /**
     * @var \Magento\Framework\ObjectManagerInterface|\PHPUnit_Framework_MockObject_MockObject
     */
    private $objectManagerMock;

    /**
     * @var Emulation|\PHPUnit_Framework_MockObject_MockObject
     */
    private $appEmulationMock;

    /**
     * @var EmailNotification|\PHPUnit_Framework_MockObject_MockObject
     */
    private $emailNotificationMock;

    protected function setUp()
    {
        $this->objectManagerMock = $this->getMockBuilder(\Magento\Framework\ObjectManagerInterface::class)
            ->getMock();
        $this->scopeConfigMock = $this->getMockBuilder(\Magento\Framework\App\Config\ScopeConfigInterface::class)
            ->getMock();
        $this->collectionFactoryMock = $this->getMockBuilder(
            \Magento\Sitemap\Model\ResourceModel\Sitemap\CollectionFactory::class
        )->disableOriginalConstructor()
            ->setMethods(['create'])
            ->getMock();
        $this->sitemapCollectionMock = $this->createPartialMock(
            \Magento\Sitemap\Model\ResourceModel\Sitemap\Collection::class,
            ['getIterator']
        );
        $this->sitemapMock = $this->createPartialMock(
            \Magento\Sitemap\Model\Sitemap::class,
            [
                'generateXml',
                'getStoreId',
            ]
        );
        $this->appEmulationMock = $this->createMock(Emulation::class);
        $this->emailNotificationMock = $this->createMock(EmailNotification::class);
        $this->objectManager = new ObjectManager($this);

        $this->observer = $this->objectManager->getObject(
            \Magento\Sitemap\Model\Observer::class,
            [
                'scopeConfig' => $this->scopeConfigMock,
                'collectionFactory' => $this->collectionFactoryMock,
                'appEmulation' => $this->appEmulationMock,
                'emailNotification' => $this->emailNotificationMock
            ]
        );
    }

    public function testScheduledGenerateSitemapsSendsExceptionEmail()
    {
        $exception = 'Sitemap Exception';
        $storeId = 1;

        $this->scopeConfigMock->expects($this->once())->method('isSetFlag')->willReturn(true);

        $this->collectionFactoryMock->expects($this->once())
            ->method('create')
            ->willReturn($this->sitemapCollectionMock);

        $this->sitemapCollectionMock->expects($this->any())
            ->method('getIterator')
            ->willReturn(new \ArrayIterator([$this->sitemapMock]));

        $this->sitemapMock->expects($this->at(0))
            ->method('getStoreId')
            ->willReturn($storeId);

<<<<<<< HEAD
        $this->sitemapMock->expects($this->at(1))
=======
        $this->sitemapMock->expects($this->once())
>>>>>>> bd049307
            ->method('generateXml')
            ->willThrowException(new \Exception($exception));

        $this->scopeConfigMock->expects($this->at(0))
            ->method('getValue')
            ->with(
                \Magento\Sitemap\Model\Observer::XML_PATH_ERROR_RECIPIENT,
                \Magento\Store\Model\ScopeInterface::SCOPE_STORE
            )
            ->willReturn('error-recipient@example.com');

<<<<<<< HEAD
        $this->appEmulationMock->expects($this->at(0))
            ->method('startEnvironmentEmulation')
            ->with(
                $storeId,
                Area::AREA_FRONTEND,
                true
            );

        $this->appEmulationMock->expects($this->at(1))
            ->method('stopEnvironmentEmulation');

=======
>>>>>>> bd049307
        $this->observer->scheduledGenerateSitemaps();
    }
}<|MERGE_RESOLUTION|>--- conflicted
+++ resolved
@@ -118,11 +118,7 @@
             ->method('getStoreId')
             ->willReturn($storeId);
 
-<<<<<<< HEAD
-        $this->sitemapMock->expects($this->at(1))
-=======
         $this->sitemapMock->expects($this->once())
->>>>>>> bd049307
             ->method('generateXml')
             ->willThrowException(new \Exception($exception));
 
@@ -134,20 +130,6 @@
             )
             ->willReturn('error-recipient@example.com');
 
-<<<<<<< HEAD
-        $this->appEmulationMock->expects($this->at(0))
-            ->method('startEnvironmentEmulation')
-            ->with(
-                $storeId,
-                Area::AREA_FRONTEND,
-                true
-            );
-
-        $this->appEmulationMock->expects($this->at(1))
-            ->method('stopEnvironmentEmulation');
-
-=======
->>>>>>> bd049307
         $this->observer->scheduledGenerateSitemaps();
     }
 }