--- conflicted
+++ resolved
@@ -28,38 +28,22 @@
 class RobotsTest extends TestCase
 {
     /**
-<<<<<<< HEAD
-     * @var \Magento\Framework\View\Element\Context|\PHPUnit\Framework\MockObject\MockObject
-=======
      * @var Context|MockObject
->>>>>>> b2f063af
      */
     private $context;
 
     /**
-<<<<<<< HEAD
-     * @var \Magento\Store\Model\StoreResolver|\PHPUnit\Framework\MockObject\MockObject
-=======
      * @var StoreResolver|MockObject
->>>>>>> b2f063af
      */
     private $storeResolver;
 
     /**
-<<<<<<< HEAD
-     * @var \Magento\Sitemap\Model\ResourceModel\Sitemap\CollectionFactory|\PHPUnit\Framework\MockObject\MockObject
-=======
      * @var CollectionFactory|MockObject
->>>>>>> b2f063af
      */
     private $sitemapCollectionFactory;
 
     /**
-<<<<<<< HEAD
-     * @var \Magento\Sitemap\Helper\Data|\PHPUnit\Framework\MockObject\MockObject
-=======
      * @var Data|MockObject
->>>>>>> b2f063af
      */
     private $sitemapHelper;
 
@@ -69,29 +53,17 @@
     private $block;
 
     /**
-<<<<<<< HEAD
-     * @var \Magento\Framework\Event\ManagerInterface|\PHPUnit\Framework\MockObject\MockObject
-=======
      * @var ManagerInterface|MockObject
->>>>>>> b2f063af
      */
     private $eventManagerMock;
 
     /**
-<<<<<<< HEAD
-     * @var \Magento\Framework\App\Config\ScopeConfigInterface|\PHPUnit\Framework\MockObject\MockObject
-=======
      * @var ScopeConfigInterface|MockObject
->>>>>>> b2f063af
      */
     private $scopeConfigMock;
 
     /**
-<<<<<<< HEAD
-     * @var \Magento\Store\Model\StoreManagerInterface|\PHPUnit\Framework\MockObject\MockObject
-=======
      * @var StoreManagerInterface|MockObject
->>>>>>> b2f063af
      */
     private $storeManager;
 
@@ -320,11 +292,7 @@
      *
      * @param string $sitemapPath
      * @param string $sitemapFilename
-<<<<<<< HEAD
-     * @return \PHPUnit\Framework\MockObject\MockObject
-=======
      * @return MockObject
->>>>>>> b2f063af
      */
     protected function getSitemapMock($sitemapPath, $sitemapFilename)
     {
