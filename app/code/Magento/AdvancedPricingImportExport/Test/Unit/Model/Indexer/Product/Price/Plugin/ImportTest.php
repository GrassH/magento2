<?php declare(strict_types=1);
/**
 * Copyright © Magento, Inc. All rights reserved.
 * See COPYING.txt for license details.
 */

namespace Magento\AdvancedPricingImportExport\Test\Unit\Model\Indexer\Product\Price\Plugin;

use Magento\AdvancedPricingImportExport\Model\Import\AdvancedPricing;
use Magento\AdvancedPricingImportExport\Model\Indexer\Product\Price\Plugin\Import as Import;
use Magento\Catalog\Model\Indexer\Product\Price\Processor;
use Magento\Framework\Indexer\IndexerInterface;
use Magento\Framework\Indexer\IndexerRegistry;
use PHPUnit\Framework\MockObject\MockObject;
use PHPUnit\Framework\TestCase;

class ImportTest extends TestCase
{
    /**
<<<<<<< HEAD
     * @var \Magento\Framework\Indexer\IndexerInterface |\PHPUnit\Framework\MockObject\MockObject
=======
     * @var IndexerInterface|MockObject
>>>>>>> b2f063af
     */
    private $indexer;

    /**
<<<<<<< HEAD
     * @var Import |\PHPUnit\Framework\MockObject\MockObject
=======
     * @var Import|MockObject
>>>>>>> b2f063af
     */
    private $import;

    /**
<<<<<<< HEAD
     * @var \Magento\AdvancedPricingImportExport\Model\Import\AdvancedPricing|\PHPUnit\Framework\MockObject\MockObject
=======
     * @var AdvancedPricing|MockObject
>>>>>>> b2f063af
     */
    private $advancedPricing;

    /**
<<<<<<< HEAD
     * @var \Magento\Framework\Indexer\IndexerRegistry|\PHPUnit\Framework\MockObject\MockObject
=======
     * @var IndexerRegistry|MockObject
>>>>>>> b2f063af
     */
    private $indexerRegistry;

    protected function setUp(): void
    {
        $this->indexer = $this->getMockForAbstractClass(
            IndexerInterface::class,
            [],
            '',
            false
        );
        $this->indexerRegistry = $this->createMock(
            IndexerRegistry::class
        );
        $this->import = new \Magento\AdvancedPricingImportExport\Model\Indexer\Product\Price\Plugin\Import(
            $this->indexerRegistry
        );
        $this->advancedPricing = $this->createMock(
            AdvancedPricing::class
        );
        $this->indexerRegistry
            ->method('get')
            ->with(Processor::INDEXER_ID)
            ->willReturn($this->indexer);
    }

    public function testAfterSaveReindexIsOnSave()
    {
        $this->indexer->expects($this->once())
            ->method('isScheduled')
            ->willReturn(false);
        $this->indexer->expects($this->once())
            ->method('invalidate');
        $this->import->afterSaveAdvancedPricing($this->advancedPricing);
    }

    public function testAfterSaveReindexIsOnSchedule()
    {
        $this->indexer->expects($this->once())
            ->method('isScheduled')
            ->willReturn(true);
        $this->indexer->expects($this->never())
            ->method('invalidate');
        $this->import->afterSaveAdvancedPricing($this->advancedPricing);
    }

    public function testAfterDeleteReindexIsOnSave()
    {
        $this->indexer->expects($this->once())
            ->method('isScheduled')
            ->willReturn(false);
        $this->indexer->expects($this->once())
            ->method('invalidate');
        $this->import->afterSaveAdvancedPricing($this->advancedPricing);
    }

    public function testAfterDeleteReindexIsOnSchedule()
    {
        $this->indexer->expects($this->once())
            ->method('isScheduled')
            ->willReturn(true);
        $this->indexer->expects($this->never())
            ->method('invalidate');
        $this->import->afterSaveAdvancedPricing($this->advancedPricing);
    }
}<|MERGE_RESOLUTION|>--- conflicted
+++ resolved
@@ -17,38 +17,22 @@
 class ImportTest extends TestCase
 {
     /**
-<<<<<<< HEAD
-     * @var \Magento\Framework\Indexer\IndexerInterface |\PHPUnit\Framework\MockObject\MockObject
-=======
      * @var IndexerInterface|MockObject
->>>>>>> b2f063af
      */
     private $indexer;
 
     /**
-<<<<<<< HEAD
-     * @var Import |\PHPUnit\Framework\MockObject\MockObject
-=======
      * @var Import|MockObject
->>>>>>> b2f063af
      */
     private $import;
 
     /**
-<<<<<<< HEAD
-     * @var \Magento\AdvancedPricingImportExport\Model\Import\AdvancedPricing|\PHPUnit\Framework\MockObject\MockObject
-=======
      * @var AdvancedPricing|MockObject
->>>>>>> b2f063af
      */
     private $advancedPricing;
 
     /**
-<<<<<<< HEAD
-     * @var \Magento\Framework\Indexer\IndexerRegistry|\PHPUnit\Framework\MockObject\MockObject
-=======
      * @var IndexerRegistry|MockObject
->>>>>>> b2f063af
      */
     private $indexerRegistry;
 
