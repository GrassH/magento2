--- conflicted
+++ resolved
@@ -36,191 +36,107 @@
 class AdvancedPricingTest extends TestCase
 {
     /**
-<<<<<<< HEAD
-     * @var \Magento\Framework\Stdlib\DateTime\Timezone|\PHPUnit\Framework\MockObject\MockObject
-=======
      * @var Timezone|MockObject
->>>>>>> b2f063af
      */
     protected $localeDate;
 
     /**
-<<<<<<< HEAD
-     * @var \Magento\Eav\Model\Config|\PHPUnit\Framework\MockObject\MockObject
-=======
      * @var Config|MockObject
->>>>>>> b2f063af
      */
     protected $config;
 
     /**
-<<<<<<< HEAD
-     * @var \Magento\Framework\App\ResourceConnection|\PHPUnit\Framework\MockObject\MockObject
-=======
      * @var ResourceConnection|MockObject
->>>>>>> b2f063af
      */
     protected $resource;
 
     /**
-<<<<<<< HEAD
-     * @var \Magento\Store\Model\StoreManagerInterface|\PHPUnit\Framework\MockObject\MockObject
-=======
      * @var StoreManagerInterface|MockObject
->>>>>>> b2f063af
      */
     protected $storeManager;
 
     /**
-<<<<<<< HEAD
-     * @var \Psr\Log\LoggerInterface|\PHPUnit\Framework\MockObject\MockObject
-=======
      * @var LoggerInterface|MockObject
->>>>>>> b2f063af
      */
     protected $logger;
 
     /**
-<<<<<<< HEAD
-     * @var \Magento\Catalog\Model\ResourceModel\Product\CollectionFactory|\PHPUnit\Framework\MockObject\MockObject
-=======
      * @var CollectionFactory|MockObject
->>>>>>> b2f063af
      */
     protected $collection;
 
     /**
-<<<<<<< HEAD
-     * @var \Magento\Eav\Model\Entity\Collection\AbstractCollection|\PHPUnit\Framework\MockObject\MockObject
-=======
      * @var AbstractCollection|MockObject
->>>>>>> b2f063af
      */
     protected $abstractCollection;
 
     /**
-<<<<<<< HEAD
-     * @var \Magento\ImportExport\Model\Export\ConfigInterface|\PHPUnit\Framework\MockObject\MockObject
-=======
      * @var ConfigInterface|MockObject
->>>>>>> b2f063af
      */
     protected $exportConfig;
 
     /**
-<<<<<<< HEAD
-     * @var \Magento\Catalog\Model\ResourceModel\ProductFactory|\PHPUnit\Framework\MockObject\MockObject
-=======
      * @var ProductFactory|MockObject
->>>>>>> b2f063af
      */
     protected $productFactory;
 
     /**
-<<<<<<< HEAD
-     * @var \PHPUnit\Framework\MockObject\MockObject
-=======
      * @var MockObject
->>>>>>> b2f063af
      */
     protected $attrSetColFactory;
 
     /**
-<<<<<<< HEAD
-     * @var \Magento\Catalog\Model\ResourceModel\Category\CollectionFactory|\PHPUnit\Framework\MockObject\MockObject
-=======
      * @var \Magento\Catalog\Model\ResourceModel\Category\CollectionFactory|MockObject
->>>>>>> b2f063af
      */
     protected $categoryColFactory;
 
     /**
-<<<<<<< HEAD
-     * @var \Magento\CatalogInventory\Model\ResourceModel\Stock\ItemFactory|\PHPUnit\Framework\MockObject\MockObject
-=======
      * @var ItemFactory|MockObject
->>>>>>> b2f063af
      */
     protected $itemFactory;
 
     /**
-<<<<<<< HEAD
-     * @var \PHPUnit\Framework\MockObject\MockObject
-=======
      * @var MockObject
->>>>>>> b2f063af
      */
     protected $optionColFactory;
 
     /**
-<<<<<<< HEAD
-     * @var \PHPUnit\Framework\MockObject\MockObject
-=======
      * @var MockObject
->>>>>>> b2f063af
      */
     protected $attributeColFactory;
 
     /**
-<<<<<<< HEAD
-     * @var \Magento\CatalogImportExport\Model\Export\Product\Type\Factory|\PHPUnit\Framework\MockObject\MockObject
-=======
      * @var Factory|MockObject
->>>>>>> b2f063af
      */
     protected $typeFactory;
 
     /**
-<<<<<<< HEAD
-     * @var \Magento\Catalog\Model\Product\LinkTypeProvider|\PHPUnit\Framework\MockObject\MockObject
-=======
      * @var LinkTypeProvider|MockObject
->>>>>>> b2f063af
      */
     protected $linkTypeProvider;
 
     /**
-<<<<<<< HEAD
-     * @var \Magento\CatalogImportExport\Model\Export\RowCustomizer\Composite|\PHPUnit\Framework\MockObject\MockObject
-=======
      * @var Composite|MockObject
->>>>>>> b2f063af
      */
     protected $rowCustomizer;
 
     /**
-<<<<<<< HEAD
-     * @var \Magento\CatalogImportExport\Model\Import\Product\StoreResolver|\PHPUnit\Framework\MockObject\MockObject
-=======
      * @var StoreResolver|MockObject
->>>>>>> b2f063af
      */
     protected $storeResolver;
 
     /**
-<<<<<<< HEAD
-     * @var \Magento\Customer\Api\GroupRepositoryInterface|\PHPUnit\Framework\MockObject\MockObject
-=======
      * @var GroupRepositoryInterface|MockObject
->>>>>>> b2f063af
      */
     protected $groupRepository;
 
     /**
-<<<<<<< HEAD
-     * @var \Magento\ImportExport\Model\Export\Adapter\AbstractAdapter| \PHPUnit\Framework\MockObject\MockObject
-=======
      * @var AbstractAdapter|MockObject
->>>>>>> b2f063af
      */
     protected $writer;
 
     /**
-<<<<<<< HEAD
-     * @var \Magento\AdvancedPricingImportExport\Model\Export\AdvancedPricing|\PHPUnit\Framework\MockObject\MockObject
-=======
      * @var AdvancedPricing|MockObject
->>>>>>> b2f063af
      */
     protected $advancedPricing;
 
@@ -333,7 +249,7 @@
             ->disableOriginalConstructor()
             ->getMock();
         foreach ($constructorMethods as $method) {
-            $this->advancedPricing->expects($this->once())->method($method)->willReturnSelf();
+            $this->advancedPricing->expects($this->once())->method($method)->will($this->returnSelf());
         }
         $this->advancedPricing->__construct(
             $this->localeDate,
