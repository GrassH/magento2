--- conflicted
+++ resolved
@@ -13,29 +13,17 @@
 class ValidatorTest extends TestCase
 {
     /**
-<<<<<<< HEAD
-     * @var Validator |\PHPUnit\Framework\MockObject\MockObject
-=======
      * @var Validator|MockObject
->>>>>>> b2f063af
      */
     protected $validator;
 
     /**
-<<<<<<< HEAD
-     * @var Validator |\PHPUnit\Framework\MockObject\MockObject
-=======
      * @var Validator|MockObject
->>>>>>> b2f063af
      */
     protected $validators;
 
     /**
-<<<<<<< HEAD
-     * @var RowValidatorInterface |\PHPUnit\Framework\MockObject\MockObject
-=======
      * @var RowValidatorInterface|MockObject
->>>>>>> b2f063af
      */
     protected $validatorTest;
 
