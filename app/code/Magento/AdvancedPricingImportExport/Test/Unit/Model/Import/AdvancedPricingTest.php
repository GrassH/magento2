--- conflicted
+++ resolved
@@ -44,101 +44,57 @@
     const LINK_FIELD = 'linkField';
 
     /**
-<<<<<<< HEAD
-     * @var ResourceFactory |\PHPUnit\Framework\MockObject\MockObject
-=======
      * @var ResourceFactory|MockObject
->>>>>>> b2f063af
      */
     protected $resourceFactory;
 
     /**
-<<<<<<< HEAD
-     * @var \Magento\Catalog\Helper\Data |\PHPUnit\Framework\MockObject\MockObject
-=======
      * @var \Magento\Catalog\Helper\Data|MockObject
->>>>>>> b2f063af
      */
     protected $catalogData;
 
     /**
-<<<<<<< HEAD
-     * @var \Magento\CatalogImportExport\Model\Import\Product\StoreResolver |\PHPUnit\Framework\MockObject\MockObject
-=======
      * @var StoreResolver|MockObject
->>>>>>> b2f063af
      */
     protected $storeResolver;
 
     /**
-<<<<<<< HEAD
-     * @var \Magento\CatalogImportExport\Model\Import\Product|\PHPUnit\Framework\MockObject\MockObject
-=======
      * @var Product|MockObject
->>>>>>> b2f063af
      */
     protected $importProduct;
 
     /**
-<<<<<<< HEAD
-     * @var \Magento\Catalog\Model\Product|\PHPUnit\Framework\MockObject\MockObject
-=======
      * @var \Magento\Catalog\Model\Product|MockObject
->>>>>>> b2f063af
      */
     protected $productModel;
 
     /**
-<<<<<<< HEAD
-     * @var AdvancedPricing\Validator |\PHPUnit\Framework\MockObject\MockObject
-=======
      * @var AdvancedPricing\Validator|MockObject
->>>>>>> b2f063af
      */
     protected $validator;
 
     /**
-<<<<<<< HEAD
-     * @var AdvancedPricing\Validator\Website |\PHPUnit\Framework\MockObject\MockObject
-=======
      * @var AdvancedPricing\Validator\Website|MockObject
->>>>>>> b2f063af
      */
     protected $websiteValidator;
 
     /**
-<<<<<<< HEAD
-     * @var AdvancedPricing\Validator\TierPrice |\PHPUnit\Framework\MockObject\MockObject
-=======
      * @var AdvancedPricing\Validator\TierPrice|MockObject
->>>>>>> b2f063af
      */
     protected $tierPriceValidator;
 
     /**
-<<<<<<< HEAD
-     * @var \Magento\ImportExport\Model\ResourceModel\Helper |\PHPUnit\Framework\MockObject\MockObject
-=======
      * @var Helper|MockObject
->>>>>>> b2f063af
      */
     protected $resourceHelper;
 
     /**
-<<<<<<< HEAD
-     * @var \Magento\Framework\DB\Adapter\AdapterInterface|\PHPUnit\Framework\MockObject\MockObject
-=======
      * @var AdapterInterface|MockObject
->>>>>>> b2f063af
      */
     protected $connection;
 
     /**
-<<<<<<< HEAD
-     * @var \Magento\ImportExport\Model\ResourceModel\Import\Data|\PHPUnit\Framework\MockObject\MockObject
-=======
      * @var \Magento\ImportExport\Model\ResourceModel\Import\Data|MockObject
->>>>>>> b2f063af
      */
     protected $dataSourceModel;
 
@@ -148,38 +104,22 @@
     protected $eavConfig;
 
     /**
-<<<<<<< HEAD
-     * @var \Magento\Framework\Stdlib\DateTime\TimezoneInterface|\PHPUnit\Framework\MockObject\MockObject
-=======
      * @var TimezoneInterface|MockObject
->>>>>>> b2f063af
      */
     protected $dateTime;
 
     /**
-<<<<<<< HEAD
-     * @var \Magento\Framework\App\ResourceConnection|\PHPUnit\Framework\MockObject\MockObject
-=======
      * @var ResourceConnection|MockObject
->>>>>>> b2f063af
      */
     protected $resource;
 
     /**
-<<<<<<< HEAD
-     * @var \Magento\Framework\Json\Helper\Data|\PHPUnit\Framework\MockObject\MockObject
-=======
      * @var \Magento\Framework\Json\Helper\Data|MockObject
->>>>>>> b2f063af
      */
     protected $jsonHelper;
 
     /**
-<<<<<<< HEAD
-     * @var \Magento\ImportExport\Helper\Data|\PHPUnit\Framework\MockObject\MockObject
-=======
      * @var \Magento\ImportExport\Helper\Data|MockObject
->>>>>>> b2f063af
      */
     protected $importExportData;
 
@@ -194,11 +134,7 @@
     protected $oldSkus;
 
     /**
-<<<<<<< HEAD
-     * @var AdvancedPricing |\PHPUnit\Framework\MockObject\MockObject
-=======
      * @var AdvancedPricing|MockObject
->>>>>>> b2f063af
      */
     protected $advancedPricing;
 
@@ -392,11 +328,7 @@
         ];
         $this->dataSourceModel->expects($this->at(0))->method('getNextBunch')->willReturn($testBunch);
         $this->advancedPricing->expects($this->once())->method('validateRow')->willReturn(false);
-<<<<<<< HEAD
-        $this->advancedPricing->expects($this->any())->method('saveProductPrices')->willReturnSelf();
-=======
         $this->advancedPricing->method('saveProductPrices')->will($this->returnSelf());
->>>>>>> b2f063af
 
         $this->advancedPricing
             ->expects($this->once())
@@ -604,7 +536,7 @@
                     AdvancedPricing::TABLE_TIER_PRICE
                 ]
             )
-            ->willReturnSelf();
+            ->will($this->returnSelf());
 
         $this->invokeMethod($this->advancedPricing, 'saveAndReplaceAdvancedPrices');
     }
@@ -633,7 +565,7 @@
             ->method('deleteProductTierPrices')
             ->withConsecutive(
                 [$expectedSkuList, AdvancedPricing::TABLE_TIER_PRICE]
-            )->willReturnSelf();
+            )->will($this->returnSelf());
 
         $this->advancedPricing->deleteAdvancedPricing();
     }
@@ -1113,11 +1045,7 @@
      *
      * @param array $methods
      *
-<<<<<<< HEAD
-     * @return \PHPUnit\Framework\MockObject\MockObject
-=======
      * @return MockObject
->>>>>>> b2f063af
      * @throws \ReflectionException
      */
     private function getAdvancedPricingMock($methods = [])
