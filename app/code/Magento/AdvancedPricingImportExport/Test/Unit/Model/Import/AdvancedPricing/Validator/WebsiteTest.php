<?php declare(strict_types=1);
/**
 * Copyright © Magento, Inc. All rights reserved.
 * See COPYING.txt for license details.
 */

namespace Magento\AdvancedPricingImportExport\Test\Unit\Model\Import\AdvancedPricing\Validator;

use Magento\AdvancedPricingImportExport\Model\Import\AdvancedPricing as AdvancedPricing;
use Magento\CatalogImportExport\Model\Import\Product\StoreResolver;
use Magento\Directory\Model\Currency;
use Magento\Store\Model\Website;
use PHPUnit\Framework\MockObject\MockObject;
use PHPUnit\Framework\TestCase;

class WebsiteTest extends TestCase
{
    /**
<<<<<<< HEAD
     * @var \Magento\Store\Model\WebSite|\PHPUnit\Framework\MockObject\MockObject
=======
     * @var \Magento\Store\Model\WebSite|MockObject
>>>>>>> b2f063af
     */
    protected $webSiteModel;

    /**
<<<<<<< HEAD
     * @var \Magento\CatalogImportExport\Model\Import\Product\StoreResolver|\PHPUnit\Framework\MockObject\MockObject
=======
     * @var StoreResolver|MockObject
>>>>>>> b2f063af
     */
    protected $storeResolver;

    /**
<<<<<<< HEAD
     * @var  AdvancedPricing\Validator\Website|\PHPUnit\Framework\MockObject\MockObject
=======
     * @var  AdvancedPricing\Validator\Website|MockObject
>>>>>>> b2f063af
     */
    protected $website;

    protected function setUp(): void
    {
        $this->webSiteModel = $this->getMockBuilder(Website::class)
            ->setMethods(['getBaseCurrency'])
            ->disableOriginalConstructor()
            ->getMock();
        $this->storeResolver = $this->createPartialMock(
            StoreResolver::class,
            ['getWebsiteCodeToId']
        );

        $this->website = $this->getMockBuilder(
            \Magento\AdvancedPricingImportExport\Model\Import\AdvancedPricing\Validator\Website::class
        )
            ->setMethods(['getAllWebsitesValue', '_clearMessages', '_addMessages'])
            ->setConstructorArgs([$this->storeResolver, $this->webSiteModel])
            ->getMock();
    }

    public function testInit()
    {
        $result = $this->website->init(null);

        $this->assertEquals($this->website, $result);
    }

    /**
     * @dataProvider isValidReturnDataProvider
     *
     * @param array  $value
     * @param string $allWebsites
     * @param string $colTierPriceWebsite
     * @param bool   $expectedResult
     */
    public function testIsValidReturn(
        $value,
        $allWebsites,
        $colTierPriceWebsite,
        $expectedResult
    ) {
        $this->website->expects($this->once())->method('_clearMessages');
        $this->website->method('getAllWebsitesValue')->willReturn($allWebsites);
        $this->storeResolver->method('getWebsiteCodeToId')->willReturnMap([
            [$value[AdvancedPricing::COL_TIER_PRICE_WEBSITE], $colTierPriceWebsite],
        ]);

        $result = $this->website->isValid($value);
        $this->assertEquals($expectedResult, $result);
    }

    public function testIsValidReturnAddMessagesCall()
    {
        $value = [
            AdvancedPricing::COL_TIER_PRICE_WEBSITE => 'tier value',
        ];
        $allWebsitesValue = 'not tier|group price website value';
        $colTierPriceWebsite = false;
        $expectedMessages = [AdvancedPricing\Validator\Website::ERROR_INVALID_WEBSITE];

        $this->website->expects($this->once())->method('_clearMessages');
        $this->website->method('getAllWebsitesValue')->willReturn($allWebsitesValue);
        $this->storeResolver->method('getWebsiteCodeToId')->willReturnMap([
            [$value[AdvancedPricing::COL_TIER_PRICE_WEBSITE], $colTierPriceWebsite],
        ]);

        $this->website->method('_addMessages')->with($expectedMessages);
        $this->website->isValid($value);
    }

    public function testGetAllWebsitesValue()
    {
        $currencyCode = 'currencyCodeValue';
        $currency = $this->createPartialMock(Currency::class, ['getCurrencyCode']);
        $currency->expects($this->once())->method('getCurrencyCode')->willReturn($currencyCode);

        $this->webSiteModel->expects($this->once())->method('getBaseCurrency')->willReturn($currency);

        $expectedResult = AdvancedPricing::VALUE_ALL_WEBSITES . ' [' . $currencyCode . ']';
        $websiteString = $this->getMockBuilder(
            \Magento\AdvancedPricingImportExport\Model\Import\AdvancedPricing\Validator\Website::class
        )
            ->setMethods(['_clearMessages', '_addMessages'])
            ->setConstructorArgs([$this->storeResolver, $this->webSiteModel])
            ->getMock();
        $result = $websiteString->getAllWebsitesValue();

        $this->assertEquals($expectedResult, $result);
    }

    /**
     * @return array
     */
    public function isValidReturnDataProvider()
    {
        return [
            // False cases.
            [
                '$value' => [
                    AdvancedPricing::COL_TIER_PRICE_WEBSITE => 'tier value',
                    AdvancedPricing::COL_TIER_PRICE => 'value',
                ],
                '$allWebsites' => 'not tier|group price website value',
                '$colTierPriceWebsite' => false,
                '$expectedResult' => false,
            ],
            [
                '$value' => [
                    AdvancedPricing::COL_TIER_PRICE_WEBSITE => 'tier value',
                    AdvancedPricing::COL_TIER_PRICE => 'tier value',
                ],
                '$allWebsites' => 'not tier|group price website value',
                '$colTierPriceWebsite' => false,
                '$expectedResult' => false,
            ],
            // True cases.
            [
                '$value' => [
                    AdvancedPricing::COL_TIER_PRICE_WEBSITE => 'tier value',
                ],
                '$allWebsites' => 'tier value',
                '$colTierPriceWebsite' => 'value',
                '$expectedResult' => true,
            ],
            [
                '$value' => [
                    AdvancedPricing::COL_TIER_PRICE_WEBSITE => 'tier value',
                ],
                '$allWebsites' => 'group value',
                '$colTierPriceWebsite' => 'value',
                '$expectedResult' => true,
            ],
            [
                '$value' => [
                    AdvancedPricing::COL_TIER_PRICE_WEBSITE => false,
                ],
                '$allWebsites' => 'not tier|group price website value',
                '$colTierPriceWebsite' => 'value',
                '$expectedResult' => true,
            ],
            [
                '$value' => [
                    AdvancedPricing::COL_TIER_PRICE_WEBSITE => 'tier value',
                ],
                '$allWebsites' => 'not tier|group price website value',
                '$colTierPriceWebsite' => 'value',
                '$expectedResult' => true,
            ],
        ];
    }
}<|MERGE_RESOLUTION|>--- conflicted
+++ resolved
@@ -16,29 +16,17 @@
 class WebsiteTest extends TestCase
 {
     /**
-<<<<<<< HEAD
-     * @var \Magento\Store\Model\WebSite|\PHPUnit\Framework\MockObject\MockObject
-=======
      * @var \Magento\Store\Model\WebSite|MockObject
->>>>>>> b2f063af
      */
     protected $webSiteModel;
 
     /**
-<<<<<<< HEAD
-     * @var \Magento\CatalogImportExport\Model\Import\Product\StoreResolver|\PHPUnit\Framework\MockObject\MockObject
-=======
      * @var StoreResolver|MockObject
->>>>>>> b2f063af
      */
     protected $storeResolver;
 
     /**
-<<<<<<< HEAD
-     * @var  AdvancedPricing\Validator\Website|\PHPUnit\Framework\MockObject\MockObject
-=======
      * @var  AdvancedPricing\Validator\Website|MockObject
->>>>>>> b2f063af
      */
     protected $website;
 
