<?php declare(strict_types=1);
/**
 * Copyright © Magento, Inc. All rights reserved.
 * See COPYING.txt for license details.
 */

namespace Magento\AdvancedPricingImportExport\Test\Unit\Model\Import\AdvancedPricing\Validator;

use Magento\AdvancedPricingImportExport\Model\Import\AdvancedPricing as AdvancedPricing;
use Magento\AdvancedPricingImportExport\Model\Import\AdvancedPricing\Validator;
use Magento\AdvancedPricingImportExport\Model\Import\AdvancedPricing\Validator\TierPrice;
use Magento\CatalogImportExport\Model\Import\Product;
use Magento\CatalogImportExport\Model\Import\Product\StoreResolver;
use Magento\Customer\Api\Data\GroupInterface;
use Magento\Customer\Api\Data\GroupSearchResultsInterface;
use Magento\Customer\Api\GroupRepositoryInterface;
use Magento\Eav\Model\Config;
use Magento\Framework\Api\SearchCriteria;
use Magento\Framework\Api\SearchCriteriaBuilder;
use Magento\Framework\App\ResourceConnection;
use Magento\Framework\Json\Helper\Data;
use Magento\Framework\Stdlib\StringUtils;
use Magento\ImportExport\Model\ResourceModel\Helper;
use PHPUnit\Framework\MockObject\MockObject;
use PHPUnit\Framework\TestCase;

/**
 * @SuppressWarnings(PHPMD)
 */
class TierPriceTest extends TestCase
{
    /**
<<<<<<< HEAD
     * @var \Magento\Customer\Api\GroupRepositoryInterface|\PHPUnit\Framework\MockObject\MockObject
=======
     * @var GroupRepositoryInterface|MockObject
>>>>>>> b2f063af
     */
    protected $groupRepository;

    /**
<<<<<<< HEAD
     * @var \Magento\Framework\Api\SearchCriteriaBuilder|\PHPUnit\Framework\MockObject\MockObject
=======
     * @var SearchCriteriaBuilder|MockObject
>>>>>>> b2f063af
     */
    protected $searchCriteriaBuilder;

    /**
<<<<<<< HEAD
     * @var \Magento\CatalogImportExport\Model\Import\Product\StoreResolver|\PHPUnit\Framework\MockObject\MockObject
=======
     * @var StoreResolver|MockObject
>>>>>>> b2f063af
     */
    protected $storeResolver;

    /**
<<<<<<< HEAD
     * @var AdvancedPricing\Validator\TierPrice|\PHPUnit\Framework\MockObject\MockObject
=======
     * @var AdvancedPricing\Validator\TierPrice|MockObject
>>>>>>> b2f063af
     */
    protected $tierPrice;

    protected function setUp(): void
    {
        $this->groupRepository = $this->getMockBuilder(GroupRepositoryInterface::class)
            ->disableOriginalConstructor()
            ->setMethods(['getList'])
            ->getMockForAbstractClass();

        $this->searchCriteriaBuilder = $this->createMock(SearchCriteriaBuilder::class);
        $this->storeResolver = $this->createMock(
            StoreResolver::class
        );

        $this->tierPrice = $this->getMockBuilder(
            TierPrice::class
        )
            ->setMethods(['isValidValueAndLength', 'hasEmptyColumns', '_addMessages'])
            ->setConstructorArgs([$this->groupRepository, $this->searchCriteriaBuilder, $this->storeResolver])
            ->getMock();
    }

    public function testInitInternalCalls()
    {
        $searchCriteria = $this->createMock(SearchCriteria::class);
        $this->searchCriteriaBuilder->method('create')->willReturn($searchCriteria);
        $groupSearchResult = $this->getMockForAbstractClass(
            GroupSearchResultsInterface::class,
            [],
            '',
            false
        );
        $this->groupRepository
            ->method('getList')
            ->with($searchCriteria)
            ->willReturn($groupSearchResult);

        $groupTest = $this->getMockBuilder(GroupInterface::class)
            ->disableOriginalConstructor()
            ->setMethods(['getCode', 'getId'])
            ->getMockForAbstractClass();
        $groupTest->expects($this->once())->method('getCode');
        $groupTest->method('getId');
        $groups = [$groupTest];
        $groupSearchResult->method('getItems')->willReturn($groups);

        $this->tierPrice->init(null);
    }

    public function testInitAddToCustomerGroups()
    {
        $searchCriteria = $this->createMock(SearchCriteria::class);
        $this->searchCriteriaBuilder->method('create')->willReturn($searchCriteria);
        $groupSearchResult = $this->getMockForAbstractClass(
            GroupSearchResultsInterface::class,
            [],
            '',
            false
        );
        $this->groupRepository
            ->method('getList')
            ->with($searchCriteria)
            ->willReturn($groupSearchResult);

        $groupTest = $this->getMockBuilder(GroupInterface::class)
            ->disableOriginalConstructor()
            ->setMethods(['getCode', 'getId'])
            ->getMockForAbstractClass();

        $expectedCode = 'code';
        $expectedId = 'id';
        $expectedCustomerGroups = [
            $expectedCode => $expectedId,
        ];
        $groupTest->expects($this->once())->method('getCode')->willReturn($expectedCode);
        $groupTest->method('getId')->willReturn($expectedId);
        $groups = [$groupTest];
        $groupSearchResult->method('getItems')->willReturn($groups);

        $this->tierPrice->init(null);

        $this->assertEquals($expectedCustomerGroups, $this->getPropertyValue($this->tierPrice, 'customerGroups'));
    }

    public function testIsValidResultTrue()
    {
        $this->tierPrice->expects($this->once())->method('isValidValueAndLength')->willReturn(false);
        $this->setPropertyValue($this->tierPrice, 'customerGroups', true);

        $result = $this->tierPrice->isValid([]);
        $this->assertTrue($result);
    }

    /**
     * @dataProvider isValidAddMessagesCallDataProvider
     *
     * @param array $value
     * @param bool  $hasEmptyColumns
     * @param array $customerGroups
     * @param array $expectedMessages
     */
    public function testIsValidAddMessagesCall($value, $hasEmptyColumns, $customerGroups, $expectedMessages)
    {
        $priceContextMock = $this->getMockBuilder(Product::class)
            ->setConstructorArgs(
                [
                    Data::class,
                    \Magento\ImportExport\Helper\Data::class,
                    \Magento\ImportExport\Model\ResourceModel\Import\Data::class,
                    Config::class,
                    ResourceConnection::class,
                    Helper::class,
                    StringUtils::class,
                    'ProcessingErrorAggregatorInterface'
                ]
            );

        $this->tierPrice->expects($this->once())->method('isValidValueAndLength')->willReturn(true);
        $this->tierPrice->method('hasEmptyColumns')->willReturn($hasEmptyColumns);
        $this->setPropertyValue($this->tierPrice, 'customerGroups', $customerGroups);

        $searchCriteria = $this->createMock(SearchCriteria::class);
        $this->searchCriteriaBuilder->method('create')->willReturn($searchCriteria);
        $groupSearchResult = $this->getMockForAbstractClass(
            GroupSearchResultsInterface::class,
            [],
            '',
            false
        );
        $this->groupRepository
            ->method('getList')
            ->with($searchCriteria)
            ->willReturn($groupSearchResult);

        $groupTest = $this->getMockBuilder(GroupInterface::class)
            ->disableOriginalConstructor()
            ->setMethods(['getCode', 'getId'])
            ->getMockForAbstractClass();
        $groupTest->expects($this->once())->method('getCode');
        $groupTest->method('getId');
        $groups = [$groupTest];
        $groupSearchResult->method('getItems')->willReturn($groups);

        $this->tierPrice->init($priceContextMock);
        $this->tierPrice->isValid($value);
    }

    /**
     * @return array
     */
    public function isValidResultFalseDataProvider()
    {
        return [
            // First if condition cases.
            [
                '$value' => [
                    AdvancedPricing::COL_TIER_PRICE_WEBSITE => null,
                    AdvancedPricing::COL_TIER_PRICE_CUSTOMER_GROUP => 'value',
                    AdvancedPricing::COL_TIER_PRICE_QTY => 1000,
                    AdvancedPricing::COL_TIER_PRICE => 1000,
                ],
                '$hasEmptyColumns' => null,
                '$customerGroups' => [
                    'value' => 'value'
                ],
            ],
            [
                '$value' => [
                    AdvancedPricing::COL_TIER_PRICE_WEBSITE => 'value',
                    AdvancedPricing::COL_TIER_PRICE_CUSTOMER_GROUP => null,
                    AdvancedPricing::COL_TIER_PRICE_QTY => 1000,
                    AdvancedPricing::COL_TIER_PRICE => 1000,
                ],
                '$hasEmptyColumns' => null,
                '$customerGroups' => [
                    'value' => 'value'
                ],
            ],
            [
                '$value' => [
                    AdvancedPricing::COL_TIER_PRICE_WEBSITE => 'value',
                    AdvancedPricing::COL_TIER_PRICE_CUSTOMER_GROUP => 'value',
                    AdvancedPricing::COL_TIER_PRICE_QTY => null,
                    AdvancedPricing::COL_TIER_PRICE => 1000,
                ],
                '$hasEmptyColumns' => null,
                '$customerGroups' => [
                    'value' => 'value'
                ],
            ],
            [
                '$value' => [
                    AdvancedPricing::COL_TIER_PRICE_WEBSITE => 'value',
                    AdvancedPricing::COL_TIER_PRICE_CUSTOMER_GROUP => 'value',
                    AdvancedPricing::COL_TIER_PRICE_QTY => 1000,
                    AdvancedPricing::COL_TIER_PRICE => null,
                ],
                '$hasEmptyColumns' => null,
                '$customerGroups' => [
                    'value' => 'value'
                ],
            ],
            [
                '$value' => [
                    AdvancedPricing::COL_TIER_PRICE_WEBSITE => 'value',
                    AdvancedPricing::COL_TIER_PRICE_CUSTOMER_GROUP => 'value',
                    AdvancedPricing::COL_TIER_PRICE_QTY => 1000,
                    AdvancedPricing::COL_TIER_PRICE => 1000,
                ],
                '$hasEmptyColumns' => true,
                '$customerGroups' => [
                    'value' => 'value'
                ],
            ],
            // Second if condition  cases.
            [
                '$value' => [
                    AdvancedPricing::COL_TIER_PRICE_WEBSITE => 'value',
                    AdvancedPricing::COL_TIER_PRICE_CUSTOMER_GROUP => 'not ALL GROUPS',
                    AdvancedPricing::COL_TIER_PRICE_QTY => 1000,
                    AdvancedPricing::COL_TIER_PRICE => 1000,
                ],
                '$hasEmptyColumns' => null,
                '$customerGroups' => [
                    'value' => 'value'
                ],
            ],
            // Third if condition cases.
            [
                '$value' => [
                    AdvancedPricing::COL_TIER_PRICE_WEBSITE => 'value',
                    AdvancedPricing::COL_TIER_PRICE_CUSTOMER_GROUP => 'value',
                    AdvancedPricing::COL_TIER_PRICE_QTY => -1000,
                    AdvancedPricing::COL_TIER_PRICE => 1000,
                ],
                '$hasEmptyColumns' => null,
                '$customerGroups' => [
                    'value' => 'value'
                ],
            ],
            [
                '$value' => [
                    AdvancedPricing::COL_TIER_PRICE_WEBSITE => 'value',
                    AdvancedPricing::COL_TIER_PRICE_CUSTOMER_GROUP => 'value',
                    AdvancedPricing::COL_TIER_PRICE_QTY => 1000,
                    AdvancedPricing::COL_TIER_PRICE => -1000,
                ],
                '$hasEmptyColumns' => null,
                '$customerGroups' => [
                    'value' => 'value'
                ],
            ],
        ];
    }

    /**
     * @return array
     */
    public function isValidAddMessagesCallDataProvider()
    {
        return [
            // First if condition cases.
            [
                '$value' => [
                    AdvancedPricing::COL_TIER_PRICE_WEBSITE => null,
                    AdvancedPricing::COL_TIER_PRICE_CUSTOMER_GROUP => 'value',
                    AdvancedPricing::COL_TIER_PRICE_QTY => 1000,
                    AdvancedPricing::COL_TIER_PRICE => 1000,
                ],
                '$hasEmptyColumns' => null,
                '$customerGroups' => [
                    'value' => 'value'
                ],
                '$expectedMessages' => [Validator::ERROR_TIER_DATA_INCOMPLETE],
            ],
            // Second if condition cases.
            [
                '$value' => [
                    AdvancedPricing::COL_TIER_PRICE_WEBSITE => 'value',
                    AdvancedPricing::COL_TIER_PRICE_CUSTOMER_GROUP => 'not ALL GROUPS',
                    AdvancedPricing::COL_TIER_PRICE_QTY => 1000,
                    AdvancedPricing::COL_TIER_PRICE => 1000,
                ],
                '$hasEmptyColumns' => null,
                '$customerGroups' => [
                    'value' => 'value'
                ],
                '$expectedMessages' => [Validator::ERROR_INVALID_TIER_PRICE_GROUP],
            ],
            // Third if condition cases.
            [
                '$value' => [
                    AdvancedPricing::COL_TIER_PRICE_WEBSITE => 'value',
                    AdvancedPricing::COL_TIER_PRICE_CUSTOMER_GROUP => 'value',
                    AdvancedPricing::COL_TIER_PRICE_QTY => -1000,
                    AdvancedPricing::COL_TIER_PRICE => 1000,
                ],
                '$hasEmptyColumns' => null,
                '$customerGroups' => [
                    'value' => 'value'
                ],
                '$expectedMessages' => [Validator::ERROR_INVALID_TIER_PRICE_QTY],
            ],
        ];
    }

    /**
     * Get any object property value.
     *
     * @param object $object
     * @param string $property
     * @return mixed
     * @throws \ReflectionException
     */
    protected function getPropertyValue($object, $property)
    {
        $reflection = new \ReflectionClass(get_class($object));
        $reflectionProperty = $reflection->getProperty($property);
        $reflectionProperty->setAccessible(true);

        return $reflectionProperty->getValue($object);
    }

    /**
     * Set object property value.
     *
     * @param object $object
     * @param string $property
     * @param mixed $value
     * @return object
     * @throws \ReflectionException
     */
    protected function setPropertyValue(&$object, $property, $value)
    {
        $reflection = new \ReflectionClass(get_class($object));
        $reflectionProperty = $reflection->getProperty($property);
        $reflectionProperty->setAccessible(true);
        $reflectionProperty->setValue($object, $value);

        return $object;
    }
}<|MERGE_RESOLUTION|>--- conflicted
+++ resolved
@@ -30,38 +30,22 @@
 class TierPriceTest extends TestCase
 {
     /**
-<<<<<<< HEAD
-     * @var \Magento\Customer\Api\GroupRepositoryInterface|\PHPUnit\Framework\MockObject\MockObject
-=======
      * @var GroupRepositoryInterface|MockObject
->>>>>>> b2f063af
      */
     protected $groupRepository;
 
     /**
-<<<<<<< HEAD
-     * @var \Magento\Framework\Api\SearchCriteriaBuilder|\PHPUnit\Framework\MockObject\MockObject
-=======
      * @var SearchCriteriaBuilder|MockObject
->>>>>>> b2f063af
      */
     protected $searchCriteriaBuilder;
 
     /**
-<<<<<<< HEAD
-     * @var \Magento\CatalogImportExport\Model\Import\Product\StoreResolver|\PHPUnit\Framework\MockObject\MockObject
-=======
      * @var StoreResolver|MockObject
->>>>>>> b2f063af
      */
     protected $storeResolver;
 
     /**
-<<<<<<< HEAD
-     * @var AdvancedPricing\Validator\TierPrice|\PHPUnit\Framework\MockObject\MockObject
-=======
      * @var AdvancedPricing\Validator\TierPrice|MockObject
->>>>>>> b2f063af
      */
     protected $tierPrice;
 
