--- conflicted
+++ resolved
@@ -3,23 +3,14 @@
   "description": "N/A",
   "require": {
     "php": "~5.5.0|~5.6.0",
-<<<<<<< HEAD
-    "magento/module-catalog": "0.74.0-beta14",
-    "magento/module-catalog-inventory": "0.74.0-beta14",
-    "magento/module-eav": "0.74.0-beta14",
-    "magento/module-import-export": "0.74.0-beta14",
-    "magento/module-catalog-import-export": "0.74.0-beta14",
-    "magento/module-customer": "0.74.0-beta14",
-    "magento/module-store": "0.74.0-beta14",
-    "magento/framework": "0.74.0-beta14",
-=======
     "magento/module-catalog": "0.74.0-beta15",
+    "magento/module-catalog-inventory": "0.74.0-beta15",
+    "magento/module-eav": "0.74.0-beta15",
     "magento/module-import-export": "0.74.0-beta15",
     "magento/module-catalog-import-export": "0.74.0-beta15",
     "magento/module-customer": "0.74.0-beta15",
     "magento/module-store": "0.74.0-beta15",
     "magento/framework": "0.74.0-beta15",
->>>>>>> e5376c19
     "magento/magento-composer-installer": "*"
   },
   "type": "magento2-module",
