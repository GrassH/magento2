<?php
/**
 * Copyright © 2016 Magento. All rights reserved.
 * See COPYING.txt for license details.
 */
namespace Magento\AdvancedPricingImportExport\Model\Export;

use Magento\Store\Model\Store;
use Magento\CatalogImportExport\Model\Import\Product as ImportProduct;
use Magento\AdvancedPricingImportExport\Model\Import\AdvancedPricing as ImportAdvancedPricing;
use Magento\Catalog\Model\Product as CatalogProduct;

/**
 * Export Advanced Pricing
 *
 * @author      Magento Core Team <core@magentocommerce.com>
 * @SuppressWarnings(PHPMD.TooManyFields)
 * @SuppressWarnings(PHPMD.ExcessiveClassComplexity)
 * @SuppressWarnings(PHPMD.CouplingBetweenObjects)
 */
class AdvancedPricing extends \Magento\CatalogImportExport\Model\Export\Product
{
    const ENTITY_ADVANCED_PRICING = 'advanced_pricing';

    /**
     * @var \Magento\CatalogImportExport\Model\Import\Product\StoreResolver
     */
    protected $_storeResolver;

    /**
     * @var \Magento\Customer\Api\GroupRepositoryInterface
     */
    protected $_groupRepository;

    /**
     * @var string
     */
    protected $_entityTypeCode;

    /**
     * @var \Magento\Framework\App\ResourceConnection
     */
    protected $_resource;

    /**
     * @var int
     */
    protected $_passTierPrice = 0;

    /**
     * List of items websites
     *
     * @var array
     */
    protected $_priceWebsite = [
        ImportAdvancedPricing::COL_TIER_PRICE_WEBSITE,
    ];

    /**
     * List of items customer groups
     *
     * @var array
     */
    protected $_priceCustomerGroup = [
        ImportAdvancedPricing::COL_TIER_PRICE_CUSTOMER_GROUP,
    ];

    /**
     * Export template
     *
     * @var array
     */
    protected $templateExportData = [
        ImportAdvancedPricing::COL_SKU => '',
        ImportAdvancedPricing::COL_TIER_PRICE_WEBSITE => '',
        ImportAdvancedPricing::COL_TIER_PRICE_CUSTOMER_GROUP => '',
        ImportAdvancedPricing::COL_TIER_PRICE_QTY => '',
        ImportAdvancedPricing::COL_TIER_PRICE => '',
    ];

    /**
     * @param \Magento\Framework\Stdlib\DateTime\TimezoneInterface $localeDate
     * @param \Magento\Eav\Model\Config $config
     * @param \Magento\Framework\App\ResourceConnection $resource
     * @param \Magento\Store\Model\StoreManagerInterface $storeManager
     * @param \Psr\Log\LoggerInterface $logger
     * @param \Magento\Catalog\Model\ResourceModel\Product\CollectionFactory $collectionFactory
     * @param \Magento\ImportExport\Model\Export\ConfigInterface $exportConfig
     * @param \Magento\Catalog\Model\ResourceModel\ProductFactory $productFactory
     * @param \Magento\Eav\Model\ResourceModel\Entity\Attribute\Set\CollectionFactory $attrSetColFactory
     * @param \Magento\Catalog\Model\ResourceModel\Category\CollectionFactory $categoryColFactory
     * @param \Magento\CatalogInventory\Model\ResourceModel\Stock\ItemFactory $itemFactory
     * @param \Magento\Catalog\Model\ResourceModel\Product\Option\CollectionFactory $optionColFactory
     * @param \Magento\Catalog\Model\ResourceModel\Product\Attribute\CollectionFactory $attributeColFactory
     * @param \Magento\CatalogImportExport\Model\Export\Product\Type\Factory $_typeFactory
     * @param \Magento\Catalog\Model\Product\LinkTypeProvider $linkTypeProvider
     * @param \Magento\CatalogImportExport\Model\Export\RowCustomizerInterface $rowCustomizer
<<<<<<< HEAD
     * @param \Magento\Framework\EntityManager\MetadataPool $metadataPool
     * @param ImportProduct\StoreResolver $storeResolver
     * @param \Magento\Customer\Api\GroupRepositoryInterface $groupRepository
     * @param \Magento\Framework\EntityManager\MetadataPool $metadataPool
=======
     * @param ImportProduct\StoreResolver $storeResolver
     * @param \Magento\Customer\Api\GroupRepositoryInterface $groupRepository
>>>>>>> bd1c47bc
     * @throws \Magento\Framework\Exception\LocalizedException
     * @SuppressWarnings(PHPMD.ExcessiveParameterList)
     */
    public function __construct(
        \Magento\Framework\Stdlib\DateTime\TimezoneInterface $localeDate,
        \Magento\Eav\Model\Config $config,
        \Magento\Framework\App\ResourceConnection $resource,
        \Magento\Store\Model\StoreManagerInterface $storeManager,
        \Psr\Log\LoggerInterface $logger,
        \Magento\Catalog\Model\ResourceModel\Product\CollectionFactory $collectionFactory,
        \Magento\ImportExport\Model\Export\ConfigInterface $exportConfig,
        \Magento\Catalog\Model\ResourceModel\ProductFactory $productFactory,
        \Magento\Eav\Model\ResourceModel\Entity\Attribute\Set\CollectionFactory $attrSetColFactory,
        \Magento\Catalog\Model\ResourceModel\Category\CollectionFactory $categoryColFactory,
        \Magento\CatalogInventory\Model\ResourceModel\Stock\ItemFactory $itemFactory,
        \Magento\Catalog\Model\ResourceModel\Product\Option\CollectionFactory $optionColFactory,
        \Magento\Catalog\Model\ResourceModel\Product\Attribute\CollectionFactory $attributeColFactory,
        \Magento\CatalogImportExport\Model\Export\Product\Type\Factory $_typeFactory,
        \Magento\Catalog\Model\Product\LinkTypeProvider $linkTypeProvider,
        \Magento\CatalogImportExport\Model\Export\RowCustomizerInterface $rowCustomizer,
<<<<<<< HEAD
        \Magento\Framework\EntityManager\MetadataPool $metadataPool,
=======
>>>>>>> bd1c47bc
        \Magento\CatalogImportExport\Model\Import\Product\StoreResolver $storeResolver,
        \Magento\Customer\Api\GroupRepositoryInterface $groupRepository
    ) {
        $this->_storeResolver = $storeResolver;
        $this->_groupRepository = $groupRepository;
        $this->_resource = $resource;
        parent::__construct(
            $localeDate,
            $config,
            $resource,
            $storeManager,
            $logger,
            $collectionFactory,
            $exportConfig,
            $productFactory,
            $attrSetColFactory,
            $categoryColFactory,
            $itemFactory,
            $optionColFactory,
            $attributeColFactory,
            $_typeFactory,
            $linkTypeProvider,
            $rowCustomizer
        );
    }

    /**
     * @return $this
     * @throws \Magento\Framework\Exception\LocalizedException
     */
    protected function initTypeModels()
    {
        $productTypes = $this->_exportConfig->getEntityTypes(CatalogProduct::ENTITY);
        foreach ($productTypes as $productTypeName => $productTypeConfig) {
            if (!($model = $this->_typeFactory->create($productTypeConfig['model']))) {
                throw new \Magento\Framework\Exception\LocalizedException(
                    __('Entity type model \'%1\' is not found', $productTypeConfig['model'])
                );
            }
            if (!$model instanceof \Magento\CatalogImportExport\Model\Export\Product\Type\AbstractType) {
                throw new \Magento\Framework\Exception\LocalizedException(
                    __(
                        'Entity type model must be an instance of'
                        . ' \Magento\CatalogImportExport\Model\Export\Product\Type\AbstractType'
                    )
                );
            }
            if ($model->isSuitable()) {
                $this->_productTypeModels[$productTypeName] = $model;
                $this->_disabledAttrs = array_merge($this->_disabledAttrs, $model->getDisabledAttrs());
                $this->_indexValueAttributes = array_merge(
                    $this->_indexValueAttributes,
                    $model->getIndexValueAttributes()
                );
            }
        }
        if (!$this->_productTypeModels) {
            throw new \Magento\Framework\Exception\LocalizedException(
                __('There are no product types available for export')
            );
        }
        $this->_disabledAttrs = array_unique($this->_disabledAttrs);
        return $this;
    }

    /**
     * Export process
     *
     * @return string
     */
    public function export()
    {
        //Execution time may be very long
        set_time_limit(0);

        $writer = $this->getWriter();
        $page = 0;
        while (true) {
            ++$page;
            $entityCollection = $this->_getEntityCollection(true);
            $entityCollection->setOrder('has_options', 'asc');
            $entityCollection->setStoreId(Store::DEFAULT_STORE_ID);
            $this->_prepareEntityCollection($entityCollection);
            $this->paginateCollection($page, $this->getItemsPerPage());
            if ($entityCollection->count() == 0) {
                break;
            }
            $exportData = $this->getExportData();
            foreach ($exportData as $dataRow) {
                $writer->writeRow($dataRow);
            }
            if ($entityCollection->getCurPage() >= $entityCollection->getLastPageNumber()) {
                break;
            }
        }
        return $writer->getContents();
    }

    /**
     * Clean up attribute collection.
     *
     * @param \Magento\Eav\Model\ResourceModel\Entity\Attribute\Collection $collection
     * @return \Magento\Eav\Model\ResourceModel\Entity\Attribute\Collection
     */
    public function filterAttributeCollection(\Magento\Eav\Model\ResourceModel\Entity\Attribute\Collection $collection)
    {
        $collection->load();

        foreach ($collection as $attribute) {
            if (in_array($attribute->getAttributeCode(), $this->_disabledAttrs)) {
                if (isset($this->_parameters[\Magento\ImportExport\Model\Export::FILTER_ELEMENT_SKIP])) {
                    if ($attribute->getAttributeCode() == ImportAdvancedPricing::COL_TIER_PRICE
                        && in_array(
                            $attribute->getId(),
                            $this->_parameters[\Magento\ImportExport\Model\Export::FILTER_ELEMENT_SKIP]
                        )
                    ) {
                        $this->_passTierPrice = 1;
                    }
                }
                $collection->removeItemByKey($attribute->getId());
            }
        }
        return $collection;
    }

    /**
     * Get export data for collection
     *
     * @return array|mixed
     * @SuppressWarnings(PHPMD.CyclomaticComplexity)
     * @SuppressWarnings(PHPMD.NPathComplexity)
     * @SuppressWarnings(PHPMD.ExcessiveMethodLength)
     * @SuppressWarnings(PHPMD.UnusedLocalVariable)
     */
    protected function getExportData()
    {
        $exportData = [];
        try {
            $rawData = $this->collectRawData();
            $productIds = array_keys($rawData);
            if (isset($productIds)) {
                if (!$this->_passTierPrice) {
                    $exportData = array_merge(
                        $exportData,
                        $this->getTierPrices($productIds, ImportAdvancedPricing::TABLE_TIER_PRICE)
                    );
                }
            }
            if ($exportData) {
                $exportData = $this->correctExportData($exportData);
            }
            if (isset($exportData)) {
                asort($exportData);
            }
        } catch (\Exception $e) {
            $this->_logger->critical($e);
        }
        return $exportData;
    }

    /**
     * @param array $exportData
     * @return array
     * @SuppressWarnings(PHPMD.UnusedLocalVariable)
     */
    protected function correctExportData($exportData)
    {
        $customExportData = [];
        foreach ($exportData as $key => $row) {
            $exportRow = $this->templateExportData;
            foreach ($exportRow as $keyTemplate => $valueTemplate) {
                if (isset($row[$keyTemplate])) {
                    if (in_array($keyTemplate, $this->_priceWebsite)) {
                        $exportRow[$keyTemplate] = $this->_getWebsiteCode(
                            $row[$keyTemplate]
                        );
                    } elseif (in_array($keyTemplate, $this->_priceCustomerGroup)) {
                        $exportRow[$keyTemplate] = $this->_getCustomerGroupById(
                            $row[$keyTemplate],
                            isset($row[ImportAdvancedPricing::VALUE_ALL_GROUPS])
                            ? $row[ImportAdvancedPricing::VALUE_ALL_GROUPS]
                            : null
                        );
                        unset($exportRow[ImportAdvancedPricing::VALUE_ALL_GROUPS]);
                    } else {
                        $exportRow[$keyTemplate] = $row[$keyTemplate];
                    }
                }
            }

            $customExportData[$key] = $exportRow;
            unset($exportRow);
        }
        return $customExportData;
    }

    /**
     * Get Tier and Group Pricing
     *
     * @param array $listSku
     * @param string $table
     * @return array|bool
     * @SuppressWarnings(PHPMD.NPathComplexity)
     * @SuppressWarnings(PHPMD.CyclomaticComplexity)
     */
    protected function getTierPrices(array $listSku, $table)
    {
        if (isset($this->_parameters[\Magento\ImportExport\Model\Export::FILTER_ELEMENT_GROUP])) {
            $exportFilter = $this->_parameters[\Magento\ImportExport\Model\Export::FILTER_ELEMENT_GROUP];
        }
        if ($table == ImportAdvancedPricing::TABLE_TIER_PRICE) {
            $selectFields = [
                ImportAdvancedPricing::COL_SKU => 'cpe.sku',
                ImportAdvancedPricing::COL_TIER_PRICE_WEBSITE => 'ap.website_id',
                ImportAdvancedPricing::VALUE_ALL_GROUPS => 'ap.all_groups',
                ImportAdvancedPricing::COL_TIER_PRICE_CUSTOMER_GROUP => 'ap.customer_group_id',
                ImportAdvancedPricing::COL_TIER_PRICE_QTY => 'ap.qty',
                ImportAdvancedPricing::COL_TIER_PRICE => 'ap.value',
            ];
            if (isset($exportFilter) && !empty($exportFilter)) {
                $price = $exportFilter['tier_price'];
            }
        }
        if ($listSku) {
            if (isset($exportFilter) && !empty($exportFilter)) {
                $date = $exportFilter[\Magento\Catalog\Model\Category::KEY_UPDATED_AT];
                if (isset($date[0]) && !empty($date[0])) {
                    $updatedAtFrom = $this->_localeDate->date($date[0], null, false)->format('Y-m-d H:i:s');
                }
                if (isset($date[1]) && !empty($date[1])) {
                    $updatedAtTo = $this->_localeDate->date($date[1], null, false)->format('Y-m-d H:i:s');
                }
            }
            try {
                $productEntityLinkField = $this->getProductEntityLinkField();
                $select = $this->_connection->select()
                    ->from(
                        ['cpe' => $this->_resource->getTableName('catalog_product_entity')],
                        $selectFields
                    )
                    ->joinInner(
                        ['ap' => $this->_resource->getTableName($table)],
                        'ap.' . $productEntityLinkField . ' = cpe.' . $productEntityLinkField,
                        []
                    )
                    ->where('cpe.entity_id IN (?)', $listSku);

                if (isset($price[0]) && !empty($price[0])) {
                    $select->where('ap.value >= ?', $price[0]);
                }
                if (isset($price[1]) && !empty($price[1])) {
                    $select->where('ap.value <= ?', $price[1]);
                }
                if (isset($updatedAtFrom) && !empty($updatedAtFrom)) {
                    $select->where('cpe.updated_at >= ?', $updatedAtFrom);
                }
                if (isset($updatedAtTo) && !empty($updatedAtTo)) {
                    $select->where('cpe.updated_at <= ?', $updatedAtTo);
                }
                $exportData = $this->_connection->fetchAll($select);
            } catch (\Exception $e) {
                return false;
            }
        }
        return $exportData;
    }

    /**
     * Get Website code
     *
     * @param int $websiteId
     * @return string
     */
    protected function _getWebsiteCode($websiteId)
    {
        $storeName = ($websiteId == 0)
            ? ImportAdvancedPricing::VALUE_ALL_WEBSITES
            : $this->_storeManager->getWebsite($websiteId)->getName();
        if ($websiteId == 0) {
            $currencyCode = $this->_storeManager->getWebsite($websiteId)->getBaseCurrencyCode();
        }
        if ($storeName && $currencyCode) {
            return $storeName . ' [' . $currencyCode . ']';
        } else {
            return $storeName;
        }
    }

    /**
     * Get Customer Group By Id
     *
     * @param int $customerGroupId
     * @param null $allGroups
     * @return string
     */
    protected function _getCustomerGroupById($customerGroupId, $allGroups = null)
    {
        if ($allGroups) {
            return ImportAdvancedPricing::VALUE_ALL_GROUPS;
        } else {
            return $this->_groupRepository->getById($customerGroupId)->getCode();
        }
    }

    /**
     * Get Entity type code
     *
     * @return string
     */
    public function getEntityTypeCode()
    {
        if (!$this->_entityTypeCode) {
            $this->_entityTypeCode = CatalogProduct::ENTITY;
        } else {
            $this->_entityTypeCode = self::ENTITY_ADVANCED_PRICING;
        }
        return $this->_entityTypeCode;
    }
}<|MERGE_RESOLUTION|>--- conflicted
+++ resolved
@@ -95,15 +95,8 @@
      * @param \Magento\CatalogImportExport\Model\Export\Product\Type\Factory $_typeFactory
      * @param \Magento\Catalog\Model\Product\LinkTypeProvider $linkTypeProvider
      * @param \Magento\CatalogImportExport\Model\Export\RowCustomizerInterface $rowCustomizer
-<<<<<<< HEAD
-     * @param \Magento\Framework\EntityManager\MetadataPool $metadataPool
      * @param ImportProduct\StoreResolver $storeResolver
      * @param \Magento\Customer\Api\GroupRepositoryInterface $groupRepository
-     * @param \Magento\Framework\EntityManager\MetadataPool $metadataPool
-=======
-     * @param ImportProduct\StoreResolver $storeResolver
-     * @param \Magento\Customer\Api\GroupRepositoryInterface $groupRepository
->>>>>>> bd1c47bc
      * @throws \Magento\Framework\Exception\LocalizedException
      * @SuppressWarnings(PHPMD.ExcessiveParameterList)
      */
@@ -124,10 +117,6 @@
         \Magento\CatalogImportExport\Model\Export\Product\Type\Factory $_typeFactory,
         \Magento\Catalog\Model\Product\LinkTypeProvider $linkTypeProvider,
         \Magento\CatalogImportExport\Model\Export\RowCustomizerInterface $rowCustomizer,
-<<<<<<< HEAD
-        \Magento\Framework\EntityManager\MetadataPool $metadataPool,
-=======
->>>>>>> bd1c47bc
         \Magento\CatalogImportExport\Model\Import\Product\StoreResolver $storeResolver,
         \Magento\Customer\Api\GroupRepositoryInterface $groupRepository
     ) {
