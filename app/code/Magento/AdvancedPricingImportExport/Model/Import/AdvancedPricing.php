<?php
/**
 * Copyright © Magento, Inc. All rights reserved.
 * See COPYING.txt for license details.
 */
namespace Magento\AdvancedPricingImportExport\Model\Import;

use Magento\AdvancedPricingImportExport\Model\CurrencyResolver;
use Magento\CatalogImportExport\Model\Import\Product as ImportProduct;
use Magento\CatalogImportExport\Model\Import\Product\RowValidatorInterface as ValidatorInterface;
use Magento\Framework\App\ObjectManager;
use Magento\ImportExport\Model\Import\ErrorProcessing\ProcessingErrorAggregatorInterface;

/**
 *  Import advanced pricing class
 *
 * @SuppressWarnings(PHPMD.ExcessiveParameterList)
 * @SuppressWarnings(PHPMD.CouplingBetweenObjects)
 * @SuppressWarnings(PHPMD.TooManyFields)
 * @SuppressWarnings(PHPMD.ExcessiveClassComplexity)
 */
class AdvancedPricing extends \Magento\ImportExport\Model\Import\Entity\AbstractEntity
{
    public const VALUE_ALL_GROUPS = 'ALL GROUPS';
    public const VALUE_ALL_WEBSITES = 'All Websites';
    public const COL_SKU = 'sku';
    public const COL_TIER_PRICE_WEBSITE = 'tier_price_website';
    public const COL_TIER_PRICE_CUSTOMER_GROUP = 'tier_price_customer_group';
    public const COL_TIER_PRICE_QTY = 'tier_price_qty';
    public const COL_TIER_PRICE = 'tier_price';
    public const COL_TIER_PRICE_PERCENTAGE_VALUE = 'percentage_value';
    public const COL_TIER_PRICE_TYPE = 'tier_price_value_type';
    public const TIER_PRICE_TYPE_FIXED = 'Fixed';
    public const TIER_PRICE_TYPE_PERCENT = 'Discount';
    public const TABLE_TIER_PRICE = 'catalog_product_entity_tier_price';
    public const DEFAULT_ALL_GROUPS_GROUPED_PRICE_VALUE = '0';
    public const ENTITY_TYPE_CODE = 'advanced_pricing';
    public const VALIDATOR_MAIN = 'validator';
    public const VALIDATOR_WEBSITE = 'validator_website';

    /**
     * @deprecated
     * @see VALIDATOR_TIER_PRICE
     */
    private const VALIDATOR_TEAR_PRICE = 'validator_tier_price';
    private const VALIDATOR_TIER_PRICE = 'validator_tier_price';

    private const ERROR_DUPLICATE_TIER_PRICE = 'duplicateTierPrice';

    /**
     * Validation failure message template definitions.
     *
     * @var array
     */
    protected $_messageTemplates = [
        ValidatorInterface::ERROR_INVALID_WEBSITE => 'Invalid value in Website column (website does not exists?)',
        ValidatorInterface::ERROR_SKU_IS_EMPTY => 'SKU is empty',
        ValidatorInterface::ERROR_SKU_NOT_FOUND_FOR_DELETE => 'Product with specified SKU not found',
        ValidatorInterface::ERROR_INVALID_TIER_PRICE_QTY => 'Tier Price data price or quantity value is invalid',
        ValidatorInterface::ERROR_INVALID_TIER_PRICE_SITE => 'Tier Price data website is invalid',
        ValidatorInterface::ERROR_INVALID_TIER_PRICE_GROUP => 'Tier Price customer group is invalid',
        ValidatorInterface::ERROR_INVALID_TIER_PRICE_TYPE => 'Value for \'tier_price_value_type\' ' .
            'attribute contains incorrect value, acceptable values are Fixed, Discount',
        ValidatorInterface::ERROR_TIER_DATA_INCOMPLETE => 'Tier Price data is incomplete',
        ValidatorInterface::ERROR_INVALID_ATTRIBUTE_DECIMAL => 'Value for \'%s\' attribute contains incorrect value,' .
            ' acceptable values are in decimal format',
        self::ERROR_DUPLICATE_TIER_PRICE => 'We found a duplicate website, tier price, customer group' .
            ' and quantity.'
    ];

    /**
     * If we should check column names
     *
     * @var bool
     */
    protected $needColumnCheck = true;

    /**
<<<<<<< HEAD
     * Valid column names array
     *
=======
>>>>>>> 9aa35fd7
     * @var array
     */
    protected $validColumnNames = [
        self::COL_SKU,
        self::COL_TIER_PRICE_WEBSITE,
        self::COL_TIER_PRICE_CUSTOMER_GROUP,
        self::COL_TIER_PRICE_QTY,
        self::COL_TIER_PRICE,
        self::COL_TIER_PRICE_TYPE
    ];

    /**
     * Need to log in import history
     *
     * @var bool
     */
    protected $logInHistory = true;

    /**
     * @var \Magento\CatalogImportExport\Model\Import\Proxy\Product\ResourceModelFactory
     */
    protected $_resourceFactory;

    /**
     * @var \Magento\Catalog\Helper\Data
     */
    protected $_catalogData;

    /**
     * @var \Magento\Catalog\Model\Product
     */
    protected $_productModel;

    /**
     * @var \Magento\CatalogImportExport\Model\Import\Product\StoreResolver
     */
    protected $_storeResolver;

    /**
     * @var ImportProduct
     */
    protected $_importProduct;

    /**
     * @var array
     */
    protected $_validators = [];

    /**
     * @var array
     */
    protected $_cachedSkuToDelete;

    /**
     * @var array
     */
    protected $_oldSkus = null;

    /**
     * Permanent entity columns.
     *
     * @var string[]
     */
    protected $_permanentAttributes = [self::COL_SKU];

    /**
<<<<<<< HEAD
     * Catalog product entity table name
     *
=======
>>>>>>> 9aa35fd7
     * @var string
     */
    protected $_catalogProductEntity;

    /**
     * @var \Magento\Framework\Stdlib\DateTime\DateTime
     */
    protected $dateTime;

    /**
<<<<<<< HEAD
     * Product entity link field name
     *
=======
>>>>>>> 9aa35fd7
     * @var string
     */
    private $productEntityLinkField;

    /**
     * @var array
     */
    private $websiteScopeTierPrice = [];

    /**
     * @var array
     */
    private $globalScopeTierPrice = [];

    /**
     * @var array
     */
    private $allProductIds = [];

    /**
     * @var CurrencyResolver
     */
    private $currencyResolver;

    /**
     * @SuppressWarnings(PHPMD.CouplingBetweenObjects)
     * @param \Magento\Framework\Json\Helper\Data $jsonHelper
     * @param \Magento\ImportExport\Helper\Data $importExportData
     * @param \Magento\ImportExport\Model\ResourceModel\Import\Data $importData
     * @param \Magento\Framework\App\ResourceConnection $resource
     * @param \Magento\ImportExport\Model\ResourceModel\Helper $resourceHelper
     * @param ProcessingErrorAggregatorInterface $errorAggregator
     * @param \Magento\Framework\Stdlib\DateTime\DateTime $dateTime
     * @param \Magento\CatalogImportExport\Model\Import\Proxy\Product\ResourceModelFactory $resourceFactory
     * @param \Magento\Catalog\Model\Product $productModel
     * @param \Magento\Catalog\Helper\Data $catalogData
     * @param ImportProduct\StoreResolver $storeResolver
     * @param ImportProduct $importProduct
     * @param AdvancedPricing\Validator $validator
     * @param AdvancedPricing\Validator\Website $websiteValidator
     * @param AdvancedPricing\Validator\TierPrice $tierPriceValidator
     * @param CurrencyResolver|null $currencyResolver
     * @throws \Exception
     * @SuppressWarnings(PHPMD.UnusedFormalParameter)
     */
    public function __construct(
        \Magento\Framework\Json\Helper\Data $jsonHelper,
        \Magento\ImportExport\Helper\Data $importExportData,
        \Magento\ImportExport\Model\ResourceModel\Import\Data $importData,
        \Magento\Framework\App\ResourceConnection $resource,
        \Magento\ImportExport\Model\ResourceModel\Helper $resourceHelper,
        ProcessingErrorAggregatorInterface $errorAggregator,
        \Magento\Framework\Stdlib\DateTime\DateTime $dateTime,
        \Magento\CatalogImportExport\Model\Import\Proxy\Product\ResourceModelFactory $resourceFactory,
        \Magento\Catalog\Model\Product $productModel,
        \Magento\Catalog\Helper\Data $catalogData,
        \Magento\CatalogImportExport\Model\Import\Product\StoreResolver $storeResolver,
        ImportProduct $importProduct,
        AdvancedPricing\Validator $validator,
        AdvancedPricing\Validator\Website $websiteValidator,
        AdvancedPricing\Validator\TierPrice $tierPriceValidator,
        ?CurrencyResolver $currencyResolver = null
    ) {
        $this->dateTime = $dateTime;
        $this->jsonHelper = $jsonHelper;
        $this->_importExportData = $importExportData;
        $this->_resourceHelper = $resourceHelper;
        $this->_dataSourceModel = $importData;
        $this->_connection = $resource->getConnection('write');
        $this->_resourceFactory = $resourceFactory;
        $this->_productModel = $productModel;
        $this->_catalogData = $catalogData;
        $this->_storeResolver = $storeResolver;
        $this->_importProduct = $importProduct;
        $this->_validators[self::VALIDATOR_MAIN] = $validator->init($this);
        $this->_catalogProductEntity = $this->_resourceFactory->create()->getTable('catalog_product_entity');
        $this->_oldSkus = $this->retrieveOldSkus();
        $this->_validators[self::VALIDATOR_WEBSITE] = $websiteValidator;
        $this->_validators[self::VALIDATOR_TIER_PRICE] = $tierPriceValidator;
        $this->errorAggregator = $errorAggregator;
        $this->currencyResolver = $currencyResolver ?? ObjectManager::getInstance()->get(CurrencyResolver::class);

        foreach (array_merge($this->errorMessageTemplates, $this->_messageTemplates) as $errorCode => $message) {
            $this->getErrorAggregator()->addErrorMessageTemplate($errorCode, $message);
        }
    }

    /**
     * Validator object getter.
     *
     * @param string $type
     * @return AdvancedPricing\Validator|AdvancedPricing\Validator\Website
     */
    protected function _getValidator($type)
    {
        return $this->_validators[$type];
    }

    /**
     * Entity type code getter.
     *
     * @return string
     */
    public function getEntityTypeCode()
    {
        return 'advanced_pricing';
    }

    /**
     * Row validation.
     *
     * @param array $rowData
     * @param int $rowNum
     * @return bool
     */
    public function validateRow(array $rowData, $rowNum)
    {
        $sku = false;
        if (isset($this->_validatedRows[$rowNum])) {
            return !$this->getErrorAggregator()->isRowInvalid($rowNum);
        }
        $this->_validatedRows[$rowNum] = true;
        // BEHAVIOR_DELETE use specific validation logic
        if (\Magento\ImportExport\Model\Import::BEHAVIOR_DELETE == $this->getBehavior()) {
            if (!isset($rowData[self::COL_SKU])) {
                $this->addRowError(ValidatorInterface::ERROR_SKU_IS_EMPTY, $rowNum);
                return false;
            }
            return true;
        }
        if (!$this->_getValidator(self::VALIDATOR_MAIN)->isValid($rowData)) {
            foreach ($this->_getValidator(self::VALIDATOR_MAIN)->getMessages() as $message) {
                $this->addRowError($message, $rowNum);
            }
        }
        if (isset($rowData[self::COL_SKU])) {
            $sku = $rowData[self::COL_SKU];
        }
        if (false === $sku) {
            $this->addRowError(ValidatorInterface::ERROR_ROW_IS_ORPHAN, $rowNum);
        }

        if (!$this->getErrorAggregator()->isRowInvalid($rowNum)) {
            $this->validateRowForDuplicate($rowData, $rowNum);
        }

        return !$this->getErrorAggregator()->isRowInvalid($rowNum);
    }

    /**
     * Create Advanced price data from raw data.
     *
     * @throws \Exception
     * @return bool Result of operation.
     */
    protected function _importData()
    {
        if (\Magento\ImportExport\Model\Import::BEHAVIOR_DELETE == $this->getBehavior()) {
            $this->deleteAdvancedPricing();
        } elseif (\Magento\ImportExport\Model\Import::BEHAVIOR_REPLACE == $this->getBehavior()) {
            $this->replaceAdvancedPricing();
        } elseif (\Magento\ImportExport\Model\Import::BEHAVIOR_APPEND == $this->getBehavior()) {
            $this->saveAdvancedPricing();
        }

        return true;
    }

    /**
     * Save advanced pricing
     *
     * @return $this
     * @throws \Exception
     */
    public function saveAdvancedPricing()
    {
        $this->saveAndReplaceAdvancedPrices();
        return $this;
    }

    /**
     * Deletes Advanced price data from raw data.
     *
     * @return $this
     * @throws \Exception
     */
    public function deleteAdvancedPricing()
    {
        $this->_cachedSkuToDelete = null;
        $listSku = [];
        while ($bunch = $this->_dataSourceModel->getNextBunch()) {
            foreach ($bunch as $rowNum => $rowData) {
                $this->validateRow($rowData, $rowNum);
                if (!$this->getErrorAggregator()->isRowInvalid($rowNum)) {
                    $rowSku = $rowData[self::COL_SKU];
                    $listSku[] = $rowSku;
                }
                if ($this->getErrorAggregator()->hasToBeTerminated()) {
                    $this->getErrorAggregator()->addRowToSkip($rowNum);
                }
            }
        }
        if ($listSku) {
            $this->deleteProductTierPrices(array_unique($listSku), self::TABLE_TIER_PRICE);
            $this->setUpdatedAt($listSku);
        }
        return $this;
    }

    /**
     * Replace advanced pricing
     *
     * @return $this
     * @throws \Exception
     */
    public function replaceAdvancedPricing()
    {
        $this->saveAndReplaceAdvancedPrices();
        return $this;
    }

    /**
     * Save and replace advanced prices
     *
     * @return $this
     * @SuppressWarnings(PHPMD.CyclomaticComplexity)
     * @SuppressWarnings(PHPMD.NPathComplexity)
     * @throws \Exception
     */
    protected function saveAndReplaceAdvancedPrices()
    {
        $behavior = $this->getBehavior();
        if (\Magento\ImportExport\Model\Import::BEHAVIOR_REPLACE == $behavior) {
            $this->_cachedSkuToDelete = null;
        }
        $listSku = [];
        $tierPrices = [];
        while ($bunch = $this->_dataSourceModel->getNextBunch()) {
            foreach ($bunch as $rowNum => $rowData) {
                if (!$this->validateRow($rowData, $rowNum)) {
                    $this->addRowError(ValidatorInterface::ERROR_SKU_IS_EMPTY, $rowNum);
                    continue;
                }
                if ($this->getErrorAggregator()->hasToBeTerminated()) {
                    $this->getErrorAggregator()->addRowToSkip($rowNum);
                    continue;
                }

                $rowSku = $rowData[self::COL_SKU];
                $listSku[] = $rowSku;
                if (!empty($rowData[self::COL_TIER_PRICE_WEBSITE])) {
                    $tierPrices[$rowSku][] = [
                        'all_groups' => $rowData[self::COL_TIER_PRICE_CUSTOMER_GROUP] == self::VALUE_ALL_GROUPS,
                        'customer_group_id' => $this->getCustomerGroupId(
                            $rowData[self::COL_TIER_PRICE_CUSTOMER_GROUP]
                        ),
                        'qty' => $rowData[self::COL_TIER_PRICE_QTY],
                        'value' => $rowData[self::COL_TIER_PRICE_TYPE] === self::TIER_PRICE_TYPE_FIXED
                            ? $rowData[self::COL_TIER_PRICE] : 0,
                        'percentage_value' => $rowData[self::COL_TIER_PRICE_TYPE] === self::TIER_PRICE_TYPE_PERCENT
                            ? $rowData[self::COL_TIER_PRICE] : null,
                        'website_id' => $this->getWebSiteId($rowData[self::COL_TIER_PRICE_WEBSITE])
                    ];
                }
            }
        }

        if (\Magento\ImportExport\Model\Import::BEHAVIOR_APPEND == $behavior) {
            $this->processCountExistingPrices($tierPrices, self::TABLE_TIER_PRICE)
                ->processCountNewPrices($tierPrices);

            $this->saveProductPrices($tierPrices, self::TABLE_TIER_PRICE);
            if ($listSku) {
                $this->setUpdatedAt($listSku);
            }
        } elseif (\Magento\ImportExport\Model\Import::BEHAVIOR_REPLACE == $behavior) {
            if ($listSku) {
                $this->processCountNewPrices($tierPrices);
                if ($this->deleteProductTierPrices(array_unique($listSku), self::TABLE_TIER_PRICE)) {
                    $this->saveProductPrices($tierPrices, self::TABLE_TIER_PRICE);
                    $this->setUpdatedAt($listSku);
                }
            }
        }

        return $this;
    }

    /**
     * Save product prices.
     *
     * @param array $priceData
     * @param string $table
     * @return $this
     * @throws \Exception
     */
    protected function saveProductPrices(array $priceData, $table)
    {
        if ($priceData) {
            $tableName = $this->_resourceFactory->create()->getTable($table);
            $priceIn = [];
            $entityIds = [];
            $oldSkus = $this->retrieveOldSkus();
            foreach ($priceData as $sku => $priceRows) {
                if (isset($oldSkus[$sku])) {
                    $productId = $oldSkus[$sku];
                    foreach ($priceRows as $row) {
                        $row[$this->getProductEntityLinkField()] = $productId;
                        $priceIn[] = $row;
                        $entityIds[] = $productId;
                    }
                }
            }
            if ($priceIn) {
                $this->_connection->insertOnDuplicate($tableName, $priceIn, ['value', 'percentage_value']);
            }
        }
        return $this;
    }

    /**
     * Deletes tier prices prices.
     *
     * @param array $listSku
     * @param string $table
     * @return boolean
     * @throws \Exception
     */
    protected function deleteProductTierPrices(array $listSku, $table)
    {
        $tableName = $this->_resourceFactory->create()->getTable($table);
        $productEntityLinkField = $this->getProductEntityLinkField();
        if ($tableName && $listSku) {
            if (!$this->_cachedSkuToDelete) {
                $this->_cachedSkuToDelete = $this->_connection->fetchCol(
                    $this->_connection->select()
                        ->from($this->_catalogProductEntity, $productEntityLinkField)
                        ->where('sku IN (?)', $listSku)
                );
            }
            if ($this->_cachedSkuToDelete) {
                try {
                    $this->countItemsDeleted += $this->_connection->delete(
                        $tableName,
                        $this->_connection->quoteInto($productEntityLinkField . ' IN (?)', $this->_cachedSkuToDelete)
                    );
                    return true;
                } catch (\Exception $e) {
                    return false;
                }
            } else {
                $this->addRowError(ValidatorInterface::ERROR_SKU_IS_EMPTY, 0);
                return false;
            }
        }
        return false;
    }

    /**
     * Set updated_at for product
     *
     * @param array $listSku
     * @return $this
     */
    protected function setUpdatedAt(array $listSku)
    {
        $updatedAt = $this->dateTime->gmtDate('Y-m-d H:i:s');
        $this->_connection->update(
            $this->_catalogProductEntity,
            [\Magento\Catalog\Model\Category::KEY_UPDATED_AT => $updatedAt],
            $this->_connection->quoteInto('sku IN (?)', array_unique($listSku))
        );
        return $this;
    }

    /**
     * Get website id by code
     *
     * @param string $websiteCode
     * @return array|int|string
     */
    protected function getWebSiteId($websiteCode)
    {
        $result = $websiteCode == $this->_getValidator(self::VALIDATOR_WEBSITE)->getAllWebsitesValue() ||
        $this->_catalogData->isPriceGlobal() ? 0 : $this->_storeResolver->getWebsiteCodeToId($websiteCode);
        return $result;
    }

    /**
     * Get customer group id
     *
     * @param string $customerGroup
     * @return int
     */
    protected function getCustomerGroupId($customerGroup)
    {
        $customerGroups = $this->_getValidator(self::VALIDATOR_TIER_PRICE)->getCustomerGroups();
        return $customerGroup == self::VALUE_ALL_GROUPS ? 0 : $customerGroups[$customerGroup];
    }

    /**
     * Retrieve product skus
     *
     * @return array
     * @throws \Exception
     */
    protected function retrieveOldSkus()
    {
        if ($this->_oldSkus === null) {
            $this->_oldSkus = $this->_connection->fetchPairs(
                $this->_connection->select()->from(
                    $this->_catalogProductEntity,
                    ['sku', $this->getProductEntityLinkField()]
                )
            );
        }
        return $this->_oldSkus;
    }

    /**
     * Count existing prices
     *
     * @param array $prices
     * @param string $table
     * @return $this
     * @throws \Exception
     */
    protected function processCountExistingPrices($prices, $table)
    {
        $oldSkus = $this->retrieveOldSkus();
        $existProductIds = array_intersect_key($oldSkus, $prices);
        if (!count($existProductIds)) {
            return $this;
        }

        $tableName = $this->_resourceFactory->create()->getTable($table);
        $productEntityLinkField = $this->getProductEntityLinkField();
        $existingPrices = $this->_connection->fetchAll(
            $this->_connection->select()->from(
                $tableName,
                [$productEntityLinkField, 'all_groups', 'customer_group_id', 'qty']
            )->where(
                $productEntityLinkField . ' IN (?)',
                $existProductIds
            )
        );
        foreach ($existingPrices as $existingPrice) {
            foreach ($prices as $sku => $skuPrices) {
                if (isset($oldSkus[$sku]) && $existingPrice[$productEntityLinkField] == $oldSkus[$sku]) {
                    $this->incrementCounterUpdated($skuPrices, $existingPrice);
                }
            }
        }

        return $this;
    }

    /**
     * Increment counter of updated items
     *
     * @param array $prices
     * @param array $existingPrice
     * @return void
     */
    protected function incrementCounterUpdated($prices, $existingPrice)
    {
        foreach ($prices as $price) {
            if ($existingPrice['all_groups'] == $price['all_groups']
                && $existingPrice['customer_group_id'] == $price['customer_group_id']
                && (int) $existingPrice['qty'] === (int) $price['qty']
            ) {
                $this->countItemsUpdated++;
                continue;
            }
        }
    }

    /**
     * Count new prices
     *
     * @param array $tierPrices
     * @return $this
     */
    protected function processCountNewPrices(array $tierPrices)
    {
        foreach ($tierPrices as $productPrices) {
            $this->countItemsCreated += count($productPrices);
        }
        $this->countItemsCreated -= $this->countItemsUpdated;

        return $this;
    }

    /**
     * Get product entity link field
     *
     * @return string
     * @throws \Exception
     */
    private function getProductEntityLinkField()
    {
        if (!$this->productEntityLinkField) {
            $this->productEntityLinkField = $this->getMetadataPool()
                ->getMetadata(\Magento\Catalog\Api\Data\ProductInterface::class)
                ->getLinkField();
        }
        return $this->productEntityLinkField;
    }

    /**
     * @inheritdoc
     */
    protected function _saveValidatedBunches()
    {
        if (\Magento\ImportExport\Model\Import::BEHAVIOR_APPEND === $this->getBehavior()
            && !$this->_catalogData->isPriceGlobal()
        ) {
            $source = $this->_getSource();
            $source->rewind();
            while ($source->valid()) {
                try {
                    $rowData = $source->current();
                } catch (\InvalidArgumentException $exception) {
                    $source->next();
                    continue;
                }
                $this->validateRow($rowData, $source->key());
                $source->next();
            }
            $this->validateRowsForDuplicate(self::TABLE_TIER_PRICE);
        }
        return parent::_saveValidatedBunches();
    }

    /**
     * Validate all row data with existing prices in the database for duplicate
     *
     * A row is considered a duplicate if the pair (product_id, all_groups, customer_group_id, qty) exists for
     * both global and website scopes. And the base currency is the same for both global and website scopes.
     *
     * @param string $table
     */
    private function validateRowsForDuplicate(string $table): void
    {
        if (!empty($this->allProductIds)) {
            $priceDataCollection = $this->getPrices(array_keys($this->allProductIds), $table);
            $defaultBaseCurrency = $this->currencyResolver->getDefaultBaseCurrency();
            $websiteCodeBaseCurrencyMap = $this->currencyResolver->getWebsitesBaseCurrency();
            $websiteIdCodeMap = array_flip($this->_storeResolver->getWebsiteCodeToId());
            foreach ($priceDataCollection as $priceData) {
                $isDefaultScope = (int) $priceData['website_id'] === 0;
                $baseCurrency = $isDefaultScope
                    ? $defaultBaseCurrency
                    : $websiteCodeBaseCurrencyMap[$websiteIdCodeMap[$priceData['website_id']] ?? null] ?? null;
                $rowNums = [];
                $key = $this->getUniqueKey($priceData, $baseCurrency);
                if ($isDefaultScope) {
                    if (isset($this->websiteScopeTierPrice[$key])) {
                        $rowNums = $this->websiteScopeTierPrice[$key];
                    }
                } else {
                    if (isset($this->globalScopeTierPrice[$key])) {
                        $rowNums = $this->globalScopeTierPrice[$key];
                    }
                }
                foreach ($rowNums as $rowNum) {
                    $this->addRowError(self::ERROR_DUPLICATE_TIER_PRICE, $rowNum);
                }
            }
        }
    }

    /**
     * Validate row data for duplicate
     *
     * A row is considered a duplicate if the pair (product_id, all_groups, customer_group_id, qty) exists for
     * both global and website scopes. And the base currency is the same for both global and website scopes.
     *
     * @param array $rowData
     * @param int $rowNum
     */
    private function validateRowForDuplicate(array $rowData, int $rowNum)
    {
        $productId = $this->retrieveOldSkus()[$rowData[self::COL_SKU]] ?? null;
        if ($productId && !$this->_catalogData->isPriceGlobal()) {
            $productEntityLinkField = $this->getProductEntityLinkField();
            $priceData = [
                $productEntityLinkField => $productId,
                'website_id' => (int) $this->getWebSiteId($rowData[self::COL_TIER_PRICE_WEBSITE]),
                'all_groups' => $rowData[self::COL_TIER_PRICE_CUSTOMER_GROUP] == self::VALUE_ALL_GROUPS ? 1 : 0,
                'customer_group_id' => $this->getCustomerGroupId($rowData[self::COL_TIER_PRICE_CUSTOMER_GROUP]),
                'qty' => $rowData[self::COL_TIER_PRICE_QTY],
            ];
            $defaultBaseCurrency = $this->currencyResolver->getDefaultBaseCurrency();
            $websiteCodeBaseCurrencyMap = $this->currencyResolver->getWebsitesBaseCurrency();
            $websiteIdCodeMap = array_flip($this->_storeResolver->getWebsiteCodeToId());
            $baseCurrency = $priceData['website_id'] === 0
                ? $defaultBaseCurrency
                : $websiteCodeBaseCurrencyMap[$websiteIdCodeMap[$priceData['website_id']] ?? null] ?? null;

            $this->allProductIds[$productId][] = $rowNum;
            $key = $this->getUniqueKey($priceData, $baseCurrency);
            if ($priceData['website_id'] === 0) {
                $this->globalScopeTierPrice[$key][] = $rowNum;
                if (isset($this->websiteScopeTierPrice[$key])) {
                    $this->addRowError(self::ERROR_DUPLICATE_TIER_PRICE, $rowNum);
                }
            } else {
                $this->websiteScopeTierPrice[$key][] = $rowNum;
                if (isset($this->globalScopeTierPrice[$key])) {
                    $this->addRowError(self::ERROR_DUPLICATE_TIER_PRICE, $rowNum);
                }
            }
        }
    }

    /**
     * Get the unique key of provided price
     *
     * @param array $priceData
     * @param string $baseCurrency
     * @return string
     */
    private function getUniqueKey(array $priceData, string $baseCurrency): string
    {
        $productEntityLinkField = $this->getProductEntityLinkField();
        return sprintf(
            '%s-%s-%s-%s-%.4f',
            $baseCurrency,
            $priceData[$productEntityLinkField],
            $priceData['all_groups'],
            $priceData['customer_group_id'],
            $priceData['qty']
        );
    }

    /**
     * Get existing prices in the database
     *
     * @param int[] $productIds
     * @param string $table
     * @return array
     */
    private function getPrices(array $productIds, string $table)
    {
        $productEntityLinkField = $this->getProductEntityLinkField();
        return $this->_connection->fetchAll(
            $this->_connection->select()
                ->from(
                    $this->_resourceFactory->create()->getTable($table),
                    [
                        $productEntityLinkField,
                        'all_groups',
                        'customer_group_id',
                        'qty',
                        'website_id'
                    ]
                )
                ->where(
                    $productEntityLinkField . ' IN (?)',
                    $productIds
                )
        );
    }
}<|MERGE_RESOLUTION|>--- conflicted
+++ resolved
@@ -76,11 +76,6 @@
     protected $needColumnCheck = true;
 
     /**
-<<<<<<< HEAD
-     * Valid column names array
-     *
-=======
->>>>>>> 9aa35fd7
      * @var array
      */
     protected $validColumnNames = [
@@ -147,11 +142,6 @@
     protected $_permanentAttributes = [self::COL_SKU];
 
     /**
-<<<<<<< HEAD
-     * Catalog product entity table name
-     *
-=======
->>>>>>> 9aa35fd7
      * @var string
      */
     protected $_catalogProductEntity;
@@ -162,11 +152,6 @@
     protected $dateTime;
 
     /**
-<<<<<<< HEAD
-     * Product entity link field name
-     *
-=======
->>>>>>> 9aa35fd7
      * @var string
      */
     private $productEntityLinkField;
