<?php
/**
 * Copyright © Magento, Inc. All rights reserved.
 * See COPYING.txt for license details.
 */
namespace Magento\AdvancedPricingImportExport\Model\Import;

use Magento\AdvancedPricingImportExport\Model\CurrencyResolver;
use Magento\CatalogImportExport\Model\Import\Product as ImportProduct;
use Magento\CatalogImportExport\Model\Import\Product\RowValidatorInterface as ValidatorInterface;
use Magento\Framework\App\ObjectManager;
use Magento\ImportExport\Model\Import\ErrorProcessing\ProcessingErrorAggregatorInterface;

/**
 *  Import advanced pricing class
 *
 * @SuppressWarnings(PHPMD.ExcessiveParameterList)
 * @SuppressWarnings(PHPMD.CouplingBetweenObjects)
 * @SuppressWarnings(PHPMD.TooManyFields)
 * @SuppressWarnings(PHPMD.ExcessiveClassComplexity)
 */
class AdvancedPricing extends \Magento\ImportExport\Model\Import\Entity\AbstractEntity
{
    public const VALUE_ALL_GROUPS = 'ALL GROUPS';
    public const VALUE_ALL_WEBSITES = 'All Websites';
    public const COL_SKU = 'sku';
    public const COL_TIER_PRICE_WEBSITE = 'tier_price_website';
    public const COL_TIER_PRICE_CUSTOMER_GROUP = 'tier_price_customer_group';
    public const COL_TIER_PRICE_QTY = 'tier_price_qty';
    public const COL_TIER_PRICE = 'tier_price';
    public const COL_TIER_PRICE_PERCENTAGE_VALUE = 'percentage_value';
    public const COL_TIER_PRICE_TYPE = 'tier_price_value_type';
    public const TIER_PRICE_TYPE_FIXED = 'Fixed';
    public const TIER_PRICE_TYPE_PERCENT = 'Discount';
    public const TABLE_TIER_PRICE = 'catalog_product_entity_tier_price';
    public const DEFAULT_ALL_GROUPS_GROUPED_PRICE_VALUE = '0';
    public const ENTITY_TYPE_CODE = 'advanced_pricing';
    public const VALIDATOR_MAIN = 'validator';
    public const VALIDATOR_WEBSITE = 'validator_website';

    /**
     * @deprecated
     * @see VALIDATOR_TIER_PRICE
     */
    private const VALIDATOR_TEAR_PRICE = 'validator_tier_price';
    private const VALIDATOR_TIER_PRICE = 'validator_tier_price';

    private const ERROR_DUPLICATE_TIER_PRICE = 'duplicateTierPrice';

    /**
     * Validation failure message template definitions.
     *
     * @var array
     */
    protected $_messageTemplates = [
        ValidatorInterface::ERROR_INVALID_WEBSITE => 'Invalid value in Website column (website does not exists?)',
        ValidatorInterface::ERROR_SKU_IS_EMPTY => 'SKU is empty',
        ValidatorInterface::ERROR_SKU_NOT_FOUND_FOR_DELETE => 'Product with specified SKU not found',
        ValidatorInterface::ERROR_INVALID_TIER_PRICE_QTY => 'Tier Price data price or quantity value is invalid',
        ValidatorInterface::ERROR_INVALID_TIER_PRICE_SITE => 'Tier Price data website is invalid',
        ValidatorInterface::ERROR_INVALID_TIER_PRICE_GROUP => 'Tier Price customer group is invalid',
        ValidatorInterface::ERROR_INVALID_TIER_PRICE_TYPE => 'Value for \'tier_price_value_type\' ' .
            'attribute contains incorrect value, acceptable values are Fixed, Discount',
        ValidatorInterface::ERROR_TIER_DATA_INCOMPLETE => 'Tier Price data is incomplete',
        ValidatorInterface::ERROR_INVALID_ATTRIBUTE_DECIMAL => 'Value for \'%s\' attribute contains incorrect value,' .
            ' acceptable values are in decimal format',
        self::ERROR_DUPLICATE_TIER_PRICE => 'We found a duplicate website, tier price, customer group' .
            ' and quantity.'
    ];

    /**
     * If we should check column names
     *
     * @var bool
     */
    protected $needColumnCheck = true;

    /**
<<<<<<< HEAD
     * Valid column names.
     *
=======
>>>>>>> 5dd75c7d
     * @var array
     */
    protected $validColumnNames = [
        self::COL_SKU,
        self::COL_TIER_PRICE_WEBSITE,
        self::COL_TIER_PRICE_CUSTOMER_GROUP,
        self::COL_TIER_PRICE_QTY,
        self::COL_TIER_PRICE,
        self::COL_TIER_PRICE_TYPE
    ];

    /**
     * Need to log in import history
     *
     * @var bool
     */
    protected $logInHistory = true;

    /**
     * @var \Magento\CatalogImportExport\Model\Import\Proxy\Product\ResourceModelFactory
     */
    protected $_resourceFactory;

    /**
     * @var \Magento\Catalog\Helper\Data
     */
    protected $_catalogData;

    /**
     * @var \Magento\Catalog\Model\Product
     */
    protected $_productModel;

    /**
     * @var \Magento\CatalogImportExport\Model\Import\Product\StoreResolver
     */
    protected $_storeResolver;

    /**
     * @var ImportProduct
     */
    protected $_importProduct;

    /**
     * @var array
     */
    protected $_validators = [];

    /**
     * @var array
     */
    protected $_cachedSkuToDelete;

    /**
     * @var array
     */
    protected $_oldSkus = null;

    /**
     * Permanent entity columns.
     *
     * @var string[]
     */
    protected $_permanentAttributes = [self::COL_SKU];

    /**
     * @var string
     */
    protected $_catalogProductEntity;

    /**
     * @var \Magento\Framework\Stdlib\DateTime\DateTime
     */
    protected $dateTime;

    /**
     * @var string
     */
    private $productEntityLinkField;

    /**
     * @var array
     */
    private $websiteScopeTierPrice = [];

    /**
     * @var array
     */
    private $globalScopeTierPrice = [];

    /**
     * @var array
     */
    private $allProductIds = [];

    /**
     * @var CurrencyResolver
     */
    private $currencyResolver;

    /**
     * @SuppressWarnings(PHPMD.CouplingBetweenObjects)
     * @param \Magento\Framework\Json\Helper\Data $jsonHelper
     * @param \Magento\ImportExport\Helper\Data $importExportData
     * @param \Magento\ImportExport\Model\ResourceModel\Import\Data $importData
     * @param \Magento\Framework\App\ResourceConnection $resource
     * @param \Magento\ImportExport\Model\ResourceModel\Helper $resourceHelper
     * @param ProcessingErrorAggregatorInterface $errorAggregator
     * @param \Magento\Framework\Stdlib\DateTime\DateTime $dateTime
     * @param \Magento\CatalogImportExport\Model\Import\Proxy\Product\ResourceModelFactory $resourceFactory
     * @param \Magento\Catalog\Model\Product $productModel
     * @param \Magento\Catalog\Helper\Data $catalogData
     * @param ImportProduct\StoreResolver $storeResolver
     * @param ImportProduct $importProduct
     * @param AdvancedPricing\Validator $validator
     * @param AdvancedPricing\Validator\Website $websiteValidator
     * @param AdvancedPricing\Validator\TierPrice $tierPriceValidator
     * @param CurrencyResolver|null $currencyResolver
     * @throws \Exception
     * @SuppressWarnings(PHPMD.UnusedFormalParameter)
     */
    public function __construct(
        \Magento\Framework\Json\Helper\Data $jsonHelper,
        \Magento\ImportExport\Helper\Data $importExportData,
        \Magento\ImportExport\Model\ResourceModel\Import\Data $importData,
        \Magento\Framework\App\ResourceConnection $resource,
        \Magento\ImportExport\Model\ResourceModel\Helper $resourceHelper,
        ProcessingErrorAggregatorInterface $errorAggregator,
        \Magento\Framework\Stdlib\DateTime\DateTime $dateTime,
        \Magento\CatalogImportExport\Model\Import\Proxy\Product\ResourceModelFactory $resourceFactory,
        \Magento\Catalog\Model\Product $productModel,
        \Magento\Catalog\Helper\Data $catalogData,
        \Magento\CatalogImportExport\Model\Import\Product\StoreResolver $storeResolver,
        ImportProduct $importProduct,
        AdvancedPricing\Validator $validator,
        AdvancedPricing\Validator\Website $websiteValidator,
        AdvancedPricing\Validator\TierPrice $tierPriceValidator,
        ?CurrencyResolver $currencyResolver = null
    ) {
        $this->dateTime = $dateTime;
        $this->jsonHelper = $jsonHelper;
        $this->_importExportData = $importExportData;
        $this->_resourceHelper = $resourceHelper;
        $this->_dataSourceModel = $importData;
        $this->_connection = $resource->getConnection('write');
        $this->_resourceFactory = $resourceFactory;
        $this->_productModel = $productModel;
        $this->_catalogData = $catalogData;
        $this->_storeResolver = $storeResolver;
        $this->_importProduct = $importProduct;
        $this->_validators[self::VALIDATOR_MAIN] = $validator->init($this);
        $this->_catalogProductEntity = $this->_resourceFactory->create()->getTable('catalog_product_entity');
        $this->_oldSkus = $this->retrieveOldSkus();
        $this->_validators[self::VALIDATOR_WEBSITE] = $websiteValidator;
        $this->_validators[self::VALIDATOR_TIER_PRICE] = $tierPriceValidator;
        $this->errorAggregator = $errorAggregator;
        $this->currencyResolver = $currencyResolver ?? ObjectManager::getInstance()->get(CurrencyResolver::class);

        foreach (array_merge($this->errorMessageTemplates, $this->_messageTemplates) as $errorCode => $message) {
            $this->getErrorAggregator()->addErrorMessageTemplate($errorCode, $message);
        }
    }

    /**
     * Validator object getter.
     *
     * @param string $type
     * @return AdvancedPricing\Validator|AdvancedPricing\Validator\Website
     */
    protected function _getValidator($type)
    {
        return $this->_validators[$type];
    }

    /**
     * Entity type code getter.
     *
     * @return string
     */
    public function getEntityTypeCode()
    {
        return 'advanced_pricing';
    }

    /**
     * Row validation.
     *
     * @param array $rowData
     * @param int $rowNum
     * @return bool
     */
    public function validateRow(array $rowData, $rowNum)
    {
        $sku = false;
        if (isset($this->_validatedRows[$rowNum])) {
            return !$this->getErrorAggregator()->isRowInvalid($rowNum);
        }
        $this->_validatedRows[$rowNum] = true;
        // BEHAVIOR_DELETE use specific validation logic
        if (\Magento\ImportExport\Model\Import::BEHAVIOR_DELETE == $this->getBehavior()) {
            if (!isset($rowData[self::COL_SKU])) {
                $this->addRowError(ValidatorInterface::ERROR_SKU_IS_EMPTY, $rowNum);
                return false;
            }
            return true;
        }
        if (!$this->_getValidator(self::VALIDATOR_MAIN)->isValid($rowData)) {
            foreach ($this->_getValidator(self::VALIDATOR_MAIN)->getMessages() as $message) {
                $this->addRowError($message, $rowNum);
            }
        }
        if (isset($rowData[self::COL_SKU])) {
            $sku = $rowData[self::COL_SKU];
        }
        if (false === $sku) {
            $this->addRowError(ValidatorInterface::ERROR_ROW_IS_ORPHAN, $rowNum);
        }

        if (!$this->getErrorAggregator()->isRowInvalid($rowNum)) {
            $this->validateRowForDuplicate($rowData, $rowNum);
        }

        return !$this->getErrorAggregator()->isRowInvalid($rowNum);
    }

    /**
     * Create Advanced price data from raw data.
     *
     * @throws \Exception
     * @return bool Result of operation.
     */
    protected function _importData()
    {
        if (\Magento\ImportExport\Model\Import::BEHAVIOR_DELETE == $this->getBehavior()) {
            $this->deleteAdvancedPricing();
        } elseif (\Magento\ImportExport\Model\Import::BEHAVIOR_REPLACE == $this->getBehavior()) {
            $this->replaceAdvancedPricing();
        } elseif (\Magento\ImportExport\Model\Import::BEHAVIOR_APPEND == $this->getBehavior()) {
            $this->saveAdvancedPricing();
        }

        return true;
    }

    /**
     * Save advanced pricing
     *
     * @return $this
     * @throws \Exception
     */
    public function saveAdvancedPricing()
    {
        $this->saveAndReplaceAdvancedPrices();
        return $this;
    }

    /**
     * Deletes Advanced price data from raw data.
     *
     * @return $this
     * @throws \Exception
     */
    public function deleteAdvancedPricing()
    {
        $this->_cachedSkuToDelete = null;
        $listSku = [];
        while ($bunch = $this->_dataSourceModel->getNextBunch()) {
            foreach ($bunch as $rowNum => $rowData) {
                $this->validateRow($rowData, $rowNum);
                if (!$this->getErrorAggregator()->isRowInvalid($rowNum)) {
                    $rowSku = $rowData[self::COL_SKU];
                    $listSku[] = $rowSku;
                }
                if ($this->getErrorAggregator()->hasToBeTerminated()) {
                    $this->getErrorAggregator()->addRowToSkip($rowNum);
                }
            }
        }
        if ($listSku) {
            $this->deleteProductTierPrices(array_unique($listSku), self::TABLE_TIER_PRICE);
            $this->setUpdatedAt($listSku);
        }
        return $this;
    }

    /**
     * Replace advanced pricing
     *
     * @return $this
     * @throws \Exception
     */
    public function replaceAdvancedPricing()
    {
        $this->saveAndReplaceAdvancedPrices();
        return $this;
    }

    /**
     * Save and replace advanced prices
     *
     * @return $this
     * @SuppressWarnings(PHPMD.CyclomaticComplexity)
     * @SuppressWarnings(PHPMD.NPathComplexity)
     * @throws \Exception
     */
    protected function saveAndReplaceAdvancedPrices()
    {
        $behavior = $this->getBehavior();
        if (\Magento\ImportExport\Model\Import::BEHAVIOR_REPLACE == $behavior) {
            $this->_cachedSkuToDelete = null;
        }
        $listSku = [];
        $tierPrices = [];
        while ($bunch = $this->_dataSourceModel->getNextBunch()) {
            $bunchTierPrices = [];
            foreach ($bunch as $rowNum => $rowData) {
                if (!$this->validateRow($rowData, $rowNum)) {
                    $this->addRowError(ValidatorInterface::ERROR_SKU_IS_EMPTY, $rowNum);
                    continue;
                }
                if ($this->getErrorAggregator()->hasToBeTerminated()) {
                    $this->getErrorAggregator()->addRowToSkip($rowNum);
                    continue;
                }

                $rowSku = $rowData[self::COL_SKU];
                $listSku[] = $rowSku;
                if (!empty($rowData[self::COL_TIER_PRICE_WEBSITE])) {
                    $tierPrice = [
                        'all_groups' => $rowData[self::COL_TIER_PRICE_CUSTOMER_GROUP] == self::VALUE_ALL_GROUPS,
                        'customer_group_id' => $this->getCustomerGroupId(
                            $rowData[self::COL_TIER_PRICE_CUSTOMER_GROUP]
                        ),
                        'qty' => $rowData[self::COL_TIER_PRICE_QTY],
                        'value' => $rowData[self::COL_TIER_PRICE_TYPE] === self::TIER_PRICE_TYPE_FIXED
                            ? $rowData[self::COL_TIER_PRICE] : 0,
                        'percentage_value' => $rowData[self::COL_TIER_PRICE_TYPE] === self::TIER_PRICE_TYPE_PERCENT
                            ? $rowData[self::COL_TIER_PRICE] : null,
                        'website_id' => $this->getWebSiteId($rowData[self::COL_TIER_PRICE_WEBSITE])
                    ];
                    if (\Magento\ImportExport\Model\Import::BEHAVIOR_APPEND == $behavior) {
                         $bunchTierPrices[$rowSku][] = $tierPrice;
                    }
                    if (\Magento\ImportExport\Model\Import::BEHAVIOR_REPLACE == $behavior) {
                        $tierPrices[$rowSku][] = $tierPrice;
                    }
                }
            }

            if (\Magento\ImportExport\Model\Import::BEHAVIOR_APPEND == $behavior) {
                $this->processCountExistingPrices($bunchTierPrices, self::TABLE_TIER_PRICE)
                    ->processCountNewPrices($bunchTierPrices);

                $this->saveProductPrices($bunchTierPrices, self::TABLE_TIER_PRICE);
            }
        }

        if (\Magento\ImportExport\Model\Import::BEHAVIOR_APPEND == $behavior) {
            if ($listSku) {
                $this->setUpdatedAt($listSku);
            }
        }

        if (\Magento\ImportExport\Model\Import::BEHAVIOR_REPLACE == $behavior) {
            if ($listSku) {
                $this->processCountNewPrices($tierPrices);
                if ($this->deleteProductTierPrices(array_unique($listSku), self::TABLE_TIER_PRICE)) {
                    $this->saveProductPrices($tierPrices, self::TABLE_TIER_PRICE);
                    $this->setUpdatedAt($listSku);
                }
            }
        }

        return $this;
    }

    /**
     * Save product prices.
     *
     * @param array $priceData
     * @param string $table
     * @return $this
     * @throws \Exception
     */
    protected function saveProductPrices(array $priceData, $table)
    {
        if ($priceData) {
            $tableName = $this->_resourceFactory->create()->getTable($table);
            $priceIn = [];
            $entityIds = [];
            $oldSkus = $this->retrieveOldSkus();
            foreach ($priceData as $sku => $priceRows) {
                if (isset($oldSkus[$sku])) {
                    $productId = $oldSkus[$sku];
                    foreach ($priceRows as $row) {
                        $row[$this->getProductEntityLinkField()] = $productId;
                        $priceIn[] = $row;
                        $entityIds[] = $productId;
                    }
                }
            }
            if ($priceIn) {
                $this->_connection->insertOnDuplicate($tableName, $priceIn, ['value', 'percentage_value']);
            }
        }
        return $this;
    }

    /**
     * Deletes tier prices prices.
     *
     * @param array $listSku
     * @param string $table
     * @return boolean
     * @throws \Exception
     */
    protected function deleteProductTierPrices(array $listSku, $table)
    {
        $tableName = $this->_resourceFactory->create()->getTable($table);
        $productEntityLinkField = $this->getProductEntityLinkField();
        if ($tableName && $listSku) {
            if (!$this->_cachedSkuToDelete) {
                $this->_cachedSkuToDelete = $this->_connection->fetchCol(
                    $this->_connection->select()
                        ->from($this->_catalogProductEntity, $productEntityLinkField)
                        ->where('sku IN (?)', $listSku)
                );
            }
            if ($this->_cachedSkuToDelete) {
                try {
                    $this->countItemsDeleted += $this->_connection->delete(
                        $tableName,
                        $this->_connection->quoteInto($productEntityLinkField . ' IN (?)', $this->_cachedSkuToDelete)
                    );
                    return true;
                } catch (\Exception $e) {
                    return false;
                }
            } else {
                $this->addRowError(ValidatorInterface::ERROR_SKU_IS_EMPTY, 0);
                return false;
            }
        }
        return false;
    }

    /**
     * Set updated_at for product
     *
     * @param array $listSku
     * @return $this
     */
    protected function setUpdatedAt(array $listSku)
    {
        $updatedAt = $this->dateTime->gmtDate('Y-m-d H:i:s');
        $this->_connection->update(
            $this->_catalogProductEntity,
            [\Magento\Catalog\Model\Category::KEY_UPDATED_AT => $updatedAt],
            $this->_connection->quoteInto('sku IN (?)', array_unique($listSku))
        );
        return $this;
    }

    /**
     * Get website id by code
     *
     * @param string $websiteCode
     * @return array|int|string
     */
    protected function getWebSiteId($websiteCode)
    {
        $result = $websiteCode == $this->_getValidator(self::VALIDATOR_WEBSITE)->getAllWebsitesValue() ||
        $this->_catalogData->isPriceGlobal() ? 0 : $this->_storeResolver->getWebsiteCodeToId($websiteCode);
        return $result;
    }

    /**
     * Get customer group id
     *
     * @param string $customerGroup
     * @return int
     */
    protected function getCustomerGroupId($customerGroup)
    {
        $customerGroups = $this->_getValidator(self::VALIDATOR_TIER_PRICE)->getCustomerGroups();
        return $customerGroup == self::VALUE_ALL_GROUPS ? 0 : $customerGroups[$customerGroup];
    }

    /**
     * Retrieve product skus
     *
     * @return array
     * @throws \Exception
     */
    protected function retrieveOldSkus()
    {
        if ($this->_oldSkus === null) {
            $this->_oldSkus = $this->_connection->fetchPairs(
                $this->_connection->select()->from(
                    $this->_catalogProductEntity,
                    ['sku', $this->getProductEntityLinkField()]
                )
            );
        }
        return $this->_oldSkus;
    }

    /**
     * Count existing prices
     *
     * @param array $prices
     * @param string $table
     * @return $this
     * @throws \Exception
     */
    protected function processCountExistingPrices($prices, $table)
    {
        $oldSkus = $this->retrieveOldSkus();
        $existProductIds = array_intersect_key($oldSkus, $prices);
        if (!count($existProductIds)) {
            return $this;
        }

        $tableName = $this->_resourceFactory->create()->getTable($table);
        $productEntityLinkField = $this->getProductEntityLinkField();
        $existingPrices = $this->_connection->fetchAll(
            $this->_connection->select()->from(
                $tableName,
                [$productEntityLinkField, 'all_groups', 'customer_group_id', 'qty']
            )->where(
                $productEntityLinkField . ' IN (?)',
                $existProductIds
            )
        );
        foreach ($existingPrices as $existingPrice) {
            foreach ($prices as $sku => $skuPrices) {
                if (isset($oldSkus[$sku]) && $existingPrice[$productEntityLinkField] == $oldSkus[$sku]) {
                    $this->incrementCounterUpdated($skuPrices, $existingPrice);
                }
            }
        }

        return $this;
    }

    /**
     * Increment counter of updated items
     *
     * @param array $prices
     * @param array $existingPrice
     * @return void
     */
    protected function incrementCounterUpdated($prices, $existingPrice)
    {
        foreach ($prices as $price) {
            if ($existingPrice['all_groups'] == $price['all_groups']
                && $existingPrice['customer_group_id'] == $price['customer_group_id']
                && (int) $existingPrice['qty'] === (int) $price['qty']
            ) {
                $this->countItemsUpdated++;
                continue;
            }
        }
    }

    /**
     * Count new prices
     *
     * @param array $tierPrices
     * @return $this
     */
    protected function processCountNewPrices(array $tierPrices)
    {
        foreach ($tierPrices as $productPrices) {
            $this->countItemsCreated += count($productPrices);
        }
        $this->countItemsCreated -= $this->countItemsUpdated;

        return $this;
    }

    /**
     * Get product entity link field
     *
     * @return string
     * @throws \Exception
     */
    private function getProductEntityLinkField()
    {
        if (!$this->productEntityLinkField) {
            $this->productEntityLinkField = $this->getMetadataPool()
                ->getMetadata(\Magento\Catalog\Api\Data\ProductInterface::class)
                ->getLinkField();
        }
        return $this->productEntityLinkField;
    }

    /**
     * @inheritdoc
     */
    protected function _saveValidatedBunches()
    {
        if (\Magento\ImportExport\Model\Import::BEHAVIOR_APPEND === $this->getBehavior()
            && !$this->_catalogData->isPriceGlobal()
        ) {
            $source = $this->_getSource();
            $source->rewind();
            while ($source->valid()) {
                try {
                    $rowData = $source->current();
                } catch (\InvalidArgumentException $exception) {
                    $source->next();
                    continue;
                }
                $this->validateRow($rowData, $source->key());
                $source->next();
            }
            $this->validateRowsForDuplicate(self::TABLE_TIER_PRICE);
        }
        return parent::_saveValidatedBunches();
    }

    /**
     * Validate all row data with existing prices in the database for duplicate
     *
     * A row is considered a duplicate if the pair (product_id, all_groups, customer_group_id, qty) exists for
     * both global and website scopes. And the base currency is the same for both global and website scopes.
     *
     * @param string $table
     */
    private function validateRowsForDuplicate(string $table): void
    {
        if (!empty($this->allProductIds)) {
            $priceDataCollection = $this->getPrices(array_keys($this->allProductIds), $table);
            $defaultBaseCurrency = $this->currencyResolver->getDefaultBaseCurrency();
            $websiteCodeBaseCurrencyMap = $this->currencyResolver->getWebsitesBaseCurrency();
            $websiteIdCodeMap = array_flip($this->_storeResolver->getWebsiteCodeToId());
            foreach ($priceDataCollection as $priceData) {
                $isDefaultScope = (int) $priceData['website_id'] === 0;
                $baseCurrency = $isDefaultScope
                    ? $defaultBaseCurrency
                    : $websiteCodeBaseCurrencyMap[$websiteIdCodeMap[$priceData['website_id']] ?? null] ?? null;
                $rowNums = [];
                $key = $this->getUniqueKey($priceData, $baseCurrency);
                if ($isDefaultScope) {
                    if (isset($this->websiteScopeTierPrice[$key])) {
                        $rowNums = $this->websiteScopeTierPrice[$key];
                    }
                } else {
                    if (isset($this->globalScopeTierPrice[$key])) {
                        $rowNums = $this->globalScopeTierPrice[$key];
                    }
                }
                foreach ($rowNums as $rowNum) {
                    $this->addRowError(self::ERROR_DUPLICATE_TIER_PRICE, $rowNum);
                }
            }
        }
    }

    /**
     * Validate row data for duplicate
     *
     * A row is considered a duplicate if the pair (product_id, all_groups, customer_group_id, qty) exists for
     * both global and website scopes. And the base currency is the same for both global and website scopes.
     *
     * @param array $rowData
     * @param int $rowNum
     */
    private function validateRowForDuplicate(array $rowData, int $rowNum)
    {
        $productId = $this->retrieveOldSkus()[$rowData[self::COL_SKU]] ?? null;
        if ($productId && !$this->_catalogData->isPriceGlobal()) {
            $productEntityLinkField = $this->getProductEntityLinkField();
            $priceData = [
                $productEntityLinkField => $productId,
                'website_id' => (int) $this->getWebSiteId($rowData[self::COL_TIER_PRICE_WEBSITE]),
                'all_groups' => $rowData[self::COL_TIER_PRICE_CUSTOMER_GROUP] == self::VALUE_ALL_GROUPS ? 1 : 0,
                'customer_group_id' => $this->getCustomerGroupId($rowData[self::COL_TIER_PRICE_CUSTOMER_GROUP]),
                'qty' => $rowData[self::COL_TIER_PRICE_QTY],
            ];
            $defaultBaseCurrency = $this->currencyResolver->getDefaultBaseCurrency();
            $websiteCodeBaseCurrencyMap = $this->currencyResolver->getWebsitesBaseCurrency();
            $websiteIdCodeMap = array_flip($this->_storeResolver->getWebsiteCodeToId());
            $baseCurrency = $priceData['website_id'] === 0
                ? $defaultBaseCurrency
                : $websiteCodeBaseCurrencyMap[$websiteIdCodeMap[$priceData['website_id']] ?? null] ?? null;

            $this->allProductIds[$productId][] = $rowNum;
            $key = $this->getUniqueKey($priceData, $baseCurrency);
            if ($priceData['website_id'] === 0) {
                $this->globalScopeTierPrice[$key][] = $rowNum;
                if (isset($this->websiteScopeTierPrice[$key])) {
                    $this->addRowError(self::ERROR_DUPLICATE_TIER_PRICE, $rowNum);
                }
            } else {
                $this->websiteScopeTierPrice[$key][] = $rowNum;
                if (isset($this->globalScopeTierPrice[$key])) {
                    $this->addRowError(self::ERROR_DUPLICATE_TIER_PRICE, $rowNum);
                }
            }
        }
    }

    /**
     * Get the unique key of provided price
     *
     * @param array $priceData
     * @param string $baseCurrency
     * @return string
     */
    private function getUniqueKey(array $priceData, string $baseCurrency): string
    {
        $productEntityLinkField = $this->getProductEntityLinkField();
        return sprintf(
            '%s-%s-%s-%s-%.4f',
            $baseCurrency,
            $priceData[$productEntityLinkField],
            $priceData['all_groups'],
            $priceData['customer_group_id'],
            $priceData['qty']
        );
    }

    /**
     * Get existing prices in the database
     *
     * @param int[] $productIds
     * @param string $table
     * @return array
     */
    private function getPrices(array $productIds, string $table)
    {
        $productEntityLinkField = $this->getProductEntityLinkField();
        return $this->_connection->fetchAll(
            $this->_connection->select()
                ->from(
                    $this->_resourceFactory->create()->getTable($table),
                    [
                        $productEntityLinkField,
                        'all_groups',
                        'customer_group_id',
                        'qty',
                        'website_id'
                    ]
                )
                ->where(
                    $productEntityLinkField . ' IN (?)',
                    $productIds
                )
        );
    }
}<|MERGE_RESOLUTION|>--- conflicted
+++ resolved
@@ -76,11 +76,6 @@
     protected $needColumnCheck = true;
 
     /**
-<<<<<<< HEAD
-     * Valid column names.
-     *
-=======
->>>>>>> 5dd75c7d
      * @var array
      */
     protected $validColumnNames = [
