--- conflicted
+++ resolved
@@ -7,11 +7,8 @@
 
 use Magento\CatalogImportExport\Model\Import\Product as ImportProduct;
 use Magento\CatalogImportExport\Model\Import\Product\RowValidatorInterface as ValidatorInterface;
-<<<<<<< HEAD
 use Magento\ImportExport\Model\Import\ErrorProcessing\ProcessingErrorAggregatorInterface;
-=======
 use Magento\Framework\App\Resource;
->>>>>>> 5f9dea11
 
 /**
  * Class AdvancedPricing
@@ -169,14 +166,7 @@
         ProcessingErrorAggregatorInterface $errorAggregator
     ) {
         $this->_localeDate = $localeDate;
-<<<<<<< HEAD
-=======
-        $this->jsonHelper = $jsonHelper;
-        $this->_importExportData = $importExportData;
-        $this->_resourceHelper = $resourceHelper;
-        $this->_dataSourceModel = $importData;
-        $this->_connection = $resource->getConnection();
->>>>>>> 5f9dea11
+        $this->_connection = $resource->getConnection('write');
         $this->_resourceFactory = $resourceFactory;
         $this->_catalogData = $catalogData;
         $this->_storeResolver = $storeResolver;
