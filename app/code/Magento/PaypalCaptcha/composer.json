{
    "name": "magento/module-paypal-captcha",
    "description": "Provides CAPTCHA validation for PayPal Payflow Pro",
    "type": "magento2-module",
    "license": [
        "OSL-3.0",
        "AFL-3.0"
    ],
    "config": {
        "sort-packages": true
    },
    "version": "100.4.2",
    "require": {
<<<<<<< HEAD
        "php": "~8.1.0||~8.2.0",
        "magento/framework": "*",
        "magento/module-captcha": "*",
        "magento/module-checkout": "*",
        "magento/module-store": "*"
=======
        "php": "~7.4.0||~8.1.0",
        "magento/framework": "103.0.*",
        "magento/module-captcha": "100.4.*",
        "magento/module-checkout": "100.4.*",
        "magento/module-store": "101.1.*"
>>>>>>> 1df45659
    },
    "suggest": {
        "magento/module-paypal": "101.0.*"
    },
    "autoload": {
        "files": [
            "registration.php"
        ],
        "psr-4": {
            "Magento\\PaypalCaptcha\\": ""
        }
    }
}
<|MERGE_RESOLUTION|>--- conflicted
+++ resolved
@@ -11,19 +11,11 @@
     },
     "version": "100.4.2",
     "require": {
-<<<<<<< HEAD
         "php": "~8.1.0||~8.2.0",
-        "magento/framework": "*",
-        "magento/module-captcha": "*",
-        "magento/module-checkout": "*",
-        "magento/module-store": "*"
-=======
-        "php": "~7.4.0||~8.1.0",
         "magento/framework": "103.0.*",
         "magento/module-captcha": "100.4.*",
         "magento/module-checkout": "100.4.*",
         "magento/module-store": "101.1.*"
->>>>>>> 1df45659
     },
     "suggest": {
         "magento/module-paypal": "101.0.*"
