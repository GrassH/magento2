--- conflicted
+++ resolved
@@ -1,14 +1,6 @@
 {
     "name": "magento/module-media-content-api",
     "description": "Magento module provides the API interfaces for managing relations between content and media files used in that content",
-<<<<<<< HEAD
-    "require": {
-        "php": "~7.4.0||~8.1.0",
-        "magento/module-media-gallery-api": "*",
-        "magento/framework": "*"
-    },
-=======
->>>>>>> 4c36116d
     "type": "magento2-module",
     "license": [
         "OSL-3.0",
