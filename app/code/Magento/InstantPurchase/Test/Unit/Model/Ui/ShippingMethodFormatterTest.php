<?php
/**
 * Copyright © Magento, Inc. All rights reserved.
 * See COPYING.txt for license details.
 */
declare(strict_types=1);

namespace Magento\InstantPurchase\Test\Unit\Model\Ui;

use Magento\Framework\TestFramework\Unit\Helper\ObjectManager as ObjectManagerHelper;
use Magento\InstantPurchase\Model\Ui\ShippingMethodFormatter;
use Magento\Quote\Api\Data\ShippingMethodInterface;
use PHPUnit\Framework\MockObject\MockObject;
use PHPUnit\Framework\TestCase;

class ShippingMethodFormatterTest extends TestCase
{
    /**
<<<<<<< HEAD
     * @var ShippingMethodFormatter|\PHPUnit\Framework\MockObject\MockObject
=======
     * @var ShippingMethodFormatter|MockObject
>>>>>>> b2f063af
     */
    private $shippingMethodFormatter;

    /**
     * Setup environment for testing
     */
    protected function setUp(): void
    {
        $objectManager = new ObjectManagerHelper($this);
        $this->shippingMethodFormatter = $objectManager->getObject(ShippingMethodFormatter::class);
    }

    /**
     * Test format()
     */
    public function testFormat()
    {
        $shippingMethodMock = $this->createMock(ShippingMethodInterface::class, ['getCarrierTitle', 'getMethodTitle']);

        $shippingMethodMock->expects($this->any())->method('getCarrierTitle')->willReturn('flatrate');
        $shippingMethodMock->expects($this->any())->method('getMethodTitle')->willReturn('flatrate');

        $this->assertEquals(
            'flatrate - flatrate',
            $this->shippingMethodFormatter->format($shippingMethodMock)
        );
    }
}<|MERGE_RESOLUTION|>--- conflicted
+++ resolved
@@ -16,11 +16,7 @@
 class ShippingMethodFormatterTest extends TestCase
 {
     /**
-<<<<<<< HEAD
-     * @var ShippingMethodFormatter|\PHPUnit\Framework\MockObject\MockObject
-=======
      * @var ShippingMethodFormatter|MockObject
->>>>>>> b2f063af
      */
     private $shippingMethodFormatter;
 
