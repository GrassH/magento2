--- conflicted
+++ resolved
@@ -35,92 +35,52 @@
     private $objectManager;
 
     /**
-<<<<<<< HEAD
-     * @var CustomerData | \PHPUnit\Framework\MockObject\MockObject
-=======
      * @var CustomerData|MockObject
->>>>>>> b2f063af
      */
     private $customerData;
 
     /**
-<<<<<<< HEAD
-     * @var Session | \PHPUnit\Framework\MockObject\MockObject
-=======
      * @var Session|MockObject
->>>>>>> b2f063af
      */
     private $customerSession;
 
     /**
-<<<<<<< HEAD
-     * @var StoreManagerInterface | \PHPUnit\Framework\MockObject\MockObject
-=======
      * @var StoreManagerInterface|MockObject
->>>>>>> b2f063af
      */
     private $storeManager;
 
     /**
-<<<<<<< HEAD
-     * @var InstantPurchaseModel | \PHPUnit\Framework\MockObject\MockObject
-=======
      * @var InstantPurchaseModel|MockObject
->>>>>>> b2f063af
      */
     private $instantPurchase;
 
     /**
-<<<<<<< HEAD
-     * @var PaymentTokenFormatter | \PHPUnit\Framework\MockObject\MockObject
-=======
      * @var PaymentTokenFormatter|MockObject
->>>>>>> b2f063af
      */
     private $paymentTokenFormatter;
 
     /**
-<<<<<<< HEAD
-     * @var CustomerAddressesFormatter | \PHPUnit\Framework\MockObject\MockObject
-=======
      * @var CustomerAddressesFormatter|MockObject
->>>>>>> b2f063af
      */
     private $customerAddressesFormatter;
 
     /**
-<<<<<<< HEAD
-     * @var ShippingMethodFormatter | \PHPUnit\Framework\MockObject\MockObject
-=======
      * @var ShippingMethodFormatter|MockObject
->>>>>>> b2f063af
      */
     private $shippingMethodFormatter;
 
     /**
-<<<<<<< HEAD
-     * @var Store | \PHPUnit\Framework\MockObject\MockObject
-=======
      * @var Store|MockObject
->>>>>>> b2f063af
      */
     private $store;
 
     /**
-<<<<<<< HEAD
-     * @var Customer | \PHPUnit\Framework\MockObject\MockObject
-=======
      * @var Customer|MockObject
->>>>>>> b2f063af
      */
     private $customer;
 
     /**
-<<<<<<< HEAD
-     * @var InstantPurchaseOption | \PHPUnit\Framework\MockObject\MockObject
-=======
      * @var InstantPurchaseOption|MockObject
->>>>>>> b2f063af
      */
     private $instantPurchaseOption;
 
@@ -130,7 +90,7 @@
     protected function setUp(): void
     {
         $this->customerSession = $this->createMock(Session::class);
-        $this->storeManager = $this->getMockForAbstractClass(StoreManagerInterface::class);
+        $this->storeManager = $this->createMock(StoreManagerInterface::class);
         $this->instantPurchase = $this->createMock(InstantPurchaseModel::class);
         $this->paymentTokenFormatter = $this->createMock(PaymentTokenFormatter::class);
         $this->customerAddressesFormatter = $this->createMock(CustomerAddressesFormatter::class);
