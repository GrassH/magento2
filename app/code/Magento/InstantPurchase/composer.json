--- conflicted
+++ resolved
@@ -7,18 +7,7 @@
     "AFL-3.0"
   ],
   "require": {
-<<<<<<< HEAD
     "php": "~7.1.3||~7.2.0",
-    "magento/module-store": "100.3.*",
-    "magento/module-catalog": "102.0.*",
-    "magento/module-customer": "101.0.*",
-    "magento/module-sales": "101.0.*",
-    "magento/module-shipping": "100.3.*",
-    "magento/module-quote": "101.0.*",
-    "magento/module-vault": "101.0.*",
-    "magento/framework": "100.3.*"
-=======
-    "php": "7.0.2|7.0.4|~7.0.6|~7.1.0",
     "magento/module-store": "*",
     "magento/module-catalog": "*",
     "magento/module-customer": "*",
@@ -27,7 +16,6 @@
     "magento/module-quote": "*",
     "magento/module-vault": "*",
     "magento/framework": "*"
->>>>>>> 81b10b7b
   },
   "autoload": {
     "files": [
