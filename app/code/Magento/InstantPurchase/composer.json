--- conflicted
+++ resolved
@@ -7,11 +7,7 @@
         "AFL-3.0"
     ],
     "require": {
-<<<<<<< HEAD
-        "php": "^7.4||^8.1",
-=======
         "php": "~8.1.0||~8.2.0",
->>>>>>> 8ef004d4
         "magento/module-store": "*",
         "magento/module-catalog": "*",
         "magento/module-customer": "*",
