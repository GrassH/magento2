--- conflicted
+++ resolved
@@ -114,14 +114,9 @@
     public function testExecuteWithException()
     {
         $this->expectException(\Exception::class);
-<<<<<<< HEAD
-        $this->expectExceptionMessage('Error in writing Auth file path/to/auth.json. Please check permissions for writing.');
-
-=======
         $this->expectExceptionMessage(
             'Error in writing Auth file path/to/auth.json. Please check permissions for writing.'
         );
->>>>>>> b2f063af
         $this->directoryReadMock->expects($this->once())
             ->method('readFile')
             ->with('composer.json')
