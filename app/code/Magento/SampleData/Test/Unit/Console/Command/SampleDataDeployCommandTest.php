<?php
/**
 * Copyright © Magento, Inc. All rights reserved.
 * See COPYING.txt for license details.
 */
declare(strict_types=1);

namespace Magento\SampleData\Test\Unit\Console\Command;

use Exception;
use Magento\Framework\App\Filesystem\DirectoryList;
use Magento\Framework\Serialize\Serializer\Json;
use Magento\SampleData\Console\Command\SampleDataDeployCommand;
use Magento\Setup\Model\PackagesAuth;
use PHPUnit\Framework\MockObject\MockObject;
use Symfony\Component\Console\Tester\CommandTester;

/**
 * Tests for command `sampledata:deploy`
 */
class SampleDataDeployCommandTest extends AbstractSampleDataCommandTest
{
    /**
<<<<<<< HEAD
     * @var Json|MockObject
     */
    private $serializerMock;

    /**
     * Creates mocks
     *
     * @return void
     */
    protected function setUp(): void
    {
        parent::setUp();

        $this->serializerMock = $this->createMock(Json::class);
    }

    /**
     * Sets mock for unserialization composer content
     * @param array $composerJsonContent
     * @return void
=======
     * @param bool $authExist True to test with existing auth.json, false without
>>>>>>> 56ae4d5b
     */
    protected function setupMockForSerializer(array $composerJsonContent): void
    {
        $this->serializerMock->expects($this->any())
            ->method('unserialize')
            ->will($this->returnValue($composerJsonContent));
    }

    /**
     * Sets mocks for auth file
     *
     * @param bool $authExist True to test with existing auth.json, false without
     * @return void
     */
    protected function setupMocksForAuthFile(bool $authExist): void
    {
        $this->directoryWriteMock->expects($this->once())
            ->method('isExist')
            ->with(PackagesAuth::PATH_TO_AUTH_FILE)
            ->willReturn($authExist);
        $this->directoryWriteMock->expects($authExist ? $this->never() : $this->once())
            ->method('writeFile')
            ->with(PackagesAuth::PATH_TO_AUTH_FILE, '{}');
        $this->filesystemMock->expects($this->once())
            ->method('getDirectoryWrite')
            ->with(DirectoryList::COMPOSER_HOME)
            ->willReturn($this->directoryWriteMock);
    }

    /**
     * @param array $sampleDataPackages
     * @param int $appRunResult - int 0 if everything went fine, or an error code
     * @param array $composerJsonContent
     * @param string $expectedMsg
     * @param bool $authExist
     * @return void
     *
     * @dataProvider processDataProvider
     */
    public function testExecute(
        array $sampleDataPackages,
        int $appRunResult,
        array $composerJsonContent,
        string $expectedMsg,
        bool $authExist
    ): void {
        $this->setupMocks(
            $sampleDataPackages,
            '/path/to/composer.json',
            $appRunResult,
            $composerJsonContent
        );
        $this->setupMocksForAuthFile($authExist);
        $this->setupMockForSerializer($composerJsonContent);
        $commandTester = $this->createCommandTester();
        $commandTester->execute([]);

        $this->assertEquals($expectedMsg, $commandTester->getDisplay());
    }

    /**
     * @param array $sampleDataPackages
     * @param int $appRunResult - int 0 if everything went fine, or an error code
     * @param array $composerJsonContent
     * @param string $expectedMsg
     * @param bool $authExist
     * @return void
     *
     * @dataProvider processDataProvider
     */
    public function testExecuteWithNoUpdate(
        array $sampleDataPackages,
        int $appRunResult,
        array $composerJsonContent,
        string $expectedMsg,
        bool $authExist
    ): void {
        $this->setupMocks(
            $sampleDataPackages,
            '/path/to/composer.json',
            $appRunResult,
            $composerJsonContent,
            ['--no-update' => 1]
        );
        $this->setupMocksForAuthFile($authExist);
        $this->setupMockForSerializer($composerJsonContent);
        $commandInput = ['--no-update' => 1];

        $commandTester = $this->createCommandTester();
        $commandTester->execute($commandInput);

        $this->assertEquals($expectedMsg, $commandTester->getDisplay());
    }

    /**
     * Data provider
     *
     * @return array
     */
    public function processDataProvider(): array
    {
        return [
            'No sample data found' => [
                'sampleDataPackages' => [],
                'appRunResult' => 1,
                'composerJsonContent' => [
                    'require' => ["magento/product-community-edition" => "0.0.1"],
                    'version' => '0.0.1'
                ],
                'expectedMsg' => 'There is no sample data for current set of modules.' . PHP_EOL,
                'authExist' => true,
            ],
            'No auth.json found' => [
                'sampleDataPackages' => [
                    'magento/module-cms-sample-data' => '1.0.0-beta',
                ],
                'appRunResult' => 1,
                'composerJsonContent' => [
                    'require' => ["magento/product-community-edition" => "0.0.1"],
                    'version' => '0.0.1'
                ],
                'expectedMsg' => 'There is an error during sample data deployment. Composer file will be reverted.'
                    . PHP_EOL,
                'authExist' => false,
            ],
            'Successful sample data installation without field "version"' => [
                'sampleDataPackages' => [
                    'magento/module-cms-sample-data' => '1.0.0-beta',
                ],
                'appRunResult' => 0,
                'composerJsonContent' => [
                    'require' => ["magento/product-community-edition" => "0.0.1"]
                ],
                // @codingStandardsIgnoreLine
                'expectedMsg' => 'We don\'t recommend to remove the "version" field from your composer.json; see https://getcomposer.org/doc/02-libraries.md#library-versioning for more information.'
                    . PHP_EOL . 'The field "version" has been restored.' . PHP_EOL,
                'authExist' => true,
            ],
            'Successful sample data installation' => [
                'sampleDataPackages' => [
                    'magento/module-cms-sample-data' => '1.0.0-beta',
                ],
                'appRunResult' => 0,
                'composerJsonContent' => [
                    'require' => ["magento/product-community-edition" => "0.0.1"],
                    'version' => '0.0.1'
                ],
                'expectedMsg' => '',
                'authExist' => true,
            ],
        ];
    }

    /**
     * @return void
     */
    public function testExecuteWithException(): void
    {
<<<<<<< HEAD
        $this->expectException(Exception::class);
=======
        $this->expectException(\Exception::class);
>>>>>>> 56ae4d5b
        $this->expectExceptionMessage(
            'Error in writing Auth file path/to/auth.json. Please check permissions for writing.'
        );
        $this->directoryReadMock->expects($this->once())
            ->method('readFile')
            ->with('composer.json')
            ->willReturn('{"require": {"magento/product-community-edition": "0.0.1"}, "version": "0.0.1"}');
        $this->serializerMock->expects($this->any())
            ->method('unserialize')
            ->will($this->returnValue([
                'require' => ["magento/product-community-edition" => "0.0.1"],
                'version' => '0.0.1'
            ]));
        $this->filesystemMock->expects($this->once())
            ->method('getDirectoryRead')
            ->with(DirectoryList::ROOT)
            ->willReturn($this->directoryReadMock);
<<<<<<< HEAD
=======

>>>>>>> 56ae4d5b
        $this->directoryWriteMock->expects($this->once())
            ->method('isExist')
            ->with(PackagesAuth::PATH_TO_AUTH_FILE)
            ->willReturn(false);
        $this->directoryWriteMock->expects($this->once())
            ->method('writeFile')
            ->with(PackagesAuth::PATH_TO_AUTH_FILE, '{}')
            ->willThrowException(new Exception('Something went wrong...'));
        $this->directoryWriteMock->expects($this->once())
            ->method('getAbsolutePath')
            ->with(PackagesAuth::PATH_TO_AUTH_FILE)
            ->willReturn('path/to/auth.json');
        $this->filesystemMock->expects($this->once())
            ->method('getDirectoryWrite')
            ->with(DirectoryList::COMPOSER_HOME)
            ->willReturn($this->directoryWriteMock);

        $this->createCommandTester()->execute([]);
    }

    /**
     * Creates command tester
     *
     * @return CommandTester
     */
    private function createCommandTester(): CommandTester
    {
        return new CommandTester(
            new SampleDataDeployCommand(
                $this->filesystemMock,
                $this->sampleDataDependencyMock,
                $this->arrayInputFactoryMock,
                $this->applicationFactoryMock,
                $this->serializerMock
            )
        );
    }

    /**
     * Returns expected arguments for command `composer require`
     *
     * @param $sampleDataPackages
     * @param $pathToComposerJson
     * @return array
     */
    protected function expectedComposerArgumentsSampleDataCommands(
        array $sampleDataPackages,
        string $pathToComposerJson
    ): array {
        return [
            'command' => 'require',
            '--working-dir' => $pathToComposerJson,
            '--no-progress' => 1,
            'packages' => $this->packageVersionStrings($sampleDataPackages),
        ];
    }

    /**
     * @param array $sampleDataPackages
     * @return array
     */
    private function packageVersionStrings(array $sampleDataPackages): array
    {
        array_walk($sampleDataPackages, function (&$v, $k) {
            $v = "$k:$v";
        });

        return array_values($sampleDataPackages);
    }
}<|MERGE_RESOLUTION|>--- conflicted
+++ resolved
@@ -15,13 +15,9 @@
 use PHPUnit\Framework\MockObject\MockObject;
 use Symfony\Component\Console\Tester\CommandTester;
 
-/**
- * Tests for command `sampledata:deploy`
- */
 class SampleDataDeployCommandTest extends AbstractSampleDataCommandTest
 {
     /**
-<<<<<<< HEAD
      * @var Json|MockObject
      */
     private $serializerMock;
@@ -42,9 +38,6 @@
      * Sets mock for unserialization composer content
      * @param array $composerJsonContent
      * @return void
-=======
-     * @param bool $authExist True to test with existing auth.json, false without
->>>>>>> 56ae4d5b
      */
     protected function setupMockForSerializer(array $composerJsonContent): void
     {
@@ -203,11 +196,7 @@
      */
     public function testExecuteWithException(): void
     {
-<<<<<<< HEAD
-        $this->expectException(Exception::class);
-=======
         $this->expectException(\Exception::class);
->>>>>>> 56ae4d5b
         $this->expectExceptionMessage(
             'Error in writing Auth file path/to/auth.json. Please check permissions for writing.'
         );
@@ -225,10 +214,6 @@
             ->method('getDirectoryRead')
             ->with(DirectoryList::ROOT)
             ->willReturn($this->directoryReadMock);
-<<<<<<< HEAD
-=======
-
->>>>>>> 56ae4d5b
         $this->directoryWriteMock->expects($this->once())
             ->method('isExist')
             ->with(PackagesAuth::PATH_TO_AUTH_FILE)
@@ -250,8 +235,6 @@
     }
 
     /**
-     * Creates command tester
-     *
      * @return CommandTester
      */
     private function createCommandTester(): CommandTester
@@ -268,8 +251,6 @@
     }
 
     /**
-     * Returns expected arguments for command `composer require`
-     *
      * @param $sampleDataPackages
      * @param $pathToComposerJson
      * @return array
