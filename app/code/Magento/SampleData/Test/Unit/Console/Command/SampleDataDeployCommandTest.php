<?php
/**
 * Copyright © 2016 Magento. All rights reserved.
 * See COPYING.txt for license details.
 */
namespace Magento\SampleData\Test\Unit\Console\Command;

use Magento\Framework\App\Filesystem\DirectoryList;
use Magento\SampleData\Console\Command\SampleDataDeployCommand;
use Symfony\Component\Console\Tester\CommandTester;

class SampleDataDeployCommandTest extends \PHPUnit_Framework_TestCase
{
    /**
     * @param array     $sampleDataPackages
     * @param int       $appRunResult - int 0 if everything went fine, or an error code
     * @param string    $expectedMsg
     * @return          void
     *
     * @dataProvider processDataProvider
     */
    public function testExecute(array $sampleDataPackages, $appRunResult, $expectedMsg)
    {
        $directoryRead = $this->getMock(
            \Magento\Framework\Filesystem\Directory\ReadInterface::class,
            [],
            [],
            '',
            false
        );
        $directoryRead->expects($this->any())->method('getAbsolutePath')->willReturn('/path/to/composer.json');

        $filesystem = $this->getMock(\Magento\Framework\Filesystem::class, [], [], '', false);
        $filesystem->expects($this->any())->method('getDirectoryRead')->with(DirectoryList::ROOT)
            ->willReturn($directoryRead);

        $sampleDataDependency = $this->getMock(\Magento\SampleData\Model\Dependency::class, [], [], '', false);
        $sampleDataDependency
            ->expects($this->any())
            ->method('getSampleDataPackages')
            ->willReturn($sampleDataPackages);

<<<<<<< HEAD
        $commandInput = $this->getMock(\Symfony\Component\Console\Input\ArrayInput::class, [], [], '', false);

        $arrayInputFactory = $this
            ->getMock(\Symfony\Component\Console\Input\ArrayInputFactory::class, ['create'], [], '', false);
=======
        $arrayInputFactory = $this
            ->getMock('Symfony\Component\Console\Input\ArrayInputFactory', ['create'], [], '', false);
        $arrayInputFactory->expects($this->never())->method('create');
>>>>>>> f5539378

        array_walk($sampleDataPackages, function (&$v, $k) {
            $v = "$k:$v";
        });

        $packages = array_values($sampleDataPackages);

        $requireArgs = [
            'command'       => 'require',
            '--working-dir' => '/path/to/composer.json',
            '--no-progress' => 1,
            'packages'      => $packages,
        ];
        $commandInput = new \Symfony\Component\Console\Input\ArrayInput($requireArgs);

        $application = $this->getMock(\Composer\Console\Application::class, [], [], '', false);
        $application->expects($this->any())->method('run')
            ->with($commandInput, $this->anything())
            ->willReturn($appRunResult);
        if (($appRunResult !== 0) && !empty($sampleDataPackages)) {
            $application->expects($this->once())->method('resetComposer')->willReturnSelf();
        }
        $applicationFactory = $this->getMock(\Composer\Console\ApplicationFactory::class, ['create'], [], '', false);
        $applicationFactory->expects($this->any())->method('create')->willReturn($application);

        $commandTester = new CommandTester(
            new SampleDataDeployCommand($filesystem, $sampleDataDependency, $arrayInputFactory, $applicationFactory)
        );
        $commandTester->execute([]);

        $this->assertEquals($expectedMsg, $commandTester->getDisplay());
    }

    /**
     * @return array
     */
    public function processDataProvider()
    {
        return [
            [
                'sampleDataPackages' => [],
                'appRunResult' => 1,
                'expectedMsg' => 'There is no sample data for current set of modules.' . PHP_EOL,
            ],
            [
                'sampleDataPackages' => [
                    'magento/module-cms-sample-data' => '1.0.0-beta',
                ],
                'appRunResult' => 1,
                'expectedMsg' => 'There is an error during sample data deployment. Composer file will be reverted.'
                    . PHP_EOL,
            ],
            [
                'sampleDataPackages' => [
                    'magento/module-cms-sample-data' => '1.0.0-beta',
                ],
                'appRunResult' => 0,
                'expectedMsg' => '',
            ],
        ];
    }
}<|MERGE_RESOLUTION|>--- conflicted
+++ resolved
@@ -40,16 +40,9 @@
             ->method('getSampleDataPackages')
             ->willReturn($sampleDataPackages);
 
-<<<<<<< HEAD
-        $commandInput = $this->getMock(\Symfony\Component\Console\Input\ArrayInput::class, [], [], '', false);
-
         $arrayInputFactory = $this
             ->getMock(\Symfony\Component\Console\Input\ArrayInputFactory::class, ['create'], [], '', false);
-=======
-        $arrayInputFactory = $this
-            ->getMock('Symfony\Component\Console\Input\ArrayInputFactory', ['create'], [], '', false);
         $arrayInputFactory->expects($this->never())->method('create');
->>>>>>> f5539378
 
         array_walk($sampleDataPackages, function (&$v, $k) {
             $v = "$k:$v";
