<?php
/**
 * Copyright © 2015 Magento. All rights reserved.
 * See COPYING.txt for license details.
 */

// @codingStandardsIgnoreFile

namespace Magento\ProductAlert\Model\Resource;

/**
 * Product alert for changed price resource model
 */
class Price extends \Magento\ProductAlert\Model\Resource\AbstractResource
{
    /**
     * @var \Magento\Framework\Stdlib\DateTime\DateTimeFactory
     */
    protected $_dateFactory;

    /**
     * @param \Magento\Framework\Model\Resource\Db\Context $context
     * @param \Magento\Framework\Stdlib\DateTime\DateTimeFactory $dateFactory
     * @param string|null $resourcePrefix
     */
    public function __construct(
<<<<<<< HEAD
        \Magento\Framework\Model\Resource\Db\Context $context,
        \Magento\Framework\Stdlib\DateTime\DateTimeFactory $dateFactory
    ) {
        $this->_dateFactory = $dateFactory;
        parent::__construct($context);
=======
        \Magento\Framework\App\Resource $resource,
        \Magento\Framework\Stdlib\DateTime\DateTimeFactory $dateFactory,
        $resourcePrefix = null
    ) {
        $this->_dateFactory = $dateFactory;
        parent::__construct($resource, $resourcePrefix);
>>>>>>> f6216a13
    }

    /**
     * Initialize connection
     *
     * @return void
     */
    protected function _construct()
    {
        $this->_init('product_alert_price', 'alert_price_id');
    }

    /**
     * Before save process, check exists the same alert
     *
     * @param \Magento\Framework\Model\AbstractModel $object
     * @return $this
     */
    protected function _beforeSave(\Magento\Framework\Model\AbstractModel $object)
    {
        if (is_null($object->getId()) && $object->getCustomerId() && $object->getProductId() && $object->getWebsiteId()
        ) {
            if ($row = $this->_getAlertRow($object)) {
                $price = $object->getPrice();
                $object->addData($row);
                if ($price) {
                    $object->setPrice($price);
                }
                $object->setStatus(0);
            }
        }
        if (is_null($object->getAddDate())) {
            $object->setAddDate($this->_dateFactory->create()->gmtDate());
        }
        return parent::_beforeSave($object);
    }
}<|MERGE_RESOLUTION|>--- conflicted
+++ resolved
@@ -24,20 +24,12 @@
      * @param string|null $resourcePrefix
      */
     public function __construct(
-<<<<<<< HEAD
         \Magento\Framework\Model\Resource\Db\Context $context,
-        \Magento\Framework\Stdlib\DateTime\DateTimeFactory $dateFactory
-    ) {
-        $this->_dateFactory = $dateFactory;
-        parent::__construct($context);
-=======
-        \Magento\Framework\App\Resource $resource,
         \Magento\Framework\Stdlib\DateTime\DateTimeFactory $dateFactory,
         $resourcePrefix = null
     ) {
         $this->_dateFactory = $dateFactory;
-        parent::__construct($resource, $resourcePrefix);
->>>>>>> f6216a13
+        parent::__construct($context, $resourcePrefix);
     }
 
     /**
