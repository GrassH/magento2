<?php
/**
 * Copyright © 2015 Magento. All rights reserved.
 * See COPYING.txt for license details.
 */

// @codingStandardsIgnoreFile

/** @var $block \Magento\ProductAlert\Block\Email\Stock */
?>
<?php if ($_products = $block->getProducts()): ?>
<<<<<<< HEAD
<p><?= __('You are receiving this notification because you subscribed to receive alerts when the following products are back in stock:') ?></p>
=======
<p><?= __('In stock alert! We wanted you to know that these products are now available:') ?></p>
>>>>>>> 1a7d3dfe
<table>
<?php foreach ($_products as $_product): ?>
    <tr>
        <td class="col photo">
            <a href="<?= $_product->getProductUrl() ?>" title="<?= $block->escapeHtml($_product->getName()) ?>" class="product photo">
                <img src="<?= $block->getThumbnailUrl($_product) ?>" height="<?= $block->getThumbnailSize() ?>" alt="<?= $block->escapeHtml($_product->getName()) ?>" class="photo image" />
            </a>
        </td>
        <td class="col item">
            <p>
                <strong class="product name">
                    <a href="<?= $_product->getProductUrl() ?>"><?= $block->escapeHtml($_product->getName()) ?></a>
                </strong>
            </p>
            <?php if ($shortDescription = $block->getFilteredContent($_product->getShortDescription())): ?>
<<<<<<< HEAD
                <p><small><?= $shortDescription ?></small></p>
=======
            <p><small><?= $shortDescription ?></small></p>
>>>>>>> 1a7d3dfe
            <?php endif; ?>
            <p><?= $block->getProductPriceHtml(
                    $_product,
                    \Magento\Catalog\Pricing\Price\FinalPrice::PRICE_CODE,
                    \Magento\Framework\Pricing\Render::ZONE_EMAIL,
                    [
                        'display_label' => __('Price:'),
                    ]
                );
                ?>
            </p>
<<<<<<< HEAD
            <p><small><a href="<?= $block->getProductUnsubscribeUrl($_product->getId()) ?>"><?= __('Unsubscribe from alerts for this product') ?></a></small></p>
=======
            <p><small><a href="<?= $block->getProductUnsubscribeUrl($_product->getId()) ?>"><?= __('Click here to stop alerts for this product.') ?></a></small></p>
>>>>>>> 1a7d3dfe
        </td>
    </tr>
<?php endforeach; ?>
</table>
<p><a href="<?= $block->getUnsubscribeUrl() ?>"><?= __('Unsubscribe from all stock alerts') ?></a></p>
<?php endif; ?><|MERGE_RESOLUTION|>--- conflicted
+++ resolved
@@ -9,11 +9,7 @@
 /** @var $block \Magento\ProductAlert\Block\Email\Stock */
 ?>
 <?php if ($_products = $block->getProducts()): ?>
-<<<<<<< HEAD
-<p><?= __('You are receiving this notification because you subscribed to receive alerts when the following products are back in stock:') ?></p>
-=======
 <p><?= __('In stock alert! We wanted you to know that these products are now available:') ?></p>
->>>>>>> 1a7d3dfe
 <table>
 <?php foreach ($_products as $_product): ?>
     <tr>
@@ -29,13 +25,9 @@
                 </strong>
             </p>
             <?php if ($shortDescription = $block->getFilteredContent($_product->getShortDescription())): ?>
-<<<<<<< HEAD
                 <p><small><?= $shortDescription ?></small></p>
-=======
-            <p><small><?= $shortDescription ?></small></p>
->>>>>>> 1a7d3dfe
             <?php endif; ?>
-            <p><?= $block->getProductPriceHtml(
+            <?= $block->getProductPriceHtml(
                     $_product,
                     \Magento\Catalog\Pricing\Price\FinalPrice::PRICE_CODE,
                     \Magento\Framework\Pricing\Render::ZONE_EMAIL,
@@ -44,12 +36,7 @@
                     ]
                 );
                 ?>
-            </p>
-<<<<<<< HEAD
-            <p><small><a href="<?= $block->getProductUnsubscribeUrl($_product->getId()) ?>"><?= __('Unsubscribe from alerts for this product') ?></a></small></p>
-=======
             <p><small><a href="<?= $block->getProductUnsubscribeUrl($_product->getId()) ?>"><?= __('Click here to stop alerts for this product.') ?></a></small></p>
->>>>>>> 1a7d3dfe
         </td>
     </tr>
 <?php endforeach; ?>
