<?php
/**
 * Copyright © 2015 Magento. All rights reserved.
 * See COPYING.txt for license details.
 */

<<<<<<< HEAD
/** @var $block \Magento\ProductAlert\Block\Email\Stock */
=======
// @codingStandardsIgnoreFile

/** @var $this \Magento\ProductAlert\Block\Email\Stock */
>>>>>>> c2cfbbfd
?>
<?php if ($_products = $block->getProducts()): ?>
<p><?php echo __('You are receiving this notification because you subscribed to receive alerts when the following products are back in stock:') ?></p>
<table>
<?php foreach ($_products as $_product): ?>
    <tr>
        <td class="col photo">
            <a href="<?php echo $_product->getProductUrl() ?>" title="<?php echo $block->escapeHtml($_product->getName()) ?>" class="product photo">
                <img src="<?php echo $block->getThumbnailUrl($_product) ?>" width="<?php echo $block->getThumbnailSize()?>" height="<?php echo $block->getThumbnailSize()?>" alt="<?php echo $block->escapeHtml($_product->getName()) ?>" class="photo image" />
            </a>
        </td>
        <td class="col item">
            <p>
                <strong class="product name">
                    <a href="<?php echo $_product->getProductUrl() ?>"><?php echo $block->escapeHtml($_product->getName()) ?></a>
                </strong>
            </p>
            <?php if ($shortDescription = $block->getFilteredContent($_product->getShortDescription())): ?>
            <p><small><?php echo $shortDescription ?></small></p>
            <?php endif; ?>
            <p><?php echo $block->getProductPriceHtml(
                    $_product,
                    \Magento\Catalog\Pricing\Price\FinalPrice::PRICE_CODE,
                    \Magento\Framework\Pricing\Render::ZONE_EMAIL,
                    [
                        'display_label' => __('Price:')
                    ]
                );
                ?>
            </p>
            <p><small><a href="<?php echo $block->getProductUnsubscribeUrl($_product->getId()) ?>"><?php echo __('Click here not to receive alerts for this product.') ?></a></small></p>
        </td>
    </tr>
<?php endforeach; ?>
</table>
<p><a href="<?php echo $block->getUnsubscribeUrl() ?>"><?php echo __('Unsubscribe from all stock alerts') ?></a></p>
<?php endif; ?><|MERGE_RESOLUTION|>--- conflicted
+++ resolved
@@ -4,13 +4,9 @@
  * See COPYING.txt for license details.
  */
 
-<<<<<<< HEAD
-/** @var $block \Magento\ProductAlert\Block\Email\Stock */
-=======
 // @codingStandardsIgnoreFile
 
-/** @var $this \Magento\ProductAlert\Block\Email\Stock */
->>>>>>> c2cfbbfd
+/** @var $block \Magento\ProductAlert\Block\Email\Stock */
 ?>
 <?php if ($_products = $block->getProducts()): ?>
 <p><?php echo __('You are receiving this notification because you subscribed to receive alerts when the following products are back in stock:') ?></p>
