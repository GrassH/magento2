<?php
/**
 * Copyright © 2015 Magento. All rights reserved.
 * See COPYING.txt for license details.
 */

// @codingStandardsIgnoreFile

/** @var $block \Magento\ProductAlert\Block\Email\Stock */
?>
<?php if ($_products = $block->getProducts()): ?>
<<<<<<< HEAD
<p><?= __('You are receiving this notification because you subscribed to receive alerts when the following products are back in stock:') ?></p>
=======
<p><?php echo __('In stock alert! We wanted you to know that these products are now available:') ?></p>
>>>>>>> d22dc067
<table>
<?php foreach ($_products as $_product): ?>
    <tr>
        <td class="col photo">
            <a href="<?= $_product->getProductUrl() ?>" title="<?= $block->escapeHtml($_product->getName()) ?>" class="product photo">
                <img src="<?= $block->getThumbnailUrl($_product) ?>" height="<?= $block->getThumbnailSize() ?>" alt="<?= $block->escapeHtml($_product->getName()) ?>" class="photo image" />
            </a>
        </td>
        <td class="col item">
            <p>
                <strong class="product name">
                    <a href="<?= $_product->getProductUrl() ?>"><?= $block->escapeHtml($_product->getName()) ?></a>
                </strong>
            </p>
            <?php if ($shortDescription = $block->getFilteredContent($_product->getShortDescription())): ?>
            <p><small><?= $shortDescription ?></small></p>
            <?php endif; ?>
            <p><?= $block->getProductPriceHtml(
                    $_product,
                    \Magento\Catalog\Pricing\Price\FinalPrice::PRICE_CODE,
                    \Magento\Framework\Pricing\Render::ZONE_EMAIL,
                    [
                        'display_label' => __('Price:')
                    ]
                );
                ?>
            </p>
<<<<<<< HEAD
            <p><small><a href="<?= $block->getProductUnsubscribeUrl($_product->getId()) ?>"><?= __('Click here not to receive alerts for this product.') ?></a></small></p>
=======
            <p><small><a href="<?php echo $block->getProductUnsubscribeUrl($_product->getId()) ?>"><?php echo __('Click here to stop alerts for this product.') ?></a></small></p>
>>>>>>> d22dc067
        </td>
    </tr>
<?php endforeach; ?>
</table>
<p><a href="<?= $block->getUnsubscribeUrl() ?>"><?= __('Unsubscribe from all stock alerts') ?></a></p>
<?php endif; ?><|MERGE_RESOLUTION|>--- conflicted
+++ resolved
@@ -9,11 +9,7 @@
 /** @var $block \Magento\ProductAlert\Block\Email\Stock */
 ?>
 <?php if ($_products = $block->getProducts()): ?>
-<<<<<<< HEAD
-<p><?= __('You are receiving this notification because you subscribed to receive alerts when the following products are back in stock:') ?></p>
-=======
-<p><?php echo __('In stock alert! We wanted you to know that these products are now available:') ?></p>
->>>>>>> d22dc067
+<p><?= __('In stock alert! We wanted you to know that these products are now available:') ?></p>
 <table>
 <?php foreach ($_products as $_product): ?>
     <tr>
@@ -41,11 +37,7 @@
                 );
                 ?>
             </p>
-<<<<<<< HEAD
-            <p><small><a href="<?= $block->getProductUnsubscribeUrl($_product->getId()) ?>"><?= __('Click here not to receive alerts for this product.') ?></a></small></p>
-=======
-            <p><small><a href="<?php echo $block->getProductUnsubscribeUrl($_product->getId()) ?>"><?php echo __('Click here to stop alerts for this product.') ?></a></small></p>
->>>>>>> d22dc067
+            <p><small><a href="<?= $block->getProductUnsubscribeUrl($_product->getId()) ?>"><?= __('Click here to stop alerts for this product.') ?></a></small></p>
         </td>
     </tr>
 <?php endforeach; ?>
