--- conflicted
+++ resolved
@@ -4,13 +4,9 @@
  * See COPYING.txt for license details.
  */
 
-<<<<<<< HEAD
-/** @var $block \Magento\ProductAlert\Block\Email\Price */
-=======
 // @codingStandardsIgnoreFile
 
-/** @var $this \Magento\ProductAlert\Block\Email\Price */
->>>>>>> c2cfbbfd
+/** @var $block \Magento\ProductAlert\Block\Email\Price */
 ?>
 <?php if ($_products = $block->getProducts()): ?>
 <p><?php echo __('You are receiving this notification because you subscribed to receive alerts when the prices for the following products changed:') ?></p>
