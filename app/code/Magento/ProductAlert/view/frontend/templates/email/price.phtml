<?php
/**
 * Copyright © 2015 Magento. All rights reserved.
 * See COPYING.txt for license details.
 */

// @codingStandardsIgnoreFile

/** @var $block \Magento\ProductAlert\Block\Email\Price */
?>
<?php if ($_products = $block->getProducts()): ?>
<<<<<<< HEAD
<p><?= __('You are receiving this notification because you subscribed to receive alerts when the prices for the following products changed:') ?></p>
=======
<p><?= __('Price change alert! We wanted you to know that prices have changed for these products:') ?></p>
>>>>>>> 1a7d3dfe
<table>
<?php /** @var $_product \Magento\Catalog\Model\Product */ ?>
<?php foreach ($_products as $_product): ?>
    <tr>
        <td class="col photo">
            <a href="<?= $_product->getProductUrl() ?>" title="<?= $block->escapeHtml($_product->getName()) ?>" class="product photo">
                <img src="<?= $block->getThumbnailUrl($_product) ?>" height="<?= $block->getThumbnailSize() ?>" alt="<?= $block->escapeHtml($_product->getName()) ?>" class="photo image" />
            </a>
        </td>
        <td class="col item">
            <p>
                <strong class="product name">
                    <a href="<?= $_product->getProductUrl() ?>"><?= $block->escapeHtml($_product->getName()) ?></a>
                </strong>
            </p>
            <?php if ($shortDescription = $block->getFilteredContent($_product->getShortDescription())): ?>
                <p><small><?= $shortDescription ?></small></p>
            <?php endif; ?>
<<<<<<< HEAD
            <?= $block->getProductPriceHtml(
=======
            <p><?= $block->getProductPriceHtml(
>>>>>>> 1a7d3dfe
                    $_product,
                    \Magento\Catalog\Pricing\Price\FinalPrice::PRICE_CODE,
                    \Magento\Framework\Pricing\Render::ZONE_EMAIL,
                    [
                        'display_label' => __('Price:'),
                    ]
                );
                ?>
<<<<<<< HEAD
            <p><small><a href="<?= $block->getProductUnsubscribeUrl($_product->getId()) ?>"><?= __('Unsubscribe from alerts for this product') ?></a></small></p>
=======
            </p>
            <p><small><a href="<?= $block->getProductUnsubscribeUrl($_product->getId()) ?>"><?= __('Click here to stop alerts for this product.') ?></a></small></p>
>>>>>>> 1a7d3dfe
        </td>
    </tr>
<?php endforeach; ?>
</table>
<p><a href="<?= $block->getUnsubscribeUrl() ?>"><?= __('Unsubscribe from all price alerts') ?></a></p>
<?php endif; ?><|MERGE_RESOLUTION|>--- conflicted
+++ resolved
@@ -9,11 +9,7 @@
 /** @var $block \Magento\ProductAlert\Block\Email\Price */
 ?>
 <?php if ($_products = $block->getProducts()): ?>
-<<<<<<< HEAD
-<p><?= __('You are receiving this notification because you subscribed to receive alerts when the prices for the following products changed:') ?></p>
-=======
 <p><?= __('Price change alert! We wanted you to know that prices have changed for these products:') ?></p>
->>>>>>> 1a7d3dfe
 <table>
 <?php /** @var $_product \Magento\Catalog\Model\Product */ ?>
 <?php foreach ($_products as $_product): ?>
@@ -32,11 +28,7 @@
             <?php if ($shortDescription = $block->getFilteredContent($_product->getShortDescription())): ?>
                 <p><small><?= $shortDescription ?></small></p>
             <?php endif; ?>
-<<<<<<< HEAD
             <?= $block->getProductPriceHtml(
-=======
-            <p><?= $block->getProductPriceHtml(
->>>>>>> 1a7d3dfe
                     $_product,
                     \Magento\Catalog\Pricing\Price\FinalPrice::PRICE_CODE,
                     \Magento\Framework\Pricing\Render::ZONE_EMAIL,
@@ -45,12 +37,7 @@
                     ]
                 );
                 ?>
-<<<<<<< HEAD
-            <p><small><a href="<?= $block->getProductUnsubscribeUrl($_product->getId()) ?>"><?= __('Unsubscribe from alerts for this product') ?></a></small></p>
-=======
-            </p>
             <p><small><a href="<?= $block->getProductUnsubscribeUrl($_product->getId()) ?>"><?= __('Click here to stop alerts for this product.') ?></a></small></p>
->>>>>>> 1a7d3dfe
         </td>
     </tr>
 <?php endforeach; ?>
