<?php declare(strict_types=1);
/**
 * Copyright © Magento, Inc. All rights reserved.
 * See COPYING.txt for license details.
 */
namespace Magento\ProductAlert\Test\Unit\Block\Product\View;

use Magento\Catalog\Model\Product;
use Magento\Framework\Registry;
use Magento\Framework\TestFramework\Unit\Helper\ObjectManager;
use Magento\Framework\View\Layout;
use Magento\ProductAlert\Block\Product\View\Stock;
use Magento\ProductAlert\Helper\Data;
use PHPUnit\Framework\MockObject\MockObject;
use PHPUnit\Framework\TestCase;

/**
 * Test class for \Magento\ProductAlert\Block\Product\View\Stock
 */
class StockTest extends TestCase
{
    /**
<<<<<<< HEAD
     * @var \PHPUnit\Framework\MockObject\MockObject|\Magento\ProductAlert\Helper\Data
=======
     * @var MockObject|Data
>>>>>>> b2f063af
     */
    protected $_helper;

    /**
<<<<<<< HEAD
     * @var \PHPUnit\Framework\MockObject\MockObject|\Magento\Catalog\Model\Product
=======
     * @var MockObject|Product
>>>>>>> b2f063af
     */
    protected $_product;

    /**
<<<<<<< HEAD
     * @var \PHPUnit\Framework\MockObject\MockObject|\Magento\Framework\Registry
=======
     * @var MockObject|Registry
>>>>>>> b2f063af
     */
    protected $_registry;

    /**
<<<<<<< HEAD
     * @var \PHPUnit\Framework\MockObject\MockObject|\Magento\ProductAlert\Block\Product\View\Stock
=======
     * @var MockObject|Stock
>>>>>>> b2f063af
     */
    protected $_block;

    /**
<<<<<<< HEAD
     * @var \PHPUnit\Framework\MockObject\MockObject|\Magento\Framework\View\Layout
=======
     * @var MockObject|Layout
>>>>>>> b2f063af
     */
    protected $_layout;

    protected function setUp(): void
    {
        $objectManager = new ObjectManager($this);
        $this->_helper = $this->createPartialMock(
            Data::class,
            ['isStockAlertAllowed', 'getSaveUrl']
        );
        $this->_product = $this->createPartialMock(
            Product::class,
            ['isAvailable', 'getId', '__wakeup']
        );
        $this->_product->expects($this->any())->method('getId')->willReturn(1);
        $this->_registry = $this->getMockBuilder(
            Registry::class
        )->disableOriginalConstructor()->setMethods(
            ['registry']
        )->getMock();
        $this->_block = $objectManager->getObject(
            Stock::class,
            ['helper' => $this->_helper, 'registry' => $this->_registry]
        );
        $this->_layout = $this->createMock(Layout::class);
    }

    public function testSetTemplateStockUrlAllowed()
    {
        $this->_helper->expects($this->once())->method('isStockAlertAllowed')->willReturn(true);
        $this->_helper->expects(
            $this->once()
        )->method(
            'getSaveUrl'
        )->with(
            'stock'
        )->willReturn(
            'http://url'
        );

        $this->_product->expects($this->once())->method('isAvailable')->willReturn(false);

        $this->_registry->expects(
            $this->any()
        )->method(
            'registry'
        )->with(
            'current_product'
        )->willReturn(
            $this->_product
        );

        $this->_block->setLayout($this->_layout);
        $this->_block->setTemplate('path/to/template.phtml');

        $this->assertEquals('path/to/template.phtml', $this->_block->getTemplate());
        $this->assertEquals('http://url', $this->_block->getSignupUrl());
    }

    /**
     * @param bool $stockAlertAllowed
     * @param bool $productAvailable
     * @dataProvider setTemplateStockUrlNotAllowedDataProvider
     */
    public function testSetTemplateStockUrlNotAllowed($stockAlertAllowed, $productAvailable)
    {
        $this->_helper->expects(
            $this->once()
        )->method(
            'isStockAlertAllowed'
        )->willReturn(
            $stockAlertAllowed
        );
        $this->_helper->expects($this->never())->method('getSaveUrl');

        $this->_product->expects($this->any())->method('isAvailable')->willReturn($productAvailable);

        $this->_registry->expects(
            $this->any()
        )->method(
            'registry'
        )->with(
            'current_product'
        )->willReturn(
            $this->_product
        );

        $this->_block->setLayout($this->_layout);
        $this->_block->setTemplate('path/to/template.phtml');

        $this->assertEquals('', $this->_block->getTemplate());
        $this->assertNull($this->_block->getSignupUrl());
    }

    /**
     * @return array
     */
    public function setTemplateStockUrlNotAllowedDataProvider()
    {
        return [
            'stock alert not allowed' => [false, false],
            'product is available (no alert)' => [true, true],
            'stock alert not allowed and product is available' => [false, true]
        ];
    }

    public function testSetTemplateNoProduct()
    {
        $this->_helper->expects($this->once())->method('isStockAlertAllowed')->willReturn(true);
        $this->_helper->expects($this->never())->method('getSaveUrl');

        $this->_registry->expects(
            $this->any()
        )->method(
            'registry'
        )->with(
            'current_product'
        )->willReturn(
            null
        );

        $this->_block->setLayout($this->_layout);
        $this->_block->setTemplate('path/to/template.phtml');

        $this->assertEquals('', $this->_block->getTemplate());
        $this->assertNull($this->_block->getSignupUrl());
    }
}<|MERGE_RESOLUTION|>--- conflicted
+++ resolved
@@ -20,47 +20,27 @@
 class StockTest extends TestCase
 {
     /**
-<<<<<<< HEAD
-     * @var \PHPUnit\Framework\MockObject\MockObject|\Magento\ProductAlert\Helper\Data
-=======
      * @var MockObject|Data
->>>>>>> b2f063af
      */
     protected $_helper;
 
     /**
-<<<<<<< HEAD
-     * @var \PHPUnit\Framework\MockObject\MockObject|\Magento\Catalog\Model\Product
-=======
      * @var MockObject|Product
->>>>>>> b2f063af
      */
     protected $_product;
 
     /**
-<<<<<<< HEAD
-     * @var \PHPUnit\Framework\MockObject\MockObject|\Magento\Framework\Registry
-=======
      * @var MockObject|Registry
->>>>>>> b2f063af
      */
     protected $_registry;
 
     /**
-<<<<<<< HEAD
-     * @var \PHPUnit\Framework\MockObject\MockObject|\Magento\ProductAlert\Block\Product\View\Stock
-=======
      * @var MockObject|Stock
->>>>>>> b2f063af
      */
     protected $_block;
 
     /**
-<<<<<<< HEAD
-     * @var \PHPUnit\Framework\MockObject\MockObject|\Magento\Framework\View\Layout
-=======
      * @var MockObject|Layout
->>>>>>> b2f063af
      */
     protected $_layout;
 
@@ -75,7 +55,7 @@
             Product::class,
             ['isAvailable', 'getId', '__wakeup']
         );
-        $this->_product->expects($this->any())->method('getId')->willReturn(1);
+        $this->_product->expects($this->any())->method('getId')->will($this->returnValue(1));
         $this->_registry = $this->getMockBuilder(
             Registry::class
         )->disableOriginalConstructor()->setMethods(
@@ -90,18 +70,18 @@
 
     public function testSetTemplateStockUrlAllowed()
     {
-        $this->_helper->expects($this->once())->method('isStockAlertAllowed')->willReturn(true);
+        $this->_helper->expects($this->once())->method('isStockAlertAllowed')->will($this->returnValue(true));
         $this->_helper->expects(
             $this->once()
         )->method(
             'getSaveUrl'
         )->with(
             'stock'
-        )->willReturn(
-            'http://url'
+        )->will(
+            $this->returnValue('http://url')
         );
 
-        $this->_product->expects($this->once())->method('isAvailable')->willReturn(false);
+        $this->_product->expects($this->once())->method('isAvailable')->will($this->returnValue(false));
 
         $this->_registry->expects(
             $this->any()
@@ -109,8 +89,8 @@
             'registry'
         )->with(
             'current_product'
-        )->willReturn(
-            $this->_product
+        )->will(
+            $this->returnValue($this->_product)
         );
 
         $this->_block->setLayout($this->_layout);
@@ -131,12 +111,12 @@
             $this->once()
         )->method(
             'isStockAlertAllowed'
-        )->willReturn(
-            $stockAlertAllowed
+        )->will(
+            $this->returnValue($stockAlertAllowed)
         );
         $this->_helper->expects($this->never())->method('getSaveUrl');
 
-        $this->_product->expects($this->any())->method('isAvailable')->willReturn($productAvailable);
+        $this->_product->expects($this->any())->method('isAvailable')->will($this->returnValue($productAvailable));
 
         $this->_registry->expects(
             $this->any()
@@ -144,8 +124,8 @@
             'registry'
         )->with(
             'current_product'
-        )->willReturn(
-            $this->_product
+        )->will(
+            $this->returnValue($this->_product)
         );
 
         $this->_block->setLayout($this->_layout);
@@ -169,7 +149,7 @@
 
     public function testSetTemplateNoProduct()
     {
-        $this->_helper->expects($this->once())->method('isStockAlertAllowed')->willReturn(true);
+        $this->_helper->expects($this->once())->method('isStockAlertAllowed')->will($this->returnValue(true));
         $this->_helper->expects($this->never())->method('getSaveUrl');
 
         $this->_registry->expects(
@@ -178,8 +158,8 @@
             'registry'
         )->with(
             'current_product'
-        )->willReturn(
-            null
+        )->will(
+            $this->returnValue(null)
         );
 
         $this->_block->setLayout($this->_layout);
