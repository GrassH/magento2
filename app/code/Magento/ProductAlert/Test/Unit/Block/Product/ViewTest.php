<?php declare(strict_types=1);
/**
 * Copyright © Magento, Inc. All rights reserved.
 * See COPYING.txt for license details.
 */
namespace Magento\ProductAlert\Test\Unit\Block\Product;

use Magento\Framework\Data\Helper\PostHelper;
use Magento\Framework\TestFramework\Unit\Helper\ObjectManager;
use Magento\ProductAlert\Block\Product\View;
use PHPUnit\Framework\MockObject\MockObject;
use PHPUnit\Framework\TestCase;

class ViewTest extends TestCase
{
    /**
<<<<<<< HEAD
     * @var \PHPUnit\Framework\MockObject\MockObject
=======
     * @var MockObject
>>>>>>> b2f063af
     */
    protected $block;

    /**
<<<<<<< HEAD
     * @var \PHPUnit\Framework\MockObject\MockObject
=======
     * @var MockObject
>>>>>>> b2f063af
     */
    protected $postHelper;

    protected function setUp(): void
    {
        $objectManager = new ObjectManager($this);
        $this->postHelper = $this->createMock(PostHelper::class);
        $this->block = $objectManager->getObject(
            View::class,
            ['coreHelper' => $this->postHelper]
        );
    }

    public function testGetPostAction()
    {
        $this->block->setSignupUrl('someUrl');
        $this->postHelper->expects($this->once())
            ->method('getPostData')
            ->with('someUrl')
            ->willReturn('{parsedAction}');
        $this->assertEquals('{parsedAction}', $this->block->getPostAction());
    }
}<|MERGE_RESOLUTION|>--- conflicted
+++ resolved
@@ -14,20 +14,12 @@
 class ViewTest extends TestCase
 {
     /**
-<<<<<<< HEAD
-     * @var \PHPUnit\Framework\MockObject\MockObject
-=======
      * @var MockObject
->>>>>>> b2f063af
      */
     protected $block;
 
     /**
-<<<<<<< HEAD
-     * @var \PHPUnit\Framework\MockObject\MockObject
-=======
      * @var MockObject
->>>>>>> b2f063af
      */
     protected $postHelper;
 
@@ -47,7 +39,7 @@
         $this->postHelper->expects($this->once())
             ->method('getPostData')
             ->with('someUrl')
-            ->willReturn('{parsedAction}');
+            ->will($this->returnValue('{parsedAction}'));
         $this->assertEquals('{parsedAction}', $this->block->getPostAction());
     }
 }