--- conflicted
+++ resolved
@@ -38,47 +38,27 @@
     private $objectManagerHelper;
 
     /**
-<<<<<<< HEAD
-     * @var Context|\PHPUnit\Framework\MockObject\MockObject
-=======
      * @var Context|MockObject
->>>>>>> b2f063af
      */
     private $contextMock;
 
     /**
-<<<<<<< HEAD
-     * @var UrlInterface|\PHPUnit\Framework\MockObject\MockObject
-=======
      * @var UrlInterface|MockObject
->>>>>>> b2f063af
      */
     private $urlBuilderMock;
 
     /**
-<<<<<<< HEAD
-     * @var EncoderInterface|\PHPUnit\Framework\MockObject\MockObject
-=======
      * @var EncoderInterface|MockObject
->>>>>>> b2f063af
      */
     private $encoderMock;
 
     /**
-<<<<<<< HEAD
-     * @var ScopeConfigInterface|\PHPUnit\Framework\MockObject\MockObject
-=======
      * @var ScopeConfigInterface|MockObject
->>>>>>> b2f063af
      */
     private $scopeConfigMock;
 
     /**
-<<<<<<< HEAD
-     * @var LayoutInterface|\PHPUnit\Framework\MockObject\MockObject
-=======
      * @var LayoutInterface|MockObject
->>>>>>> b2f063af
      */
     private $layoutMock;
 
@@ -88,10 +68,10 @@
     protected function setUp(): void
     {
         $this->contextMock = $this->createMock(Context::class);
-        $this->urlBuilderMock = $this->getMockForAbstractClass(UrlInterface::class);
-        $this->encoderMock = $this->getMockForAbstractClass(EncoderInterface::class);
-        $this->scopeConfigMock = $this->getMockForAbstractClass(ScopeConfigInterface::class);
-        $this->layoutMock = $this->getMockForAbstractClass(LayoutInterface::class);
+        $this->urlBuilderMock = $this->createMock(UrlInterface::class);
+        $this->encoderMock = $this->createMock(EncoderInterface::class);
+        $this->scopeConfigMock = $this->createMock(ScopeConfigInterface::class);
+        $this->layoutMock = $this->createMock(LayoutInterface::class);
         $this->contextMock->expects($this->once())->method('getUrlBuilder')->willReturn($this->urlBuilderMock);
         $this->contextMock->expects($this->once())->method('getUrlEncoder')->willReturn($this->encoderMock);
         $this->contextMock->expects($this->once())->method('getScopeConfig')->willReturn($this->scopeConfigMock);
