<?xml version="1.0"?>
<!--
/**
 * Copyright © 2016 Magento. All rights reserved.
 * See COPYING.txt for license details.
 */
-->
<config xmlns:xsi="http://www.w3.org/2001/XMLSchema-instance" xsi:noNamespaceSchemaLocation="urn:magento:module:Magento_Config:etc/system_file.xsd">
    <system>
        <section id="carriers">
            <group id="ups" translate="label" type="text" sortOrder="100" showInDefault="1" showInWebsite="1" showInStore="1">
                <label>UPS</label>
                <field id="access_license_number" translate="label" type="obscure" sortOrder="30" showInDefault="1" showInWebsite="1" showInStore="0">
                    <label>Access License Number</label>
                    <backend_model>Magento\Config\Model\Config\Backend\Encrypted</backend_model>
                </field>
                <field id="active" translate="label" type="select" sortOrder="10" showInDefault="1" showInWebsite="1" showInStore="0" canRestore="1">
                    <label>Enabled for Checkout</label>
                    <source_model>Magento\Config\Model\Config\Source\Yesno</source_model>
                </field>
<<<<<<< HEAD
                <field id="active_rma" translate="label" type="select" sortOrder="15" showInDefault="1" showInWebsite="1" showInStore="0" canRestore="1">
                    <label>Enabled for RMA</label>
                    <source_model>Magento\Config\Model\Config\Source\Yesno</source_model>
                </field>
                <field id="allowed_methods" translate="label" type="multiselect" sortOrder="170" showInDefault="1" showInWebsite="1" showInStore="0" canRestore="1">
=======
                <field id="allowed_methods" translate="label" type="multiselect" sortOrder="170" showInDefault="1" showInWebsite="1" showInStore="0">
>>>>>>> 135f9670
                    <label>Allowed Methods</label>
                    <source_model>Magento\Ups\Model\Config\Source\Method</source_model>
                    <can_be_empty>1</can_be_empty>
                </field>
                <field id="shipment_requesttype" translate="label" type="select" sortOrder="47" showInDefault="1" showInWebsite="1" showInStore="0" canRestore="1">
                    <label>Packages Request Type</label>
                    <source_model>Magento\Shipping\Model\Config\Source\Online\Requesttype</source_model>
                </field>
                <field id="container" translate="label" type="select" sortOrder="50" showInDefault="1" showInWebsite="1" showInStore="0" canRestore="1">
                    <label>Container</label>
                    <source_model>Magento\Ups\Model\Config\Source\Container</source_model>
                </field>
                <field id="free_shipping_enable" translate="label" type="select" sortOrder="210" showInDefault="1" showInWebsite="1" showInStore="0">
                    <label>Free Shipping Amount Threshold</label>
                    <source_model>Magento\Config\Model\Config\Source\Enabledisable</source_model>
                </field>
                <field id="free_shipping_subtotal" translate="label" type="text" sortOrder="220" showInDefault="1" showInWebsite="1" showInStore="0">
                    <label>Free Shipping Amount Threshold</label>
                    <validate>validate-number validate-zero-or-greater</validate>
                </field>
                <field id="dest_type" translate="label" type="select" sortOrder="60" showInDefault="1" showInWebsite="1" showInStore="0" canRestore="1">
                    <label>Destination Type</label>
                    <source_model>Magento\Ups\Model\Config\Source\DestType</source_model>
                </field>
                <field id="free_method" translate="label" type="select" sortOrder="200" showInDefault="1" showInWebsite="1" showInStore="0" canRestore="1">
                    <label>Free Method</label>
                    <frontend_class>free-method</frontend_class>
                    <source_model>Magento\Ups\Model\Config\Source\Freemethod</source_model>
                </field>
                <field id="gateway_url" translate="label" type="text" sortOrder="40" showInDefault="1" showInWebsite="1" showInStore="0" canRestore="1">
                    <label>Gateway URL</label>
                </field>
                <field id="gateway_xml_url" translate="label" type="text" sortOrder="30" showInDefault="1" showInWebsite="1" showInStore="0" canRestore="1">
                    <label>Gateway XML URL</label>
                </field>
                <field id="handling_type" translate="label" type="select" sortOrder="110" showInDefault="1" showInWebsite="1" showInStore="0" canRestore="1">
                    <label>Calculate Handling Fee</label>
                    <source_model>Magento\Shipping\Model\Source\HandlingType</source_model>
                </field>
                <field id="handling_action" translate="label" type="select" sortOrder="120" showInDefault="1" showInWebsite="1" showInStore="0" canRestore="1">
                    <label>Handling Applied</label>
                    <source_model>Magento\Shipping\Model\Source\HandlingAction</source_model>
                </field>
                <field id="handling_fee" translate="label" type="text" sortOrder="130" showInDefault="1" showInWebsite="1" showInStore="0">
                    <label>Handling Fee</label>
                    <validate>validate-number validate-zero-or-greater</validate>
                </field>
                <field id="max_package_weight" translate="label" type="text" sortOrder="80" showInDefault="1" showInWebsite="1" showInStore="0" canRestore="1">
                    <label>Maximum Package Weight (Please consult your shipping carrier for maximum supported shipping weight)</label>
                    <validate>validate-number validate-zero-or-greater</validate>
                </field>
                <field id="min_package_weight" translate="label" type="text" sortOrder="90" showInDefault="1" showInWebsite="1" showInStore="0" canRestore="1">
                    <label>Minimum Package Weight (Please consult your shipping carrier for minimum supported shipping weight)</label>
                    <validate>validate-number validate-zero-or-greater</validate>
                </field>
                <field id="origin_shipment" translate="label" type="select" sortOrder="30" showInDefault="1" showInWebsite="1" showInStore="0" canRestore="1">
                    <label>Origin of the Shipment</label>
                    <source_model>Magento\Ups\Model\Config\Source\OriginShipment</source_model>
                </field>
                <field id="password" translate="label" type="obscure" sortOrder="30" showInDefault="1" showInWebsite="1" showInStore="0">
                    <label>Password</label>
                    <backend_model>Magento\Config\Model\Config\Backend\Encrypted</backend_model>
                </field>
                <field id="pickup" translate="label" type="select" sortOrder="80" showInDefault="1" showInWebsite="1" showInStore="0" canRestore="1">
                    <label>Pickup Method</label>
                    <source_model>Magento\Ups\Model\Config\Source\Pickup</source_model>
                </field>
                <field id="sort_order" translate="label" type="text" sortOrder="1000" showInDefault="1" showInWebsite="1" showInStore="0">
                    <label>Sort Order</label>
                </field>
                <field id="title" translate="label" type="text" sortOrder="40" showInDefault="1" showInWebsite="1" showInStore="1" canRestore="1">
                    <label>Title</label>
                </field>
                <field id="tracking_xml_url" translate="label" type="text" sortOrder="60" showInDefault="1" showInWebsite="1" showInStore="0" canRestore="1">
                    <label>Tracking XML URL</label>
                </field>
                <field id="type" translate="label" type="select" sortOrder="20" showInDefault="1" showInWebsite="1" showInStore="0" canRestore="1">
                    <label>UPS Type</label>
                    <source_model>Magento\Ups\Model\Config\Source\Type</source_model>
                </field>
                <field id="is_account_live" translate="label" type="select" sortOrder="25" showInDefault="1" showInWebsite="1" showInStore="0" canRestore="1">
                    <label>Live Account</label>
                    <source_model>Magento\Config\Model\Config\Source\Yesno</source_model>
                </field>
                <field id="unit_of_measure" translate="label comment" type="select" sortOrder="60" showInDefault="1" showInWebsite="1" showInStore="0" canRestore="1">
                    <label>Weight Unit</label>
                    <source_model>Magento\Ups\Model\Config\Source\Unitofmeasure</source_model>
                </field>
                <field id="username" translate="label" type="obscure" sortOrder="30" showInDefault="1" showInWebsite="1" showInStore="0">
                    <label>User ID</label>
                    <backend_model>Magento\Config\Model\Config\Backend\Encrypted</backend_model>
                </field>
                <field id="negotiated_active" translate="label" type="select" sortOrder="40" showInDefault="1" showInWebsite="1" showInStore="0" canRestore="1">
                    <label>Enable Negotiated Rates</label>
                    <source_model>Magento\Config\Model\Config\Source\Yesno</source_model>
                </field>
                <field id="shipper_number" translate="label comment" type="text" sortOrder="50" showInDefault="1" showInWebsite="1" showInStore="0">
                    <label>Shipper Number</label>
                    <comment>Required for negotiated rates; 6-character UPS</comment>
                </field>
                <field id="sallowspecific" translate="label" type="select" sortOrder="900" showInDefault="1" showInWebsite="1" showInStore="0" canRestore="1">
                    <label>Ship to Applicable Countries</label>
                    <frontend_class>shipping-applicable-country</frontend_class>
                    <source_model>Magento\Shipping\Model\Config\Source\Allspecificcountries</source_model>
                </field>
                <field id="specificcountry" translate="label" type="multiselect" sortOrder="910" showInDefault="1" showInWebsite="1" showInStore="0">
                    <label>Ship to Specific Countries</label>
                    <source_model>Magento\Directory\Model\Config\Source\Country</source_model>
                    <can_be_empty>1</can_be_empty>
                </field>
                <field id="showmethod" translate="label" type="select" sortOrder="920" showInDefault="1" showInWebsite="1" showInStore="0">
                    <label>Show Method if Not Applicable</label>
                    <frontend_class>shipping-skip-hide</frontend_class>
                    <source_model>Magento\Config\Model\Config\Source\Yesno</source_model>
                </field>
                <field id="specificerrmsg" translate="label" type="textarea" sortOrder="800" showInDefault="1" showInWebsite="1" showInStore="1" canRestore="1">
                    <label>Displayed Error Message</label>
                </field>
                <field id="mode_xml" translate="label comment" type="select" sortOrder="30" showInDefault="1" showInWebsite="1" showInStore="0" canRestore="1">
                    <label>Mode</label>
                    <comment>This enables or disables SSL verification of the Magento server by UPS.</comment>
                    <source_model>Magento\Shipping\Model\Config\Source\Online\Mode</source_model>
                </field>
                <field id="debug" translate="label" type="select" sortOrder="920" showInDefault="1" showInWebsite="1" showInStore="0">
                    <label>Debug</label>
                    <source_model>Magento\Config\Model\Config\Source\Yesno</source_model>
                </field>
            </group>
        </section>
    </system>
</config><|MERGE_RESOLUTION|>--- conflicted
+++ resolved
@@ -18,15 +18,7 @@
                     <label>Enabled for Checkout</label>
                     <source_model>Magento\Config\Model\Config\Source\Yesno</source_model>
                 </field>
-<<<<<<< HEAD
-                <field id="active_rma" translate="label" type="select" sortOrder="15" showInDefault="1" showInWebsite="1" showInStore="0" canRestore="1">
-                    <label>Enabled for RMA</label>
-                    <source_model>Magento\Config\Model\Config\Source\Yesno</source_model>
-                </field>
                 <field id="allowed_methods" translate="label" type="multiselect" sortOrder="170" showInDefault="1" showInWebsite="1" showInStore="0" canRestore="1">
-=======
-                <field id="allowed_methods" translate="label" type="multiselect" sortOrder="170" showInDefault="1" showInWebsite="1" showInStore="0">
->>>>>>> 135f9670
                     <label>Allowed Methods</label>
                     <source_model>Magento\Ups\Model\Config\Source\Method</source_model>
                     <can_be_empty>1</can_be_empty>
