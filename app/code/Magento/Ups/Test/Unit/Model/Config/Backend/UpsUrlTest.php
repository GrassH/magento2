<?php
/**
 * Copyright © Magento, Inc. All rights reserved.
 * See COPYING.txt for license details.
 */

declare(strict_types=1);

namespace Magento\Ups\Test\Unit\Model\Config\Backend;

use Magento\Framework\TestFramework\Unit\Helper\ObjectManager;
use Magento\Ups\Model\Config\Backend\UpsUrl;
use PHPUnit\Framework\TestCase;

/**
 * Verify behavior of UpsUrl backend type
 */
class UpsUrlTest extends TestCase
{

    /**
     * @var UpsUrl
     */
    private $config;

    protected function setUp(): void
    {
        $objectManager = new ObjectManager($this);
        /** @var UpsUrl $upsUrl */
        $this->config = $objectManager->getObject(UpsUrl::class);
    }

    /**
     * @dataProvider validDataProvider
     * @param string $data The valid data
     */
    public function testBeforeSave($data = null)
    {
        $this->config->setValue($data);
        $this->config->beforeSave();
    }

    /**
     * @dataProvider invalidDataProvider
     * @param string $data The invalid data
     */
    public function testBeforeSaveErrors($data)
    {
<<<<<<< HEAD
        $this->expectException(\Magento\Framework\Exception\ValidatorException::class);
        $this->expectExceptionMessage('UPS API endpoint URL\'s must use ups.com');

=======
        $this->expectException('Magento\Framework\Exception\ValidatorException');
        $this->expectExceptionMessage('UPS API endpoint URL\'s must use ups.com');
>>>>>>> b2f063af
        $this->config->setValue($data);
        $this->config->beforeSave();
    }

    public function validDataProvider()
    {
        return [
            [],
            [null],
            [''],
            ['http://ups.com'],
            ['https://foo.ups.com'],
            ['http://foo.ups.com/foo/bar?baz=bash&fizz=buzz'],
        ];
    }

    public function invalidDataProvider()
    {
        return [
            ['http://upsfoo.com'],
            ['https://fooups.com'],
            ['https://ups.com.fake.com'],
            ['https://ups.info'],
            ['http://ups.com.foo.com/foo/bar?baz=bash&fizz=buzz'],
            ['http://fooups.com/foo/bar?baz=bash&fizz=buzz'],
        ];
    }
}<|MERGE_RESOLUTION|>--- conflicted
+++ resolved
@@ -46,14 +46,8 @@
      */
     public function testBeforeSaveErrors($data)
     {
-<<<<<<< HEAD
-        $this->expectException(\Magento\Framework\Exception\ValidatorException::class);
-        $this->expectExceptionMessage('UPS API endpoint URL\'s must use ups.com');
-
-=======
         $this->expectException('Magento\Framework\Exception\ValidatorException');
         $this->expectExceptionMessage('UPS API endpoint URL\'s must use ups.com');
->>>>>>> b2f063af
         $this->config->setValue($data);
         $this->config->beforeSave();
     }
