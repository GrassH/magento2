--- conflicted
+++ resolved
@@ -77,11 +77,7 @@
      *
      * @var string
      */
-<<<<<<< HEAD
-    protected $_defaultCgiGatewayUrl = 'https://www.ups.com:80/using/services/rave/qcostcgi.cgi';
-=======
     protected $_defaultCgiGatewayUrl = 'https://www.ups.com/using/services/rave/qcostcgi.cgi';
->>>>>>> 2bca2aa1
 
     /**
      * Test urls for shipment
