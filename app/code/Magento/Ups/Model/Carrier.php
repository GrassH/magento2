--- conflicted
+++ resolved
@@ -1390,13 +1390,6 @@
                 }
             }
         }
-<<<<<<< HEAD
-        // phpstan:ignore
-        if (empty($statuses)) {
-            $statuses = __('Empty response');
-        }
-=======
->>>>>>> 2a774fc1
 
         return $statuses ?: __('Empty response');
     }
