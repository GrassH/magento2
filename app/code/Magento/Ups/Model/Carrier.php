<?php
/**
 * Copyright © 2015 Magento. All rights reserved.
 * See COPYING.txt for license details.
 */

// @codingStandardsIgnoreFile

namespace Magento\Ups\Model;

use Magento\Quote\Model\Quote\Address\RateResult\Error;
use Magento\Quote\Model\Quote\Address\RateRequest;
use Magento\Shipping\Model\Carrier\AbstractCarrierOnline;
use Magento\Shipping\Model\Carrier\CarrierInterface;
use Magento\Shipping\Model\Rate\Result;
use Magento\Shipping\Model\Simplexml\Element;
use Magento\Ups\Helper\Config;
use Magento\Framework\Xml\Security;

/**
 * UPS shipping implementation
 * @SuppressWarnings(PHPMD.ExcessiveClassComplexity)
 * @SuppressWarnings(PHPMD.CouplingBetweenObjects)
 */
class Carrier extends AbstractCarrierOnline implements CarrierInterface
{
    /**
     * Code of the carrier
     *
     * @var string
     */
    const CODE = 'ups';

    /**
     * Delivery Confirmation level based on origin/destination
     */
    const DELIVERY_CONFIRMATION_SHIPMENT = 1;

    const DELIVERY_CONFIRMATION_PACKAGE = 2;

    /**
     * Code of the carrier
     *
     * @var string
     */
    protected $_code = self::CODE;

    /**
     * Rate request data
     *
     * @var RateRequest
     */
    protected $_request;

    /**
     * Rate result data
     *
     * @var Result
     */
    protected $_result;

    /**
     * Base currency rate
     *
     * @var float
     */
    protected $_baseCurrencyRate;

    /**
     * Xml access request
     *
     * @var string
     */
    protected $_xmlAccessRequest;

    /**
     * Default cgi gateway url
     *
     * @var string
     */
    protected $_defaultCgiGatewayUrl = 'http://www.ups.com:80/using/services/rave/qcostcgi.cgi';

    /**
     * Test urls for shipment
     *
     * @var array
     */
    protected $_defaultUrls = [
        'ShipConfirm' => 'https://wwwcie.ups.com/ups.app/xml/ShipConfirm',
        'ShipAccept' => 'https://wwwcie.ups.com/ups.app/xml/ShipAccept',
    ];

    /**
     * Live urls for shipment
     *
     * @var array
     */
    protected $_liveUrls = [
        'ShipConfirm' => 'https://onlinetools.ups.com/ups.app/xml/ShipConfirm',
        'ShipAccept' => 'https://onlinetools.ups.com/ups.app/xml/ShipAccept',
    ];

    /**
     * Container types that could be customized for UPS carrier
     *
     * @var string[]
     */
    protected $_customizableContainerTypes = ['CP', 'CSP'];

    /**
     * @var \Magento\Framework\Locale\FormatInterface
     */
    protected $_localeFormat;

    /**
     * @var \Psr\Log\LoggerInterface
     */
    protected $_logger;

    /**
     * @var Config
     */
    protected $configHelper;

    /**
     * @param \Magento\Framework\App\Config\ScopeConfigInterface $scopeConfig
     * @param \Magento\Quote\Model\Quote\Address\RateResult\ErrorFactory $rateErrorFactory
     * @param \Psr\Log\LoggerInterface $logger
     * @param Security $xmlSecurity
     * @param \Magento\Shipping\Model\Simplexml\ElementFactory $xmlElFactory
     * @param \Magento\Shipping\Model\Rate\ResultFactory $rateFactory
     * @param \Magento\Quote\Model\Quote\Address\RateResult\MethodFactory $rateMethodFactory
     * @param \Magento\Shipping\Model\Tracking\ResultFactory $trackFactory
     * @param \Magento\Shipping\Model\Tracking\Result\ErrorFactory $trackErrorFactory
     * @param \Magento\Shipping\Model\Tracking\Result\StatusFactory $trackStatusFactory
     * @param \Magento\Directory\Model\RegionFactory $regionFactory
     * @param \Magento\Directory\Model\CountryFactory $countryFactory
     * @param \Magento\Directory\Model\CurrencyFactory $currencyFactory
     * @param \Magento\Directory\Helper\Data $directoryData
     * @param \Magento\CatalogInventory\Api\StockRegistryInterface $stockRegistry
     * @param \Magento\Framework\Locale\FormatInterface $localeFormat
     * @param Config $configHelper
     * @param array $data
     *
     * @SuppressWarnings(PHPMD.ExcessiveParameterList)
     */
    public function __construct(
        \Magento\Framework\App\Config\ScopeConfigInterface $scopeConfig,
        \Magento\Quote\Model\Quote\Address\RateResult\ErrorFactory $rateErrorFactory,
        \Psr\Log\LoggerInterface $logger,
        Security $xmlSecurity,
        \Magento\Shipping\Model\Simplexml\ElementFactory $xmlElFactory,
        \Magento\Shipping\Model\Rate\ResultFactory $rateFactory,
        \Magento\Quote\Model\Quote\Address\RateResult\MethodFactory $rateMethodFactory,
        \Magento\Shipping\Model\Tracking\ResultFactory $trackFactory,
        \Magento\Shipping\Model\Tracking\Result\ErrorFactory $trackErrorFactory,
        \Magento\Shipping\Model\Tracking\Result\StatusFactory $trackStatusFactory,
        \Magento\Directory\Model\RegionFactory $regionFactory,
        \Magento\Directory\Model\CountryFactory $countryFactory,
        \Magento\Directory\Model\CurrencyFactory $currencyFactory,
        \Magento\Directory\Helper\Data $directoryData,
        \Magento\CatalogInventory\Api\StockRegistryInterface $stockRegistry,
        \Magento\Framework\Locale\FormatInterface $localeFormat,
        Config $configHelper,
        array $data = []
    ) {
        $this->_localeFormat = $localeFormat;
        $this->configHelper = $configHelper;
        parent::__construct(
            $scopeConfig,
            $rateErrorFactory,
            $logger,
            $xmlSecurity,
            $xmlElFactory,
            $rateFactory,
            $rateMethodFactory,
            $trackFactory,
            $trackErrorFactory,
            $trackStatusFactory,
            $regionFactory,
            $countryFactory,
            $currencyFactory,
            $directoryData,
            $stockRegistry,
            $data
        );
    }

    /**
     * Get RateRequest object
     * @return RateRequest
     */
    public function getRequest()
    {
        return $this->_request;
    }

    /**
     * Extends the behavior of the parent function
     * @return bool
     */
    public function canCollectRates()
    {
        $request = $this->getRequest();

        return
            parent::canCollectRates()
            && (int)$request->getData('package_weight') < (int)$this->getConfigData('min_package_weight');
    }

    /**
     * Collect and get rates/errors
     *
<<<<<<< HEAD
     * @param RateRequest $request
     * @return  Result|Error|bool
     */
    public function collectRates(RateRequest $request)
=======
     * @param \Magento\Framework\DataObject $request
     * @return Result|bool|null
     */
    public function collectRates(\Magento\Framework\DataObject $request)
>>>>>>> 607763e6
    {
        $this->setRequest($request);
        if (!$this->canCollectRates()) {
            return $this->getErrorMessage();
        }

        $this->setRequest($request);
        $this->_result = $this->_getQuotes();
        $this->_updateFreeMethodQuote($request);

        return $this->getResult();
    }

    /**
     * Prepare and set request to this instance
     *
     * @param RateRequest $request
     * @return $this
     * @SuppressWarnings(PHPMD.CyclomaticComplexity)
     * @SuppressWarnings(PHPMD.NPathComplexity)
     * @SuppressWarnings(PHPMD.ExcessiveMethodLength)
     */
    public function setRequest(RateRequest $request)
    {
        $this->_request = $request;

        $rowRequest = new \Magento\Framework\DataObject();

        if ($request->getLimitMethod()) {
            $rowRequest->setAction($this->configHelper->getCode('action', 'single'));
            $rowRequest->setProduct($request->getLimitMethod());
        } else {
            $rowRequest->setAction($this->configHelper->getCode('action', 'all'));
            $rowRequest->setProduct('GND' . $this->getConfigData('dest_type'));
        }

        if ($request->getUpsPickup()) {
            $pickup = $request->getUpsPickup();
        } else {
            $pickup = $this->getConfigData('pickup');
        }
        $rowRequest->setPickup($this->configHelper->getCode('pickup', $pickup));

        if ($request->getUpsContainer()) {
            $container = $request->getUpsContainer();
        } else {
            $container = $this->getConfigData('container');
        }
        $rowRequest->setContainer($this->configHelper->getCode('container', $container));

        if ($request->getUpsDestType()) {
            $destType = $request->getUpsDestType();
        } else {
            $destType = $this->getConfigData('dest_type');
        }
        $rowRequest->setDestType($this->configHelper->getCode('dest_type', $destType));

        if ($request->getOrigCountry()) {
            $origCountry = $request->getOrigCountry();
        } else {
            $origCountry = $this->_scopeConfig->getValue(
                \Magento\Sales\Model\Order\Shipment::XML_PATH_STORE_COUNTRY_ID,
                \Magento\Store\Model\ScopeInterface::SCOPE_STORE,
                $request->getStoreId()
            );
        }

        $rowRequest->setOrigCountry($this->_countryFactory->create()->load($origCountry)->getData('iso2_code'));

        if ($request->getOrigRegionCode()) {
            $origRegionCode = $request->getOrigRegionCode();
        } else {
            $origRegionCode = $this->_scopeConfig->getValue(
                \Magento\Sales\Model\Order\Shipment::XML_PATH_STORE_REGION_ID,
                \Magento\Store\Model\ScopeInterface::SCOPE_STORE,
                $request->getStoreId()
            );
        }
        if (is_numeric($origRegionCode)) {
            $origRegionCode = $this->_regionFactory->create()->load($origRegionCode)->getCode();
        }
        $rowRequest->setOrigRegionCode($origRegionCode);

        if ($request->getOrigPostcode()) {
            $rowRequest->setOrigPostal($request->getOrigPostcode());
        } else {
            $rowRequest->setOrigPostal(
                $this->_scopeConfig->getValue(
                    \Magento\Sales\Model\Order\Shipment::XML_PATH_STORE_ZIP,
                    \Magento\Store\Model\ScopeInterface::SCOPE_STORE,
                    $request->getStoreId()
                )
            );
        }

        if ($request->getOrigCity()) {
            $rowRequest->setOrigCity($request->getOrigCity());
        } else {
            $rowRequest->setOrigCity(
                $this->_scopeConfig->getValue(
                    \Magento\Sales\Model\Order\Shipment::XML_PATH_STORE_CITY,
                    \Magento\Store\Model\ScopeInterface::SCOPE_STORE,
                    $request->getStoreId()
                )
            );
        }

        if ($request->getDestCountryId()) {
            $destCountry = $request->getDestCountryId();
        } else {
            $destCountry = self::USA_COUNTRY_ID;
        }

        //for UPS, puero rico state for US will assume as puerto rico country
        if ($destCountry == self::USA_COUNTRY_ID && ($request->getDestPostcode() == '00912' ||
                $request->getDestRegionCode() == self::PUERTORICO_COUNTRY_ID)
        ) {
            $destCountry = self::PUERTORICO_COUNTRY_ID;
        }

        // For UPS, Guam state of the USA will be represented by Guam country
        if ($destCountry == self::USA_COUNTRY_ID && $request->getDestRegionCode() == self::GUAM_REGION_CODE) {
            $destCountry = self::GUAM_COUNTRY_ID;
        }

        $rowRequest->setDestCountry($this->_countryFactory->create()->load($destCountry)->getData('iso2_code'));

        $rowRequest->setDestRegionCode($request->getDestRegionCode());

        if ($request->getDestPostcode()) {
            $rowRequest->setDestPostal($request->getDestPostcode());
        } else {
        }

        $weight = $this->getTotalNumOfBoxes($request->getPackageWeight());

        $weight = $this->_getCorrectWeight($weight);

        $rowRequest->setWeight($weight);
        if ($request->getFreeMethodWeight() != $request->getPackageWeight()) {
            $rowRequest->setFreeMethodWeight($request->getFreeMethodWeight());
        }

        $rowRequest->setValue($request->getPackageValue());
        $rowRequest->setValueWithDiscount($request->getPackageValueWithDiscount());

        if ($request->getUpsUnitMeasure()) {
            $unit = $request->getUpsUnitMeasure();
        } else {
            $unit = $this->getConfigData('unit_of_measure');
        }
        $rowRequest->setUnitMeasure($unit);
        $rowRequest->setIsReturn($request->getIsReturn());
        $rowRequest->setBaseSubtotalInclTax($request->getBaseSubtotalInclTax());

        $this->_rawRequest = $rowRequest;

        return $this;
    }

    /**
     * Get correct weight
     *
     * Namely:
     * Checks the current weight to comply with the minimum weight standards set by the carrier.
     * Then strictly rounds the weight up until the first significant digit after the decimal point.
     *
     * @param float|int $weight
     * @return float
     */
    protected function _getCorrectWeight($weight)
    {
        $minWeight = $this->getConfigData('min_package_weight');

        if ($weight < $minWeight) {
            $weight = $minWeight;
        }

        //rounds a number to one significant figure
        $weight = ceil($weight * 10) / 10;

        return $weight;
    }

    /**
     * Get result of request
     *
     * @return Result
     */
    public function getResult()
    {
        return $this->_result;
    }

    /**
     * Do remote request for  and handle errors
     *
     * @return Result|null
     */
    protected function _getQuotes()
    {
        switch ($this->getConfigData('type')) {
            case 'UPS':
                return $this->_getCgiQuotes();
            case 'UPS_XML':
                return $this->_getXmlQuotes();
            default:
                break;
        }

        return null;
    }

    /**
     * Set free method request
     *
     * @param string $freeMethod
     * @return void
     */
    protected function _setFreeMethodRequest($freeMethod)
    {
        $r = $this->_rawRequest;

        $weight = $this->getTotalNumOfBoxes($r->getFreeMethodWeight());
        $weight = $this->_getCorrectWeight($weight);
        $r->setWeight($weight);
        $r->setAction($this->configHelper->getCode('action', 'single'));
        $r->setProduct($freeMethod);
    }

    /**
     * Get cgi rates
     *
     * @return Result
     */
    protected function _getCgiQuotes()
    {
        $rowRequest = $this->_rawRequest;
        if (self::USA_COUNTRY_ID == $rowRequest->getDestCountry()) {
            $destPostal = substr($rowRequest->getDestPostal(), 0, 5);
        } else {
            $destPostal = $rowRequest->getDestPostal();
        }

        $params = [
            'accept_UPS_license_agreement' => 'yes',
            '10_action' => $rowRequest->getAction(),
            '13_product' => $rowRequest->getProduct(),
            '14_origCountry' => $rowRequest->getOrigCountry(),
            '15_origPostal' => $rowRequest->getOrigPostal(),
            'origCity' => $rowRequest->getOrigCity(),
            '19_destPostal' => $destPostal,
            '22_destCountry' => $rowRequest->getDestCountry(),
            '23_weight' => $rowRequest->getWeight(),
            '47_rate_chart' => $rowRequest->getPickup(),
            '48_container' => $rowRequest->getContainer(),
            '49_residential' => $rowRequest->getDestType(),
            'weight_std' => strtolower($rowRequest->getUnitMeasure()),
        ];
        $params['47_rate_chart'] = $params['47_rate_chart']['label'];

        $responseBody = $this->_getCachedQuotes($params);
        if ($responseBody === null) {
            $debugData = ['request' => $params];
            try {
                $url = $this->getConfigData('gateway_url');
                if (!$url) {
                    $url = $this->_defaultCgiGatewayUrl;
                }
                $client = new \Zend_Http_Client();
                $client->setUri($url);
                $client->setConfig(['maxredirects' => 0, 'timeout' => 30]);
                $client->setParameterGet($params);
                $response = $client->request();
                $responseBody = $response->getBody();

                $debugData['result'] = $responseBody;
                $this->_setCachedQuotes($params, $responseBody);
            } catch (\Exception $e) {
                $debugData['result'] = ['error' => $e->getMessage(), 'code' => $e->getCode()];
                $responseBody = '';
            }
            $this->_debug($debugData);
        }

        return $this->_parseCgiResponse($responseBody);
    }

    /**
     * Get shipment by code
     *
     * @param string $code
     * @param string $origin
     * @return array|bool
     */
    public function getShipmentByCode($code, $origin = null)
    {
        if ($origin === null) {
            $origin = $this->getConfigData('origin_shipment');
        }
        $arr = $this->configHelper->getCode('originShipment', $origin);
        if (isset($arr[$code])) {
            return $arr[$code];
        } else {
            return false;
        }
    }

    /**
     * Prepare shipping rate result based on response
     *
     * @param string $response
     * @return Result
     * @SuppressWarnings(PHPMD.CyclomaticComplexity)
     */
    protected function _parseCgiResponse($response)
    {
        $costArr = [];
        $priceArr = [];
        if (strlen(trim($response)) > 0) {
            $rRows = explode("\n", $response);
            $allowedMethods = explode(",", $this->getConfigData('allowed_methods'));
            foreach ($rRows as $rRow) {
                $row = explode('%', $rRow);
                switch (substr($row[0], -1)) {
                    case 3:
                    case 4:
                        if (in_array($row[1], $allowedMethods)) {
                            $responsePrice = $this->_localeFormat->getNumber($row[8]);
                            $costArr[$row[1]] = $responsePrice;
                            $priceArr[$row[1]] = $this->getMethodPrice($responsePrice, $row[1]);
                        }
                        break;
                    case 5:
                        $errorTitle = $row[1];
                        $message = __(
                            'Sorry, something went wrong. Please try again or contact us and we\'ll try to help.'
                        );
                        $this->_logger->debug($message . ': ' . $errorTitle);
                        break;
                    case 6:
                        if (in_array($row[3], $allowedMethods)) {
                            $responsePrice = $this->_localeFormat->getNumber($row[10]);
                            $costArr[$row[3]] = $responsePrice;
                            $priceArr[$row[3]] = $this->getMethodPrice($responsePrice, $row[3]);
                        }
                        break;
                    default:
                        break;
                }
            }
            asort($priceArr);
        }

        $result = $this->_rateFactory->create();

        if (empty($priceArr)) {
            $error = $this->_rateErrorFactory->create();
            $error->setCarrier('ups');
            $error->setCarrierTitle($this->getConfigData('title'));
            $error->setErrorMessage($this->getConfigData('specificerrmsg'));
            $result->append($error);
        } else {
            foreach ($priceArr as $method => $price) {
                $rate = $this->_rateMethodFactory->create();
                $rate->setCarrier('ups');
                $rate->setCarrierTitle($this->getConfigData('title'));
                $rate->setMethod($method);
                $methodArray = $this->configHelper->getCode('method', $method);
                $rate->setMethodTitle($methodArray);
                $rate->setCost($costArr[$method]);
                $rate->setPrice($price);
                $result->append($rate);
            }
        }

        return $result;
    }

    /**
     * Get xml rates
     *
     * @return Result
     * @SuppressWarnings(PHPMD.CyclomaticComplexity)
     * @SuppressWarnings(PHPMD.NPathComplexity)
     * @SuppressWarnings(PHPMD.ExcessiveMethodLength)
     */
    protected function _getXmlQuotes()
    {
        $url = $this->getConfigData('gateway_xml_url');

        $this->setXMLAccessRequest();
        $xmlRequest = $this->_xmlAccessRequest;

        $rowRequest = $this->_rawRequest;
        if (self::USA_COUNTRY_ID == $rowRequest->getDestCountry()) {
            $destPostal = substr($rowRequest->getDestPostal(), 0, 5);
        } else {
            $destPostal = $rowRequest->getDestPostal();
        }
        $params = [
            'accept_UPS_license_agreement' => 'yes',
            '10_action' => $rowRequest->getAction(),
            '13_product' => $rowRequest->getProduct(),
            '14_origCountry' => $rowRequest->getOrigCountry(),
            '15_origPostal' => $rowRequest->getOrigPostal(),
            'origCity' => $rowRequest->getOrigCity(),
            'origRegionCode' => $rowRequest->getOrigRegionCode(),
            '19_destPostal' => $destPostal,
            '22_destCountry' => $rowRequest->getDestCountry(),
            'destRegionCode' => $rowRequest->getDestRegionCode(),
            '23_weight' => $rowRequest->getWeight(),
            '47_rate_chart' => $rowRequest->getPickup(),
            '48_container' => $rowRequest->getContainer(),
            '49_residential' => $rowRequest->getDestType(),
        ];

        if ($params['10_action'] == '4') {
            $params['10_action'] = 'Shop';
            $serviceCode = null;
        } else {
            $params['10_action'] = 'Rate';
            $serviceCode = $rowRequest->getProduct() ? $rowRequest->getProduct() : '';
        }
        $serviceDescription = $serviceCode ? $this->getShipmentByCode($serviceCode) : '';

        $xmlRequest .= <<<XMLRequest
<?xml version="1.0"?>
<RatingServiceSelectionRequest xml:lang="en-US">
  <Request>
    <TransactionReference>
      <CustomerContext>Rating and Service</CustomerContext>
      <XpciVersion>1.0</XpciVersion>
    </TransactionReference>
    <RequestAction>Rate</RequestAction>
    <RequestOption>{$params['10_action']}</RequestOption>
  </Request>
  <PickupType>
          <Code>{$params['47_rate_chart']['code']}</Code>
          <Description>{$params['47_rate_chart']['label']}</Description>
  </PickupType>

  <Shipment>
XMLRequest;

        if ($serviceCode !== null) {
            $xmlRequest .= "<Service>" .
                "<Code>{$serviceCode}</Code>" .
                "<Description>{$serviceDescription}</Description>" .
                "</Service>";
        }

        $xmlRequest .= <<<XMLRequest
      <Shipper>
XMLRequest;

        if ($this->getConfigFlag('negotiated_active') && ($shipper = $this->getConfigData('shipper_number'))) {
            $xmlRequest .= "<ShipperNumber>{$shipper}</ShipperNumber>";
        }

        if ($rowRequest->getIsReturn()) {
            $shipperCity = '';
            $shipperPostalCode = $params['19_destPostal'];
            $shipperCountryCode = $params['22_destCountry'];
            $shipperStateProvince = $params['destRegionCode'];
        } else {
            $shipperCity = $params['origCity'];
            $shipperPostalCode = $params['15_origPostal'];
            $shipperCountryCode = $params['14_origCountry'];
            $shipperStateProvince = $params['origRegionCode'];
        }

        $xmlRequest .= <<<XMLRequest
      <Address>
          <City>{$shipperCity}</City>
          <PostalCode>{$shipperPostalCode}</PostalCode>
          <CountryCode>{$shipperCountryCode}</CountryCode>
          <StateProvinceCode>{$shipperStateProvince}</StateProvinceCode>
      </Address>
    </Shipper>
    <ShipTo>
      <Address>
          <PostalCode>{$params['19_destPostal']}</PostalCode>
          <CountryCode>{$params['22_destCountry']}</CountryCode>
          <ResidentialAddress>{$params['49_residential']}</ResidentialAddress>
          <StateProvinceCode>{$params['destRegionCode']}</StateProvinceCode>
XMLRequest;

        if ($params['49_residential'] === '01') {
            $xmlRequest .= "<ResidentialAddressIndicator>{$params['49_residential']}</ResidentialAddressIndicator>";
        }

        $xmlRequest .= <<<XMLRequest
      </Address>
    </ShipTo>


    <ShipFrom>
      <Address>
          <PostalCode>{$params['15_origPostal']}</PostalCode>
          <CountryCode>{$params['14_origCountry']}</CountryCode>
          <StateProvinceCode>{$params['origRegionCode']}</StateProvinceCode>
      </Address>
    </ShipFrom>

    <Package>
      <PackagingType><Code>{$params['48_container']}</Code></PackagingType>
      <PackageWeight>
         <UnitOfMeasurement><Code>{$rowRequest->getUnitMeasure()}</Code></UnitOfMeasurement>
        <Weight>{$params['23_weight']}</Weight>
      </PackageWeight>
    </Package>
XMLRequest;

        if ($this->getConfigFlag('negotiated_active')) {
            $xmlRequest .= "<RateInformation><NegotiatedRatesIndicator/></RateInformation>";
        }

        $xmlRequest .= <<<XMLRequest
  </Shipment>
</RatingServiceSelectionRequest>
XMLRequest;

        $xmlResponse = $this->_getCachedQuotes($xmlRequest);
        if ($xmlResponse === null) {
            $debugData = ['request' => $xmlRequest];
            try {
                $ch = curl_init();
                curl_setopt($ch, CURLOPT_URL, $url);
                curl_setopt($ch, CURLOPT_RETURNTRANSFER, 1);
                curl_setopt($ch, CURLOPT_HEADER, 0);
                curl_setopt($ch, CURLOPT_POST, 1);
                curl_setopt($ch, CURLOPT_POSTFIELDS, $xmlRequest);
                curl_setopt($ch, CURLOPT_TIMEOUT, 30);
                curl_setopt($ch, CURLOPT_SSL_VERIFYPEER, (bool)$this->getConfigFlag('mode_xml'));
                $xmlResponse = curl_exec($ch);

                $debugData['result'] = $xmlResponse;
                $this->_setCachedQuotes($xmlRequest, $xmlResponse);
            } catch (\Exception $e) {
                $debugData['result'] = ['error' => $e->getMessage(), 'code' => $e->getCode()];
                $xmlResponse = '';
            }
            $this->_debug($debugData);
        }

        return $this->_parseXmlResponse($xmlResponse);
    }

    /**
     * Get base currency rate
     *
     * @param string $code
     * @return float
     */
    protected function _getBaseCurrencyRate($code)
    {
        if (!$this->_baseCurrencyRate) {
            $this->_baseCurrencyRate = $this->_currencyFactory->create()->load(
                $code
            )->getAnyRate(
                $this->_request->getBaseCurrency()->getCode()
            );
        }

        return $this->_baseCurrencyRate;
    }

    /**
     * Prepare shipping rate result based on response
     *
     * @param mixed $xmlResponse
     * @return Result
     * @SuppressWarnings(PHPMD.CyclomaticComplexity)
     */
    protected function _parseXmlResponse($xmlResponse)
    {
        $costArr = [];
        $priceArr = [];
        if (strlen(trim($xmlResponse)) > 0) {
            $xml = new \Magento\Framework\Simplexml\Config();
            $xml->loadString($xmlResponse);
            $arr = $xml->getXpath("//RatingServiceSelectionResponse/Response/ResponseStatusCode/text()");
            $success = (int)$arr[0];
            if ($success === 1) {
                $arr = $xml->getXpath("//RatingServiceSelectionResponse/RatedShipment");
                $allowedMethods = explode(",", $this->getConfigData('allowed_methods'));

                // Negotiated rates
                $negotiatedArr = $xml->getXpath("//RatingServiceSelectionResponse/RatedShipment/NegotiatedRates");
                $negotiatedActive = $this->getConfigFlag(
                        'negotiated_active'
                    ) && $this->getConfigData(
                        'shipper_number'
                    ) && !empty($negotiatedArr);

                $allowedCurrencies = $this->_currencyFactory->create()->getConfigAllowCurrencies();

                foreach ($arr as $shipElement) {
                    $code = (string)$shipElement->Service->Code;
                    if (in_array($code, $allowedMethods)) {
                        if ($negotiatedActive) {
                            $cost = $shipElement->NegotiatedRates->NetSummaryCharges->GrandTotal->MonetaryValue;
                        } else {
                            $cost = $shipElement->TotalCharges->MonetaryValue;
                        }

                        //convert price with Origin country currency code to base currency code
                        $successConversion = true;
                        $responseCurrencyCode = (string)$shipElement->TotalCharges->CurrencyCode;
                        if ($responseCurrencyCode) {
                            if (in_array($responseCurrencyCode, $allowedCurrencies)) {
                                $cost = (double)$cost * $this->_getBaseCurrencyRate($responseCurrencyCode);
                            } else {
                                $errorTitle = __(
                                    'We can\'t convert a rate from "%1-%2".',
                                    $responseCurrencyCode,
                                    $this->_request->getPackageCurrency()->getCode()
                                );
                                $error = $this->_rateErrorFactory->create();
                                $error->setCarrier('ups');
                                $error->setCarrierTitle($this->getConfigData('title'));
                                $error->setErrorMessage($errorTitle);
                                $successConversion = false;
                            }
                        }

                        if ($successConversion) {
                            $costArr[$code] = $cost;
                            $priceArr[$code] = $this->getMethodPrice(floatval($cost), $code);
                        }
                    }
                }
            } else {
                $arr = $xml->getXpath("//RatingServiceSelectionResponse/Response/Error/ErrorDescription/text()");
                $errorTitle = (string)$arr[0][0];
                $error = $this->_rateErrorFactory->create();
                $error->setCarrier('ups');
                $error->setCarrierTitle($this->getConfigData('title'));
                $error->setErrorMessage($this->getConfigData('specificerrmsg'));
            }
        }

        $result = $this->_rateFactory->create();

        if (empty($priceArr)) {
            $error = $this->_rateErrorFactory->create();
            $error->setCarrier('ups');
            $error->setCarrierTitle($this->getConfigData('title'));
            if (!isset($errorTitle)) {
                $errorTitle = __('Cannot retrieve shipping rates');
            }
            $error->setErrorMessage($this->getConfigData('specificerrmsg'));
            $result->append($error);
        } else {
            foreach ($priceArr as $method => $price) {
                $rate = $this->_rateMethodFactory->create();
                $rate->setCarrier('ups');
                $rate->setCarrierTitle($this->getConfigData('title'));
                $rate->setMethod($method);
                $methodArr = $this->getShipmentByCode($method);
                $rate->setMethodTitle($methodArr);
                $rate->setCost($costArr[$method]);
                $rate->setPrice($price);
                $result->append($rate);
            }
        }

        return $result;
    }

    /**
     * Get tracking
     *
     * @param string|string[] $trackings
     * @return Result
     */
    public function getTracking($trackings)
    {
        if (!is_array($trackings)) {
            $trackings = [$trackings];
        }

        if ($this->getConfigData('type') == 'UPS') {
            $this->_getCgiTracking($trackings);
        } elseif ($this->getConfigData('type') == 'UPS_XML') {
            $this->setXMLAccessRequest();
            $this->_getXmlTracking($trackings);
        }

        return $this->_result;
    }

    /**
     * Set xml access request
     *
     * @return void
     */
    protected function setXMLAccessRequest()
    {
        $userId = $this->getConfigData('username');
        $userIdPass = $this->getConfigData('password');
        $accessKey = $this->getConfigData('access_license_number');

        $this->_xmlAccessRequest = <<<XMLAuth
<?xml version="1.0"?>
<AccessRequest xml:lang="en-US">
  <AccessLicenseNumber>$accessKey</AccessLicenseNumber>
  <UserId>$userId</UserId>
  <Password>$userIdPass</Password>
</AccessRequest>
XMLAuth;
    }

    /**
     * Get cgi tracking
     *
     * @param string[] $trackings
     * @return \Magento\Shipping\Model\Tracking\ResultFactory
     */
    protected function _getCgiTracking($trackings)
    {
        //ups no longer support tracking for data streaming version
        //so we can only reply the popup window to ups.
        $result = $this->_trackFactory->create();
        foreach ($trackings as $tracking) {
            $status = $this->_trackStatusFactory->create();
            $status->setCarrier('ups');
            $status->setCarrierTitle($this->getConfigData('title'));
            $status->setTracking($tracking);
            $status->setPopup(1);
            $status->setUrl(
                "http://wwwapps.ups.com/WebTracking/processInputRequest?HTMLVersion=5.0&error_carried=true" .
                "&tracknums_displayed=5&TypeOfInquiryNumber=T&loc=en_US&InquiryNumber1={$tracking}" .
                "&AgreeToTermsAndConditions=yes"
            );
            $result->append($status);
        }

        $this->_result = $result;

        return $result;
    }

    /**
     * Get xml tracking
     *
     * @param string[] $trackings
     * @return Result
     */
    protected function _getXmlTracking($trackings)
    {
        $url = $this->getConfigData('tracking_xml_url');

        foreach ($trackings as $tracking) {
            $xmlRequest = $this->_xmlAccessRequest;

            /**
             * RequestOption==>'activity' or '1' to request all activities
             */
            $xmlRequest .= <<<XMLAuth
<?xml version="1.0" ?>
<TrackRequest xml:lang="en-US">
    <Request>
        <RequestAction>Track</RequestAction>
        <RequestOption>activity</RequestOption>
    </Request>
    <TrackingNumber>$tracking</TrackingNumber>
    <IncludeFreight>01</IncludeFreight>
</TrackRequest>
XMLAuth;
            $debugData = ['request' => $xmlRequest];

            try {
                $ch = curl_init();
                curl_setopt($ch, CURLOPT_URL, $url);
                curl_setopt($ch, CURLOPT_RETURNTRANSFER, 1);
                curl_setopt($ch, CURLOPT_HEADER, 0);
                curl_setopt($ch, CURLOPT_POST, 1);
                curl_setopt($ch, CURLOPT_POSTFIELDS, $xmlRequest);
                curl_setopt($ch, CURLOPT_TIMEOUT, 30);
                $xmlResponse = curl_exec($ch);
                $debugData['result'] = $xmlResponse;
                curl_close($ch);
            } catch (\Exception $e) {
                $debugData['result'] = ['error' => $e->getMessage(), 'code' => $e->getCode()];
                $xmlResponse = '';
            }

            $this->_debug($debugData);
            $this->_parseXmlTrackingResponse($tracking, $xmlResponse);
        }

        return $this->_result;
    }

    /**
     * Parse xml tracking response
     *
     * @param string $trackingValue
     * @param string $xmlResponse
     * @return null
     * @SuppressWarnings(PHPMD.CyclomaticComplexity)
     * @SuppressWarnings(PHPMD.ExcessiveMethodLength)
     */
    protected function _parseXmlTrackingResponse($trackingValue, $xmlResponse)
    {
        $errorTitle = 'For some reason we can\'t retrieve tracking info right now.';
        $resultArr = [];
        $packageProgress = [];

        if ($xmlResponse) {
            $xml = new \Magento\Framework\Simplexml\Config();
            $xml->loadString($xmlResponse);
            $arr = $xml->getXpath("//TrackResponse/Response/ResponseStatusCode/text()");
            $success = (int)$arr[0][0];

            if ($success === 1) {
                $arr = $xml->getXpath("//TrackResponse/Shipment/Service/Description/text()");
                $resultArr['service'] = (string)$arr[0];

                $arr = $xml->getXpath("//TrackResponse/Shipment/PickupDate/text()");
                $resultArr['shippeddate'] = (string)$arr[0];

                $arr = $xml->getXpath("//TrackResponse/Shipment/Package/PackageWeight/Weight/text()");
                $weight = (string)$arr[0];

                $arr = $xml->getXpath("//TrackResponse/Shipment/Package/PackageWeight/UnitOfMeasurement/Code/text()");
                $unit = (string)$arr[0];

                $resultArr['weight'] = "{$weight} {$unit}";

                $activityTags = $xml->getXpath("//TrackResponse/Shipment/Package/Activity");
                if ($activityTags) {
                    $index = 1;
                    foreach ($activityTags as $activityTag) {
                        $addArr = [];
                        if (isset($activityTag->ActivityLocation->Address->City)) {
                            $addArr[] = (string)$activityTag->ActivityLocation->Address->City;
                        }
                        if (isset($activityTag->ActivityLocation->Address->StateProvinceCode)) {
                            $addArr[] = (string)$activityTag->ActivityLocation->Address->StateProvinceCode;
                        }
                        if (isset($activityTag->ActivityLocation->Address->CountryCode)) {
                            $addArr[] = (string)$activityTag->ActivityLocation->Address->CountryCode;
                        }
                        $dateArr = [];
                        $date = (string)$activityTag->Date;
                        //YYYYMMDD
                        $dateArr[] = substr($date, 0, 4);
                        $dateArr[] = substr($date, 4, 2);
                        $dateArr[] = substr($date, -2, 2);

                        $timeArr = [];
                        $time = (string)$activityTag->Time;
                        //HHMMSS
                        $timeArr[] = substr($time, 0, 2);
                        $timeArr[] = substr($time, 2, 2);
                        $timeArr[] = substr($time, -2, 2);

                        if ($index === 1) {
                            $resultArr['status'] = (string)$activityTag->Status->StatusType->Description;
                            $resultArr['deliverydate'] = implode('-', $dateArr);
                            //YYYY-MM-DD
                            $resultArr['deliverytime'] = implode(':', $timeArr);
                            //HH:MM:SS
                            $resultArr['deliverylocation'] = (string)$activityTag->ActivityLocation->Description;
                            $resultArr['signedby'] = (string)$activityTag->ActivityLocation->SignedForByName;
                            if ($addArr) {
                                $resultArr['deliveryto'] = implode(', ', $addArr);
                            }
                        } else {
                            $tempArr = [];
                            $tempArr['activity'] = (string)$activityTag->Status->StatusType->Description;
                            $tempArr['deliverydate'] = implode('-', $dateArr);
                            //YYYY-MM-DD
                            $tempArr['deliverytime'] = implode(':', $timeArr);
                            //HH:MM:SS
                            if ($addArr) {
                                $tempArr['deliverylocation'] = implode(', ', $addArr);
                            }
                            $packageProgress[] = $tempArr;
                        }
                        $index++;
                    }
                    $resultArr['progressdetail'] = $packageProgress;
                }
            } else {
                $arr = $xml->getXpath("//TrackResponse/Response/Error/ErrorDescription/text()");
                $errorTitle = (string)$arr[0][0];
            }
        }

        if (!$this->_result) {
            $this->_result = $this->_trackFactory->create();
        }

        if ($resultArr) {
            $tracking = $this->_trackStatusFactory->create();
            $tracking->setCarrier('ups');
            $tracking->setCarrierTitle($this->getConfigData('title'));
            $tracking->setTracking($trackingValue);
            $tracking->addData($resultArr);
            $this->_result->append($tracking);
        } else {
            $error = $this->_trackErrorFactory->create();
            $error->setCarrier('ups');
            $error->setCarrierTitle($this->getConfigData('title'));
            $error->setTracking($trackingValue);
            $error->setErrorMessage($errorTitle);
            $this->_result->append($error);
        }

        return $this->_result;
    }

    /**
     * Get tracking response
     *
     * @return string
     */
    public function getResponse()
    {
        $statuses = '';
        if ($this->_result instanceof \Magento\Shipping\Model\Tracking\Result) {
            $trackings = $this->_result->getAllTrackings();
            if ($trackings) {
                foreach ($trackings as $tracking) {
                    $data = $tracking->getAllData();
                    if ($data) {
                        if (isset($data['status'])) {
                            $statuses .= __($data['status']);
                        } else {
                            $statuses .= __($data['error_message']);
                        }
                    }
                }
            }
        }
        if (empty($statuses)) {
            $statuses = __('Empty response');
        }

        return $statuses;
    }

    /**
     * Get allowed shipping methods
     *
     * @return array
     */
    public function getAllowedMethods()
    {
        $allowed = explode(',', $this->getConfigData('allowed_methods'));
        $arr = [];
        $isByCode = $this->getConfigData('type') == 'UPS_XML';
        foreach ($allowed as $code) {
            $arr[$code] = $isByCode ? $this->getShipmentByCode($code) : $this->configHelper->getCode('method', $code);
        }

        return $arr;
    }

    /**
     * Form XML for shipment request
     *
     * @param \Magento\Framework\DataObject $request
     * @return string
     * @SuppressWarnings(PHPMD.CyclomaticComplexity)
     * @SuppressWarnings(PHPMD.NPathComplexity)
     * @SuppressWarnings(PHPMD.ExcessiveMethodLength)
     */
    protected function _formShipmentRequest(\Magento\Framework\DataObject $request)
    {
        $packageParams = $request->getPackageParams();
        $height = $packageParams->getHeight();
        $width = $packageParams->getWidth();
        $length = $packageParams->getLength();
        $weightUnits = $packageParams->getWeightUnits() == \Zend_Measure_Weight::POUND ? 'LBS' : 'KGS';
        $dimensionsUnits = $packageParams->getDimensionUnits() == \Zend_Measure_Length::INCH ? 'IN' : 'CM';

        $itemsDesc = [];
        $itemsShipment = $request->getPackageItems();
        foreach ($itemsShipment as $itemShipment) {
            $item = new \Magento\Framework\DataObject();
            $item->setData($itemShipment);
            $itemsDesc[] = $item->getName();
        }

        $xmlRequest = $this->_xmlElFactory->create(
            ['data' => '<?xml version = "1.0" ?><ShipmentConfirmRequest xml:lang="en-US"/>']
        );
        $requestPart = $xmlRequest->addChild('Request');
        $requestPart->addChild('RequestAction', 'ShipConfirm');
        $requestPart->addChild('RequestOption', 'nonvalidate');

        $shipmentPart = $xmlRequest->addChild('Shipment');
        if ($request->getIsReturn()) {
            $returnPart = $shipmentPart->addChild('ReturnService');
            // UPS Print Return Label
            $returnPart->addChild('Code', '9');
        }
        $shipmentPart->addChild('Description', substr(implode(' ', $itemsDesc), 0, 35));
        //empirical

        $shipperPart = $shipmentPart->addChild('Shipper');
        if ($request->getIsReturn()) {
            $shipperPart->addChild('Name', $request->getRecipientContactCompanyName());
            $shipperPart->addChild('AttentionName', $request->getRecipientContactPersonName());
            $shipperPart->addChild('ShipperNumber', $this->getConfigData('shipper_number'));
            $shipperPart->addChild('PhoneNumber', $request->getRecipientContactPhoneNumber());

            $addressPart = $shipperPart->addChild('Address');
            $addressPart->addChild('AddressLine1', $request->getRecipientAddressStreet());
            $addressPart->addChild('AddressLine2', $request->getRecipientAddressStreet2());
            $addressPart->addChild('City', $request->getRecipientAddressCity());
            $addressPart->addChild('CountryCode', $request->getRecipientAddressCountryCode());
            $addressPart->addChild('PostalCode', $request->getRecipientAddressPostalCode());
            if ($request->getRecipientAddressStateOrProvinceCode()) {
                $addressPart->addChild('StateProvinceCode', $request->getRecipientAddressStateOrProvinceCode());
            }
        } else {
            $shipperPart->addChild('Name', $request->getShipperContactCompanyName());
            $shipperPart->addChild('AttentionName', $request->getShipperContactPersonName());
            $shipperPart->addChild('ShipperNumber', $this->getConfigData('shipper_number'));
            $shipperPart->addChild('PhoneNumber', $request->getShipperContactPhoneNumber());

            $addressPart = $shipperPart->addChild('Address');
            $addressPart->addChild('AddressLine1', $request->getShipperAddressStreet());
            $addressPart->addChild('AddressLine2', $request->getShipperAddressStreet2());
            $addressPart->addChild('City', $request->getShipperAddressCity());
            $addressPart->addChild('CountryCode', $request->getShipperAddressCountryCode());
            $addressPart->addChild('PostalCode', $request->getShipperAddressPostalCode());
            if ($request->getShipperAddressStateOrProvinceCode()) {
                $addressPart->addChild('StateProvinceCode', $request->getShipperAddressStateOrProvinceCode());
            }
        }

        $shipToPart = $shipmentPart->addChild('ShipTo');
        $shipToPart->addChild('AttentionName', $request->getRecipientContactPersonName());
        $shipToPart->addChild(
            'CompanyName',
            $request->getRecipientContactCompanyName() ? $request->getRecipientContactCompanyName() : 'N/A'
        );
        $shipToPart->addChild('PhoneNumber', $request->getRecipientContactPhoneNumber());

        $addressPart = $shipToPart->addChild('Address');
        $addressPart->addChild('AddressLine1', $request->getRecipientAddressStreet1());
        $addressPart->addChild('AddressLine2', $request->getRecipientAddressStreet2());
        $addressPart->addChild('City', $request->getRecipientAddressCity());
        $addressPart->addChild('CountryCode', $request->getRecipientAddressCountryCode());
        $addressPart->addChild('PostalCode', $request->getRecipientAddressPostalCode());
        if ($request->getRecipientAddressStateOrProvinceCode()) {
            $addressPart->addChild('StateProvinceCode', $request->getRecipientAddressRegionCode());
        }
        if ($this->getConfigData('dest_type') == 'RES') {
            $addressPart->addChild('ResidentialAddress');
        }

        if ($request->getIsReturn()) {
            $shipFromPart = $shipmentPart->addChild('ShipFrom');
            $shipFromPart->addChild('AttentionName', $request->getShipperContactPersonName());
            $shipFromPart->addChild(
                'CompanyName',
                $request->getShipperContactCompanyName() ? $request
                    ->getShipperContactCompanyName() : $request
                    ->getShipperContactPersonName()
            );
            $shipFromAddress = $shipFromPart->addChild('Address');
            $shipFromAddress->addChild('AddressLine1', $request->getShipperAddressStreet1());
            $shipFromAddress->addChild('AddressLine2', $request->getShipperAddressStreet2());
            $shipFromAddress->addChild('City', $request->getShipperAddressCity());
            $shipFromAddress->addChild('CountryCode', $request->getShipperAddressCountryCode());
            $shipFromAddress->addChild('PostalCode', $request->getShipperAddressPostalCode());
            if ($request->getShipperAddressStateOrProvinceCode()) {
                $shipFromAddress->addChild('StateProvinceCode', $request->getShipperAddressStateOrProvinceCode());
            }

            $addressPart = $shipToPart->addChild('Address');
            $addressPart->addChild('AddressLine1', $request->getShipperAddressStreet1());
            $addressPart->addChild('AddressLine2', $request->getShipperAddressStreet2());
            $addressPart->addChild('City', $request->getShipperAddressCity());
            $addressPart->addChild('CountryCode', $request->getShipperAddressCountryCode());
            $addressPart->addChild('PostalCode', $request->getShipperAddressPostalCode());
            if ($request->getShipperAddressStateOrProvinceCode()) {
                $addressPart->addChild('StateProvinceCode', $request->getShipperAddressStateOrProvinceCode());
            }
            if ($this->getConfigData('dest_type') == 'RES') {
                $addressPart->addChild('ResidentialAddress');
            }
        }

        $servicePart = $shipmentPart->addChild('Service');
        $servicePart->addChild('Code', $request->getShippingMethod());
        $packagePart = $shipmentPart->addChild('Package');
        $packagePart->addChild('Description', substr(implode(' ', $itemsDesc), 0, 35));
        //empirical
        $packagePart->addChild('PackagingType')->addChild('Code', $request->getPackagingType());
        $packageWeight = $packagePart->addChild('PackageWeight');
        $packageWeight->addChild('Weight', $request->getPackageWeight());
        $packageWeight->addChild('UnitOfMeasurement')->addChild('Code', $weightUnits);

        // set dimensions
        if ($length || $width || $height) {
            $packageDimensions = $packagePart->addChild('Dimensions');
            $packageDimensions->addChild('UnitOfMeasurement')->addChild('Code', $dimensionsUnits);
            $packageDimensions->addChild('Length', $length);
            $packageDimensions->addChild('Width', $width);
            $packageDimensions->addChild('Height', $height);
        }

        // ups support reference number only for domestic service
        if ($this->_isUSCountry(
                $request->getRecipientAddressCountryCode()
            ) && $this->_isUSCountry(
                $request->getShipperAddressCountryCode()
            )
        ) {
            if ($request->getReferenceData()) {
                $referenceData = $request->getReferenceData() . $request->getPackageId();
            } else {
                $referenceData = 'Order #' .
                    $request->getOrderShipment()->getOrder()->getIncrementId() .
                    ' P' .
                    $request->getPackageId();
            }
            $referencePart = $packagePart->addChild('ReferenceNumber');
            $referencePart->addChild('Code', '02');
            $referencePart->addChild('Value', $referenceData);
        }

        $deliveryConfirmation = $packageParams->getDeliveryConfirmation();
        if ($deliveryConfirmation) {
            /** @var $serviceOptionsNode Element */
            $serviceOptionsNode = null;
            switch ($this->_getDeliveryConfirmationLevel($request->getRecipientAddressCountryCode())) {
                case self::DELIVERY_CONFIRMATION_PACKAGE:
                    $serviceOptionsNode = $packagePart->addChild('PackageServiceOptions');
                    break;
                case self::DELIVERY_CONFIRMATION_SHIPMENT:
                    $serviceOptionsNode = $shipmentPart->addChild('ShipmentServiceOptions');
                    break;
                default:
                    break;
            }
            if (!is_null($serviceOptionsNode)) {
                $serviceOptionsNode->addChild(
                    'DeliveryConfirmation'
                )->addChild(
                    'DCISType',
                    $packageParams->getDeliveryConfirmation()
                );
            }
        }

        $shipmentPart->addChild(
            'PaymentInformation'
        )->addChild(
            'Prepaid'
        )->addChild(
            'BillShipper'
        )->addChild(
            'AccountNumber',
            $this->getConfigData('shipper_number')
        );

        if ($request->getPackagingType() != $this->configHelper->getCode(
                'container',
                'ULE'
            ) &&
            $request->getShipperAddressCountryCode() == self::USA_COUNTRY_ID &&
            ($request->getRecipientAddressCountryCode() == 'CA' ||
                $request->getRecipientAddressCountryCode() == 'PR')
        ) {
            $invoiceLineTotalPart = $shipmentPart->addChild('InvoiceLineTotal');
            $invoiceLineTotalPart->addChild('CurrencyCode', $request->getBaseCurrencyCode());
            $invoiceLineTotalPart->addChild('MonetaryValue', ceil($packageParams->getCustomsValue()));
        }

        $labelPart = $xmlRequest->addChild('LabelSpecification');
        $labelPart->addChild('LabelPrintMethod')->addChild('Code', 'GIF');
        $labelPart->addChild('LabelImageFormat')->addChild('Code', 'GIF');

        $this->setXMLAccessRequest();
        $xmlRequest = $this->_xmlAccessRequest . $xmlRequest->asXml();

        return $xmlRequest;
    }

    /**
     * Send and process shipment accept request
     *
     * @param Element $shipmentConfirmResponse
     * @return \Magento\Framework\DataObject
     */
    protected function _sendShipmentAcceptRequest(Element $shipmentConfirmResponse)
    {
        $xmlRequest = $this->_xmlElFactory->create(
            ['data' => '<?xml version = "1.0" ?><ShipmentAcceptRequest/>']
        );
        $request = $xmlRequest->addChild('Request');
        $request->addChild('RequestAction', 'ShipAccept');
        $xmlRequest->addChild('ShipmentDigest', $shipmentConfirmResponse->ShipmentDigest);
        $debugData = ['request' => $xmlRequest->asXML()];

        try {
            $ch = curl_init($this->getShipAcceptUrl());
            curl_setopt($ch, CURLOPT_RETURNTRANSFER, 1);
            curl_setopt($ch, CURLOPT_HEADER, 0);
            curl_setopt($ch, CURLOPT_POST, 1);
            curl_setopt($ch, CURLOPT_POSTFIELDS, $this->_xmlAccessRequest . $xmlRequest->asXML());
            curl_setopt($ch, CURLOPT_TIMEOUT, 30);
            curl_setopt($ch, CURLOPT_SSL_VERIFYPEER, (bool)$this->getConfigFlag('mode_xml'));
            $xmlResponse = curl_exec($ch);

            $debugData['result'] = $xmlResponse;
            $this->_setCachedQuotes($xmlRequest, $xmlResponse);
        } catch (\Exception $e) {
            $debugData['result'] = ['error' => $e->getMessage(), 'code' => $e->getCode()];
            $xmlResponse = '';
        }

        try {
            $response = $this->_xmlElFactory->create(['data' => $xmlResponse]);
        } catch (\Exception $e) {
            $debugData['result'] = ['error' => $e->getMessage(), 'code' => $e->getCode()];
        }

        $result = new \Magento\Framework\DataObject();
        if (isset($response->Error)) {
            $result->setErrors((string)$response->Error->ErrorDescription);
        } else {
            $shippingLabelContent = (string)$response->ShipmentResults->PackageResults->LabelImage->GraphicImage;
            $trackingNumber = (string)$response->ShipmentResults->PackageResults->TrackingNumber;

            $result->setShippingLabelContent(base64_decode($shippingLabelContent));
            $result->setTrackingNumber($trackingNumber);
        }

        $this->_debug($debugData);

        return $result;
    }

    /**
     * Get ship accept url
     *
     * @return string
     */
    public function getShipAcceptUrl()
    {
        if ($this->getConfigData('is_account_live')) {
            $url = $this->_liveUrls['ShipAccept'];
        } else {
            $url = $this->_defaultUrls['ShipAccept'];
        }

        return $url;
    }

    /**
     * Do shipment request to carrier web service, obtain Print Shipping Labels and process errors in response
     *
     * @param \Magento\Framework\DataObject $request
     * @return \Magento\Framework\DataObject
     * @throws \Exception
     */
    protected function _doShipmentRequest(\Magento\Framework\DataObject $request)
    {
        $this->_prepareShipmentRequest($request);
        $result = new \Magento\Framework\DataObject();
        $xmlRequest = $this->_formShipmentRequest($request);
        $xmlResponse = $this->_getCachedQuotes($xmlRequest);

        if ($xmlResponse === null) {
            $url = $this->getShipConfirmUrl();

            $debugData = ['request' => $xmlRequest];
            $ch = curl_init();
            curl_setopt($ch, CURLOPT_URL, $url);
            curl_setopt($ch, CURLOPT_RETURNTRANSFER, 1);
            curl_setopt($ch, CURLOPT_HEADER, 0);
            curl_setopt($ch, CURLOPT_POST, 1);
            curl_setopt($ch, CURLOPT_POSTFIELDS, $xmlRequest);
            curl_setopt($ch, CURLOPT_TIMEOUT, 30);
            curl_setopt($ch, CURLOPT_SSL_VERIFYPEER, (bool)$this->getConfigFlag('mode_xml'));
            $xmlResponse = curl_exec($ch);
            if ($xmlResponse === false) {
                throw new \Exception(curl_error($ch));
            } else {
                $debugData['result'] = $xmlResponse;
                $this->_setCachedQuotes($xmlRequest, $xmlResponse);
            }
        }

        try {
            $response = $this->_xmlElFactory->create(['data' => $xmlResponse]);
        } catch (\Exception $e) {
            $debugData['result'] = ['error' => $e->getMessage(), 'code' => $e->getCode()];
            $result->setErrors($e->getMessage());
        }

        if (isset(
                $response->Response->Error
            ) && in_array(
                $response->Response->Error->ErrorSeverity,
                ['Hard', 'Transient']
            )
        ) {
            $result->setErrors((string)$response->Response->Error->ErrorDescription);
        }

        $this->_debug($debugData);

        if ($result->hasErrors() || empty($response)) {
            return $result;
        } else {
            return $this->_sendShipmentAcceptRequest($response);
        }
    }

    /**
     * Get ship confirm url
     *
     * @return string
     */
    public function getShipConfirmUrl()
    {
        $url = $this->getConfigData('url');
        if (!$url) {
            if ($this->getConfigData('is_account_live')) {
                $url = $this->_liveUrls['ShipConfirm'];

                return $url;
            } else {
                $url = $this->_defaultUrls['ShipConfirm'];

                return $url;
            }
        }

        return $url;
    }

    /**
     * Return container types of carrier
     *
     * @param \Magento\Framework\DataObject|null $params
     * @return array|bool
     * @SuppressWarnings(PHPMD.CyclomaticComplexity)
     */
    public function getContainerTypes(\Magento\Framework\DataObject $params = null)
    {
        if ($params === null) {
            return $this->_getAllowedContainers($params);
        }
        $method = $params->getMethod();
        $countryShipper = $params->getCountryShipper();
        $countryRecipient = $params->getCountryRecipient();

        if ($countryShipper == self::USA_COUNTRY_ID && $countryRecipient == self::CANADA_COUNTRY_ID ||
            $countryShipper == self::CANADA_COUNTRY_ID && $countryRecipient == self::USA_COUNTRY_ID ||
            $countryShipper == self::MEXICO_COUNTRY_ID && $countryRecipient == self::USA_COUNTRY_ID && $method == '11'
        ) {
            $containerTypes = [];
            if ($method == '07' || $method == '08' || $method == '65') {
                // Worldwide Expedited
                if ($method != '08') {
                    $containerTypes = [
                        '01' => __('UPS Letter Envelope'),
                        '24' => __('UPS Worldwide 25 kilo'),
                        '25' => __('UPS Worldwide 10 kilo'),
                    ];
                }
                $containerTypes = $containerTypes + [
                        '03' => __('UPS Tube'),
                        '04' => __('PAK'),
                        '2a' => __('Small Express Box'),
                        '2b' => __('Medium Express Box'),
                        '2c' => __('Large Express Box'),
                    ];
            }

            return ['00' => __('Customer Packaging')] + $containerTypes;
        } elseif ($countryShipper == self::USA_COUNTRY_ID &&
            $countryRecipient == self::PUERTORICO_COUNTRY_ID &&
            ($method == '03' ||
                $method == '02' ||
                $method == '01')
        ) {
            // Container types should be the same as for domestic
            $params->setCountryRecipient(self::USA_COUNTRY_ID);
            $containerTypes = $this->_getAllowedContainers($params);
            $params->setCountryRecipient($countryRecipient);

            return $containerTypes;
        }

        return $this->_getAllowedContainers($params);
    }

    /**
     * Return all container types of carrier
     *
     * @return array|bool
     */
    public function getContainerTypesAll()
    {
        $codes = $this->configHelper->getCode('container');
        $descriptions = $this->configHelper->getCode('container_description');
        $result = [];
        foreach ($codes as $key => &$code) {
            $result[$code] = $descriptions[$key];
        }

        return $result;
    }

    /**
     * Return structured data of containers witch related with shipping methods
     *
     * @return array|bool
     */
    public function getContainerTypesFilter()
    {
        return $this->configHelper->getCode('containers_filter');
    }

    /**
     * Return delivery confirmation types of carrier
     *
     * @param \Magento\Framework\DataObject|null $params
     * @return array|bool
     */
    public function getDeliveryConfirmationTypes(\Magento\Framework\DataObject $params = null)
    {
        $countryRecipient = $params != null ? $params->getCountryRecipient() : null;
        $deliveryConfirmationTypes = [];
        switch ($this->_getDeliveryConfirmationLevel($countryRecipient)) {
            case self::DELIVERY_CONFIRMATION_PACKAGE:
                $deliveryConfirmationTypes = [
                    1 => __('Delivery Confirmation'),
                    2 => __('Signature Required'),
                    3 => __('Adult Signature Required'),
                ];
                break;
            case self::DELIVERY_CONFIRMATION_SHIPMENT:
                $deliveryConfirmationTypes = [1 => __('Signature Required'), 2 => __('Adult Signature Required')];
                break;
            default:
                break;
        }
        array_unshift($deliveryConfirmationTypes, __('Not Required'));

        return $deliveryConfirmationTypes;
    }

    /**
     * Get Container Types, that could be customized for UPS carrier
     *
     * @return array
     */
    public function getCustomizableContainerTypes()
    {
        $result = [];
        $containerTypes = $this->configHelper->getCode('container');
        foreach (parent::getCustomizableContainerTypes() as $containerType) {
            $result[$containerType] = $containerTypes[$containerType];
        }

        return $result;
    }

    /**
     * Get delivery confirmation level based on origin/destination
     * Return null if delivery confirmation is not acceptable
     *
     * @param string|null $countyDestination
     * @return int|null
     */
    protected function _getDeliveryConfirmationLevel($countyDestination = null)
    {
        if (is_null($countyDestination)) {
            return null;
        }

        if ($countyDestination == self::USA_COUNTRY_ID) {
            return self::DELIVERY_CONFIRMATION_PACKAGE;
        }

        return self::DELIVERY_CONFIRMATION_SHIPMENT;
    }
}<|MERGE_RESOLUTION|>--- conflicted
+++ resolved
@@ -211,17 +211,10 @@
     /**
      * Collect and get rates/errors
      *
-<<<<<<< HEAD
      * @param RateRequest $request
      * @return  Result|Error|bool
      */
     public function collectRates(RateRequest $request)
-=======
-     * @param \Magento\Framework\DataObject $request
-     * @return Result|bool|null
-     */
-    public function collectRates(\Magento\Framework\DataObject $request)
->>>>>>> 607763e6
     {
         $this->setRequest($request);
         if (!$this->canCollectRates()) {
@@ -337,7 +330,7 @@
 
         //for UPS, puero rico state for US will assume as puerto rico country
         if ($destCountry == self::USA_COUNTRY_ID && ($request->getDestPostcode() == '00912' ||
-                $request->getDestRegionCode() == self::PUERTORICO_COUNTRY_ID)
+            $request->getDestRegionCode() == self::PUERTORICO_COUNTRY_ID)
         ) {
             $destCountry = self::PUERTORICO_COUNTRY_ID;
         }
@@ -1597,20 +1590,20 @@
                     ];
                 }
                 $containerTypes = $containerTypes + [
-                        '03' => __('UPS Tube'),
-                        '04' => __('PAK'),
-                        '2a' => __('Small Express Box'),
-                        '2b' => __('Medium Express Box'),
-                        '2c' => __('Large Express Box'),
-                    ];
+                    '03' => __('UPS Tube'),
+                    '04' => __('PAK'),
+                    '2a' => __('Small Express Box'),
+                    '2b' => __('Medium Express Box'),
+                    '2c' => __('Large Express Box'),
+                ];
             }
 
             return ['00' => __('Customer Packaging')] + $containerTypes;
         } elseif ($countryShipper == self::USA_COUNTRY_ID &&
             $countryRecipient == self::PUERTORICO_COUNTRY_ID &&
             ($method == '03' ||
-                $method == '02' ||
-                $method == '01')
+            $method == '02' ||
+            $method == '01')
         ) {
             // Container types should be the same as for domestic
             $params->setCountryRecipient(self::USA_COUNTRY_ID);
