<?xml version="1.0"?>
<!--
/**
 * Copyright © Magento, Inc. All rights reserved.
 * See COPYING.txt for license details.
 */
-->
<config xmlns:xsi="http://www.w3.org/2001/XMLSchema-instance" xsi:noNamespaceSchemaLocation="urn:magento:framework:ObjectManager/etc/config.xsd">
    <preference for="Magento\QuoteGraphQl\Model\CartItem\DataProvider\CustomizableOptionValueInterface" type="Magento\QuoteGraphQl\Model\CartItem\DataProvider\CustomizableOptionValue\Composite" />
    <preference for="Magento\QuoteGraphQl\Model\CartItem\DataProvider\Processor\ItemDataProcessorInterface" type="Magento\QuoteGraphQl\Model\CartItem\DataProvider\Processor\ItemDataCompositeProcessor" />
    <type name="Magento\QuoteGraphQl\Model\Resolver\CartItemTypeResolver">
        <arguments>
            <argument name="supportedTypes" xsi:type="array">
                <item name="simple" xsi:type="string">SimpleCartItem</item>
                <item name="virtual" xsi:type="string">VirtualCartItem</item>
                <item name="configurable" xsi:type="string">ConfigurableCartItem</item>
                <item name="downloadable" xsi:type="string">DownloadableCartItem</item>
            </argument>
        </arguments>
    </type>
    <type name="Magento\QuoteGraphQl\Model\CartItem\DataProvider\CustomizableOptionValue\Composite">
        <arguments>
            <argument name="customizableOptionValues" xsi:type="array">
                <item name="field" xsi:type="string">Magento\QuoteGraphQl\Model\CartItem\DataProvider\CustomizableOptionValue\Text</item>
                <item name="date" xsi:type="string">Magento\QuoteGraphQl\Model\CartItem\DataProvider\CustomizableOptionValue\Text</item>
                <item name="time" xsi:type="string">Magento\QuoteGraphQl\Model\CartItem\DataProvider\CustomizableOptionValue\Text</item>
                <item name="date_time" xsi:type="string">Magento\QuoteGraphQl\Model\CartItem\DataProvider\CustomizableOptionValue\Text</item>
                <item name="area" xsi:type="string">Magento\QuoteGraphQl\Model\CartItem\DataProvider\CustomizableOptionValue\Text</item>
                <item name="drop_down" xsi:type="string">Magento\QuoteGraphQl\Model\CartItem\DataProvider\CustomizableOptionValue\Dropdown</item>
                <item name="radio" xsi:type="string">Magento\QuoteGraphQl\Model\CartItem\DataProvider\CustomizableOptionValue\Dropdown</item>
                <item name="checkbox" xsi:type="string">Magento\QuoteGraphQl\Model\CartItem\DataProvider\CustomizableOptionValue\Multiple</item>
                <item name="multiple" xsi:type="string">Magento\QuoteGraphQl\Model\CartItem\DataProvider\CustomizableOptionValue\Multiple</item>
            </argument>
        </arguments>
    </type>
    <type name="Magento\Framework\GraphQl\Query\Resolver\ArgumentsCompositeProcessor">
        <arguments>
            <argument name="processors" xsi:type="array">
                <item name="cart_item_id" xsi:type="object">Magento\QuoteGraphQl\Model\CartItem\CartItemUidArgsProcessor</item>
                <item name="cart_items_id" xsi:type="object">Magento\QuoteGraphQl\Model\CartItem\CartItemsUidArgsProcessor</item>
            </argument>
        </arguments>
    </type>
<<<<<<< HEAD
    <type name="Magento\GraphQl\Model\Backpressure\CompositeRequestTypeExtractor">
        <arguments>
            <argument name="extractors" xsi:type="array">
                <item name="checkout" xsi:type="object">
                    Magento\QuoteGraphQl\Model\BackpressureRequestTypeExtractor
                </item>
            </argument>
=======
    <type name="Magento\QuoteGraphQl\Model\Resolver\AvailablePaymentMethods">
        <arguments>
            <argument name="informationShipping" xsi:type="object">Magento\Quote\Api\ShippingMethodManagementInterface</argument>
>>>>>>> 09a66d71
        </arguments>
    </type>
</config><|MERGE_RESOLUTION|>--- conflicted
+++ resolved
@@ -41,7 +41,11 @@
             </argument>
         </arguments>
     </type>
-<<<<<<< HEAD
+    <type name="Magento\QuoteGraphQl\Model\Resolver\AvailablePaymentMethods">
+        <arguments>
+            <argument name="informationShipping" xsi:type="object">Magento\Quote\Api\ShippingMethodManagementInterface</argument>
+        </arguments>
+    </type>
     <type name="Magento\GraphQl\Model\Backpressure\CompositeRequestTypeExtractor">
         <arguments>
             <argument name="extractors" xsi:type="array">
@@ -49,11 +53,6 @@
                     Magento\QuoteGraphQl\Model\BackpressureRequestTypeExtractor
                 </item>
             </argument>
-=======
-    <type name="Magento\QuoteGraphQl\Model\Resolver\AvailablePaymentMethods">
-        <arguments>
-            <argument name="informationShipping" xsi:type="object">Magento\Quote\Api\ShippingMethodManagementInterface</argument>
->>>>>>> 09a66d71
         </arguments>
     </type>
 </config>