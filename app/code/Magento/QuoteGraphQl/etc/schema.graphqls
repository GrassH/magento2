# Copyright © Magento, Inc. All rights reserved.
# See COPYING.txt for license details.

type Query {
    cart(cart_id: String!): Cart @resolver (class: "\\Magento\\QuoteGraphQl\\Model\\Resolver\\Cart") @doc(description:"Returns information about shopping cart")
}

type Mutation {
    createEmptyCart: String @resolver(class: "\\Magento\\QuoteGraphQl\\Model\\Resolver\\CreateEmptyCart") @doc(description:"Creates an empty shopping cart for a guest or logged in user")
    addSimpleProductsToCart(input: AddSimpleProductsToCartInput): AddSimpleProductsToCartOutput @resolver(class: "Magento\\QuoteGraphQl\\Model\\Resolver\\AddSimpleProductsToCart")
    addVirtualProductsToCart(input: AddVirtualProductsToCartInput): AddVirtualProductsToCartOutput @resolver(class: "Magento\\QuoteGraphQl\\Model\\Resolver\\AddSimpleProductsToCart")
    applyCouponToCart(input: ApplyCouponToCartInput): ApplyCouponToCartOutput @resolver(class: "\\Magento\\QuoteGraphQl\\Model\\Resolver\\ApplyCouponToCart")
    removeCouponFromCart(input: RemoveCouponFromCartInput): RemoveCouponFromCartOutput @resolver(class: "\\Magento\\QuoteGraphQl\\Model\\Resolver\\RemoveCouponFromCart")
    updateCartItems(input: UpdateCartItemsInput): UpdateCartItemsOutput @resolver(class: "Magento\\QuoteGraphQl\\Model\\Resolver\\UpdateCartItems")
    removeItemFromCart(input: RemoveItemFromCartInput): RemoveItemFromCartOutput @resolver(class: "Magento\\QuoteGraphQl\\Model\\Resolver\\RemoveItemFromCart")
    setShippingAddressesOnCart(input: SetShippingAddressesOnCartInput): SetShippingAddressesOnCartOutput @resolver(class: "\\Magento\\QuoteGraphQl\\Model\\Resolver\\SetShippingAddressesOnCart")
    setBillingAddressOnCart(input: SetBillingAddressOnCartInput): SetBillingAddressOnCartOutput @resolver(class: "\\Magento\\QuoteGraphQl\\Model\\Resolver\\SetBillingAddressOnCart")
    setShippingMethodsOnCart(input: SetShippingMethodsOnCartInput): SetShippingMethodsOnCartOutput @resolver(class: "\\Magento\\QuoteGraphQl\\Model\\Resolver\\SetShippingMethodsOnCart")
    setPaymentMethodOnCart(input: SetPaymentMethodOnCartInput): SetPaymentMethodOnCartOutput @resolver(class: "Magento\\QuoteGraphQl\\Model\\Resolver\\SetPaymentMethodOnCart")
    setGuestEmailOnCart(input: SetGuestEmailOnCartInput): SetGuestEmailOnCartOutput @resolver(class: "Magento\\QuoteGraphQl\\Model\\Resolver\\SetGuestEmailOnCart")
    placeOrder(input: PlaceOrderInput): PlaceOrderOutput @resolver(class: "\\Magento\\QuoteGraphQl\\Model\\Resolver\\PlaceOrder")
}

input AddSimpleProductsToCartInput {
    cart_id: String!
    cartItems: [SimpleProductCartItemInput!]!
}

input SimpleProductCartItemInput {
    data: CartItemInput!
    customizable_options:[CustomizableOptionInput!]
}

input AddVirtualProductsToCartInput {
    cart_id: String!
    cartItems: [VirtualProductCartItemInput!]!
}

input VirtualProductCartItemInput {
    data: CartItemInput!
    customizable_options:[CustomizableOptionInput!]
}

input CartItemInput {
    sku: String!
    qty: Float!
}

input CustomizableOptionInput {
    id: Int!
    value: String!
}

input ApplyCouponToCartInput {
    cart_id: String!
    coupon_code: String!
}

input UpdateCartItemsInput {
    cart_id: String!
    cart_items: [CartItemQuantityInput!]!
}

input CartItemQuantityInput {
    cart_item_id: Int!
    quantity: Float!
}

input RemoveItemFromCartInput {
    cart_id: String!
    cart_item_id: Int!
}

input SetShippingAddressesOnCartInput {
    cart_id: String!
    shipping_addresses: [ShippingAddressInput!]!
}

input ShippingAddressInput {
    customer_address_id: Int # If provided then will be used address from address book
    address: CartAddressInput
}

input SetBillingAddressOnCartInput {
    cart_id: String!
    billing_address: BillingAddressInput!
}

input BillingAddressInput {
    customer_address_id: Int
    address: CartAddressInput
    use_for_shipping: Boolean
}

input CartAddressInput {
    firstname: String!
    lastname: String!
    company: String
    street: [String!]!
    city: String!
    region: String
    postcode: String
    country_code: String!
    telephone: String!
    save_in_address_book: Boolean!
}

input SetShippingMethodsOnCartInput {
    cart_id: String!
    shipping_methods: [ShippingMethodInput!]!
}

input ShippingMethodInput {
    cart_address_id: Int!
    carrier_code: String!
    method_code: String!
}

input PlaceOrderInput {
    cart_id: String!
}

input SetPaymentMethodOnCartInput {
    cart_id: String!
    payment_method: PaymentMethodInput!
}

input PaymentMethodInput {
    code: String! @doc(description:"Payment method code")
    additional_data: PaymentMethodAdditionalDataInput @doc(description:"Additional payment data")
    purchase_order_number: String @doc(description:"Purchase order number")
}

<<<<<<< HEAD
input PaymentMethodAdditionalDataInput {
=======
input SetGuestEmailOnCartInput {
    cart_id: String!
    email: String!
}

type CartPrices {
    grand_total: Money
    subtotal_including_tax: Money
    subtotal_excluding_tax: Money
    subtotal_with_discount_excluding_tax: Money
    applied_taxes: [CartTaxItem]
}

type CartTaxItem {
    amount: Money!
    label: String!
>>>>>>> 1ffd8c56
}

type SetPaymentMethodOnCartOutput {
    cart: Cart!
}

type SetBillingAddressOnCartOutput {
    cart: Cart!
}

type SetShippingAddressesOnCartOutput {
    cart: Cart!
}

type SetShippingMethodsOnCartOutput {
    cart: Cart!
}

type ApplyCouponToCartOutput {
    cart: Cart!
}

type PlaceOrderOutput {
    order: Order!
}

type Cart {
    items: [CartItemInterface] @resolver(class: "\\Magento\\QuoteGraphQl\\Model\\Resolver\\CartItems")
    applied_coupon: AppliedCoupon @resolver(class: "\\Magento\\QuoteGraphQl\\Model\\Resolver\\AppliedCoupon")
    email: String @resolver (class: "\\Magento\\QuoteGraphQl\\Model\\Resolver\\CartEmail")
    shipping_addresses: [CartAddress]! @resolver(class: "\\Magento\\QuoteGraphQl\\Model\\Resolver\\ShippingAddresses")
    billing_address: CartAddress! @resolver(class: "\\Magento\\QuoteGraphQl\\Model\\Resolver\\BillingAddress")
    available_payment_methods: [AvailablePaymentMethod]  @resolver(class: "Magento\\QuoteGraphQl\\Model\\Resolver\\AvailablePaymentMethods") @doc(description: "Available payment methods")
    selected_payment_method: SelectedPaymentMethod @resolver(class: "\\Magento\\QuoteGraphQl\\Model\\Resolver\\SelectedPaymentMethod")
    prices: CartPrices @resolver(class: "\\Magento\\QuoteGraphQl\\Model\\Resolver\\CartPrices")
}

type CartAddress {
    address_id: Int
    firstname: String
    lastname: String
    company: String
    street: [String]
    city: String
    region: CartAddressRegion
    postcode: String
    country: CartAddressCountry
    telephone: String
    address_type: AdressTypeEnum
    available_shipping_methods: [AvailableShippingMethod] @resolver(class: "\\Magento\\QuoteGraphQl\\Model\\Resolver\\ShippingAddress\\AvailableShippingMethods")
    selected_shipping_method: SelectedShippingMethod @resolver(class: "\\Magento\\QuoteGraphQl\\Model\\Resolver\\ShippingAddress\\SelectedShippingMethod")
    items_weight: Float
    customer_notes: String
    cart_items: [CartItemQuantity]
}

type CartItemQuantity {
    cart_item_id: Int!
    quantity: Float!
}

type CartAddressRegion {
    code: String
    label: String
}

type CartAddressCountry {
    code: String
    label: String
}

type SelectedShippingMethod {
    carrier_code: String
    method_code: String
    label: String
    amount: Float
}

type AvailableShippingMethod {
    carrier_code: String!
    carrier_title: String!
    method_code: String!
    method_title: String!
    error_message: String
    amount: Float!
    base_amount: Float!
    price_excl_tax: Float!
    price_incl_tax: Float!
}

type AvailablePaymentMethod {
    code: String @doc(description: "The payment method code")
    title: String @doc(description: "The payment method title.")
}

type SelectedPaymentMethod {
    code: String @doc(description: "The payment method code")
    additional_data: SelectedPaymentMethodAdditionalData @doc(description: "Additional payment data")
    purchase_order_number: String @doc(description: "The purchase order number.")
}

type SelectedPaymentMethodAdditionalData {
}

enum AdressTypeEnum {
    SHIPPING
    BILLING
}

type AppliedCoupon {
    code: String!
}

input RemoveCouponFromCartInput {
    cart_id: String!
}

type RemoveCouponFromCartOutput {
    cart: Cart
}

type AddSimpleProductsToCartOutput {
    cart: Cart!
}

type AddVirtualProductsToCartOutput {
    cart: Cart!
}

type UpdateCartItemsOutput {
    cart: Cart!
}

type RemoveItemFromCartOutput {
    cart: Cart!
}

type SetGuestEmailOnCartOutput {
    cart: Cart!
}

type SimpleCartItem implements CartItemInterface @doc(description: "Simple Cart Item") {
    customizable_options: [SelectedCustomizableOption] @resolver(class: "Magento\\QuoteGraphQl\\Model\\Resolver\\CustomizableOptions")
}

type VirtualCartItem implements CartItemInterface @doc(description: "Virtual Cart Item") {
    customizable_options: [SelectedCustomizableOption] @resolver(class: "Magento\\QuoteGraphQl\\Model\\Resolver\\CustomizableOptions")
}

interface CartItemInterface @typeResolver(class: "Magento\\QuoteGraphQl\\Model\\Resolver\\CartItemTypeResolver") {
    id: String!
    qty: Float!
    product: ProductInterface!
}

type SelectedCustomizableOption {
    id: Int!
    label: String!
    type: String!
    is_required: Int!
    values: [SelectedCustomizableOptionValue!]!
    sort_order: Int!
}

type SelectedCustomizableOptionValue {
    id: Int!
    label: String!
    value: String!
    price: CartItemSelectedOptionValuePrice!
    sort_order: Int!
}

type CartItemSelectedOptionValuePrice {
    value: Float!
    units: String!
    type: PriceTypeEnum!
}

type Order {
    order_id: String
}<|MERGE_RESOLUTION|>--- conflicted
+++ resolved
@@ -131,9 +131,9 @@
     purchase_order_number: String @doc(description:"Purchase order number")
 }
 
-<<<<<<< HEAD
 input PaymentMethodAdditionalDataInput {
-=======
+}
+
 input SetGuestEmailOnCartInput {
     cart_id: String!
     email: String!
@@ -150,7 +150,6 @@
 type CartTaxItem {
     amount: Money!
     label: String!
->>>>>>> 1ffd8c56
 }
 
 type SetPaymentMethodOnCartOutput {
