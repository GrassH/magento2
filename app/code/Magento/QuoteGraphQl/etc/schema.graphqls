# Copyright © Magento, Inc. All rights reserved.
# See COPYING.txt for license details.

type Query {
    cart(cart_id: String!): Cart @resolver (class: "\\Magento\\QuoteGraphQl\\Model\\Resolver\\Cart") @doc(description:"Returns information about shopping cart")
}

type Mutation {
    createEmptyCart: String @resolver(class: "\\Magento\\QuoteGraphQl\\Model\\Resolver\\CreateEmptyCart") @doc(description:"Creates an empty shopping cart for a guest or logged in user")
    addSimpleProductsToCart(input: AddSimpleProductsToCartInput): AddSimpleProductsToCartOutput @resolver(class: "Magento\\QuoteGraphQl\\Model\\Resolver\\AddSimpleProductsToCart")
    addVirtualProductsToCart(input: AddVirtualProductsToCartInput): AddVirtualProductsToCartOutput @resolver(class: "Magento\\QuoteGraphQl\\Model\\Resolver\\AddSimpleProductsToCart")
    applyCouponToCart(input: ApplyCouponToCartInput): ApplyCouponToCartOutput @resolver(class: "\\Magento\\QuoteGraphQl\\Model\\Resolver\\ApplyCouponToCart")
    removeCouponFromCart(input: RemoveCouponFromCartInput): RemoveCouponFromCartOutput @resolver(class: "\\Magento\\QuoteGraphQl\\Model\\Resolver\\RemoveCouponFromCart")
<<<<<<< HEAD
=======
    updateCartItems(input: UpdateCartItemsInput): UpdateCartItemsOutput @resolver(class: "Magento\\QuoteGraphQl\\Model\\Resolver\\UpdateCartItems")
>>>>>>> bd049307
    removeItemFromCart(input: RemoveItemFromCartInput): RemoveItemFromCartOutput @resolver(class: "Magento\\QuoteGraphQl\\Model\\Resolver\\RemoveItemFromCart")
    setShippingAddressesOnCart(input: SetShippingAddressesOnCartInput): SetShippingAddressesOnCartOutput @resolver(class: "\\Magento\\QuoteGraphQl\\Model\\Resolver\\SetShippingAddressesOnCart")
    setBillingAddressOnCart(input: SetBillingAddressOnCartInput): SetBillingAddressOnCartOutput @resolver(class: "\\Magento\\QuoteGraphQl\\Model\\Resolver\\SetBillingAddressOnCart")
    setShippingMethodsOnCart(input: SetShippingMethodsOnCartInput): SetShippingMethodsOnCartOutput @resolver(class: "\\Magento\\QuoteGraphQl\\Model\\Resolver\\SetShippingMethodsOnCart")
    setPaymentMethodOnCart(input: SetPaymentMethodOnCartInput): SetPaymentMethodOnCartOutput @resolver(class: "Magento\\QuoteGraphQl\\Model\\Resolver\\SetPaymentMethodOnCart")
<<<<<<< HEAD
}

input AddSimpleProductsToCartInput {
    cart_id: String!
    cartItems: [SimpleProductCartItemInput!]!
}

input SimpleProductCartItemInput {
    data: CartItemInput!
    customizable_options:[CustomizableOptionInput!]
}

input AddVirtualProductsToCartInput {
    cart_id: String!
    cartItems: [VirtualProductCartItemInput!]!
}

input VirtualProductCartItemInput {
    data: CartItemInput!
    customizable_options:[CustomizableOptionInput!]
}

input CartItemInput {
    sku: String!
    qty: Float!
}

input CustomizableOptionInput {
    id: Int!
    value: String!
}

input ApplyCouponToCartInput {
    cart_id: String!
    coupon_code: String!
}

input RemoveItemFromCartInput {
    cart_id: String!
    cart_item_id: Int!
=======
>>>>>>> bd049307
}

input AddSimpleProductsToCartInput {
    cart_id: String!
    cartItems: [SimpleProductCartItemInput!]!
}

<<<<<<< HEAD
input ShippingAddressInput {
    customer_address_id: Int # If provided then will be used address from address book
    address: CartAddressInput
    cart_items: [CartItemQuantityInput!]
=======
input SimpleProductCartItemInput {
    data: CartItemInput!
    customizable_options:[CustomizableOptionInput!]
}

input AddVirtualProductsToCartInput {
    cart_id: String!
    cartItems: [VirtualProductCartItemInput!]!
}

input VirtualProductCartItemInput {
    data: CartItemInput!
    customizable_options:[CustomizableOptionInput!]
}

input CartItemInput {
    sku: String!
    qty: Float!
}

input CustomizableOptionInput {
    id: Int!
    value: String!
}

input ApplyCouponToCartInput {
    cart_id: String!
    coupon_code: String!
}

input UpdateCartItemsInput {
    cart_id: String!
    cart_items: [CartItemQuantityInput!]!
>>>>>>> bd049307
}

input CartItemQuantityInput {
    cart_item_id: Int!
    quantity: Float!
}

input RemoveItemFromCartInput {
    cart_id: String!
    cart_item_id: Int!
}

input SetShippingAddressesOnCartInput {
    cart_id: String!
    shipping_addresses: [ShippingAddressInput!]!
}

input ShippingAddressInput {
    customer_address_id: Int # If provided then will be used address from address book
    address: CartAddressInput
}

input SetBillingAddressOnCartInput {
    cart_id: String!
    billing_address: BillingAddressInput!
}

input BillingAddressInput {
    customer_address_id: Int
    address: CartAddressInput
    use_for_shipping: Boolean
}

input CartAddressInput {
    firstname: String!
    lastname: String!
    company: String
    street: [String!]!
    city: String!
    region: String
    postcode: String
    country_code: String!
    telephone: String!
    save_in_address_book: Boolean!
}

input SetShippingMethodsOnCartInput {
    cart_id: String!
    shipping_methods: [ShippingMethodInput!]!
}

input ShippingMethodInput {
    cart_address_id: Int!
    carrier_code: String!
    method_code: String!
}

input SetPaymentMethodOnCartInput {
    cart_id: String!
    payment_method: PaymentMethodInput!
}

input PaymentMethodInput {
    code: String! @doc(description:"Payment method code")
    purchase_order_number: String @doc(description:"Purchase order number")
<<<<<<< HEAD
    additional_data: PaymentMethodAdditionalDataInput
}

input PaymentMethodAdditionalDataInput {
=======
>>>>>>> bd049307
}

type SetPaymentMethodOnCartOutput {
    cart: Cart!
}

type SetBillingAddressOnCartOutput {
    cart: Cart!
}

type SetShippingAddressesOnCartOutput {
    cart: Cart!
}

type SetShippingMethodsOnCartOutput {
    cart: Cart!
}

type ApplyCouponToCartOutput {
    cart: Cart!
}

type Cart {
    items: [CartItemInterface] @resolver(class: "\\Magento\\QuoteGraphQl\\Model\\Resolver\\CartItems")
    applied_coupon: AppliedCoupon @resolver(class: "\\Magento\\QuoteGraphQl\\Model\\Resolver\\AppliedCoupon")
    shipping_addresses: [CartAddress]! @resolver(class: "\\Magento\\QuoteGraphQl\\Model\\Resolver\\ShippingAddresses")
    billing_address: CartAddress! @resolver(class: "\\Magento\\QuoteGraphQl\\Model\\Resolver\\BillingAddress")
    available_payment_methods: [AvailablePaymentMethod]  @resolver(class: "Magento\\QuoteGraphQl\\Model\\Resolver\\AvailablePaymentMethods") @doc(description: "Available payment methods")
    selected_payment_method: SelectedPaymentMethod @resolver(class: "\\Magento\\QuoteGraphQl\\Model\\Resolver\\SelectedPaymentMethod")
}

type CartAddress {
    address_id: Int
    firstname: String
    lastname: String
    company: String
    street: [String]
    city: String
    region: CartAddressRegion
    postcode: String
    country: CartAddressCountry
    telephone: String
    address_type: AdressTypeEnum
<<<<<<< HEAD
    available_shipping_methods: [AvailableShippingMethod] @resolver(class: "\\Magento\\QuoteGraphQl\\Model\\Resolver\\ShippingAdress\\AvailableShippingMethods")
    selected_shipping_method: SelectedShippingMethod
=======
    available_shipping_methods: [AvailableShippingMethod] @resolver(class: "\\Magento\\QuoteGraphQl\\Model\\Resolver\\ShippingAddress\\AvailableShippingMethods")
    selected_shipping_method: SelectedShippingMethod @resolver(class: "\\Magento\\QuoteGraphQl\\Model\\Resolver\\ShippingAddress\\SelectedShippingMethod")
>>>>>>> bd049307
    items_weight: Float
    customer_notes: String
    cart_items: [CartItemQuantity]
}

type CartItemQuantity {
    cart_item_id: Int!
    quantity: Float!
}

type CartAddressRegion {
    code: String
    label: String
}

type CartAddressCountry {
    code: String
    label: String
}

type SelectedShippingMethod {
<<<<<<< HEAD
    amount: Float!
=======
    carrier_code: String
    method_code: String
    label: String
    amount: Float
>>>>>>> bd049307
}

type AvailableShippingMethod {
    carrier_code: String!
    carrier_title: String!
    method_code: String!
    method_title: String!
    error_message: String
    amount: Float!
    base_amount: Float!
    price_excl_tax: Float!
    price_incl_tax: Float!
}

type AvailablePaymentMethod {
    code: String @doc(description: "The payment method code")
    title: String @doc(description: "The payment method title.")
}

type SelectedPaymentMethod {
    code: String @doc(description: "The payment method code")
    purchase_order_number: String @doc(description: "The purchase order number.")
<<<<<<< HEAD
    additional_data: SelectedPaymentMethodAdditionalData
}

type SelectedPaymentMethodAdditionalData {
=======
>>>>>>> bd049307
}

enum AdressTypeEnum {
    SHIPPING
    BILLING
}

type AppliedCoupon {
    code: String!
}

input RemoveCouponFromCartInput {
    cart_id: String!
}

type RemoveCouponFromCartOutput {
    cart: Cart
}

type AddSimpleProductsToCartOutput {
    cart: Cart!
<<<<<<< HEAD
}

type AddVirtualProductsToCartOutput {
=======
}

type AddVirtualProductsToCartOutput {
    cart: Cart!
}

type UpdateCartItemsOutput {
>>>>>>> bd049307
    cart: Cart!
}

type RemoveItemFromCartOutput {
    cart: Cart!
}

type SimpleCartItem implements CartItemInterface @doc(description: "Simple Cart Item") {
    customizable_options: [SelectedCustomizableOption] @resolver(class: "Magento\\QuoteGraphQl\\Model\\Resolver\\CustomizableOptions")
}

type VirtualCartItem implements CartItemInterface @doc(description: "Virtual Cart Item") {
    customizable_options: [SelectedCustomizableOption] @resolver(class: "Magento\\QuoteGraphQl\\Model\\Resolver\\CustomizableOptions")
}

interface CartItemInterface @typeResolver(class: "Magento\\QuoteGraphQl\\Model\\Resolver\\CartItemTypeResolver") {
    id: String!
    qty: Float!
    product: ProductInterface!
}

type SelectedCustomizableOption {
    id: Int!
    label: String!
    type: String!
    is_required: Int!
    values: [SelectedCustomizableOptionValue!]!
    sort_order: Int!
}

type SelectedCustomizableOptionValue {
    id: Int!
    label: String!
    value: String!
    price: CartItemSelectedOptionValuePrice!
    sort_order: Int!
}

type CartItemSelectedOptionValuePrice {
    value: Float!
    units: String!
    type: PriceTypeEnum!
}<|MERGE_RESOLUTION|>--- conflicted
+++ resolved
@@ -11,16 +11,12 @@
     addVirtualProductsToCart(input: AddVirtualProductsToCartInput): AddVirtualProductsToCartOutput @resolver(class: "Magento\\QuoteGraphQl\\Model\\Resolver\\AddSimpleProductsToCart")
     applyCouponToCart(input: ApplyCouponToCartInput): ApplyCouponToCartOutput @resolver(class: "\\Magento\\QuoteGraphQl\\Model\\Resolver\\ApplyCouponToCart")
     removeCouponFromCart(input: RemoveCouponFromCartInput): RemoveCouponFromCartOutput @resolver(class: "\\Magento\\QuoteGraphQl\\Model\\Resolver\\RemoveCouponFromCart")
-<<<<<<< HEAD
-=======
     updateCartItems(input: UpdateCartItemsInput): UpdateCartItemsOutput @resolver(class: "Magento\\QuoteGraphQl\\Model\\Resolver\\UpdateCartItems")
->>>>>>> bd049307
     removeItemFromCart(input: RemoveItemFromCartInput): RemoveItemFromCartOutput @resolver(class: "Magento\\QuoteGraphQl\\Model\\Resolver\\RemoveItemFromCart")
     setShippingAddressesOnCart(input: SetShippingAddressesOnCartInput): SetShippingAddressesOnCartOutput @resolver(class: "\\Magento\\QuoteGraphQl\\Model\\Resolver\\SetShippingAddressesOnCart")
     setBillingAddressOnCart(input: SetBillingAddressOnCartInput): SetBillingAddressOnCartOutput @resolver(class: "\\Magento\\QuoteGraphQl\\Model\\Resolver\\SetBillingAddressOnCart")
     setShippingMethodsOnCart(input: SetShippingMethodsOnCartInput): SetShippingMethodsOnCartOutput @resolver(class: "\\Magento\\QuoteGraphQl\\Model\\Resolver\\SetShippingMethodsOnCart")
     setPaymentMethodOnCart(input: SetPaymentMethodOnCartInput): SetPaymentMethodOnCartOutput @resolver(class: "Magento\\QuoteGraphQl\\Model\\Resolver\\SetPaymentMethodOnCart")
-<<<<<<< HEAD
 }
 
 input AddSimpleProductsToCartInput {
@@ -58,58 +54,9 @@
     coupon_code: String!
 }
 
-input RemoveItemFromCartInput {
-    cart_id: String!
-    cart_item_id: Int!
-=======
->>>>>>> bd049307
-}
-
-input AddSimpleProductsToCartInput {
-    cart_id: String!
-    cartItems: [SimpleProductCartItemInput!]!
-}
-
-<<<<<<< HEAD
-input ShippingAddressInput {
-    customer_address_id: Int # If provided then will be used address from address book
-    address: CartAddressInput
-    cart_items: [CartItemQuantityInput!]
-=======
-input SimpleProductCartItemInput {
-    data: CartItemInput!
-    customizable_options:[CustomizableOptionInput!]
-}
-
-input AddVirtualProductsToCartInput {
-    cart_id: String!
-    cartItems: [VirtualProductCartItemInput!]!
-}
-
-input VirtualProductCartItemInput {
-    data: CartItemInput!
-    customizable_options:[CustomizableOptionInput!]
-}
-
-input CartItemInput {
-    sku: String!
-    qty: Float!
-}
-
-input CustomizableOptionInput {
-    id: Int!
-    value: String!
-}
-
-input ApplyCouponToCartInput {
-    cart_id: String!
-    coupon_code: String!
-}
-
 input UpdateCartItemsInput {
     cart_id: String!
     cart_items: [CartItemQuantityInput!]!
->>>>>>> bd049307
 }
 
 input CartItemQuantityInput {
@@ -175,13 +122,6 @@
 input PaymentMethodInput {
     code: String! @doc(description:"Payment method code")
     purchase_order_number: String @doc(description:"Purchase order number")
-<<<<<<< HEAD
-    additional_data: PaymentMethodAdditionalDataInput
-}
-
-input PaymentMethodAdditionalDataInput {
-=======
->>>>>>> bd049307
 }
 
 type SetPaymentMethodOnCartOutput {
@@ -225,13 +165,8 @@
     country: CartAddressCountry
     telephone: String
     address_type: AdressTypeEnum
-<<<<<<< HEAD
-    available_shipping_methods: [AvailableShippingMethod] @resolver(class: "\\Magento\\QuoteGraphQl\\Model\\Resolver\\ShippingAdress\\AvailableShippingMethods")
-    selected_shipping_method: SelectedShippingMethod
-=======
     available_shipping_methods: [AvailableShippingMethod] @resolver(class: "\\Magento\\QuoteGraphQl\\Model\\Resolver\\ShippingAddress\\AvailableShippingMethods")
     selected_shipping_method: SelectedShippingMethod @resolver(class: "\\Magento\\QuoteGraphQl\\Model\\Resolver\\ShippingAddress\\SelectedShippingMethod")
->>>>>>> bd049307
     items_weight: Float
     customer_notes: String
     cart_items: [CartItemQuantity]
@@ -253,14 +188,10 @@
 }
 
 type SelectedShippingMethod {
-<<<<<<< HEAD
-    amount: Float!
-=======
     carrier_code: String
     method_code: String
     label: String
     amount: Float
->>>>>>> bd049307
 }
 
 type AvailableShippingMethod {
@@ -283,13 +214,6 @@
 type SelectedPaymentMethod {
     code: String @doc(description: "The payment method code")
     purchase_order_number: String @doc(description: "The purchase order number.")
-<<<<<<< HEAD
-    additional_data: SelectedPaymentMethodAdditionalData
-}
-
-type SelectedPaymentMethodAdditionalData {
-=======
->>>>>>> bd049307
 }
 
 enum AdressTypeEnum {
@@ -311,19 +235,13 @@
 
 type AddSimpleProductsToCartOutput {
     cart: Cart!
-<<<<<<< HEAD
 }
 
 type AddVirtualProductsToCartOutput {
-=======
-}
-
-type AddVirtualProductsToCartOutput {
     cart: Cart!
 }
 
 type UpdateCartItemsOutput {
->>>>>>> bd049307
     cart: Cart!
 }
 
