# Copyright © Magento, Inc. All rights reserved.
# See COPYING.txt for license details.

type Query {
    cart(cart_id: String!): Cart @resolver (class: "\\Magento\\QuoteGraphQl\\Model\\Resolver\\Cart") @doc(description:"Returns information about shopping cart") @cache(cacheable: false)
}

type Mutation {
    createEmptyCart(input: createEmptyCartInput): String @resolver(class: "\\Magento\\QuoteGraphQl\\Model\\Resolver\\CreateEmptyCart") @doc(description:"Creates an empty shopping cart for a guest or logged in user")
    addSimpleProductsToCart(input: AddSimpleProductsToCartInput): AddSimpleProductsToCartOutput @resolver(class: "Magento\\QuoteGraphQl\\Model\\Resolver\\AddSimpleProductsToCart")
    addVirtualProductsToCart(input: AddVirtualProductsToCartInput): AddVirtualProductsToCartOutput @resolver(class: "Magento\\QuoteGraphQl\\Model\\Resolver\\AddSimpleProductsToCart")
    applyCouponToCart(input: ApplyCouponToCartInput): ApplyCouponToCartOutput @resolver(class: "\\Magento\\QuoteGraphQl\\Model\\Resolver\\ApplyCouponToCart")
    removeCouponFromCart(input: RemoveCouponFromCartInput): RemoveCouponFromCartOutput @resolver(class: "\\Magento\\QuoteGraphQl\\Model\\Resolver\\RemoveCouponFromCart")
    updateCartItems(input: UpdateCartItemsInput): UpdateCartItemsOutput @resolver(class: "Magento\\QuoteGraphQl\\Model\\Resolver\\UpdateCartItems")
    removeItemFromCart(input: RemoveItemFromCartInput): RemoveItemFromCartOutput @resolver(class: "Magento\\QuoteGraphQl\\Model\\Resolver\\RemoveItemFromCart")
    setShippingAddressesOnCart(input: SetShippingAddressesOnCartInput): SetShippingAddressesOnCartOutput @resolver(class: "\\Magento\\QuoteGraphQl\\Model\\Resolver\\SetShippingAddressesOnCart")
    setBillingAddressOnCart(input: SetBillingAddressOnCartInput): SetBillingAddressOnCartOutput @resolver(class: "\\Magento\\QuoteGraphQl\\Model\\Resolver\\SetBillingAddressOnCart")
    setShippingMethodsOnCart(input: SetShippingMethodsOnCartInput): SetShippingMethodsOnCartOutput @resolver(class: "\\Magento\\QuoteGraphQl\\Model\\Resolver\\SetShippingMethodsOnCart")
    setPaymentMethodOnCart(input: SetPaymentMethodOnCartInput): SetPaymentMethodOnCartOutput @resolver(class: "Magento\\QuoteGraphQl\\Model\\Resolver\\SetPaymentMethodOnCart")
    setGuestEmailOnCart(input: SetGuestEmailOnCartInput): SetGuestEmailOnCartOutput @resolver(class: "Magento\\QuoteGraphQl\\Model\\Resolver\\SetGuestEmailOnCart")
    placeOrder(input: PlaceOrderInput): PlaceOrderOutput @resolver(class: "\\Magento\\QuoteGraphQl\\Model\\Resolver\\PlaceOrder")
}

input createEmptyCartInput {
    cart_id: String
}

input AddSimpleProductsToCartInput {
    cart_id: String!
    cart_items: [SimpleProductCartItemInput!]!
}

input SimpleProductCartItemInput {
    data: CartItemInput!
    customizable_options:[CustomizableOptionInput!]
<<<<<<< HEAD
}

input AddVirtualProductsToCartInput {
    cart_id: String!
    cart_items: [VirtualProductCartItemInput!]!
}

input VirtualProductCartItemInput {
    data: CartItemInput!
    customizable_options:[CustomizableOptionInput!]
}

input CartItemInput {
    sku: String!
    quantity: Float!
}

input CustomizableOptionInput {
    id: Int!
    value_string: String!
}

input ApplyCouponToCartInput {
    cart_id: String!
    coupon_code: String!
}

=======
}

input AddVirtualProductsToCartInput {
    cart_id: String!
    cart_items: [VirtualProductCartItemInput!]!
}

input VirtualProductCartItemInput {
    data: CartItemInput!
    customizable_options:[CustomizableOptionInput!]
}

input CartItemInput {
    sku: String!
    quantity: Float!
}

input CustomizableOptionInput {
    id: Int!
    value_string: String!
}

input ApplyCouponToCartInput {
    cart_id: String!
    coupon_code: String!
}

>>>>>>> f85e6644
input UpdateCartItemsInput {
    cart_id: String!
    cart_items: [CartItemUpdateInput!]!
}

input CartItemUpdateInput {
    cart_item_id: Int!
    quantity: Float!
}

input RemoveItemFromCartInput {
    cart_id: String!
    cart_item_id: Int!
}

input SetShippingAddressesOnCartInput {
    cart_id: String!
    shipping_addresses: [ShippingAddressInput!]!
}

input ShippingAddressInput {
    customer_address_id: Int # If provided then will be used address from address book
    address: CartAddressInput
}

input SetBillingAddressOnCartInput {
    cart_id: String!
    billing_address: BillingAddressInput!
}

input BillingAddressInput {
    customer_address_id: Int
    address: CartAddressInput
    use_for_shipping: Boolean
}

input CartAddressInput {
    firstname: String!
    lastname: String!
    company: String
    street: [String!]!
    city: String!
    region: String
    postcode: String
    country_code: String!
    telephone: String!
    save_in_address_book: Boolean!
}

input SetShippingMethodsOnCartInput {
    cart_id: String!
    shipping_methods: [ShippingMethodInput!]!
}

input ShippingMethodInput {
    carrier_code: String!
    method_code: String!
}

input PlaceOrderInput {
    cart_id: String!
}

input SetPaymentMethodOnCartInput {
    cart_id: String!
    payment_method: PaymentMethodInput!
}

input PaymentMethodInput {
    code: String! @doc(description:"Payment method code")
    purchase_order_number: String @doc(description:"Purchase order number")
<<<<<<< HEAD
=======
    additional_data: PaymentMethodAdditionalDataInput @doc(description: "Additional payment data")
}

input PaymentMethodAdditionalDataInput {
>>>>>>> f85e6644
}

input SetGuestEmailOnCartInput {
    cart_id: String!
    email: String!
}

type CartPrices {
    grand_total: Money
    subtotal_including_tax: Money
    subtotal_excluding_tax: Money
    subtotal_with_discount_excluding_tax: Money
    applied_taxes: [CartTaxItem]
}

type CartTaxItem {
    amount: Money!
    label: String!
}

type SetPaymentMethodOnCartOutput {
    cart: Cart!
}

type SetBillingAddressOnCartOutput {
    cart: Cart!
}

type SetShippingAddressesOnCartOutput {
    cart: Cart!
}

type SetShippingMethodsOnCartOutput {
    cart: Cart!
}

type ApplyCouponToCartOutput {
    cart: Cart!
}

type PlaceOrderOutput {
    order: Order!
}

type Cart {
    items: [CartItemInterface] @resolver(class: "\\Magento\\QuoteGraphQl\\Model\\Resolver\\CartItems")
    applied_coupon: AppliedCoupon @resolver(class: "\\Magento\\QuoteGraphQl\\Model\\Resolver\\AppliedCoupon")
    email: String @resolver (class: "\\Magento\\QuoteGraphQl\\Model\\Resolver\\CartEmail")
    shipping_addresses: [ShippingCartAddress]! @resolver(class: "\\Magento\\QuoteGraphQl\\Model\\Resolver\\ShippingAddresses")
    billing_address: BillingCartAddress! @resolver(class: "\\Magento\\QuoteGraphQl\\Model\\Resolver\\BillingAddress")
    available_payment_methods: [AvailablePaymentMethod]  @resolver(class: "Magento\\QuoteGraphQl\\Model\\Resolver\\AvailablePaymentMethods") @doc(description: "Available payment methods")
    selected_payment_method: SelectedPaymentMethod @resolver(class: "\\Magento\\QuoteGraphQl\\Model\\Resolver\\SelectedPaymentMethod")
    prices: CartPrices @resolver(class: "\\Magento\\QuoteGraphQl\\Model\\Resolver\\CartPrices")
}

interface CartAddressInterface @typeResolver(class: "\\Magento\\QuoteGraphQl\\Model\\Resolver\\CartAddressTypeResolver") {
    firstname: String
    lastname: String
    company: String
    street: [String]
    city: String
    region: CartAddressRegion
    postcode: String
    country: CartAddressCountry
    telephone: String
    customer_notes: String
}

type ShippingCartAddress implements CartAddressInterface {
    available_shipping_methods: [AvailableShippingMethod] @resolver(class: "\\Magento\\QuoteGraphQl\\Model\\Resolver\\ShippingAddress\\AvailableShippingMethods")
    selected_shipping_method: SelectedShippingMethod @resolver(class: "\\Magento\\QuoteGraphQl\\Model\\Resolver\\ShippingAddress\\SelectedShippingMethod")
    items_weight: Float
    cart_items: [CartItemQuantity]
}

type BillingCartAddress implements CartAddressInterface {
}

type CartItemQuantity {
    cart_item_id: Int!
    quantity: Float!
}

type CartAddressRegion {
    code: String
    label: String
}

type CartAddressCountry {
    code: String
    label: String
}

type SelectedShippingMethod {
    carrier_code: String
    method_code: String
    carrier_title: String
    method_title: String
    amount: Money
    base_amount: Money
}

type AvailableShippingMethod {
    carrier_code: String!
    carrier_title: String!
    method_code: String @doc(description: "Could be null if method is not available")
    method_title: String @doc(description: "Could be null if method is not available")
    error_message: String
    amount: Money!
    base_amount: Money @doc(description: "Could be null if method is not available")
    price_excl_tax: Money!
    price_incl_tax: Money!
    available: Boolean!
}

type AvailablePaymentMethod {
    code: String! @doc(description: "The payment method code")
    title: String! @doc(description: "The payment method title.")
}

type SelectedPaymentMethod {
    code: String! @doc(description: "The payment method code")
    title: String! @doc(description: "The payment method title.")
    purchase_order_number: String @doc(description: "The purchase order number.")
}

type AppliedCoupon {
    code: String!
}

input RemoveCouponFromCartInput {
    cart_id: String!
}

type RemoveCouponFromCartOutput {
    cart: Cart
}

type AddSimpleProductsToCartOutput {
    cart: Cart!
}

type AddVirtualProductsToCartOutput {
    cart: Cart!
}

type UpdateCartItemsOutput {
    cart: Cart!
}

type RemoveItemFromCartOutput {
    cart: Cart!
}

type SetGuestEmailOnCartOutput {
    cart: Cart!
}

type SimpleCartItem implements CartItemInterface @doc(description: "Simple Cart Item") {
    customizable_options: [SelectedCustomizableOption] @resolver(class: "Magento\\QuoteGraphQl\\Model\\Resolver\\CustomizableOptions")
}

type VirtualCartItem implements CartItemInterface @doc(description: "Virtual Cart Item") {
    customizable_options: [SelectedCustomizableOption] @resolver(class: "Magento\\QuoteGraphQl\\Model\\Resolver\\CustomizableOptions")
}

interface CartItemInterface @typeResolver(class: "Magento\\QuoteGraphQl\\Model\\Resolver\\CartItemTypeResolver") {
    id: String!
    quantity: Float!
    product: ProductInterface!
}

type SelectedCustomizableOption {
    id: Int!
    label: String!
    is_required: Boolean!
    values: [SelectedCustomizableOptionValue!]!
    sort_order: Int!
}

type SelectedCustomizableOptionValue {
    id: Int!
    label: String!
    value: String
    price: CartItemSelectedOptionValuePrice!
}

type CartItemSelectedOptionValuePrice {
    value: Float!
    units: String!
    type: PriceTypeEnum!
}

type Order {
    order_id: String
}<|MERGE_RESOLUTION|>--- conflicted
+++ resolved
@@ -33,7 +33,6 @@
 input SimpleProductCartItemInput {
     data: CartItemInput!
     customizable_options:[CustomizableOptionInput!]
-<<<<<<< HEAD
 }
 
 input AddVirtualProductsToCartInput {
@@ -61,35 +60,6 @@
     coupon_code: String!
 }
 
-=======
-}
-
-input AddVirtualProductsToCartInput {
-    cart_id: String!
-    cart_items: [VirtualProductCartItemInput!]!
-}
-
-input VirtualProductCartItemInput {
-    data: CartItemInput!
-    customizable_options:[CustomizableOptionInput!]
-}
-
-input CartItemInput {
-    sku: String!
-    quantity: Float!
-}
-
-input CustomizableOptionInput {
-    id: Int!
-    value_string: String!
-}
-
-input ApplyCouponToCartInput {
-    cart_id: String!
-    coupon_code: String!
-}
-
->>>>>>> f85e6644
 input UpdateCartItemsInput {
     cart_id: String!
     cart_items: [CartItemUpdateInput!]!
@@ -161,13 +131,10 @@
 input PaymentMethodInput {
     code: String! @doc(description:"Payment method code")
     purchase_order_number: String @doc(description:"Purchase order number")
-<<<<<<< HEAD
-=======
     additional_data: PaymentMethodAdditionalDataInput @doc(description: "Additional payment data")
 }
 
 input PaymentMethodAdditionalDataInput {
->>>>>>> f85e6644
 }
 
 input SetGuestEmailOnCartInput {
