--- conflicted
+++ resolved
@@ -217,14 +217,9 @@
 type ShippingCartAddress implements CartAddressInterface {
     available_shipping_methods: [AvailableShippingMethod] @resolver(class: "\\Magento\\QuoteGraphQl\\Model\\Resolver\\ShippingAddress\\AvailableShippingMethods")
     selected_shipping_method: SelectedShippingMethod @resolver(class: "\\Magento\\QuoteGraphQl\\Model\\Resolver\\ShippingAddress\\SelectedShippingMethod")
-<<<<<<< HEAD
+    customer_notes: String
     items_weight: Float @deprecated
     cart_items: [CartItemInterface]
-=======
-    items_weight: Float
-    cart_items: [CartItemQuantity]
-    customer_notes: String
->>>>>>> 8eb50bf3
 }
 
 type BillingCartAddress implements CartAddressInterface {
