# Copyright © Magento, Inc. All rights reserved.
# See COPYING.txt for license details.

type Mutation {
<<<<<<< HEAD
    createEmptyCart: String @resolver(class: "Magento\\QuoteGraphQl\\Model\\Resolver\\Cart\\CreateEmptyCart") @doc(description:"Creates empty shopping cart for guest or logged in user")
    addSimpleProductsToCart(input: AddSimpleProductsToCartInput): AddSimpleProductsToCartOutput @resolver(class: "Magento\\QuoteGraphQl\\Model\\Resolver\\Cart\\AddSimpleProductsToCart")
}

input AddSimpleProductsToCartInput {
    cart_id: String!
    cartItems: [SimpleProductCartItemInput!]!
}

input SimpleProductCartItemInput {
    details: CartItemDetailsInput!
    customizable_options:[CustomizableOptionInput!]
}

input CustomizableOptionInput {
    id: Int!
    value: String!
}

type AddSimpleProductsToCartOutput {
    cart: Cart!
}

type SimpleCartItem implements CartItemInterface @doc(description: "Simple Cart Item") {
    customizable_options: [SelectedCustomizableOption] @resolver(class: "Magento\\QuoteGraphQl\\Model\\Resolver\\CartItem\\CustomizableOptions")
}

type Cart {
    items: [CartItemInterface]
}

input CartItemDetailsInput {
    sku: String!
    qty: Float!
}

interface CartItemInterface @typeResolver(class: "Magento\\QuoteGraphQl\\Model\\Resolver\\CartItemTypeResolverComposite") {
    id: String!
    qty: Float!
    product: ProductInterface!
}

type SelectedCustomizableOption {
    id: Int!
    label: String!
    type: String!
    values: [SelectedCustomizableOptionValue!]!
    sort_order: Int!
}

type SelectedCustomizableOptionValue {
    id: Int
    label: String!
    price: CartItemSelectedOptionValuePrice!
    sort_order: Int!
}

type CartItemSelectedOptionValuePrice {
    value: Float!
    units: String!
    type: PriceTypeEnum!
=======
    createEmptyCart: String @resolver(class: "\\Magento\\QuoteGraphQl\\Model\\Resolver\\Cart\\CreateEmptyCart") @doc(description:"Creates empty shopping cart for guest or logged in user")
    applyCouponToCart(input: ApplyCouponToCartInput): ApplyCouponToCartOutput @resolver(class: "\\Magento\\QuoteGraphQl\\Model\\Resolver\\Coupon\\ApplyCouponToCart")
    removeCouponFromCart(input: RemoveCouponFromCartInput): RemoveCouponFromCartOutput @resolver(class: "\\Magento\\QuoteGraphQl\\Model\\Resolver\\Coupon\\RemoveCouponFromCart")
}

input ApplyCouponToCartInput {
    cart_id: String!
    coupon_code: String!
}

type ApplyCouponToCartOutput {
    cart: Cart!
}

type Cart {
    applied_coupon: AppliedCoupon
}

type CartAddress {
    applied_coupon: AppliedCoupon
}

type AppliedCoupon {
    code: String!
}

input RemoveCouponFromCartInput {
    cart_id: String!
}

type RemoveCouponFromCartOutput {
    cart: Cart
>>>>>>> 9c4e95db
}<|MERGE_RESOLUTION|>--- conflicted
+++ resolved
@@ -2,9 +2,39 @@
 # See COPYING.txt for license details.
 
 type Mutation {
-<<<<<<< HEAD
-    createEmptyCart: String @resolver(class: "Magento\\QuoteGraphQl\\Model\\Resolver\\Cart\\CreateEmptyCart") @doc(description:"Creates empty shopping cart for guest or logged in user")
+    createEmptyCart: String @resolver(class: "\\Magento\\QuoteGraphQl\\Model\\Resolver\\Cart\\CreateEmptyCart") @doc(description:"Creates empty shopping cart for guest or logged in user")
+    applyCouponToCart(input: ApplyCouponToCartInput): ApplyCouponToCartOutput @resolver(class: "\\Magento\\QuoteGraphQl\\Model\\Resolver\\Coupon\\ApplyCouponToCart")
+    removeCouponFromCart(input: RemoveCouponFromCartInput): RemoveCouponFromCartOutput @resolver(class: "\\Magento\\QuoteGraphQl\\Model\\Resolver\\Coupon\\RemoveCouponFromCart")
     addSimpleProductsToCart(input: AddSimpleProductsToCartInput): AddSimpleProductsToCartOutput @resolver(class: "Magento\\QuoteGraphQl\\Model\\Resolver\\Cart\\AddSimpleProductsToCart")
+}
+
+input ApplyCouponToCartInput {
+    cart_id: String!
+    coupon_code: String!
+}
+
+type ApplyCouponToCartOutput {
+    cart: Cart!
+}
+
+type Cart {
+    applied_coupon: AppliedCoupon
+}
+
+type CartAddress {
+    applied_coupon: AppliedCoupon
+}
+
+type AppliedCoupon {
+    code: String!
+}
+
+input RemoveCouponFromCartInput {
+    cart_id: String!
+}
+
+type RemoveCouponFromCartOutput {
+    cart: Cart
 }
 
 input AddSimpleProductsToCartInput {
@@ -28,10 +58,6 @@
 
 type SimpleCartItem implements CartItemInterface @doc(description: "Simple Cart Item") {
     customizable_options: [SelectedCustomizableOption] @resolver(class: "Magento\\QuoteGraphQl\\Model\\Resolver\\CartItem\\CustomizableOptions")
-}
-
-type Cart {
-    items: [CartItemInterface]
 }
 
 input CartItemDetailsInput {
@@ -64,38 +90,4 @@
     value: Float!
     units: String!
     type: PriceTypeEnum!
-=======
-    createEmptyCart: String @resolver(class: "\\Magento\\QuoteGraphQl\\Model\\Resolver\\Cart\\CreateEmptyCart") @doc(description:"Creates empty shopping cart for guest or logged in user")
-    applyCouponToCart(input: ApplyCouponToCartInput): ApplyCouponToCartOutput @resolver(class: "\\Magento\\QuoteGraphQl\\Model\\Resolver\\Coupon\\ApplyCouponToCart")
-    removeCouponFromCart(input: RemoveCouponFromCartInput): RemoveCouponFromCartOutput @resolver(class: "\\Magento\\QuoteGraphQl\\Model\\Resolver\\Coupon\\RemoveCouponFromCart")
-}
-
-input ApplyCouponToCartInput {
-    cart_id: String!
-    coupon_code: String!
-}
-
-type ApplyCouponToCartOutput {
-    cart: Cart!
-}
-
-type Cart {
-    applied_coupon: AppliedCoupon
-}
-
-type CartAddress {
-    applied_coupon: AppliedCoupon
-}
-
-type AppliedCoupon {
-    code: String!
-}
-
-input RemoveCouponFromCartInput {
-    cart_id: String!
-}
-
-type RemoveCouponFromCartOutput {
-    cart: Cart
->>>>>>> 9c4e95db
 }