# Copyright © Magento, Inc. All rights reserved.
# See COPYING.txt for license details.

type Query {
    cart(cart_id: String!): Cart @resolver (class: "\\Magento\\QuoteGraphQl\\Model\\Resolver\\Cart") @doc(description:"Returns information about shopping cart")
}

type Mutation {
    createEmptyCart: String @resolver(class: "\\Magento\\QuoteGraphQl\\Model\\Resolver\\CreateEmptyCart") @doc(description:"Creates an empty shopping cart for a guest or logged in user")
    addSimpleProductsToCart(input: AddSimpleProductsToCartInput): AddSimpleProductsToCartOutput @resolver(class: "Magento\\QuoteGraphQl\\Model\\Resolver\\AddSimpleProductsToCart")
    addVirtualProductsToCart(input: AddVirtualProductsToCartInput): AddVirtualProductsToCartOutput @resolver(class: "Magento\\QuoteGraphQl\\Model\\Resolver\\AddSimpleProductsToCart")
    applyCouponToCart(input: ApplyCouponToCartInput): ApplyCouponToCartOutput @resolver(class: "\\Magento\\QuoteGraphQl\\Model\\Resolver\\ApplyCouponToCart")
    removeCouponFromCart(input: RemoveCouponFromCartInput): RemoveCouponFromCartOutput @resolver(class: "\\Magento\\QuoteGraphQl\\Model\\Resolver\\RemoveCouponFromCart")
    updateCartItems(input: UpdateCartItemsInput): UpdateCartItemsOutput @resolver(class: "Magento\\QuoteGraphQl\\Model\\Resolver\\UpdateCartItems")
    removeItemFromCart(input: RemoveItemFromCartInput): RemoveItemFromCartOutput @resolver(class: "Magento\\QuoteGraphQl\\Model\\Resolver\\RemoveItemFromCart")
    setShippingAddressesOnCart(input: SetShippingAddressesOnCartInput): SetShippingAddressesOnCartOutput @resolver(class: "\\Magento\\QuoteGraphQl\\Model\\Resolver\\SetShippingAddressesOnCart")
    setBillingAddressOnCart(input: SetBillingAddressOnCartInput): SetBillingAddressOnCartOutput @resolver(class: "\\Magento\\QuoteGraphQl\\Model\\Resolver\\SetBillingAddressOnCart")
    setShippingMethodsOnCart(input: SetShippingMethodsOnCartInput): SetShippingMethodsOnCartOutput @resolver(class: "\\Magento\\QuoteGraphQl\\Model\\Resolver\\SetShippingMethodsOnCart")
    setPaymentMethodOnCart(input: SetPaymentMethodOnCartInput): SetPaymentMethodOnCartOutput @resolver(class: "Magento\\QuoteGraphQl\\Model\\Resolver\\SetPaymentMethodOnCart")
    placeOrder(input: PlaceOrderInput): PlaceOrderOutput @resolver(class: "\\Magento\\QuoteGraphQl\\Model\\Resolver\\PlaceOrder")
}

input AddSimpleProductsToCartInput {
    cart_id: String!
    cartItems: [SimpleProductCartItemInput!]!
}

input SimpleProductCartItemInput {
    data: CartItemInput!
    customizable_options:[CustomizableOptionInput!]
}

input AddVirtualProductsToCartInput {
    cart_id: String!
    cartItems: [VirtualProductCartItemInput!]!
}

input VirtualProductCartItemInput {
    data: CartItemInput!
    customizable_options:[CustomizableOptionInput!]
}

input CartItemInput {
    sku: String!
    qty: Float!
}

input CustomizableOptionInput {
    id: Int!
    value: String!
}

input ApplyCouponToCartInput {
    cart_id: String!
    coupon_code: String!
}

input UpdateCartItemsInput {
    cart_id: String!
    cart_items: [CartItemQuantityInput!]!
}

input CartItemQuantityInput {
    cart_item_id: Int!
    quantity: Float!
}

input RemoveItemFromCartInput {
    cart_id: String!
    cart_item_id: Int!
}

input SetShippingAddressesOnCartInput {
    cart_id: String!
    shipping_addresses: [ShippingAddressInput!]!
}

input ShippingAddressInput {
    customer_address_id: Int # If provided then will be used address from address book
    address: CartAddressInput
}

input SetBillingAddressOnCartInput {
    cart_id: String!
    billing_address: BillingAddressInput!
}

input BillingAddressInput {
    customer_address_id: Int
    address: CartAddressInput
    use_for_shipping: Boolean
}

input CartAddressInput {
    firstname: String!
    lastname: String!
    company: String
    street: [String!]!
    city: String!
    region: String
    postcode: String
    country_code: String!
    telephone: String!
    save_in_address_book: Boolean!
}

input SetShippingMethodsOnCartInput {
    cart_id: String!
    shipping_methods: [ShippingMethodInput!]!
}

input ShippingMethodInput {
    cart_address_id: Int!
    carrier_code: String!
    method_code: String!
}

input PlaceOrderInput {
    cart_id: String!
}

input SetPaymentMethodOnCartInput {
    cart_id: String!
    payment_method: PaymentMethodInput!
}

input PaymentMethodInput {
    code: String! @doc(description:"Payment method code")
    purchase_order_number: String @doc(description:"Purchase order number")
<<<<<<< HEAD
    additional_data: PaymentMethodAdditionalDataInput
}

type CartPrices {
    grand_total: Money
    subtotal_including_tax: Money
    subtotal_excluding_tax: Money
    subtotal_with_discount_excluding_tax: Money
    applied_taxes: [CartTaxItem]
}

type CartTaxItem {
    amount: Money!
    label: String!
}

input PaymentMethodAdditionalDataInput {
=======
>>>>>>> 8a4e3567
}

type SetPaymentMethodOnCartOutput {
    cart: Cart!
}

type SetBillingAddressOnCartOutput {
    cart: Cart!
}

type SetShippingAddressesOnCartOutput {
    cart: Cart!
}

type SetShippingMethodsOnCartOutput {
    cart: Cart!
}

type ApplyCouponToCartOutput {
    cart: Cart!
}

type PlaceOrderOutput {
    order: Order!
}

type Cart {
    items: [CartItemInterface] @resolver(class: "\\Magento\\QuoteGraphQl\\Model\\Resolver\\CartItems")
    applied_coupon: AppliedCoupon @resolver(class: "\\Magento\\QuoteGraphQl\\Model\\Resolver\\AppliedCoupon")
    shipping_addresses: [CartAddress]! @resolver(class: "\\Magento\\QuoteGraphQl\\Model\\Resolver\\ShippingAddresses")
    billing_address: CartAddress! @resolver(class: "\\Magento\\QuoteGraphQl\\Model\\Resolver\\BillingAddress")
    available_payment_methods: [AvailablePaymentMethod]  @resolver(class: "Magento\\QuoteGraphQl\\Model\\Resolver\\AvailablePaymentMethods") @doc(description: "Available payment methods")
    selected_payment_method: SelectedPaymentMethod @resolver(class: "\\Magento\\QuoteGraphQl\\Model\\Resolver\\SelectedPaymentMethod")
    prices: CartPrices @resolver(class: "\\Magento\\QuoteGraphQl\\Model\\Resolver\\Totals")
}

type CartAddress {
    address_id: Int
    firstname: String
    lastname: String
    company: String
    street: [String]
    city: String
    region: CartAddressRegion
    postcode: String
    country: CartAddressCountry
    telephone: String
    address_type: AdressTypeEnum
    available_shipping_methods: [AvailableShippingMethod] @resolver(class: "\\Magento\\QuoteGraphQl\\Model\\Resolver\\ShippingAddress\\AvailableShippingMethods")
    selected_shipping_method: SelectedShippingMethod @resolver(class: "\\Magento\\QuoteGraphQl\\Model\\Resolver\\ShippingAddress\\SelectedShippingMethod")
    items_weight: Float
    customer_notes: String
    cart_items: [CartItemQuantity]
}

type CartItemQuantity {
    cart_item_id: Int!
    quantity: Float!
}

type CartAddressRegion {
    code: String
    label: String
}

type CartAddressCountry {
    code: String
    label: String
}

type SelectedShippingMethod {
    carrier_code: String
    method_code: String
    label: String
    amount: Float
}

type AvailableShippingMethod {
    carrier_code: String!
    carrier_title: String!
    method_code: String!
    method_title: String!
    error_message: String
    amount: Float!
    base_amount: Float!
    price_excl_tax: Float!
    price_incl_tax: Float!
}

type AvailablePaymentMethod {
    code: String @doc(description: "The payment method code")
    title: String @doc(description: "The payment method title.")
}

type SelectedPaymentMethod {
    code: String @doc(description: "The payment method code")
    purchase_order_number: String @doc(description: "The purchase order number.")
}

enum AdressTypeEnum {
    SHIPPING
    BILLING
}

type AppliedCoupon {
    code: String!
}

input RemoveCouponFromCartInput {
    cart_id: String!
}

type RemoveCouponFromCartOutput {
    cart: Cart
}

type AddSimpleProductsToCartOutput {
    cart: Cart!
}

type AddVirtualProductsToCartOutput {
    cart: Cart!
}

type UpdateCartItemsOutput {
    cart: Cart!
}

type RemoveItemFromCartOutput {
    cart: Cart!
}

type SimpleCartItem implements CartItemInterface @doc(description: "Simple Cart Item") {
    customizable_options: [SelectedCustomizableOption] @resolver(class: "Magento\\QuoteGraphQl\\Model\\Resolver\\CustomizableOptions")
}

type VirtualCartItem implements CartItemInterface @doc(description: "Virtual Cart Item") {
    customizable_options: [SelectedCustomizableOption] @resolver(class: "Magento\\QuoteGraphQl\\Model\\Resolver\\CustomizableOptions")
}

interface CartItemInterface @typeResolver(class: "Magento\\QuoteGraphQl\\Model\\Resolver\\CartItemTypeResolver") {
    id: String!
    qty: Float!
    product: ProductInterface!
}

type SelectedCustomizableOption {
    id: Int!
    label: String!
    type: String!
    is_required: Int!
    values: [SelectedCustomizableOptionValue!]!
    sort_order: Int!
}

type SelectedCustomizableOptionValue {
    id: Int!
    label: String!
    value: String!
    price: CartItemSelectedOptionValuePrice!
    sort_order: Int!
}

type CartItemSelectedOptionValuePrice {
    value: Float!
    units: String!
    type: PriceTypeEnum!
}

type Order {
    order_id: String
}<|MERGE_RESOLUTION|>--- conflicted
+++ resolved
@@ -127,8 +127,6 @@
 input PaymentMethodInput {
     code: String! @doc(description:"Payment method code")
     purchase_order_number: String @doc(description:"Purchase order number")
-<<<<<<< HEAD
-    additional_data: PaymentMethodAdditionalDataInput
 }
 
 type CartPrices {
@@ -142,11 +140,6 @@
 type CartTaxItem {
     amount: Money!
     label: String!
-}
-
-input PaymentMethodAdditionalDataInput {
-=======
->>>>>>> 8a4e3567
 }
 
 type SetPaymentMethodOnCartOutput {
