--- conflicted
+++ resolved
@@ -8,22 +8,7 @@
     ],
     "version": "100.4.5",
     "require": {
-<<<<<<< HEAD
         "php": "~8.1.0||~8.2.0",
-        "magento/framework": "*",
-        "magento/module-quote": "*",
-        "magento/module-checkout": "*",
-        "magento/module-catalog": "*",
-        "magento/module-store": "*",
-        "magento/module-customer": "*",
-        "magento/module-customer-graph-ql": "*",
-        "magento/module-sales": "*",
-        "magento/module-directory": "*",
-        "magento/module-graph-ql": "*",
-        "magento/module-gift-message": "*",
-        "magento/module-catalog-inventory": "*"
-=======
-        "php": "~7.4.0||~8.1.0",
         "magento/framework": "103.0.*",
         "magento/module-quote": "101.2.*",
         "magento/module-checkout": "100.4.*",
@@ -36,7 +21,6 @@
         "magento/module-graph-ql": "100.4.*",
         "magento/module-gift-message": "100.4.*",
         "magento/module-catalog-inventory": "100.4.*"
->>>>>>> 1df45659
     },
     "suggest": {
         "magento/module-graph-ql-cache": "100.4.*",
