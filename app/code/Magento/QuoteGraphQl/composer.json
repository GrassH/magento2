--- conflicted
+++ resolved
@@ -8,26 +8,6 @@
     ],
     "version": "100.4.3",
     "require": {
-<<<<<<< HEAD
-        "php": "~7.4.0||~8.1.0",
-        "magento/framework": "*",
-        "magento/module-quote": "*",
-        "magento/module-checkout": "*",
-        "magento/module-catalog": "*",
-        "magento/module-store": "*",
-        "magento/module-customer": "*",
-        "magento/module-customer-graph-ql": "*",
-        "magento/module-sales": "*",
-        "magento/module-directory": "*",
-        "magento/module-graph-ql": "*",
-        "magento/module-gift-message": "*",
-        "magento/module-catalog-inventory": "*"
-    },
-    "suggest": {
-        "magento/module-graph-ql-cache": "*",
-        "magento/module-catalog-inventory-graph-ql": "*",
-        "magento/module-payment-graph-ql": "*"
-=======
         "php": "~7.3.0||~7.4.0",
         "magento/framework": "103.0.*",
         "magento/module-quote": "101.2.*",
@@ -44,7 +24,6 @@
     },
     "suggest": {
         "magento/module-graph-ql-cache": "100.4.*"
->>>>>>> 4c36116d
     },
     "autoload": {
         "files": [
