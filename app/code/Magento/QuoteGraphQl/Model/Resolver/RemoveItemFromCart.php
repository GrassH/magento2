<?php
/**
 * Copyright © Magento, Inc. All rights reserved.
 * See COPYING.txt for license details.
 */
declare(strict_types=1);

namespace Magento\QuoteGraphQl\Model\Resolver;

use Magento\Framework\App\ObjectManager;
use Magento\Framework\Exception\LocalizedException;
use Magento\Framework\Exception\NoSuchEntityException;
use Magento\Framework\GraphQl\Config\Element\Field;
use Magento\Framework\GraphQl\Exception\GraphQlInputException;
use Magento\Framework\GraphQl\Exception\GraphQlNoSuchEntityException;
use Magento\Framework\GraphQl\Query\ResolverInterface;
use Magento\Framework\GraphQl\Schema\Type\ResolveInfo;
use Magento\Quote\Api\CartItemRepositoryInterface;
use Magento\Quote\Model\MaskedQuoteIdToQuoteId;
use Magento\QuoteGraphQl\Model\Cart\GetCartForUser;
use Magento\Framework\GraphQl\Query\Resolver\ArgumentsProcessorInterface;

/**
 * @inheritdoc
 */
class RemoveItemFromCart implements ResolverInterface
{
    /**
     * @var GetCartForUser
     */
    private $getCartForUser;

    /**
     * @var CartItemRepositoryInterface
     */
    private $cartItemRepository;

    /**
<<<<<<< HEAD
     * @var ArgumentsProcessorInterface
     */
    private $argsSelection;
=======
     * @var MaskedQuoteIdToQuoteId
     */
    private $maskedQuoteIdToQuoteId;
>>>>>>> eff966cf

    /**
     * @param GetCartForUser $getCartForUser
     * @param CartItemRepositoryInterface $cartItemRepository
<<<<<<< HEAD
     * @param ArgumentsProcessorInterface $argsSelection
=======
     * @param MaskedQuoteIdToQuoteId $maskedQuoteIdToQuoteId
>>>>>>> eff966cf
     */
    public function __construct(
        GetCartForUser $getCartForUser,
        CartItemRepositoryInterface $cartItemRepository,
<<<<<<< HEAD
        ArgumentsProcessorInterface $argsSelection
    ) {
        $this->getCartForUser = $getCartForUser;
        $this->cartItemRepository = $cartItemRepository;
        $this->argsSelection = $argsSelection;
=======
        MaskedQuoteIdToQuoteId $maskedQuoteIdToQuoteId = null
    ) {
        $this->getCartForUser = $getCartForUser;
        $this->cartItemRepository = $cartItemRepository;
        $this->maskedQuoteIdToQuoteId =
            $maskedQuoteIdToQuoteId ?: ObjectManager::getInstance()->get(MaskedQuoteIdToQuoteId::class);
>>>>>>> eff966cf
    }

    /**
     * @inheritdoc
     */
    public function resolve(Field $field, $context, ResolveInfo $info, array $value = null, array $args = null)
    {
        $processedArgs = $this->argsSelection->process($info->fieldName, $args);
        if (empty($processedArgs['input']['cart_id'])) {
            throw new GraphQlInputException(__('Required parameter "cart_id" is missing.'));
        }
<<<<<<< HEAD
        $maskedCartId = $processedArgs['input']['cart_id'];
=======
        $maskedCartId = $args['input']['cart_id'];
        try {
            $cartId = $this->maskedQuoteIdToQuoteId->execute($maskedCartId);
        } catch (NoSuchEntityException $exception) {
            throw new GraphQlNoSuchEntityException(
                __('Could not find a cart with ID "%masked_cart_id"', ['masked_cart_id' => $maskedCartId])
            );
        }
>>>>>>> eff966cf

        if (empty($processedArgs['input']['cart_item_id'])) {
            throw new GraphQlInputException(__('Required parameter "cart_item_id" is missing.'));
        }
        $itemId = $processedArgs['input']['cart_item_id'];

        $storeId = (int)$context->getExtensionAttributes()->getStore()->getId();

        try {
            $this->cartItemRepository->deleteById($cartId, $itemId);
        } catch (NoSuchEntityException $e) {
            throw new GraphQlNoSuchEntityException(__('The cart doesn\'t contain the item'));
        } catch (LocalizedException $e) {
            throw new GraphQlInputException(__($e->getMessage()), $e);
        }

        $cart = $this->getCartForUser->execute($maskedCartId, $context->getUserId(), $storeId);
        return [
            'cart' => [
                'model' => $cart,
            ],
        ];
    }
}<|MERGE_RESOLUTION|>--- conflicted
+++ resolved
@@ -7,7 +7,6 @@
 
 namespace Magento\QuoteGraphQl\Model\Resolver;
 
-use Magento\Framework\App\ObjectManager;
 use Magento\Framework\Exception\LocalizedException;
 use Magento\Framework\Exception\NoSuchEntityException;
 use Magento\Framework\GraphQl\Config\Element\Field;
@@ -36,42 +35,31 @@
     private $cartItemRepository;
 
     /**
-<<<<<<< HEAD
+     * @var MaskedQuoteIdToQuoteId
+     */
+    private $maskedQuoteIdToQuoteId;
+
+    /**
      * @var ArgumentsProcessorInterface
      */
     private $argsSelection;
-=======
-     * @var MaskedQuoteIdToQuoteId
-     */
-    private $maskedQuoteIdToQuoteId;
->>>>>>> eff966cf
 
     /**
      * @param GetCartForUser $getCartForUser
      * @param CartItemRepositoryInterface $cartItemRepository
-<<<<<<< HEAD
+     * @param MaskedQuoteIdToQuoteId $maskedQuoteIdToQuoteId
      * @param ArgumentsProcessorInterface $argsSelection
-=======
-     * @param MaskedQuoteIdToQuoteId $maskedQuoteIdToQuoteId
->>>>>>> eff966cf
      */
     public function __construct(
         GetCartForUser $getCartForUser,
         CartItemRepositoryInterface $cartItemRepository,
-<<<<<<< HEAD
+        MaskedQuoteIdToQuoteId $maskedQuoteIdToQuoteId,
         ArgumentsProcessorInterface $argsSelection
     ) {
         $this->getCartForUser = $getCartForUser;
         $this->cartItemRepository = $cartItemRepository;
+        $this->maskedQuoteIdToQuoteId = $maskedQuoteIdToQuoteId;
         $this->argsSelection = $argsSelection;
-=======
-        MaskedQuoteIdToQuoteId $maskedQuoteIdToQuoteId = null
-    ) {
-        $this->getCartForUser = $getCartForUser;
-        $this->cartItemRepository = $cartItemRepository;
-        $this->maskedQuoteIdToQuoteId =
-            $maskedQuoteIdToQuoteId ?: ObjectManager::getInstance()->get(MaskedQuoteIdToQuoteId::class);
->>>>>>> eff966cf
     }
 
     /**
@@ -83,10 +71,7 @@
         if (empty($processedArgs['input']['cart_id'])) {
             throw new GraphQlInputException(__('Required parameter "cart_id" is missing.'));
         }
-<<<<<<< HEAD
         $maskedCartId = $processedArgs['input']['cart_id'];
-=======
-        $maskedCartId = $args['input']['cart_id'];
         try {
             $cartId = $this->maskedQuoteIdToQuoteId->execute($maskedCartId);
         } catch (NoSuchEntityException $exception) {
@@ -94,7 +79,6 @@
                 __('Could not find a cart with ID "%masked_cart_id"', ['masked_cart_id' => $maskedCartId])
             );
         }
->>>>>>> eff966cf
 
         if (empty($processedArgs['input']['cart_item_id'])) {
             throw new GraphQlInputException(__('Required parameter "cart_item_id" is missing.'));
