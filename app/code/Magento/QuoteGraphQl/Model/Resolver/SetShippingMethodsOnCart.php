--- conflicted
+++ resolved
@@ -70,7 +70,6 @@
         if (!$shippingAddress['cart_address_id']) {
             throw new GraphQlInputException(__('Required parameter "cart_address_id" is missing'));
         }
-<<<<<<< HEAD
         if (!isset($shippingAddress['shipping_method'])) {
             throw new GraphQlInputException(__('Required parameter "shipping_method" is missing'));
         }
@@ -79,13 +78,6 @@
         }
         if (!$shippingAddress['shipping_method']['method_code']) {
             throw new GraphQlInputException(__('Required parameter "method_code" is missing'));
-=======
-        if (!$shippingMethod['carrier_code']) {
-            throw new GraphQlInputException(__('Required parameter "shipping_carrier_code" is missing'));
-        }
-        if (!$shippingMethod['method_code']) {
-            throw new GraphQlInputException(__('Required parameter "shipping_method_code" is missing'));
->>>>>>> 062662d0
         }
 
         $userId = $context->getUserId();
@@ -93,15 +85,9 @@
 
         $this->setShippingMethodOnCart->execute(
             $cart,
-<<<<<<< HEAD
             $shippingAddress['cart_address_id'],
             $shippingAddress['shipping_method']['carrier_code'],
             $shippingAddress['shipping_method']['method_code']
-=======
-            $shippingMethod['cart_address_id'],
-            $shippingMethod['carrier_code'],
-            $shippingMethod['method_code']
->>>>>>> 062662d0
         );
 
         return [
