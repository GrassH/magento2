--- conflicted
+++ resolved
@@ -111,12 +111,8 @@
             if ($quantity <= 0.0) {
                 $this->cartItemRepository->deleteById((int)$cart->getId(), $itemId);
             } else {
-<<<<<<< HEAD
                 $cartItem->setQty($quantity);
-=======
-                $cartItem->setQty($qty);
                 $this->validateCartItem($cartItem);
->>>>>>> 3ccf676d
                 $this->cartItemRepository->save($cartItem);
             }
         }
