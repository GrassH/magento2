<?php
/**
 * Copyright © Magento, Inc. All rights reserved.
 * See COPYING.txt for license details.
 */
declare(strict_types=1);

namespace Magento\QuoteGraphQl\Model\Resolver;

use Magento\Framework\Exception\LocalizedException;
use Magento\Framework\Exception\NoSuchEntityException;
use Magento\Framework\GraphQl\Config\Element\Field;
use Magento\Framework\GraphQl\Exception\GraphQlInputException;
use Magento\Framework\GraphQl\Exception\GraphQlNoSuchEntityException;
use Magento\Framework\GraphQl\Query\ResolverInterface;
use Magento\Framework\GraphQl\Schema\Type\ResolveInfo;
use Magento\Quote\Api\Data\PaymentInterface;
use Magento\QuoteGraphQl\Model\Cart\GetCartForUser;
use Magento\Quote\Api\Data\PaymentInterfaceFactory;
use Magento\Quote\Api\PaymentMethodManagementInterface;
use Magento\QuoteGraphQl\Model\Cart\Payment\AdditionalDataProviderPool;
use Magento\Framework\App\ObjectManager;

/**
 * Mutation resolver for setting payment method for shopping cart
 */
class SetPaymentMethodOnCart implements ResolverInterface
{
    /**
     * @var GetCartForUser
     */
    private $getCartForUser;

    /**
     * @var \Magento\QuoteGraphQl\Model\Cart\SetPaymentMethodOnCart
     */
    private $setPaymentMethodOnCart;

    /**
     * @var AdditionalDataProviderPool
     */
    private $additionalDataProviderPool;

    /**
     * @param GetCartForUser $getCartForUser
<<<<<<< HEAD
     * @param \Magento\QuoteGraphQl\Model\Cart\SetPaymentMethodOnCart $setPaymentMethodOnCart
     */
    public function __construct(
        GetCartForUser $getCartForUser,
        \Magento\QuoteGraphQl\Model\Cart\SetPaymentMethodOnCart $setPaymentMethodOnCart
    ) {
        $this->getCartForUser = $getCartForUser;
        $this->setPaymentMethodOnCart = $setPaymentMethodOnCart;
=======
     * @param PaymentMethodManagementInterface $paymentMethodManagement
     * @param PaymentInterfaceFactory $paymentFactory
     * @param AdditionalDataProviderPool $additionalDataProviderPool
     */
    public function __construct(
        GetCartForUser $getCartForUser,
        PaymentMethodManagementInterface $paymentMethodManagement,
        PaymentInterfaceFactory $paymentFactory,
        AdditionalDataProviderPool $additionalDataProviderPool = null
    ) {
        $this->getCartForUser = $getCartForUser;
        $this->paymentMethodManagement = $paymentMethodManagement;
        $this->paymentFactory = $paymentFactory;
        $this->additionalDataProviderPool = $additionalDataProviderPool
            ?: ObjectManager::getInstance()->get(AdditionalDataProviderPool::class);
>>>>>>> bfa0fd44
    }

    /**
     * @inheritdoc
     */
    public function resolve(Field $field, $context, ResolveInfo $info, array $value = null, array $args = null)
    {
        if (!isset($args['input']['cart_id']) || empty($args['input']['cart_id'])) {
            throw new GraphQlInputException(__('Required parameter "cart_id" is missing.'));
        }
        $maskedCartId = $args['input']['cart_id'];

        if (!isset($args['input']['payment_method']['code']) || empty($args['input']['payment_method']['code'])) {
            throw new GraphQlInputException(__('Required parameter "code" for "payment_method" is missing.'));
        }
<<<<<<< HEAD
        $paymentData = $args['input']['payment_method'];

        $cart = $this->getCartForUser->execute($maskedCartId, $context->getUserId());
        $cart = $this->setPaymentMethodOnCart->execute($paymentData, $cart);
=======
        $paymentMethodCode = $args['input']['payment_method']['code'];

        $poNumber = $args['input']['payment_method']['purchase_order_number'] ?? null;
        $additionalData = $this->additionalDataProviderPool->getData($paymentMethodCode, $args) ?? [];

        $cart = $this->getCartForUser->execute($maskedCartId, $context->getUserId());
        $payment = $this->paymentFactory->create(
            [
            'data' => [
                PaymentInterface::KEY_METHOD => $paymentMethodCode,
                PaymentInterface::KEY_PO_NUMBER => $poNumber,
                PaymentInterface::KEY_ADDITIONAL_DATA => $additionalData,
            ]]
        );

        try {
            $this->paymentMethodManagement->set($cart->getId(), $payment);
        } catch (NoSuchEntityException $e) {
            throw new GraphQlNoSuchEntityException(__($e->getMessage()), $e);
        } catch (LocalizedException $e) {
            throw new GraphQlInputException(__($e->getMessage()), $e);
        }
>>>>>>> bfa0fd44

        return [
            'cart' => [
                'model' => $cart,
            ],
        ];
    }
}<|MERGE_RESOLUTION|>--- conflicted
+++ resolved
@@ -32,9 +32,14 @@
     private $getCartForUser;
 
     /**
-     * @var \Magento\QuoteGraphQl\Model\Cart\SetPaymentMethodOnCart
+     * @var PaymentMethodManagementInterface
      */
-    private $setPaymentMethodOnCart;
+    private $paymentMethodManagement;
+
+    /**
+     * @var PaymentInterfaceFactory
+     */
+    private $paymentFactory;
 
     /**
      * @var AdditionalDataProviderPool
@@ -43,16 +48,6 @@
 
     /**
      * @param GetCartForUser $getCartForUser
-<<<<<<< HEAD
-     * @param \Magento\QuoteGraphQl\Model\Cart\SetPaymentMethodOnCart $setPaymentMethodOnCart
-     */
-    public function __construct(
-        GetCartForUser $getCartForUser,
-        \Magento\QuoteGraphQl\Model\Cart\SetPaymentMethodOnCart $setPaymentMethodOnCart
-    ) {
-        $this->getCartForUser = $getCartForUser;
-        $this->setPaymentMethodOnCart = $setPaymentMethodOnCart;
-=======
      * @param PaymentMethodManagementInterface $paymentMethodManagement
      * @param PaymentInterfaceFactory $paymentFactory
      * @param AdditionalDataProviderPool $additionalDataProviderPool
@@ -68,7 +63,6 @@
         $this->paymentFactory = $paymentFactory;
         $this->additionalDataProviderPool = $additionalDataProviderPool
             ?: ObjectManager::getInstance()->get(AdditionalDataProviderPool::class);
->>>>>>> bfa0fd44
     }
 
     /**
@@ -84,12 +78,6 @@
         if (!isset($args['input']['payment_method']['code']) || empty($args['input']['payment_method']['code'])) {
             throw new GraphQlInputException(__('Required parameter "code" for "payment_method" is missing.'));
         }
-<<<<<<< HEAD
-        $paymentData = $args['input']['payment_method'];
-
-        $cart = $this->getCartForUser->execute($maskedCartId, $context->getUserId());
-        $cart = $this->setPaymentMethodOnCart->execute($paymentData, $cart);
-=======
         $paymentMethodCode = $args['input']['payment_method']['code'];
 
         $poNumber = $args['input']['payment_method']['purchase_order_number'] ?? null;
@@ -98,11 +86,11 @@
         $cart = $this->getCartForUser->execute($maskedCartId, $context->getUserId());
         $payment = $this->paymentFactory->create(
             [
-            'data' => [
-                PaymentInterface::KEY_METHOD => $paymentMethodCode,
-                PaymentInterface::KEY_PO_NUMBER => $poNumber,
-                PaymentInterface::KEY_ADDITIONAL_DATA => $additionalData,
-            ]]
+                'data' => [
+                    PaymentInterface::KEY_METHOD => $paymentMethodCode,
+                    PaymentInterface::KEY_PO_NUMBER => $poNumber,
+                    PaymentInterface::KEY_ADDITIONAL_DATA => $additionalData,
+                ]]
         );
 
         try {
@@ -112,7 +100,6 @@
         } catch (LocalizedException $e) {
             throw new GraphQlInputException(__($e->getMessage()), $e);
         }
->>>>>>> bfa0fd44
 
         return [
             'cart' => [
