<?php
/**
 * Copyright © Magento, Inc. All rights reserved.
 * See COPYING.txt for license details.
 */
declare(strict_types=1);

namespace Magento\QuoteGraphQl\Model\Resolver;

use Magento\Framework\Exception\LocalizedException;
use Magento\Framework\Exception\NoSuchEntityException;
use Magento\Framework\GraphQl\Config\Element\Field;
use Magento\Framework\GraphQl\Exception\GraphQlInputException;
use Magento\Framework\GraphQl\Exception\GraphQlNoSuchEntityException;
use Magento\Framework\GraphQl\Query\ResolverInterface;
use Magento\Framework\GraphQl\Schema\Type\ResolveInfo;
use Magento\Quote\Api\Data\PaymentInterface;
use Magento\QuoteGraphQl\Model\Cart\GetCartForUser;
use Magento\Quote\Api\Data\PaymentInterfaceFactory;
use Magento\Quote\Api\PaymentMethodManagementInterface;

/**
 * Mutation resolver for setting payment method for shopping cart
 */
class SetPaymentMethodOnCart implements ResolverInterface
{
    /**
     * @var GetCartForUser
     */
    private $getCartForUser;

    /**
     * @var PaymentMethodManagementInterface
     */
    private $paymentMethodManagement;

    /**
     * @var PaymentInterfaceFactory
     */
    private $paymentFactory;

    /**
     * @param GetCartForUser $getCartForUser
     * @param PaymentMethodManagementInterface $paymentMethodManagement
     * @param PaymentInterfaceFactory $paymentFactory
     */
    public function __construct(
        GetCartForUser $getCartForUser,
        PaymentMethodManagementInterface $paymentMethodManagement,
        PaymentInterfaceFactory $paymentFactory
    ) {
        $this->getCartForUser = $getCartForUser;
        $this->paymentMethodManagement = $paymentMethodManagement;
        $this->paymentFactory = $paymentFactory;
    }

    /**
     * @inheritdoc
     */
    public function resolve(Field $field, $context, ResolveInfo $info, array $value = null, array $args = null)
    {
        if (!isset($args['input']['cart_id']) || empty($args['input']['cart_id'])) {
            throw new GraphQlInputException(__('Required parameter "cart_id" is missing.'));
        }
        $maskedCartId = $args['input']['cart_id'];

        if (!isset($args['input']['payment_method']['code']) || empty($args['input']['payment_method']['code'])) {
            throw new GraphQlInputException(__('Required parameter "code" for "payment_method" is missing.'));
        }
        $paymentMethodCode = $args['input']['payment_method']['code'];

<<<<<<< HEAD
        $poNumber = isset($args['input']['payment_method']['purchase_order_number'])
            && !empty($args['input']['payment_method']['purchase_order_number'])
            ? $args['input']['payment_method']['purchase_order_number']
            : null;
=======
        $poNumber = $args['input']['payment_method']['purchase_order_number'] ?? null;
        $additionalData = $args['input']['payment_method']['additional_data'] ?? [];
>>>>>>> 3ccf676d

        $cart = $this->getCartForUser->execute($maskedCartId, $context->getUserId());
        $payment = $this->paymentFactory->create([
            'data' => [
                PaymentInterface::KEY_METHOD => $paymentMethodCode,
                PaymentInterface::KEY_PO_NUMBER => $poNumber,
                PaymentInterface::KEY_ADDITIONAL_DATA => $additionalData,
            ]
        ]);

        try {
            $this->paymentMethodManagement->set($cart->getId(), $payment);
        } catch (NoSuchEntityException $e) {
            throw new GraphQlNoSuchEntityException(__($e->getMessage()), $e);
        } catch (LocalizedException $e) {
            throw new GraphQlInputException(__($e->getMessage()), $e);
        }

        return [
            'cart' => [
                'model' => $cart,
            ],
        ];
    }
}<|MERGE_RESOLUTION|>--- conflicted
+++ resolved
@@ -69,15 +69,8 @@
         }
         $paymentMethodCode = $args['input']['payment_method']['code'];
 
-<<<<<<< HEAD
-        $poNumber = isset($args['input']['payment_method']['purchase_order_number'])
-            && !empty($args['input']['payment_method']['purchase_order_number'])
-            ? $args['input']['payment_method']['purchase_order_number']
-            : null;
-=======
         $poNumber = $args['input']['payment_method']['purchase_order_number'] ?? null;
         $additionalData = $args['input']['payment_method']['additional_data'] ?? [];
->>>>>>> 3ccf676d
 
         $cart = $this->getCartForUser->execute($maskedCartId, $context->getUserId());
         $payment = $this->paymentFactory->create([
