<?php
/**
 * Copyright © Magento, Inc. All rights reserved.
 * See COPYING.txt for license details.
 */
declare(strict_types=1);

namespace Magento\QuoteGraphQl\Model\Resolver\ShippingAddress;

use Magento\Directory\Model\Currency;
use Magento\Framework\Exception\LocalizedException;
use Magento\Framework\GraphQl\Config\Element\Field;
use Magento\Framework\GraphQl\Query\ResolverInterface;
use Magento\Framework\GraphQl\Schema\Type\ResolveInfo;
use Magento\Quote\Model\Quote\Address;
use Magento\Quote\Model\Quote\Address\Rate;

/**
 * @inheritdoc
 */
class SelectedShippingMethod implements ResolverInterface
{
    /**
     * @inheritdoc
     */
    public function resolve(Field $field, $context, ResolveInfo $info, array $value = null, array $args = null)
    {
        if (!isset($value['model'])) {
            throw new LocalizedException(__('"model" value should be specified'));
        }
        /** @var Address $address */
        $address = $value['model'];
        $rates = $address->getAllShippingRates();
        $carrierTitle = '';
        $methodTitle = '';

        if (!count($rates) || empty($address->getShippingMethod())) {
            return null;
        }

        list($carrierCode, $methodCode) = explode('_', $address->getShippingMethod(), 2);

        /** @var Rate $rate */
        foreach ($rates as $rate) {
            if ($rate->getCode() == $address->getShippingMethod()) {
                $carrierTitle = $rate->getCarrierTitle();
                $methodTitle = $rate->getMethodTitle();
                break;
            }
        }

<<<<<<< HEAD
        /** @var Currency $currency */
        $currency = $context->getExtensionAttributes()->getStore()->getBaseCurrency();

        $data = [
            'carrier_code' => $carrierCode,
            'method_code' => $methodCode,
            'carrier_title' => $carrierTitle,
            'method_title' => $methodTitle,
            'amount' => [
                'value' => $address->getShippingAmount(),
                'currency' => $address->getQuote()->getQuoteCurrencyCode(),
            ],
            'base_amount' => [
                'value' => $address->getBaseShippingAmount(),
                'currency' => $currency->getCode(),
            ],
        ];

=======
            $data = [
                'carrier_code' => $carrierCode,
                'method_code' => $methodCode,
                'carrier_title' => $carrierTitle,
                'method_title' => $methodTitle,
                'amount' => [
                    'value' => $address->getShippingAmount(),
                    'currency' => $address->getQuote()->getQuoteCurrencyCode(),
                ],
                /** @deprecated The field should not be used on the storefront */
                'base_amount' => null,
            ];
        } else {
            $data = [
                'carrier_code' => null,
                'method_code' => null,
                'carrier_title' => $carrierTitle,
                'method_title' => $methodTitle,
                'amount' => null,
                /** @deprecated The field should not be used on the storefront */
                'base_amount' => null,
            ];
        }
>>>>>>> d93d2889
        return $data;
    }
}<|MERGE_RESOLUTION|>--- conflicted
+++ resolved
@@ -49,10 +49,6 @@
             }
         }
 
-<<<<<<< HEAD
-        /** @var Currency $currency */
-        $currency = $context->getExtensionAttributes()->getStore()->getBaseCurrency();
-
         $data = [
             'carrier_code' => $carrierCode,
             'method_code' => $methodCode,
@@ -62,37 +58,10 @@
                 'value' => $address->getShippingAmount(),
                 'currency' => $address->getQuote()->getQuoteCurrencyCode(),
             ],
-            'base_amount' => [
-                'value' => $address->getBaseShippingAmount(),
-                'currency' => $currency->getCode(),
-            ],
+            /** @deprecated The field should not be used on the storefront */
+            'base_amount' => null,
         ];
 
-=======
-            $data = [
-                'carrier_code' => $carrierCode,
-                'method_code' => $methodCode,
-                'carrier_title' => $carrierTitle,
-                'method_title' => $methodTitle,
-                'amount' => [
-                    'value' => $address->getShippingAmount(),
-                    'currency' => $address->getQuote()->getQuoteCurrencyCode(),
-                ],
-                /** @deprecated The field should not be used on the storefront */
-                'base_amount' => null,
-            ];
-        } else {
-            $data = [
-                'carrier_code' => null,
-                'method_code' => null,
-                'carrier_title' => $carrierTitle,
-                'method_title' => $methodTitle,
-                'amount' => null,
-                /** @deprecated The field should not be used on the storefront */
-                'base_amount' => null,
-            ];
-        }
->>>>>>> d93d2889
         return $data;
     }
 }