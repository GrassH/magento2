--- conflicted
+++ resolved
@@ -59,19 +59,7 @@
                 'base_amount' => null,
             ];
         } else {
-<<<<<<< HEAD
             $data = null;
-=======
-            $data = [
-                'carrier_code' => null,
-                'method_code' => null,
-                'carrier_title' => $carrierTitle,
-                'method_title' => $methodTitle,
-                'amount' => null,
-                /** @deprecated The field should not be used on the storefront */
-                'base_amount' => null,
-            ];
->>>>>>> d93d2889
         }
         return $data;
     }
