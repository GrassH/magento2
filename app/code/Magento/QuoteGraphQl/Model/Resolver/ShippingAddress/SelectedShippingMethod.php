--- conflicted
+++ resolved
@@ -53,7 +53,6 @@
             list($carrierCode, $methodCode) = explode('_', $address->getShippingMethod(), 2);
 
             /** @var Rate $rate */
-<<<<<<< HEAD
             foreach ($rates as $rate) {
                 if ($rate->getCode() == $address->getShippingMethod()) {
                     $carrierTitle = $rate->getCarrierTitle();
@@ -61,11 +60,9 @@
                     break;
                 }
             }
-=======
-            $rate = current($rates);
+
             /** @var Currency $currency */
             $currency = $this->storeManager->getStore()->getBaseCurrency();
->>>>>>> a35e8178
 
             $data = [
                 'carrier_code' => $carrierCode,
