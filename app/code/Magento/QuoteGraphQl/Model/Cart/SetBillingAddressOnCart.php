--- conflicted
+++ resolved
@@ -7,14 +7,9 @@
 
 namespace Magento\QuoteGraphQl\Model\Cart;
 
-<<<<<<< HEAD
-use Magento\CustomerGraphQl\Model\Customer\Address\GetCustomerAddress;
-use Magento\CustomerGraphQl\Model\Customer\GetCustomer;
-=======
 use Magento\CustomerGraphQl\Model\Customer\GetCustomer;
 use Magento\Framework\GraphQl\Exception\GraphQlAuthenticationException;
 use Magento\Framework\GraphQl\Exception\GraphQlAuthorizationException;
->>>>>>> eea6126c
 use Magento\Framework\GraphQl\Exception\GraphQlInputException;
 use Magento\Framework\GraphQl\Exception\GraphQlNoSuchEntityException;
 use Magento\Framework\GraphQl\Query\Resolver\ContextInterface;
@@ -34,14 +29,6 @@
      * @var GetCustomer
      */
     private $getCustomer;
-<<<<<<< HEAD
-
-    /**
-     * @var GetCustomerAddress
-     */
-    private $getCustomerAddress;
-=======
->>>>>>> eea6126c
 
     /**
      * @var AssignBillingAddressToCart
@@ -51,27 +38,15 @@
     /**
      * @param QuoteAddressFactory $quoteAddressFactory
      * @param GetCustomer $getCustomer
-<<<<<<< HEAD
-     * @param GetCustomerAddress $getCustomerAddress
-=======
->>>>>>> eea6126c
      * @param AssignBillingAddressToCart $assignBillingAddressToCart
      */
     public function __construct(
         QuoteAddressFactory $quoteAddressFactory,
         GetCustomer $getCustomer,
-<<<<<<< HEAD
-        GetCustomerAddress $getCustomerAddress,
-=======
->>>>>>> eea6126c
         AssignBillingAddressToCart $assignBillingAddressToCart
     ) {
         $this->quoteAddressFactory = $quoteAddressFactory;
         $this->getCustomer = $getCustomer;
-<<<<<<< HEAD
-        $this->getCustomerAddress = $getCustomerAddress;
-=======
->>>>>>> eea6126c
         $this->assignBillingAddressToCart = $assignBillingAddressToCart;
     }
 
@@ -83,6 +58,8 @@
      * @param array $billingAddressInput
      * @return void
      * @throws GraphQlInputException
+     * @throws GraphQlAuthenticationException
+     * @throws GraphQlAuthorizationException
      * @throws GraphQlNoSuchEntityException
      */
     public function execute(ContextInterface $context, CartInterface $cart, array $billingAddressInput): void
@@ -115,15 +92,10 @@
             $billingAddress = $this->quoteAddressFactory->createBasedOnInputData($addressInput);
         } else {
             $customer = $this->getCustomer->execute($context);
-<<<<<<< HEAD
-            $customerAddress = $this->getCustomerAddress->execute((int)$customerAddressId, (int)$customer->getId());
-            $billingAddress = $this->quoteAddressFactory->createBasedOnCustomerAddress($customerAddress);
-=======
             $billingAddress = $this->quoteAddressFactory->createBasedOnCustomerAddress(
                 (int)$customerAddressId,
                 (int)$customer->getId()
             );
->>>>>>> eea6126c
         }
 
         $this->assignBillingAddressToCart->execute($cart, $billingAddress, $useForShipping);
