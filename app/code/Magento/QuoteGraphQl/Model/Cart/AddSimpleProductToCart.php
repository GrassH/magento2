--- conflicted
+++ resolved
@@ -21,51 +21,25 @@
 class AddSimpleProductToCart
 {
     /**
-<<<<<<< HEAD
-     * @var ArrayManager
-     */
-    private $arrayManager;
-=======
-     * @var CreateBuyRequest
-     */
-    private $createBuyRequest;
->>>>>>> 63f34c6f
-
-    /**
      * @var ProductRepositoryInterface
      */
     private $productRepository;
 
     /**
-<<<<<<< HEAD
      * @var BuyRequestBuilder
      */
     private $buyRequestBuilder;
 
     /**
-     * @param ArrayManager $arrayManager
      * @param ProductRepositoryInterface $productRepository
      * @param BuyRequestBuilder $buyRequestBuilder
      */
     public function __construct(
-        ArrayManager $arrayManager,
         ProductRepositoryInterface $productRepository,
         BuyRequestBuilder $buyRequestBuilder
     ) {
-        $this->arrayManager = $arrayManager;
         $this->productRepository = $productRepository;
         $this->buyRequestBuilder = $buyRequestBuilder;
-=======
-     * @param ProductRepositoryInterface $productRepository
-     * @param CreateBuyRequest $createBuyRequest
-     */
-    public function __construct(
-        ProductRepositoryInterface $productRepository,
-        CreateBuyRequest $createBuyRequest
-    ) {
-        $this->productRepository = $productRepository;
-        $this->createBuyRequest = $createBuyRequest;
->>>>>>> 63f34c6f
     }
 
     /**
@@ -81,11 +55,6 @@
     public function execute(Quote $cart, array $cartItemData): void
     {
         $sku = $this->extractSku($cartItemData);
-<<<<<<< HEAD
-=======
-        $quantity = $this->extractQuantity($cartItemData);
-        $customizableOptions = $cartItemData['customizable_options'] ?? [];
->>>>>>> 63f34c6f
 
         try {
             $product = $this->productRepository->get($sku);
@@ -94,11 +63,7 @@
         }
 
         try {
-<<<<<<< HEAD
             $result = $cart->addProduct($product, $this->buyRequestBuilder->build($cartItemData));
-=======
-            $result = $cart->addProduct($product, $this->createBuyRequest->execute($quantity, $customizableOptions));
->>>>>>> 63f34c6f
         } catch (\Exception $e) {
             throw new GraphQlInputException(
                 __(
@@ -127,29 +92,4 @@
         }
         return (string)$cartItemData['data']['sku'];
     }
-<<<<<<< HEAD
-=======
-
-    /**
-     * Extract quantity from cart item data
-     *
-     * @param array $cartItemData
-     * @return float
-     * @throws GraphQlInputException
-     */
-    private function extractQuantity(array $cartItemData): float
-    {
-        if (!isset($cartItemData['data']['quantity'])) {
-            throw new GraphQlInputException(__('Missed "qty" in cart item data'));
-        }
-        $quantity = (float)$cartItemData['data']['quantity'];
-
-        if ($quantity <= 0) {
-            throw new GraphQlInputException(
-                __('Please enter a number greater than 0 in this field.')
-            );
-        }
-        return $quantity;
-    }
->>>>>>> 63f34c6f
 }