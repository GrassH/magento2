--- conflicted
+++ resolved
@@ -69,11 +69,7 @@
         }
 
         try {
-<<<<<<< HEAD
-            $result = $cart->addProduct($product, $this->createBuyRequest($qty, $customizableOptions, $downloadableLinks));
-=======
-            $result = $cart->addProduct($product, $this->createBuyRequest($quantity, $customizableOptions));
->>>>>>> 19fcb92c
+            $result = $cart->addProduct($product, $this->createBuyRequest($quantity, $customizableOptions, $downloadableLinks));
         } catch (\Exception $e) {
             throw new GraphQlInputException(
                 __(
@@ -176,11 +172,7 @@
      * @param array $downloadableLinks
      * @return DataObject
      */
-<<<<<<< HEAD
-    private function createBuyRequest(float $qty, array $customOptions, array $downloadableLinks): DataObject
-=======
-    private function createBuyRequest(float $quantity, array $customOptions): DataObject
->>>>>>> 19fcb92c
+    private function createBuyRequest(float $quantity, array $customOptions, array $downloadableLinks): DataObject
     {
         $dataArray = [
             'data' => [
