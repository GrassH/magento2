--- conflicted
+++ resolved
@@ -69,15 +69,12 @@
             );
         }
 
-<<<<<<< HEAD
-=======
         if (false === (bool)$cart->getIsActive()) {
             throw new GraphQlNoSuchEntityException(
                 __('Current user does not have an active cart.')
             );
         }
 
->>>>>>> bd049307
         $cartCustomerId = (int)$cart->getCustomerId();
 
         /* Guest cart, allow operations */
