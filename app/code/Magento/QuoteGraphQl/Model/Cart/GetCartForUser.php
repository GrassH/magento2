<?php
/**
 * Copyright © Magento, Inc. All rights reserved.
 * See COPYING.txt for license details.
 */
declare(strict_types=1);

namespace Magento\QuoteGraphQl\Model\Cart;

use Magento\Framework\Exception\NoSuchEntityException;
use Magento\Framework\GraphQl\Exception\GraphQlAuthorizationException;
use Magento\Framework\GraphQl\Exception\GraphQlNoSuchEntityException;
use Magento\Quote\Api\CartRepositoryInterface;
use Magento\Quote\Model\MaskedQuoteIdToQuoteIdInterface;
use Magento\Quote\Model\Quote;
use Magento\Store\Model\StoreManagerInterface;

/**
 * Get cart
 */
class GetCartForUser
{
    /**
     * @var MaskedQuoteIdToQuoteIdInterface
     */
    private $maskedQuoteIdToQuoteId;

    /**
     * @var CartRepositoryInterface
     */
    private $cartRepository;

    /**
     * @var StoreManagerInterface
     */
    private $storeManager;

    /**
     * @param MaskedQuoteIdToQuoteIdInterface $maskedQuoteIdToQuoteId
     * @param CartRepositoryInterface $cartRepository
     * @param StoreManagerInterface $storeManager
     */
    public function __construct(
        MaskedQuoteIdToQuoteIdInterface $maskedQuoteIdToQuoteId,
        CartRepositoryInterface $cartRepository,
        StoreManagerInterface $storeManager
    ) {
        $this->maskedQuoteIdToQuoteId = $maskedQuoteIdToQuoteId;
        $this->cartRepository = $cartRepository;
        $this->storeManager = $storeManager;
    }

    /**
     * Get cart for user
     *
     * @param string $cartHash
     * @param int|null $customerId
     * @return Quote
     * @throws GraphQlAuthorizationException
     * @throws GraphQlNoSuchEntityException
     */
    public function execute(string $cartHash, ?int $customerId): Quote
    {
        try {
            $cartId = $this->maskedQuoteIdToQuoteId->execute($cartHash);
        } catch (NoSuchEntityException $exception) {
            throw new GraphQlNoSuchEntityException(
                __('Could not find a cart with ID "%masked_cart_id"', ['masked_cart_id' => $cartHash])
            );
        }

        try {
            /** @var Quote $cart */
            $cart = $this->cartRepository->get($cartId);
        } catch (NoSuchEntityException $e) {
            throw new GraphQlNoSuchEntityException(
                __('Could not find a cart with ID "%masked_cart_id"', ['masked_cart_id' => $cartHash])
            );
        }

        if (false === (bool)$cart->getIsActive()) {
            throw new GraphQlNoSuchEntityException(
                __('Current user does not have an active cart.')
            );
        }

<<<<<<< HEAD
=======
        if ((int)$cart->getStoreId() !== (int)$this->storeManager->getStore()->getId()) {
            throw new GraphQlNoSuchEntityException(
                __(
                    'Wrong store code specified for cart "%masked_cart_id"',
                    ['masked_cart_id' => $cartHash]
                )
            );
        }

>>>>>>> eea6126c
        $cartCustomerId = (int)$cart->getCustomerId();

        /* Guest cart, allow operations */
        if (!$cartCustomerId && null === $customerId) {
            return $cart;
        }

        if ($cartCustomerId !== $customerId) {
            throw new GraphQlAuthorizationException(
                __(
                    'The current user cannot perform operations on cart "%masked_cart_id"',
                    ['masked_cart_id' => $cartHash]
                )
            );
        }
        return $cart;
    }
}<|MERGE_RESOLUTION|>--- conflicted
+++ resolved
@@ -84,8 +84,6 @@
             );
         }
 
-<<<<<<< HEAD
-=======
         if ((int)$cart->getStoreId() !== (int)$this->storeManager->getStore()->getId()) {
             throw new GraphQlNoSuchEntityException(
                 __(
@@ -95,7 +93,6 @@
             );
         }
 
->>>>>>> eea6126c
         $cartCustomerId = (int)$cart->getCustomerId();
 
         /* Guest cart, allow operations */
