<?php
/**
 * Copyright © Magento, Inc. All rights reserved.
 * See COPYING.txt for license details.
 */
declare(strict_types=1);

namespace Magento\QuoteGraphQl\Model\Cart\BuyRequest;

use Magento\Framework\App\ObjectManager;
use Magento\Framework\GraphQl\Exception\GraphQlInputException;
use Magento\Framework\Stdlib\ArrayManager;
use Magento\Framework\Stdlib\ArrayManagerFactory;

/**
 * Provides QTY buy request data for adding products to cart
 */
class QuantityDataProvider implements BuyRequestDataProviderInterface
{
    /**
     * @var ArrayManagerFactory
<<<<<<< HEAD
=======
     * @SuppressWarnings(PHPMD.UnusedFormalParameter)
     * phpcs:disable Magento2.Commenting.ClassPropertyPHPDocFormatting
>>>>>>> 52ba9906
     */
    private readonly ArrayManagerFactory $arrayManagerFactory;

    /**
     * @param ArrayManager $arrayManager @deprecated @see $arrayManagerFactory
     * @param ArrayManagerFactory|null $arrayManagerFactory
<<<<<<< HEAD
     * @SuppressWarnings(PHPMD.UnusedFormalParameter)
=======
>>>>>>> 52ba9906
     */
    public function __construct(
        ArrayManager $arrayManager,
        ?ArrayManagerFactory $arrayManagerFactory = null,
    ) {
        $this->arrayManagerFactory = $arrayManagerFactory
            ?? ObjectManager::getInstance()->get(ArrayManagerFactory::class);
    }

    /**
     * @inheritdoc
     */
    public function execute(array $cartItemData): array
    {
        $quantity = $this->arrayManagerFactory->create()->get('data/quantity', $cartItemData);
        if (!isset($quantity)) {
            throw new GraphQlInputException(__('Missing key "quantity" in cart item data'));
        }

        $quantity = (float) $quantity;

        if ($quantity <= 0) {
            throw new GraphQlInputException(
                __('Please enter a number greater than 0 in this field.')
            );
        }

        return ['qty' => $quantity];
    }
}<|MERGE_RESOLUTION|>--- conflicted
+++ resolved
@@ -19,21 +19,15 @@
 {
     /**
      * @var ArrayManagerFactory
-<<<<<<< HEAD
-=======
      * @SuppressWarnings(PHPMD.UnusedFormalParameter)
      * phpcs:disable Magento2.Commenting.ClassPropertyPHPDocFormatting
->>>>>>> 52ba9906
      */
     private readonly ArrayManagerFactory $arrayManagerFactory;
 
     /**
      * @param ArrayManager $arrayManager @deprecated @see $arrayManagerFactory
      * @param ArrayManagerFactory|null $arrayManagerFactory
-<<<<<<< HEAD
      * @SuppressWarnings(PHPMD.UnusedFormalParameter)
-=======
->>>>>>> 52ba9906
      */
     public function __construct(
         ArrayManager $arrayManager,
