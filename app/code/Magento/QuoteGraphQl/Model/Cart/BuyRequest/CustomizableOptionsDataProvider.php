--- conflicted
+++ resolved
@@ -18,29 +18,19 @@
 {
     /**
      * @var ArrayManagerFactory
-<<<<<<< HEAD
-=======
      * @SuppressWarnings(PHPMD.UnusedFormalParameter)
      * phpcs:disable Magento2.Commenting.ClassPropertyPHPDocFormatting
->>>>>>> 52ba9906
      */
     private readonly ArrayManagerFactory $arrayManagerFactory;
 
     /**
      * @param ArrayManager $arrayManager @deprecated @see $arrayManagerFactory
      * @param ArrayManagerFactory|null $arrayManagerFactory
-<<<<<<< HEAD
      * @SuppressWarnings(PHPMD.UnusedFormalParameter)
      */
     public function __construct(
         ArrayManager $arrayManager,
-        ?ArrayManagerFactory $arrayManagerFactory = null,
-=======
-     */
-    public function __construct(
-        ArrayManager $arrayManager,
         ArrayManagerFactory $arrayManagerFactory = null
->>>>>>> 52ba9906
     ) {
         $this->arrayManagerFactory = $arrayManagerFactory
             ?? ObjectManager::getInstance()->get(ArrayManagerFactory::class);
