<?php declare(strict_types=1);
/**
 * Copyright © Magento, Inc. All rights reserved.
 * See COPYING.txt for license details.
 */
namespace Magento\CmsUrlRewrite\Test\Unit\Observer;

use Magento\Cms\Model\Page;
use Magento\CmsUrlRewrite\Model\CmsPageUrlRewriteGenerator;
use Magento\CmsUrlRewrite\Observer\ProcessUrlRewriteSavingObserver;
use Magento\Framework\Event;
use Magento\Framework\Event\Observer as EventObserver;
use Magento\Framework\TestFramework\Unit\Helper\ObjectManager as ObjectManagerHelper;
use Magento\UrlRewrite\Model\UrlPersistInterface;
use Magento\UrlRewrite\Service\V1\Data\UrlRewrite;
use PHPUnit\Framework\MockObject\MockObject;
use PHPUnit\Framework\TestCase;

/**
 * @SuppressWarnings(PHPMD.CouplingBetweenObjects)
 */
class ProcessUrlRewriteSavingObserverTest extends TestCase
{
    /**
     * @var ObjectManagerHelper
     */
    protected $objectManagerHelper;

    /**
<<<<<<< HEAD
     * @var UrlPersistInterface|\PHPUnit\Framework\MockObject\MockObject
=======
     * @var UrlPersistInterface|MockObject
>>>>>>> b2f063af
     */
    protected $urlPersistMock;

    /**
<<<<<<< HEAD
     * @var CmsPageUrlRewriteGenerator|\PHPUnit\Framework\MockObject\MockObject
=======
     * @var CmsPageUrlRewriteGenerator|MockObject
>>>>>>> b2f063af
     */
    protected $cmsPageUrlRewriteGeneratorMock;

    /**
<<<<<<< HEAD
     * @var EventObserver|\PHPUnit\Framework\MockObject\MockObject
=======
     * @var EventObserver|MockObject
>>>>>>> b2f063af
     */
    protected $eventObserverMock;

    /**
<<<<<<< HEAD
     * @var Page|\PHPUnit\Framework\MockObject\MockObject
=======
     * @var Page|MockObject
>>>>>>> b2f063af
     */
    protected $pageMock;

    /**
<<<<<<< HEAD
     * @var Event|\PHPUnit\Framework\MockObject\MockObject
=======
     * @var Event|MockObject
>>>>>>> b2f063af
     */
    protected $eventMock;

    /**
     * @var ProcessUrlRewriteSavingObserver
     */
    protected $observer;

    /**
     * @return void
     */
    protected function setUp(): void
    {
        $this->objectManagerHelper = new ObjectManagerHelper($this);

        $this->urlPersistMock = $this->getMockBuilder(UrlPersistInterface::class)
            ->getMockForAbstractClass();
        $this->cmsPageUrlRewriteGeneratorMock = $this->getMockBuilder(CmsPageUrlRewriteGenerator::class)
            ->disableOriginalConstructor()
            ->getMock();
        $this->pageMock = $this->getMockBuilder(Page::class)
            ->setMethods(['getId', 'dataHasChangedFor'])
            ->disableOriginalConstructor()
            ->getMock();
        $this->eventMock = $this->getMockBuilder(Event::class)
            ->setMethods(['getObject'])
            ->disableOriginalConstructor()
            ->getMock();
        $this->eventObserverMock = $this->getMockBuilder(EventObserver::class)
            ->disableOriginalConstructor()
            ->getMock();

        $this->eventObserverMock->expects($this->once())
            ->method('getEvent')
            ->willReturn($this->eventMock);
        $this->eventMock->expects($this->once())
            ->method('getObject')
            ->willReturn($this->pageMock);

        $this->observer = $this->objectManagerHelper->getObject(
            ProcessUrlRewriteSavingObserver::class,
            [
                'cmsPageUrlRewriteGenerator' => $this->cmsPageUrlRewriteGeneratorMock,
                'urlPersist' => $this->urlPersistMock,
            ]
        );
    }

    /**
     * @param bool $identifierChanged
     * @param bool $storeIdChanged
     * @return void
     * @dataProvider executeDataProvider
     */
    public function testExecute($identifierChanged, $storeIdChanged)
    {
        $pageId = 1;
        $urls = ['first url', 'second url'];

        $this->pageMock->expects($this->any())
            ->method('dataHasChangedFor')
            ->willReturnMap([
                ['identifier', $identifierChanged],
                ['store_id', $storeIdChanged],
            ]);
        $this->pageMock->expects($this->once())
            ->method('getId')
            ->willReturn($pageId);
        $this->cmsPageUrlRewriteGeneratorMock->expects($this->once())
            ->method('generate')
            ->with($this->pageMock)
            ->willReturn($urls);
        $this->urlPersistMock->expects($this->once())
            ->method('deleteByData')
            ->with([
                UrlRewrite::ENTITY_ID => $pageId,
                UrlRewrite::ENTITY_TYPE => CmsPageUrlRewriteGenerator::ENTITY_TYPE,
            ]);
        $this->urlPersistMock->expects($this->once())
            ->method('replace')
            ->with($urls);

        $this->observer->execute($this->eventObserverMock);
    }

    /**
     * return array
     */
    public function executeDataProvider()
    {
        return  [
            ['identifier' => true, 'storeIdChanged' => true],
            ['identifier' => true, 'storeIdChanged' => false],
            ['identifier' => false, 'storeIdChanged' => true],
        ];
    }

    /**
     * @return void
     */
    public function testExecuteWithoutDataChanged()
    {
        $this->pageMock->expects($this->any())
            ->method('dataHasChangedFor')
            ->willReturnMap([
                ['identifier', false],
                ['store_id', false],
            ]);
        $this->pageMock->expects($this->never())
            ->method('getId');
        $this->cmsPageUrlRewriteGeneratorMock->expects($this->never())
            ->method('generate');
        $this->urlPersistMock->expects($this->never())
            ->method('deleteByData');
        $this->urlPersistMock->expects($this->never())
            ->method('replace');

        $this->observer->execute($this->eventObserverMock);
    }
}<|MERGE_RESOLUTION|>--- conflicted
+++ resolved
@@ -27,47 +27,27 @@
     protected $objectManagerHelper;
 
     /**
-<<<<<<< HEAD
-     * @var UrlPersistInterface|\PHPUnit\Framework\MockObject\MockObject
-=======
      * @var UrlPersistInterface|MockObject
->>>>>>> b2f063af
      */
     protected $urlPersistMock;
 
     /**
-<<<<<<< HEAD
-     * @var CmsPageUrlRewriteGenerator|\PHPUnit\Framework\MockObject\MockObject
-=======
      * @var CmsPageUrlRewriteGenerator|MockObject
->>>>>>> b2f063af
      */
     protected $cmsPageUrlRewriteGeneratorMock;
 
     /**
-<<<<<<< HEAD
-     * @var EventObserver|\PHPUnit\Framework\MockObject\MockObject
-=======
      * @var EventObserver|MockObject
->>>>>>> b2f063af
      */
     protected $eventObserverMock;
 
     /**
-<<<<<<< HEAD
-     * @var Page|\PHPUnit\Framework\MockObject\MockObject
-=======
      * @var Page|MockObject
->>>>>>> b2f063af
      */
     protected $pageMock;
 
     /**
-<<<<<<< HEAD
-     * @var Event|\PHPUnit\Framework\MockObject\MockObject
-=======
      * @var Event|MockObject
->>>>>>> b2f063af
      */
     protected $eventMock;
 
