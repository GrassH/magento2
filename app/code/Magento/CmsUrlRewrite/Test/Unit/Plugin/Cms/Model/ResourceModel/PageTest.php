--- conflicted
+++ resolved
@@ -21,29 +21,17 @@
     protected $pageObject;
 
     /**
-<<<<<<< HEAD
-     * @var \Magento\UrlRewrite\Model\UrlPersistInterface|\PHPUnit\Framework\MockObject\MockObject
-=======
      * @var UrlPersistInterface|MockObject
->>>>>>> b2f063af
      */
     protected $urlPersistMock;
 
     /**
-<<<<<<< HEAD
-     * @var \Magento\Cms\Model\Page|\PHPUnit\Framework\MockObject\MockObject
-=======
      * @var \Magento\Cms\Model\Page|MockObject
->>>>>>> b2f063af
      */
     protected $cmsPageMock;
 
     /**
-<<<<<<< HEAD
-     * @var \Magento\Cms\Model\ResourceModel\Page|\PHPUnit\Framework\MockObject\MockObject
-=======
      * @var \Magento\Cms\Model\ResourceModel\Page|MockObject
->>>>>>> b2f063af
      */
     protected $cmsPageResourceMock;
 
