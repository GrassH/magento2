--- conflicted
+++ resolved
@@ -23,11 +23,7 @@
     private $objectManager;
 
     /**
-<<<<<<< HEAD
-     * @var \PHPUnit\Framework\MockObject\MockObject|FilterManager
-=======
      * @var MockObject|FilterManager
->>>>>>> b2f063af
      */
     private $filterManagerMock;
 
@@ -63,7 +59,7 @@
         /* @var PageInterface $cmsPageMock*/
         $cmsPageMock = $this->getMockBuilder(PageInterface::class)
             ->disableOriginalConstructor()
-            ->getMockForAbstractClass();
+            ->getMock();
 
         $cmsPageMock->expects($this->any())
             ->method('getIdentifier')
@@ -80,7 +76,7 @@
         /* @var PageInterface $cmsPageMock*/
         $cmsPageMock = $this->getMockBuilder(PageInterface::class)
             ->disableOriginalConstructor()
-            ->getMockForAbstractClass();
+            ->getMock();
 
         $cmsPageMock->expects($this->any())
             ->method('getId')
@@ -105,7 +101,7 @@
         /* @var PageInterface $cmsPageMock*/
         $cmsPageMock = $this->getMockBuilder(PageInterface::class)
             ->disableOriginalConstructor()
-            ->getMockForAbstractClass();
+            ->getMock();
 
         $cmsPageMock->expects($this->any())
             ->method('getIdentifier')
@@ -139,7 +135,7 @@
         /* @var PageInterface $cmsPageMock*/
         $cmsPageMock = $this->getMockBuilder(PageInterface::class)
             ->disableOriginalConstructor()
-            ->getMockForAbstractClass();
+            ->getMock();
 
         $cmsPageMock->expects($this->any())
             ->method('getIdentifier')
