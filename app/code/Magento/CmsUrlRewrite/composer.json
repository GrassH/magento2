{
    "name": "magento/module-cms-url-rewrite",
    "description": "N/A",
    "require": {
<<<<<<< HEAD
        "php": "~5.5.0|~5.6.0",
=======
        "php": "~5.4.11|~5.5.0|~5.6.0",
        "magento/module-store": "0.42.0-beta6",
>>>>>>> 0e500ab6
        "magento/module-cms": "0.42.0-beta6",
        "magento/module-url-rewrite": "0.42.0-beta6",
        "magento/framework": "0.42.0-beta6",
        "magento/magento-composer-installer": "*"
    },
    "type": "magento2-module",
    "version": "0.42.0-beta6",
    "license": [
        "OSL-3.0",
        "AFL-3.0"
    ],
    "extra": {
        "map": [
            [
                "*",
                "Magento/CmsUrlRewrite"
            ]
        ]
    }
}<|MERGE_RESOLUTION|>--- conflicted
+++ resolved
@@ -2,12 +2,8 @@
     "name": "magento/module-cms-url-rewrite",
     "description": "N/A",
     "require": {
-<<<<<<< HEAD
         "php": "~5.5.0|~5.6.0",
-=======
-        "php": "~5.4.11|~5.5.0|~5.6.0",
         "magento/module-store": "0.42.0-beta6",
->>>>>>> 0e500ab6
         "magento/module-cms": "0.42.0-beta6",
         "magento/module-url-rewrite": "0.42.0-beta6",
         "magento/framework": "0.42.0-beta6",
