<?php
/**
 *
 * Copyright © 2016 Magento. All rights reserved.
 * See COPYING.txt for license details.
 */
namespace Magento\Widget\Controller\Adminhtml\Widget;

use Magento\Framework\App\ObjectManager;

class LoadOptions extends \Magento\Backend\App\Action
{
    /**
     * @var \Magento\Widget\Helper\Conditions
     */
    private $conditionsHelper;
    
    /**
     * Ajax responder for loading plugin options form
     *
     * @return void
     */
    public function execute()
    {
        try {
            $this->_view->loadLayout();
            if ($paramsJson = $this->getRequest()->getParam('widget')) {
<<<<<<< HEAD
                $request = $this->_objectManager->get(
                    \Magento\Framework\Json\Helper\Data::class
                )->jsonDecode($paramsJson);
=======
                $request = $this->_objectManager->get(\Magento\Framework\Json\Helper\Data::class)
                    ->jsonDecode($paramsJson);
>>>>>>> f5539378
                if (is_array($request)) {
                    $optionsBlock = $this->_view->getLayout()->getBlock('wysiwyg_widget.options');
                    if (isset($request['widget_type'])) {
                        $optionsBlock->setWidgetType($request['widget_type']);
                    }
                    if (isset($request['values'])) {
                        $request['values'] = array_map('htmlspecialchars_decode', $request['values']);
                        if (isset($request['values']['conditions_encoded'])) {
                            $request['values']['conditions'] =
                                $this->getConditionsHelper()->decode($request['values']['conditions_encoded']);
                        }
                        $optionsBlock->setWidgetValues($request['values']);
                    }
                }
                $this->_view->renderLayout();
            }
        } catch (\Magento\Framework\Exception\LocalizedException $e) {
            $result = ['error' => true, 'message' => $e->getMessage()];
            $this->getResponse()->representJson(
                $this->_objectManager->get(\Magento\Framework\Json\Helper\Data::class)->jsonEncode($result)
            );
        }
    }
    
    /**
     * @return \Magento\Widget\Helper\Conditions
     * @deprecated
     */
    private function getConditionsHelper()
    {
        if (!$this->conditionsHelper) {
            $this->conditionsHelper = ObjectManager::getInstance()->get(\Magento\Widget\Helper\Conditions::class);
        }

        return $this->conditionsHelper;
    }
}<|MERGE_RESOLUTION|>--- conflicted
+++ resolved
@@ -14,7 +14,7 @@
      * @var \Magento\Widget\Helper\Conditions
      */
     private $conditionsHelper;
-    
+
     /**
      * Ajax responder for loading plugin options form
      *
@@ -25,14 +25,8 @@
         try {
             $this->_view->loadLayout();
             if ($paramsJson = $this->getRequest()->getParam('widget')) {
-<<<<<<< HEAD
-                $request = $this->_objectManager->get(
-                    \Magento\Framework\Json\Helper\Data::class
-                )->jsonDecode($paramsJson);
-=======
                 $request = $this->_objectManager->get(\Magento\Framework\Json\Helper\Data::class)
                     ->jsonDecode($paramsJson);
->>>>>>> f5539378
                 if (is_array($request)) {
                     $optionsBlock = $this->_view->getLayout()->getBlock('wysiwyg_widget.options');
                     if (isset($request['widget_type'])) {
@@ -56,7 +50,7 @@
             );
         }
     }
-    
+
     /**
      * @return \Magento\Widget\Helper\Conditions
      * @deprecated
