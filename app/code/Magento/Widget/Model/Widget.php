<?php
/**
 * Copyright © 2016 Magento. All rights reserved.
 * See COPYING.txt for license details.
 */
namespace Magento\Widget\Model;

/**
 * Widget model for different purposes
 * @SuppressWarnings(PHPMD.CouplingBetweenObjects)
 */
class Widget
{
    /**
     * @var \Magento\Widget\Model\Config\Data
     */
    protected $dataStorage;

    /**
     * @var \Magento\Framework\App\Cache\Type\Config
     */
    protected $configCacheType;

    /**
     * @var \Magento\Framework\View\Asset\Repository
     */
    protected $assetRepo;

    /**
     * @var \Magento\Framework\View\Asset\Source
     */
    protected $assetSource;

    /**
     * @var \Magento\Framework\View\FileSystem
     */
    protected $viewFileSystem;

    /**
     * @var \Magento\Framework\Escaper
     */
    protected $escaper;

    /**
     * @var array
     */
    protected $widgetsArray = [];

    /**
     * @var \Magento\Widget\Helper\Conditions
     */
    protected $conditionsHelper;

    /**
     * @var \Magento\Framework\Math\Random
     */
    private $mathRandom;

    /**
     * @param \Magento\Framework\Escaper $escaper
     * @param \Magento\Widget\Model\Config\Data $dataStorage
     * @param \Magento\Framework\View\Asset\Repository $assetRepo
     * @param \Magento\Framework\View\Asset\Source $assetSource
     * @param \Magento\Framework\View\FileSystem $viewFileSystem
     * @param \Magento\Widget\Helper\Conditions $conditionsHelper
     */
    public function __construct(
        \Magento\Framework\Escaper $escaper,
        \Magento\Widget\Model\Config\Data $dataStorage,
        \Magento\Framework\View\Asset\Repository $assetRepo,
        \Magento\Framework\View\Asset\Source $assetSource,
        \Magento\Framework\View\FileSystem $viewFileSystem,
        \Magento\Widget\Helper\Conditions $conditionsHelper
    ) {
        $this->escaper = $escaper;
        $this->dataStorage = $dataStorage;
        $this->assetRepo = $assetRepo;
        $this->assetSource = $assetSource;
        $this->viewFileSystem = $viewFileSystem;
        $this->conditionsHelper = $conditionsHelper;
    }

    /**
     * @return \Magento\Framework\Math\Random
     *
     * @deprecated
     */
    private function getMathRandom()
    {
        if ($this->mathRandom === null) {
            $this->mathRandom = \Magento\Framework\App\ObjectManager::getInstance()
                ->get('\Magento\Framework\Math\Random');
        }
        return $this->mathRandom;
    }

    /**
     * Return widget config based on its class type
     *
     * @param string $type Widget type
     * @return null|array
     * @api
     */
    public function getWidgetByClassType($type)
    {
        $widgets = $this->getWidgets();
        /** @var array $widget */
        foreach ($widgets as $widget) {
            if (isset($widget['@'])) {
                if (isset($widget['@']['type'])) {
                    if ($type === $widget['@']['type']) {
                        return $widget;
                    }
                }
            }
        }
        return null;
    }

    /**
     * Return widget XML configuration as \Magento\Framework\DataObject and makes some data preparations
     *
     * @param string $type Widget type
     * @return null|\Magento\Framework\Simplexml\Element
     */
    public function getConfigAsXml($type)
    {
        return $this->getXmlElementByType($type);
    }

    /**
     * Return widget XML configuration as \Magento\Framework\DataObject and makes some data preparations
     *
     * @param string $type Widget type
     * @return \Magento\Framework\DataObject
     */
    public function getConfigAsObject($type)
    {
        $widget = $this->getWidgetByClassType($type);

        $object = new \Magento\Framework\DataObject();
        if ($widget === null) {
            return $object;
        }
        $widget = $this->getAsCanonicalArray($widget);

        // Save all nodes to object data
        $object->setType($type);
        $object->setData($widget);

        // Correct widget parameters and convert its data to objects
        $newParams = $this->prepareWidgetParameters($object);
        $object->setData('parameters', $newParams);

        return $object;
    }

    /**
     * Prepare widget parameters
     *
     * @param \Magento\Framework\DataObject $object
     * @return array
     */
    protected function prepareWidgetParameters(\Magento\Framework\DataObject $object)
    {
        $params = $object->getData('parameters');
        $newParams = [];
        if (is_array($params)) {
            $sortOrder = 0;
            foreach ($params as $key => $data) {
                if (is_array($data)) {
                    $data = $this->prepareDropDownValues($data, $key, $sortOrder);
                    $data = $this->prepareHelperBlock($data);

                    $newParams[$key] = new \Magento\Framework\DataObject($data);
                    $sortOrder++;
                }
            }
        }
        uasort($newParams, [$this, 'sortParameters']);

        return $newParams;
    }

    /**
     * Prepare drop-down values
     *
     * @param array $data
     * @param string $key
     * @param int $sortOrder
     * @return array
     */
    protected function prepareDropDownValues(array $data, $key, $sortOrder)
    {
        $data['key'] = $key;
        $data['sort_order'] = isset($data['sort_order']) ? (int)$data['sort_order'] : $sortOrder;

        $values = [];
        if (isset($data['values']) && is_array($data['values'])) {
            foreach ($data['values'] as $value) {
                if (isset($value['label']) && isset($value['value'])) {
                    $values[] = $value;
                }
            }
        }
        $data['values'] = $values;

        return $data;
    }

    /**
     * Prepare helper block
     *
     * @param array $data
     * @return array
     */
    protected function prepareHelperBlock(array $data)
    {
        if (isset($data['helper_block'])) {
            $helper = new \Magento\Framework\DataObject();
            if (isset($data['helper_block']['data']) && is_array($data['helper_block']['data'])) {
                $helper->addData($data['helper_block']['data']);
            }
            if (isset($data['helper_block']['type'])) {
                $helper->setType($data['helper_block']['type']);
            }
            $data['helper_block'] = $helper;
        }

        return $data;
    }

    /**
     * Return filtered list of widgets
     *
     * @param array $filters Key-value array of filters for widget node properties
     * @return array
     * @api
     */
    public function getWidgets($filters = [])
    {
        $widgets = $this->dataStorage->get();
        $result = $widgets;

        // filter widgets by params
        if (is_array($filters) && count($filters) > 0) {
            foreach ($widgets as $code => $widget) {
                try {
                    foreach ($filters as $field => $value) {
                        if (!isset($widget[$field]) || (string)$widget[$field] != $value) {
                            throw new \Exception();
                        }
                    }
                } catch (\Exception $e) {
                    unset($result[$code]);
                    continue;
                }
            }
        }

        return $result;
    }

    /**
     * Return list of widgets as array
     *
     * @param array $filters Key-value array of filters for widget node properties
     * @return array
     * @api
     */
    public function getWidgetsArray($filters = [])
    {
        if (empty($this->widgetsArray)) {
            $result = [];
            foreach ($this->getWidgets($filters) as $code => $widget) {
                $result[$widget['name']] = [
                    'name' => __((string)$widget['name']),
                    'code' => $code,
                    'type' => $widget['@']['type'],
                    'description' => __((string)$widget['description']),
                ];
            }
            usort($result, [$this, "sortWidgets"]);
            $this->widgetsArray = $result;
        }
        return $this->widgetsArray;
    }

    /**
     * Return widget presentation code in WYSIWYG editor
     *
     * @param string $type Widget Type
     * @param array $params Pre-configured Widget Params
     * @param bool $asIs Return result as widget directive(true) or as placeholder image(false)
     * @return string Widget directive ready to parse
     * @api
     */
    public function getWidgetDeclaration($type, $params = [], $asIs = true)
    {
        $directive = '{{widget type="' . $type . '"';

        foreach ($params as $name => $value) {
            // Retrieve default option value if pre-configured
            if ($name == 'conditions') {
                $name = 'conditions_encoded';
                $value = $this->conditionsHelper->encode($value);
            } elseif (is_array($value)) {
                $value = implode(',', $value);
            } elseif (trim($value) == '') {
                $widget = $this->getConfigAsObject($type);
                $parameters = $widget->getParameters();
                if (isset($parameters[$name]) && is_object($parameters[$name])) {
                    $value = $parameters[$name]->getValue();
                }
            }
<<<<<<< HEAD

            if (isset($value)) {
                $directive .= sprintf(' %s="%s"', $name, $value);
=======
            if ($value) {
                $directive .= sprintf(' %s="%s"', $name, $this->escaper->escapeQuote($value));
>>>>>>> bc07dda8
            }
        }

        $directive .= $this->getWidgetPageVarName($params);
        $directive .= '}}';

        if ($asIs) {
            return $directive;
        }

        $html = sprintf(
            '<img id="%s" src="%s" title="%s">',
            $this->idEncode($directive),
            $this->getPlaceholderImageUrl($type),
            $this->escaper->escapeUrl($directive)
        );
        return $html;
    }

    /**
     * @param array $params
     * @return string
     * @throws \Magento\Framework\Exception\LocalizedException
     */
    private function getWidgetPageVarName($params = [])
    {
        $pageVarName = '';
        if (array_key_exists('show_pager', $params) && (bool)$params['show_pager']) {
            $pageVarName = sprintf(
                ' %s="%s"',
                'page_var_name',
                'p' . $this->getMathRandom()->getRandomString(5, \Magento\Framework\Math\Random::CHARS_LOWERS)
            );
        }
        return $pageVarName;
    }

    /**
     * Get image URL of WYSIWYG placeholder image
     *
     * @param string $type
     * @return string
     */
    public function getPlaceholderImageUrl($type)
    {
        $placeholder = false;
        $widget = $this->getWidgetByClassType($type);
        if (is_array($widget) && isset($widget['placeholder_image'])) {
            $placeholder = (string)$widget['placeholder_image'];
        }
        if ($placeholder) {
            $asset = $this->assetRepo->createAsset($placeholder);
            $placeholder = $this->assetSource->getFile($asset);
            if ($placeholder) {
                return $asset->getUrl();
            }
        }
        return $this->assetRepo->getUrl('Magento_Widget::placeholder.gif');
    }

    /**
     * Get a list of URLs of WYSIWYG placeholder images
     *
     * Returns array(<type> => <url>)
     *
     * @return array
     */
    public function getPlaceholderImageUrls()
    {
        $result = [];
        $widgets = $this->getWidgets();
        /** @var array $widget */
        foreach ($widgets as $widget) {
            if (isset($widget['@'])) {
                if (isset($widget['@']['type'])) {
                    $type = $widget['@']['type'];
                    $result[$type] = $this->getPlaceholderImageUrl($type);
                }
            }
        }
        return $result;
    }

    /**
     * Remove attributes from widget array and emulate work of \Magento\Framework\Simplexml\Element::asCanonicalArray
     *
     * @param array $inputArray
     * @return array
     */
    protected function getAsCanonicalArray($inputArray)
    {
        if (array_key_exists('@', $inputArray)) {
            unset($inputArray['@']);
        }
        foreach ($inputArray as $key => $value) {
            if (!is_array($value)) {
                continue;
            }
            $inputArray[$key] = $this->getAsCanonicalArray($value);
        }
        return $inputArray;
    }

    /**
     * Encode string to valid HTML id element, based on base64 encoding
     *
     * @param string $string
     * @return string
     */
    protected function idEncode($string)
    {
        return strtr(base64_encode($string), '+/=', ':_-');
    }

    /**
     * User-defined widgets sorting by Name
     *
     * @param array $firstElement
     * @param array $secondElement
     * @return bool
     */
    protected function sortWidgets($firstElement, $secondElement)
    {
        return strcmp($firstElement["name"], $secondElement["name"]);
    }

    /**
     * Widget parameters sort callback
     *
     * @param \Magento\Framework\DataObject $firstElement
     * @param \Magento\Framework\DataObject $secondElement
     * @return int
     */
    protected function sortParameters($firstElement, $secondElement)
    {
        $aOrder = (int)$firstElement->getData('sort_order');
        $bOrder = (int)$secondElement->getData('sort_order');
        return $aOrder < $bOrder ? -1 : ($aOrder > $bOrder ? 1 : 0);
    }
}<|MERGE_RESOLUTION|>--- conflicted
+++ resolved
@@ -313,14 +313,8 @@
                     $value = $parameters[$name]->getValue();
                 }
             }
-<<<<<<< HEAD
-
             if (isset($value)) {
-                $directive .= sprintf(' %s="%s"', $name, $value);
-=======
-            if ($value) {
                 $directive .= sprintf(' %s="%s"', $name, $this->escaper->escapeQuote($value));
->>>>>>> bc07dda8
             }
         }
 
