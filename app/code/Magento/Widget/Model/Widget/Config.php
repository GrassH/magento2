--- conflicted
+++ resolved
@@ -104,23 +104,14 @@
                     'window_url' => $this->getWidgetWindowUrl($config),
                     'types' => $this->getAvailableWidgets($config),
                     'error_image_url' => $this->getErrorImageUrl(),
-                    'placeholders' => $this->_widgetFactory->create()->getPlaceholderImageUrls(),
+                    'placeholders' => $this->getWidgetPlaceholderImageUrls(),
                 ],
             ]
         ];
 
-<<<<<<< HEAD
-        $configPlugins = $config->getData('plugins') ?: [];
-
-        $widgetConfig = [
-            'plugins' => array_merge($configPlugins, $widgetWysiwyg),
-            'widget_placeholders' => $this->getWidgetPlaceholderImageUrls(),
-        ];
-=======
-        $configPlugins = (array) $config->getData('plugins');
+        $configPlugins = (array) $config->getData('plugins') ?: [];
 
         $widgetConfig['plugins'] = array_merge($configPlugins, $widgetWysiwyg);
->>>>>>> e8d6c360
         return $widgetConfig;
     }
 
