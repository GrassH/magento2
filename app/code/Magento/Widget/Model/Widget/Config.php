<?php
/**
 * Copyright © Magento, Inc. All rights reserved.
 * See COPYING.txt for license details.
 */
namespace Magento\Widget\Model\Widget;

/**
 * Widgets Insertion Plugin Config for Editor HTML Element
 */
class Config implements \Magento\Config\Model\Wysiwyg\ConfigInterface
{
    /**
     * @var \Magento\Framework\View\Asset\Repository
     */
    protected $_assetRepo;

    /**
     * @var \Magento\Widget\Model\Widget
     */
    protected $_widget;

    /**
     * @var \Magento\Backend\Model\UrlInterface
     */
    protected $_backendUrl;

    /**
     * @var \Magento\Framework\Url\DecoderInterface
     */
    protected $urlDecoder;

    /**
     * @var \Magento\Widget\Model\WidgetFactory
     */
    protected $_widgetFactory;

    /**
     * @var \Magento\Framework\Url\EncoderInterface
     */
    protected $urlEncoder;

    /**
     * @var \Magento\Framework\Registry
     */
    private $registry;

    /**
     * List of postProcessors by adapter type
     *
     * @var array
     */
    private $postProcessors;

    /**
     * @var \Magento\Ui\Block\Wysiwyg\ActiveEditor
     */
    private $activeEditor;

    /**
     * @param \Magento\Backend\Model\UrlInterface $backendUrl
     * @param \Magento\Framework\Url\DecoderInterface $urlDecoder
     * @param \Magento\Framework\View\Asset\Repository $assetRepo
     * @param \Magento\Widget\Model\WidgetFactory $widgetFactory
     * @param \Magento\Framework\Url\EncoderInterface $urlEncoder
     * @param \Magento\Framework\Registry $registry
     */
    public function __construct(
        \Magento\Backend\Model\UrlInterface $backendUrl,
        \Magento\Framework\Url\DecoderInterface $urlDecoder,
        \Magento\Framework\View\Asset\Repository $assetRepo,
        \Magento\Widget\Model\WidgetFactory $widgetFactory,
        \Magento\Framework\Url\EncoderInterface $urlEncoder,
        \Magento\Framework\Registry $registry,
        \Magento\Ui\Block\Wysiwyg\ActiveEditor $activeEditor,
        array $postProcessors = []
    ) {
        $this->_backendUrl = $backendUrl;
        $this->urlDecoder = $urlDecoder;
        $this->_assetRepo = $assetRepo;
        $this->_widgetFactory = $widgetFactory;
        $this->urlEncoder = $urlEncoder;
        $this->registry = $registry;
        $this->postProcessors = $postProcessors;
        $this->activeEditor = $activeEditor;
    }

    /**
     * Return config settings for widgets insertion plugin based on editor element config
     *
     * @param \Magento\Framework\DataObject $config
     * @return array
     */
    public function getConfig($config)
    {
        $widgetWysiwyg = [
            [
                'name' => 'magentowidget',
                'src' => $this->getWysiwygJsPluginSrc(),
                'options' => [
                    'window_url' => $this->getWidgetWindowUrl($config),
                    'types' => $this->getAvailableWidgets($config),
                    'error_image_url' => $this->getErrorImageUrl()
                ],
            ]
        ];

        $configPlugins = $config->getData('plugins');

        $widgetConfig = [
            'plugins' => array_merge($configPlugins, $widgetWysiwyg),
            'widget_placeholders' => $this->_widgetFactory->create()->getPlaceholderImageUrls(),
        ];

<<<<<<< HEAD
        $adapterType = $this->activeEditor->getWysiwygAdapterPath();

        //Extension point to update plugin settings by adapter type
        if (isset($this->postProcessors[$adapterType])) {
            $settings = $this->postProcessors[$adapterType]->process($settings);
        }
        return $settings;
=======
        return $widgetConfig;
    }

    /**
     * Return url to error image
     * @return string
     */
    public function getErrorImageUrl()
    {
        return $this->_assetRepo->getUrl('Magento_Widget::error.png');
    }

    /**
     * Return url to wysiwyg plugin
     * @return string
     */
    public function getWysiwygJsPluginSrc()
    {
        return $this->_assetRepo->getUrl('mage/adminhtml/wysiwyg/tiny_mce/plugins/magentowidget/editor_plugin.js');
>>>>>>> 3920f9e3
    }

    /**
     * Return Widgets Insertion Plugin Window URL
     *
     * @param \Magento\Framework\DataObject $config Editor element config
     * @return string
     */
    public function getWidgetWindowUrl($config)
    {
        $params = [];

        $skipped = is_array($config->getData('skip_widgets')) ? $config->getData('skip_widgets') : [];
        if ($config->hasData('widget_filters')) {
            $all = $this->_widgetFactory->create()->getWidgets();
            $filtered = $this->_widgetFactory->create()->getWidgets($config->getData('widget_filters'));
            foreach ($all as $code => $widget) {
                if (!isset($filtered[$code])) {
                    $skipped[] = $widget['@']['type'];
                }
            }
        }

        if (count($skipped) > 0) {
            $params['skip_widgets'] = $this->encodeWidgetsToQuery($skipped);
        }
        return $this->_backendUrl->getUrl('adminhtml/widget/index', $params);
    }

    /**
     * Encode list of widget types into query param
     *
     * @param string[]|string $widgets List of widgets
     * @return string Query param value
     */
    public function encodeWidgetsToQuery($widgets)
    {
        $widgets = is_array($widgets) ? $widgets : [$widgets];
        $param = implode(',', $widgets);
        return $this->urlEncoder->encode($param);
    }

    /**
     * Decode URL query param and return list of widgets
     *
     * @param string $queryParam Query param value to decode
     * @return string[] Array of widget types
     */
    public function decodeWidgetsFromQuery($queryParam)
    {
        $param = $this->urlDecoder->decode($queryParam);
        return preg_split('/\s*\,\s*/', $param, 0, PREG_SPLIT_NO_EMPTY);
    }

    /**
     * @param \Magento\Framework\DataObject $config Editor element config
     * @return array
     */
    private function getAvailableWidgets($config)
    {
        if (!$config->hasData('widget_types')) {
            $result = [];
            $allWidgets = $this->_widgetFactory->create()->getWidgetsArray();
            $skipped = $this->_getSkippedWidgets();
            foreach ($allWidgets as $widget) {
                if (is_array($skipped) && in_array($widget['type'], $skipped)) {
                    continue;
                }
                $result[] = $widget['name']->getText();
            }
        }

        return $result;
    }

    /**
     * Return array of widgets disabled for selection
     *
     * @return string[]
     */
    protected function _getSkippedWidgets()
    {
        return $this->registry->registry('skip_widgets');
    }

    /**
     * @param array $config
     * @return array
     */
    private function updateConfig($config)
    {
        $adapterType = $this->activeEditor->getWysiwygAdapterPath();
        if (isset($this->postProcessors[$adapterType])) {
            $config = $this->postProcessors[$adapterType]->process($config);
        }
        return $config;
    }
}<|MERGE_RESOLUTION|>--- conflicted
+++ resolved
@@ -112,15 +112,12 @@
             'widget_placeholders' => $this->_widgetFactory->create()->getPlaceholderImageUrls(),
         ];
 
-<<<<<<< HEAD
         $adapterType = $this->activeEditor->getWysiwygAdapterPath();
 
         //Extension point to update plugin settings by adapter type
         if (isset($this->postProcessors[$adapterType])) {
             $settings = $this->postProcessors[$adapterType]->process($settings);
         }
-        return $settings;
-=======
         return $widgetConfig;
     }
 
@@ -140,7 +137,6 @@
     public function getWysiwygJsPluginSrc()
     {
         return $this->_assetRepo->getUrl('mage/adminhtml/wysiwyg/tiny_mce/plugins/magentowidget/editor_plugin.js');
->>>>>>> 3920f9e3
     }
 
     /**
