<?php
/**
 * Copyright © Magento, Inc. All rights reserved.
 * See COPYING.txt for license details.
 */
declare(strict_types=1);

namespace Magento\Widget\Test\Unit\Block\Adminhtml\Widget\Instance\Edit\Chooser;

use Magento\Backend\Block\Context;
use Magento\Framework\App\Config;
use Magento\Framework\App\Config\ScopeConfigInterface;
use Magento\Framework\Escaper;
use Magento\Framework\Event\Manager;
use Magento\Framework\TestFramework\Unit\Helper\ObjectManager as ObjectManagerHelper;
use Magento\Framework\View\Layout\ProcessorFactory;
use Magento\Framework\View\Model\Layout\Merge;
use Magento\Theme\Model\ResourceModel\Theme\Collection;
use Magento\Theme\Model\ResourceModel\Theme\CollectionFactory;
use Magento\Theme\Model\Theme;
use PHPUnit\Framework\MockObject\MockObject;
use PHPUnit\Framework\TestCase;

abstract class AbstractContainerTest extends TestCase
{
    /**
     * @var Manager|MockObject
     */
    protected $eventManagerMock;

    /**
     * @var ScopeConfigInterface|MockObject
     */
    protected $scopeConfigMock;

    /**
     * @var Context|MockObject
     */
    protected $contextMock;

    /**
     * @var Collection|MockObject
     */
    protected $themeCollectionMock;

    /**
     * @var CollectionFactory|MockObject
     */
    protected $themeCollectionFactoryMock;

    /**
     * @var Theme|MockObject
     */
    protected $themeMock;

    /**
     * @var ProcessorFactory|MockObject
     */
    protected $layoutProcessorFactoryMock;

    /**
     * @var Merge|MockObject
     */
    protected $layoutMergeMock;

    /**
     * @var Escaper|MockObject
     */
    protected $escaperMock;

    /**
     * @var ObjectManagerHelper
     */
    protected $objectManagerHelper;

    /**
     * @return void
     */
    protected function setUp(): void
    {
        $this->objectManagerHelper = new ObjectManagerHelper($this);

        $this->eventManagerMock = $this->getMockBuilder(Manager::class)
            ->setMethods(['dispatch'])
            ->disableOriginalConstructor()
            ->getMock();
        $this->scopeConfigMock = $this->getMockBuilder(Config::class)
            ->setMethods(['getValue'])
            ->disableOriginalConstructor()
            ->getMock();

        $this->themeCollectionFactoryMock = $this->createPartialMock(
            CollectionFactory::class,
            ['create']
        );
        $this->themeCollectionMock = $this->getMockBuilder(Collection::class)
            ->disableOriginalConstructor()
            ->setMethods(['getItemById'])
            ->getMock();
        $this->themeMock = $this->getMockBuilder(
            Theme::class
<<<<<<< HEAD
        )->disableOriginalConstructor()
            ->getMock();
=======
        )->disableOriginalConstructor()->getMock();
>>>>>>> 0537aa9e

        $this->layoutProcessorFactoryMock = $this->createPartialMock(
            ProcessorFactory::class,
            ['create']
        );

        $this->layoutMergeMock = $this->getMockBuilder(Merge::class)
            ->setMethods(['addPageHandles', 'load', 'getContainers', 'addHandle'])
            ->disableOriginalConstructor()
            ->getMock();

        $this->escaperMock = $this->createPartialMock(
            Escaper::class,
            ['escapeHtml', 'escapeHtmlAttr']
        );
        $this->escaperMock->expects($this->any())->method('escapeHtmlAttr')->willReturnArgument(0);

        $this->contextMock = $this->getMockBuilder(Context::class)
            ->setMethods(['getEventManager', 'getScopeConfig', 'getEscaper'])
            ->disableOriginalConstructor()
            ->getMock();
        $this->contextMock->expects($this->once())->method('getEventManager')->willReturn($this->eventManagerMock);
        $this->contextMock->expects($this->once())->method('getScopeConfig')->willReturn($this->scopeConfigMock);
        $this->contextMock->expects($this->once())->method('getEscaper')->willReturn($this->escaperMock);
    }
}<|MERGE_RESOLUTION|>--- conflicted
+++ resolved
@@ -99,12 +99,7 @@
             ->getMock();
         $this->themeMock = $this->getMockBuilder(
             Theme::class
-<<<<<<< HEAD
-        )->disableOriginalConstructor()
-            ->getMock();
-=======
         )->disableOriginalConstructor()->getMock();
->>>>>>> 0537aa9e
 
         $this->layoutProcessorFactoryMock = $this->createPartialMock(
             ProcessorFactory::class,
