<?php
/**
 * Copyright © Magento, Inc. All rights reserved.
 * See COPYING.txt for license details.
 */
declare(strict_types=1);

namespace Magento\Widget\Test\Unit\Block\Adminhtml\Widget\Catalog\Category;

use Magento\Backend\Block\Template\Context;
use Magento\Catalog\Model\Category;
use Magento\Catalog\Model\ResourceModel\Category\Collection;
use Magento\Catalog\Model\ResourceModel\Category\Tree;
use Magento\Framework\App\RequestInterface;
use Magento\Framework\Data\Tree\Node;
use Magento\Framework\Escaper;
use Magento\Framework\Event\ManagerInterface;
use Magento\Framework\TestFramework\Unit\Helper\ObjectManager;
use Magento\Store\Model\Store;
use Magento\Store\Model\StoreManagerInterface;
use Magento\Widget\Block\Adminhtml\Widget\Catalog\Category\Chooser;
use PHPUnit\Framework\MockObject\MockObject;
use PHPUnit\Framework\TestCase;

<<<<<<< HEAD
=======
/**
 * @SuppressWarnings(PHPMD.CouplingBetweenObjects)
 */
>>>>>>> 0537aa9e
class ChooserTest extends TestCase
{
    /**
     * @var Collection|MockObject
     */
    protected $collection;

    /**
     * @var Node|MockObject
     */
    protected $childNode;

    /**
     * @var Node|MockObject
     */
    protected $rootNode;

    /**
     * @var Tree|MockObject
     */
    protected $categoryTree;

    /**
     * @var Store|MockObject
     */
    protected $store;

    /**
     * @var StoreManagerInterface|MockObject
     */
    protected $storeManager;

    /**
     * @var RequestInterface|MockObject
     */
    protected $request;

    /**
     * @var Escaper|MockObject
     */
    protected $escaper;

    /**
     * @var ManagerInterface|MockObject
     */
    protected $eventManager;

    /**
     * @var Context|MockObject
     */
    protected $context;

    protected function setUp(): void
    {
        $this->collection = $this->createMock(Collection::class);

<<<<<<< HEAD
        $this->childNode = $this->getMockBuilder(Node::class)
            ->addMethods(['getLevel'])
            ->onlyMethods(['hasChildren'])
            ->disableOriginalConstructor()
            ->getMock();
        $this->rootNode = $this->getMockBuilder(Node::class)
            ->addMethods(['getLevel'])
            ->onlyMethods(['hasChildren', 'getChildren'])
            ->disableOriginalConstructor()
            ->getMock();
=======
        $this->childNode = $this->createPartialMock(
            Node::class,
            ['getLevel', 'hasChildren']
        );
        $this->rootNode = $this->createPartialMock(
            Node::class,
            ['getLevel', 'hasChildren', 'getChildren']
        );
>>>>>>> 0537aa9e
        $this->categoryTree = $this->createMock(Tree::class);
        $this->store = $this->createMock(Store::class);
        $this->storeManager = $this->createMock(StoreManagerInterface::class);
        $this->request = $this->createMock(RequestInterface::class);
        $this->escaper = $this->createMock(Escaper::class);
        $this->eventManager = $this->createMock(ManagerInterface::class);
        $this->context = $this->createMock(Context::class);
    }

    public function testGetTreeHasLevelField()
    {
        $rootId = Category::TREE_ROOT_ID;
        $storeGroups = [];
        $storeId = 1;
        $rootLevel = 2;
        $level = 3;

        $this->collection->expects($this->any())->method('addAttributeToSelect')->willReturnMap(
            [
                ['url_key', false, $this->collection],
                ['is_anchor', false, $this->collection]
            ]
        );

        $this->childNode->expects($this->atLeastOnce())->method('getLevel')->willReturn($level);

        $this->rootNode->expects($this->atLeastOnce())->method('getLevel')->willReturn($rootLevel);
        $this->rootNode->expects($this->once())->method('hasChildren')->willReturn(true);
        $this->rootNode->expects($this->once())->method('getChildren')->willReturn([$this->childNode]);

        $this->categoryTree->expects($this->once())->method('load')->with(null, 3)->willReturnSelf();
        $this->categoryTree->expects($this->atLeastOnce())
            ->method('addCollectionData')
            ->with($this->collection)
            ->willReturnSelf();
        $this->categoryTree->expects($this->once())->method('getNodeById')->with($rootId)->willReturn($this->rootNode);

        $this->store->expects($this->atLeastOnce())->method('getId')->willReturn($storeId);

        $this->storeManager->expects($this->once())->method('getGroups')->willReturn($storeGroups);
        $this->storeManager->expects($this->atLeastOnce())->method('getStore')->willReturn($this->store);

        $this->context->expects($this->once())->method('getStoreManager')->willReturn($this->storeManager);
        $this->context->expects($this->once())->method('getRequest')->willReturn($this->request);
        $this->context->expects($this->once())->method('getEscaper')->willReturn($this->escaper);
        $this->context->expects($this->once())->method('getEventManager')->willReturn($this->eventManager);

        /** @var Chooser $chooser */
        $chooser = (new ObjectManager($this))
            ->getObject(
                Chooser::class,
                [
                    'categoryTree' => $this->categoryTree,
                    'context' => $this->context
                ]
            );
        $chooser->setData('category_collection', $this->collection);
        $result = $chooser->getTree();
        $this->assertEquals($level, $result[0]['level']);
    }
}<|MERGE_RESOLUTION|>--- conflicted
+++ resolved
@@ -22,12 +22,9 @@
 use PHPUnit\Framework\MockObject\MockObject;
 use PHPUnit\Framework\TestCase;
 
-<<<<<<< HEAD
-=======
 /**
  * @SuppressWarnings(PHPMD.CouplingBetweenObjects)
  */
->>>>>>> 0537aa9e
 class ChooserTest extends TestCase
 {
     /**
@@ -84,18 +81,6 @@
     {
         $this->collection = $this->createMock(Collection::class);
 
-<<<<<<< HEAD
-        $this->childNode = $this->getMockBuilder(Node::class)
-            ->addMethods(['getLevel'])
-            ->onlyMethods(['hasChildren'])
-            ->disableOriginalConstructor()
-            ->getMock();
-        $this->rootNode = $this->getMockBuilder(Node::class)
-            ->addMethods(['getLevel'])
-            ->onlyMethods(['hasChildren', 'getChildren'])
-            ->disableOriginalConstructor()
-            ->getMock();
-=======
         $this->childNode = $this->createPartialMock(
             Node::class,
             ['getLevel', 'hasChildren']
@@ -104,7 +89,6 @@
             Node::class,
             ['getLevel', 'hasChildren', 'getChildren']
         );
->>>>>>> 0537aa9e
         $this->categoryTree = $this->createMock(Tree::class);
         $this->store = $this->createMock(Store::class);
         $this->storeManager = $this->createMock(StoreManagerInterface::class);
