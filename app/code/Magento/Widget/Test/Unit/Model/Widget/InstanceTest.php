--- conflicted
+++ resolved
@@ -14,11 +14,7 @@
 use Magento\Framework\Filesystem\Directory\Read;
 use Magento\Framework\Serialize\Serializer\Json;
 use Magento\Framework\TestFramework\Unit\Helper\ObjectManager;
-<<<<<<< HEAD
-use Magento\Framework\View\FileSystem as ViewFilesystem;
-=======
 use Magento\Framework\View\FileSystem as FilesystemView;
->>>>>>> 0537aa9e
 use Magento\Widget\Model\Config\Data;
 use Magento\Widget\Model\Config\Reader;
 use Magento\Widget\Model\NamespaceResolver;
@@ -38,11 +34,7 @@
     protected $_widgetModelMock;
 
     /**
-<<<<<<< HEAD
-     * @var ViewFilesystem|MockObject
-=======
      * @var FilesystemView|MockObject
->>>>>>> 0537aa9e
      */
     protected $_viewFileSystemMock;
 
@@ -74,23 +66,6 @@
     {
         $this->_widgetModelMock = $this->getMockBuilder(
             Widget::class
-<<<<<<< HEAD
-        )->disableOriginalConstructor()
-            ->getMock();
-        $this->_viewFileSystemMock = $this->getMockBuilder(
-            ViewFilesystem::class
-        )->disableOriginalConstructor()
-            ->getMock();
-        $this->_namespaceResolver = $this->getMockBuilder(
-            NamespaceResolver::class
-        )->disableOriginalConstructor()
-            ->getMock();
-        $this->_cacheTypesListMock = $this->createMock(TypeListInterface::class);
-        $this->_readerMock = $this->getMockBuilder(
-            Reader::class
-        )->disableOriginalConstructor()
-            ->getMock();
-=======
         )->disableOriginalConstructor()->getMock();
         $this->_viewFileSystemMock = $this->getMockBuilder(
             FilesystemView::class
@@ -102,7 +77,6 @@
         $this->_readerMock = $this->getMockBuilder(
             Reader::class
         )->disableOriginalConstructor()->getMock();
->>>>>>> 0537aa9e
 
         $filesystemMock = $this->createMock(Filesystem::class);
         $this->_directoryMock = $this->createMock(Read::class);
@@ -110,16 +84,11 @@
             $this->any()
         )->method(
             'getDirectoryRead'
-        )->willReturn(
-            $this->_directoryMock
-        );
-<<<<<<< HEAD
-        $this->_directoryMock->expects($this->any())->method('isReadable')->willReturnArgument(0);
-        $this->_directoryMock->expects($this->any())->method('getRelativePath')->willReturnArgument(0);
-=======
+        )->will(
+            $this->returnValue($this->_directoryMock)
+        );
         $this->_directoryMock->expects($this->any())->method('isReadable')->will($this->returnArgument(0));
         $this->_directoryMock->expects($this->any())->method('getRelativePath')->will($this->returnArgument(0));
->>>>>>> 0537aa9e
         $objectManagerHelper = new ObjectManager($this);
         $this->serializer = $this->createMock(Json::class);
         $args = $objectManagerHelper->getConstructArguments(
@@ -169,11 +138,11 @@
             $this->once()
         )->method(
             'getWidgetByClassType'
-        )->willReturn(
-            $widget
+        )->will(
+            $this->returnValue($widget)
         );
         $xmlFile = __DIR__ . '/../_files/widget.xml';
-        $this->_viewFileSystemMock->expects($this->once())->method('getFilename')->willReturn($xmlFile);
+        $this->_viewFileSystemMock->expects($this->once())->method('getFilename')->will($this->returnValue($xmlFile));
         $themeConfigFile = __DIR__ . '/../_files/mappedConfigArrayAll.php';
         $themeConfig = include $themeConfigFile;
         $this->_readerMock->expects(
@@ -182,8 +151,8 @@
             'readFile'
         )->with(
             $this->equalTo($xmlFile)
-        )->willReturn(
-            $themeConfig
+        )->will(
+            $this->returnValue($themeConfig)
         );
 
         $result = $this->_model->getWidgetConfigAsArray();
@@ -201,10 +170,10 @@
             $this->once()
         )->method(
             'getWidgetByClassType'
-        )->willReturn(
-            $widget
-        );
-        $this->_viewFileSystemMock->expects($this->once())->method('getFilename')->willReturn('');
+        )->will(
+            $this->returnValue($widget)
+        );
+        $this->_viewFileSystemMock->expects($this->once())->method('getFilename')->will($this->returnValue(''));
         $expectedTemplates = [
             'default' => [
                 'value' => 'product/widget/link/link_block.phtml',
@@ -242,10 +211,10 @@
             $this->once()
         )->method(
             'getWidgetByClassType'
-        )->willReturn(
-            $widget
-        );
-        $this->_viewFileSystemMock->expects($this->once())->method('getFilename')->willReturn('');
+        )->will(
+            $this->returnValue($widget)
+        );
+        $this->_viewFileSystemMock->expects($this->once())->method('getFilename')->will($this->returnValue(''));
         $expectedTemplates = [
             'default' => ['value' => 'product/widget/link/link_block.phtml', 'label' => 'Template'],
         ];
@@ -266,10 +235,10 @@
             $this->once()
         )->method(
             'getWidgetByClassType'
-        )->willReturn(
-            $widget
-        );
-        $this->_viewFileSystemMock->expects($this->once())->method('getFilename')->willReturn('');
+        )->will(
+            $this->returnValue($widget)
+        );
+        $this->_viewFileSystemMock->expects($this->once())->method('getFilename')->will($this->returnValue(''));
         $expectedTemplates = [];
         $this->assertEquals($expectedTemplates, $this->_model->getWidgetTemplates());
     }
@@ -282,10 +251,10 @@
             $this->once()
         )->method(
             'getWidgetByClassType'
-        )->willReturn(
-            $widget
-        );
-        $this->_viewFileSystemMock->expects($this->once())->method('getFilename')->willReturn('');
+        )->will(
+            $this->returnValue($widget)
+        );
+        $this->_viewFileSystemMock->expects($this->once())->method('getFilename')->will($this->returnValue(''));
         $expectedContainers = ['left', 'content'];
         $this->assertEquals($expectedContainers, $this->_model->getWidgetSupportedContainers());
     }
@@ -303,10 +272,10 @@
             $this->once()
         )->method(
             'getWidgetByClassType'
-        )->willReturn(
-            $widget
-        );
-        $this->_viewFileSystemMock->expects($this->once())->method('getFilename')->willReturn('');
+        )->will(
+            $this->returnValue($widget)
+        );
+        $this->_viewFileSystemMock->expects($this->once())->method('getFilename')->will($this->returnValue(''));
         $expectedContainers = [];
         $this->assertEquals($expectedContainers, $this->_model->getWidgetSupportedContainers());
     }
@@ -319,10 +288,10 @@
             $this->once()
         )->method(
             'getWidgetByClassType'
-        )->willReturn(
-            $widget
-        );
-        $this->_viewFileSystemMock->expects($this->once())->method('getFilename')->willReturn('');
+        )->will(
+            $this->returnValue($widget)
+        );
+        $this->_viewFileSystemMock->expects($this->once())->method('getFilename')->will($this->returnValue(''));
         $expectedTemplates = [
             ['value' => 'product/widget/link/link_block.phtml', 'label' => 'Product Link Block Template'],
             ['value' => 'product/widget/link/link_inline.phtml', 'label' => 'Product Link Inline Template'],
@@ -338,10 +307,10 @@
             $this->once()
         )->method(
             'getWidgetByClassType'
-        )->willReturn(
-            $widget
-        );
-        $this->_viewFileSystemMock->expects($this->once())->method('getFilename')->willReturn('');
+        )->will(
+            $this->returnValue($widget)
+        );
+        $this->_viewFileSystemMock->expects($this->once())->method('getFilename')->will($this->returnValue(''));
         $expectedTemplates = [
             ['value' => 'product/widget/link/link_block.phtml', 'label' => 'Product Link Block Template'],
         ];
@@ -372,10 +341,10 @@
             $this->once()
         )->method(
             'getWidgetByClassType'
-        )->willReturn(
-            $widget
-        );
-        $this->_viewFileSystemMock->expects($this->once())->method('getFilename')->willReturn('');
+        )->will(
+            $this->returnValue($widget)
+        );
+        $this->_viewFileSystemMock->expects($this->once())->method('getFilename')->will($this->returnValue(''));
         $expectedContainers = [
             'default' => ['value' => 'product/widget/link/link_block.phtml', 'label' => 'Template'],
         ];
@@ -390,10 +359,10 @@
             $this->once()
         )->method(
             'getWidgetByClassType'
-        )->willReturn(
-            $widget
-        );
-        $this->_viewFileSystemMock->expects($this->once())->method('getFilename')->willReturn('');
+        )->will(
+            $this->returnValue($widget)
+        );
+        $this->_viewFileSystemMock->expects($this->once())->method('getFilename')->will($this->returnValue(''));
         $expectedTemplates = [];
         $this->assertEquals($expectedTemplates, $this->_model->getWidgetSupportedTemplatesByContainer('unknown'));
     }
