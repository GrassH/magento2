--- conflicted
+++ resolved
@@ -99,11 +99,7 @@
         );
 
         // expected date without time
-<<<<<<< HEAD
-        $datetime = new \DateTime('now', new \DateTimeZone('GMT'));
-=======
         $datetime = new \DateTime('now', new \DateTimeZone('UTC'));
->>>>>>> bcc36f62
         $storeInterval = new \DateInterval('P' . self::TEST_DAYS_BEFORE . 'D');
         $datetime->sub($storeInterval);
         $dateTimeLib = new \Magento\Framework\Stdlib\DateTime();
