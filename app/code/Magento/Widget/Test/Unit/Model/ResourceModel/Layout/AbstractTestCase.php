--- conflicted
+++ resolved
@@ -66,13 +66,8 @@
     protected function _getResource(Select $select)
     {
         $connection = $this->createMock(Mysql::class);
-<<<<<<< HEAD
-        $connection->expects($this->once())->method('select')->willReturn($select);
-        $connection->expects($this->any())->method('quoteIdentifier')->willReturnArgument(0);
-=======
         $connection->expects($this->once())->method('select')->will($this->returnValue($select));
         $connection->expects($this->any())->method('quoteIdentifier')->will($this->returnArgument(0));
->>>>>>> 0537aa9e
 
         $resource = $this->getMockForAbstractClass(
             AbstractDb::class,
@@ -83,8 +78,8 @@
             true,
             ['getConnection', 'getMainTable', 'getTable', '__wakeup']
         );
-        $resource->expects($this->any())->method('getConnection')->willReturn($connection);
-        $resource->expects($this->any())->method('getTable')->willReturnArgument(0);
+        $resource->expects($this->any())->method('getConnection')->will($this->returnValue($connection));
+        $resource->expects($this->any())->method('getTable')->will($this->returnArgument(0));
 
         return $resource;
     }
@@ -103,18 +98,14 @@
 
         $collection = $this->_getCollection($select);
 
-<<<<<<< HEAD
-        /** @var MockObject $connection */
-=======
         /** @var \PHPUnit\Framework\MockObject\MockObject $connection */
->>>>>>> 0537aa9e
         $connection = $collection->getResource()->getConnection();
         $connection->expects(
             $this->any()
         )->method(
             'prepareSqlCondition'
-        )->willReturnCallback(
-            [$this, 'verifyPrepareSqlCondition']
+        )->will(
+            $this->returnCallback([$this, 'verifyPrepareSqlCondition'])
         );
 
         // expected date without time
@@ -151,7 +142,7 @@
         $this->assertArrayHasKey($key, $condition);
 
         if ($key == 'lt') {
-            $this->assertStringContainsString($value, $condition[$key]);
+            $this->assertContains($value, $condition[$key]);
         } else {
             $this->assertContains($value, $condition);
         }
