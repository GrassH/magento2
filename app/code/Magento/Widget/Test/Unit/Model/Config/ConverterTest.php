--- conflicted
+++ resolved
@@ -34,9 +34,5 @@
         $convertedFile = __DIR__ . '/../_files/widget_config.php';
         $expectedResult = include $convertedFile;
         $this->assertEquals($expectedResult, $this->_model->convert($dom), '');
-<<<<<<< HEAD
-        $this->assertEqualsWithDelta($expectedResult, $this->_model->convert($dom), 0, '');
-=======
->>>>>>> 0537aa9e
     }
 }