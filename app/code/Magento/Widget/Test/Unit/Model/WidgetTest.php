--- conflicted
+++ resolved
@@ -17,16 +17,12 @@
      */
     protected $widget;
 
-<<<<<<< HEAD
     /**
      * @var \Magento\Widget\Helper\Conditions
      */
     private $conditionsHelper;
 
-    public function setUp()
-=======
     protected function setUp()
->>>>>>> 5f93969f
     {
         $this->dataStorageMock = $this->getMockBuilder('Magento\Widget\Model\Config\Data')
             ->disableOriginalConstructor()
