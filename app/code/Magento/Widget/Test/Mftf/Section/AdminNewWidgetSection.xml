<?xml version="1.0" encoding="UTF-8"?>
<!--
 /**
  * Copyright © Magento, Inc. All rights reserved.
  * See COPYING.txt for license details.
  */
-->

<sections xmlns:xsi="http://www.w3.org/2001/XMLSchema-instance"
          xsi:noNamespaceSchemaLocation="urn:magento:mftf:Page/etc/SectionObject.xsd">
    <section name="AdminNewWidgetSection">
        <element name="widgetType" type="select" selector="#code"/>
        <element name="widgetDesignTheme" type="select" selector="#theme_id"/>
        <element name="continue" type="button" selector="#continue_button"/>
        <element name="widgetTitle" type="input" selector="#title"/>
        <element name="widgetStoreIds" type="select" selector="#store_ids"/>
        <element name="addLayoutUpdate" type="button" selector=".action-default.scalable.action-add"/>
        <element name="selectDisplayOn" type="select" selector="#widget_instance[0][page_group]"/>
        <element name="selectContainer" type="select" selector="#all_pages_0>table>tbody>tr>td:nth-child(1)>div>div>select"/>
        <element name="selectTemplate" type="select" selector=".widget-layout-updates .block_template_container .select"/>
        <element name="widgetOptions" type="select" selector="#widget_instace_tabs_properties_section"/>
        <element name="addNewCondition" type="select" selector=".rule-param.rule-param-new-child"/>
        <element name="selectCondition" type="input" selector="#conditions__1__new_child"/>
        <element name="ruleParameter" type="select" selector="#conditions__1__children>li:nth-child(1)>span:nth-child(4)>a"/>
        <element name="setRuleParameter" type="input" selector="#conditions__1--1__value"/>
        <element name="applyParameter" type="button" selector=".rule-param-apply"/>
        <element name="openChooser" type="button" selector=".rule-chooser-trigger"/>
        <element name="selectAll" type="checkbox" selector=".admin__control-checkbox"/>
<<<<<<< HEAD
        <element name="selectProduct" type="button" selector=".btn-chooser" timeout="30"/>
=======
        <element name="displayMode" type="select" selector="select[id*='display_mode']"/>
        <element name="restrictTypes" type="select" selector="select[id*='types']"/>
        <element name="saveAndContinue" type="button" selector="#save_and_edit_button" timeout="30"/>
>>>>>>> 29577318
    </section>
</sections><|MERGE_RESOLUTION|>--- conflicted
+++ resolved
@@ -26,12 +26,9 @@
         <element name="applyParameter" type="button" selector=".rule-param-apply"/>
         <element name="openChooser" type="button" selector=".rule-chooser-trigger"/>
         <element name="selectAll" type="checkbox" selector=".admin__control-checkbox"/>
-<<<<<<< HEAD
-        <element name="selectProduct" type="button" selector=".btn-chooser" timeout="30"/>
-=======
         <element name="displayMode" type="select" selector="select[id*='display_mode']"/>
         <element name="restrictTypes" type="select" selector="select[id*='types']"/>
         <element name="saveAndContinue" type="button" selector="#save_and_edit_button" timeout="30"/>
->>>>>>> 29577318
+        <element name="selectProduct" type="button" selector=".btn-chooser" timeout="30"/>
     </section>
 </sections>