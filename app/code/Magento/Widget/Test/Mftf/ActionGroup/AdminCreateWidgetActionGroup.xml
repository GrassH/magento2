<?xml version="1.0" encoding="UTF-8"?>
<!--
 /**
  * Copyright © Magento, Inc. All rights reserved.
  * See COPYING.txt for license details.
  */
-->

<actionGroups xmlns:xsi="http://www.w3.org/2001/XMLSchema-instance"
<<<<<<< HEAD
              xsi:noNamespaceSchemaLocation="../../../../../../../dev/tests/acceptance/vendor/magento/magento2-functional-testing-framework/src/Magento/FunctionalTestingFramework/Test/etc/actionGroupSchema.xsd">
    <actionGroup name="AdminCreateProductsListWidgetActionGroup">
      <arguments>
          <argument name="widget"/>
      </arguments>
      <amOnPage url="{{AdminDashboardPage.url}}" stepKey="amOnAdminDashboard"/>
      <click selector="{{AdminMenuSection.content}}" stepKey="clickContent"/>
      <waitForLoadingMaskToDisappear stepKey="waitForWidgets" />
      <click selector="{{AdminMenuSection.widgets}}" stepKey="clickWidgets"/>
      <waitForPageLoad stepKey="waitForWidgetsLoad"/>
      <click selector="{{AdminGridMainControls.add}}" stepKey="addNewWidget"/>
      <selectOption selector="{{AdminNewWidgetSection.widgetType}}" userInput="{{widget.type}}" stepKey="setWidgetType"/>
      <selectOption selector="{{AdminNewWidgetSection.widgetDesignTheme}}" userInput="{{widget.design_theme}}" stepKey="setWidgetDesignTheme"/>
      <click selector="{{AdminNewWidgetSection.continue}}" stepKey="clickContinue"/>
      <fillField selector="{{AdminNewWidgetSection.widgetTitle}}" userInput="{{widget.name}}" stepKey="fillTitle"/>
      <selectOption selector="{{AdminNewWidgetSection.widgetStoreIds}}" userInput="{{widget.store_ids[0]}}" stepKey="setWidgetStoreIds"/>
      <click selector="{{AdminNewWidgetSection.addLayoutUpdate}}" stepKey="clickAddLayoutUpdate"/>
      <selectOption selector="{{AdminNewWidgetSection.selectDisplayOn}}" userInput="{{widget.display_on}}" stepKey="setDisplayOn"/>
      <waitForAjaxLoad stepKey="waitForLoad"/>
      <selectOption selector="{{AdminNewWidgetSection.selectContainer}}" userInput="{{widget.container}}" stepKey="setContainer"/>
      <waitForAjaxLoad stepKey="waitForPageLoad"/>
      <scrollToTopOfPage stepKey="scrollToTopOfPage"/>
      <click selector="{{AdminNewWidgetSection.widgetOptions}}" stepKey="clickWidgetOptions"/>
      <click selector="{{AdminNewWidgetSection.addNewCondition}}" stepKey="clickAddNewCondition"/>
      <selectOption selector="{{AdminNewWidgetSection.selectCondition}}" userInput="{{widget.condition}}" stepKey="selectCondition"/>
      <waitForElement selector="{{AdminNewWidgetSection.ruleParameter}}" stepKey="waitRuleParameter"/>
      <click selector="{{AdminNewWidgetSection.ruleParameter}}" stepKey="clickRuleParameter"/>
      <click selector="{{AdminNewWidgetSection.openChooser}}" stepKey="clickChooser"/>
      <waitForAjaxLoad stepKey="waitForAjaxLoad"/>
      <click selector="{{AdminNewWidgetSection.selectAll}}" stepKey="clickSelectAll"/>
      <click selector="{{AdminNewWidgetSection.applyParameter}}" stepKey="clickApplyRuleParameter"/>
      <click selector="{{AdminMainActionsSection.save}}" stepKey="clickSaveWidget"/>
      <waitForPageLoad stepKey="waitForSaveLoad"/>
      <see selector="{{AdminMessagesSection.successMessage}}" userInput="The widget instance has been saved" stepKey="seeSuccess"/>
    </actionGroup>
    <actionGroup name="AdminDeleteWidgetActionGroup">
      <arguments>
          <argument name="widget"/>
      </arguments>
      <amOnPage url="{{AdminWidgetsPage.url}}" stepKey="amOnAdmin"/>
      <waitForPageLoad stepKey="waitWidgetsLoad"/>
      <fillField selector="{{AdminWidgetsSection.widgetTitleSearch}}" userInput="{{widget.name}}" stepKey="fillTitle"/>
      <click selector="{{AdminWidgetsSection.searchButton}}" stepKey="clickContinue"/>
      <click selector="{{AdminWidgetsSection.searchResult}}" stepKey="clickSearchResult"/>
      <waitForPageLoad stepKey="waitForResultLoad"/>
      <click selector="{{AdminMainActionsSection.delete}}" stepKey="clickDelete"/>
      <waitForAjaxLoad stepKey="waitForAjaxLoad"/>
      <click selector="{{AdminConfirmationModalSection.ok}}" stepKey="confirmDelete"/>
      <waitForPageLoad stepKey="waitForDeleteLoad"/>
      <see selector="{{AdminMessagesSection.successMessage}}" userInput="The widget instance has been deleted" stepKey="seeSuccess"/>
    </actionGroup>
    <actionGroup name="AdminCreateProductLinkWidgetActionGroup" extends="AdminCreateProductsListWidgetActionGroup">
      <arguments>
          <argument name="product"/>
      </arguments>
      <remove keyForRemoval="clickAddNewCondition"/>
      <remove keyForRemoval="selectCondition"/>
      <remove keyForRemoval="waitRuleParameter"/>
      <remove keyForRemoval="clickRuleParameter"/>
      <remove keyForRemoval="clickChooser"/>
      <remove keyForRemoval="waitForAjaxLoad"/>
      <remove keyForRemoval="clickSelectAll"/>
      <remove keyForRemoval="clickApplyRuleParameter"/>
      <selectOption selector="{{AdminNewWidgetSection.selectTemplate}}" userInput="{{widget.template}}" after="waitForPageLoad" stepKey="setTemplate"/>
      <waitForAjaxLoad after="setTemplate" stepKey="waitForPageLoad2"/>
      <click selector="{{AdminNewWidgetSection.selectProduct}}" after="clickWidgetOptions" stepKey="clickSelectProduct"/>
      <fillField selector="{{AdminNewWidgetSelectProductPopupSection.filterBySku}}" userInput="{{product.sku}}" after="clickSelectProduct" stepKey="fillProductNameInFilter"/>
      <click selector="{{AdminDataGridHeaderSection.applyFilters}}" after="fillProductNameInFilter" stepKey="applyFilter"/>
      <click selector="{{AdminNewWidgetSelectProductPopupSection.firstRow}}" after="applyFilter" stepKey="selectProduct"/>
    </actionGroup>
=======
              xsi:noNamespaceSchemaLocation="urn:magento:mftf:Test/etc/actionGroupSchema.xsd">
   <actionGroup name="AdminCreateWidgetActionGroup">
       <arguments>
           <argument name="widget"/>
       </arguments>
       <amOnPage url="{{AdminNewWidgetPage.url}}" stepKey="amOnAdminNewWidgetPage"/>
       <selectOption selector="{{AdminNewWidgetSection.widgetType}}" userInput="{{widget.type}}" stepKey="setWidgetType"/>
       <selectOption selector="{{AdminNewWidgetSection.widgetDesignTheme}}" userInput="{{widget.design_theme}}" stepKey="setWidgetDesignTheme"/>
       <click selector="{{AdminNewWidgetSection.continue}}" stepKey="clickContinue"/>
       <fillField selector="{{AdminNewWidgetSection.widgetTitle}}" userInput="{{widget.name}}" stepKey="fillTitle"/>
       <selectOption selector="{{AdminNewWidgetSection.widgetStoreIds}}" userInput="{{widget.store_ids[0]}}" stepKey="setWidgetStoreIds"/>
       <click selector="{{AdminNewWidgetSection.addLayoutUpdate}}" stepKey="clickAddLayoutUpdate"/>
       <selectOption selector="{{AdminNewWidgetSection.selectDisplayOn}}" userInput="{{widget.display_on}}" stepKey="setDisplayOn"/>
       <waitForAjaxLoad stepKey="waitForLoad"/>
       <selectOption selector="{{AdminNewWidgetSection.selectContainer}}" userInput="{{widget.container}}" stepKey="setContainer"/>
       <waitForAjaxLoad stepKey="waitForPageLoad"/>
       <scrollToTopOfPage stepKey="scrollToTopOfPage"/>
       <click selector="{{AdminNewWidgetSection.widgetOptions}}" stepKey="clickWidgetOptions"/>
   </actionGroup>

   <!--Create Product List Widget-->
   <actionGroup name="AdminCreateProductsListWidgetActionGroup" extends="AdminCreateWidgetActionGroup">
       <click selector="{{AdminNewWidgetSection.addNewCondition}}" stepKey="clickAddNewCondition"/>
       <selectOption selector="{{AdminNewWidgetSection.selectCondition}}" userInput="{{widget.condition}}" stepKey="selectCondition"/>
       <waitForElement selector="{{AdminNewWidgetSection.ruleParameter}}" stepKey="waitRuleParameter"/>
       <click selector="{{AdminNewWidgetSection.ruleParameter}}" stepKey="clickRuleParameter"/>
       <click selector="{{AdminNewWidgetSection.openChooser}}" stepKey="clickChooser"/>
       <waitForAjaxLoad stepKey="waitForAjaxLoad"/>
       <click selector="{{AdminNewWidgetSection.selectAll}}" stepKey="clickSelectAll"/>
       <click selector="{{AdminNewWidgetSection.applyParameter}}" stepKey="clickApplyRuleParameter"/>
       <click selector="{{AdminMainActionsSection.save}}" stepKey="clickSaveWidget"/>
       <see selector="{{AdminMessagesSection.successMessage}}" userInput="The widget instance has been saved" stepKey="seeSuccess"/>
   </actionGroup>

   <!--Create Dynamic Block Rotate Widget-->
   <actionGroup name="AdminCreateDynamicBlocksRotatorWidgetActionGroup" extends="AdminCreateWidgetActionGroup">
       <selectOption selector="{{AdminNewWidgetSection.displayMode}}" userInput="{{widget.display_mode}}" stepKey="selectDisplayMode"/>
       <selectOption selector="{{AdminNewWidgetSection.restrictTypes}}" userInput="{{widget.restrict_type}}" stepKey="selectRestrictType"/>
       <click selector="{{AdminNewWidgetSection.saveAndContinue}}" stepKey="clickSaveWidget"/>
       <see selector="{{AdminMessagesSection.successMessage}}" userInput="The widget instance has been saved" stepKey="seeSuccess"/>
   </actionGroup>
    
   <actionGroup name="AdminDeleteWidgetActionGroup">
       <arguments>
           <argument name="widget"/>
       </arguments>
       <amOnPage url="{{AdminWidgetsPage.url}}" stepKey="amOnAdmin"/>
       <waitForPageLoad stepKey="waitWidgetsLoad"/>
       <fillField selector="{{AdminWidgetsSection.widgetTitleSearch}}" userInput="{{widget.name}}" stepKey="fillTitle"/>
       <click selector="{{AdminWidgetsSection.searchButton}}" stepKey="clickContinue"/>
       <click selector="{{AdminWidgetsSection.searchResult}}" stepKey="clickSearchResult"/>
       <waitForPageLoad stepKey="waitForResultLoad"/>
       <click selector="{{AdminMainActionsSection.delete}}" stepKey="clickDelete"/>
       <waitForAjaxLoad stepKey="waitForAjaxLoad"/>
       <click selector="{{AdminConfirmationModalSection.ok}}" stepKey="confirmDelete"/>
       <waitForPageLoad stepKey="waitForDeleteLoad"/>
       <see selector="{{AdminMessagesSection.successMessage}}" userInput="The widget instance has been deleted" stepKey="seeSuccess"/>
   </actionGroup>
>>>>>>> 29577318
</actionGroups><|MERGE_RESOLUTION|>--- conflicted
+++ resolved
@@ -7,78 +7,6 @@
 -->
 
 <actionGroups xmlns:xsi="http://www.w3.org/2001/XMLSchema-instance"
-<<<<<<< HEAD
-              xsi:noNamespaceSchemaLocation="../../../../../../../dev/tests/acceptance/vendor/magento/magento2-functional-testing-framework/src/Magento/FunctionalTestingFramework/Test/etc/actionGroupSchema.xsd">
-    <actionGroup name="AdminCreateProductsListWidgetActionGroup">
-      <arguments>
-          <argument name="widget"/>
-      </arguments>
-      <amOnPage url="{{AdminDashboardPage.url}}" stepKey="amOnAdminDashboard"/>
-      <click selector="{{AdminMenuSection.content}}" stepKey="clickContent"/>
-      <waitForLoadingMaskToDisappear stepKey="waitForWidgets" />
-      <click selector="{{AdminMenuSection.widgets}}" stepKey="clickWidgets"/>
-      <waitForPageLoad stepKey="waitForWidgetsLoad"/>
-      <click selector="{{AdminGridMainControls.add}}" stepKey="addNewWidget"/>
-      <selectOption selector="{{AdminNewWidgetSection.widgetType}}" userInput="{{widget.type}}" stepKey="setWidgetType"/>
-      <selectOption selector="{{AdminNewWidgetSection.widgetDesignTheme}}" userInput="{{widget.design_theme}}" stepKey="setWidgetDesignTheme"/>
-      <click selector="{{AdminNewWidgetSection.continue}}" stepKey="clickContinue"/>
-      <fillField selector="{{AdminNewWidgetSection.widgetTitle}}" userInput="{{widget.name}}" stepKey="fillTitle"/>
-      <selectOption selector="{{AdminNewWidgetSection.widgetStoreIds}}" userInput="{{widget.store_ids[0]}}" stepKey="setWidgetStoreIds"/>
-      <click selector="{{AdminNewWidgetSection.addLayoutUpdate}}" stepKey="clickAddLayoutUpdate"/>
-      <selectOption selector="{{AdminNewWidgetSection.selectDisplayOn}}" userInput="{{widget.display_on}}" stepKey="setDisplayOn"/>
-      <waitForAjaxLoad stepKey="waitForLoad"/>
-      <selectOption selector="{{AdminNewWidgetSection.selectContainer}}" userInput="{{widget.container}}" stepKey="setContainer"/>
-      <waitForAjaxLoad stepKey="waitForPageLoad"/>
-      <scrollToTopOfPage stepKey="scrollToTopOfPage"/>
-      <click selector="{{AdminNewWidgetSection.widgetOptions}}" stepKey="clickWidgetOptions"/>
-      <click selector="{{AdminNewWidgetSection.addNewCondition}}" stepKey="clickAddNewCondition"/>
-      <selectOption selector="{{AdminNewWidgetSection.selectCondition}}" userInput="{{widget.condition}}" stepKey="selectCondition"/>
-      <waitForElement selector="{{AdminNewWidgetSection.ruleParameter}}" stepKey="waitRuleParameter"/>
-      <click selector="{{AdminNewWidgetSection.ruleParameter}}" stepKey="clickRuleParameter"/>
-      <click selector="{{AdminNewWidgetSection.openChooser}}" stepKey="clickChooser"/>
-      <waitForAjaxLoad stepKey="waitForAjaxLoad"/>
-      <click selector="{{AdminNewWidgetSection.selectAll}}" stepKey="clickSelectAll"/>
-      <click selector="{{AdminNewWidgetSection.applyParameter}}" stepKey="clickApplyRuleParameter"/>
-      <click selector="{{AdminMainActionsSection.save}}" stepKey="clickSaveWidget"/>
-      <waitForPageLoad stepKey="waitForSaveLoad"/>
-      <see selector="{{AdminMessagesSection.successMessage}}" userInput="The widget instance has been saved" stepKey="seeSuccess"/>
-    </actionGroup>
-    <actionGroup name="AdminDeleteWidgetActionGroup">
-      <arguments>
-          <argument name="widget"/>
-      </arguments>
-      <amOnPage url="{{AdminWidgetsPage.url}}" stepKey="amOnAdmin"/>
-      <waitForPageLoad stepKey="waitWidgetsLoad"/>
-      <fillField selector="{{AdminWidgetsSection.widgetTitleSearch}}" userInput="{{widget.name}}" stepKey="fillTitle"/>
-      <click selector="{{AdminWidgetsSection.searchButton}}" stepKey="clickContinue"/>
-      <click selector="{{AdminWidgetsSection.searchResult}}" stepKey="clickSearchResult"/>
-      <waitForPageLoad stepKey="waitForResultLoad"/>
-      <click selector="{{AdminMainActionsSection.delete}}" stepKey="clickDelete"/>
-      <waitForAjaxLoad stepKey="waitForAjaxLoad"/>
-      <click selector="{{AdminConfirmationModalSection.ok}}" stepKey="confirmDelete"/>
-      <waitForPageLoad stepKey="waitForDeleteLoad"/>
-      <see selector="{{AdminMessagesSection.successMessage}}" userInput="The widget instance has been deleted" stepKey="seeSuccess"/>
-    </actionGroup>
-    <actionGroup name="AdminCreateProductLinkWidgetActionGroup" extends="AdminCreateProductsListWidgetActionGroup">
-      <arguments>
-          <argument name="product"/>
-      </arguments>
-      <remove keyForRemoval="clickAddNewCondition"/>
-      <remove keyForRemoval="selectCondition"/>
-      <remove keyForRemoval="waitRuleParameter"/>
-      <remove keyForRemoval="clickRuleParameter"/>
-      <remove keyForRemoval="clickChooser"/>
-      <remove keyForRemoval="waitForAjaxLoad"/>
-      <remove keyForRemoval="clickSelectAll"/>
-      <remove keyForRemoval="clickApplyRuleParameter"/>
-      <selectOption selector="{{AdminNewWidgetSection.selectTemplate}}" userInput="{{widget.template}}" after="waitForPageLoad" stepKey="setTemplate"/>
-      <waitForAjaxLoad after="setTemplate" stepKey="waitForPageLoad2"/>
-      <click selector="{{AdminNewWidgetSection.selectProduct}}" after="clickWidgetOptions" stepKey="clickSelectProduct"/>
-      <fillField selector="{{AdminNewWidgetSelectProductPopupSection.filterBySku}}" userInput="{{product.sku}}" after="clickSelectProduct" stepKey="fillProductNameInFilter"/>
-      <click selector="{{AdminDataGridHeaderSection.applyFilters}}" after="fillProductNameInFilter" stepKey="applyFilter"/>
-      <click selector="{{AdminNewWidgetSelectProductPopupSection.firstRow}}" after="applyFilter" stepKey="selectProduct"/>
-    </actionGroup>
-=======
               xsi:noNamespaceSchemaLocation="urn:magento:mftf:Test/etc/actionGroupSchema.xsd">
    <actionGroup name="AdminCreateWidgetActionGroup">
        <arguments>
@@ -120,7 +48,7 @@
        <click selector="{{AdminNewWidgetSection.saveAndContinue}}" stepKey="clickSaveWidget"/>
        <see selector="{{AdminMessagesSection.successMessage}}" userInput="The widget instance has been saved" stepKey="seeSuccess"/>
    </actionGroup>
-    
+
    <actionGroup name="AdminDeleteWidgetActionGroup">
        <arguments>
            <argument name="widget"/>
@@ -137,5 +65,23 @@
        <waitForPageLoad stepKey="waitForDeleteLoad"/>
        <see selector="{{AdminMessagesSection.successMessage}}" userInput="The widget instance has been deleted" stepKey="seeSuccess"/>
    </actionGroup>
->>>>>>> 29577318
+    <actionGroup name="AdminCreateProductLinkWidgetActionGroup" extends="AdminCreateProductsListWidgetActionGroup">
+        <arguments>
+            <argument name="product"/>
+        </arguments>
+        <remove keyForRemoval="clickAddNewCondition"/>
+        <remove keyForRemoval="selectCondition"/>
+        <remove keyForRemoval="waitRuleParameter"/>
+        <remove keyForRemoval="clickRuleParameter"/>
+        <remove keyForRemoval="clickChooser"/>
+        <remove keyForRemoval="waitForAjaxLoad"/>
+        <remove keyForRemoval="clickSelectAll"/>
+        <remove keyForRemoval="clickApplyRuleParameter"/>
+        <selectOption selector="{{AdminNewWidgetSection.selectTemplate}}" userInput="{{widget.template}}" after="waitForPageLoad" stepKey="setTemplate"/>
+        <waitForAjaxLoad after="setTemplate" stepKey="waitForPageLoad2"/>
+        <click selector="{{AdminNewWidgetSection.selectProduct}}" after="clickWidgetOptions" stepKey="clickSelectProduct"/>
+        <fillField selector="{{AdminNewWidgetSelectProductPopupSection.filterBySku}}" userInput="{{product.sku}}" after="clickSelectProduct" stepKey="fillProductNameInFilter"/>
+        <click selector="{{AdminDataGridHeaderSection.applyFilters}}" after="fillProductNameInFilter" stepKey="applyFilter"/>
+        <click selector="{{AdminNewWidgetSelectProductPopupSection.firstRow}}" after="applyFilter" stepKey="selectProduct"/>
+    </actionGroup>
 </actionGroups>