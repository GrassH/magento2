--- conflicted
+++ resolved
@@ -31,16 +31,9 @@
         </after>
 
         <!-- Create a CMS page containing the New Products widget -->
-<<<<<<< HEAD
         <actionGroup ref="AdminOpenCMSPagesGridActionGroup" stepKey="amOnCmsList"/>
         <comment userInput="Comment is added to preserve the step key for backward compatibility" stepKey="waitForCmsList"/>
-        <click selector="{{CmsPagesPageActionsSection.addNewPageButton}}" stepKey="clickAddNewPageButton"/>
-=======
-
-        <amOnPage url="{{CmsPagesPage.url}}" stepKey="amOnCmsList"/>
-        <waitForPageLoad stepKey="waitForCmsList"/>
         <actionGroup ref="AdminClickAddNewPageOnPagesGridActionGroup" stepKey="clickAddNewPageButton"/>
->>>>>>> 3fef6d19
         <fillField selector="{{CmsNewPagePageBasicFieldsSection.pageTitle}}" userInput="{{_newDefaultCmsPage.title}}" stepKey="fillPageTitle"/>
         <click selector="{{CmsNewPagePageContentSection.header}}" stepKey="expandContentSection"/>
         <waitForPageLoad stepKey="waitForContentSection"/>
