--- conflicted
+++ resolved
@@ -36,23 +36,6 @@
         <comment userInput="Comment is added to preserve the step key for backward compatibility" stepKey="waitForCmsList"/>
         <conditionalClick selector="{{AdminDataGridHeaderSection.clearFilters}}" dependentSelector="{{AdminDataGridHeaderSection.clearFilters}}" visible="true" stepKey="clickClearFilters"/>
         <actionGroup ref="AdminClickAddNewPageOnPagesGridActionGroup" stepKey="clickAddNewPageButton"/>
-<<<<<<< HEAD
-        <fillField selector="{{CmsNewPagePageBasicFieldsSection.pageTitle}}" userInput="{{_newDefaultCmsPage.title}}" stepKey="fillPageTitle"/>
-        <click selector="{{CmsNewPagePageContentSection.header}}" stepKey="expandContentSection"/>
-        <waitForPageLoad stepKey="waitForContentSection"/>
-        <click selector="{{TinyMCESection.InsertWidgetBtn}}" stepKey="clickInsertWidgetButton"/>
-        <waitForPageLoad stepKey="waitForSlideOut"/>
-        <selectOption selector="{{WidgetSection.WidgetType}}" userInput="Catalog Products List" stepKey="selectWidgetType"/>
-        <waitForPageLoad stepKey="waitForWidgetOptions"/>
-        <click selector="{{AdminNewWidgetSection.addNewCondition}}" stepKey="clickAddNewCondition"/>
-        <selectOption selector="{{AdminNewWidgetSection.selectCondition}}" userInput="Magento\CatalogWidget\Model\Rule\Condition\Product|category_ids" stepKey="selectCondition"/>
-        <waitForElement selector="{{AdminNewWidgetSection.ruleParameter}}" stepKey="waitRuleParameter"/>
-        <click selector="{{AdminNewWidgetSection.ruleParameter}}" stepKey="clickRuleParameter"/>
-        <click selector="{{AdminNewWidgetSection.openChooser}}" stepKey="clickChooser"/>
-        <waitForAjaxLoad stepKey="waitForAjaxLoad"/>
-        <click selector="{{AdminCategorySidebarTreeSection.categoryInTree($$createCategory.name$$)}}" stepKey="clickCategoryToEditInitial"/>
-        <click selector="{{AdminNewWidgetSection.applyParameter}}" stepKey="clickApplyRuleParameter"/>
-=======
         <actionGroup ref="AdminCmsPageSetTitleActionGroup" stepKey="fillPageTitle">
             <argument name="newTitle" value="{{_newDefaultCmsPage.title}}"/>
         </actionGroup>
@@ -72,7 +55,6 @@
         <comment userInput="Comment is added to preserve the step key for backward compatibility" stepKey="waitForAjaxLoad"/>
         <comment userInput="Comment is added to preserve the step key for backward compatibility" stepKey="clickCategoryToEditInitial"/>
         <comment userInput="Comment is added to preserve the step key for backward compatibility" stepKey="clickApplyRuleParameter"/>
->>>>>>> 0a05fa3d
         <actionGroup ref="AdminClickInsertWidgetActionGroup" stepKey="clickInsertWidget"/>
         <click selector="{{CmsNewPagePageActionsSection.expandSplitButton}}"  stepKey="expandSplitBtn"/>
         <click selector="{{CmsNewPagePageActionsSection.saveAndClose}}" stepKey="clickSaveAndClose"/>
