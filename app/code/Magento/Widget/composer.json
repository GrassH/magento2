--- conflicted
+++ resolved
@@ -11,19 +11,7 @@
     },
     "version": "101.2.5",
     "require": {
-<<<<<<< HEAD
         "php": "~8.1.0||~8.2.0",
-        "magento/framework": "*",
-        "magento/module-backend": "*",
-        "magento/module-catalog": "*",
-        "magento/module-cms": "*",
-        "magento/module-email": "*",
-        "magento/module-store": "*",
-        "magento/module-theme": "*",
-        "magento/module-variable": "*",
-        "magento/module-ui": "*"
-=======
-        "php": "~7.4.0||~8.1.0",
         "magento/framework": "103.0.*",
         "magento/module-backend": "102.0.*",
         "magento/module-catalog": "104.0.*",
@@ -33,7 +21,6 @@
         "magento/module-theme": "101.1.*",
         "magento/module-variable": "100.4.*",
         "magento/module-ui": "101.2.*"
->>>>>>> 1df45659
     },
     "suggest": {
         "magento/module-widget-sample-data": "Sample Data version: 100.4.*"
