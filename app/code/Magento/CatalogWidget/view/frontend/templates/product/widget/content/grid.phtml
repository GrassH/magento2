<?php
/**
 * Copyright © Magento, Inc. All rights reserved.
 * See COPYING.txt for license details.
 */

use Magento\Catalog\Block\Product\ReviewRendererInterface;
use Magento\Catalog\Helper\Product\Compare;
use Magento\CatalogWidget\Block\Product\ProductsList;
use Magento\Framework\App\Action\Action;
use Magento\Framework\Escaper;
use Magento\Wishlist\Helper\Data;

/** @var Escaper $escaper */
/** @var ProductsList $block */

// phpcs:disable Generic.Files.LineLength.TooLong
// phpcs:disable Magento2.Templates.ThisInTemplate.FoundHelper
// phpcs:disable Magento2.Templates.ThisInTemplate.FoundThis
?>
<?php if ($exist = ($block->getProductCollection() && $block->getProductCollection()->count())): ?>
    <?php
    $type = 'widget-product-grid';

    $mode = 'grid';

    $image = 'new_products_content_widget_grid';
    $items = $block->getProductCollection()->getItems();

    $showWishlist = true;
    $showCompare = true;
    $showCart = true;
    $templateType = ReviewRendererInterface::SHORT_VIEW;
    $description = false;
    ?>
    <div class="block widget block-products-list <?= /* @noEscape */ $mode ?>">
        <?php if ($block->getTitle()): ?>
            <div class="block-title">
                <strong><?= $escaper->escapeHtml(__($block->getTitle())) ?></strong>
            </div>
        <?php endif ?>
        <div class="block-content">
            <?= /* @noEscape */ '<!-- ' . $image . '-->' ?>
            <div class="products-<?= /* @noEscape */ $mode ?> <?= /* @noEscape */ $mode ?>">
                <ol class="product-items <?= /* @noEscape */ $type ?>">
                    <?php $iterator = 1; ?>
                    <?php foreach ($items as $_item): ?>
                        <?= /* @noEscape */ ($iterator++ == 1) ? '<li class="product-item">' : '</li><li class="product-item">' ?>
                        <div class="product-item-info">
                            <a href="<?= $escaper->escapeUrl($block->getProductUrl($_item)) ?>" class="product-item-photo">
                                <?= $block->getImage($_item, $image)->toHtml() ?>
                            </a>
                            <div class="product-item-details">
                                <strong class="product-item-name">
                                    <a title="<?= $escaper->escapeHtml($_item->getName()) ?>"
                                       href="<?= $escaper->escapeUrl($block->getProductUrl($_item)) ?>"
                                       class="product-item-link">
                                        <?= $escaper->escapeHtml($_item->getName()) ?>
                                    </a>
                                </strong>
                                <?php if ($templateType): ?>
                                    <?= $block->getReviewsSummaryHtml($_item, $templateType) ?>
                                <?php endif; ?>

                                <?= $block->getProductPriceHtml($_item, $type) ?>

                                <?= $block->getProductDetailsHtml($_item) ?>

                                <?php if ($showWishlist || $showCompare || $showCart): ?>
                                    <div class="product-item-inner">
                                        <div class="product-item-actions">
                                            <?php if ($showCart): ?>
                                                <div class="actions-primary">
                                                    <?php if ($_item->isSaleable()): ?>
                                                        <?php $postParams = $block->getAddToCartPostParams($_item); ?>
                                                        <form data-role="tocart-form" data-product-sku="<?= $escaper->escapeHtml($_item->getSku()) ?>" action="<?= $escaper->escapeUrl($postParams['action']) ?>" method="post">
<<<<<<< HEAD
                                                            <?php foreach ($postParams['data']['options'] as $optionItem): ?>
=======
                                                            <?php $options = $block->getOptionsData($_item); ?>
                                                            <?php foreach ($options as $optionItem): ?>
>>>>>>> 11e7d893
                                                                <input type="hidden"
                                                                       name="<?= $escaper->escapeHtml($optionItem['name']) ?>"
                                                                       value="<?= $escaper->escapeHtml($optionItem['value']) ?>">
                                                            <?php endforeach; ?>
                                                            <input type="hidden" name="product" value="<?= $escaper->escapeHtmlAttr($postParams['data']['product']) ?>">
                                                            <input type="hidden" name="<?= /* @noEscape */ Action::PARAM_NAME_URL_ENCODED ?>" value="<?= /* @noEscape */ $postParams['data'][Action::PARAM_NAME_URL_ENCODED] ?>">
                                                            <?= $block->getBlockHtml('formkey') ?>
                                                            <button type="submit"
                                                                    title="<?= $escaper->escapeHtml(__('Add to Cart')) ?>"
                                                                    class="action tocart primary">
                                                                <span><?= $escaper->escapeHtml(__('Add to Cart')) ?></span>
                                                            </button>
                                                        </form>
                                                        <?php if ($block->getBlockHtml('formkey')): ?>
                                                        <script type="text/x-magento-init">
                                                        {
                                                            "[data-role=tocart-form], .form.map.checkout": {
                                                                "catalogAddToCart": {
                                                                    "product_sku": "<?= $escaper->escapeJs($_item->getSku()); ?>"
                                                                }
                                                            }
                                                        }
                                                        </script>
                                                        <?php endif;?>
                                                    <?php else: ?>
                                                        <?php if ($_item->isAvailable()): ?>
                                                            <div class="stock available"><span><?= $escaper->escapeHtml(__('In stock')) ?></span></div>
                                                        <?php else: ?>
                                                            <div class="stock unavailable"><span><?= $escaper->escapeHtml(__('Out of stock')) ?></span></div>
                                                        <?php endif; ?>
                                                    <?php endif; ?>
                                                </div>
                                            <?php endif; ?>
                                            <?php if ($showWishlist || $showCompare): ?>
                                                <div class="actions-secondary" data-role="add-to-links">
                                                    <?php if ($this->helper(Data::class)->isAllow() && $showWishlist): ?>
                                                        <a href="#"
                                                           data-post='<?= /* @noEscape */ $block->getAddToWishlistParams($_item) ?>' class="action towishlist" data-action="add-to-wishlist" title="<?= $escaper->escapeHtmlAttr(__('Add to Wish List')) ?>">
                                                            <span><?= $escaper->escapeHtml(__('Add to Wish List')) ?></span>
                                                        </a>
                                                    <?php endif; ?>
                                                    <?php if ($block->getAddToCompareUrl() && $showCompare): ?>
                                                        <?php $compareHelper = $this->helper(Compare::class);?>
                                                        <a href="#" class="action tocompare" data-post='<?= /* @noEscape */ $compareHelper->getPostDataParams($_item) ?>' title="<?= $escaper->escapeHtmlAttr(__('Add to Compare')) ?>">
                                                            <span><?= $escaper->escapeHtml(__('Add to Compare')) ?></span>
                                                        </a>
                                                    <?php endif; ?>
                                                </div>
                                            <?php endif; ?>
                                        </div>
                                    </div>
                                <?php endif; ?>
                            </div>
                        </div>
                        <?= ($iterator == count($items) + 1) ? '</li>' : '' ?>
                    <?php endforeach ?>
                </ol>
            </div>
            <?= $block->getPagerHtml() ?>
        </div>
    </div>
<?php endif;?><|MERGE_RESOLUTION|>--- conflicted
+++ resolved
@@ -74,12 +74,8 @@
                                                     <?php if ($_item->isSaleable()): ?>
                                                         <?php $postParams = $block->getAddToCartPostParams($_item); ?>
                                                         <form data-role="tocart-form" data-product-sku="<?= $escaper->escapeHtml($_item->getSku()) ?>" action="<?= $escaper->escapeUrl($postParams['action']) ?>" method="post">
-<<<<<<< HEAD
-                                                            <?php foreach ($postParams['data']['options'] as $optionItem): ?>
-=======
                                                             <?php $options = $block->getOptionsData($_item); ?>
                                                             <?php foreach ($options as $optionItem): ?>
->>>>>>> 11e7d893
                                                                 <input type="hidden"
                                                                        name="<?= $escaper->escapeHtml($optionItem['name']) ?>"
                                                                        value="<?= $escaper->escapeHtml($optionItem['value']) ?>">
