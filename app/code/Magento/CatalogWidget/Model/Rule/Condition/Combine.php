--- conflicted
+++ resolved
@@ -40,12 +40,8 @@
     ) {
         $this->productFactory = $conditionFactory;
         parent::__construct($context, $data);
-<<<<<<< HEAD
         $this->setType(\Magento\CatalogWidget\Model\Rule\Condition\Combine::class);
-=======
-        $this->setType('Magento\CatalogWidget\Model\Rule\Condition\Combine');
         $this->excludedAttributes = $excludedAttributes;
->>>>>>> f1754696
     }
 
     /**
