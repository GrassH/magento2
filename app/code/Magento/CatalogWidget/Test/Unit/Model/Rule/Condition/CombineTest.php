<?php
/**
 * Copyright © 2016 Magento. All rights reserved.
 * See COPYING.txt for license details.
 */

namespace Magento\CatalogWidget\Test\Unit\Model\Rule\Condition;

use Magento\Framework\TestFramework\Unit\Helper\ObjectManager as ObjectManagerHelper;

/**
 * Class CombineTest
 */
class CombineTest extends \PHPUnit_Framework_TestCase
{
    /**
     * @var \Magento\CatalogWidget\Model\Rule\Condition\Combine|\PHPUnit_Framework_MockObject_MockObject
     */
    protected $condition;

    /**
     * @var \Magento\CatalogWidget\Model\Rule\Condition\ProductFactory|\PHPUnit_Framework_MockObject_MockObject
     */
    protected $conditionFactory;

    protected function setUp()
    {
        $objectManagerHelper = new ObjectManagerHelper($this);
        $arguments = $objectManagerHelper->getConstructArguments(
            \Magento\CatalogWidget\Model\Rule\Condition\Combine::class
        );

        $this->conditionFactory = $this->getMockBuilder(
            \Magento\CatalogWidget\Model\Rule\Condition\ProductFactory::class
        )->setMethods(['create'])
            ->disableOriginalConstructor()
            ->getMock();
        $arguments['conditionFactory'] = $this->conditionFactory;

        $this->condition = $objectManagerHelper->getObject(
            \Magento\CatalogWidget\Model\Rule\Condition\Combine::class,
            $arguments
        );
    }

    public function testGetNewChildSelectOptions()
    {
        $expectedOptions = [
            ['value' => '', 'label' => __('Please choose a condition to add.')],
            ['value' => \Magento\CatalogWidget\Model\Rule\Condition\Combine::class,
                'label' => __('Conditions Combination')],
            ['label' => __('Product Attribute'), 'value' => [
                ['value' => 'Magento\CatalogWidget\Model\Rule\Condition\Product|sku', 'label' => 'SKU'],
                ['value' => 'Magento\CatalogWidget\Model\Rule\Condition\Product|category', 'label' => 'Category'],
            ]],
        ];

        $attributeOptions = [
            'sku' => 'SKU',
            'category' => 'Category',
        ];
        $productCondition = $this->getMockBuilder(\Magento\CatalogWidget\Model\Rule\Condition\Product::class)
            ->setMethods(['loadAttributeOptions', 'getAttributeOption'])
            ->disableOriginalConstructor()
            ->getMock();
        $productCondition->expects($this->any())->method('loadAttributeOptions')->will($this->returnSelf());
        $productCondition->expects($this->any())->method('getAttributeOption')
            ->will($this->returnValue($attributeOptions));

        $this->conditionFactory->expects($this->atLeastOnce())->method('create')->willReturn($productCondition);

        $this->assertEquals($expectedOptions, $this->condition->getNewChildSelectOptions());
    }

    public function testCollectValidatedAttributes()
    {
<<<<<<< HEAD
        $collection = $this->getMockBuilder(\Magento\Catalog\Model\ResourceModel\Product\Collection::class)
            ->disableOriginalConstructor()->setMethods(['getSelect'])
            ->getMock();
        $select = $this->getMockBuilder(\Magento\Framework\DB\Select::class)
            ->disableOriginalConstructor()->setMethods(['getPart'])
            ->getMock();
        $select->expects($this->any())->method('getPart')->with('from')->willReturn(['alias_table' => 'table_name']);
        $collection->expects($this->any())->method('getSelect')->willReturn($select);
        $condition = $this->getMockBuilder(\Magento\CatalogWidget\Model\Rule\Condition\Combine::class)
=======
        $collection = $this->getMockBuilder('Magento\Catalog\Model\ResourceModel\Product\Collection')
            ->disableOriginalConstructor()
            ->getMock();
        $condition = $this->getMockBuilder('Magento\CatalogWidget\Model\Rule\Condition\Combine')
>>>>>>> f5539378
            ->disableOriginalConstructor()->setMethods(['addToCollection'])
            ->getMock();
        $condition->expects($this->any())->method('addToCollection')->with($collection)
            ->will($this->returnSelf());

        $this->condition->setConditions([$condition]);

        $this->assertSame($this->condition, $this->condition->collectValidatedAttributes($collection));
    }
}<|MERGE_RESOLUTION|>--- conflicted
+++ resolved
@@ -74,22 +74,10 @@
 
     public function testCollectValidatedAttributes()
     {
-<<<<<<< HEAD
         $collection = $this->getMockBuilder(\Magento\Catalog\Model\ResourceModel\Product\Collection::class)
-            ->disableOriginalConstructor()->setMethods(['getSelect'])
-            ->getMock();
-        $select = $this->getMockBuilder(\Magento\Framework\DB\Select::class)
-            ->disableOriginalConstructor()->setMethods(['getPart'])
-            ->getMock();
-        $select->expects($this->any())->method('getPart')->with('from')->willReturn(['alias_table' => 'table_name']);
-        $collection->expects($this->any())->method('getSelect')->willReturn($select);
-        $condition = $this->getMockBuilder(\Magento\CatalogWidget\Model\Rule\Condition\Combine::class)
-=======
-        $collection = $this->getMockBuilder('Magento\Catalog\Model\ResourceModel\Product\Collection')
             ->disableOriginalConstructor()
             ->getMock();
-        $condition = $this->getMockBuilder('Magento\CatalogWidget\Model\Rule\Condition\Combine')
->>>>>>> f5539378
+        $condition = $this->getMockBuilder(\Magento\CatalogWidget\Model\Rule\Condition\Combine::class)
             ->disableOriginalConstructor()->setMethods(['addToCollection'])
             ->getMock();
         $condition->expects($this->any())->method('addToCollection')->with($collection)
