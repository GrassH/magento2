--- conflicted
+++ resolved
@@ -30,29 +30,12 @@
             ->disableOriginalConstructor()
             ->getMock();
 
-<<<<<<< HEAD
-        $this->mockObjectManager([
-            \Magento\Framework\Api\ExtensionAttributesFactory::class =>
-                $this->getMock(\Magento\Framework\Api\ExtensionAttributesFactory::class, [], [], '', false),
-            \Magento\Framework\Api\AttributeValueFactory::class =>
-                $this->getMock(\Magento\Framework\Api\AttributeValueFactory::class, [], [], '', false)
-        ]);
-
-=======
->>>>>>> 592e5919
         $this->rule = $this->objectManager->getObject(
             \Magento\CatalogWidget\Model\Rule::class,
             [
                 'conditionsFactory' => $this->combineFactory
             ]
         );
-    }
-
-    protected function tearDown()
-    {
-        $reflectionProperty = new \ReflectionProperty(\Magento\Framework\App\ObjectManager::class, '_instance');
-        $reflectionProperty->setAccessible(true);
-        $reflectionProperty->setValue(null);
     }
 
     public function testGetConditionsInstance()
@@ -69,26 +52,4 @@
     {
         $this->assertNull($this->rule->getActionsInstance());
     }
-<<<<<<< HEAD
-
-    /**
-     * Mock application object manager to return configured dependencies.
-     *
-     * @param array $dependencies
-     * @return void
-     */
-    private function mockObjectManager($dependencies)
-    {
-        $dependencyMap = [];
-        foreach ($dependencies as $type => $instance) {
-            $dependencyMap[] = [$type, $instance];
-        }
-        $objectManagerMock = $this->getMock(\Magento\Framework\ObjectManagerInterface::class);
-        $objectManagerMock->expects($this->any())
-            ->method('get')
-            ->will($this->returnValueMap($dependencyMap));
-        \Magento\Framework\App\ObjectManager::setInstance($objectManagerMock);
-    }
-=======
->>>>>>> 592e5919
 }