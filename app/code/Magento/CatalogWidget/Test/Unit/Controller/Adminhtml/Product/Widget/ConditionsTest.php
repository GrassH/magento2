--- conflicted
+++ resolved
@@ -24,38 +24,22 @@
     protected $controller;
 
     /**
-<<<<<<< HEAD
-     * @var \Magento\CatalogWidget\Model\Rule|\PHPUnit\Framework\MockObject\MockObject
-=======
      * @var Rule|MockObject
->>>>>>> b2f063af
      */
     protected $rule;
 
     /**
-<<<<<<< HEAD
-     * @var \Magento\Framework\App\RequestInterface|\PHPUnit\Framework\MockObject\MockObject
-=======
      * @var RequestInterface|MockObject
->>>>>>> b2f063af
      */
     protected $request;
 
     /**
-<<<<<<< HEAD
-     * @var \Magento\Framework\App\ResponseInterface|\PHPUnit\Framework\MockObject\MockObject
-=======
      * @var ResponseInterface|MockObject
->>>>>>> b2f063af
      */
     protected $response;
 
     /**
-<<<<<<< HEAD
-     * @var \Magento\Framework\ObjectManagerInterface|\PHPUnit\Framework\MockObject\MockObject
-=======
      * @var ObjectManagerInterface|MockObject
->>>>>>> b2f063af
      */
     protected $objectManager;
 
@@ -66,7 +50,7 @@
             ->setMethods(['setBody', 'sendResponse'])
             ->disableOriginalConstructor()
             ->getMock();
-        $this->response->expects($this->once())->method('setBody')->willReturnSelf();
+        $this->response->expects($this->once())->method('setBody')->will($this->returnSelf());
 
         $objectManagerHelper = new ObjectManagerHelper($this);
         $arguments = $objectManagerHelper->getConstructArguments(
@@ -88,10 +72,10 @@
     public function testExecute()
     {
         $type = 'Magento\CatalogWidget\Model\Rule\Condition\Product|attribute_set_id';
-        $this->request->expects($this->at(0))->method('getParam')->with('id')->willReturn('1--1');
-        $this->request->expects($this->at(1))->method('getParam')->with('type')->willReturn($type);
+        $this->request->expects($this->at(0))->method('getParam')->with('id')->will($this->returnValue('1--1'));
+        $this->request->expects($this->at(1))->method('getParam')->with('type')->will($this->returnValue($type));
         $this->request->expects($this->at(2))->method('getParam')->with('form')
-            ->willReturn('request_form_param_value');
+            ->will($this->returnValue('request_form_param_value'));
 
         $condition = $this->getMockBuilder(Product::class)
             ->setMethods([
@@ -104,27 +88,20 @@
                 'setJsFormObject',
             ])->disableOriginalConstructor()
             ->getMock();
-        $condition->expects($this->once())->method('setId')->with('1--1')->willReturnSelf();
+        $condition->expects($this->once())->method('setId')->with('1--1')->will($this->returnSelf());
         $condition->expects($this->once())->method('setType')
-<<<<<<< HEAD
-            ->with(\Magento\CatalogWidget\Model\Rule\Condition\Product::class)
-            ->willReturnSelf();
-        $condition->expects($this->once())->method('setRule')->with($this->rule)->willReturnSelf();
-        $condition->expects($this->once())->method('setPrefix')->with('conditions')->willReturnSelf();
-=======
             ->with(Product::class)
             ->will($this->returnSelf());
         $condition->expects($this->once())->method('setRule')->with($this->rule)->will($this->returnSelf());
         $condition->expects($this->once())->method('setPrefix')->with('conditions')->will($this->returnSelf());
->>>>>>> b2f063af
         $condition->expects($this->once())->method('setJsFormObject')->with('request_form_param_value')
-            ->willReturnSelf();
-        $condition->expects($this->once())->method('setAttribute')->with('attribute_set_id')->willReturnSelf();
-        $condition->expects($this->once())->method('asHtmlRecursive')->willReturn('<some_html>');
+            ->will($this->returnSelf());
+        $condition->expects($this->once())->method('setAttribute')->with('attribute_set_id')->will($this->returnSelf());
+        $condition->expects($this->once())->method('asHtmlRecursive')->will($this->returnValue('<some_html>'));
 
-        $this->objectManager->expects($this->once())->method('create')->willReturn($condition);
+        $this->objectManager->expects($this->once())->method('create')->will($this->returnValue($condition));
 
-        $this->response->expects($this->once())->method('setBody')->with('<some_html>')->willReturnSelf();
+        $this->response->expects($this->once())->method('setBody')->with('<some_html>')->will($this->returnSelf());
         $this->controller->execute();
     }
 }