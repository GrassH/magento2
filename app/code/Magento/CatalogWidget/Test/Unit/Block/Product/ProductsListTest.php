--- conflicted
+++ resolved
@@ -44,65 +44,37 @@
     protected $productsList;
 
     /**
-<<<<<<< HEAD
-     * @var \Magento\Catalog\Model\ResourceModel\Product\CollectionFactory|\PHPUnit\Framework\MockObject\MockObject
-=======
      * @var CollectionFactory|MockObject
->>>>>>> b2f063af
      */
     protected $collectionFactory;
 
     /**
-<<<<<<< HEAD
-     * @var \Magento\Catalog\Model\Product\Visibility|\PHPUnit\Framework\MockObject\MockObject
-=======
      * @var Visibility|MockObject
->>>>>>> b2f063af
      */
     protected $visibility;
 
     /**
-<<<<<<< HEAD
-     * @var \Magento\Framework\App\Http\Context|\PHPUnit\Framework\MockObject\MockObject
-=======
      * @var Context|MockObject
->>>>>>> b2f063af
      */
     protected $httpContext;
 
     /**
-<<<<<<< HEAD
-     * @var \Magento\Rule\Model\Condition\Sql\Builder|\PHPUnit\Framework\MockObject\MockObject
-=======
      * @var Builder|MockObject
->>>>>>> b2f063af
      */
     protected $builder;
 
     /**
-<<<<<<< HEAD
-     * @var \Magento\CatalogWidget\Model\Rule|\PHPUnit\Framework\MockObject\MockObject
-=======
      * @var Rule|MockObject
->>>>>>> b2f063af
      */
     protected $rule;
 
     /**
-<<<<<<< HEAD
-     * @var \Magento\Widget\Helper\Conditions|\PHPUnit\Framework\MockObject\MockObject
-=======
      * @var Conditions|MockObject
->>>>>>> b2f063af
      */
     protected $widgetConditionsHelper;
 
     /**
-<<<<<<< HEAD
-     * @var \Magento\Store\Model\StoreManagerInterface|\PHPUnit\Framework\MockObject\MockObject
-=======
      * @var StoreManagerInterface|MockObject
->>>>>>> b2f063af
      */
     protected $storeManager;
 
@@ -122,20 +94,12 @@
     protected $layout;
 
     /**
-<<<<<<< HEAD
-     * @var PriceCurrencyInterface|\PHPUnit\Framework\MockObject\MockObject
-=======
      * @var PriceCurrencyInterface|MockObject
->>>>>>> b2f063af
      */
     private $priceCurrency;
 
     /**
-<<<<<<< HEAD
-     * @var \Magento\Framework\Serialize\Serializer\Json|\PHPUnit\Framework\MockObject\MockObject
-=======
      * @var Json|MockObject
->>>>>>> b2f063af
      */
     private $serializer;
 
@@ -176,7 +140,7 @@
         );
         $this->request = $arguments['context']->getRequest();
         $this->layout = $arguments['context']->getLayout();
-        $this->priceCurrency = $this->getMockForAbstractClass(PriceCurrencyInterface::class);
+        $this->priceCurrency = $this->createMock(PriceCurrencyInterface::class);
 
         $this->productsList = $objectManagerHelper->getObject(
             ProductsList::class,
@@ -416,9 +380,9 @@
 
     public function testShowPager()
     {
-        $this->assertFalse($this->productsList->showPager());
+        $this->assertEquals(false, $this->productsList->showPager());
         $this->productsList->setData('show_pager', true);
-        $this->assertTrue($this->productsList->showPager());
+        $this->assertEquals(true, $this->productsList->showPager());
     }
 
     public function testGetIdentities()
@@ -450,11 +414,7 @@
     /**
      * @param $collection
      *
-<<<<<<< HEAD
-     * @return \PHPUnit\Framework\MockObject\MockObject
-=======
      * @return MockObject
->>>>>>> b2f063af
      */
     private function getConditionsForCollection($collection)
     {
