{
    "name": "magento/module-catalog-widget",
    "description": "N/A",
    "type": "magento2-module",
    "license": [
        "OSL-3.0",
        "AFL-3.0"
    ],
    "config": {
        "sort-packages": true
    },
    "version": "100.4.3",
    "require": {
<<<<<<< HEAD
        "php": "~7.4.0||~8.1.0",
        "magento/framework": "*",
        "magento/module-backend": "*",
        "magento/module-catalog": "*",
        "magento/module-customer": "*",
        "magento/module-eav": "*",
        "magento/module-rule": "*",
        "magento/module-store": "*",
        "magento/module-widget": "*",
        "magento/module-wishlist": "*",
        "magento/module-theme": "*"
=======
        "php": "~7.3.0||~7.4.0",
        "magento/framework": "103.0.*",
        "magento/module-backend": "102.0.*",
        "magento/module-catalog": "104.0.*",
        "magento/module-customer": "103.0.*",
        "magento/module-eav": "102.1.*",
        "magento/module-rule": "100.4.*",
        "magento/module-store": "101.1.*",
        "magento/module-widget": "101.2.*",
        "magento/module-wishlist": "101.2.*",
        "magento/module-theme": "101.1.*"
>>>>>>> 4c36116d
    },
    "autoload": {
        "files": [
            "registration.php"
        ],
        "psr-4": {
            "Magento\\CatalogWidget\\": ""
        }
    }
}
<|MERGE_RESOLUTION|>--- conflicted
+++ resolved
@@ -11,19 +11,6 @@
     },
     "version": "100.4.3",
     "require": {
-<<<<<<< HEAD
-        "php": "~7.4.0||~8.1.0",
-        "magento/framework": "*",
-        "magento/module-backend": "*",
-        "magento/module-catalog": "*",
-        "magento/module-customer": "*",
-        "magento/module-eav": "*",
-        "magento/module-rule": "*",
-        "magento/module-store": "*",
-        "magento/module-widget": "*",
-        "magento/module-wishlist": "*",
-        "magento/module-theme": "*"
-=======
         "php": "~7.3.0||~7.4.0",
         "magento/framework": "103.0.*",
         "magento/module-backend": "102.0.*",
@@ -35,7 +22,6 @@
         "magento/module-widget": "101.2.*",
         "magento/module-wishlist": "101.2.*",
         "magento/module-theme": "101.1.*"
->>>>>>> 4c36116d
     },
     "autoload": {
         "files": [
