<?php
/**
 * Copyright © Magento, Inc. All rights reserved.
 * See COPYING.txt for license details.
 */

namespace Magento\CatalogWidget\Block\Product;

use Magento\Framework\App\ObjectManager;
use Magento\Framework\DataObject\IdentityInterface;
use Magento\Framework\Pricing\PriceCurrencyInterface;
use Magento\Framework\Serialize\Serializer\Json;
use Magento\Widget\Block\BlockInterface;

/**
 * Catalog Products List widget block
 *
<<<<<<< HEAD
 * Class ProductsList
=======
>>>>>>> 91e6e33a
 * @SuppressWarnings(PHPMD.CouplingBetweenObjects)
 */
class ProductsList extends \Magento\Catalog\Block\Product\AbstractProduct implements BlockInterface, IdentityInterface
{
    /**
     * Default value for products count that will be shown
     */
    const DEFAULT_PRODUCTS_COUNT = 10;

    /**
     * Name of request parameter for page number value
     *
     * @deprecated
     */
    const PAGE_VAR_NAME = 'np';

    /**
     * Default value for products per page
     */
    const DEFAULT_PRODUCTS_PER_PAGE = 5;

    /**
     * Default value whether show pager or not
     */
    const DEFAULT_SHOW_PAGER = false;

    /**
     * Instance of pager block
     *
     * @var \Magento\Catalog\Block\Product\Widget\Html\Pager
     */
    protected $pager;

    /**
     * @var \Magento\Framework\App\Http\Context
     */
    protected $httpContext;

    /**
     * Catalog product visibility
     *
     * @var \Magento\Catalog\Model\Product\Visibility
     */
    protected $catalogProductVisibility;

    /**
     * Product collection factory
     *
     * @var \Magento\Catalog\Model\ResourceModel\Product\CollectionFactory
     */
    protected $productCollectionFactory;

    /**
     * @var \Magento\Rule\Model\Condition\Sql\Builder
     */
    protected $sqlBuilder;

    /**
     * @var \Magento\CatalogWidget\Model\Rule
     */
    protected $rule;

    /**
     * @var \Magento\Widget\Helper\Conditions
     */
    protected $conditionsHelper;

    /**
     * @var PriceCurrencyInterface
     */
    private $priceCurrency;

    /**
     * Json Serializer Instance
     *
     * @var Json
     */
    private $json;

    /**
     * @param \Magento\Catalog\Block\Product\Context $context
     * @param \Magento\Catalog\Model\ResourceModel\Product\CollectionFactory $productCollectionFactory
     * @param \Magento\Catalog\Model\Product\Visibility $catalogProductVisibility
     * @param \Magento\Framework\App\Http\Context $httpContext
     * @param \Magento\Rule\Model\Condition\Sql\Builder $sqlBuilder
     * @param \Magento\CatalogWidget\Model\Rule $rule
     * @param \Magento\Widget\Helper\Conditions $conditionsHelper
     * @param array $data
     * @param Json|null $json
     */
    public function __construct(
        \Magento\Catalog\Block\Product\Context $context,
        \Magento\Catalog\Model\ResourceModel\Product\CollectionFactory $productCollectionFactory,
        \Magento\Catalog\Model\Product\Visibility $catalogProductVisibility,
        \Magento\Framework\App\Http\Context $httpContext,
        \Magento\Rule\Model\Condition\Sql\Builder $sqlBuilder,
        \Magento\CatalogWidget\Model\Rule $rule,
        \Magento\Widget\Helper\Conditions $conditionsHelper,
        array $data = [],
        Json $json = null
    ) {
        $this->productCollectionFactory = $productCollectionFactory;
        $this->catalogProductVisibility = $catalogProductVisibility;
        $this->httpContext = $httpContext;
        $this->sqlBuilder = $sqlBuilder;
        $this->rule = $rule;
        $this->conditionsHelper = $conditionsHelper;
        $this->json = $json ?: ObjectManager::getInstance()->get(Json::class);
        parent::__construct(
            $context,
            $data
        );
    }

    /**
<<<<<<< HEAD
     * @inheritdoc
=======
     * Internal constructor, that is called from real constructor
     *
     * @return void
>>>>>>> 91e6e33a
     */
    protected function _construct()
    {
        parent::_construct();
        $this->addColumnCountLayoutDepend('empty', 6)
            ->addColumnCountLayoutDepend('1column', 5)
            ->addColumnCountLayoutDepend('2columns-left', 4)
            ->addColumnCountLayoutDepend('2columns-right', 4)
            ->addColumnCountLayoutDepend('3columns', 3);

        $this->addData([
            'cache_lifetime' => 86400,
            'cache_tags' => [\Magento\Catalog\Model\Product::CACHE_TAG,
            ], ]);
    }

    /**
     * Get key pieces for caching block content
     *
     * @return array
     */
    public function getCacheKeyInfo()
    {
        $conditions = $this->getData('conditions')
            ? $this->getData('conditions')
            : $this->getData('conditions_encoded');

        return [
            'CATALOG_PRODUCTS_LIST_WIDGET',
            $this->getPriceCurrency()->getCurrency()->getCode(),
            $this->_storeManager->getStore()->getId(),
            $this->_design->getDesignTheme()->getId(),
            $this->httpContext->getValue(\Magento\Customer\Model\Context::CONTEXT_GROUP),
            (int) $this->getRequest()->getParam($this->getData('page_var_name'), 1),
            $this->getProductsPerPage(),
            $conditions,
            $this->json->serialize($this->getRequest()->getParams()),
            $this->getTemplate(),
            $this->getTitle()
        ];
    }

    /**
<<<<<<< HEAD
     * @inheritdoc
=======
     * Return HTML block with tier price
     *
     * @param \Magento\Catalog\Model\Product $product
     * @param string $priceType
     * @param string $renderZone
     * @param array $arguments
     * @return string
     *
>>>>>>> 91e6e33a
     * @SuppressWarnings(PHPMD.NPathComplexity)
     */
    public function getProductPriceHtml(
        \Magento\Catalog\Model\Product $product,
        $priceType = null,
        $renderZone = \Magento\Framework\Pricing\Render::ZONE_ITEM_LIST,
        array $arguments = []
    ) {
        if (!isset($arguments['zone'])) {
            $arguments['zone'] = $renderZone;
        }
        $arguments['price_id'] = isset($arguments['price_id'])
            ? $arguments['price_id']
            : 'old-price-' . $product->getId() . '-' . $priceType;
        $arguments['include_container'] = isset($arguments['include_container'])
            ? $arguments['include_container']
            : true;
        $arguments['display_minimal_price'] = isset($arguments['display_minimal_price'])
            ? $arguments['display_minimal_price']
            : true;

            /** @var \Magento\Framework\Pricing\Render $priceRender */
        $priceRender = $this->getLayout()->getBlock('product.price.render.default');
        if (!$priceRender) {
            $priceRender = $this->getLayout()->createBlock(
                \Magento\Framework\Pricing\Render::class,
                'product.price.render.default',
                ['data' => ['price_render_handle' => 'catalog_product_prices']]
            );
        }

        $price = $priceRender->render(
            \Magento\Catalog\Pricing\Price\FinalPrice::PRICE_CODE,
            $product,
            $arguments
        );
        
        return $price;
    }

    /**
<<<<<<< HEAD
     * @inheritdoc
=======
     * Before rendering html, but after trying to load cache
     *
     * @return $this
>>>>>>> 91e6e33a
     */
    protected function _beforeToHtml()
    {
        $this->setProductCollection($this->createCollection());
        return parent::_beforeToHtml();
    }

    /**
     * Prepare and return product collection
     *
     * @return \Magento\Catalog\Model\ResourceModel\Product\Collection
     */
    public function createCollection()
    {
        /** @var $collection \Magento\Catalog\Model\ResourceModel\Product\Collection */
        $collection = $this->productCollectionFactory->create();
        $collection->setVisibility($this->catalogProductVisibility->getVisibleInCatalogIds());

        $collection = $this->_addProductAttributesAndPrices($collection)
            ->addStoreFilter()
            ->setPageSize($this->getPageSize())
            ->setCurPage($this->getRequest()->getParam($this->getData('page_var_name'), 1));

        $conditions = $this->getConditions();
        $conditions->collectValidatedAttributes($collection);
        $this->sqlBuilder->attachConditionToCollection($collection, $conditions);

        /**
         * Prevent retrieval of duplicate records. This may occur when multiselect product attribute matches
         * several allowed values from condition simultaneously
         */
        $collection->distinct(true);

        return $collection;
    }

    /**
<<<<<<< HEAD
     * Returns conditions
=======
     * Get conditions
>>>>>>> 91e6e33a
     *
     * @return \Magento\Rule\Model\Condition\Combine
     */
    protected function getConditions()
    {
        $conditions = $this->getData('conditions_encoded')
            ? $this->getData('conditions_encoded')
            : $this->getData('conditions');

        if ($conditions) {
            $conditions = $this->conditionsHelper->decode($conditions);
        }

        foreach ($conditions as $key => $condition) {
            if (!empty($condition['attribute'])
                && in_array($condition['attribute'], ['special_from_date', 'special_to_date'])
            ) {
                $conditions[$key]['value'] = date('Y-m-d H:i:s', strtotime($condition['value']));
            }
        }

        $this->rule->loadPost(['conditions' => $conditions]);
        return $this->rule->getConditions();
    }

    /**
     * Retrieve how many products should be displayed
     *
     * @return int
     */
    public function getProductsCount()
    {
        if ($this->hasData('products_count')) {
            return $this->getData('products_count');
        }

        if (null === $this->getData('products_count')) {
            $this->setData('products_count', self::DEFAULT_PRODUCTS_COUNT);
        }

        return $this->getData('products_count');
    }

    /**
     * Retrieve how many products should be displayed
     *
     * @return int
     */
    public function getProductsPerPage()
    {
        if (!$this->hasData('products_per_page')) {
            $this->setData('products_per_page', self::DEFAULT_PRODUCTS_PER_PAGE);
        }
        return $this->getData('products_per_page');
    }

    /**
     * Return flag whether pager need to be shown or not
     *
     * @return bool
     */
    public function showPager()
    {
        if (!$this->hasData('show_pager')) {
            $this->setData('show_pager', self::DEFAULT_SHOW_PAGER);
        }
        return (bool)$this->getData('show_pager');
    }

    /**
     * Retrieve how many products should be displayed on page
     *
     * @return int
     */
    protected function getPageSize()
    {
        return $this->showPager() ? $this->getProductsPerPage() : $this->getProductsCount();
    }

    /**
     * Render pagination HTML
     *
     * @return string
     */
    public function getPagerHtml()
    {
        if ($this->showPager() && $this->getProductCollection()->getSize() > $this->getProductsPerPage()) {
            if (!$this->pager) {
                $this->pager = $this->getLayout()->createBlock(
                    \Magento\Catalog\Block\Product\Widget\Html\Pager::class,
                    'widget.products.list.pager'
                );

                $this->pager->setUseContainer(true)
                    ->setShowAmounts(true)
                    ->setShowPerPage(false)
                    ->setPageVarName($this->getData('page_var_name'))
                    ->setLimit($this->getProductsPerPage())
                    ->setTotalLimit($this->getProductsCount())
                    ->setCollection($this->getProductCollection());
            }
            if ($this->pager instanceof \Magento\Framework\View\Element\AbstractBlock) {
                return $this->pager->toHtml();
            }
        }
        return '';
    }

    /**
     * Return identifiers for produced content
     *
     * @return array
     */
    public function getIdentities()
    {
        $identities = [];
        if ($this->getProductCollection()) {
            foreach ($this->getProductCollection() as $product) {
                if ($product instanceof IdentityInterface) {
                    $identities = array_merge($identities, $product->getIdentities());
                }
            }
        }

        return $identities ?: [\Magento\Catalog\Model\Product::CACHE_TAG];
    }

    /**
     * Get value of widgets' title parameter
     *
     * @return mixed|string
     */
    public function getTitle()
    {
        return $this->getData('title');
    }

    /**
<<<<<<< HEAD
     * Returns PriceCurrencyInterface instance
     *
     * @return PriceCurrencyInterface
=======
     * Get currency of product
>>>>>>> 91e6e33a
     *
     * @return PriceCurrencyInterface
     * @deprecated 100.2.0
     */
    private function getPriceCurrency()
    {
        if ($this->priceCurrency === null) {
            $this->priceCurrency = \Magento\Framework\App\ObjectManager::getInstance()
                ->get(PriceCurrencyInterface::class);
        }
        return $this->priceCurrency;
    }
}<|MERGE_RESOLUTION|>--- conflicted
+++ resolved
@@ -15,10 +15,6 @@
 /**
  * Catalog Products List widget block
  *
-<<<<<<< HEAD
- * Class ProductsList
-=======
->>>>>>> 91e6e33a
  * @SuppressWarnings(PHPMD.CouplingBetweenObjects)
  */
 class ProductsList extends \Magento\Catalog\Block\Product\AbstractProduct implements BlockInterface, IdentityInterface
@@ -134,13 +130,9 @@
     }
 
     /**
-<<<<<<< HEAD
-     * @inheritdoc
-=======
      * Internal constructor, that is called from real constructor
      *
      * @return void
->>>>>>> 91e6e33a
      */
     protected function _construct()
     {
@@ -184,18 +176,7 @@
     }
 
     /**
-<<<<<<< HEAD
      * @inheritdoc
-=======
-     * Return HTML block with tier price
-     *
-     * @param \Magento\Catalog\Model\Product $product
-     * @param string $priceType
-     * @param string $renderZone
-     * @param array $arguments
-     * @return string
-     *
->>>>>>> 91e6e33a
      * @SuppressWarnings(PHPMD.NPathComplexity)
      */
     public function getProductPriceHtml(
@@ -232,18 +213,12 @@
             $product,
             $arguments
         );
-        
+
         return $price;
     }
 
     /**
-<<<<<<< HEAD
      * @inheritdoc
-=======
-     * Before rendering html, but after trying to load cache
-     *
-     * @return $this
->>>>>>> 91e6e33a
      */
     protected function _beforeToHtml()
     {
@@ -281,11 +256,7 @@
     }
 
     /**
-<<<<<<< HEAD
-     * Returns conditions
-=======
      * Get conditions
->>>>>>> 91e6e33a
      *
      * @return \Magento\Rule\Model\Condition\Combine
      */
@@ -424,13 +395,7 @@
     }
 
     /**
-<<<<<<< HEAD
-     * Returns PriceCurrencyInterface instance
-     *
-     * @return PriceCurrencyInterface
-=======
      * Get currency of product
->>>>>>> 91e6e33a
      *
      * @return PriceCurrencyInterface
      * @deprecated 100.2.0
