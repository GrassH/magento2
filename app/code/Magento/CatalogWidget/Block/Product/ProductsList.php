<?php
/**
 * Copyright © Magento, Inc. All rights reserved.
 * See COPYING.txt for license details.
 */

namespace Magento\CatalogWidget\Block\Product;

use Magento\Catalog\Model\Product;
use Magento\Framework\App\ObjectManager;
use Magento\Framework\App\ActionInterface;
use Magento\Framework\DataObject\IdentityInterface;
use Magento\Framework\Pricing\PriceCurrencyInterface;
use Magento\Framework\Serialize\Serializer\Json;
use Magento\Framework\Url\Helper\Data as UrlHelper;
use Magento\Framework\View\LayoutFactory;
use Magento\Widget\Block\BlockInterface;
use Magento\Framework\Url\EncoderInterface;

/**
 * Catalog Products List widget block
 *
 * @SuppressWarnings(PHPMD.CouplingBetweenObjects)
 * @SuppressWarnings(PHPMD.ExcessiveParameterList)
 */
class ProductsList extends \Magento\Catalog\Block\Product\AbstractProduct implements BlockInterface, IdentityInterface
{
    /**
     * Default value for products count that will be shown
     */
    const DEFAULT_PRODUCTS_COUNT = 10;

    /**
     * Name of request parameter for page number value
     *
     * @deprecated
     */
    const PAGE_VAR_NAME = 'np';

    /**
     * Default value for products per page
     */
    const DEFAULT_PRODUCTS_PER_PAGE = 5;

    /**
     * Default value whether show pager or not
     */
    const DEFAULT_SHOW_PAGER = false;

    /**
     * Instance of pager block
     *
     * @var \Magento\Catalog\Block\Product\Widget\Html\Pager
     */
    protected $pager;

    /**
     * @var \Magento\Framework\App\Http\Context
     */
    protected $httpContext;

    /**
     * Catalog product visibility
     *
     * @var \Magento\Catalog\Model\Product\Visibility
     */
    protected $catalogProductVisibility;

    /**
     * Product collection factory
     *
     * @var \Magento\Catalog\Model\ResourceModel\Product\CollectionFactory
     */
    protected $productCollectionFactory;

    /**
     * @var \Magento\Rule\Model\Condition\Sql\Builder
     */
    protected $sqlBuilder;

    /**
     * @var \Magento\CatalogWidget\Model\Rule
     */
    protected $rule;

    /**
     * @var \Magento\Widget\Helper\Conditions
     */
    protected $conditionsHelper;

    /**
     * @var PriceCurrencyInterface
     */
    private $priceCurrency;

    /**
     * Json Serializer Instance
     *
     * @var Json
     */
    private $json;

    /**
<<<<<<< HEAD
     * @var LayoutFactory
     */
    private $layoutFactory;

    /**
     * @var UrlHelper
     */
    private $urlHelper;

    /**
     * @var \Magento\Framework\View\Element\RendererList
     */
    private $rendererListBlock;
=======
     * @var \Magento\Framework\Url\EncoderInterface|null
     */
    private $urlEncoder;
>>>>>>> 6478d2b0

    /**
     * @param \Magento\Catalog\Block\Product\Context $context
     * @param \Magento\Catalog\Model\ResourceModel\Product\CollectionFactory $productCollectionFactory
     * @param \Magento\Catalog\Model\Product\Visibility $catalogProductVisibility
     * @param \Magento\Framework\App\Http\Context $httpContext
     * @param \Magento\Rule\Model\Condition\Sql\Builder $sqlBuilder
     * @param \Magento\CatalogWidget\Model\Rule $rule
     * @param \Magento\Widget\Helper\Conditions $conditionsHelper
     * @param array $data
     * @param Json|null $json
<<<<<<< HEAD
     * @param LayoutFactory|null $layoutFactory
     * @param UrlHelper|null $urlHelper
     *
     * @SuppressWarnings(PHPMD.ExcessiveParameterList)
=======
     * @param \Magento\Framework\Url\EncoderInterface|null $urlEncoder
>>>>>>> 6478d2b0
     */
    public function __construct(
        \Magento\Catalog\Block\Product\Context $context,
        \Magento\Catalog\Model\ResourceModel\Product\CollectionFactory $productCollectionFactory,
        \Magento\Catalog\Model\Product\Visibility $catalogProductVisibility,
        \Magento\Framework\App\Http\Context $httpContext,
        \Magento\Rule\Model\Condition\Sql\Builder $sqlBuilder,
        \Magento\CatalogWidget\Model\Rule $rule,
        \Magento\Widget\Helper\Conditions $conditionsHelper,
        array $data = [],
        Json $json = null,
<<<<<<< HEAD
        LayoutFactory $layoutFactory = null,
        UrlHelper $urlHelper = null
=======
        EncoderInterface $urlEncoder = null
>>>>>>> 6478d2b0
    ) {
        $this->productCollectionFactory = $productCollectionFactory;
        $this->catalogProductVisibility = $catalogProductVisibility;
        $this->httpContext = $httpContext;
        $this->sqlBuilder = $sqlBuilder;
        $this->rule = $rule;
        $this->conditionsHelper = $conditionsHelper;
        $this->json = $json ?: ObjectManager::getInstance()->get(Json::class);
<<<<<<< HEAD
        $this->layoutFactory = $layoutFactory ?: ObjectManager::getInstance()->get(LayoutFactory::class);
        $this->urlHelper = $urlHelper ?: ObjectManager::getInstance()->get(UrlHelper::class);
=======
        $this->urlEncoder = $urlEncoder ?: ObjectManager::getInstance()->get(EncoderInterface::class);
>>>>>>> 6478d2b0
        parent::__construct(
            $context,
            $data
        );
    }

    /**
     * Internal constructor, that is called from real constructor
     *
     * @return void
     */
    protected function _construct()
    {
        parent::_construct();
        $this->addColumnCountLayoutDepend('empty', 6)
            ->addColumnCountLayoutDepend('1column', 5)
            ->addColumnCountLayoutDepend('2columns-left', 4)
            ->addColumnCountLayoutDepend('2columns-right', 4)
            ->addColumnCountLayoutDepend('3columns', 3);

        $this->addData([
            'cache_lifetime' => 86400,
            'cache_tags' => [\Magento\Catalog\Model\Product::CACHE_TAG,
            ], ]);
    }

    /**
     * Get key pieces for caching block content
     *
     * @return array
     * @SuppressWarnings(PHPMD.RequestAwareBlockMethod)
     */
    public function getCacheKeyInfo()
    {
        $conditions = $this->getData('conditions')
            ? $this->getData('conditions')
            : $this->getData('conditions_encoded');

        return [
            'CATALOG_PRODUCTS_LIST_WIDGET',
            $this->getPriceCurrency()->getCurrency()->getCode(),
            $this->_storeManager->getStore()->getId(),
            $this->_design->getDesignTheme()->getId(),
            $this->httpContext->getValue(\Magento\Customer\Model\Context::CONTEXT_GROUP),
            (int) $this->getRequest()->getParam($this->getData('page_var_name'), 1),
            $this->getProductsPerPage(),
            $conditions,
            $this->json->serialize($this->getRequest()->getParams()),
            $this->getTemplate(),
            $this->getTitle()
        ];
    }

    /**
     * @inheritdoc
     * @SuppressWarnings(PHPMD.NPathComplexity)
     */
    public function getProductPriceHtml(
        \Magento\Catalog\Model\Product $product,
        $priceType = null,
        $renderZone = \Magento\Framework\Pricing\Render::ZONE_ITEM_LIST,
        array $arguments = []
    ) {
        if (!isset($arguments['zone'])) {
            $arguments['zone'] = $renderZone;
        }
        $arguments['price_id'] = isset($arguments['price_id'])
            ? $arguments['price_id']
            : 'old-price-' . $product->getId() . '-' . $priceType;
        $arguments['include_container'] = isset($arguments['include_container'])
            ? $arguments['include_container']
            : true;
        $arguments['display_minimal_price'] = isset($arguments['display_minimal_price'])
            ? $arguments['display_minimal_price']
            : true;

        /** @var \Magento\Framework\Pricing\Render $priceRender */
        $priceRender = $this->getLayout()->getBlock('product.price.render.default');
        if (!$priceRender) {
            $priceRender = $this->getLayout()->createBlock(
                \Magento\Framework\Pricing\Render::class,
                'product.price.render.default',
                ['data' => ['price_render_handle' => 'catalog_product_prices']]
            );
        }

        $price = $priceRender->render(
            \Magento\Catalog\Pricing\Price\FinalPrice::PRICE_CODE,
            $product,
            $arguments
        );

        return $price;
    }

    /**
     * @inheritdoc
     */
    protected function getDetailsRendererList()
    {
        if (empty($this->rendererListBlock)) {
            /** @var $layout \Magento\Framework\View\LayoutInterface */
            $layout = $this->layoutFactory->create(['cacheable' => false]);
            $layout->getUpdate()->addHandle('catalog_widget_product_list')->load();
            $layout->generateXml();
            $layout->generateElements();

            $this->rendererListBlock = $layout->getBlock('category.product.type.widget.details.renderers');
        }
        return $this->rendererListBlock;
    }

    /**
     * Get post parameters.
     *
     * @param Product $product
     * @return array
     */
    public function getAddToCartPostParams(Product $product)
    {
        $url = $this->getAddToCartUrl($product);
        return [
            'action' => $url,
            'data' => [
                'product' => $product->getEntityId(),
                ActionInterface::PARAM_NAME_URL_ENCODED => $this->urlHelper->getEncodedUrl($url),
            ]
        ];
    }

    /**
     * @inheritdoc
     */
    protected function _beforeToHtml()
    {
        $this->setProductCollection($this->createCollection());
        return parent::_beforeToHtml();
    }

    /**
     * Prepare and return product collection
     *
     * @return \Magento\Catalog\Model\ResourceModel\Product\Collection
     * @SuppressWarnings(PHPMD.RequestAwareBlockMethod)
     */
    public function createCollection()
    {
        /** @var $collection \Magento\Catalog\Model\ResourceModel\Product\Collection */
        $collection = $this->productCollectionFactory->create();
        $collection->setVisibility($this->catalogProductVisibility->getVisibleInCatalogIds());

        $collection = $this->_addProductAttributesAndPrices($collection)
            ->addStoreFilter()
            ->setPageSize($this->getPageSize())
            ->setCurPage($this->getRequest()->getParam($this->getData('page_var_name'), 1));

        $conditions = $this->getConditions();
        $conditions->collectValidatedAttributes($collection);
        $this->sqlBuilder->attachConditionToCollection($collection, $conditions);

        /**
         * Prevent retrieval of duplicate records. This may occur when multiselect product attribute matches
         * several allowed values from condition simultaneously
         */
        $collection->distinct(true);

        return $collection;
    }

    /**
     * Get conditions
     *
     * @return \Magento\Rule\Model\Condition\Combine
     */
    protected function getConditions()
    {
        $conditions = $this->getData('conditions_encoded')
            ? $this->getData('conditions_encoded')
            : $this->getData('conditions');

        if ($conditions) {
            $conditions = $this->conditionsHelper->decode($conditions);
        }

        foreach ($conditions as $key => $condition) {
            if (!empty($condition['attribute'])
                && in_array($condition['attribute'], ['special_from_date', 'special_to_date'])
            ) {
                $conditions[$key]['value'] = date('Y-m-d H:i:s', strtotime($condition['value']));
            }
        }

        $this->rule->loadPost(['conditions' => $conditions]);
        return $this->rule->getConditions();
    }

    /**
     * Retrieve how many products should be displayed
     *
     * @return int
     */
    public function getProductsCount()
    {
        if ($this->hasData('products_count')) {
            return $this->getData('products_count');
        }

        if (null === $this->getData('products_count')) {
            $this->setData('products_count', self::DEFAULT_PRODUCTS_COUNT);
        }

        return $this->getData('products_count');
    }

    /**
     * Retrieve how many products should be displayed
     *
     * @return int
     */
    public function getProductsPerPage()
    {
        if (!$this->hasData('products_per_page')) {
            $this->setData('products_per_page', self::DEFAULT_PRODUCTS_PER_PAGE);
        }
        return $this->getData('products_per_page');
    }

    /**
     * Return flag whether pager need to be shown or not
     *
     * @return bool
     */
    public function showPager()
    {
        if (!$this->hasData('show_pager')) {
            $this->setData('show_pager', self::DEFAULT_SHOW_PAGER);
        }
        return (bool)$this->getData('show_pager');
    }

    /**
     * Retrieve how many products should be displayed on page
     *
     * @return int
     */
    protected function getPageSize()
    {
        return $this->showPager() ? $this->getProductsPerPage() : $this->getProductsCount();
    }

    /**
     * Render pagination HTML
     *
     * @return string
     */
    public function getPagerHtml()
    {
        if ($this->showPager() && $this->getProductCollection()->getSize() > $this->getProductsPerPage()) {
            if (!$this->pager) {
                $this->pager = $this->getLayout()->createBlock(
                    \Magento\Catalog\Block\Product\Widget\Html\Pager::class,
                    $this->getWidgetPagerBlockName()
                );

                $this->pager->setUseContainer(true)
                    ->setShowAmounts(true)
                    ->setShowPerPage(false)
                    ->setPageVarName($this->getData('page_var_name'))
                    ->setLimit($this->getProductsPerPage())
                    ->setTotalLimit($this->getProductsCount())
                    ->setCollection($this->getProductCollection());
            }
            if ($this->pager instanceof \Magento\Framework\View\Element\AbstractBlock) {
                return $this->pager->toHtml();
            }
        }
        return '';
    }

    /**
     * Return identifiers for produced content
     *
     * @return array
     */
    public function getIdentities()
    {
        $identities = [];
        if ($this->getProductCollection()) {
            foreach ($this->getProductCollection() as $product) {
                if ($product instanceof IdentityInterface) {
                    $identities = array_merge($identities, $product->getIdentities());
                }
            }
        }

        return $identities ?: [\Magento\Catalog\Model\Product::CACHE_TAG];
    }

    /**
     * Get value of widgets' title parameter
     *
     * @return mixed|string
     */
    public function getTitle()
    {
        return $this->getData('title');
    }

    /**
     * Get currency of product
     *
     * @return PriceCurrencyInterface
     * @deprecated 100.2.0
     */
    private function getPriceCurrency()
    {
        if ($this->priceCurrency === null) {
            $this->priceCurrency = \Magento\Framework\App\ObjectManager::getInstance()
                ->get(PriceCurrencyInterface::class);
        }
        return $this->priceCurrency;
    }

    /**
     * @inheritdoc
     */
    public function getAddToCartUrl($product, $additional = [])
    {
        $requestingPageUrl = $this->getRequest()->getParam('requesting_page_url');

        if (!empty($requestingPageUrl)) {
            $additional['useUencPlaceholder'] = true;
            $url = parent::getAddToCartUrl($product, $additional);
            return str_replace('%25uenc%25', $this->urlEncoder->encode($requestingPageUrl), $url);
        }

        return parent::getAddToCartUrl($product, $additional);
    }

    /**
     * Get widget block name
     *
     * @return string
     */
    private function getWidgetPagerBlockName()
    {
        $pageName = $this->getData('page_var_name');
        $pagerBlockName = 'widget.products.list.pager';

        if (!$pageName) {
            return $pagerBlockName;
        }

        return $pagerBlockName . '.' . $pageName;
    }
}<|MERGE_RESOLUTION|>--- conflicted
+++ resolved
@@ -12,7 +12,6 @@
 use Magento\Framework\DataObject\IdentityInterface;
 use Magento\Framework\Pricing\PriceCurrencyInterface;
 use Magento\Framework\Serialize\Serializer\Json;
-use Magento\Framework\Url\Helper\Data as UrlHelper;
 use Magento\Framework\View\LayoutFactory;
 use Magento\Widget\Block\BlockInterface;
 use Magento\Framework\Url\EncoderInterface;
@@ -101,25 +100,19 @@
     private $json;
 
     /**
-<<<<<<< HEAD
      * @var LayoutFactory
      */
     private $layoutFactory;
 
     /**
-     * @var UrlHelper
-     */
-    private $urlHelper;
+     * @var \Magento\Framework\Url\EncoderInterface|null
+     */
+    private $urlEncoder;
 
     /**
      * @var \Magento\Framework\View\Element\RendererList
      */
     private $rendererListBlock;
-=======
-     * @var \Magento\Framework\Url\EncoderInterface|null
-     */
-    private $urlEncoder;
->>>>>>> 6478d2b0
 
     /**
      * @param \Magento\Catalog\Block\Product\Context $context
@@ -131,14 +124,10 @@
      * @param \Magento\Widget\Helper\Conditions $conditionsHelper
      * @param array $data
      * @param Json|null $json
-<<<<<<< HEAD
      * @param LayoutFactory|null $layoutFactory
-     * @param UrlHelper|null $urlHelper
+     * @param \Magento\Framework\Url\EncoderInterface|null $urlEncoder
      *
      * @SuppressWarnings(PHPMD.ExcessiveParameterList)
-=======
-     * @param \Magento\Framework\Url\EncoderInterface|null $urlEncoder
->>>>>>> 6478d2b0
      */
     public function __construct(
         \Magento\Catalog\Block\Product\Context $context,
@@ -150,12 +139,8 @@
         \Magento\Widget\Helper\Conditions $conditionsHelper,
         array $data = [],
         Json $json = null,
-<<<<<<< HEAD
         LayoutFactory $layoutFactory = null,
-        UrlHelper $urlHelper = null
-=======
         EncoderInterface $urlEncoder = null
->>>>>>> 6478d2b0
     ) {
         $this->productCollectionFactory = $productCollectionFactory;
         $this->catalogProductVisibility = $catalogProductVisibility;
@@ -164,12 +149,8 @@
         $this->rule = $rule;
         $this->conditionsHelper = $conditionsHelper;
         $this->json = $json ?: ObjectManager::getInstance()->get(Json::class);
-<<<<<<< HEAD
         $this->layoutFactory = $layoutFactory ?: ObjectManager::getInstance()->get(LayoutFactory::class);
-        $this->urlHelper = $urlHelper ?: ObjectManager::getInstance()->get(UrlHelper::class);
-=======
         $this->urlEncoder = $urlEncoder ?: ObjectManager::getInstance()->get(EncoderInterface::class);
->>>>>>> 6478d2b0
         parent::__construct(
             $context,
             $data
@@ -295,7 +276,7 @@
             'action' => $url,
             'data' => [
                 'product' => $product->getEntityId(),
-                ActionInterface::PARAM_NAME_URL_ENCODED => $this->urlHelper->getEncodedUrl($url),
+                ActionInterface::PARAM_NAME_URL_ENCODED => $this->urlEncoder->encode($url),
             ]
         ];
     }
