--- conflicted
+++ resolved
@@ -422,8 +422,6 @@
     }
 
     /**
-<<<<<<< HEAD
-=======
      * @inheritdoc
      */
     public function getAddToCartUrl($product, $additional = [])
@@ -440,7 +438,6 @@
     }
 
     /**
->>>>>>> 8b7e6838
      * Get widget block name
      *
      * @return string
