--- conflicted
+++ resolved
@@ -1,10 +1,6 @@
 <!--
 /**
-<<<<<<< HEAD
- * Copyright © 2016 Magento. All rights reserved.
-=======
  * Copyright © 2013-2017 Magento, Inc. All rights reserved.
->>>>>>> 5ead54ab
  * See COPYING.txt for license details.
  */
 -->
