--- conflicted
+++ resolved
@@ -118,15 +118,9 @@
                             '<div id="downloadable_link_<%= data.id %>_sample_file-new" class="file-row-info"></div>'+
                             '<div class="fileinput-button form-buttons">'+
                                 '<span><?php echo __('Browse Files...') ?></span>' +
-<<<<<<< HEAD
                                 '<input id="downloadable_link_<%= data.id %>_sample_file" type="file" name="<?php echo $block->getFileFieldName('link_samples') ?>">' +
-=======
-                                '<input id="downloadable_link_{{id}}_sample_file" type="file" name="<?php echo $block->getFileFieldName('link_samples') ?>">' +
->>>>>>> 412f8113
                                 '<script>' +
-                                '/*<![CDATA[*/' +
                                     'linksUploader("#downloadable_link_<%= data.id %>_sample_file", "<?php echo $block->getUploadUrl('link_samples') ?>"); ' +
-                                '/*]]>*/' +
                                 '</scr'+'ipt>'+
                             '</div>'+
                             '<div class="clear"></div>'+
@@ -150,15 +144,9 @@
                             '<div id="downloadable_link_<%= data.id %>_file-new" class="file-row-info new-file"></div>'+
                             '<div class="fileinput-button form-buttons">'+
                                 '<span><?php echo __('Browse Files...') ?></span>' +
-<<<<<<< HEAD
                                 '<input id="downloadable_link_<%= data.id %>_file" type="file" name="<?php echo $block->getFileFieldName('links') ?>">' +
-=======
-                                '<input id="downloadable_link_{{id}}_file" type="file" name="<?php echo $block->getFileFieldName('links') ?>">' +
->>>>>>> 412f8113
                                 '<script>' +
-                                '/*<![CDATA[*/' +
                                     'linksUploader("#downloadable_link_<%= data.id %>_file", "<?php echo $block->getUploadUrl('links') ?>"); ' +
-                                '/*]]>*/' +
                                 '</scr'+'ipt>'+
                             '</div>'+
                             '<div class="clear"></div>'+
