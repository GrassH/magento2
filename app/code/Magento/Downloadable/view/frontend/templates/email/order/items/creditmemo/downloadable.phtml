<?php
/**
 * Copyright © 2015 Magento. All rights reserved.
 * See COPYING.txt for license details.
 */

// @codingStandardsIgnoreFile

?>
<?php /** @var $block \Magento\Downloadable\Block\Sales\Order\Email\Items\Downloadable */ ?>
<?php $_item = $block->getItem() ?>
<?php $_order = $block->getItem()->getOrder(); ?>
<tr>
    <td class="item-info has-extra">
        <p class="product-name"><?= $block->escapeHtml($_item->getName()) ?></p>
<<<<<<< HEAD
        <p class="sku"><?= __('SKU'); ?>: <?= $this->escapeHtml($block->getSku($_item)) ?></p>
=======
        <p class="sku"><?= __('SKU'); ?>: <?= $block->escapeHtml($block->getSku($_item)) ?></p>
>>>>>>> 7ad59d67
        <?php if ($block->getItemOptions()): ?>
        <dl>
            <?php foreach ($block->getItemOptions() as $option): ?>
            <dt><strong><em><?= $option['label'] ?></em></strong></dt>
            <dd><?= $option['value'] ?></dd>
            <?php endforeach; ?>
        </dl>
        <?php endif; ?>
        <?php if ($links = $block->getLinks()->getPurchasedItems()): ?>
        <dl>
            <dt><strong><em><?= $block->getLinksTitle() ?></em></strong></dt>
            <?php foreach ($links as $link): ?>
                <dd>
                    <?= $block->escapeHtml($link->getLinkTitle()) ?>
                </dd>
            <?php endforeach; ?>
        </dl>
        <?php endif; ?>
        <?= $block->escapeHtml($_item->getDescription()) ?>
    </td>
    <td class="item-qty"><?= $_item->getQty() * 1 ?></td>
    <td class="item-price">
        <?= $block->getItemPrice($_item) ?>
    </td>
</tr><|MERGE_RESOLUTION|>--- conflicted
+++ resolved
@@ -13,11 +13,7 @@
 <tr>
     <td class="item-info has-extra">
         <p class="product-name"><?= $block->escapeHtml($_item->getName()) ?></p>
-<<<<<<< HEAD
-        <p class="sku"><?= __('SKU'); ?>: <?= $this->escapeHtml($block->getSku($_item)) ?></p>
-=======
         <p class="sku"><?= __('SKU'); ?>: <?= $block->escapeHtml($block->getSku($_item)) ?></p>
->>>>>>> 7ad59d67
         <?php if ($block->getItemOptions()): ?>
         <dl>
             <?php foreach ($block->getItemOptions() as $option): ?>
