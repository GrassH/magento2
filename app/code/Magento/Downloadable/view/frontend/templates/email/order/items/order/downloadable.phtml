--- conflicted
+++ resolved
@@ -11,24 +11,14 @@
 <?php $_item = $block->getItem() ?>
 <?php $_order = $block->getItem()->getOrder() ?>
 <tr>
-<<<<<<< HEAD
     <td class="cell-content product-info">
-        <p class="product-name"><?php echo $block->escapeHtml($_item->getName()) ?></p>
-        <p class="sku"><?php echo __('SKU'); ?>: <?php echo $this->escapeHtml($block->getSku($_item)) ?></p>
-=======
-    <td>
-        <strong><?= $block->escapeHtml($_item->getName()) ?></strong>
->>>>>>> 7a03f199
+        <p class="product-name"><?= $block->escapeHtml($_item->getName()) ?></p>
+        <p class="sku"><?= __('SKU'); ?>: <?= $this->escapeHtml($block->getSku($_item)) ?></p>
         <?php if ($block->getItemOptions()): ?>
         <dl>
             <?php foreach ($block->getItemOptions() as $option): ?>
-<<<<<<< HEAD
-            <dt><strong><em><?php echo $option['label'] ?></em></strong></dt>
-            <dd><?php echo $option['value'] ?></dd>
-=======
             <dt><strong><em><?= $option['label'] ?></em></strong></dt>
             <dd><?= $option['value'] ?></dd>
->>>>>>> 7a03f199
             <?php endforeach; ?>
         </dl>
         <?php endif; ?>
@@ -37,13 +27,8 @@
             <dt><strong><em><?= $block->getLinksTitle() ?></em></strong></dt>
             <?php foreach ($links as $link): ?>
                 <dd>
-<<<<<<< HEAD
-                    <?php echo $block->escapeHtml($link->getLinkTitle()); ?>&nbsp;
-                    (<a href="<?php echo $block->getPurchasedLinkUrl($link) ?>" style="color:#1E7EC8;"><?php echo __('download') ?></a>)
-=======
                     <?= $block->escapeHtml($link->getLinkTitle()) ?>&nbsp;
                     (<a href="<?= $block->getPurchasedLinkUrl($link) ?>"><?= __('download') ?></a>)
->>>>>>> 7a03f199
                 </dd>
             <?php endforeach; ?>
         </dl>
@@ -56,15 +41,8 @@
         <br /><?= __('Message:') ?><br /> <?= $block->escapeHtml($_giftMessage->getMessage()) ?>
         <?php endif; ?>
     </td>
-<<<<<<< HEAD
-    <td class="cell-content align-center"><?php echo $_item->getQtyOrdered() * 1 ?></td>
+    <td class="cell-content align-center"><?= $_item->getQtyOrdered() * 1 ?></td>
     <td class="cell-content align-right">
-        <?php echo $block->getItemPrice($_item); ?>
-=======
-    <td><?= $block->escapeHtml($block->getSku($_item)) ?></td>
-    <td><?= $_item->getQtyOrdered()*1 ?></td>
-    <td>
-        <?= $block->getItemPrice($_item) ?>
->>>>>>> 7a03f199
+        <?= $block->getItemPrice($_item); ?>
     </td>
 </tr>