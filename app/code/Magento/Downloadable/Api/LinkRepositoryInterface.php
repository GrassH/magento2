--- conflicted
+++ resolved
@@ -7,28 +7,13 @@
 
 use Magento\Downloadable\Api\Data\LinkInterface;
 
+/**
+ * Interface LinkRepositoryInterface
+ * @package Magento\Downloadable\Api
+ */
 interface LinkRepositoryInterface
 {
     /**
-<<<<<<< HEAD
-=======
-     * List of samples for downloadable product
-     *
-     * @param string $sku
-     * @return \Magento\Downloadable\Api\Data\SampleInterface[]
-     */
-    public function getSamples($sku);
-
-    /**
-     * List of samples for downloadable product
-     *
-     * @param \Magento\Catalog\Api\Data\ProductInterface $product
-     * @return \Magento\Downloadable\Api\Data\SampleInterface[]
-     */
-    public function getSamplesByProduct(\Magento\Catalog\Api\Data\ProductInterface $product);
-
-    /**
->>>>>>> 61b5c116
      * List of links with associated samples
      *
      * @param string $sku
