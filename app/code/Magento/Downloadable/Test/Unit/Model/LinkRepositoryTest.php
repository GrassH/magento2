--- conflicted
+++ resolved
@@ -30,74 +30,42 @@
 class LinkRepositoryTest extends TestCase
 {
     /**
-<<<<<<< HEAD
-     * @var \PHPUnit\Framework\MockObject\MockObject
-=======
-     * @var MockObject
->>>>>>> b2f063af
+     * @var MockObject
      */
     protected $repositoryMock;
 
     /**
-<<<<<<< HEAD
-     * @var \PHPUnit\Framework\MockObject\MockObject
-=======
-     * @var MockObject
->>>>>>> b2f063af
+     * @var MockObject
      */
     protected $contentValidatorMock;
 
     /**
-<<<<<<< HEAD
-     * @var \PHPUnit\Framework\MockObject\MockObject
-=======
-     * @var MockObject
->>>>>>> b2f063af
+     * @var MockObject
      */
     protected $contentUploaderMock;
 
     /**
-<<<<<<< HEAD
-     * @var \PHPUnit\Framework\MockObject\MockObject
-=======
-     * @var MockObject
->>>>>>> b2f063af
+     * @var MockObject
      */
     protected $jsonEncoderMock;
 
     /**
-<<<<<<< HEAD
-     * @var \PHPUnit\Framework\MockObject\MockObject
-=======
-     * @var MockObject
->>>>>>> b2f063af
+     * @var MockObject
      */
     protected $linkFactoryMock;
 
     /**
-<<<<<<< HEAD
-     * @var \PHPUnit\Framework\MockObject\MockObject
-=======
-     * @var MockObject
->>>>>>> b2f063af
+     * @var MockObject
      */
     protected $productMock;
 
     /**
-<<<<<<< HEAD
-     * @var \PHPUnit\Framework\MockObject\MockObject
-=======
-     * @var MockObject
->>>>>>> b2f063af
+     * @var MockObject
      */
     protected $productTypeMock;
 
     /**
-<<<<<<< HEAD
-     * @var \PHPUnit\Framework\MockObject\MockObject
-=======
-     * @var MockObject
->>>>>>> b2f063af
+     * @var MockObject
      */
     protected $linkDataObjectFactory;
 
@@ -107,29 +75,17 @@
     protected $service;
 
     /**
-<<<<<<< HEAD
-     * @var \PHPUnit\Framework\MockObject\MockObject
-=======
-     * @var MockObject
->>>>>>> b2f063af
+     * @var MockObject
      */
     protected $metadataPoolMock;
 
     /**
-<<<<<<< HEAD
-     * @var \PHPUnit\Framework\MockObject\MockObject
-=======
-     * @var MockObject
->>>>>>> b2f063af
+     * @var MockObject
      */
     protected $linkHandlerMock;
 
     /**
-<<<<<<< HEAD
-     * @var \PHPUnit\Framework\MockObject\MockObject
-=======
-     * @var MockObject
->>>>>>> b2f063af
+     * @var MockObject
      */
     protected $entityMetadataMock;
 
@@ -205,11 +161,7 @@
 
     /**
      * @param array $linkData
-<<<<<<< HEAD
-     * @return \PHPUnit\Framework\MockObject\MockObject
-=======
      * @return MockObject
->>>>>>> b2f063af
      */
     protected function getLinkMock(array $linkData)
     {
@@ -234,50 +186,50 @@
             $linkMock->expects($this->any())->method('getId')->willReturn($linkData['id']);
         }
 
-        $linkMock->expects($this->any())->method('getPrice')->willReturn(
-            
+        $linkMock->expects($this->any())->method('getPrice')->will(
+            $this->returnValue(
                 $linkData['price']
-            
-        );
-        $linkMock->expects($this->any())->method('getTitle')->willReturn(
-            
+            )
+        );
+        $linkMock->expects($this->any())->method('getTitle')->will(
+            $this->returnValue(
                 $linkData['title']
-            
-        );
-        $linkMock->expects($this->any())->method('getSortOrder')->willReturn(
-            
+            )
+        );
+        $linkMock->expects($this->any())->method('getSortOrder')->will(
+            $this->returnValue(
                 $linkData['sort_order']
-            
-        );
-        $linkMock->expects($this->any())->method('getNumberOfDownloads')->willReturn(
-            
+            )
+        );
+        $linkMock->expects($this->any())->method('getNumberOfDownloads')->will(
+            $this->returnValue(
                 $linkData['number_of_downloads']
-            
-        );
-        $linkMock->expects($this->any())->method('getIsShareable')->willReturn(
-            
+            )
+        );
+        $linkMock->expects($this->any())->method('getIsShareable')->will(
+            $this->returnValue(
                 $linkData['is_shareable']
-            
+            )
         );
         if (isset($linkData['link_type'])) {
-            $linkMock->expects($this->any())->method('getLinkType')->willReturn(
-                
+            $linkMock->expects($this->any())->method('getLinkType')->will(
+                $this->returnValue(
                     $linkData['link_type']
-                
+                )
             );
         }
         if (isset($linkData['link_url'])) {
-            $linkMock->expects($this->any())->method('getLinkUrl')->willReturn(
-                
+            $linkMock->expects($this->any())->method('getLinkUrl')->will(
+                $this->returnValue(
                     $linkData['link_url']
-                
+                )
             );
         }
         if (isset($linkData['link_file'])) {
-            $linkMock->expects($this->any())->method('getLinkFile')->willReturn(
-                
+            $linkMock->expects($this->any())->method('getLinkFile')->will(
+                $this->returnValue(
                     $linkData['link_file']
-                
+                )
             );
         }
         return $linkMock;
@@ -296,11 +248,11 @@
             'link_url' => 'http://example.com/',
         ];
         $this->repositoryMock->expects($this->any())->method('get')->with($productSku, true)
-            ->willReturn($this->productMock);
-        $this->productMock->expects($this->any())->method('getTypeId')->willReturn('downloadable');
+            ->will($this->returnValue($this->productMock));
+        $this->productMock->expects($this->any())->method('getTypeId')->will($this->returnValue('downloadable'));
         $linkMock = $this->getLinkMock($linkData);
         $this->contentValidatorMock->expects($this->any())->method('isValid')->with($linkMock)
-            ->willReturn(true);
+            ->will($this->returnValue(true));
         $downloadableData = [
             'link' => [
                 [
@@ -321,20 +273,10 @@
         $this->service->save($productSku, $linkMock);
     }
 
-<<<<<<< HEAD
-    /**
-     */
-    public function testCreateThrowsExceptionIfTitleIsEmpty()
-    {
-        $this->expectException(\Magento\Framework\Exception\InputException::class);
-        $this->expectExceptionMessage('The link title is empty. Enter the link title and try again.');
-
-=======
     public function testCreateThrowsExceptionIfTitleIsEmpty()
     {
         $this->expectException('Magento\Framework\Exception\InputException');
         $this->expectExceptionMessage('The link title is empty. Enter the link title and try again.');
->>>>>>> b2f063af
         $productSku = 'simple';
         $linkData = [
             'title' => '',
@@ -346,12 +288,12 @@
             'link_url' => 'http://example.com/',
         ];
 
-        $this->productMock->expects($this->any())->method('getTypeId')->willReturn('downloadable');
+        $this->productMock->expects($this->any())->method('getTypeId')->will($this->returnValue('downloadable'));
         $this->repositoryMock->expects($this->any())->method('get')->with($productSku, true)
-            ->willReturn($this->productMock);
+            ->will($this->returnValue($this->productMock));
         $linkMock = $this->getLinkMock($linkData);
         $this->contentValidatorMock->expects($this->any())->method('isValid')->with($linkMock)
-            ->willReturn(true);
+            ->will($this->returnValue(true));
 
         $this->productMock->expects($this->never())->method('save');
 
@@ -375,19 +317,11 @@
             'link_url' => 'http://example.com/',
         ];
         $this->repositoryMock->expects($this->any())->method('get')->with($productSku, true)
-<<<<<<< HEAD
-            ->willReturn($this->productMock);
-        $this->productMock->expects($this->any())->method('getData')->willReturn($productId);
-        $storeMock = $this->createMock(\Magento\Store\Model\Store::class);
-        $storeMock->expects($this->any())->method('getWebsiteId')->willReturn($websiteId);
-        $this->productMock->expects($this->any())->method('getStore')->willReturn($storeMock);
-=======
             ->will($this->returnValue($this->productMock));
         $this->productMock->expects($this->any())->method('getData')->will($this->returnValue($productId));
         $storeMock = $this->createMock(Store::class);
         $storeMock->expects($this->any())->method('getWebsiteId')->will($this->returnValue($websiteId));
         $this->productMock->expects($this->any())->method('getStore')->will($this->returnValue($storeMock));
->>>>>>> b2f063af
         $existingLinkMock = $this->createPartialMock(
             \Magento\Downloadable\Model\Link::class,
             [
@@ -397,14 +331,14 @@
                 'getProductId',
             ]
         );
-        $this->linkFactoryMock->expects($this->once())->method('create')->willReturn($existingLinkMock);
+        $this->linkFactoryMock->expects($this->once())->method('create')->will($this->returnValue($existingLinkMock));
         $linkMock = $this->getLinkMock($linkData);
         $this->contentValidatorMock->expects($this->any())->method('isValid')->with($linkMock)
-            ->willReturn(true);
-
-        $existingLinkMock->expects($this->any())->method('getId')->willReturn($linkId);
-        $existingLinkMock->expects($this->any())->method('getProductId')->willReturn($productId);
-        $existingLinkMock->expects($this->once())->method('load')->with($linkId)->willReturnSelf();
+            ->will($this->returnValue(true));
+
+        $existingLinkMock->expects($this->any())->method('getId')->will($this->returnValue($linkId));
+        $existingLinkMock->expects($this->any())->method('getProductId')->will($this->returnValue($productId));
+        $existingLinkMock->expects($this->once())->method('load')->with($linkId)->will($this->returnSelf());
 
         $this->linkHandlerMock->expects($this->once())->method('save')
             ->with(
@@ -448,19 +382,11 @@
             'link_file' => $linkFile,
         ];
         $this->repositoryMock->expects($this->any())->method('get')->with($productSku, true)
-<<<<<<< HEAD
-            ->willReturn($this->productMock);
-        $this->productMock->expects($this->any())->method('getData')->willReturn($productId);
-        $storeMock = $this->createMock(\Magento\Store\Model\Store::class);
-        $storeMock->expects($this->any())->method('getWebsiteId')->willReturn($websiteId);
-        $this->productMock->expects($this->any())->method('getStore')->willReturn($storeMock);
-=======
             ->will($this->returnValue($this->productMock));
         $this->productMock->expects($this->any())->method('getData')->will($this->returnValue($productId));
         $storeMock = $this->createMock(Store::class);
         $storeMock->expects($this->any())->method('getWebsiteId')->will($this->returnValue($websiteId));
         $this->productMock->expects($this->any())->method('getStore')->will($this->returnValue($storeMock));
->>>>>>> b2f063af
         $existingLinkMock = $this->createPartialMock(
             \Magento\Downloadable\Model\Link::class,
             [
@@ -470,14 +396,14 @@
                 'getProductId',
             ]
         );
-        $this->linkFactoryMock->expects($this->once())->method('create')->willReturn($existingLinkMock);
+        $this->linkFactoryMock->expects($this->once())->method('create')->will($this->returnValue($existingLinkMock));
         $linkMock = $this->getLinkMock($linkData);
         $this->contentValidatorMock->expects($this->any())->method('isValid')->with($linkMock)
-            ->willReturn(true);
-
-        $existingLinkMock->expects($this->any())->method('getId')->willReturn($linkId);
-        $existingLinkMock->expects($this->any())->method('getProductId')->willReturn($productId);
-        $existingLinkMock->expects($this->once())->method('load')->with($linkId)->willReturnSelf();
+            ->will($this->returnValue(true));
+
+        $existingLinkMock->expects($this->any())->method('getId')->will($this->returnValue($linkId));
+        $existingLinkMock->expects($this->any())->method('getProductId')->will($this->returnValue($productId));
+        $existingLinkMock->expects($this->once())->method('load')->with($linkId)->will($this->returnSelf());
 
         $this->jsonEncoderMock->expects($this->once())
             ->method('encode')
@@ -513,20 +439,10 @@
         $this->assertEquals($linkId, $this->service->save($productSku, $linkMock));
     }
 
-<<<<<<< HEAD
-    /**
-     */
-    public function testUpdateThrowsExceptionIfTitleIsEmptyAndScopeIsGlobal()
-    {
-        $this->expectException(\Magento\Framework\Exception\InputException::class);
-        $this->expectExceptionMessage('The link title is empty. Enter the link title and try again.');
-
-=======
     public function testUpdateThrowsExceptionIfTitleIsEmptyAndScopeIsGlobal()
     {
         $this->expectException('Magento\Framework\Exception\InputException');
         $this->expectExceptionMessage('The link title is empty. Enter the link title and try again.');
->>>>>>> b2f063af
         $linkId = 1;
         $productSku = 'simple';
         $productId = 1;
@@ -541,19 +457,19 @@
             'link_url' => 'https://google.com',
         ];
         $this->repositoryMock->expects($this->any())->method('get')->with($productSku, true)
-            ->willReturn($this->productMock);
-        $this->productMock->expects($this->any())->method('getData')->willReturn($productId);
+            ->will($this->returnValue($this->productMock));
+        $this->productMock->expects($this->any())->method('getData')->will($this->returnValue($productId));
         $existingLinkMock = $this->createPartialMock(
             \Magento\Downloadable\Model\Link::class,
             ['__wakeup', 'getId', 'load', 'save', 'getProductId']
         );
-        $existingLinkMock->expects($this->any())->method('getId')->willReturn($linkId);
-        $existingLinkMock->expects($this->any())->method('getProductId')->willReturn($productId);
-        $existingLinkMock->expects($this->once())->method('load')->with($linkId)->willReturnSelf();
-        $this->linkFactoryMock->expects($this->once())->method('create')->willReturn($existingLinkMock);
+        $existingLinkMock->expects($this->any())->method('getId')->will($this->returnValue($linkId));
+        $existingLinkMock->expects($this->any())->method('getProductId')->will($this->returnValue($productId));
+        $existingLinkMock->expects($this->once())->method('load')->with($linkId)->will($this->returnSelf());
+        $this->linkFactoryMock->expects($this->once())->method('create')->will($this->returnValue($existingLinkMock));
         $linkContentMock = $this->getLinkMock($linkData);
         $this->contentValidatorMock->expects($this->any())->method('isValid')->with($linkContentMock)
-            ->willReturn(true);
+            ->will($this->returnValue(true));
 
         $this->linkHandlerMock->expects($this->never())->method('save');
         $this->service->save($productSku, $linkContentMock, true);
@@ -563,34 +479,24 @@
     {
         $linkId = 1;
         $linkMock = $this->createMock(\Magento\Downloadable\Model\Link::class);
-        $this->linkFactoryMock->expects($this->once())->method('create')->willReturn($linkMock);
-        $linkMock->expects($this->once())->method('load')->with($linkId)->willReturnSelf();
-        $linkMock->expects($this->any())->method('getId')->willReturn($linkId);
+        $this->linkFactoryMock->expects($this->once())->method('create')->will($this->returnValue($linkMock));
+        $linkMock->expects($this->once())->method('load')->with($linkId)->will($this->returnSelf());
+        $linkMock->expects($this->any())->method('getId')->will($this->returnValue($linkId));
         $linkMock->expects($this->once())->method('delete');
 
         $this->assertTrue($this->service->delete($linkId));
     }
 
-<<<<<<< HEAD
-    /**
-     */
-    public function testDeleteThrowsExceptionIfLinkIdIsNotValid()
-    {
-        $this->expectException(\Magento\Framework\Exception\NoSuchEntityException::class);
-        $this->expectExceptionMessage('No downloadable link with the provided ID was found. Verify the ID and try again.');
-
-=======
     public function testDeleteThrowsExceptionIfLinkIdIsNotValid()
     {
         $this->expectException('Magento\Framework\Exception\NoSuchEntityException');
         $this->expectExceptionMessage(
             'No downloadable link with the provided ID was found. Verify the ID and try again.'
         );
->>>>>>> b2f063af
         $linkId = 1;
         $linkMock = $this->createMock(\Magento\Downloadable\Model\Link::class);
-        $this->linkFactoryMock->expects($this->once())->method('create')->willReturn($linkMock);
-        $linkMock->expects($this->once())->method('load')->with($linkId)->willReturnSelf();
+        $this->linkFactoryMock->expects($this->once())->method('create')->will($this->returnValue($linkMock));
+        $linkMock->expects($this->once())->method('load')->with($linkId)->will($this->returnSelf());
         $linkMock->expects($this->once())->method('getId');
         $linkMock->expects($this->never())->method('delete');
 
@@ -643,12 +549,12 @@
         $this->repositoryMock->expects($this->once())
             ->method('get')
             ->with($productSku)
-            ->willReturn($this->productMock);
+            ->will($this->returnValue($this->productMock));
 
         $this->productTypeMock->expects($this->once())
             ->method('getLinks')
             ->with($this->productMock)
-            ->willReturn([$linkMock]);
+            ->will($this->returnValue([$linkMock]));
 
         $this->setLinkAssertions($linkMock, $linkData);
         $this->linkDataObjectFactory->expects($this->once())->method('create')->willReturn($linkInterfaceMock);
@@ -662,30 +568,30 @@
      */
     protected function setLinkAssertions($resource, $inputData)
     {
-        $resource->expects($this->any())->method('getId')->willReturn($inputData['id']);
+        $resource->expects($this->any())->method('getId')->will($this->returnValue($inputData['id']));
         $resource->expects($this->any())->method('getStoreTitle')
-            ->willReturn($inputData['store_title']);
+            ->will($this->returnValue($inputData['store_title']));
         $resource->expects($this->any())->method('getTitle')
-            ->willReturn($inputData['title']);
+            ->will($this->returnValue($inputData['title']));
         $resource->expects($this->any())->method('getSampleType')
-            ->willReturn($inputData['sample_type']);
+            ->will($this->returnValue($inputData['sample_type']));
         $resource->expects($this->any())->method('getSampleFile')
-            ->willReturn($inputData['sample_file']);
+            ->will($this->returnValue($inputData['sample_file']));
         $resource->expects($this->any())->method('getSampleUrl')
-            ->willReturn($inputData['sample_url']);
+            ->will($this->returnValue($inputData['sample_url']));
         $resource->expects($this->any())->method('getPrice')
-            ->willReturn($inputData['price']);
+            ->will($this->returnValue($inputData['price']));
         $resource->expects($this->once())->method('getNumberOfDownloads')
-            ->willReturn($inputData['number_of_downloads']);
+            ->will($this->returnValue($inputData['number_of_downloads']));
         $resource->expects($this->once())->method('getSortOrder')
-            ->willReturn($inputData['sort_order']);
+            ->will($this->returnValue($inputData['sort_order']));
         $resource->expects($this->once())->method('getIsShareable')
-            ->willReturn($inputData['is_shareable']);
+            ->will($this->returnValue($inputData['is_shareable']));
         $resource->expects($this->any())->method('getLinkType')
-            ->willReturn($inputData['link_type']);
+            ->will($this->returnValue($inputData['link_type']));
         $resource->expects($this->any())->method('getlinkFile')
-            ->willReturn($inputData['link_file']);
+            ->will($this->returnValue($inputData['link_file']));
         $resource->expects($this->any())->method('getLinkUrl')
-            ->willReturn($inputData['link_url']);
+            ->will($this->returnValue($inputData['link_url']));
     }
 }