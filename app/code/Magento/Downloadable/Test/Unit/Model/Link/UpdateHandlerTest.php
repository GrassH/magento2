<?php declare(strict_types=1);
/**
 * Copyright © Magento, Inc. All rights reserved.
 * See COPYING.txt for license details.
 */
namespace Magento\Downloadable\Test\Unit\Model\Link;

use Magento\Catalog\Api\Data\ProductExtensionInterface;
use Magento\Catalog\Api\Data\ProductInterface;
use Magento\Downloadable\Api\Data\LinkInterface;
use Magento\Downloadable\Api\LinkRepositoryInterface;
use Magento\Downloadable\Model\Link\UpdateHandler;
use Magento\Downloadable\Model\Product\Type;
use PHPUnit\Framework\MockObject\MockObject;
use PHPUnit\Framework\TestCase;

class UpdateHandlerTest extends TestCase
{
    /** @var UpdateHandler */
    protected $model;

<<<<<<< HEAD
    /** @var LinkRepositoryInterface|\PHPUnit\Framework\MockObject\MockObject */
=======
    /** @var LinkRepositoryInterface|MockObject */
>>>>>>> b2f063af
    protected $linkRepositoryMock;

    protected function setUp(): void
    {
        $this->linkRepositoryMock = $this->getMockBuilder(LinkRepositoryInterface::class)
            ->getMockForAbstractClass();

        $this->model = new UpdateHandler(
            $this->linkRepositoryMock
        );
    }

    public function testExecute()
    {
        $entitySku = 'sku';
        $entityStoreId = 0;
        $linkId = 11;
        $linkToDeleteId = 22;

<<<<<<< HEAD
        /** @var LinkInterface|\PHPUnit\Framework\MockObject\MockObject $linkMock */
=======
        /** @var LinkInterface|MockObject $linkMock */
>>>>>>> b2f063af
        $linkMock = $this->getMockBuilder(LinkInterface::class)
            ->getMock();
        $linkMock->expects($this->exactly(3))
            ->method('getId')
            ->willReturn($linkId);

<<<<<<< HEAD
        /** @var LinkInterface|\PHPUnit\Framework\MockObject\MockObject $linkToDeleteMock */
=======
        /** @var LinkInterface|MockObject $linkToDeleteMock */
>>>>>>> b2f063af
        $linkToDeleteMock = $this->getMockBuilder(LinkInterface::class)
            ->getMock();
        $linkToDeleteMock->expects($this->exactly(2))
            ->method('getId')
            ->willReturn($linkToDeleteId);

<<<<<<< HEAD
        /** @var ProductExtensionInterface|\PHPUnit\Framework\MockObject\MockObject $productExtensionMock */
=======
        /** @var ProductExtensionInterface|MockObject $productExtensionMock */
>>>>>>> b2f063af
        $productExtensionMock = $this->getMockBuilder(ProductExtensionInterface::class)
            ->setMethods(['getDownloadableProductLinks'])
            ->getMockForAbstractClass();
        $productExtensionMock->expects($this->once())
            ->method('getDownloadableProductLinks')
            ->willReturn([$linkMock]);

<<<<<<< HEAD
        /** @var ProductInterface|\PHPUnit\Framework\MockObject\MockObject $entityMock */
=======
        /** @var ProductInterface|MockObject $entityMock */
>>>>>>> b2f063af
        $entityMock = $this->getMockBuilder(ProductInterface::class)
            ->setMethods(['getTypeId', 'getExtensionAttributes', 'getSku', 'getStoreId'])
            ->getMockForAbstractClass();
        $entityMock->expects($this->once())
            ->method('getTypeId')
            ->willReturn(Type::TYPE_DOWNLOADABLE);
        $entityMock->expects($this->once())
            ->method('getExtensionAttributes')
            ->willReturn($productExtensionMock);
        $entityMock->expects($this->exactly(2))
            ->method('getSku')
            ->willReturn($entitySku);
        $entityMock->expects($this->once())
            ->method('getStoreId')
            ->willReturn($entityStoreId);

        $this->linkRepositoryMock->expects($this->once())
            ->method('getList')
            ->with($entitySku)
            ->willReturn([$linkMock, $linkToDeleteMock]);
        $this->linkRepositoryMock->expects($this->once())
            ->method('save')
            ->with($entitySku, $linkMock, !$entityStoreId);
        $this->linkRepositoryMock->expects($this->once())
            ->method('delete')
            ->with($linkToDeleteId);

        $this->assertEquals($entityMock, $this->model->execute($entityMock));
    }

    public function testExecuteNonDownloadable()
    {
<<<<<<< HEAD
        /** @var ProductInterface|\PHPUnit\Framework\MockObject\MockObject $entityMock */
=======
        /** @var ProductInterface|MockObject $entityMock */
>>>>>>> b2f063af
        $entityMock = $this->getMockBuilder(ProductInterface::class)
            ->setMethods(['getTypeId', 'getExtensionAttributes', 'getSku', 'getStoreId'])
            ->getMockForAbstractClass();
        $entityMock->expects($this->once())
            ->method('getTypeId')
            ->willReturn(Type::TYPE_DOWNLOADABLE . 'some');
        $entityMock->expects($this->never())
            ->method('getExtensionAttributes');
        $entityMock->expects($this->never())
            ->method('getSku');
        $entityMock->expects($this->never())
            ->method('getStoreId');

        $this->linkRepositoryMock->expects($this->never())
            ->method('getList');
        $this->linkRepositoryMock->expects($this->never())
            ->method('save');
        $this->linkRepositoryMock->expects($this->never())
            ->method('delete');

        $this->assertEquals($entityMock, $this->model->execute($entityMock));
    }
}<|MERGE_RESOLUTION|>--- conflicted
+++ resolved
@@ -19,11 +19,7 @@
     /** @var UpdateHandler */
     protected $model;
 
-<<<<<<< HEAD
-    /** @var LinkRepositoryInterface|\PHPUnit\Framework\MockObject\MockObject */
-=======
     /** @var LinkRepositoryInterface|MockObject */
->>>>>>> b2f063af
     protected $linkRepositoryMock;
 
     protected function setUp(): void
@@ -43,33 +39,21 @@
         $linkId = 11;
         $linkToDeleteId = 22;
 
-<<<<<<< HEAD
-        /** @var LinkInterface|\PHPUnit\Framework\MockObject\MockObject $linkMock */
-=======
         /** @var LinkInterface|MockObject $linkMock */
->>>>>>> b2f063af
         $linkMock = $this->getMockBuilder(LinkInterface::class)
             ->getMock();
         $linkMock->expects($this->exactly(3))
             ->method('getId')
             ->willReturn($linkId);
 
-<<<<<<< HEAD
-        /** @var LinkInterface|\PHPUnit\Framework\MockObject\MockObject $linkToDeleteMock */
-=======
         /** @var LinkInterface|MockObject $linkToDeleteMock */
->>>>>>> b2f063af
         $linkToDeleteMock = $this->getMockBuilder(LinkInterface::class)
             ->getMock();
         $linkToDeleteMock->expects($this->exactly(2))
             ->method('getId')
             ->willReturn($linkToDeleteId);
 
-<<<<<<< HEAD
-        /** @var ProductExtensionInterface|\PHPUnit\Framework\MockObject\MockObject $productExtensionMock */
-=======
         /** @var ProductExtensionInterface|MockObject $productExtensionMock */
->>>>>>> b2f063af
         $productExtensionMock = $this->getMockBuilder(ProductExtensionInterface::class)
             ->setMethods(['getDownloadableProductLinks'])
             ->getMockForAbstractClass();
@@ -77,11 +61,7 @@
             ->method('getDownloadableProductLinks')
             ->willReturn([$linkMock]);
 
-<<<<<<< HEAD
-        /** @var ProductInterface|\PHPUnit\Framework\MockObject\MockObject $entityMock */
-=======
         /** @var ProductInterface|MockObject $entityMock */
->>>>>>> b2f063af
         $entityMock = $this->getMockBuilder(ProductInterface::class)
             ->setMethods(['getTypeId', 'getExtensionAttributes', 'getSku', 'getStoreId'])
             ->getMockForAbstractClass();
@@ -114,11 +94,7 @@
 
     public function testExecuteNonDownloadable()
     {
-<<<<<<< HEAD
-        /** @var ProductInterface|\PHPUnit\Framework\MockObject\MockObject $entityMock */
-=======
         /** @var ProductInterface|MockObject $entityMock */
->>>>>>> b2f063af
         $entityMock = $this->getMockBuilder(ProductInterface::class)
             ->setMethods(['getTypeId', 'getExtensionAttributes', 'getSku', 'getStoreId'])
             ->getMockForAbstractClass();
