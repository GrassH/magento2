<?php declare(strict_types=1);
/**
 * Copyright © Magento, Inc. All rights reserved.
 * See COPYING.txt for license details.
 */
namespace Magento\Downloadable\Test\Unit\Model\Sample;

use Magento\Catalog\Api\Data\ProductExtensionInterface;
use Magento\Catalog\Api\Data\ProductInterface;
use Magento\Downloadable\Api\Data\SampleInterface;
use Magento\Downloadable\Api\SampleRepositoryInterface;
use Magento\Downloadable\Model\Product\Type;
use Magento\Downloadable\Model\Sample\UpdateHandler;
use PHPUnit\Framework\MockObject\MockObject;
use PHPUnit\Framework\TestCase;

class UpdateHandlerTest extends TestCase
{
    /** @var UpdateHandler */
    protected $model;

<<<<<<< HEAD
    /** @var SampleRepositoryInterface|\PHPUnit\Framework\MockObject\MockObject */
=======
    /** @var SampleRepositoryInterface|MockObject */
>>>>>>> b2f063af
    protected $sampleRepositoryMock;

    protected function setUp(): void
    {
        $this->sampleRepositoryMock = $this->getMockBuilder(SampleRepositoryInterface::class)
            ->getMockForAbstractClass();

        $this->model = new UpdateHandler(
            $this->sampleRepositoryMock
        );
    }

    public function testExecute()
    {
        $entitySku = 'sku';
        $entityStoreId = 0;
        $sampleId = 11;
        $sampleToDeleteId = 22;

<<<<<<< HEAD
        /** @var SampleInterface|\PHPUnit\Framework\MockObject\MockObject $sampleMock */
=======
        /** @var SampleInterface|MockObject $sampleMock */
>>>>>>> b2f063af
        $sampleMock = $this->getMockBuilder(SampleInterface::class)
            ->getMock();
        $sampleMock->expects($this->exactly(3))
            ->method('getId')
            ->willReturn($sampleId);

<<<<<<< HEAD
        /** @var SampleInterface|\PHPUnit\Framework\MockObject\MockObject $sampleToDeleteMock */
=======
        /** @var SampleInterface|MockObject $sampleToDeleteMock */
>>>>>>> b2f063af
        $sampleToDeleteMock = $this->getMockBuilder(SampleInterface::class)
            ->getMock();
        $sampleToDeleteMock->expects($this->exactly(2))
            ->method('getId')
            ->willReturn($sampleToDeleteId);

<<<<<<< HEAD
        /** @var ProductExtensionInterface|\PHPUnit\Framework\MockObject\MockObject $productExtensionMock */
=======
        /** @var ProductExtensionInterface|MockObject $productExtensionMock */
>>>>>>> b2f063af
        $productExtensionMock = $this->getMockBuilder(ProductExtensionInterface::class)
            ->setMethods(['getDownloadableProductSamples'])
            ->getMockForAbstractClass();
        $productExtensionMock->expects($this->once())
            ->method('getDownloadableProductSamples')
            ->willReturn([$sampleMock]);

<<<<<<< HEAD
        /** @var ProductInterface|\PHPUnit\Framework\MockObject\MockObject $entityMock */
=======
        /** @var ProductInterface|MockObject $entityMock */
>>>>>>> b2f063af
        $entityMock = $this->getMockBuilder(ProductInterface::class)
            ->setMethods(['getTypeId', 'getExtensionAttributes', 'getSku', 'getStoreId'])
            ->getMockForAbstractClass();
        $entityMock->expects($this->once())
            ->method('getTypeId')
            ->willReturn(Type::TYPE_DOWNLOADABLE);
        $entityMock->expects($this->once())
            ->method('getExtensionAttributes')
            ->willReturn($productExtensionMock);
        $entityMock->expects($this->exactly(2))
            ->method('getSku')
            ->willReturn($entitySku);
        $entityMock->expects($this->once())
            ->method('getStoreId')
            ->willReturn($entityStoreId);

        $this->sampleRepositoryMock->expects($this->once())
            ->method('getList')
            ->with($entitySku)
            ->willReturn([$sampleMock, $sampleToDeleteMock]);
        $this->sampleRepositoryMock->expects($this->once())
            ->method('save')
            ->with($entitySku, $sampleMock, !$entityStoreId);
        $this->sampleRepositoryMock->expects($this->once())
            ->method('delete')
            ->with($sampleToDeleteId);

        $this->assertEquals($entityMock, $this->model->execute($entityMock));
    }

    public function testExecuteNonDownloadable()
    {
<<<<<<< HEAD
        /** @var ProductInterface|\PHPUnit\Framework\MockObject\MockObject $entityMock */
=======
        /** @var ProductInterface|MockObject $entityMock */
>>>>>>> b2f063af
        $entityMock = $this->getMockBuilder(ProductInterface::class)
            ->setMethods(['getTypeId', 'getExtensionAttributes', 'getSku', 'getStoreId'])
            ->getMockForAbstractClass();
        $entityMock->expects($this->once())
            ->method('getTypeId')
            ->willReturn(Type::TYPE_DOWNLOADABLE . 'some');
        $entityMock->expects($this->never())
            ->method('getExtensionAttributes');
        $entityMock->expects($this->never())
            ->method('getSku');
        $entityMock->expects($this->never())
            ->method('getStoreId');

        $this->sampleRepositoryMock->expects($this->never())
            ->method('getList');
        $this->sampleRepositoryMock->expects($this->never())
            ->method('save');
        $this->sampleRepositoryMock->expects($this->never())
            ->method('delete');

        $this->assertEquals($entityMock, $this->model->execute($entityMock));
    }
}<|MERGE_RESOLUTION|>--- conflicted
+++ resolved
@@ -19,11 +19,7 @@
     /** @var UpdateHandler */
     protected $model;
 
-<<<<<<< HEAD
-    /** @var SampleRepositoryInterface|\PHPUnit\Framework\MockObject\MockObject */
-=======
     /** @var SampleRepositoryInterface|MockObject */
->>>>>>> b2f063af
     protected $sampleRepositoryMock;
 
     protected function setUp(): void
@@ -43,33 +39,21 @@
         $sampleId = 11;
         $sampleToDeleteId = 22;
 
-<<<<<<< HEAD
-        /** @var SampleInterface|\PHPUnit\Framework\MockObject\MockObject $sampleMock */
-=======
         /** @var SampleInterface|MockObject $sampleMock */
->>>>>>> b2f063af
         $sampleMock = $this->getMockBuilder(SampleInterface::class)
             ->getMock();
         $sampleMock->expects($this->exactly(3))
             ->method('getId')
             ->willReturn($sampleId);
 
-<<<<<<< HEAD
-        /** @var SampleInterface|\PHPUnit\Framework\MockObject\MockObject $sampleToDeleteMock */
-=======
         /** @var SampleInterface|MockObject $sampleToDeleteMock */
->>>>>>> b2f063af
         $sampleToDeleteMock = $this->getMockBuilder(SampleInterface::class)
             ->getMock();
         $sampleToDeleteMock->expects($this->exactly(2))
             ->method('getId')
             ->willReturn($sampleToDeleteId);
 
-<<<<<<< HEAD
-        /** @var ProductExtensionInterface|\PHPUnit\Framework\MockObject\MockObject $productExtensionMock */
-=======
         /** @var ProductExtensionInterface|MockObject $productExtensionMock */
->>>>>>> b2f063af
         $productExtensionMock = $this->getMockBuilder(ProductExtensionInterface::class)
             ->setMethods(['getDownloadableProductSamples'])
             ->getMockForAbstractClass();
@@ -77,11 +61,7 @@
             ->method('getDownloadableProductSamples')
             ->willReturn([$sampleMock]);
 
-<<<<<<< HEAD
-        /** @var ProductInterface|\PHPUnit\Framework\MockObject\MockObject $entityMock */
-=======
         /** @var ProductInterface|MockObject $entityMock */
->>>>>>> b2f063af
         $entityMock = $this->getMockBuilder(ProductInterface::class)
             ->setMethods(['getTypeId', 'getExtensionAttributes', 'getSku', 'getStoreId'])
             ->getMockForAbstractClass();
@@ -114,11 +94,7 @@
 
     public function testExecuteNonDownloadable()
     {
-<<<<<<< HEAD
-        /** @var ProductInterface|\PHPUnit\Framework\MockObject\MockObject $entityMock */
-=======
         /** @var ProductInterface|MockObject $entityMock */
->>>>>>> b2f063af
         $entityMock = $this->getMockBuilder(ProductInterface::class)
             ->setMethods(['getTypeId', 'getExtensionAttributes', 'getSku', 'getStoreId'])
             ->getMockForAbstractClass();
