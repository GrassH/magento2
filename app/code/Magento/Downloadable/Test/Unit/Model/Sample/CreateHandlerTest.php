<?php declare(strict_types=1);
/**
 * Copyright © Magento, Inc. All rights reserved.
 * See COPYING.txt for license details.
 */
namespace Magento\Downloadable\Test\Unit\Model\Sample;

use Magento\Catalog\Api\Data\ProductExtensionInterface;
use Magento\Catalog\Api\Data\ProductInterface;
use Magento\Downloadable\Api\Data\SampleInterface;
use Magento\Downloadable\Api\SampleRepositoryInterface;
use Magento\Downloadable\Model\Product\Type;
use Magento\Downloadable\Model\Sample\CreateHandler;
use PHPUnit\Framework\MockObject\MockObject;
use PHPUnit\Framework\TestCase;

class CreateHandlerTest extends TestCase
{
    /** @var CreateHandler */
    protected $model;

<<<<<<< HEAD
    /** @var SampleRepositoryInterface|\PHPUnit\Framework\MockObject\MockObject */
=======
    /** @var SampleRepositoryInterface|MockObject */
>>>>>>> b2f063af
    protected $sampleRepositoryMock;

    protected function setUp(): void
    {
        $this->sampleRepositoryMock = $this->getMockBuilder(SampleRepositoryInterface::class)
            ->getMockForAbstractClass();

        $this->model = new CreateHandler(
            $this->sampleRepositoryMock
        );
    }

    public function testExecute()
    {
        $entitySku = 'sku';
        $entityStoreId = 0;

<<<<<<< HEAD
        /** @var SampleInterface|\PHPUnit\Framework\MockObject\MockObject $sampleMock */
=======
        /** @var SampleInterface|MockObject $sampleMock */
>>>>>>> b2f063af
        $sampleMock = $this->getMockBuilder(SampleInterface::class)
            ->getMock();
        $sampleMock->expects($this->once())
            ->method('setId')
            ->with(null);

<<<<<<< HEAD
        /** @var ProductExtensionInterface|\PHPUnit\Framework\MockObject\MockObject $productExtensionMock */
=======
        /** @var ProductExtensionInterface|MockObject $productExtensionMock */
>>>>>>> b2f063af
        $productExtensionMock = $this->getMockBuilder(ProductExtensionInterface::class)
            ->setMethods(['getDownloadableProductSamples'])
            ->getMockForAbstractClass();
        $productExtensionMock->expects($this->once())
            ->method('getDownloadableProductSamples')
            ->willReturn([$sampleMock]);

<<<<<<< HEAD
        /** @var ProductInterface|\PHPUnit\Framework\MockObject\MockObject $entityMock */
=======
        /** @var ProductInterface|MockObject $entityMock */
>>>>>>> b2f063af
        $entityMock = $this->getMockBuilder(ProductInterface::class)
            ->setMethods(['getTypeId', 'getExtensionAttributes', 'getSku', 'getStoreId'])
            ->getMockForAbstractClass();
        $entityMock->expects($this->once())
            ->method('getTypeId')
            ->willReturn(Type::TYPE_DOWNLOADABLE);
        $entityMock->expects($this->once())
            ->method('getExtensionAttributes')
            ->willReturn($productExtensionMock);
        $entityMock->expects($this->once())
            ->method('getSku')
            ->willReturn($entitySku);
        $entityMock->expects($this->once())
            ->method('getStoreId')
            ->willReturn($entityStoreId);

        $this->sampleRepositoryMock->expects($this->never())
            ->method('getList');
        $this->sampleRepositoryMock->expects($this->once())
            ->method('save')
            ->with($entitySku, $sampleMock, !$entityStoreId);
        $this->sampleRepositoryMock->expects($this->never())
            ->method('delete');

        $this->assertEquals($entityMock, $this->model->execute($entityMock));
    }

    public function testExecuteNonDownloadable()
    {
<<<<<<< HEAD
        /** @var ProductInterface|\PHPUnit\Framework\MockObject\MockObject $entityMock */
=======
        /** @var ProductInterface|MockObject $entityMock */
>>>>>>> b2f063af
        $entityMock = $this->getMockBuilder(ProductInterface::class)
            ->setMethods(['getTypeId', 'getExtensionAttributes', 'getSku', 'getStoreId'])
            ->getMockForAbstractClass();
        $entityMock->expects($this->once())
            ->method('getTypeId')
            ->willReturn(Type::TYPE_DOWNLOADABLE . 'some');
        $entityMock->expects($this->never())
            ->method('getExtensionAttributes');
        $entityMock->expects($this->never())
            ->method('getSku');
        $entityMock->expects($this->never())
            ->method('getStoreId');

        $this->sampleRepositoryMock->expects($this->never())
            ->method('getList');
        $this->sampleRepositoryMock->expects($this->never())
            ->method('save');
        $this->sampleRepositoryMock->expects($this->never())
            ->method('delete');

        $this->assertEquals($entityMock, $this->model->execute($entityMock));
    }
}<|MERGE_RESOLUTION|>--- conflicted
+++ resolved
@@ -19,11 +19,7 @@
     /** @var CreateHandler */
     protected $model;
 
-<<<<<<< HEAD
-    /** @var SampleRepositoryInterface|\PHPUnit\Framework\MockObject\MockObject */
-=======
     /** @var SampleRepositoryInterface|MockObject */
->>>>>>> b2f063af
     protected $sampleRepositoryMock;
 
     protected function setUp(): void
@@ -41,22 +37,14 @@
         $entitySku = 'sku';
         $entityStoreId = 0;
 
-<<<<<<< HEAD
-        /** @var SampleInterface|\PHPUnit\Framework\MockObject\MockObject $sampleMock */
-=======
         /** @var SampleInterface|MockObject $sampleMock */
->>>>>>> b2f063af
         $sampleMock = $this->getMockBuilder(SampleInterface::class)
             ->getMock();
         $sampleMock->expects($this->once())
             ->method('setId')
             ->with(null);
 
-<<<<<<< HEAD
-        /** @var ProductExtensionInterface|\PHPUnit\Framework\MockObject\MockObject $productExtensionMock */
-=======
         /** @var ProductExtensionInterface|MockObject $productExtensionMock */
->>>>>>> b2f063af
         $productExtensionMock = $this->getMockBuilder(ProductExtensionInterface::class)
             ->setMethods(['getDownloadableProductSamples'])
             ->getMockForAbstractClass();
@@ -64,11 +52,7 @@
             ->method('getDownloadableProductSamples')
             ->willReturn([$sampleMock]);
 
-<<<<<<< HEAD
-        /** @var ProductInterface|\PHPUnit\Framework\MockObject\MockObject $entityMock */
-=======
         /** @var ProductInterface|MockObject $entityMock */
->>>>>>> b2f063af
         $entityMock = $this->getMockBuilder(ProductInterface::class)
             ->setMethods(['getTypeId', 'getExtensionAttributes', 'getSku', 'getStoreId'])
             ->getMockForAbstractClass();
@@ -98,11 +82,7 @@
 
     public function testExecuteNonDownloadable()
     {
-<<<<<<< HEAD
-        /** @var ProductInterface|\PHPUnit\Framework\MockObject\MockObject $entityMock */
-=======
         /** @var ProductInterface|MockObject $entityMock */
->>>>>>> b2f063af
         $entityMock = $this->getMockBuilder(ProductInterface::class)
             ->setMethods(['getTypeId', 'getExtensionAttributes', 'getSku', 'getStoreId'])
             ->getMockForAbstractClass();
