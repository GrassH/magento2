<?php declare(strict_types=1);
/**
 * Copyright © Magento, Inc. All rights reserved.
 * See COPYING.txt for license details.
 */

namespace Magento\Downloadable\Test\Unit\Model\Sample;

use Magento\Downloadable\Api\Data\SampleInterface;
use Magento\Downloadable\Helper\Download;
use Magento\Downloadable\Helper\File;
use Magento\Downloadable\Model\Sample;
use Magento\Downloadable\Model\Sample\Builder;
use Magento\Downloadable\Model\SampleFactory;
use Magento\Framework\Api\DataObjectHelper;
use Magento\Framework\DataObject\Copy;
use Magento\Framework\TestFramework\Unit\Helper\ObjectManager;
use PHPUnit\Framework\MockObject\MockObject;
use PHPUnit\Framework\TestCase;

/**
 * Unit test for downloadable products' builder sample class
 */
class BuilderTest extends TestCase
{
    /**
<<<<<<< HEAD
     * @var \PHPUnit\Framework\MockObject\MockObject
=======
     * @var MockObject
>>>>>>> b2f063af
     */
    private $downloadFileMock;

    /**
<<<<<<< HEAD
     * @var \PHPUnit\Framework\MockObject\MockObject
=======
     * @var MockObject
>>>>>>> b2f063af
     */
    private $objectCopyServiceMock;

    /**
<<<<<<< HEAD
     * @var \PHPUnit\Framework\MockObject\MockObject
=======
     * @var MockObject
>>>>>>> b2f063af
     */
    private $dataObjectHelperMock;

    /**
     * @var Builder
     */
    private $service;

    /**
<<<<<<< HEAD
     * @var \PHPUnit\Framework\MockObject\MockObject
=======
     * @var MockObject
>>>>>>> b2f063af
     */
    private $mockComponentFactory;

    /**
<<<<<<< HEAD
     * @var \PHPUnit\Framework\MockObject\MockObject
=======
     * @var MockObject
>>>>>>> b2f063af
     */
    private $sampleMock;

    protected function setUp(): void
    {
        $objectManagerHelper = new ObjectManager($this);
        $this->downloadFileMock = $this->getMockBuilder(
            File::class
        )->disableOriginalConstructor()->getMock();

        $this->objectCopyServiceMock = $this->getMockBuilder(
            Copy::class
        )->disableOriginalConstructor()->getMock();

        $this->dataObjectHelperMock = $this->getMockBuilder(
            DataObjectHelper::class
        )->disableOriginalConstructor()->getMock();

        $this->mockComponentFactory = $this->getMockBuilder(SampleFactory::class)
            ->disableOriginalConstructor()
            ->setMethods(['create'])
            ->getMock();

        $this->sampleMock = $this->getMockBuilder(SampleInterface::class)
            ->disableOriginalConstructor()
            ->getMockForAbstractClass();

        $this->service = $objectManagerHelper->getObject(
            Builder::class,
            [
                'downloadableFile' => $this->downloadFileMock,
                'objectCopyService' => $this->objectCopyServiceMock,
                'dataObjectHelper' => $this->dataObjectHelperMock,
                'componentFactory' => $this->mockComponentFactory
            ]
        );
    }

    public function testBuild()
    {
        $data = [
            'file' => 'cXVlIHRhbA==',
            'use_default_title' => '1',
            'type' => 'file'
        ];
        $downloadableData = ['sort_order' => 1];
        $baseTmpPath = 'l/2/e/f/gm';
        $basePath = 'l/e/f/gm';
        $fileName = 'cat1.png';
        $this->objectCopyServiceMock->expects($this->once())->method('getDataFromFieldset')->with(
            'downloadable_data',
            'to_sample',
            $data
        )->willReturn($downloadableData);
        $this->dataObjectHelperMock->method('populateWithArray')
            ->with(
                $this->sampleMock,
                array_merge(
                    $data,
                    $downloadableData
                ),
                SampleInterface::class
            )->willReturn($this->sampleMock);
        $this->sampleMock->expects($this->once())->method('getSampleType')->willReturn(Download::LINK_TYPE_FILE);
        $sampleModel = $this->getMockBuilder(Sample::class)
            ->disableOriginalConstructor()
            ->getMock();
        $this->mockComponentFactory->expects($this->once())->method('create')->willReturn($sampleModel);
        $sampleModel->expects($this->once())->method('getBaseTmpPath')->willReturn($baseTmpPath);
        $sampleModel->expects($this->once())->method('getBasePath')->willReturn($basePath);
        $this->downloadFileMock->expects($this->once())
            ->method('moveFileFromTmp')
            ->withConsecutive(
                [
                    $baseTmpPath,
                    $basePath,
                    $data['file']
                ]
            )->willReturn($fileName);
        $this->sampleMock->expects($this->once())->method('setSampleFile')->with($fileName);
        $this->sampleMock->expects($this->once())->method('setSortOrder')->with(1);
        $useDefaultTitle = $data['use_default_title'] ?? false;
        if ($useDefaultTitle) {
            $this->sampleMock->expects($this->once())->method('setTitle')->with(null);
        }
        $this->service->setData($data);

        $this->service->build($this->sampleMock);
    }
}<|MERGE_RESOLUTION|>--- conflicted
+++ resolved
@@ -24,29 +24,17 @@
 class BuilderTest extends TestCase
 {
     /**
-<<<<<<< HEAD
-     * @var \PHPUnit\Framework\MockObject\MockObject
-=======
      * @var MockObject
->>>>>>> b2f063af
      */
     private $downloadFileMock;
 
     /**
-<<<<<<< HEAD
-     * @var \PHPUnit\Framework\MockObject\MockObject
-=======
      * @var MockObject
->>>>>>> b2f063af
      */
     private $objectCopyServiceMock;
 
     /**
-<<<<<<< HEAD
-     * @var \PHPUnit\Framework\MockObject\MockObject
-=======
      * @var MockObject
->>>>>>> b2f063af
      */
     private $dataObjectHelperMock;
 
@@ -56,20 +44,12 @@
     private $service;
 
     /**
-<<<<<<< HEAD
-     * @var \PHPUnit\Framework\MockObject\MockObject
-=======
      * @var MockObject
->>>>>>> b2f063af
      */
     private $mockComponentFactory;
 
     /**
-<<<<<<< HEAD
-     * @var \PHPUnit\Framework\MockObject\MockObject
-=======
      * @var MockObject
->>>>>>> b2f063af
      */
     private $sampleMock;
 
