--- conflicted
+++ resolved
@@ -6,11 +6,7 @@
 namespace Magento\Downloadable\Test\Unit\Model\Product;
 
 use Magento\Downloadable\Model\Product\TypeHandler\TypeHandlerInterface;
-<<<<<<< HEAD
-use Magento\Framework\Serialize\SerializerInterface;
-=======
 use Magento\Framework\Serialize\Serializer\Json;
->>>>>>> 9b0ad97f
 
 /**
  * Class TypeTest
@@ -36,11 +32,7 @@
     private $product;
 
     /**
-<<<<<<< HEAD
-     * @var \Magento\Framework\Serialize\SerializerInterface|\PHPUnit_Framework_MockObject_MockObject
-=======
      * @var \Magento\Framework\Serialize\Serializer\Json|\PHPUnit_Framework_MockObject_MockObject
->>>>>>> 9b0ad97f
      */
     private $serializerMock;
 
@@ -106,11 +98,7 @@
         $resourceProductMock->expects($this->any())->method('getEntityType')->will($this->returnValue($entityTypeMock));
 
         $this->serializerMock = $this->getMock(
-<<<<<<< HEAD
-            SerializerInterface::class,
-=======
             Json::class,
->>>>>>> 9b0ad97f
             [],
             ['serialize', 'unserialize'],
             '',
