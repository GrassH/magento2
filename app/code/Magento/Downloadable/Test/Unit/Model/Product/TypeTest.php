<?php
/**
 * Copyright © 2016 Magento. All rights reserved.
 * See COPYING.txt for license details.
 */
namespace Magento\Downloadable\Test\Unit\Model\Product;

use Magento\Downloadable\Model\Product\TypeHandler\TypeHandlerInterface;
use Magento\Framework\Serialize\SerializerInterface;

/**
 * Class TypeTest
 * Test for \Magento\Downloadable\Model\Product\Type
 *
 * @SuppressWarnings(PHPMD.CouplingBetweenObjects)
 */
class TypeTest extends \PHPUnit_Framework_TestCase
{
    /**
     * @var \Magento\Downloadable\Model\Product\Type
     */
    private $target;

    /**
     * @var TypeHandlerInterface|\PHPUnit_Framework_MockObject_MockObject
     */
    private $typeHandler;

    /**
     * @var \Magento\Catalog\Model\Product|\PHPUnit_Framework_MockObject_MockObject
     */
    private $product;

    /**
<<<<<<< HEAD
     * @var \Magento\Framework\Serialize\SerializerInterface
     */
    private $serializer;
=======
     * @var \Magento\Framework\Serialize\SerializerInterface|\PHPUnit_Framework_MockObject_MockObject
     */
    private $serializerMock;

    /**
     * @var \Magento\Framework\TestFramework\Unit\Helper\ObjectManager
     */
    private $objectManager;

    /**
     * @var \Magento\Downloadable\Model\ResourceModel\Link\CollectionFactory|\PHPUnit_Framework_MockObject_MockObject
     */
    private $linksFactory;
>>>>>>> 24630b62

    /**
     * @SuppressWarnings(PHPMD.ExcessiveMethodLength)
     */
    protected function setUp()
    {
        $this->objectManager = new \Magento\Framework\TestFramework\Unit\Helper\ObjectManager($this);
        $eventManager = $this->getMock(\Magento\Framework\Event\ManagerInterface::class, [], [], '', false);
        $fileStorageDb = $this->getMockBuilder(
            \Magento\MediaStorage\Helper\File\Storage\Database::class
        )->disableOriginalConstructor()->getMock();
        $filesystem = $this->getMockBuilder(\Magento\Framework\Filesystem::class)
            ->disableOriginalConstructor()
            ->getMock();
        $coreRegistry = $this->getMock(\Magento\Framework\Registry::class, [], [], '', false);
        $logger = $this->getMock(\Psr\Log\LoggerInterface::class);
        $productFactoryMock = $this->getMock(\Magento\Catalog\Model\ProductFactory::class, [], [], '', false);
        $sampleResFactory = $this->getMock(
            \Magento\Downloadable\Model\ResourceModel\SampleFactory::class,
            [],
            [],
            '',
            false
        );
        $linkResource = $this->getMock(\Magento\Downloadable\Model\ResourceModel\Link::class, [], [], '', false);
        $this->linksFactory = $this->getMock(
            \Magento\Downloadable\Model\ResourceModel\Link\CollectionFactory::class,
            ['create'],
            [],
            '',
            false
        );
        $samplesFactory = $this->getMock(
            \Magento\Downloadable\Model\ResourceModel\Sample\CollectionFactory::class,
            [],
            [],
            '',
            false
        );
        $sampleFactory = $this->getMock(\Magento\Downloadable\Model\SampleFactory::class, [], [], '', false);
        $linkFactory = $this->getMock(\Magento\Downloadable\Model\LinkFactory::class, [], [], '', false);

        $entityTypeMock = $this->getMock(\Magento\Eav\Model\Entity\Type::class, [], [], '', false);
        $resourceProductMock = $this->getMock(
            \Magento\Catalog\Model\ResourceModel\Product::class,
            ['getEntityType'],
            [],
            '',
            false
        );
        $resourceProductMock->expects($this->any())->method('getEntityType')->will($this->returnValue($entityTypeMock));

        $this->serializerMock = $this->getMock(
            SerializerInterface::class,
            [],
            ['serialize', 'unserialize'],
            '',
            false
        );

        $this->serializerMock->expects($this->any())
            ->method('serialize')
            ->willReturnCallback(
                function ($value) {
                    return json_encode($value);
                }
            );

        $this->serializerMock->expects($this->any())
            ->method('unserialize')
            ->willReturnCallback(
                function ($value) {
                    return json_decode($value, true);
                }
            );

        $this->product = $this->getMock(
            \Magento\Catalog\Model\Product::class,
            [
                'getResource',
                'canAffectOptions',
                'getLinksPurchasedSeparately',
                'setTypeHasRequiredOptions',
                'setRequiredOptions',
                'getDownloadableData',
                'setTypeHasOptions',
                'setLinksExist',
                'getDownloadableLinks',
                '__wakeup',
                'getCustomOption',
                'addCustomOption',
                'getEntityId'
            ],
            [],
            '',
            false
        );
        $this->product->expects($this->any())->method('getResource')->will($this->returnValue($resourceProductMock));
        $this->product->expects($this->any())->method('setTypeHasRequiredOptions')->with($this->equalTo(true))->will(
            $this->returnSelf()
        );
        $this->product->expects($this->any())->method('setRequiredOptions')->with($this->equalTo(true))->will(
            $this->returnSelf()
        );
        $this->product->expects($this->any())->method('setTypeHasOptions')->with($this->equalTo(false));
        $this->product->expects($this->any())->method('setLinksExist')->with($this->equalTo(false));
        $this->product->expects($this->any())->method('canAffectOptions')->with($this->equalTo(true));


        $eavConfigMock = $this->getMock(\Magento\Eav\Model\Config::class, ['getEntityAttributeCodes'], [], '', false);
        $eavConfigMock->expects($this->any())
            ->method('getEntityAttributeCodes')
            ->with($this->equalTo($entityTypeMock), $this->equalTo($this->product))
            ->will($this->returnValue([]));

        $this->typeHandler = $this->getMockBuilder(\Magento\Downloadable\Model\Product\TypeHandler\TypeHandler::class)
            ->disableOriginalConstructor()
            ->setMethods(['save'])
            ->getMock();

<<<<<<< HEAD
        $this->serializer = $this->getMockBuilder(\Magento\Framework\Serialize\SerializerInterface::class)
            ->getMockForAbstractClass();

        $this->target = $objectHelper->getObject(
=======
        $this->target = $this->objectManager->getObject(
>>>>>>> 24630b62
            \Magento\Downloadable\Model\Product\Type::class,
            [
                'eventManager' => $eventManager,
                'fileStorageDb' => $fileStorageDb,
                'filesystem' => $filesystem,
                'coreRegistry' => $coreRegistry,
                'logger' => $logger,
                'productFactory' => $productFactoryMock,
                'sampleResFactory' => $sampleResFactory,
                'linkResource' => $linkResource,
                'linksFactory' => $this->linksFactory,
                'samplesFactory' => $samplesFactory,
                'sampleFactory' => $sampleFactory,
                'linkFactory' => $linkFactory,
                'eavConfig' => $eavConfigMock,
                'typeHandler' => $this->typeHandler,
<<<<<<< HEAD
                'serializer' => $this->serializer
=======
                'serializer' => $this->serializerMock
>>>>>>> 24630b62
            ]
        );
    }

    public function testHasWeightFalse()
    {
        $this->assertFalse($this->target->hasWeight(), 'This product has weight, but it should not');
    }

    public function testBeforeSave()
    {
        $this->target->beforeSave($this->product);
    }

    public function testHasLinks()
    {
        $this->product->expects($this->any())->method('getLinksPurchasedSeparately')->will($this->returnValue(true));
        $this->product->expects($this->exactly(2))
            ->method('getDownloadableLinks')
            ->willReturn(['link1', 'link2']);
        $this->assertTrue($this->target->hasLinks($this->product));
    }

    public function testCheckProductBuyState()
    {
        $optionMock = $this->getMock(\Magento\Quote\Model\Quote\Item\Option::class, [], ['getValue'], '', false);

        $optionMock->expects($this->any())->method('getValue')->will($this->returnValue('{}'));

        $this->product->expects($this->any())
            ->method('getCustomOption')
            ->with('info_buyRequest')
            ->will($this->returnValue($optionMock));

        $this->product->expects($this->any())
            ->method('getLinksPurchasedSeparately')
            ->will($this->returnValue(false));

        $this->product->expects($this->any())
            ->method('getEntityId')
            ->will($this->returnValue(123));

        $linksCollectionMock = $this->getMock(
            \Magento\Downloadable\Model\ResourceModel\Link\Collection::class,
            [],
            ['addProductToFilter', 'getAllIds'],
            '',
            false
        );

        $linksCollectionMock->expects($this->once())
            ->method('addProductToFilter')
            ->with(123)
            ->will($this->returnSelf());

        $linksCollectionMock->expects($this->once())
            ->method('getAllIds')
            ->will($this->returnValue([1, 2, 3]));

        $this->linksFactory->expects($this->any())
            ->method('create')
            ->will($this->returnValue($linksCollectionMock));

        $this->product->expects($this->once())
            ->method('addCustomOption')
            ->with('info_buyRequest', '{"links":[1,2,3]}');

        $this->target->checkProductBuyState($this->product);
    }

    /**
     * @expectedException \Magento\Framework\Exception\LocalizedException
     * @expectedExceptionMessage Please specify product link(s).
     */
    public function testCheckProductBuyStateException()
    {
        $optionMock = $this->getMock(\Magento\Quote\Model\Quote\Item\Option::class, [], ['getValue'], '', false);

        $optionMock->expects($this->any())->method('getValue')->will($this->returnValue('{}'));

        $this->product->expects($this->any())
            ->method('getCustomOption')
            ->with('info_buyRequest')
            ->will($this->returnValue($optionMock));

        $this->product->expects($this->any())
            ->method('getLinksPurchasedSeparately')
            ->will($this->returnValue(true));

        $this->target->checkProductBuyState($this->product);
    }
}<|MERGE_RESOLUTION|>--- conflicted
+++ resolved
@@ -32,11 +32,6 @@
     private $product;
 
     /**
-<<<<<<< HEAD
-     * @var \Magento\Framework\Serialize\SerializerInterface
-     */
-    private $serializer;
-=======
      * @var \Magento\Framework\Serialize\SerializerInterface|\PHPUnit_Framework_MockObject_MockObject
      */
     private $serializerMock;
@@ -50,7 +45,6 @@
      * @var \Magento\Downloadable\Model\ResourceModel\Link\CollectionFactory|\PHPUnit_Framework_MockObject_MockObject
      */
     private $linksFactory;
->>>>>>> 24630b62
 
     /**
      * @SuppressWarnings(PHPMD.ExcessiveMethodLength)
@@ -171,14 +165,7 @@
             ->setMethods(['save'])
             ->getMock();
 
-<<<<<<< HEAD
-        $this->serializer = $this->getMockBuilder(\Magento\Framework\Serialize\SerializerInterface::class)
-            ->getMockForAbstractClass();
-
-        $this->target = $objectHelper->getObject(
-=======
         $this->target = $this->objectManager->getObject(
->>>>>>> 24630b62
             \Magento\Downloadable\Model\Product\Type::class,
             [
                 'eventManager' => $eventManager,
@@ -195,11 +182,7 @@
                 'linkFactory' => $linkFactory,
                 'eavConfig' => $eavConfigMock,
                 'typeHandler' => $this->typeHandler,
-<<<<<<< HEAD
-                'serializer' => $this->serializer
-=======
-                'serializer' => $this->serializerMock
->>>>>>> 24630b62
+
             ]
         );
     }
