--- conflicted
+++ resolved
@@ -26,20 +26,12 @@
     private $model;
 
     /**
-<<<<<<< HEAD
-     * @var \Magento\Sales\Model\Order|\PHPUnit\Framework\MockObject\MockObject
-=======
      * @var Order|MockObject
->>>>>>> b2f063af
      */
     private $order;
 
     /**
-<<<<<<< HEAD
-     * @var \Magento\Sales\Model\Order\Pdf\AbstractPdf|\PHPUnit\Framework\MockObject\MockObject
-=======
      * @var AbstractPdf|MockObject
->>>>>>> b2f063af
      */
     private $pdf;
 
@@ -51,7 +43,7 @@
             ->getMock();
         $this->order->expects($this->any())
             ->method('formatPriceTxt')
-            ->willReturnCallback([$this, 'formatPrice']);
+            ->will($this->returnCallback([$this, 'formatPrice']));
 
         $this->pdf = $this->createPartialMock(
             AbstractPdf::class,
@@ -62,7 +54,7 @@
             FilterManager::class,
             ['stripTags']
         );
-        $filterManager->expects($this->any())->method('stripTags')->willReturnArgument(0);
+        $filterManager->expects($this->any())->method('stripTags')->will($this->returnArgument(0));
 
         $modelConstructorArgs = $objectManager->getConstructArguments(
             Creditmemo::class,
@@ -142,25 +134,19 @@
                 ]
             )
         );
-        $this->model->expects($this->any())->method('getLinksTitle')->willReturn('Download Links');
+        $this->model->expects($this->any())->method('getLinksTitle')->will($this->returnValue('Download Links'));
         $this->model->expects(
             $this->any()
         )->method(
             'getLinks'
-<<<<<<< HEAD
-        )->willReturn(
-            
-                new \Magento\Framework\DataObject(
-=======
         )->will(
             $this->returnValue(
                 new DataObject(
->>>>>>> b2f063af
                     ['purchased_items' => [
                         new DataObject(['link_title' => 'Magento User Guide']), ],
                     ]
                 )
-            
+            )
         );
         $this->pdf->expects(
             $this->once()
@@ -170,8 +156,8 @@
             $this->anything(),
             $expectedPdfData,
             $expectedPageSettings
-        )->willReturn(
-            $expectedPdfPage
+        )->will(
+            $this->returnValue($expectedPdfPage)
         );
 
         $this->assertNotSame($expectedPdfPage, $this->model->getPage());
