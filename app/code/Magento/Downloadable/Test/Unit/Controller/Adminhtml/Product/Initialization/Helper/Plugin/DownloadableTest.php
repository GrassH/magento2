<?php declare(strict_types=1);
/**
 * Copyright © Magento, Inc. All rights reserved.
 * See COPYING.txt for license details.
 */
namespace Magento\Downloadable\Test\Unit\Controller\Adminhtml\Product\Initialization\Helper\Plugin;

use Magento\Catalog\Api\Data\ProductExtensionInterface;
use Magento\Catalog\Controller\Adminhtml\Product\Initialization\Helper;
use Magento\Catalog\Model\Product;
use Magento\Downloadable\Api\Data\LinkInterfaceFactory;
use Magento\Downloadable\Api\Data\SampleInterfaceFactory;
use Magento\Downloadable\Controller\Adminhtml\Product\Initialization\Helper\Plugin\Downloadable;
use Magento\Downloadable\Model\Link\Builder;
use Magento\Downloadable\Model\Product\Type;
use Magento\Framework\App\Request\Http;
use PHPUnit\Framework\MockObject\MockObject;
use PHPUnit\Framework\TestCase;

/**
 * Unit tests for \Magento\Downloadable\Controller\Adminhtml\Product\Initialization\Helper\Plugin\Downloadable.
 */
class DownloadableTest extends TestCase
{
    /**
     * @var Downloadable
     */
    private $downloadablePlugin;

    /**
<<<<<<< HEAD
     * @var \PHPUnit\Framework\MockObject\MockObject|\Magento\Framework\App\Request\Http
=======
     * @var MockObject|Http
>>>>>>> b2f063af
     */
    private $requestMock;

    /**
<<<<<<< HEAD
     * @var \PHPUnit\Framework\MockObject\MockObject
=======
     * @var MockObject
>>>>>>> b2f063af
     */
    private $productMock;

    /**
<<<<<<< HEAD
     * @var \PHPUnit\Framework\MockObject\MockObject
=======
     * @var MockObject
>>>>>>> b2f063af
     */
    private $subjectMock;

    /**
<<<<<<< HEAD
     * @var \PHPUnit\Framework\MockObject\MockObject|\Magento\Catalog\Api\Data\ProductExtensionInterface
=======
     * @var MockObject|ProductExtensionInterface
>>>>>>> b2f063af
     */
    private $extensionAttributesMock;

    /**
     * @var Type|ProductExtensionInterface
     */
    private $downloadableProductTypeMock;

    /**
     * @inheritdoc
     */
    protected function setUp(): void
    {
        $this->requestMock = $this->createMock(Http::class);
        $this->productMock = $this->createPartialMock(
            Product::class,
            ['setDownloadableData', 'getExtensionAttributes', '__wakeup', 'getTypeInstance']
        );
        $this->subjectMock = $this->createMock(
            Helper::class
        );
        $this->extensionAttributesMock = $this->getMockBuilder(ProductExtensionInterface::class)
            ->disableOriginalConstructor()
            ->setMethods(['setDownloadableProductSamples', 'setDownloadableProductLinks'])
            ->getMockForAbstractClass();
        $sampleFactoryMock = $this->getMockBuilder(SampleInterfaceFactory::class)
            ->disableOriginalConstructor()
            ->setMethods(['create'])
            ->getMock();
        $linkFactoryMock = $this->getMockBuilder(LinkInterfaceFactory::class)
            ->disableOriginalConstructor()
            ->setMethods(['create'])
            ->getMock();
        $linkBuilderMock = $this->getMockBuilder(Builder::class)
            ->disableOriginalConstructor()
            ->getMock();
        $sampleBuilderMock = $this->getMockBuilder(\Magento\Downloadable\Model\Sample\Builder::class)
            ->disableOriginalConstructor()
            ->getMock();
        $this->downloadableProductTypeMock = $this->createPartialMock(
            Type::class,
            ['getLinks', 'getSamples']
        );
        $this->downloadablePlugin =
            new Downloadable(
                $this->requestMock,
                $linkBuilderMock,
                $sampleBuilderMock,
                $sampleFactoryMock,
                $linkFactoryMock
            );
    }

    /**
     * @param array $downloadable
     * @dataProvider afterInitializeWithEmptyDataDataProvider
     */
    public function testAfterInitializeWithNoDataToSave($downloadable)
    {
        $this->requestMock->expects($this->once())
            ->method('getPost')
            ->with('downloadable')
            ->willReturn($downloadable);
        $this->productMock->expects($this->once())->method('setDownloadableData')->with($downloadable);
        $this->productMock->expects($this->once())
            ->method('getExtensionAttributes')
            ->willReturn($this->extensionAttributesMock);
        $this->productMock->expects($this->exactly(2))
            ->method('getTypeInstance')
            ->willReturn($this->downloadableProductTypeMock);
        $this->downloadableProductTypeMock->expects($this->once())->method('getLinks')->willReturn([]);
        $this->downloadableProductTypeMock->expects($this->once())->method('getSamples')->willReturn([]);
        $this->extensionAttributesMock->expects($this->once())
            ->method('setDownloadableProductLinks')
            ->with([]);
        $this->extensionAttributesMock->expects($this->once())
            ->method('setDownloadableProductSamples')
            ->with([]);
        $this->productMock->expects($this->once())
            ->method('getExtensionAttributes')
            ->willReturn($this->extensionAttributesMock);

        $this->downloadablePlugin->afterInitialize($this->subjectMock, $this->productMock);
    }

    /**
     * @return array
     */
    public function afterInitializeWithEmptyDataDataProvider()
    {
        return [
            [['link' => [], 'sample' => []]],
            [
                [
                    'link' => [
                        ['is_delete' => 1, 'link_type' => 'url'],
                        ['is_delete' => 1, 'link_type' => 'file'],
                        []
                     ],
                    'sample' => [
                        ['is_delete' => 1, 'sample_type' => 'url'],
                        ['is_delete' => 1, 'sample_type' => 'file'],
                        []
                    ]
                ]
            ],
        ];
    }

    /**
     * @param mixed $downloadable
     * @dataProvider afterInitializeIfDownloadableNotExistDataProvider
     */
    public function testAfterInitializeIfDownloadableNotExist($downloadable)
    {
        $this->requestMock->expects($this->once())
            ->method('getPost')
            ->with('downloadable')
            ->willReturn($downloadable);
        $this->productMock->expects($this->never())->method('setDownloadableData');
        $this->downloadablePlugin->afterInitialize($this->subjectMock, $this->productMock);
    }

    /**
     * @return array
     */
    public function afterInitializeIfDownloadableNotExistDataProvider()
    {
        return [
            [false],
            [[]],
            [null],
        ];
    }
}<|MERGE_RESOLUTION|>--- conflicted
+++ resolved
@@ -28,38 +28,22 @@
     private $downloadablePlugin;
 
     /**
-<<<<<<< HEAD
-     * @var \PHPUnit\Framework\MockObject\MockObject|\Magento\Framework\App\Request\Http
-=======
      * @var MockObject|Http
->>>>>>> b2f063af
      */
     private $requestMock;
 
     /**
-<<<<<<< HEAD
-     * @var \PHPUnit\Framework\MockObject\MockObject
-=======
      * @var MockObject
->>>>>>> b2f063af
      */
     private $productMock;
 
     /**
-<<<<<<< HEAD
-     * @var \PHPUnit\Framework\MockObject\MockObject
-=======
      * @var MockObject
->>>>>>> b2f063af
      */
     private $subjectMock;
 
     /**
-<<<<<<< HEAD
-     * @var \PHPUnit\Framework\MockObject\MockObject|\Magento\Catalog\Api\Data\ProductExtensionInterface
-=======
      * @var MockObject|ProductExtensionInterface
->>>>>>> b2f063af
      */
     private $extensionAttributesMock;
 
