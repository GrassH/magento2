<?php declare(strict_types=1);
/**
 * Copyright © Magento, Inc. All rights reserved.
 * See COPYING.txt for license details.
 */

namespace Magento\Downloadable\Test\Unit\Controller\Adminhtml\Downloadable\Product\Edit;

use Magento\Downloadable\Controller\Adminhtml\Downloadable\Product\Edit\Sample;
use Magento\Downloadable\Helper\Download;
use Magento\Downloadable\Helper\File;
use Magento\Framework\App\Request\Http;
use Magento\Framework\App\ResponseInterface;
use Magento\Framework\TestFramework\Unit\Helper\ObjectManager as ObjectManagerHelper;
use PHPUnit\Framework\TestCase;

class SampleTest extends TestCase
{
    /** @var Sample */
    protected $sample;

    /** @var ObjectManagerHelper */
    protected $objectManagerHelper;

    /**
     * @var Http
     */
    protected $request;

    /**
     * @var ResponseInterface
     */
    protected $response;

    /**
     * @var \Magento\Downloadable\Model\Sample
     */
    protected $sampleModel;

    /**
     * @var \Magento\Framework\ObjectManager\ObjectManager
     */
    protected $objectManager;

    /**
     * @var File
     */
    protected $fileHelper;

    /**
     * @var Download
     */
    protected $downloadHelper;

    protected function setUp(): void
    {
        $this->objectManagerHelper = new ObjectManagerHelper($this);

        $this->request = $this->getMockBuilder(Http::class)
            ->disableOriginalConstructor()->getMock();
        $this->response = $this->createPartialMock(
            ResponseInterface::class,
            [
                'setHttpResponseCode',
                'clearBody',
                'sendHeaders',
                'sendResponse',
                'setHeader'
            ]
        );
        $this->fileHelper = $this->createPartialMock(File::class, [
                'getFilePath'
            ]);
        $this->downloadHelper = $this->createPartialMock(Download::class, [
                'setResource',
                'getFilename',
                'getContentType',
                'output',
                'getFileSize',
                'getContentDisposition'
            ]);
        $this->sampleModel = $this->createPartialMock(
            Sample::class,
            [
                'load',
                'getId',
                'getSampleType',
                'getSampleUrl',
                'getBasePath',
                'getBaseSamplePath',
                'getSampleFile',
            ]
        );
        $this->objectManager = $this->createPartialMock(\Magento\Framework\ObjectManager\ObjectManager::class, [
                'create',
                'get'
            ]);
        $this->sample = $this->objectManagerHelper->getObject(
            Sample::class,
            [
                'objectManager' => $this->objectManager,
                'request' => $this->request,
                'response' => $this->response
            ]
        );
    }

    /**
     * Execute download sample file action
     */
    public function testExecuteFile()
    {
        $this->request->expects($this->at(0))->method('getParam')->with('id', 0)
            ->willReturn(1);
        $this->response->expects($this->once())->method('setHttpResponseCode')
            ->willReturnSelf();
        $this->response->expects($this->once())->method('clearBody')
            ->willReturnSelf();
        $this->response->expects($this->any())->method('setHeader')
            ->willReturnSelf();
        $this->response->expects($this->once())->method('sendHeaders')
<<<<<<< HEAD
            ->willReturnSelf();
        $this->objectManager->expects($this->at(1))->method('get')->with(\Magento\Downloadable\Helper\File::class)
            ->willReturn($this->fileHelper);
        $this->objectManager->expects($this->at(2))->method('get')->with(\Magento\Downloadable\Model\Sample::class)
            ->willReturn($this->sampleModel);
        $this->objectManager->expects($this->at(3))->method('get')->with(\Magento\Downloadable\Helper\Download::class)
            ->willReturn($this->downloadHelper);
=======
            ->will($this->returnSelf());
        $this->objectManager->expects($this->at(1))->method('get')->with(File::class)
            ->will($this->returnValue($this->fileHelper));
        $this->objectManager->expects($this->at(2))->method('get')->with(\Magento\Downloadable\Model\Sample::class)
            ->will($this->returnValue($this->sampleModel));
        $this->objectManager->expects($this->at(3))->method('get')->with(Download::class)
            ->will($this->returnValue($this->downloadHelper));
>>>>>>> b2f063af
        $this->fileHelper->expects($this->once())->method('getFilePath')
            ->willReturn('filepath/sample.jpg');
        $this->downloadHelper->expects($this->once())->method('setResource')
            ->willReturnSelf();
        $this->downloadHelper->expects($this->once())->method('getFilename')
            ->willReturn('sample.jpg');
        $this->downloadHelper->expects($this->once())->method('getContentType')
            ->willReturnSelf('file');
        $this->downloadHelper->expects($this->once())->method('getFileSize')
            ->willReturn(null);
        $this->downloadHelper->expects($this->once())->method('getContentDisposition')
            ->willReturn(null);
        $this->downloadHelper->expects($this->once())->method('output')
            ->willReturnSelf();
        $this->sampleModel->expects($this->once())->method('load')
            ->willReturnSelf();
        $this->sampleModel->expects($this->once())->method('getId')
            ->willReturn('1');
        $this->sampleModel->expects($this->any())->method('getSampleType')
            ->willReturn('file');
        $this->objectManager->expects($this->once())->method('create')
            ->willReturn($this->sampleModel);

        $this->sample->execute();
    }

    /**
     * Execute download sample url action
     */
    public function testExecuteUrl()
    {
        $this->request->expects($this->at(0))->method('getParam')->with('id', 0)
            ->willReturn(1);
        $this->response->expects($this->once())->method('setHttpResponseCode')
            ->willReturnSelf();
        $this->response->expects($this->once())->method('clearBody')
            ->willReturnSelf();
        $this->response->expects($this->any())->method('setHeader')
            ->willReturnSelf();
        $this->response->expects($this->once())->method('sendHeaders')
<<<<<<< HEAD
            ->willReturnSelf();
        $this->objectManager->expects($this->at(1))->method('get')->with(\Magento\Downloadable\Helper\Download::class)
            ->willReturn($this->downloadHelper);
=======
            ->will($this->returnSelf());
        $this->objectManager->expects($this->at(1))->method('get')->with(Download::class)
            ->will($this->returnValue($this->downloadHelper));
>>>>>>> b2f063af
        $this->downloadHelper->expects($this->once())->method('setResource')
            ->willReturnSelf();
        $this->downloadHelper->expects($this->once())->method('getFilename')
            ->willReturn('sample.jpg');
        $this->downloadHelper->expects($this->once())->method('getContentType')
            ->willReturnSelf('url');
        $this->downloadHelper->expects($this->once())->method('getFileSize')
            ->willReturn(null);
        $this->downloadHelper->expects($this->once())->method('getContentDisposition')
            ->willReturn(null);
        $this->downloadHelper->expects($this->once())->method('output')
            ->willReturnSelf();
        $this->sampleModel->expects($this->once())->method('load')
            ->willReturnSelf();
        $this->sampleModel->expects($this->once())->method('getId')
            ->willReturn('1');
        $this->sampleModel->expects($this->any())->method('getSampleType')
            ->willReturn('url');
        $this->objectManager->expects($this->once())->method('create')
            ->willReturn($this->sampleModel);

        $this->sample->execute();
    }
}<|MERGE_RESOLUTION|>--- conflicted
+++ resolved
@@ -111,23 +111,14 @@
     public function testExecuteFile()
     {
         $this->request->expects($this->at(0))->method('getParam')->with('id', 0)
-            ->willReturn(1);
+            ->will($this->returnValue(1));
         $this->response->expects($this->once())->method('setHttpResponseCode')
-            ->willReturnSelf();
+            ->will($this->returnSelf());
         $this->response->expects($this->once())->method('clearBody')
-            ->willReturnSelf();
+            ->will($this->returnSelf());
         $this->response->expects($this->any())->method('setHeader')
-            ->willReturnSelf();
+            ->will($this->returnSelf());
         $this->response->expects($this->once())->method('sendHeaders')
-<<<<<<< HEAD
-            ->willReturnSelf();
-        $this->objectManager->expects($this->at(1))->method('get')->with(\Magento\Downloadable\Helper\File::class)
-            ->willReturn($this->fileHelper);
-        $this->objectManager->expects($this->at(2))->method('get')->with(\Magento\Downloadable\Model\Sample::class)
-            ->willReturn($this->sampleModel);
-        $this->objectManager->expects($this->at(3))->method('get')->with(\Magento\Downloadable\Helper\Download::class)
-            ->willReturn($this->downloadHelper);
-=======
             ->will($this->returnSelf());
         $this->objectManager->expects($this->at(1))->method('get')->with(File::class)
             ->will($this->returnValue($this->fileHelper));
@@ -135,29 +126,28 @@
             ->will($this->returnValue($this->sampleModel));
         $this->objectManager->expects($this->at(3))->method('get')->with(Download::class)
             ->will($this->returnValue($this->downloadHelper));
->>>>>>> b2f063af
         $this->fileHelper->expects($this->once())->method('getFilePath')
-            ->willReturn('filepath/sample.jpg');
+            ->will($this->returnValue('filepath/sample.jpg'));
         $this->downloadHelper->expects($this->once())->method('setResource')
-            ->willReturnSelf();
+            ->will($this->returnSelf());
         $this->downloadHelper->expects($this->once())->method('getFilename')
-            ->willReturn('sample.jpg');
+            ->will($this->returnValue('sample.jpg'));
         $this->downloadHelper->expects($this->once())->method('getContentType')
-            ->willReturnSelf('file');
+            ->will($this->returnSelf('file'));
         $this->downloadHelper->expects($this->once())->method('getFileSize')
-            ->willReturn(null);
+            ->will($this->returnValue(null));
         $this->downloadHelper->expects($this->once())->method('getContentDisposition')
-            ->willReturn(null);
+            ->will($this->returnValue(null));
         $this->downloadHelper->expects($this->once())->method('output')
-            ->willReturnSelf();
+            ->will($this->returnSelf());
         $this->sampleModel->expects($this->once())->method('load')
-            ->willReturnSelf();
+            ->will($this->returnSelf());
         $this->sampleModel->expects($this->once())->method('getId')
-            ->willReturn('1');
+            ->will($this->returnValue('1'));
         $this->sampleModel->expects($this->any())->method('getSampleType')
-            ->willReturn('file');
+            ->will($this->returnValue('file'));
         $this->objectManager->expects($this->once())->method('create')
-            ->willReturn($this->sampleModel);
+            ->will($this->returnValue($this->sampleModel));
 
         $this->sample->execute();
     }
@@ -168,43 +158,37 @@
     public function testExecuteUrl()
     {
         $this->request->expects($this->at(0))->method('getParam')->with('id', 0)
-            ->willReturn(1);
+            ->will($this->returnValue(1));
         $this->response->expects($this->once())->method('setHttpResponseCode')
-            ->willReturnSelf();
+            ->will($this->returnSelf());
         $this->response->expects($this->once())->method('clearBody')
-            ->willReturnSelf();
+            ->will($this->returnSelf());
         $this->response->expects($this->any())->method('setHeader')
-            ->willReturnSelf();
+            ->will($this->returnSelf());
         $this->response->expects($this->once())->method('sendHeaders')
-<<<<<<< HEAD
-            ->willReturnSelf();
-        $this->objectManager->expects($this->at(1))->method('get')->with(\Magento\Downloadable\Helper\Download::class)
-            ->willReturn($this->downloadHelper);
-=======
             ->will($this->returnSelf());
         $this->objectManager->expects($this->at(1))->method('get')->with(Download::class)
             ->will($this->returnValue($this->downloadHelper));
->>>>>>> b2f063af
         $this->downloadHelper->expects($this->once())->method('setResource')
-            ->willReturnSelf();
+            ->will($this->returnSelf());
         $this->downloadHelper->expects($this->once())->method('getFilename')
-            ->willReturn('sample.jpg');
+            ->will($this->returnValue('sample.jpg'));
         $this->downloadHelper->expects($this->once())->method('getContentType')
-            ->willReturnSelf('url');
+            ->will($this->returnSelf('url'));
         $this->downloadHelper->expects($this->once())->method('getFileSize')
-            ->willReturn(null);
+            ->will($this->returnValue(null));
         $this->downloadHelper->expects($this->once())->method('getContentDisposition')
-            ->willReturn(null);
+            ->will($this->returnValue(null));
         $this->downloadHelper->expects($this->once())->method('output')
-            ->willReturnSelf();
+            ->will($this->returnSelf());
         $this->sampleModel->expects($this->once())->method('load')
-            ->willReturnSelf();
+            ->will($this->returnSelf());
         $this->sampleModel->expects($this->once())->method('getId')
-            ->willReturn('1');
+            ->will($this->returnValue('1'));
         $this->sampleModel->expects($this->any())->method('getSampleType')
-            ->willReturn('url');
+            ->will($this->returnValue('url'));
         $this->objectManager->expects($this->once())->method('create')
-            ->willReturn($this->sampleModel);
+            ->will($this->returnValue($this->sampleModel));
 
         $this->sample->execute();
     }
