--- conflicted
+++ resolved
@@ -29,11 +29,7 @@
     protected $request;
 
     /**
-<<<<<<< HEAD
-     * @var \Magento\Framework\App\ResponseInterface|\PHPUnit\Framework\MockObject\MockObject
-=======
      * @var ResponseInterface|MockObject
->>>>>>> b2f063af
      */
     protected $response;
 
@@ -123,13 +119,13 @@
         $fileSize = 58493;
         $fileName = 'link.jpg';
         $this->request->expects($this->at(0))->method('getParam')->with('id', 0)
-            ->willReturn(1);
+            ->will($this->returnValue(1));
         $this->request->expects($this->at(1))->method('getParam')->with('type', 0)
-            ->willReturn($fileType);
+            ->will($this->returnValue($fileType));
         $this->response->expects($this->once())->method('setHttpResponseCode')
-            ->willReturnSelf();
+            ->will($this->returnSelf());
         $this->response->expects($this->once())->method('clearBody')
-            ->willReturnSelf();
+            ->will($this->returnSelf());
         $this->response
             ->expects($this->any())
             ->method('setHeader')
@@ -144,17 +140,8 @@
                 ['Content-Length', $fileSize],
                 ['Content-Disposition', 'attachment; filename=' . $fileName]
             )
-            ->willReturnSelf();
+            ->will($this->returnSelf());
         $this->response->expects($this->once())->method('sendHeaders')
-<<<<<<< HEAD
-            ->willReturnSelf();
-        $this->objectManager->expects($this->at(1))->method('get')->with(\Magento\Downloadable\Helper\File::class)
-            ->willReturn($this->fileHelper);
-        $this->objectManager->expects($this->at(2))->method('get')->with(\Magento\Downloadable\Model\Link::class)
-            ->willReturn($this->linkModel);
-        $this->objectManager->expects($this->at(3))->method('get')->with(\Magento\Downloadable\Helper\Download::class)
-            ->willReturn($this->downloadHelper);
-=======
             ->will($this->returnSelf());
         $this->objectManager->expects($this->at(1))->method('get')->with(File::class)
             ->will($this->returnValue($this->fileHelper));
@@ -162,29 +149,28 @@
             ->will($this->returnValue($this->linkModel));
         $this->objectManager->expects($this->at(3))->method('get')->with(Download::class)
             ->will($this->returnValue($this->downloadHelper));
->>>>>>> b2f063af
         $this->fileHelper->expects($this->once())->method('getFilePath')
-            ->willReturn('filepath/' . $fileType . '.jpg');
+            ->will($this->returnValue('filepath/' . $fileType . '.jpg'));
         $this->downloadHelper->expects($this->once())->method('setResource')
-            ->willReturnSelf();
+            ->will($this->returnSelf());
         $this->downloadHelper->expects($this->once())->method('getFilename')
-            ->willReturn($fileName);
+            ->will($this->returnValue($fileName));
         $this->downloadHelper->expects($this->once())->method('getContentType')
             ->willReturn('text/html');
         $this->downloadHelper->expects($this->once())->method('getFileSize')
-            ->willReturn($fileSize);
+            ->will($this->returnValue($fileSize));
         $this->downloadHelper->expects($this->once())->method('getContentDisposition')
-            ->willReturn('inline');
+            ->will($this->returnValue('inline'));
         $this->downloadHelper->expects($this->once())->method('output')
-            ->willReturnSelf();
+            ->will($this->returnSelf());
         $this->linkModel->expects($this->once())->method('load')
-            ->willReturnSelf();
+            ->will($this->returnSelf());
         $this->linkModel->expects($this->once())->method('getId')
-        ->willReturn('1');
+        ->will($this->returnValue('1'));
         $this->linkModel->expects($this->any())->method('get' . $fileType . 'Type')
-            ->willReturn('file');
+            ->will($this->returnValue('file'));
         $this->objectManager->expects($this->once())->method('create')
-            ->willReturn($this->linkModel);
+            ->will($this->returnValue($this->linkModel));
 
         $this->link->execute();
     }
@@ -196,47 +182,41 @@
     public function testExecuteUrl($fileType)
     {
         $this->request->expects($this->at(0))->method('getParam')
-            ->with('id', 0)->willReturn(1);
+            ->with('id', 0)->will($this->returnValue(1));
         $this->request->expects($this->at(1))->method('getParam')
-            ->with('type', 0)->willReturn($fileType);
+            ->with('type', 0)->will($this->returnValue($fileType));
         $this->response->expects($this->once())->method('setHttpResponseCode')
-            ->willReturnSelf();
+            ->will($this->returnSelf());
         $this->response->expects($this->once())->method('clearBody')
-            ->willReturnSelf();
+            ->will($this->returnSelf());
         $this->response->expects($this->any())->method('setHeader')
-            ->willReturnSelf();
+            ->will($this->returnSelf());
         $this->response->expects($this->once())->method('sendHeaders')
-<<<<<<< HEAD
-            ->willReturnSelf();
-        $this->objectManager->expects($this->at(1))->method('get')->with(\Magento\Downloadable\Helper\Download::class)
-            ->willReturn($this->downloadHelper);
-=======
             ->will($this->returnSelf());
         $this->objectManager->expects($this->at(1))->method('get')->with(Download::class)
             ->will($this->returnValue($this->downloadHelper));
->>>>>>> b2f063af
         $this->downloadHelper->expects($this->once())->method('setResource')
-            ->willReturnSelf();
+            ->will($this->returnSelf());
         $this->downloadHelper->expects($this->once())->method('getFilename')
-            ->willReturn('link.jpg');
+            ->will($this->returnValue('link.jpg'));
         $this->downloadHelper->expects($this->once())->method('getContentType')
-            ->willReturnSelf('url');
+            ->will($this->returnSelf('url'));
         $this->downloadHelper->expects($this->once())->method('getFileSize')
-            ->willReturn(null);
+            ->will($this->returnValue(null));
         $this->downloadHelper->expects($this->once())->method('getContentDisposition')
-            ->willReturn(null);
+            ->will($this->returnValue(null));
         $this->downloadHelper->expects($this->once())->method('output')
-            ->willReturnSelf();
+            ->will($this->returnSelf());
         $this->linkModel->expects($this->once())->method('load')
-            ->willReturnSelf();
+            ->will($this->returnSelf());
         $this->linkModel->expects($this->once())->method('getId')
-            ->willReturn('1');
+            ->will($this->returnValue('1'));
         $this->linkModel->expects($this->once())->method('get' . $fileType . 'Type')
-            ->willReturn('url');
+            ->will($this->returnValue('url'));
         $this->linkModel->expects($this->once())->method('get' . $fileType . 'Url')
-            ->willReturn('http://url.magento.com');
+            ->will($this->returnValue('http://url.magento.com'));
         $this->objectManager->expects($this->once())->method('create')
-            ->willReturn($this->linkModel);
+            ->will($this->returnValue($this->linkModel));
 
         $this->link->execute();
     }
