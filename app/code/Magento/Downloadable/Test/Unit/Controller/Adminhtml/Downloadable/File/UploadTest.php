<?php declare(strict_types=1);
/**
 * Copyright © Magento, Inc. All rights reserved.
 * See COPYING.txt for license details.
 */

namespace Magento\Downloadable\Test\Unit\Controller\Adminhtml\Downloadable\File;

use Magento\Backend\App\Action\Context;
use Magento\Downloadable\Controller\Adminhtml\Downloadable\File\Upload;
use Magento\Downloadable\Helper\File;
use Magento\Downloadable\Model\Link;
use Magento\Downloadable\Model\Sample;
use Magento\Framework\App\RequestInterface;
use Magento\Framework\App\ResponseInterface;
use Magento\Framework\Controller\Result\Json;
use Magento\Framework\Controller\ResultFactory;
use Magento\Framework\TestFramework\Unit\Helper\ObjectManager as ObjectManagerHelper;
use Magento\MediaStorage\Helper\File\Storage\Database;
use Magento\MediaStorage\Model\File\Uploader;
use Magento\MediaStorage\Model\File\UploaderFactory;
use PHPUnit\Framework\MockObject\MockObject;
use PHPUnit\Framework\TestCase;

/**
 * @SuppressWarnings(PHPMD.CouplingBetweenObjects)
 */
class UploadTest extends TestCase
{
    /** @var Upload */
    protected $upload;

    /** @var ObjectManagerHelper */
    protected $objectManagerHelper;

    /**
<<<<<<< HEAD
     * @var \PHPUnit\Framework\MockObject\MockObject|\Magento\Framework\App\RequestInterface
=======
     * @var MockObject|RequestInterface
>>>>>>> b2f063af
     */
    protected $request;

    /**
<<<<<<< HEAD
     * @var \PHPUnit\Framework\MockObject\MockObject|\Magento\Framework\App\ResponseInterface
=======
     * @var MockObject|ResponseInterface
>>>>>>> b2f063af
     */
    protected $response;

    /**
<<<<<<< HEAD
     * @var \PHPUnit\Framework\MockObject\MockObject|\Magento\Downloadable\Model\Link
=======
     * @var MockObject|Link
>>>>>>> b2f063af
     */
    protected $link;

    /**
<<<<<<< HEAD
     * @var \PHPUnit\Framework\MockObject\MockObject|\Magento\Downloadable\Model\Sample
=======
     * @var MockObject|Sample
>>>>>>> b2f063af
     */
    protected $sample;

    /**
<<<<<<< HEAD
     * @var \PHPUnit\Framework\MockObject\MockObject|\Magento\Backend\App\Action\Context
=======
     * @var MockObject|Context
>>>>>>> b2f063af
     */
    protected $context;

    /**
<<<<<<< HEAD
     * @var \PHPUnit\Framework\MockObject\MockObject|\Magento\MediaStorage\Model\File\UploaderFactory
=======
     * @var MockObject|UploaderFactory
>>>>>>> b2f063af
     */
    private $uploaderFactory;

    /**
<<<<<<< HEAD
     * @var \PHPUnit\Framework\MockObject\MockObject|\Magento\MediaStorage\Helper\File\Storage\Database
=======
     * @var MockObject|Database
>>>>>>> b2f063af
     */
    private $storageDatabase;

    /**
<<<<<<< HEAD
     * @var \PHPUnit\Framework\MockObject\MockObject|\Magento\Downloadable\Helper\File
=======
     * @var MockObject|File
>>>>>>> b2f063af
     */
    protected $fileHelper;

    /**
<<<<<<< HEAD
     * @var \PHPUnit\Framework\MockObject\MockObject|\Magento\Framework\Controller\ResultFactory
=======
     * @var MockObject|ResultFactory
>>>>>>> b2f063af
     */
    protected $resultFactory;

    protected function setUp(): void
    {
        $this->objectManagerHelper = new ObjectManagerHelper($this);

        $this->storageDatabase = $this->getMockBuilder(Database::class)
            ->disableOriginalConstructor()
            ->setMethods(['saveFile'])
            ->getMock();
        $this->uploaderFactory = $this->getMockBuilder(UploaderFactory::class)
            ->disableOriginalConstructor()
            ->setMethods(['create'])
            ->getMock();
        $this->resultFactory = $this->getMockBuilder(ResultFactory::class)
            ->disableOriginalConstructor()
            ->setMethods(['create'])
            ->getMock();
        $this->context = $this->getMockBuilder(Context::class)
            ->disableOriginalConstructor()
            ->getMock();
        $this->request = $this->createMock(RequestInterface::class);
        $this->response = $this->createPartialMock(
            ResponseInterface::class,
            [
                'setHttpResponseCode',
                'clearBody',
                'sendHeaders',
                'sendResponse',
                'setHeader'
            ]
        );
        $this->fileHelper = $this->createPartialMock(File::class, [
                'uploadFromTmp'
            ]);
        $this->context->expects($this->any())
            ->method('getRequest')
            ->willReturn($this->request);
        $this->context->expects($this->any())
            ->method('getResultFactory')
            ->willReturn($this->resultFactory);

        $this->link = $this->getMockBuilder(Link::class)
            ->disableOriginalConstructor()
            ->getMock();
        $this->sample = $this->getMockBuilder(Sample::class)
            ->disableOriginalConstructor()
            ->getMock();

        $this->upload = $this->objectManagerHelper->getObject(
            Upload::class,
            [
                'context' => $this->context,
                'link' => $this->link,
                'sample' => $this->sample,
                'fileHelper' => $this->fileHelper,
                'uploaderFactory' => $this->uploaderFactory,
                'storageDatabase' => $this->storageDatabase
            ]
        );
    }

    public function testExecute()
    {
        $data = [
            'tmp_name' => 'tmp_name',
            'path' => 'path',
            'file' => 'file'
        ];
        $uploader = $this->getMockBuilder(Uploader::class)
            ->disableOriginalConstructor()
            ->getMock();
        $resultJson = $this->getMockBuilder(Json::class)
            ->disableOriginalConstructor()
            ->setMethods(['setData'])
            ->getMock();
        $this->request->expects($this->once())->method('getParam')->with('type')->willReturn('samples');
        $this->sample->expects($this->once())->method('getBaseTmpPath')->willReturn('base_tmp_path');
        $this->uploaderFactory->expects($this->once())->method('create')->willReturn($uploader);
        $this->fileHelper->expects($this->once())->method('uploadFromTmp')->willReturn($data);
        $this->storageDatabase->expects($this->once())->method('saveFile');
        $this->resultFactory->expects($this->once())->method('create')->willReturn($resultJson);
        $resultJson->expects($this->once())->method('setData')->willReturnSelf();

        $this->assertEquals($resultJson, $this->upload->execute());
    }
}<|MERGE_RESOLUTION|>--- conflicted
+++ resolved
@@ -34,83 +34,47 @@
     protected $objectManagerHelper;
 
     /**
-<<<<<<< HEAD
-     * @var \PHPUnit\Framework\MockObject\MockObject|\Magento\Framework\App\RequestInterface
-=======
      * @var MockObject|RequestInterface
->>>>>>> b2f063af
      */
     protected $request;
 
     /**
-<<<<<<< HEAD
-     * @var \PHPUnit\Framework\MockObject\MockObject|\Magento\Framework\App\ResponseInterface
-=======
      * @var MockObject|ResponseInterface
->>>>>>> b2f063af
      */
     protected $response;
 
     /**
-<<<<<<< HEAD
-     * @var \PHPUnit\Framework\MockObject\MockObject|\Magento\Downloadable\Model\Link
-=======
      * @var MockObject|Link
->>>>>>> b2f063af
      */
     protected $link;
 
     /**
-<<<<<<< HEAD
-     * @var \PHPUnit\Framework\MockObject\MockObject|\Magento\Downloadable\Model\Sample
-=======
      * @var MockObject|Sample
->>>>>>> b2f063af
      */
     protected $sample;
 
     /**
-<<<<<<< HEAD
-     * @var \PHPUnit\Framework\MockObject\MockObject|\Magento\Backend\App\Action\Context
-=======
      * @var MockObject|Context
->>>>>>> b2f063af
      */
     protected $context;
 
     /**
-<<<<<<< HEAD
-     * @var \PHPUnit\Framework\MockObject\MockObject|\Magento\MediaStorage\Model\File\UploaderFactory
-=======
      * @var MockObject|UploaderFactory
->>>>>>> b2f063af
      */
     private $uploaderFactory;
 
     /**
-<<<<<<< HEAD
-     * @var \PHPUnit\Framework\MockObject\MockObject|\Magento\MediaStorage\Helper\File\Storage\Database
-=======
      * @var MockObject|Database
->>>>>>> b2f063af
      */
     private $storageDatabase;
 
     /**
-<<<<<<< HEAD
-     * @var \PHPUnit\Framework\MockObject\MockObject|\Magento\Downloadable\Helper\File
-=======
      * @var MockObject|File
->>>>>>> b2f063af
      */
     protected $fileHelper;
 
     /**
-<<<<<<< HEAD
-     * @var \PHPUnit\Framework\MockObject\MockObject|\Magento\Framework\Controller\ResultFactory
-=======
      * @var MockObject|ResultFactory
->>>>>>> b2f063af
      */
     protected $resultFactory;
 
@@ -149,10 +113,10 @@
             ]);
         $this->context->expects($this->any())
             ->method('getRequest')
-            ->willReturn($this->request);
+            ->will($this->returnValue($this->request));
         $this->context->expects($this->any())
             ->method('getResultFactory')
-            ->willReturn($this->resultFactory);
+            ->will($this->returnValue($this->resultFactory));
 
         $this->link = $this->getMockBuilder(Link::class)
             ->disableOriginalConstructor()
