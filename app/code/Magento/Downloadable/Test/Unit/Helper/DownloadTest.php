--- conflicted
+++ resolved
@@ -28,24 +28,6 @@
     /** @var DownloadHelper */
     protected $_helper;
 
-<<<<<<< HEAD
-    /** @var Filesystem|\PHPUnit\Framework\MockObject\MockObject */
-    protected $_filesystemMock;
-
-    /** @var FileReadInterface|\PHPUnit\Framework\MockObject\MockObject */
-    protected $_handleMock;
-
-    /** @var DirReadInterface|\PHPUnit\Framework\MockObject\MockObject */
-    protected $_workingDirectoryMock;
-
-    /** @var DownloadableFile|\PHPUnit\Framework\MockObject\MockObject */
-    protected $_downloadableFileMock;
-
-    /** @var  \Magento\Framework\Session\SessionManagerInterface|\PHPUnit\Framework\MockObject\MockObject */
-    protected $sessionManager;
-
-    /** @var \Magento\Framework\Filesystem\File\ReadFactory|\PHPUnit\Framework\MockObject\MockObject */
-=======
     /** @var Filesystem|MockObject */
     protected $_filesystemMock;
 
@@ -62,7 +44,6 @@
     protected $sessionManager;
 
     /** @var ReadFactory|MockObject */
->>>>>>> b2f063af
     protected $fileReadFactory;
 
     /** @var bool Result of function_exists() */
@@ -106,34 +87,6 @@
         );
     }
 
-<<<<<<< HEAD
-    /**
-     */
-    public function testSetResourceInvalidPath()
-    {
-        $this->expectException(\InvalidArgumentException::class);
-
-        $this->_helper->setResource('/some/path/../file', DownloadHelper::LINK_TYPE_FILE);
-    }
-
-    /**
-     */
-    public function testGetFileSizeNoResource()
-    {
-        $this->expectException(\Magento\Framework\Exception\LocalizedException::class);
-        $this->expectExceptionMessage('Please set resource file and link type.');
-
-        $this->_helper->getFileSize();
-    }
-
-    /**
-     */
-    public function testGetFileSizeInvalidLinkType()
-    {
-        $this->expectException(\Magento\Framework\Exception\LocalizedException::class);
-        $this->expectExceptionMessage('Invalid download link type.');
-
-=======
     public function testSetResourceInvalidPath()
     {
         $this->expectException('InvalidArgumentException');
@@ -151,7 +104,6 @@
     {
         $this->expectException('Magento\Framework\Exception\LocalizedException');
         $this->expectExceptionMessage('Invalid download link type.');
->>>>>>> b2f063af
         $this->_helper->setResource(self::FILE_PATH, 'The link type is invalid. Verify and try again.');
         $this->_helper->getFileSize();
     }
@@ -168,20 +120,10 @@
         $this->assertEquals(self::FILE_SIZE, $this->_helper->getFileSize());
     }
 
-<<<<<<< HEAD
-    /**
-     */
-    public function testGetFileSizeNoFile()
-    {
-        $this->expectException(\Magento\Framework\Exception\LocalizedException::class);
-        $this->expectExceptionMessage('Invalid download link type.');
-
-=======
     public function testGetFileSizeNoFile()
     {
         $this->expectException('Magento\Framework\Exception\LocalizedException');
         $this->expectExceptionMessage('Invalid download link type.');
->>>>>>> b2f063af
         $this->_setupFileMocks(false);
         $this->_helper->getFileSize();
     }
@@ -206,8 +148,8 @@
             $this->once()
         )->method(
             'getFileType'
-        )->willReturn(
-            self::MIME_TYPE
+        )->will(
+            $this->returnValue(self::MIME_TYPE)
         );
 
         $this->assertEquals(self::MIME_TYPE, $this->_helper->getContentType());
@@ -255,13 +197,13 @@
      */
     protected function _setupFileMocks($doesExist = true, $size = self::FILE_SIZE, $path = self::FILE_PATH)
     {
-        $this->_handleMock->expects($this->any())->method('stat')->willReturn(['size' => $size]);
+        $this->_handleMock->expects($this->any())->method('stat')->will($this->returnValue(['size' => $size]));
         $this->_downloadableFileMock->expects($this->any())->method('ensureFileInFilesystem')->with($path)
-            ->willReturn($doesExist);
+            ->will($this->returnValue($doesExist));
         $this->_workingDirectoryMock->expects($doesExist ? $this->once() : $this->never())->method('openFile')
-            ->willReturn($this->_handleMock);
+            ->will($this->returnValue($this->_handleMock));
         $this->_filesystemMock->expects($this->any())->method('getDirectoryRead')->with(DirectoryList::MEDIA)
-            ->willReturn($this->_workingDirectoryMock);
+            ->will($this->returnValue($this->_workingDirectoryMock));
         $this->_helper->setResource($path, DownloadHelper::LINK_TYPE_FILE);
     }
 
@@ -276,16 +218,16 @@
             $this->any()
         )->method(
             'stat'
-        )->willReturn(
-            array_merge(['size' => $size, 'type' => self::MIME_TYPE], $additionalStatData)
+        )->will(
+            $this->returnValue(array_merge(['size' => $size, 'type' => self::MIME_TYPE], $additionalStatData))
         );
 
         $this->fileReadFactory->expects(
             $this->once()
         )->method(
             'create'
-        )->willReturn(
-            $this->_handleMock
+        )->will(
+            $this->returnValue($this->_handleMock)
         );
 
         self::$headers = ['200 OK'];
