<?php declare(strict_types=1);
/**
 * Copyright © Magento, Inc. All rights reserved.
 * See COPYING.txt for license details.
 */

namespace Magento\Downloadable\Test\Unit\Helper;

use Magento\Downloadable\Helper\File;
use Magento\Framework\App\Filesystem\DirectoryList;
use Magento\Framework\App\Helper\Context;
use Magento\Framework\Filesystem;
use Magento\Framework\Filesystem\Directory\WriteInterface;
use Magento\MediaStorage\Helper\File\Storage\Database;
use Magento\MediaStorage\Model\File\Uploader;
use PHPUnit\Framework\MockObject\MockObject;
use PHPUnit\Framework\TestCase;

class FileTest extends TestCase
{
    /**
     * @var File
     */
    private $file;

    /**
     * Core file storage database
     *
<<<<<<< HEAD
     * @var \Magento\MediaStorage\Helper\File\Storage\Database|\PHPUnit\Framework\MockObject\MockObject
=======
     * @var Database|MockObject
>>>>>>> b2f063af
     */
    private $coreFileStorageDatabase;

    /**
     * Filesystem object.
     *
<<<<<<< HEAD
     * @var \Magento\Framework\Filesystem|\PHPUnit\Framework\MockObject\MockObject
=======
     * @var \Magento\Framework\Filesystem|MockObject
>>>>>>> b2f063af
     */
    private $filesystem;

    /**
     * Media Directory object (writable).
     *
<<<<<<< HEAD
     * @var \Magento\Framework\Filesystem\Directory\WriteInterface|\PHPUnit\Framework\MockObject\MockObject
=======
     * @var WriteInterface|MockObject
>>>>>>> b2f063af
     */
    private $mediaDirectory;

    /**
<<<<<<< HEAD
     * @var \Magento\Framework\App\Helper\Context|\PHPUnit\Framework\MockObject\MockObject
=======
     * @var Context|MockObject
>>>>>>> b2f063af
     */
    private $appContext;

    protected function setUp(): void
    {
        $this->mediaDirectory = $this->getMockBuilder(WriteInterface::class)
            ->getMockForAbstractClass();

        $this->filesystem = $this->getMockBuilder(Filesystem::class)
            ->disableOriginalConstructor()
            ->getMock();
        $this->filesystem->expects($this->any())
            ->method('getDirectoryWrite')
            ->with(DirectoryList::MEDIA)
            ->willReturn($this->mediaDirectory);

        $this->coreFileStorageDatabase =
            $this->getMockBuilder(Database::class)
                ->setMethods(['create'])
                ->disableOriginalConstructor()
                ->getMock();
        $this->appContext = $this->getMockBuilder(Context::class)
            ->disableOriginalConstructor()
            ->setMethods(
                [
                    'getModuleManager',
                    'getLogger',
                    'getRequest',
                    'getUrlBuilder',
                    'getHttpHeader',
                    'getEventManager',
                    'getRemoteAddress',
                    'getCacheConfig',
                    'getUrlEncoder',
                    'getUrlDecoder',
                    'getScopeConfig'
                ]
            )
            ->getMock();
        $this->file = new File(
            $this->appContext,
            $this->coreFileStorageDatabase,
            $this->filesystem
        );
    }

    public function testUploadFromTmp()
    {
        $uploaderMock = $this->getMockBuilder(Uploader::class)
            ->disableOriginalConstructor()
            ->getMock();
        $uploaderMock->expects($this->once())->method('setAllowRenameFiles');
        $uploaderMock->expects($this->once())->method('setFilesDispersion');
        $this->mediaDirectory->expects($this->once())->method('getAbsolutePath')->willReturn('absPath');
        $uploaderMock->expects($this->once())->method('save')->with('absPath')
            ->willReturn(['file' => 'file.jpg', 'path' => 'absPath']);

        $result = $this->file->uploadFromTmp('tmpPath', $uploaderMock);

        $this->assertArrayNotHasKey('path', $result);
    }
}<|MERGE_RESOLUTION|>--- conflicted
+++ resolved
@@ -26,42 +26,26 @@
     /**
      * Core file storage database
      *
-<<<<<<< HEAD
-     * @var \Magento\MediaStorage\Helper\File\Storage\Database|\PHPUnit\Framework\MockObject\MockObject
-=======
      * @var Database|MockObject
->>>>>>> b2f063af
      */
     private $coreFileStorageDatabase;
 
     /**
      * Filesystem object.
      *
-<<<<<<< HEAD
-     * @var \Magento\Framework\Filesystem|\PHPUnit\Framework\MockObject\MockObject
-=======
      * @var \Magento\Framework\Filesystem|MockObject
->>>>>>> b2f063af
      */
     private $filesystem;
 
     /**
      * Media Directory object (writable).
      *
-<<<<<<< HEAD
-     * @var \Magento\Framework\Filesystem\Directory\WriteInterface|\PHPUnit\Framework\MockObject\MockObject
-=======
      * @var WriteInterface|MockObject
->>>>>>> b2f063af
      */
     private $mediaDirectory;
 
     /**
-<<<<<<< HEAD
-     * @var \Magento\Framework\App\Helper\Context|\PHPUnit\Framework\MockObject\MockObject
-=======
      * @var Context|MockObject
->>>>>>> b2f063af
      */
     private $appContext;
 
