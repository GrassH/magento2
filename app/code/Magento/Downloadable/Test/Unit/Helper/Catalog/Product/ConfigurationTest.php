<?php declare(strict_types=1);
/**
 * Copyright © Magento, Inc. All rights reserved.
 * See COPYING.txt for license details.
 */

namespace Magento\Downloadable\Test\Unit\Helper\Catalog\Product;

use Magento\Catalog\Model\Product;
use Magento\Catalog\Model\Product\Configuration\Item\ItemInterface;
use Magento\Catalog\Model\Product\Configuration\Item\Option\OptionInterface;
use Magento\Downloadable\Helper\Catalog\Product\Configuration;
use Magento\Downloadable\Model\Link;
use Magento\Downloadable\Model\Product\Type;
use Magento\Framework\App\Config\ScopeConfigInterface;
use Magento\Framework\App\Helper\Context;
use Magento\Framework\TestFramework\Unit\Helper\ObjectManager as ObjectManagerHelper;
use Magento\Store\Model\ScopeInterface;
use PHPUnit\Framework\MockObject\MockObject;
use PHPUnit\Framework\TestCase;

/**
 * @SuppressWarnings(PHPMD.CouplingBetweenObjects)
 */
class ConfigurationTest extends TestCase
{
    /** @var ObjectManagerHelper */
    protected $objectManagerHelper;

    /** @var Configuration */
    protected $helper;

    /**
<<<<<<< HEAD
     * @var \PHPUnit\Framework\MockObject\MockObject|\Magento\Framework\App\Helper\Context
=======
     * @var MockObject|Context
>>>>>>> b2f063af
     */
    protected $context;

    /**
<<<<<<< HEAD
     * @var \PHPUnit\Framework\MockObject\MockObject|\Magento\Framework\App\Config\ScopeConfigInterface
=======
     * @var MockObject|ScopeConfigInterface
>>>>>>> b2f063af
     */
    protected $scopeConfig;

    /**
<<<<<<< HEAD
     * @var \PHPUnit\Framework\MockObject\MockObject|\Magento\Catalog\Helper\Product\Configuration
=======
     * @var MockObject|\Magento\Catalog\Helper\Product\Configuration
>>>>>>> b2f063af
     */
    protected $productConfig;

    protected function setUp(): void
    {
        $this->objectManagerHelper = new ObjectManagerHelper($this);

        $this->context = $this->getMockBuilder(Context::class)
            ->disableOriginalConstructor()
            ->getMock();
        $this->scopeConfig = $this->createMock(ScopeConfigInterface::class);
        $this->productConfig = $this->getMockBuilder(\Magento\Catalog\Helper\Product\Configuration::class)
            ->disableOriginalConstructor()
            ->getMock();
        $this->context->expects($this->once())->method('getScopeConfig')->willReturn($this->scopeConfig);
        $this->helper = $this->objectManagerHelper->getObject(
            Configuration::class,
            [
                'context' => $this->context,
                'productConfig' => $this->productConfig
            ]
        );
    }

    public function testGetLinksTitle()
    {
        $product = $this->getMockBuilder(Product::class)
            ->disableOriginalConstructor()
            ->setMethods(['_wakeup', 'getLinksTitle'])
            ->getMock();

        $product->expects($this->once())->method('getLinksTitle')->willReturn('links_title');

        $this->assertEquals('links_title', $this->helper->getLinksTitle($product));
    }

    public function testGetLinksTitleWithoutTitle()
    {
        $product = $this->getMockBuilder(Product::class)
            ->disableOriginalConstructor()
            ->setMethods(['_wakeup', 'getLinksTitle'])
            ->getMock();

        $product->expects($this->once())->method('getLinksTitle')->willReturn(null);
        $this->scopeConfig->expects($this->once())->method('getValue')->with(
            Link::XML_PATH_LINKS_TITLE,
            ScopeInterface::SCOPE_STORE
        )->willReturn('scope_config_value');

        $this->assertEquals('scope_config_value', $this->helper->getLinksTitle($product));
    }

    public function testGetOptions()
    {
        $item = $this->createMock(ItemInterface::class);
        $product = $this->getMockBuilder(Product::class)
            ->disableOriginalConstructor()
            ->setMethods(['_wakeup', 'getLinksTitle', 'getTypeInstance'])
            ->getMock();
        $option = $this->createMock(OptionInterface::class);
        $productType = $this->getMockBuilder(Type::class)
            ->disableOriginalConstructor()
            ->setMethods(['getLinks'])
            ->getMock();
        $productLink = $this->getMockBuilder(Link::class)
            ->disableOriginalConstructor()
            ->setMethods(['getTitle'])
            ->getMock();

        $this->productConfig->expects($this->once())->method('getOptions')->with($item);
        $item->expects($this->any())->method('getProduct')->willReturn($product);
        $item->expects($this->once())->method('getOptionByCode')->willReturn($option);
        $product->expects($this->once())->method('getTypeInstance')->willReturn($productType);
        $productType->expects($this->once())->method('getLinks')->with($product)->willReturn([1 => $productLink]);
        $option->expects($this->once())->method('getValue')->willReturn(1);
        $product->expects($this->once())->method('getLinksTitle')->willReturn('links_title');
        $productLink->expects($this->once())->method('getTitle')->willReturn('title');

        $this->assertEquals([['label' => 'links_title', 'value' => ['title']]], $this->helper->getOptions($item));
    }
}<|MERGE_RESOLUTION|>--- conflicted
+++ resolved
@@ -31,29 +31,17 @@
     protected $helper;
 
     /**
-<<<<<<< HEAD
-     * @var \PHPUnit\Framework\MockObject\MockObject|\Magento\Framework\App\Helper\Context
-=======
      * @var MockObject|Context
->>>>>>> b2f063af
      */
     protected $context;
 
     /**
-<<<<<<< HEAD
-     * @var \PHPUnit\Framework\MockObject\MockObject|\Magento\Framework\App\Config\ScopeConfigInterface
-=======
      * @var MockObject|ScopeConfigInterface
->>>>>>> b2f063af
      */
     protected $scopeConfig;
 
     /**
-<<<<<<< HEAD
-     * @var \PHPUnit\Framework\MockObject\MockObject|\Magento\Catalog\Helper\Product\Configuration
-=======
      * @var MockObject|\Magento\Catalog\Helper\Product\Configuration
->>>>>>> b2f063af
      */
     protected $productConfig;
 
