--- conflicted
+++ resolved
@@ -25,67 +25,39 @@
  */
 class SetLinkStatusObserverTest extends TestCase
 {
-<<<<<<< HEAD
-    /** @var \PHPUnit\Framework\MockObject\MockObject|\Magento\Sales\Model\Order */
-=======
     /** @var MockObject|Order */
->>>>>>> b2f063af
     private $orderMock;
 
     /** @var SetLinkStatusObserver */
     private $setLinkStatusObserver;
 
     /**
-<<<<<<< HEAD
-     * @var \PHPUnit\Framework\MockObject\MockObject | \Magento\Framework\App\Config
-=======
      * @var MockObject|Config
->>>>>>> b2f063af
      */
     private $scopeConfig;
 
     /**
-<<<<<<< HEAD
-     * @var \PHPUnit\Framework\MockObject\MockObject | CollectionFactory
-=======
      * @var MockObject|CollectionFactory
->>>>>>> b2f063af
      */
     private $itemsFactory;
 
     /**
-<<<<<<< HEAD
-     * @var \PHPUnit\Framework\MockObject\MockObject | \Magento\Framework\DataObject
-=======
      * @var MockObject|DataObject
->>>>>>> b2f063af
      */
     private $resultMock;
 
     /**
-<<<<<<< HEAD
-     * @var \PHPUnit\Framework\MockObject\MockObject | \Magento\Framework\DataObject
-=======
      * @var MockObject|DataObject
->>>>>>> b2f063af
      */
     private $storeMock;
 
     /**
-<<<<<<< HEAD
-     * @var \PHPUnit\Framework\MockObject\MockObject | \Magento\Framework\Event
-=======
      * @var MockObject|Event
->>>>>>> b2f063af
      */
     private $eventMock;
 
     /**
-<<<<<<< HEAD
-     * @var \PHPUnit\Framework\MockObject\MockObject | \Magento\Framework\Event\Observer
-=======
      * @var MockObject|Observer
->>>>>>> b2f063af
      */
     private $observerMock;
 
@@ -185,7 +157,7 @@
     {
         $this->observerMock->expects($this->once())
             ->method('getEvent')
-            ->willReturn($this->eventMock);
+            ->will($this->returnValue($this->eventMock));
 
         $this->eventMock->expects($this->once())
             ->method('getOrder')
@@ -239,7 +211,7 @@
 
         $this->observerMock->expects($this->once())
             ->method('getEvent')
-            ->willReturn($this->eventMock);
+            ->will($this->returnValue($this->eventMock));
 
         $this->eventMock->expects($this->once())
             ->method('getOrder')
@@ -302,7 +274,7 @@
 
         $this->observerMock->expects($this->once())
             ->method('getEvent')
-            ->willReturn($this->eventMock);
+            ->will($this->returnValue($this->eventMock));
 
         $this->eventMock->expects($this->once())
             ->method('getOrder')
@@ -356,7 +328,7 @@
     {
         $this->observerMock->expects($this->once())
             ->method('getEvent')
-            ->willReturn($this->eventMock);
+            ->will($this->returnValue($this->eventMock));
 
         $this->eventMock->expects($this->once())
             ->method('getOrder')
@@ -375,11 +347,7 @@
      * @param int $statusId
      * @param string $productType
      * @param string $realProductType
-<<<<<<< HEAD
-     * @return \Magento\Sales\Model\Order\Item|\PHPUnit\Framework\MockObject\MockObject
-=======
      * @return \Magento\Sales\Model\Order\Item|MockObject
->>>>>>> b2f063af
      */
     private function createOrderItem(
         $id,
@@ -410,11 +378,7 @@
     /**
      * @param array $expectedOrderItemIds
      * @param array $items
-<<<<<<< HEAD
-     * @return LinkItemCollection|\PHPUnit\Framework\MockObject\MockObject
-=======
      * @return LinkItemCollection|MockObject
->>>>>>> b2f063af
      */
     private function createLinkItemCollection(array $expectedOrderItemIds, array $items)
     {
@@ -437,11 +401,7 @@
      * @param $orderItemId
      * @param bool $isSaved
      * @param null|string $expectedStatus
-<<<<<<< HEAD
-     * @return \Magento\Downloadable\Model\Link\Purchased\Item|\PHPUnit\Framework\MockObject\MockObject
-=======
      * @return \Magento\Downloadable\Model\Link\Purchased\Item|MockObject
->>>>>>> b2f063af
      */
     private function createLinkItem($status, $orderItemId, $isSaved = false, $expectedStatus = null)
     {
