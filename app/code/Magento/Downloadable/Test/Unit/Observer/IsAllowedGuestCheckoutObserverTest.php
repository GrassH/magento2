--- conflicted
+++ resolved
@@ -3,19 +3,12 @@
  * Copyright © Magento, Inc. All rights reserved.
  * See COPYING.txt for license details.
  */
-<<<<<<< HEAD
-=======
 declare(strict_types=1);
->>>>>>> 62ffa42a
 
 namespace Magento\Downloadable\Test\Unit\Observer;
 
 use Magento\Catalog\Model\Product;
 use Magento\Downloadable\Model\Product\Type;
-<<<<<<< HEAD
-use Magento\Downloadable\Model\ResourceModel\Link\Purchased\Item\CollectionFactory;
-=======
->>>>>>> 62ffa42a
 use Magento\Downloadable\Observer\IsAllowedGuestCheckoutObserver;
 use Magento\Framework\App\Config;
 use Magento\Framework\DataObject;
@@ -23,11 +16,7 @@
 use Magento\Framework\Event\Observer;
 use Magento\Framework\TestFramework\Unit\Helper\ObjectManager as ObjectManagerHelper;
 use Magento\Quote\Model\Quote;
-<<<<<<< HEAD
 use Magento\Quote\Model\Quote\Item as QuoteItem;
-=======
-use Magento\Quote\Model\Quote\Item;
->>>>>>> 62ffa42a
 use Magento\Store\Model\ScopeInterface;
 use PHPUnit\Framework\MockObject\MockObject;
 use PHPUnit\Framework\TestCase;
@@ -71,11 +60,7 @@
      */
     protected function setUp(): void
     {
-<<<<<<< HEAD
         $this->scopeConfigMock = $this->getMockBuilder(Config::class)
-=======
-        $this->scopeConfig = $this->getMockBuilder(Config::class)
->>>>>>> 62ffa42a
             ->disableOriginalConstructor()
             ->setMethods(['isSetFlag', 'getValue'])
             ->getMock();
@@ -131,11 +116,7 @@
             ->method('getTypeId')
             ->willReturn($productType);
 
-<<<<<<< HEAD
         $item = $this->getMockBuilder(QuoteItem::class)
-=======
-        $item = $this->getMockBuilder(Item::class)
->>>>>>> 62ffa42a
             ->disableOriginalConstructor()
             ->setMethods(['getProduct'])
             ->getMock();
@@ -228,11 +209,7 @@
 
         $this->eventMock->expects($this->once())
             ->method('getStore')
-<<<<<<< HEAD
-            ->willReturn($storeCode);
-=======
             ->willReturn($this->storeMock);
->>>>>>> 62ffa42a
 
         $this->eventMock->expects($this->once())
             ->method('getResult')
