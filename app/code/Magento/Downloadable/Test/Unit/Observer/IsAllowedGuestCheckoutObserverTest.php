<?php declare(strict_types=1);
/**
 * Copyright © Magento, Inc. All rights reserved.
 * See COPYING.txt for license details.
 */
namespace Magento\Downloadable\Test\Unit\Observer;

use Magento\Catalog\Model\Product;
use Magento\Downloadable\Model\Product\Type;
use Magento\Downloadable\Observer\IsAllowedGuestCheckoutObserver;
use Magento\Framework\App\Config;
use Magento\Framework\DataObject;
use Magento\Framework\Event;
use Magento\Framework\Event\Observer;
use Magento\Framework\TestFramework\Unit\Helper\ObjectManager as ObjectManagerHelper;
use Magento\Quote\Model\Quote;
use Magento\Quote\Model\Quote\Item;
use Magento\Store\Model\ScopeInterface;
use PHPUnit\Framework\MockObject\MockObject;
use PHPUnit\Framework\TestCase;

/**
 * @SuppressWarnings(PHPMD.CouplingBetweenObjects)
 */
class IsAllowedGuestCheckoutObserverTest extends TestCase
{
    /** @var IsAllowedGuestCheckoutObserver */
    private $isAllowedGuestCheckoutObserver;

    /**
<<<<<<< HEAD
     * @var \PHPUnit\Framework\MockObject\MockObject | \Magento\Framework\App\Config
=======
     * @var MockObject|Config
>>>>>>> b2f063af
     */
    private $scopeConfig;

    /**
<<<<<<< HEAD
     * @var \PHPUnit\Framework\MockObject\MockObject | \Magento\Framework\DataObject
=======
     * @var MockObject|DataObject
>>>>>>> b2f063af
     */
    private $resultMock;

    /**
<<<<<<< HEAD
     * @var \PHPUnit\Framework\MockObject\MockObject | \Magento\Framework\Event
=======
     * @var MockObject|Event
>>>>>>> b2f063af
     */
    private $eventMock;

    /**
<<<<<<< HEAD
     * @var \PHPUnit\Framework\MockObject\MockObject | \Magento\Framework\Event\Observer
=======
     * @var MockObject|Observer
>>>>>>> b2f063af
     */
    private $observerMock;

    /**
<<<<<<< HEAD
     * @var \PHPUnit\Framework\MockObject\MockObject | \Magento\Framework\DataObject
=======
     * @var MockObject|DataObject
>>>>>>> b2f063af
     */
    private $storeMock;

    /**
     * Sets up the fixture, for example, open a network connection.
     * This method is called before a test is executed.
     */
    protected function setUp(): void
    {
        $this->scopeConfig = $this->getMockBuilder(Config::class)
            ->disableOriginalConstructor()
            ->setMethods(['isSetFlag', 'getValue'])
            ->getMock();

        $this->resultMock = $this->getMockBuilder(DataObject::class)
            ->disableOriginalConstructor()
            ->setMethods(['setIsAllowed'])
            ->getMock();

        $this->eventMock = $this->getMockBuilder(Event::class)
            ->disableOriginalConstructor()
            ->setMethods(['getStore', 'getResult', 'getQuote', 'getOrder'])
            ->getMock();

        $this->observerMock = $this->getMockBuilder(Observer::class)
            ->disableOriginalConstructor()
            ->setMethods(['getEvent'])
            ->getMock();

        $this->storeMock = $this->getMockBuilder(DataObject::class)
            ->disableOriginalConstructor()
            ->getMock();

        $this->isAllowedGuestCheckoutObserver = (new ObjectManagerHelper($this))->getObject(
            IsAllowedGuestCheckoutObserver::class,
            [
                'scopeConfig' => $this->scopeConfig,
            ]
        );
    }

    /**
     *
     * @dataProvider dataProviderForTestisAllowedGuestCheckoutConfigSetToTrue
     *
     * @param $productType
     * @param $isAllowed
     */
    public function testIsAllowedGuestCheckoutConfigSetToTrue($productType, $isAllowed)
    {
        if ($isAllowed) {
            $this->resultMock->expects($this->at(0))
                ->method('setIsAllowed')
                ->with(false);
        }

        $product = $this->getMockBuilder(Product::class)
            ->disableOriginalConstructor()
            ->setMethods(['getTypeId'])
            ->getMock();

        $product->expects($this->once())
            ->method('getTypeId')
            ->willReturn($productType);

        $item = $this->getMockBuilder(Item::class)
            ->disableOriginalConstructor()
            ->setMethods(['getProduct'])
            ->getMock();

        $item->expects($this->once())
            ->method('getProduct')
            ->willReturn($product);

        $quote = $this->getMockBuilder(Quote::class)
            ->disableOriginalConstructor()
            ->setMethods(['getAllItems'])
            ->getMock();

        $quote->expects($this->once())
            ->method('getAllItems')
            ->willReturn([$item]);

        $this->eventMock->expects($this->once())
            ->method('getStore')
            ->willReturn($this->storeMock);

        $this->eventMock->expects($this->once())
            ->method('getResult')
            ->willReturn($this->resultMock);

        $this->eventMock->expects($this->once())
            ->method('getQuote')
            ->willReturn($quote);

        $this->scopeConfig->expects($this->once())
            ->method('isSetFlag')
            ->with(
                IsAllowedGuestCheckoutObserver::XML_PATH_DISABLE_GUEST_CHECKOUT,
                ScopeInterface::SCOPE_STORE,
                $this->storeMock
            )
            ->willReturn(true);

        $this->observerMock->expects($this->exactly(3))
            ->method('getEvent')
            ->willReturn($this->eventMock);

        $this->assertInstanceOf(
            IsAllowedGuestCheckoutObserver::class,
            $this->isAllowedGuestCheckoutObserver->execute($this->observerMock)
        );
    }

    /**
     * @return array
     */
    public function dataProviderForTestisAllowedGuestCheckoutConfigSetToTrue()
    {
        return [
            1 => [Type::TYPE_DOWNLOADABLE, true],
            2 => ['unknown', false],
        ];
    }

    public function testIsAllowedGuestCheckoutConfigSetToFalse()
    {
        $this->eventMock->expects($this->once())
            ->method('getStore')
            ->willReturn($this->storeMock);

        $this->eventMock->expects($this->once())
            ->method('getResult')
            ->willReturn($this->resultMock);

        $this->scopeConfig->expects($this->once())
            ->method('isSetFlag')
            ->with(
                IsAllowedGuestCheckoutObserver::XML_PATH_DISABLE_GUEST_CHECKOUT,
                ScopeInterface::SCOPE_STORE,
                $this->storeMock
            )
            ->willReturn(false);

        $this->observerMock->expects($this->exactly(2))
            ->method('getEvent')
            ->willReturn($this->eventMock);

        $this->assertInstanceOf(
            IsAllowedGuestCheckoutObserver::class,
            $this->isAllowedGuestCheckoutObserver->execute($this->observerMock)
        );
    }
}<|MERGE_RESOLUTION|>--- conflicted
+++ resolved
@@ -28,47 +28,27 @@
     private $isAllowedGuestCheckoutObserver;
 
     /**
-<<<<<<< HEAD
-     * @var \PHPUnit\Framework\MockObject\MockObject | \Magento\Framework\App\Config
-=======
      * @var MockObject|Config
->>>>>>> b2f063af
      */
     private $scopeConfig;
 
     /**
-<<<<<<< HEAD
-     * @var \PHPUnit\Framework\MockObject\MockObject | \Magento\Framework\DataObject
-=======
      * @var MockObject|DataObject
->>>>>>> b2f063af
      */
     private $resultMock;
 
     /**
-<<<<<<< HEAD
-     * @var \PHPUnit\Framework\MockObject\MockObject | \Magento\Framework\Event
-=======
      * @var MockObject|Event
->>>>>>> b2f063af
      */
     private $eventMock;
 
     /**
-<<<<<<< HEAD
-     * @var \PHPUnit\Framework\MockObject\MockObject | \Magento\Framework\Event\Observer
-=======
      * @var MockObject|Observer
->>>>>>> b2f063af
      */
     private $observerMock;
 
     /**
-<<<<<<< HEAD
-     * @var \PHPUnit\Framework\MockObject\MockObject | \Magento\Framework\DataObject
-=======
      * @var MockObject|DataObject
->>>>>>> b2f063af
      */
     private $storeMock;
 
@@ -154,15 +134,15 @@
 
         $this->eventMock->expects($this->once())
             ->method('getStore')
-            ->willReturn($this->storeMock);
+            ->will($this->returnValue($this->storeMock));
 
         $this->eventMock->expects($this->once())
             ->method('getResult')
-            ->willReturn($this->resultMock);
+            ->will($this->returnValue($this->resultMock));
 
         $this->eventMock->expects($this->once())
             ->method('getQuote')
-            ->willReturn($quote);
+            ->will($this->returnValue($quote));
 
         $this->scopeConfig->expects($this->once())
             ->method('isSetFlag')
@@ -175,7 +155,7 @@
 
         $this->observerMock->expects($this->exactly(3))
             ->method('getEvent')
-            ->willReturn($this->eventMock);
+            ->will($this->returnValue($this->eventMock));
 
         $this->assertInstanceOf(
             IsAllowedGuestCheckoutObserver::class,
@@ -198,11 +178,11 @@
     {
         $this->eventMock->expects($this->once())
             ->method('getStore')
-            ->willReturn($this->storeMock);
+            ->will($this->returnValue($this->storeMock));
 
         $this->eventMock->expects($this->once())
             ->method('getResult')
-            ->willReturn($this->resultMock);
+            ->will($this->returnValue($this->resultMock));
 
         $this->scopeConfig->expects($this->once())
             ->method('isSetFlag')
@@ -215,7 +195,7 @@
 
         $this->observerMock->expects($this->exactly(2))
             ->method('getEvent')
-            ->willReturn($this->eventMock);
+            ->will($this->returnValue($this->eventMock));
 
         $this->assertInstanceOf(
             IsAllowedGuestCheckoutObserver::class,
