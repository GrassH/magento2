<?php declare(strict_types=1);
/**
 * Copyright © Magento, Inc. All rights reserved.
 * See COPYING.txt for license details.
 */
namespace Magento\Downloadable\Test\Unit\Observer;

use Magento\Catalog\Model\Product;
use Magento\Catalog\Model\ProductFactory;
use Magento\Downloadable\Model\Link\Purchased;
use Magento\Downloadable\Model\Link\Purchased\ItemFactory;
use Magento\Downloadable\Model\Link\PurchasedFactory;
use Magento\Downloadable\Model\Product\Type as DownloadableProductType;
use Magento\Downloadable\Model\ResourceModel\Link\Purchased\Item\CollectionFactory;
use Magento\Downloadable\Observer\SaveDownloadableOrderItemObserver;
use Magento\Framework\App\Config;
use Magento\Framework\DataObject;
use Magento\Framework\DataObject\Copy;
use Magento\Framework\Event;
use Magento\Framework\Event\Observer;
use Magento\Framework\TestFramework\Unit\Helper\ObjectManager as ObjectManagerHelper;
use Magento\Sales\Model\Order;
use Magento\Sales\Model\Order\Item;
use PHPUnit\Framework\MockObject\MockObject;
use PHPUnit\Framework\TestCase;

/**
 * @SuppressWarnings(PHPMD.CouplingBetweenObjects)
 */
class SaveDownloadableOrderItemObserverTest extends TestCase
{
<<<<<<< HEAD
    /** @var \PHPUnit\Framework\MockObject\MockObject|\Magento\Sales\Model\Order */
=======
    /** @var MockObject|Order */
>>>>>>> b2f063af
    private $orderMock;

    /** @var SaveDownloadableOrderItemObserver */
    private $saveDownloadableOrderItemObserver;

    /**
<<<<<<< HEAD
     * @var \PHPUnit\Framework\MockObject\MockObject | \Magento\Framework\App\Config
=======
     * @var MockObject|Config
>>>>>>> b2f063af
     */
    private $scopeConfig;

    /**
<<<<<<< HEAD
     * @var \PHPUnit\Framework\MockObject\MockObject | \Magento\Downloadable\Model\Link\PurchasedFactory
=======
     * @var MockObject|PurchasedFactory
>>>>>>> b2f063af
     */
    private $purchasedFactory;

    /**
<<<<<<< HEAD
     * @var \PHPUnit\Framework\MockObject\MockObject | \Magento\Catalog\Model\ProductFactory
=======
     * @var MockObject|ProductFactory
>>>>>>> b2f063af
     */
    private $productFactory;

    /**
<<<<<<< HEAD
     * @var \PHPUnit\Framework\MockObject\MockObject | \Magento\Downloadable\Model\Link\Purchased\ItemFactory
=======
     * @var MockObject|ItemFactory
>>>>>>> b2f063af
     */
    private $itemFactory;

    /**
<<<<<<< HEAD
     * @var \PHPUnit\Framework\MockObject\MockObject | CollectionFactory
=======
     * @var MockObject|CollectionFactory
>>>>>>> b2f063af
     */
    private $itemsFactory;

    /**
<<<<<<< HEAD
     * @var \PHPUnit\Framework\MockObject\MockObject | \Magento\Framework\DataObject\Copy
=======
     * @var MockObject|Copy
>>>>>>> b2f063af
     */
    private $objectCopyService;

    /**
<<<<<<< HEAD
     * @var \PHPUnit\Framework\MockObject\MockObject | \Magento\Framework\DataObject
=======
     * @var MockObject|DataObject
>>>>>>> b2f063af
     */
    private $resultMock;

    /**
<<<<<<< HEAD
     * @var \PHPUnit\Framework\MockObject\MockObject | \Magento\Framework\DataObject
=======
     * @var MockObject|DataObject
>>>>>>> b2f063af
     */
    private $storeMock;

    /**
<<<<<<< HEAD
     * @var \PHPUnit\Framework\MockObject\MockObject | \Magento\Framework\Event
=======
     * @var MockObject|Event
>>>>>>> b2f063af
     */
    private $eventMock;

    /**
<<<<<<< HEAD
     * @var \PHPUnit\Framework\MockObject\MockObject | \Magento\Framework\Event\Observer
=======
     * @var MockObject|Observer
>>>>>>> b2f063af
     */
    private $observerMock;

    /**
     * Sets up the fixture, for example, open a network connection.
     * This method is called before a test is executed.
     */
    protected function setUp(): void
    {
        $this->scopeConfig = $this->getMockBuilder(Config::class)
            ->disableOriginalConstructor()
            ->setMethods(['isSetFlag', 'getValue'])
            ->getMock();

        $this->purchasedFactory = $this->getMockBuilder(PurchasedFactory::class)
            ->setMethods(['create'])
            ->disableOriginalConstructor()
            ->getMock();

        $this->productFactory = $this->getMockBuilder(ProductFactory::class)
            ->setMethods(['create'])
            ->disableOriginalConstructor()
            ->getMock();

        $this->itemFactory = $this->getMockBuilder(ItemFactory::class)
            ->setMethods(['create'])
            ->disableOriginalConstructor()
            ->getMock();

        $this->itemsFactory = $this->getMockBuilder(
            CollectionFactory::class
        )
            ->setMethods(['create'])
            ->disableOriginalConstructor()
            ->getMock();

        $this->objectCopyService = $this->getMockBuilder(Copy::class)
            ->disableOriginalConstructor()
            ->getMock();

        $this->resultMock = $this->getMockBuilder(DataObject::class)
            ->disableOriginalConstructor()
            ->setMethods(['setIsAllowed'])
            ->getMock();

        $this->storeMock = $this->getMockBuilder(DataObject::class)
            ->disableOriginalConstructor()
            ->getMock();

        $this->eventMock = $this->getMockBuilder(Event::class)
            ->disableOriginalConstructor()
            ->setMethods(['getStore', 'getResult', 'getQuote', 'getOrder'])
            ->getMock();

        $this->orderMock = $this->getMockBuilder(Order::class)
            ->disableOriginalConstructor()
            ->setMethods(['getId', 'getStoreId', 'getState', 'isCanceled', 'getAllItems'])
            ->getMock();

        $this->observerMock = $this->getMockBuilder(Observer::class)
            ->disableOriginalConstructor()
            ->setMethods(['getEvent'])
            ->getMock();

        $this->saveDownloadableOrderItemObserver = (new ObjectManagerHelper($this))->getObject(
            SaveDownloadableOrderItemObserver::class,
            [
                'scopeConfig' => $this->scopeConfig,
                'purchasedFactory' => $this->purchasedFactory,
                'productFactory' => $this->productFactory,
                'itemFactory' => $this->itemFactory,
                'itemsFactory' => $this->itemsFactory,
                'objectCopyService' => $this->objectCopyService
            ]
        );
    }

    public function testSaveDownloadableOrderItem()
    {
        $itemId = 100;
        $itemMock = $this->getMockBuilder(Item::class)
            ->disableOriginalConstructor()
            ->getMock();
        $itemMock->expects($this->atLeastOnce())
            ->method('getOrder')
            ->willReturn($this->orderMock);
        $itemMock->expects($this->any())
            ->method('getId')
            ->willReturn($itemId);
        $itemMock->expects($this->any())
            ->method('getProductType')
            ->willReturn(DownloadableProductType::TYPE_DOWNLOADABLE);

        $this->orderMock->expects($this->once())
            ->method('getStoreId')
            ->willReturn(10500);

        $product = $this->getMockBuilder(Product::class)
            ->disableOriginalConstructor()
            ->getMock();
        $product->expects($this->once())
            ->method('getTypeId')
            ->willReturn(DownloadableProductType::TYPE_DOWNLOADABLE);
        $productType = $this->getMockBuilder(\Magento\Downloadable\Model\Product\Type::class)
            ->disableOriginalConstructor()
            ->getMock();
        $product->expects($this->once())
            ->method('getTypeInstance')
            ->willReturn($productType);
        $product->expects($this->once())
            ->method('setStoreId')
            ->with(10500)
            ->willReturnSelf();
        $product->expects($this->once())
            ->method('load')
            ->willReturnSelf();
        $this->productFactory->expects($this->once())
            ->method('create')
            ->willReturn($product);

        $linkItem = $this->createLinkItem(12, 12, true, 'pending');
        $this->itemFactory->expects($this->once())
            ->method('create')
            ->willReturn($linkItem);

        $productType->expects($this->once())
            ->method('getLinks')
            ->willReturn([123 => $linkItem]);

        $itemMock->expects($this->once())
            ->method('getProductOptionByCode')
            ->willReturn([123]);
        $itemMock->expects($this->once())
            ->method('getProduct')
            ->willReturn(null);

        $purchasedLink = $this->getMockBuilder(Purchased::class)
            ->disableOriginalConstructor()
            ->setMethods(['load', 'setLinkSectionTitle', 'save'])
            ->getMock();
        $purchasedLink->expects($this->once())
            ->method('load')
            ->with($itemId, 'order_item_id')
            ->willReturnSelf();
        $purchasedLink->expects($this->once())
            ->method('setLinkSectionTitle')
            ->willReturnSelf();
        $purchasedLink->expects($this->once())
            ->method('save')
            ->willReturnSelf();
        $this->purchasedFactory->expects($this->any())
            ->method('create')
            ->willReturn($purchasedLink);
        $event = new DataObject(
            [
                'item' => $itemMock,
            ]
        );
        $observer = new Observer(
            [
                'event' => $event
            ]
        );
        $this->saveDownloadableOrderItemObserver->execute($observer);
    }

    public function testSaveDownloadableOrderItemNotDownloadableItem()
    {
        $itemId = 100;
        $itemMock = $this->getMockBuilder(Item::class)
            ->disableOriginalConstructor()
            ->getMock();
        $itemMock->expects($this->any())
            ->method('getId')
            ->willReturn($itemId);
        $itemMock->expects($this->any())
            ->method('getProductType')
            ->willReturn('simple');
        $itemMock->expects($this->never())
            ->method('getProduct');
        $event = new DataObject(
            [
                'item' => $itemMock,
            ]
        );
        $observer = new Observer(
            [
                'event' => $event
            ]
        );
        $this->saveDownloadableOrderItemObserver->execute($observer);
    }

    public function testSaveDownloadableOrderItemNotSavedOrderItem()
    {
        $itemMock = $this->getMockBuilder(Item::class)
            ->disableOriginalConstructor()
            ->getMock();
        $itemMock->expects($this->any())
            ->method('getId')
            ->willReturn(null);
        $event = new DataObject(
            [
                'item' => $itemMock,
            ]
        );
        $observer = new Observer(
            [
                'event' => $event
            ]
        );
        $result = $this->saveDownloadableOrderItemObserver->execute($observer);
        $this->assertEquals($this->saveDownloadableOrderItemObserver, $result);
    }

    public function testSaveDownloadableOrderItemSavedPurchasedLink()
    {
        $itemId = 100;
        $itemMock = $this->getMockBuilder(Item::class)
            ->disableOriginalConstructor()
            ->getMock();
        $itemMock->expects($this->any())
            ->method('getId')
            ->willReturn($itemId);
        $itemMock->expects($this->any())
            ->method('getProductType')
            ->willReturn(DownloadableProductType::TYPE_DOWNLOADABLE);

        $purchasedLink = $this->getMockBuilder(Purchased::class)
            ->disableOriginalConstructor()
            ->setMethods(['load', 'setLinkSectionTitle', 'save', 'getId'])
            ->getMock();
        $purchasedLink->expects($this->once())
            ->method('load')
            ->with($itemId, 'order_item_id')
            ->willReturnSelf();
        $purchasedLink->expects($this->once())
            ->method('getId')
            ->willReturn(123);
        $this->purchasedFactory->expects($this->any())
            ->method('create')
            ->willReturn($purchasedLink);

        $event = new DataObject(
            [
                'item' => $itemMock,
            ]
        );
        $observer = new Observer(
            [
                'event' => $event
            ]
        );
        $this->saveDownloadableOrderItemObserver->execute($observer);
    }

    /**
     * @param $status
     * @param $orderItemId
     * @param bool $isSaved
     * @param null|string $expectedStatus
<<<<<<< HEAD
     * @return \Magento\Downloadable\Model\Link\Purchased\Item|\PHPUnit\Framework\MockObject\MockObject
=======
     * @return \Magento\Downloadable\Model\Link\Purchased\Item|MockObject
>>>>>>> b2f063af
     */
    private function createLinkItem($status, $orderItemId, $isSaved = false, $expectedStatus = null)
    {
        $linkItem = $this->getMockBuilder(\Magento\Downloadable\Model\Link\Purchased\Item::class)
            ->disableOriginalConstructor()
            ->setMethods(['getStatus', 'getOrderItemId', 'setStatus', 'save', 'setNumberOfDownloadsBought'])
            ->getMock();
        $linkItem->expects($this->any())
            ->method('getStatus')
            ->willReturn($status);
        if ($isSaved) {
            $linkItem->expects($this->once())
                ->method('setStatus')
                ->with($this->equalTo($expectedStatus))
                ->willReturnSelf();
            $linkItem->expects($this->once())
                ->method('save')
                ->willReturnSelf();
        }

        $linkItem->expects($this->any())
            ->method('setNumberOfDownloadsBought')
            ->willReturnSelf();

        $linkItem->expects($this->any())
            ->method('getOrderItemId')
            ->willReturn($orderItemId);

        return $linkItem;
    }
}<|MERGE_RESOLUTION|>--- conflicted
+++ resolved
@@ -29,103 +29,59 @@
  */
 class SaveDownloadableOrderItemObserverTest extends TestCase
 {
-<<<<<<< HEAD
-    /** @var \PHPUnit\Framework\MockObject\MockObject|\Magento\Sales\Model\Order */
-=======
     /** @var MockObject|Order */
->>>>>>> b2f063af
     private $orderMock;
 
     /** @var SaveDownloadableOrderItemObserver */
     private $saveDownloadableOrderItemObserver;
 
     /**
-<<<<<<< HEAD
-     * @var \PHPUnit\Framework\MockObject\MockObject | \Magento\Framework\App\Config
-=======
      * @var MockObject|Config
->>>>>>> b2f063af
      */
     private $scopeConfig;
 
     /**
-<<<<<<< HEAD
-     * @var \PHPUnit\Framework\MockObject\MockObject | \Magento\Downloadable\Model\Link\PurchasedFactory
-=======
      * @var MockObject|PurchasedFactory
->>>>>>> b2f063af
      */
     private $purchasedFactory;
 
     /**
-<<<<<<< HEAD
-     * @var \PHPUnit\Framework\MockObject\MockObject | \Magento\Catalog\Model\ProductFactory
-=======
      * @var MockObject|ProductFactory
->>>>>>> b2f063af
      */
     private $productFactory;
 
     /**
-<<<<<<< HEAD
-     * @var \PHPUnit\Framework\MockObject\MockObject | \Magento\Downloadable\Model\Link\Purchased\ItemFactory
-=======
      * @var MockObject|ItemFactory
->>>>>>> b2f063af
      */
     private $itemFactory;
 
     /**
-<<<<<<< HEAD
-     * @var \PHPUnit\Framework\MockObject\MockObject | CollectionFactory
-=======
      * @var MockObject|CollectionFactory
->>>>>>> b2f063af
      */
     private $itemsFactory;
 
     /**
-<<<<<<< HEAD
-     * @var \PHPUnit\Framework\MockObject\MockObject | \Magento\Framework\DataObject\Copy
-=======
      * @var MockObject|Copy
->>>>>>> b2f063af
      */
     private $objectCopyService;
 
     /**
-<<<<<<< HEAD
-     * @var \PHPUnit\Framework\MockObject\MockObject | \Magento\Framework\DataObject
-=======
      * @var MockObject|DataObject
->>>>>>> b2f063af
      */
     private $resultMock;
 
     /**
-<<<<<<< HEAD
-     * @var \PHPUnit\Framework\MockObject\MockObject | \Magento\Framework\DataObject
-=======
      * @var MockObject|DataObject
->>>>>>> b2f063af
      */
     private $storeMock;
 
     /**
-<<<<<<< HEAD
-     * @var \PHPUnit\Framework\MockObject\MockObject | \Magento\Framework\Event
-=======
      * @var MockObject|Event
->>>>>>> b2f063af
      */
     private $eventMock;
 
     /**
-<<<<<<< HEAD
-     * @var \PHPUnit\Framework\MockObject\MockObject | \Magento\Framework\Event\Observer
-=======
      * @var MockObject|Observer
->>>>>>> b2f063af
      */
     private $observerMock;
 
@@ -387,11 +343,7 @@
      * @param $orderItemId
      * @param bool $isSaved
      * @param null|string $expectedStatus
-<<<<<<< HEAD
-     * @return \Magento\Downloadable\Model\Link\Purchased\Item|\PHPUnit\Framework\MockObject\MockObject
-=======
      * @return \Magento\Downloadable\Model\Link\Purchased\Item|MockObject
->>>>>>> b2f063af
      */
     private function createLinkItem($status, $orderItemId, $isSaved = false, $expectedStatus = null)
     {
