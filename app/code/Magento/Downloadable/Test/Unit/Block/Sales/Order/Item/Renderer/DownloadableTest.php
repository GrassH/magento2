--- conflicted
+++ resolved
@@ -28,20 +28,12 @@
     protected $block;
 
     /**
-<<<<<<< HEAD
-     * @var \Magento\Downloadable\Model\Link\PurchasedFactory|\PHPUnit\Framework\MockObject\MockObject
-=======
      * @var PurchasedFactory|MockObject
->>>>>>> b2f063af
      */
     protected $purchasedFactory;
 
     /**
-<<<<<<< HEAD
-     * @var CollectionFactory|\PHPUnit\Framework\MockObject\MockObject
-=======
      * @var CollectionFactory|MockObject
->>>>>>> b2f063af
      */
     protected $itemsFactory;
 
