--- conflicted
+++ resolved
@@ -24,29 +24,17 @@
     protected $objectManagerHelper;
 
     /**
-<<<<<<< HEAD
-     * @var ModifierFactory|\PHPUnit\Framework\MockObject\MockObject
-=======
      * @var ModifierFactory|MockObject
->>>>>>> b2f063af
      */
     protected $modifierFactoryMock;
 
     /**
-<<<<<<< HEAD
-     * @var LocatorInterface|\PHPUnit\Framework\MockObject\MockObject
-=======
      * @var LocatorInterface|MockObject
->>>>>>> b2f063af
      */
     protected $locatorMock;
 
     /**
-<<<<<<< HEAD
-     * @var ProductInterface|\PHPUnit\Framework\MockObject\MockObject
-=======
      * @var ProductInterface|MockObject
->>>>>>> b2f063af
      */
     protected $productMock;
 
@@ -56,11 +44,7 @@
     protected $composite;
 
     /**
-<<<<<<< HEAD
-     * @var ModifierInterface|\PHPUnit\Framework\MockObject\MockObject
-=======
      * @var ModifierInterface|MockObject
->>>>>>> b2f063af
      */
     protected $modifierMock;
 
@@ -77,8 +61,8 @@
         $this->modifiers = ['someClass' => 'namespase\SomeClass'];
         $this->objectManagerHelper = new ObjectManagerHelper($this);
         $this->modifierFactoryMock = $this->createMock(ModifierFactory::class);
-        $this->locatorMock = $this->getMockForAbstractClass(LocatorInterface::class);
-        $this->productMock = $this->getMockForAbstractClass(ProductInterface::class);
+        $this->locatorMock = $this->createMock(LocatorInterface::class);
+        $this->productMock = $this->createMock(ProductInterface::class);
         $this->composite = $this->objectManagerHelper->getObject(
             Composite::class,
             [
