<?php declare(strict_types=1);
/**
 * Copyright © Magento, Inc. All rights reserved.
 * See COPYING.txt for license details.
 */
namespace Magento\Downloadable\Test\Unit\Ui\DataProvider\Product\Form\Modifier;

use Magento\Catalog\Api\Data\ProductInterface;
use Magento\Catalog\Model\Locator\LocatorInterface;
use Magento\Downloadable\Api\Data\ProductAttributeInterface;
use Magento\Downloadable\Model\Product\Type;
use Magento\Downloadable\Ui\DataProvider\Product\Form\Modifier\DownloadablePanel;
use Magento\Framework\Stdlib\ArrayManager;
use Magento\Framework\TestFramework\Unit\Helper\ObjectManager as ObjectManagerHelper;
use PHPUnit\Framework\MockObject\MockObject;
use PHPUnit\Framework\TestCase;

/**
 * @SuppressWarnings(PHPMD.CouplingBetweenObjects)
 */
class DownloadablePanelTest extends TestCase
{
    /**
     * @var ObjectManagerHelper
     */
    protected $objectManagerHelper;

    /**
<<<<<<< HEAD
     * @var LocatorInterface|\PHPUnit\Framework\MockObject\MockObject
=======
     * @var LocatorInterface|MockObject
>>>>>>> b2f063af
     */
    protected $locatorMock;

    /**
<<<<<<< HEAD
     * @var ArrayManager|\PHPUnit\Framework\MockObject\MockObject
=======
     * @var ArrayManager|MockObject
>>>>>>> b2f063af
     */
    protected $arrayManagerMock;

    /**
<<<<<<< HEAD
     * @var ProductInterface|\PHPUnit\Framework\MockObject\MockObject
=======
     * @var ProductInterface|MockObject
>>>>>>> b2f063af
     */
    protected $productMock;

    /**
     * @var DownloadablePanel
     */
    protected $downloadablePanel;

    /**
     * @return void
     */
    protected function setUp(): void
    {
        $this->objectManagerHelper = new ObjectManagerHelper($this);
        $this->productMock = $this->getMockForAbstractClass(ProductInterface::class);
        $this->locatorMock = $this->getMockForAbstractClass(LocatorInterface::class);
        $this->arrayManagerMock = $this->createMock(ArrayManager::class);
        $this->downloadablePanel = $this->objectManagerHelper->getObject(
            DownloadablePanel::class,
            [
                'locator' => $this->locatorMock,
                'arrayManager' => $this->arrayManagerMock
            ]
        );
    }

    /**
     * @param string $typeId
     * @param string $isDownloadable
     * @return void
     * @dataProvider modifyDataDataProvider
     */
    public function testModifyData($typeId, $isDownloadable)
    {
        $productId = 1;
        $this->locatorMock->expects(static::once())
            ->method('getProduct')
            ->willReturn($this->productMock);
        $this->productMock->expects(static::once())
            ->method('getId')
            ->willReturn($productId);
        $this->productMock->expects(static::once())
            ->method('getTypeId')
            ->willReturn($typeId);
        $resultData = [
            $productId => [
                ProductAttributeInterface::CODE_IS_DOWNLOADABLE => $isDownloadable
            ]
        ];

        $this->assertEquals($resultData, $this->downloadablePanel->modifyData([]));
    }

    /**
     * @return array
     */
    public function modifyDataDataProvider()
    {
        return [
            ['typeId' => Type::TYPE_DOWNLOADABLE, 'isDownloadable' => '1'],
            ['typeId' => 'someType', 'isDownloadable' => '0'],
        ];
    }

    /**
     * @return void
     */
    public function testModifyMeta()
    {
        $this->locatorMock->expects(static::once())
            ->method('getProduct')
            ->willReturn($this->productMock);
        $this->productMock->expects(static::any())
            ->method('getTypeId');
        $this->arrayManagerMock->expects(static::exactly(3))
            ->method('set')
            ->willReturn([]);

        $this->assertEquals([], $this->downloadablePanel->modifyMeta([]));
    }
}<|MERGE_RESOLUTION|>--- conflicted
+++ resolved
@@ -26,29 +26,17 @@
     protected $objectManagerHelper;
 
     /**
-<<<<<<< HEAD
-     * @var LocatorInterface|\PHPUnit\Framework\MockObject\MockObject
-=======
      * @var LocatorInterface|MockObject
->>>>>>> b2f063af
      */
     protected $locatorMock;
 
     /**
-<<<<<<< HEAD
-     * @var ArrayManager|\PHPUnit\Framework\MockObject\MockObject
-=======
      * @var ArrayManager|MockObject
->>>>>>> b2f063af
      */
     protected $arrayManagerMock;
 
     /**
-<<<<<<< HEAD
-     * @var ProductInterface|\PHPUnit\Framework\MockObject\MockObject
-=======
      * @var ProductInterface|MockObject
->>>>>>> b2f063af
      */
     protected $productMock;
 
@@ -63,8 +51,8 @@
     protected function setUp(): void
     {
         $this->objectManagerHelper = new ObjectManagerHelper($this);
-        $this->productMock = $this->getMockForAbstractClass(ProductInterface::class);
-        $this->locatorMock = $this->getMockForAbstractClass(LocatorInterface::class);
+        $this->productMock = $this->createMock(ProductInterface::class);
+        $this->locatorMock = $this->createMock(LocatorInterface::class);
         $this->arrayManagerMock = $this->createMock(ArrayManager::class);
         $this->downloadablePanel = $this->objectManagerHelper->getObject(
             DownloadablePanel::class,
