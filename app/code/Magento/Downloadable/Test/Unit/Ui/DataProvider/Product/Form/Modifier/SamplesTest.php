--- conflicted
+++ resolved
@@ -29,65 +29,37 @@
     protected $objectManagerHelper;
 
     /**
-<<<<<<< HEAD
-     * @var LocatorInterface|\PHPUnit\Framework\MockObject\MockObject
-=======
      * @var LocatorInterface|MockObject
->>>>>>> b2f063af
      */
     protected $locatorMock;
 
     /**
-<<<<<<< HEAD
-     * @var ProductInterface|\PHPUnit\Framework\MockObject\MockObject
-=======
      * @var ProductInterface|MockObject
->>>>>>> b2f063af
      */
     protected $productMock;
 
     /**
-<<<<<<< HEAD
-     * @var SamplesData|\PHPUnit\Framework\MockObject\MockObject
-=======
      * @var SamplesData|MockObject
->>>>>>> b2f063af
      */
     protected $samplesDataMock;
 
     /**
-<<<<<<< HEAD
-     * @var StoreManagerInterface|\PHPUnit\Framework\MockObject\MockObject
-=======
      * @var StoreManagerInterface|MockObject
->>>>>>> b2f063af
      */
     protected $storeManagerMock;
 
     /**
-<<<<<<< HEAD
-     * @var TypeUpload|\PHPUnit\Framework\MockObject\MockObject
-=======
      * @var TypeUpload|MockObject
->>>>>>> b2f063af
      */
     protected $typeUploadMock;
 
     /**
-<<<<<<< HEAD
-     * @var UrlInterface|\PHPUnit\Framework\MockObject\MockObject
-=======
      * @var UrlInterface|MockObject
->>>>>>> b2f063af
      */
     protected $urlBuilderMock;
 
     /**
-<<<<<<< HEAD
-     * @var ArrayManager|\PHPUnit\Framework\MockObject\MockObject
-=======
      * @var ArrayManager|MockObject
->>>>>>> b2f063af
      */
     protected $arrayManagerMock;
 
@@ -102,12 +74,12 @@
     protected function setUp(): void
     {
         $this->objectManagerHelper = new ObjectManagerHelper($this);
-        $this->locatorMock = $this->getMockForAbstractClass(LocatorInterface::class);
-        $this->productMock = $this->getMockForAbstractClass(ProductInterface::class);
+        $this->locatorMock = $this->createMock(LocatorInterface::class);
+        $this->productMock = $this->createMock(ProductInterface::class);
         $this->samplesDataMock = $this->createMock(SamplesData::class);
-        $this->storeManagerMock = $this->getMockForAbstractClass(StoreManagerInterface::class);
+        $this->storeManagerMock = $this->createMock(StoreManagerInterface::class);
         $this->typeUploadMock = $this->createMock(TypeUpload::class);
-        $this->urlBuilderMock = $this->getMockForAbstractClass(UrlInterface::class);
+        $this->urlBuilderMock = $this->createMock(UrlInterface::class);
         $this->arrayManagerMock = $this->createMock(ArrayManager::class);
         $this->samples = $this->objectManagerHelper->getObject(
             Samples::class,
