--- conflicted
+++ resolved
@@ -35,13 +35,9 @@
             <argument name="product" value="DownloadableProduct"/>
         </actionGroup>
 
-<<<<<<< HEAD
-        <magentoCron groups="index" stepKey="runCronIndexer"/>
-=======
         <actionGroup ref="CliIndexerReindexActionGroup" stepKey="runCronIndexer">
             <argument name="indices" value=""/>
         </actionGroup>
->>>>>>> 9a587943
 
         <!--See related product in storefront-->
         <amOnPage url="{{DownloadableProduct.urlKey}}.html" stepKey="goToStorefront"/>
