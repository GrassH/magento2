<?xml version="1.0" encoding="UTF-8"?>
<!--
 /**
  * Copyright © Magento, Inc. All rights reserved.
  * See COPYING.txt for license details.
  */
-->

<tests xmlns:xsi="http://www.w3.org/2001/XMLSchema-instance"
        xsi:noNamespaceSchemaLocation="urn:magento:mftf:Test/etc/testSchema.xsd">
    <test name="AdminRemoveDefaultImageDownloadableProductTest">
        <annotations>
            <features value="Downloadable"/>
            <stories value="Add/remove images and videos for all product types and category"/>
            <title value="Admin should be able to remove default images from a Downloadable Product"/>
            <description value="Admin should be able to remove default images from a Downloadable Product"/>
            <severity value="MAJOR"/>
            <testCaseId value="MC-201"/>
            <group value="Downloadable"/>
            <skip>
<<<<<<< HEAD
                <issueId value="MC-4063"/>
=======
                <issueId value="MAGETWO-94795"/>
>>>>>>> 61fb87f2
            </skip>
        </annotations>
        <before>
            <actionGroup ref="LoginAsAdmin" stepKey="loginAsAdmin"/>
        </before>
        <after>
            <amOnPage url="{{AdminLogoutPage.url}}" stepKey="amOnLogoutPage"/>
        </after>

        <!-- Create product -->
        <amOnPage url="{{AdminProductIndexPage.url}}" stepKey="adminProductIndexPageAdd"/>
        <waitForPageLoad stepKey="waitForProductIndexPageLoad"/>
        <actionGroup ref="goToCreateProductPage" stepKey="goToCreateProductPage">
            <argument name="product" value="DownloadableProduct"/>
        </actionGroup>
        <actionGroup ref="fillMainProductFormNoWeight" stepKey="fillMainProductForm">
            <argument name="product" value="DownloadableProduct"/>
        </actionGroup>

        <!-- Add image to product -->
        <actionGroup ref="addProductImage" stepKey="addImageForProduct">
            <argument name="image" value="MagentoLogo"/>
        </actionGroup>

        <!-- Add downloadable links -->
        <click selector="{{AdminProductDownloadableSection.sectionHeader}}" stepKey="openDownloadableSection"/>
        <checkOption selector="{{AdminProductDownloadableSection.isDownloadableProduct}}" stepKey="checkIsDownloadable"/>
        <fillField userInput="{{downloadableData.link_title}}" selector="{{AdminProductDownloadableSection.linksTitleInput}}" stepKey="fillDownloadableLinkTitle"/>
        <checkOption selector="{{AdminProductDownloadableSection.isLinksPurchasedSeparately}}" stepKey="checkLinksPurchasedSeparately"/>
        <fillField userInput="{{downloadableData.sample_title}}" selector="{{AdminProductDownloadableSection.samplesTitleInput}}" stepKey="fillDownloadableSampleTitle"/>
        <actionGroup ref="addDownloadableProductLinkWithMaxDownloads" stepKey="addDownloadableLinkWithMaxDownloads">
            <argument name="link" value="downloadableLinkWithMaxDownloads"/>
        </actionGroup>
        <actionGroup ref="addDownloadableProductLink" stepKey="addDownloadableLink">
            <argument name="link" value="downloadableLink"/>
        </actionGroup>

        <!--Save product-->
        <actionGroup ref="saveProductForm" stepKey="saveProduct"/>

        <!-- Remove image from product -->
        <actionGroup ref="removeProductImage" stepKey="removeProductImage"/>

        <actionGroup ref="saveProductForm" stepKey="saveProductFormAfterRemove"/>

        <!-- Assert product image not in admin product form -->
        <actionGroup ref="assertProductImageNotInAdminProductPage" stepKey="assertProductImageNotInAdminProductPage"/>

        <!-- Assert product in storefront product page -->
        <actionGroup ref="AssertProductNameAndSkuInStorefrontProductPage" stepKey="AssertProductInStorefrontProductPageAfterRemove">
            <argument name="product" value="DownloadableProduct"/>
        </actionGroup>
        <!-- Assert product image not in storefront product page -->
        <actionGroup ref="assertProductImageNotInStorefrontProductPage" stepKey="assertProductImageNotInStorefrontProductPage">
            <argument name="product" value="DownloadableProduct"/>
        </actionGroup>
    </test>
</tests><|MERGE_RESOLUTION|>--- conflicted
+++ resolved
@@ -18,11 +18,7 @@
             <testCaseId value="MC-201"/>
             <group value="Downloadable"/>
             <skip>
-<<<<<<< HEAD
                 <issueId value="MC-4063"/>
-=======
-                <issueId value="MAGETWO-94795"/>
->>>>>>> 61fb87f2
             </skip>
         </annotations>
         <before>
