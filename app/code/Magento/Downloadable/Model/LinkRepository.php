<?php
/**
 * Copyright © 2015 Magento. All rights reserved.
 * See COPYING.txt for license details.
 */
namespace Magento\Downloadable\Model;

use Magento\Downloadable\Api\Data\LinkInterface;
use Magento\Downloadable\Api\Data\File\ContentUploaderInterface;
use Magento\Framework\Exception\InputException;
use Magento\Framework\Exception\NoSuchEntityException;
use Magento\Framework\Json\EncoderInterface;

/**
 * Class LinkRepository
 * @SuppressWarnings(PHPMD.CouplingBetweenObjects)
 */
class LinkRepository implements \Magento\Downloadable\Api\LinkRepositoryInterface
{
    /**
     * @var \Magento\Catalog\Api\ProductRepositoryInterface
     */
    protected $productRepository;

    /**
     * @var \Magento\Downloadable\Api\Data\LinkInterfaceFactory
     */
    protected $linkDataObjectFactory;

    /**
     * @var \Magento\Downloadable\Model\LinkFactory
     */
    protected $linkFactory;

    /**
     * @var \Magento\Downloadable\Model\Link\ContentValidator
     */
    protected $contentValidator;

    /**
     * @var ContentUploaderInterface
     */
    protected $fileContentUploader;

    /**
     * @var EncoderInterface
     */
    protected $jsonEncoder;

    /**
     * @param \Magento\Catalog\Api\ProductRepositoryInterface $productRepository
     * @param \Magento\Downloadable\Model\Product\Type $downloadableType
     * @param \Magento\Downloadable\Api\Data\LinkInterfaceFactory $linkDataObjectFactory
     * @param LinkFactory $linkFactory
     * @param Link\ContentValidator $contentValidator
     * @param EncoderInterface $jsonEncoder
     * @param ContentUploaderInterface $fileContentUploader
     */
    public function __construct(
        \Magento\Catalog\Api\ProductRepositoryInterface $productRepository,
        \Magento\Downloadable\Model\Product\Type $downloadableType,
        \Magento\Downloadable\Api\Data\LinkInterfaceFactory $linkDataObjectFactory,
        LinkFactory $linkFactory,
        Link\ContentValidator $contentValidator,
        EncoderInterface $jsonEncoder,
        ContentUploaderInterface $fileContentUploader
    ) {
        $this->productRepository = $productRepository;
        $this->downloadableType = $downloadableType;
        $this->linkDataObjectFactory = $linkDataObjectFactory;
        $this->linkFactory = $linkFactory;
        $this->contentValidator = $contentValidator;
        $this->jsonEncoder = $jsonEncoder;
        $this->fileContentUploader = $fileContentUploader;
    }

    /**
     * {@inheritdoc}
     */
    public function getList($sku)
    {
        /** @var \Magento\Catalog\Model\Product $product */
        $product = $this->productRepository->get($sku);
        return $this->getLinksByProduct($product);
    }

    /**
     * @param \Magento\Catalog\Api\Data\ProductInterface $product
     * @return array
     */
    public function getLinksByProduct(\Magento\Catalog\Api\Data\ProductInterface $product)
    {
        $linkList = [];
        $links = $this->downloadableType->getLinks($product);
        /** @var \Magento\Downloadable\Model\Link $link */
        foreach ($links as $link) {
            $linkList[] = $this->buildLink($link);
        }
        return $linkList;
    }

    /**
     * Build a link data object
     *
     * @param \Magento\Downloadable\Model\Link $resourceData
     * @return \Magento\Downloadable\Model\Link
     */
    protected function buildLink($resourceData)
    {
        /** @var \Magento\Downloadable\Model\Link $link */
        $link = $this->linkDataObjectFactory->create();
        $this->setBasicFields($resourceData, $link);
        $link->setPrice($resourceData->getPrice());
        $link->setNumberOfDownloads($resourceData->getNumberOfDownloads());
        $link->setIsShareable($resourceData->getIsShareable());
        $link->setLinkType($resourceData->getLinkType());
        $link->setLinkFile($resourceData->getLinkFile());
        $link->setLinkUrl($resourceData->getLinkUrl());

        return $link;
    }

    /**
     * Subroutine for buildLink and buildSample
     *
     * @param \Magento\Downloadable\Model\Link|\Magento\Downloadable\Model\Sample $resourceData
     * @param \Magento\Downloadable\Api\Data\LinkInterface|\Magento\Downloadable\Api\Data\SampleInterface $dataObject
     * @return null
     */
    protected function setBasicFields($resourceData, $dataObject)
    {
        $dataObject->setId($resourceData->getId());
        $storeTitle = $resourceData->getStoreTitle();
        $title = $resourceData->getTitle();
        if (!empty($storeTitle)) {
            $dataObject->setTitle($storeTitle);
        } else {
            $dataObject->setTitle($title);
        }
        $dataObject->setSortOrder($resourceData->getSortOrder());
        $dataObject->setSampleType($resourceData->getSampleType());
        $dataObject->setSampleFile($resourceData->getSampleFile());
        $dataObject->setSampleUrl($resourceData->getSampleUrl());
    }

    /**
     * {@inheritdoc}
<<<<<<< HEAD
=======
     */
    public function getSamples($sku)
    {
        $product = $this->productRepository->get($sku);
        return $this->getSamplesByProduct($product);
    }

    /**
     * @param \Magento\Catalog\Api\Data\ProductInterface $product
     * @return array
     */
    public function getSamplesByProduct(\Magento\Catalog\Api\Data\ProductInterface $product)
    {
        $sampleList = [];
        $samples = $this->downloadableType->getSamples($product);
        /** @var \Magento\Downloadable\Model\Sample $sample */
        foreach ($samples as $sample) {
            $sampleList[] = $this->buildSample($sample);
        }
        return $sampleList;
    }

    /**
     * Build a sample data object
     *
     * @param \Magento\Downloadable\Model\Sample $resourceData
     * @return \Magento\Downloadable\Model\Sample
     */
    protected function buildSample($resourceData)
    {
        $sample = $this->sampleDataObjectFactory->create();
        $this->setBasicFields($resourceData, $sample);
        return $sample;
    }

    /**
     * {@inheritdoc}
>>>>>>> 61b5c116
     * @SuppressWarnings(PHPMD.CyclomaticComplexity)
     * @SuppressWarnings(PHPMD.NPathComplexity)
     */
    public function save($sku, LinkInterface $link, $isGlobalScopeContent = false)
    {
        $product = $this->productRepository->get($sku, true);
        if ($link->getId() !== null) {
            return $this->updateLink($product, $link, $isGlobalScopeContent);
        } else {
            if ($product->getTypeId() !== \Magento\Downloadable\Model\Product\Type::TYPE_DOWNLOADABLE) {
                throw new InputException(__('Product type of the product must be \'downloadable\'.'));
            }
            if (!$this->contentValidator->isValid($link)) {
                throw new InputException(__('Provided link information is invalid.'));
            }

            if (!in_array($link->getLinkType(), ['url', 'file'])) {
                throw new InputException(__('Invalid link type.'));
            }
            $title = $link->getTitle();
            if (empty($title)) {
                throw new InputException(__('Link title cannot be empty.'));
            }
            return $this->saveLink($product, $link, $isGlobalScopeContent);
        }
    }

    /**
     * @param \Magento\Catalog\Api\Data\ProductInterface $product
     * @param LinkInterface $link
     * @param bool $isGlobalScopeContent
     * @return int
     */
    protected function saveLink(
        \Magento\Catalog\Api\Data\ProductInterface $product,
        LinkInterface $link,
        $isGlobalScopeContent
    ) {
        $linkData = [
            'link_id' => $link->getid() === null ? 0 : $link->getid(),
            'is_delete' => 0,
            'type' => $link->getLinkType(),
            'sort_order' => $link->getSortOrder(),
            'title' => $link->getTitle(),
            'price' => $link->getPrice(),
            'number_of_downloads' => $link->getNumberOfDownloads(),
            'is_shareable' => $link->getIsShareable(),
        ];

        if ($link->getLinkType() == 'file' && $link->getLinkFile() === null) {
            $linkData['file'] = $this->jsonEncoder->encode(
                [
                    $this->fileContentUploader->upload($link->getLinkFileContent(), 'link_file'),
                ]
            );
        } elseif ($link->getLinkType() === 'url') {
            $linkData['link_url'] = $link->getLinkUrl();
        } else {
            //existing link file
            $linkData['file'] = $this->jsonEncoder->encode(
                [
                    [
                        'file' => $link->getLinkFile(),
                        'status' => 'old',
                    ]
                ]
            );
        }

        if ($link->getSampleType() == 'file' && $link->getSampleFile() === null) {
            $linkData['sample']['type'] = 'file';
            $linkData['sample']['file'] = $this->jsonEncoder->encode(
                [
                    $this->fileContentUploader->upload($link->getSampleFileContent(), 'link_sample_file'),
                ]
            );
        } elseif ($link->getSampleType() == 'url') {
            $linkData['sample']['type'] = 'url';
            $linkData['sample']['url'] = $link->getSampleUrl();
        }

        $downloadableData = ['link' => [$linkData]];
        $product->setDownloadableData($downloadableData);
        if ($isGlobalScopeContent) {
            $product->setStoreId(0);
        }
        $this->downloadableType->save($product);
        return $product->getLastAddedLinkId();
    }

    /**
     * @param \Magento\Catalog\Api\Data\ProductInterface $product
     * @param LinkInterface $link
     * @param bool $isGlobalScopeContent
     * @return mixed
     * @throws InputException
     * @throws NoSuchEntityException
     * @SuppressWarnings(PHPMD.CyclomaticComplexity)
     * @SuppressWarnings(PHPMD.NPathComplexity)
     */
    protected function updateLink(
        \Magento\Catalog\Api\Data\ProductInterface $product,
        LinkInterface $link,
        $isGlobalScopeContent
    ) {
        /** @var $existingLink \Magento\Downloadable\Model\Link */
        $existingLink = $this->linkFactory->create()->load($link->getId());
        if (!$existingLink->getId()) {
            throw new NoSuchEntityException(__('There is no downloadable link with provided ID.'));
        }
        if ($existingLink->getProductId() != $product->getId()) {
            throw new InputException(__('Provided downloadable link is not related to given product.'));
        }
        $validateLinkContent = $link->getLinkFileContent() === null ? false : true;
        $validateSampleContent = $link->getSampleFileContent() === null ? false : true;
        if (!$this->contentValidator->isValid($link, $validateLinkContent, $validateSampleContent)) {
            throw new InputException(__('Provided link information is invalid.'));
        }
        if ($isGlobalScopeContent) {
            $product->setStoreId(0);
        }
        $title = $link->getTitle();
        if (empty($title)) {
            if ($isGlobalScopeContent) {
                throw new InputException(__('Link title cannot be empty.'));
            }
        }

        if ($link->getLinkType() == 'file' && $link->getLinkFileContent() === null) {
            $link->setLinkFile($existingLink->getLinkFile());
        }
        if ($link->getSampleType() == 'file' && $link->getSampleFileContent() === null) {
            $link->setSampleFile($existingLink->getSampleFile());
        }

        $this->saveLink($product, $link, $isGlobalScopeContent);
        return $existingLink->getId();
    }

    /**
     * {@inheritdoc}
     */
    public function delete($id)
    {
        /** @var $link \Magento\Downloadable\Model\Link */
        $link = $this->linkFactory->create()->load($id);
        if (!$link->getId()) {
            throw new NoSuchEntityException(__('There is no downloadable link with provided ID.'));
        }
        $link->delete();
        return true;
    }
}<|MERGE_RESOLUTION|>--- conflicted
+++ resolved
@@ -145,46 +145,6 @@
 
     /**
      * {@inheritdoc}
-<<<<<<< HEAD
-=======
-     */
-    public function getSamples($sku)
-    {
-        $product = $this->productRepository->get($sku);
-        return $this->getSamplesByProduct($product);
-    }
-
-    /**
-     * @param \Magento\Catalog\Api\Data\ProductInterface $product
-     * @return array
-     */
-    public function getSamplesByProduct(\Magento\Catalog\Api\Data\ProductInterface $product)
-    {
-        $sampleList = [];
-        $samples = $this->downloadableType->getSamples($product);
-        /** @var \Magento\Downloadable\Model\Sample $sample */
-        foreach ($samples as $sample) {
-            $sampleList[] = $this->buildSample($sample);
-        }
-        return $sampleList;
-    }
-
-    /**
-     * Build a sample data object
-     *
-     * @param \Magento\Downloadable\Model\Sample $resourceData
-     * @return \Magento\Downloadable\Model\Sample
-     */
-    protected function buildSample($resourceData)
-    {
-        $sample = $this->sampleDataObjectFactory->create();
-        $this->setBasicFields($resourceData, $sample);
-        return $sample;
-    }
-
-    /**
-     * {@inheritdoc}
->>>>>>> 61b5c116
      * @SuppressWarnings(PHPMD.CyclomaticComplexity)
      * @SuppressWarnings(PHPMD.NPathComplexity)
      */
