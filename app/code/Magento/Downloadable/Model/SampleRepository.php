<?php
/**
 * Copyright © 2015 Magento. All rights reserved.
 * See COPYING.txt for license details.
 */
namespace Magento\Downloadable\Model;

use Magento\Catalog\Api\ProductRepositoryInterface;
use Magento\Downloadable\Api\Data\LinkInterfaceFactory;
use Magento\Downloadable\Api\Data\SampleInterfaceFactory;
use Magento\Downloadable\Model\Product\Type;
use Magento\Downloadable\Model\SampleFactory;
use Magento\Downloadable\Api\Data\File\ContentUploaderInterface;
use Magento\Downloadable\Api\Data\SampleInterface;
use Magento\Downloadable\Model\Sample\ContentValidator;
use Magento\Framework\Exception\InputException;
use Magento\Framework\Exception\NoSuchEntityException;
use Magento\Framework\Json\EncoderInterface;

/**
 * Class SampleRepository
 * @package Magento\Downloadable\Model
 * @SuppressWarnings(PHPMD.CouplingBetweenObjects)
 */
class SampleRepository implements \Magento\Downloadable\Api\SampleRepositoryInterface
{
    /**
     * @var \Magento\Catalog\Api\ProductRepositoryInterface
     */
    protected $productRepository;

    /**
     * @var \Magento\Downloadable\Model\Product\Type
     */
    protected $downloadableType;

    /**
     * @var ContentValidator
     */
    protected $contentValidator;

    /**
     * @var Type
     */
    protected $downloadableType;

    /**
     * @var SampleInterfaceFactory
     */
    protected $sampleDataObjectFactory;

    /**
     * @var ContentUploaderInterface
     */
    protected $fileContentUploader;

    /**
     * @var EncoderInterface
     */
    protected $jsonEncoder;

    /**
     * @param ProductRepositoryInterface $productRepository
<<<<<<< HEAD
     * @param Type $downloadableType
     * @param LinkInterfaceFactory $linkDataObjectFactory
     * @param SampleInterfaceFactory $sampleDataObjectFactory
=======
     * @param \Magento\Downloadable\Model\Product\Type $downloadableType
>>>>>>> 61b5c116
     * @param ContentValidator $contentValidator
     * @param ContentUploaderInterface $fileContentUploader
     * @param EncoderInterface $jsonEncoder
     * @param SampleFactory $sampleFactory
     */
    public function __construct(
        ProductRepositoryInterface $productRepository,
<<<<<<< HEAD
        Type $downloadableType,
        SampleInterfaceFactory $sampleDataObjectFactory,
=======
        \Magento\Downloadable\Model\Product\Type $downloadableType,
>>>>>>> 61b5c116
        ContentValidator $contentValidator,
        ContentUploaderInterface $fileContentUploader,
        EncoderInterface $jsonEncoder,
        SampleFactory $sampleFactory
    ) {
        $this->productRepository = $productRepository;
        $this->downloadableType = $downloadableType;
        $this->contentValidator = $contentValidator;
        $this->fileContentUploader = $fileContentUploader;
        $this->jsonEncoder = $jsonEncoder;
        $this->sampleFactory = $sampleFactory;
        $this->downloadableType = $downloadableType;
        $this->sampleDataObjectFactory = $sampleDataObjectFactory;
    }

    /**
     * {@inheritdoc}
     */
    public function getList($sku)
    {
        $sampleList = [];
        /** @var \Magento\Catalog\Model\Product $product */
        $product = $this->productRepository->get($sku);
        $samples = $this->downloadableType->getSamples($product);
        /** @var \Magento\Downloadable\Model\Sample $sample */
        foreach ($samples as $sample) {
            $sampleList[] = $this->buildSample($sample);
        }
        return $sampleList;
    }

    /**
     * Build a sample data object
     *
     * @param \Magento\Downloadable\Model\Sample $resourceData
     * @return \Magento\Downloadable\Model\Sample
     */
    protected function buildSample($resourceData)
    {
        $sample = $this->sampleDataObjectFactory->create();
        $this->setBasicFields($resourceData, $sample);
        return $sample;
    }

    /**
     * Subroutine for buildLink and buildSample
     *
     * @param \Magento\Downloadable\Model\Link|\Magento\Downloadable\Model\Sample $resourceData
     * @param \Magento\Downloadable\Api\Data\LinkInterface|\Magento\Downloadable\Api\Data\SampleInterface $dataObject
     * @return null
     */
    protected function setBasicFields($resourceData, $dataObject)
    {
        $dataObject->setId($resourceData->getId());
        $storeTitle = $resourceData->getStoreTitle();
        $title = $resourceData->getTitle();
        if (!empty($storeTitle)) {
            $dataObject->setTitle($storeTitle);
        } else {
            $dataObject->setTitle($title);
        }
        $dataObject->setSortOrder($resourceData->getSortOrder());
        $dataObject->setSampleType($resourceData->getSampleType());
        $dataObject->setSampleFile($resourceData->getSampleFile());
        $dataObject->setSampleUrl($resourceData->getSampleUrl());
    }

    /**
     * Update downloadable sample of the given product
     *
     * @param string $sku
     * @param \Magento\Downloadable\Api\Data\SampleInterface $sample
     * @param bool $isGlobalScopeContent
     * @return int
     * @SuppressWarnings(PHPMD.CyclomaticComplexity)
     */
    public function save(
        $sku,
        SampleInterface $sample,
        $isGlobalScopeContent = false
    ) {
        $product = $this->productRepository->get($sku, true);

        $sampleId = $sample->getId();
        if ($sampleId) {
            return $this->updateSample($product, $sample, $isGlobalScopeContent);
        } else {
<<<<<<< HEAD

            if ($product->getTypeId() !== Type::TYPE_DOWNLOADABLE) {
=======
            if ($product->getTypeId() !== \Magento\Downloadable\Model\Product\Type::TYPE_DOWNLOADABLE) {
>>>>>>> 61b5c116
                throw new InputException(__('Product type of the product must be \'downloadable\'.'));
            }
            if (!$this->contentValidator->isValid($sample)) {
                throw new InputException(__('Provided sample information is invalid.'));
            }

            if (!in_array($sample->getSampleType(), ['url', 'file'])) {
                throw new InputException(__('Invalid sample type.'));
            }

            $title = $sample->getTitle();
            if (empty($title)) {
                throw new InputException(__('Sample title cannot be empty.'));
            }

            return $this->saveSample($product, $sample, $isGlobalScopeContent);
        }
    }

    /**
     * @param \Magento\Catalog\Api\Data\ProductInterface $product
     * @param SampleInterface $sample
     * @param bool $isGlobalScopeContent
     * @return int
     */
    protected function saveSample(
        \Magento\Catalog\Api\Data\ProductInterface $product,
        SampleInterface $sample,
        $isGlobalScopeContent
    ) {
        $sampleData = [
            'sample_id' => $sample->getid() === null ? 0 : $sample->getid(),
            'is_delete' => 0,
            'type' => $sample->getSampleType(),
            'sort_order' => $sample->getSortOrder(),
            'title' => $sample->getTitle(),
        ];

        if ($sample->getSampleType() == 'file' && $sample->getSampleFile() === null) {
            $sampleData['file'] = $this->jsonEncoder->encode(
                [
                    $this->fileContentUploader->upload($sample->getSampleFileContent(), 'sample'),
                ]
            );
        } elseif ($sample->getSampleType() === 'url') {
            $sampleData['sample_url'] = $sample->getSampleUrl();
        } else {
            //existing file
            $sampleData['file'] = $this->jsonEncoder->encode(
                [
                    [
                        'file' => $sample->getSampleFile(),
                        'status' => 'old',
                    ],
                ]
            );
        }

        $downloadableData = ['sample' => [$sampleData]];
        $product->setDownloadableData($downloadableData);
        if ($isGlobalScopeContent) {
            $product->setStoreId(0);
        }
        $this->downloadableType->save($product);
        return $product->getLastAddedSampleId();
    }

    /**
     * @param \Magento\Catalog\Api\Data\ProductInterface $product
     * @param SampleInterface $sample
     * @param bool $isGlobalScopeContent
     * @return int
     * @throws InputException
     * @throws NoSuchEntityException
     * @SuppressWarnings(PHPMD.CyclomaticComplexity)
     * @SuppressWarnings(PHPMD.NPathComplexity)
     */
    protected function updateSample(
        \Magento\Catalog\Api\Data\ProductInterface $product,
        SampleInterface $sample,
        $isGlobalScopeContent
    ) {
        $sampleId = $sample->getId();
        /** @var $existingSample \Magento\Downloadable\Model\Sample */
        $existingSample = $this->sampleFactory->create()->load($sampleId);

        if (!$existingSample->getId()) {
            throw new NoSuchEntityException(__('There is no downloadable sample with provided ID.'));
        }

        if ($existingSample->getProductId() != $product->getId()) {
            throw new InputException(__('Provided downloadable sample is not related to given product.'));
        }

        $validateFileContent = $sample->getSampleFileContent() === null ? false : true;
        if (!$this->contentValidator->isValid($sample, $validateFileContent)) {
            throw new InputException(__('Provided sample information is invalid.'));
        }
        if ($isGlobalScopeContent) {
            $product->setStoreId(0);
        }

        $title = $sample->getTitle();
        if (empty($title)) {
            if ($isGlobalScopeContent) {
                throw new InputException(__('Sample title cannot be empty.'));
            }
            // use title from GLOBAL scope
            $existingSample->setTitle(null);
        } else {
            $existingSample->setTitle($sample->getTitle());
        }

        if ($sample->getSampleType() === 'file' && $sample->getSampleFileContent() === null) {
            $sample->setSampleFile($existingSample->getSampleFile());
        }
        $this->saveSample($product, $sample, $isGlobalScopeContent);
        return $existingSample->getId();
    }

    /**
     * {@inheritdoc}
     */
    public function delete($id)
    {
        /** @var $sample \Magento\Downloadable\Model\Sample */
        $sample = $this->sampleFactory->create()->load($id);
        if (!$sample->getId()) {
            throw new NoSuchEntityException(__('There is no downloadable sample with provided ID.'));
        }
        $sample->delete();
        return true;
    }
}<|MERGE_RESOLUTION|>--- conflicted
+++ resolved
@@ -6,10 +6,8 @@
 namespace Magento\Downloadable\Model;
 
 use Magento\Catalog\Api\ProductRepositoryInterface;
-use Magento\Downloadable\Api\Data\LinkInterfaceFactory;
 use Magento\Downloadable\Api\Data\SampleInterfaceFactory;
 use Magento\Downloadable\Model\Product\Type;
-use Magento\Downloadable\Model\SampleFactory;
 use Magento\Downloadable\Api\Data\File\ContentUploaderInterface;
 use Magento\Downloadable\Api\Data\SampleInterface;
 use Magento\Downloadable\Model\Sample\ContentValidator;
@@ -19,7 +17,6 @@
 
 /**
  * Class SampleRepository
- * @package Magento\Downloadable\Model
  * @SuppressWarnings(PHPMD.CouplingBetweenObjects)
  */
 class SampleRepository implements \Magento\Downloadable\Api\SampleRepositoryInterface
@@ -30,21 +27,16 @@
     protected $productRepository;
 
     /**
-     * @var \Magento\Downloadable\Model\Product\Type
+     * @var ContentValidator
+     */
+    protected $contentValidator;
+
+    /**
+     * @var Type
      */
     protected $downloadableType;
 
     /**
-     * @var ContentValidator
-     */
-    protected $contentValidator;
-
-    /**
-     * @var Type
-     */
-    protected $downloadableType;
-
-    /**
      * @var SampleInterfaceFactory
      */
     protected $sampleDataObjectFactory;
@@ -61,13 +53,8 @@
 
     /**
      * @param ProductRepositoryInterface $productRepository
-<<<<<<< HEAD
      * @param Type $downloadableType
-     * @param LinkInterfaceFactory $linkDataObjectFactory
      * @param SampleInterfaceFactory $sampleDataObjectFactory
-=======
-     * @param \Magento\Downloadable\Model\Product\Type $downloadableType
->>>>>>> 61b5c116
      * @param ContentValidator $contentValidator
      * @param ContentUploaderInterface $fileContentUploader
      * @param EncoderInterface $jsonEncoder
@@ -75,12 +62,8 @@
      */
     public function __construct(
         ProductRepositoryInterface $productRepository,
-<<<<<<< HEAD
         Type $downloadableType,
         SampleInterfaceFactory $sampleDataObjectFactory,
-=======
-        \Magento\Downloadable\Model\Product\Type $downloadableType,
->>>>>>> 61b5c116
         ContentValidator $contentValidator,
         ContentUploaderInterface $fileContentUploader,
         EncoderInterface $jsonEncoder,
@@ -101,15 +84,9 @@
      */
     public function getList($sku)
     {
-        $sampleList = [];
         /** @var \Magento\Catalog\Model\Product $product */
         $product = $this->productRepository->get($sku);
-        $samples = $this->downloadableType->getSamples($product);
-        /** @var \Magento\Downloadable\Model\Sample $sample */
-        foreach ($samples as $sample) {
-            $sampleList[] = $this->buildSample($sample);
-        }
-        return $sampleList;
+        return $this->getSamplesByProduct($product);
     }
 
     /**
@@ -149,13 +126,29 @@
     }
 
     /**
+     * List of links with associated samples
+     *
+     * @param \Magento\Catalog\Api\Data\ProductInterface $product
+     * @return \Magento\Downloadable\Api\Data\SampleInterface[]
+     */
+    public function getSamplesByProduct(\Magento\Catalog\Api\Data\ProductInterface $product)
+    {
+        $sampleList = [];
+        $samples = $this->downloadableType->getSamples($product);
+        /** @var \Magento\Downloadable\Model\Sample $sample */
+        foreach ($samples as $sample) {
+            $sampleList[] = $this->buildSample($sample);
+        }
+        return $sampleList;
+    }
+
+    /**
      * Update downloadable sample of the given product
      *
      * @param string $sku
      * @param \Magento\Downloadable\Api\Data\SampleInterface $sample
      * @param bool $isGlobalScopeContent
      * @return int
-     * @SuppressWarnings(PHPMD.CyclomaticComplexity)
      */
     public function save(
         $sku,
@@ -168,12 +161,7 @@
         if ($sampleId) {
             return $this->updateSample($product, $sample, $isGlobalScopeContent);
         } else {
-<<<<<<< HEAD
-
             if ($product->getTypeId() !== Type::TYPE_DOWNLOADABLE) {
-=======
-            if ($product->getTypeId() !== \Magento\Downloadable\Model\Product\Type::TYPE_DOWNLOADABLE) {
->>>>>>> 61b5c116
                 throw new InputException(__('Product type of the product must be \'downloadable\'.'));
             }
             if (!$this->contentValidator->isValid($sample)) {
