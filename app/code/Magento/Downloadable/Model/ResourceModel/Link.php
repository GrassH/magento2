<?php
/**
 * Copyright © 2016 Magento. All rights reserved.
 * See COPYING.txt for license details.
 */
namespace Magento\Downloadable\Model\ResourceModel;

use Magento\Catalog\Api\Data\ProductInterface;
use Magento\Framework\App\ObjectManager;
use Magento\Framework\Model\Entity\MetadataPool;

/**
 * Downloadable Product  Samples resource model
 *
 * @author      Magento Core Team <core@magentocommerce.com>
 */
class Link extends \Magento\Framework\Model\ResourceModel\Db\AbstractDb
{
    /**
<<<<<<< HEAD
     * @var \Magento\Framework\EntityManager\MetadataPool
=======
     * @var MetadataPool
>>>>>>> bd1c47bc
     */
    private $metadataPool;

    /**
     * Catalog data
     *
     * @var \Magento\Catalog\Helper\Data
     */
    protected $_catalogData;

    /**
     * @var \Magento\Framework\App\Config\ScopeConfigInterface
     */
    protected $_configuration;

    /**
     * @var \Magento\Directory\Model\CurrencyFactory
     */
    protected $_currencyFactory;

    /**
     * @var \Magento\Store\Model\StoreManagerInterface
     */
    protected $_storeManager;

    /**
     * @param \Magento\Framework\Model\ResourceModel\Db\Context $context
     * @param \Magento\Catalog\Helper\Data $catalogData
     * @param \Magento\Framework\App\Config\ScopeConfigInterface $configuration
     * @param \Magento\Directory\Model\CurrencyFactory $currencyFactory
     * @param \Magento\Store\Model\StoreManagerInterface $storeManager
<<<<<<< HEAD
     * @param \Magento\Framework\EntityManager\MetadataPool $metadataPool
=======
>>>>>>> bd1c47bc
     * @param string $connectionName
     */
    public function __construct(
        \Magento\Framework\Model\ResourceModel\Db\Context $context,
        \Magento\Catalog\Helper\Data $catalogData,
        \Magento\Framework\App\Config\ScopeConfigInterface $configuration,
        \Magento\Directory\Model\CurrencyFactory $currencyFactory,
        \Magento\Store\Model\StoreManagerInterface $storeManager,
<<<<<<< HEAD
        \Magento\Framework\EntityManager\MetadataPool $metadataPool,
=======
>>>>>>> bd1c47bc
        $connectionName = null
    ) {
        $this->_catalogData = $catalogData;
        $this->_configuration = $configuration;
        $this->_currencyFactory = $currencyFactory;
        $this->_storeManager = $storeManager;
        parent::__construct($context, $connectionName);
    }

    /**
     * Initialize connection and define resource
     *
     * @return void
     */
    protected function _construct()
    {
        $this->_init('downloadable_link', 'link_id');
    }

    /**
     * Save title and price of link item
     *
     * @param \Magento\Downloadable\Model\Link $linkObject
     * @return $this
     * @SuppressWarnings(PHPMD.CyclomaticComplexity)
     */
    public function saveItemTitleAndPrice($linkObject)
    {
        $connection = $this->getConnection();
        $linkTitleTable = $this->getTable('downloadable_link_title');
        $linkPriceTable = $this->getTable('downloadable_link_price');

        $select = $connection->select()->from(
            $this->getTable('downloadable_link_title')
        )->where(
            'link_id=:link_id AND store_id=:store_id'
        );
        $bind = [':link_id' => $linkObject->getId(), ':store_id' => (int)$linkObject->getStoreId()];

        if ($connection->fetchOne($select, $bind)) {
            $where = ['link_id = ?' => $linkObject->getId(), 'store_id = ?' => (int)$linkObject->getStoreId()];
            if ($linkObject->getUseDefaultTitle()) {
                $connection->delete($linkTitleTable, $where);
            } else {
                $insertData = ['title' => $linkObject->getTitle()];
                $connection->update($linkTitleTable, $insertData, $where);
            }
        } else {
            if (!$linkObject->getUseDefaultTitle()) {
                $connection->insert(
                    $linkTitleTable,
                    [
                        'link_id' => $linkObject->getId(),
                        'store_id' => (int)$linkObject->getStoreId(),
                        'title' => $linkObject->getTitle()
                    ]
                );
            }
        }

        $select = $connection->select()->from($linkPriceTable)->where('link_id=:link_id AND website_id=:website_id');
        $bind = [':link_id' => $linkObject->getId(), ':website_id' => (int)$linkObject->getWebsiteId()];
        if ($connection->fetchOne($select, $bind)) {
            $where = ['link_id = ?' => $linkObject->getId(), 'website_id = ?' => $linkObject->getWebsiteId()];
            if ($linkObject->getUseDefaultPrice()) {
                $connection->delete($linkPriceTable, $where);
            } else {
                $connection->update($linkPriceTable, ['price' => $linkObject->getPrice()], $where);
            }
        } else {
            if (!$linkObject->getUseDefaultPrice()) {
                $dataToInsert[] = [
                    'link_id' => $linkObject->getId(),
                    'website_id' => (int)$linkObject->getWebsiteId(),
                    'price' => (double)$linkObject->getPrice(),
                ];
                if ($linkObject->getOrigData('link_id') != $linkObject->getLinkId()) {
                    $_isNew = true;
                } else {
                    $_isNew = false;
                }
                if ($linkObject->getWebsiteId() == 0 && $_isNew && !$this->_catalogData->isPriceGlobal()) {
                    $websiteIds = $linkObject->getProductWebsiteIds();
                    foreach ($websiteIds as $websiteId) {
                        $baseCurrency = $this->_configuration->getValue(
                            \Magento\Directory\Model\Currency::XML_PATH_CURRENCY_BASE,
                            'default'
                        );
                        $websiteCurrency = $this->_storeManager->getWebsite($websiteId)->getBaseCurrencyCode();
                        if ($websiteCurrency == $baseCurrency) {
                            continue;
                        }
                        $rate = $this->_createCurrency()->load($baseCurrency)->getRate($websiteCurrency);
                        if (!$rate) {
                            $rate = 1;
                        }
                        $newPrice = $linkObject->getPrice() * $rate;
                        $dataToInsert[] = [
                            'link_id' => $linkObject->getId(),
                            'website_id' => (int)$websiteId,
                            'price' => $newPrice,
                        ];
                    }
                }
                $connection->insertMultiple($linkPriceTable, $dataToInsert);
            }
        }
        return $this;
    }

    /**
     * Delete data by item(s)
     *
     * @param \Magento\Downloadable\Model\Link|array|int $items
     * @return $this
     */
    public function deleteItems($items)
    {
        $connection = $this->getConnection();
        if ($items instanceof \Magento\Downloadable\Model\Link) {
            $where = ['link_id = ?' => $items->getId()];
        } elseif (is_array($items)) {
            $where = ['link_id in (?)' => $items];
        } else {
            $where = ['sample_id = ?' => $items];
        }
        $connection->delete($this->getMainTable(), $where);
        $connection->delete($this->getTable('downloadable_link_title'), $where);
        $connection->delete($this->getTable('downloadable_link_price'), $where);
        return $this;
    }

    /**
     * Retrieve links searchable data
     *
     * @param int $productId
     * @param int $storeId
     * @return array
     */
    public function getSearchableData($productId, $storeId)
    {
        $connection = $this->getConnection();
        $ifNullDefaultTitle = $connection->getIfNullSql('st.title', 's.title');
        $select = $connection->select()->from(
            ['m' => $this->getMainTable()],
            null
        )->join(
            ['s' => $this->getTable('downloadable_link_title')],
            's.link_id=m.link_id AND s.store_id=0',
            []
        )->join(
            ['cpe' => $this->getTable('catalog_product_entity')],
            sprintf(
                'cpe.entity_id = m.product_id',
                $this->getMetadataPool()->getMetadata(ProductInterface::class)->getLinkField()
            ),
            []
        )->joinLeft(
            ['st' => $this->getTable('downloadable_link_title')],
            'st.link_id=m.link_id AND st.store_id=:store_id',
            ['title' => $ifNullDefaultTitle]
        )->where(
            'cpe.entity_id=:product_id'
        );
        $bind = [':store_id' => (int)$storeId, ':product_id' => $productId];

        return $connection->fetchCol($select, $bind);
    }

    /**
     * @return \Magento\Directory\Model\Currency
     */
    protected function _createCurrency()
    {
        return $this->_currencyFactory->create();
    }

    /**
     * Get MetadataPool instance
     * @return MetadataPool
     */
    private function getMetadataPool()
    {
        if (!$this->metadataPool) {
            $this->metadataPool = ObjectManager::getInstance()->get(MetadataPool::class);
        }
        return $this->metadataPool;
    }
}<|MERGE_RESOLUTION|>--- conflicted
+++ resolved
@@ -17,11 +17,7 @@
 class Link extends \Magento\Framework\Model\ResourceModel\Db\AbstractDb
 {
     /**
-<<<<<<< HEAD
-     * @var \Magento\Framework\EntityManager\MetadataPool
-=======
      * @var MetadataPool
->>>>>>> bd1c47bc
      */
     private $metadataPool;
 
@@ -53,10 +49,6 @@
      * @param \Magento\Framework\App\Config\ScopeConfigInterface $configuration
      * @param \Magento\Directory\Model\CurrencyFactory $currencyFactory
      * @param \Magento\Store\Model\StoreManagerInterface $storeManager
-<<<<<<< HEAD
-     * @param \Magento\Framework\EntityManager\MetadataPool $metadataPool
-=======
->>>>>>> bd1c47bc
      * @param string $connectionName
      */
     public function __construct(
@@ -65,10 +57,6 @@
         \Magento\Framework\App\Config\ScopeConfigInterface $configuration,
         \Magento\Directory\Model\CurrencyFactory $currencyFactory,
         \Magento\Store\Model\StoreManagerInterface $storeManager,
-<<<<<<< HEAD
-        \Magento\Framework\EntityManager\MetadataPool $metadataPool,
-=======
->>>>>>> bd1c47bc
         $connectionName = null
     ) {
         $this->_catalogData = $catalogData;
