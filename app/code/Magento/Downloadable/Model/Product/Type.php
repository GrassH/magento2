<?php
/**
 * Copyright © 2015 Magento. All rights reserved.
 * See COPYING.txt for license details.
 */
namespace Magento\Downloadable\Model\Product;

use Magento\Catalog\Api\ProductRepositoryInterface;

/**
 * Downloadable product type model
 *
 * @author      Magento Core Team <core@magentocommerce.com>
 * @SuppressWarnings(PHPMD.CouplingBetweenObjects)
 */
class Type extends \Magento\Catalog\Model\Product\Type\Virtual
{
    const TYPE_DOWNLOADABLE = 'downloadable';

    /**
     * Downloadable file
     *
     * @var \Magento\Downloadable\Helper\File
     */
    protected $_downloadableFile = null;

    /**
     * @var \Magento\Downloadable\Model\Resource\SampleFactory
     */
    protected $_sampleResFactory;

    /**
     * @var \Magento\Downloadable\Model\Resource\Link
     */
    protected $_linkResource;

    /**
     * @var \Magento\Downloadable\Model\Resource\Link\CollectionFactory
     */
    protected $_linksFactory;

    /**
     * @var \Magento\Downloadable\Model\Resource\Sample\CollectionFactory
     */
    protected $_samplesFactory;

    /**
     * @var \Magento\Downloadable\Model\SampleFactory
     */
    protected $_sampleFactory;

    /**
     * @var \Magento\Downloadable\Model\LinkFactory
     */
    protected $_linkFactory;

    /**
     * @var TypeHandler\TypeHandlerInterface
     */
    private $typeHandler;

    /**
     * Construct
     *
     * @param \Magento\Catalog\Model\Product\Option $catalogProductOption
     * @param \Magento\Eav\Model\Config $eavConfig
     * @param \Magento\Catalog\Model\Product\Type $catalogProductType
     * @param \Magento\Framework\Event\ManagerInterface $eventManager
     * @param \Magento\Core\Helper\Data $coreData
     * @param \Magento\Core\Helper\File\Storage\Database $fileStorageDb
     * @param \Magento\Framework\Filesystem $filesystem
     * @param \Magento\Framework\Registry $coreRegistry
     * @param \Psr\Log\LoggerInterface $logger
     * @param ProductRepositoryInterface $productRepository
     * @param \Magento\Downloadable\Model\Resource\SampleFactory $sampleResFactory
     * @param \Magento\Downloadable\Model\Resource\Link $linkResource
     * @param \Magento\Downloadable\Model\Resource\Link\CollectionFactory $linksFactory
     * @param \Magento\Downloadable\Model\Resource\Sample\CollectionFactory $samplesFactory
     * @param \Magento\Downloadable\Model\SampleFactory $sampleFactory
     * @param \Magento\Downloadable\Model\LinkFactory $linkFactory
<<<<<<< HEAD
     * @param TypeHandler\TypeHandlerInterface $typeHandler
=======
     * @SuppressWarnings(PHPMD.ExcessiveParameterList)
>>>>>>> c2cfbbfd
     */
    public function __construct(
        \Magento\Catalog\Model\Product\Option $catalogProductOption,
        \Magento\Eav\Model\Config $eavConfig,
        \Magento\Catalog\Model\Product\Type $catalogProductType,
        \Magento\Framework\Event\ManagerInterface $eventManager,
        \Magento\Core\Helper\Data $coreData,
        \Magento\Core\Helper\File\Storage\Database $fileStorageDb,
        \Magento\Framework\Filesystem $filesystem,
        \Magento\Framework\Registry $coreRegistry,
        \Psr\Log\LoggerInterface $logger,
        ProductRepositoryInterface $productRepository,
        \Magento\Downloadable\Model\Resource\SampleFactory $sampleResFactory,
        \Magento\Downloadable\Model\Resource\Link $linkResource,
        \Magento\Downloadable\Model\Resource\Link\CollectionFactory $linksFactory,
        \Magento\Downloadable\Model\Resource\Sample\CollectionFactory $samplesFactory,
        \Magento\Downloadable\Model\SampleFactory $sampleFactory,
        \Magento\Downloadable\Model\LinkFactory $linkFactory,
        \Magento\Downloadable\Model\Product\TypeHandler\TypeHandlerInterface $typeHandler
    ) {
        $this->_sampleResFactory = $sampleResFactory;
        $this->_linkResource = $linkResource;
        $this->_linksFactory = $linksFactory;
        $this->_samplesFactory = $samplesFactory;
        $this->_sampleFactory = $sampleFactory;
        $this->_linkFactory = $linkFactory;
        $this->typeHandler = $typeHandler;
        parent::__construct(
            $catalogProductOption,
            $eavConfig,
            $catalogProductType,
            $eventManager,
            $coreData,
            $fileStorageDb,
            $filesystem,
            $coreRegistry,
            $logger,
            $productRepository
        );
    }

    /**
     * Get downloadable product links
     *
     * @param \Magento\Catalog\Model\Product $product
     * @return \Magento\Downloadable\Model\Link[]
     */
    public function getLinks($product)
    {
        if (is_null($product->getDownloadableLinks())) {
            $_linkCollection = $this->_linksFactory->create()->addProductToFilter(
                $product->getId()
            )->addTitleToResult(
                $product->getStoreId()
            )->addPriceToResult(
                $product->getStore()->getWebsiteId()
            );
            $linksCollectionById = [];
            foreach ($_linkCollection as $link) {
                /* @var \Magento\Downloadable\Model\Link $link */

                $link->setProduct($product);
                $linksCollectionById[$link->getId()] = $link;
            }
            $product->setDownloadableLinks($linksCollectionById);
        }
        return $product->getDownloadableLinks();
    }

    /**
     * Check if product has links
     *
     * @param \Magento\Catalog\Model\Product $product
     * @return boolean
     */
    public function hasLinks($product)
    {
        if ($product->hasData('links_exist')) {
            return $product->getData('links_exist');
        }
        return count($this->getLinks($product)) > 0;
    }

    /**
     * Check if product has options
     *
     * @param \Magento\Catalog\Model\Product $product
     * @return boolean
     */
    public function hasOptions($product)
    {
        return $product->getLinksPurchasedSeparately() || parent::hasOptions($product);
    }

    /**
     * Check if product has required options
     *
     * @param \Magento\Catalog\Model\Product $product
     * @return bool
     */
    public function hasRequiredOptions($product)
    {
        return (parent::hasRequiredOptions($product) || $product->getLinksPurchasedSeparately());
    }

    /**
     * Check if product cannot be purchased with no links selected
     *
     * @param \Magento\Catalog\Model\Product $product
     * @return boolean
     * @SuppressWarnings(PHPMD.BooleanGetMethodName)
     */
    public function getLinkSelectionRequired($product)
    {
        return $product->getLinksPurchasedSeparately();
    }

    /**
     * Get downloadable product samples
     *
     * @param \Magento\Catalog\Model\Product $product
     * @return \Magento\Downloadable\Model\Resource\Sample\Collection
     */
    public function getSamples($product)
    {
        if (is_null($product->getDownloadableSamples())) {
            $_sampleCollection = $this->_samplesFactory->create()->addProductToFilter(
                $product->getId()
            )->addTitleToResult(
                $product->getStoreId()
            );
            $product->setDownloadableSamples($_sampleCollection);
        }

        return $product->getDownloadableSamples();
    }

    /**
     * Check if product has samples
     *
     * @param \Magento\Catalog\Model\Product $product
     * @return boolean
     */
    public function hasSamples($product)
    {
        return count($this->getSamples($product)) > 0;
    }

    /**
     * Save Product downloadable information (links and samples)
     *
     * @param \Magento\Catalog\Model\Product $product
     * @return $this
     * @SuppressWarnings(PHPMD.CyclomaticComplexity)
     * @SuppressWarnings(PHPMD.NPathComplexity)
     * @SuppressWarnings(PHPMD.ExcessiveMethodLength)
     */
    public function save($product)
    {
        parent::save($product);

        if ($data = $product->getDownloadableData()) {
            $this->typeHandler->save($product, $data);
        }

        return $this;
    }

    /**
     * Check if product can be bought
     *
     * @param \Magento\Catalog\Model\Product $product
     * @return $this
     * @throws \Magento\Framework\Model\Exception
     */
    public function checkProductBuyState($product)
    {
        parent::checkProductBuyState($product);
        $option = $product->getCustomOption('info_buyRequest');
        if ($option instanceof \Magento\Quote\Model\Quote\Item\Option) {
            $buyRequest = new \Magento\Framework\Object(unserialize($option->getValue()));
            if (!$buyRequest->hasLinks()) {
                if (!$product->getLinksPurchasedSeparately()) {
                    $allLinksIds = $this->_linksFactory->create()->addProductToFilter($product->getId())->getAllIds();
                    $buyRequest->setLinks($allLinksIds);
                    $product->addCustomOption('info_buyRequest', serialize($buyRequest->getData()));
                } else {
                    throw new \Magento\Framework\Model\Exception(__('Please specify product link(s).'));
                }
            }
        }
        return $this;
    }

    /**
     * Prepare additional options/information for order item which will be
     * created from this product
     *
     * @param \Magento\Catalog\Model\Product $product
     * @return array
     */
    public function getOrderOptions($product)
    {
        $options = parent::getOrderOptions($product);
        if ($linkIds = $product->getCustomOption('downloadable_link_ids')) {
            $linkOptions = [];
            $links = $this->getLinks($product);
            foreach (explode(',', $linkIds->getValue()) as $linkId) {
                if (isset($links[$linkId])) {
                    $linkOptions[] = $linkId;
                }
            }
            $options = array_merge($options, ['links' => $linkOptions]);
        }
        $options = array_merge(
            $options,
            ['is_downloadable' => true, 'real_product_type' => self::TYPE_DOWNLOADABLE]
        );
        return $options;
    }

    /**
     * Setting flag if dowenloadable product can be or not in complex product
     * based on link can be purchased separately or not
     *
     * @param \Magento\Catalog\Model\Product $product
     * @return void
     */
    public function beforeSave($product)
    {
        parent::beforeSave($product);
        if ($this->getLinkSelectionRequired($product)) {
            $product->setTypeHasRequiredOptions(true)->setRequiredOptions(true);
        } else {
            $product->setTypeHasRequiredOptions(false)->setRequiredOptions(false);
        }

        // Update links_exist attribute value
        $linksExist = false;
        if ($data = $product->getDownloadableData()) {
            if (isset($data['link'])) {
                foreach ($data['link'] as $linkItem) {
                    if (!isset($linkItem['is_delete']) || !$linkItem['is_delete']) {
                        $linksExist = true;
                        break;
                    }
                }
            }
        }

        $product->setTypeHasOptions($linksExist);
        $product->setLinksExist($linksExist);
    }

    /**
     * Retrieve additional searchable data from type instance
     * Using based on product id and store_id data
     *
     * @param \Magento\Catalog\Model\Product $product
     * @return array
     */
    public function getSearchableData($product)
    {
        $searchData = parent::getSearchableData($product);

        $linkSearchData = $this->_createLink()->getSearchableData($product->getId(), $product->getStoreId());
        if ($linkSearchData) {
            $searchData = array_merge($searchData, $linkSearchData);
        }

        $sampleSearchData = $this->_createSample()->getSearchableData($product->getId(), $product->getStoreId());
        if ($sampleSearchData) {
            $searchData = array_merge($searchData, $sampleSearchData);
        }

        return $searchData;
    }

    /**
     * Check is product available for sale
     *
     * @param \Magento\Catalog\Model\Product $product
     * @return bool
     */
    public function isSalable($product)
    {
        return $this->hasLinks($product) && parent::isSalable($product);
    }

    /**
     * Prepare selected options for downloadable product
     *
     * @param  \Magento\Catalog\Model\Product $product
     * @param  \Magento\Framework\Object $buyRequest
     * @return array
     * @SuppressWarnings(PHPMD.UnusedFormalParameter)
     */
    public function processBuyRequest($product, $buyRequest)
    {
        $links = $buyRequest->getLinks();
        $links = is_array($links) ? array_filter($links, 'intval') : [];

        $options = ['links' => $links];

        return $options;
    }

    /**
     * Check if downloadable product has links and they can be purchased separately
     *
     * @param \Magento\Catalog\Model\Product $product
     * @return bool
     */
    public function canConfigure($product)
    {
        return $this->hasLinks($product) && $product->getLinksPurchasedSeparately();
    }

    /**
     * Check that product of this type has weight
     *
     * @return bool
     */
    public function hasWeight()
    {
        return false;
    }

    /**
     * Delete data specific for Downloadable product type
     *
     * @param \Magento\Catalog\Model\Product $product
     * @return void
     */
    public function deleteTypeSpecificData(\Magento\Catalog\Model\Product $product)
    {
        if ($product->getOrigData('type_id') === \Magento\Downloadable\Model\Product\Type::TYPE_DOWNLOADABLE) {
            $downloadableData = $product->getDownloadableData();
            $sampleItems = [];
            if (isset($downloadableData['sample'])) {
                foreach ($downloadableData['sample'] as $sample) {
                    $sampleItems[] = $sample['sample_id'];
                }
            }
            if ($sampleItems) {
                $this->_sampleResFactory->create()->deleteItems($sampleItems);
            }
            $linkItems = [];
            if (isset($downloadableData['link'])) {
                foreach ($downloadableData['link'] as $link) {
                    $linkItems[] = $link['link_id'];
                }
            }
            if ($linkItems) {
                $this->_linkResource->deleteItems($linkItems);
            }
        }
    }

    /**
     * Prepare product and its configuration to be added to some products list.
     * Perform standard preparation process and then prepare options for downloadable links.
     *
     * @param \Magento\Framework\Object $buyRequest
     * @param \Magento\Catalog\Model\Product $product
     * @param string $processMode
     * @return array|string
     * @SuppressWarnings(PHPMD.CyclomaticComplexity)
     * @SuppressWarnings(PHPMD.NPathComplexity)
     */
    protected function _prepareProduct(\Magento\Framework\Object $buyRequest, $product, $processMode)
    {
        $result = parent::_prepareProduct($buyRequest, $product, $processMode);

        if (is_string($result)) {
            return $result;
        }
        // if adding product from admin area we add all links to product
        $originalLinksPurchasedSeparately = null;
        if ($product->getSkipCheckRequiredOption()) {
            $originalLinksPurchasedSeparately = $product->getLinksPurchasedSeparately();
            $product->setLinksPurchasedSeparately(false);
        }
        $preparedLinks = [];
        if ($product->getLinksPurchasedSeparately()) {
            if ($links = $buyRequest->getLinks()) {
                foreach ($this->getLinks($product) as $link) {
                    if (in_array($link->getId(), $links)) {
                        $preparedLinks[] = $link->getId();
                    }
                }
            }
        } else {
            foreach ($this->getLinks($product) as $link) {
                $preparedLinks[] = $link->getId();
            }
        }
        if (null !== $originalLinksPurchasedSeparately) {
            $product->setLinksPurchasedSeparately($originalLinksPurchasedSeparately);
        }
        if ($preparedLinks) {
            $product->addCustomOption('downloadable_link_ids', implode(',', $preparedLinks));
            return $result;
        }
        if ($this->getLinkSelectionRequired($product) && $this->_isStrictProcessMode($processMode)) {
            return __('Please specify product link(s).');
        }
        return $result;
    }

    /**
     * @return \Magento\Downloadable\Model\Link
     */
    protected function _createLink()
    {
        return $this->_linkFactory->create();
    }

    /**
     * @return \Magento\Downloadable\Model\Sample
     */
    protected function _createSample()
    {
        return $this->_sampleFactory->create();
    }
}<|MERGE_RESOLUTION|>--- conflicted
+++ resolved
@@ -78,11 +78,8 @@
      * @param \Magento\Downloadable\Model\Resource\Sample\CollectionFactory $samplesFactory
      * @param \Magento\Downloadable\Model\SampleFactory $sampleFactory
      * @param \Magento\Downloadable\Model\LinkFactory $linkFactory
-<<<<<<< HEAD
      * @param TypeHandler\TypeHandlerInterface $typeHandler
-=======
      * @SuppressWarnings(PHPMD.ExcessiveParameterList)
->>>>>>> c2cfbbfd
      */
     public function __construct(
         \Magento\Catalog\Model\Product\Option $catalogProductOption,
