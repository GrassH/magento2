<?php
/**
 * Copyright © 2015 Magento. All rights reserved.
 * See COPYING.txt for license details.
 */
namespace Magento\Downloadable\Model\Product;

use Magento\Catalog\Api\ProductRepositoryInterface;

/**
 * Downloadable product type model
 *
 * @author      Magento Core Team <core@magentocommerce.com>
 * @SuppressWarnings(PHPMD.CouplingBetweenObjects)
 */
class Type extends \Magento\Catalog\Model\Product\Type\Virtual
{
    const TYPE_DOWNLOADABLE = 'downloadable';

    /**
     * Downloadable file
     *
     * @var \Magento\Downloadable\Helper\File
     */
    protected $_downloadableFile = null;

    /**
     * @var \Magento\Downloadable\Model\Resource\SampleFactory
     */
    protected $_sampleResFactory;

    /**
     * @var \Magento\Downloadable\Model\Resource\Link
     */
    protected $_linkResource;

    /**
     * @var \Magento\Downloadable\Model\Resource\Link\CollectionFactory
     */
    protected $_linksFactory;

    /**
     * @var \Magento\Downloadable\Model\Resource\Sample\CollectionFactory
     */
    protected $_samplesFactory;

    /**
     * @var \Magento\Downloadable\Model\SampleFactory
     */
    protected $_sampleFactory;

    /**
     * @var \Magento\Downloadable\Model\LinkFactory
     */
    protected $_linkFactory;

    /**
<<<<<<< HEAD
     * @var \Magento\Core\Helper\Data
     */
    protected $_coreData;
=======
     * @var TypeHandler\TypeHandlerInterface
     */
    private $typeHandler;
>>>>>>> f52e5db4

    /**
     * Construct
     *
     * @param \Magento\Catalog\Model\Product\Option $catalogProductOption
     * @param \Magento\Eav\Model\Config $eavConfig
     * @param \Magento\Catalog\Model\Product\Type $catalogProductType
     * @param \Magento\Framework\Event\ManagerInterface $eventManager
     * @param \Magento\Core\Helper\File\Storage\Database $fileStorageDb
     * @param \Magento\Framework\Filesystem $filesystem
     * @param \Magento\Framework\Registry $coreRegistry
     * @param \Psr\Log\LoggerInterface $logger
     * @param ProductRepositoryInterface $productRepository
<<<<<<< HEAD
     * @param \Magento\Core\Helper\Data $coreData
     * @param \Magento\Downloadable\Helper\File $downloadableFile
=======
>>>>>>> f52e5db4
     * @param \Magento\Downloadable\Model\Resource\SampleFactory $sampleResFactory
     * @param \Magento\Downloadable\Model\Resource\Link $linkResource
     * @param \Magento\Downloadable\Model\Resource\Link\CollectionFactory $linksFactory
     * @param \Magento\Downloadable\Model\Resource\Sample\CollectionFactory $samplesFactory
     * @param \Magento\Downloadable\Model\SampleFactory $sampleFactory
     * @param \Magento\Downloadable\Model\LinkFactory $linkFactory
     * @param TypeHandler\TypeHandlerInterface $typeHandler
     * @SuppressWarnings(PHPMD.ExcessiveParameterList)
     */
    public function __construct(
        \Magento\Catalog\Model\Product\Option $catalogProductOption,
        \Magento\Eav\Model\Config $eavConfig,
        \Magento\Catalog\Model\Product\Type $catalogProductType,
        \Magento\Framework\Event\ManagerInterface $eventManager,
        \Magento\Core\Helper\File\Storage\Database $fileStorageDb,
        \Magento\Framework\Filesystem $filesystem,
        \Magento\Framework\Registry $coreRegistry,
        \Psr\Log\LoggerInterface $logger,
        ProductRepositoryInterface $productRepository,
<<<<<<< HEAD
        \Magento\Core\Helper\Data $coreData,
        \Magento\Downloadable\Helper\File $downloadableFile,
=======
>>>>>>> f52e5db4
        \Magento\Downloadable\Model\Resource\SampleFactory $sampleResFactory,
        \Magento\Downloadable\Model\Resource\Link $linkResource,
        \Magento\Downloadable\Model\Resource\Link\CollectionFactory $linksFactory,
        \Magento\Downloadable\Model\Resource\Sample\CollectionFactory $samplesFactory,
        \Magento\Downloadable\Model\SampleFactory $sampleFactory,
        \Magento\Downloadable\Model\LinkFactory $linkFactory,
        \Magento\Downloadable\Model\Product\TypeHandler\TypeHandlerInterface $typeHandler
    ) {
        $this->_sampleResFactory = $sampleResFactory;
        $this->_linkResource = $linkResource;
        $this->_linksFactory = $linksFactory;
        $this->_samplesFactory = $samplesFactory;
        $this->_sampleFactory = $sampleFactory;
        $this->_linkFactory = $linkFactory;
<<<<<<< HEAD
        $this->_coreData = $coreData;
=======
        $this->typeHandler = $typeHandler;
>>>>>>> f52e5db4
        parent::__construct(
            $catalogProductOption,
            $eavConfig,
            $catalogProductType,
            $eventManager,
            $fileStorageDb,
            $filesystem,
            $coreRegistry,
            $logger,
            $productRepository
        );
    }

    /**
     * Get downloadable product links
     *
     * @param \Magento\Catalog\Model\Product $product
     * @return \Magento\Downloadable\Model\Link[]
     */
    public function getLinks($product)
    {
        if (is_null($product->getDownloadableLinks())) {
            $_linkCollection = $this->_linksFactory->create()->addProductToFilter(
                $product->getId()
            )->addTitleToResult(
                $product->getStoreId()
            )->addPriceToResult(
                $product->getStore()->getWebsiteId()
            );
            $linksCollectionById = [];
            foreach ($_linkCollection as $link) {
                /* @var \Magento\Downloadable\Model\Link $link */

                $link->setProduct($product);
                $linksCollectionById[$link->getId()] = $link;
            }
            $product->setDownloadableLinks($linksCollectionById);
        }
        return $product->getDownloadableLinks();
    }

    /**
     * Check if product has links
     *
     * @param \Magento\Catalog\Model\Product $product
     * @return boolean
     */
    public function hasLinks($product)
    {
        if ($product->hasData('links_exist')) {
            return $product->getData('links_exist');
        }
        return count($this->getLinks($product)) > 0;
    }

    /**
     * Check if product has options
     *
     * @param \Magento\Catalog\Model\Product $product
     * @return boolean
     */
    public function hasOptions($product)
    {
        return $product->getLinksPurchasedSeparately() || parent::hasOptions($product);
    }

    /**
     * Check if product has required options
     *
     * @param \Magento\Catalog\Model\Product $product
     * @return bool
     */
    public function hasRequiredOptions($product)
    {
        return (parent::hasRequiredOptions($product) || $product->getLinksPurchasedSeparately());
    }

    /**
     * Check if product cannot be purchased with no links selected
     *
     * @param \Magento\Catalog\Model\Product $product
     * @return boolean
     * @SuppressWarnings(PHPMD.BooleanGetMethodName)
     */
    public function getLinkSelectionRequired($product)
    {
        return $product->getLinksPurchasedSeparately();
    }

    /**
     * Get downloadable product samples
     *
     * @param \Magento\Catalog\Model\Product $product
     * @return \Magento\Downloadable\Model\Resource\Sample\Collection
     */
    public function getSamples($product)
    {
        if (is_null($product->getDownloadableSamples())) {
            $_sampleCollection = $this->_samplesFactory->create()->addProductToFilter(
                $product->getId()
            )->addTitleToResult(
                $product->getStoreId()
            );
            $product->setDownloadableSamples($_sampleCollection);
        }

        return $product->getDownloadableSamples();
    }

    /**
     * Check if product has samples
     *
     * @param \Magento\Catalog\Model\Product $product
     * @return boolean
     */
    public function hasSamples($product)
    {
        return count($this->getSamples($product)) > 0;
    }

    /**
     * Save Product downloadable information (links and samples)
     *
     * @param \Magento\Catalog\Model\Product $product
     * @return $this
     * @SuppressWarnings(PHPMD.CyclomaticComplexity)
     * @SuppressWarnings(PHPMD.NPathComplexity)
     * @SuppressWarnings(PHPMD.ExcessiveMethodLength)
     */
    public function save($product)
    {
        parent::save($product);

        if ($data = $product->getDownloadableData()) {
            $this->typeHandler->save($product, $data);
        }

        return $this;
    }

    /**
     * Check if product can be bought
     *
     * @param \Magento\Catalog\Model\Product $product
     * @return $this
     * @throws \Magento\Framework\Model\Exception
     */
    public function checkProductBuyState($product)
    {
        parent::checkProductBuyState($product);
        $option = $product->getCustomOption('info_buyRequest');
        if ($option instanceof \Magento\Quote\Model\Quote\Item\Option) {
            $buyRequest = new \Magento\Framework\Object(unserialize($option->getValue()));
            if (!$buyRequest->hasLinks()) {
                if (!$product->getLinksPurchasedSeparately()) {
                    $allLinksIds = $this->_linksFactory->create()->addProductToFilter($product->getId())->getAllIds();
                    $buyRequest->setLinks($allLinksIds);
                    $product->addCustomOption('info_buyRequest', serialize($buyRequest->getData()));
                } else {
                    throw new \Magento\Framework\Model\Exception(__('Please specify product link(s).'));
                }
            }
        }
        return $this;
    }

    /**
     * Prepare additional options/information for order item which will be
     * created from this product
     *
     * @param \Magento\Catalog\Model\Product $product
     * @return array
     */
    public function getOrderOptions($product)
    {
        $options = parent::getOrderOptions($product);
        if ($linkIds = $product->getCustomOption('downloadable_link_ids')) {
            $linkOptions = [];
            $links = $this->getLinks($product);
            foreach (explode(',', $linkIds->getValue()) as $linkId) {
                if (isset($links[$linkId])) {
                    $linkOptions[] = $linkId;
                }
            }
            $options = array_merge($options, ['links' => $linkOptions]);
        }
        $options = array_merge(
            $options,
            ['is_downloadable' => true, 'real_product_type' => self::TYPE_DOWNLOADABLE]
        );
        return $options;
    }

    /**
     * Setting flag if dowenloadable product can be or not in complex product
     * based on link can be purchased separately or not
     *
     * @param \Magento\Catalog\Model\Product $product
     * @return void
     */
    public function beforeSave($product)
    {
        parent::beforeSave($product);
        if ($this->getLinkSelectionRequired($product)) {
            $product->setTypeHasRequiredOptions(true)->setRequiredOptions(true);
        } else {
            $product->setTypeHasRequiredOptions(false)->setRequiredOptions(false);
        }

        // Update links_exist attribute value
        $linksExist = false;
        if ($data = $product->getDownloadableData()) {
            if (isset($data['link'])) {
                foreach ($data['link'] as $linkItem) {
                    if (!isset($linkItem['is_delete']) || !$linkItem['is_delete']) {
                        $linksExist = true;
                        break;
                    }
                }
            }
        }

        $product->setTypeHasOptions($linksExist);
        $product->setLinksExist($linksExist);
    }

    /**
     * Retrieve additional searchable data from type instance
     * Using based on product id and store_id data
     *
     * @param \Magento\Catalog\Model\Product $product
     * @return array
     */
    public function getSearchableData($product)
    {
        $searchData = parent::getSearchableData($product);

        $linkSearchData = $this->_createLink()->getSearchableData($product->getId(), $product->getStoreId());
        if ($linkSearchData) {
            $searchData = array_merge($searchData, $linkSearchData);
        }

        $sampleSearchData = $this->_createSample()->getSearchableData($product->getId(), $product->getStoreId());
        if ($sampleSearchData) {
            $searchData = array_merge($searchData, $sampleSearchData);
        }

        return $searchData;
    }

    /**
     * Check is product available for sale
     *
     * @param \Magento\Catalog\Model\Product $product
     * @return bool
     */
    public function isSalable($product)
    {
        return $this->hasLinks($product) && parent::isSalable($product);
    }

    /**
     * Prepare selected options for downloadable product
     *
     * @param  \Magento\Catalog\Model\Product $product
     * @param  \Magento\Framework\Object $buyRequest
     * @return array
     * @SuppressWarnings(PHPMD.UnusedFormalParameter)
     */
    public function processBuyRequest($product, $buyRequest)
    {
        $links = $buyRequest->getLinks();
        $links = is_array($links) ? array_filter($links, 'intval') : [];

        $options = ['links' => $links];

        return $options;
    }

    /**
     * Check if downloadable product has links and they can be purchased separately
     *
     * @param \Magento\Catalog\Model\Product $product
     * @return bool
     */
    public function canConfigure($product)
    {
        return $this->hasLinks($product) && $product->getLinksPurchasedSeparately();
    }

    /**
     * Check that product of this type has weight
     *
     * @return bool
     */
    public function hasWeight()
    {
        return false;
    }

    /**
     * Delete data specific for Downloadable product type
     *
     * @param \Magento\Catalog\Model\Product $product
     * @return void
     */
    public function deleteTypeSpecificData(\Magento\Catalog\Model\Product $product)
    {
        if ($product->getOrigData('type_id') === \Magento\Downloadable\Model\Product\Type::TYPE_DOWNLOADABLE) {
            $downloadableData = $product->getDownloadableData();
            $sampleItems = [];
            if (isset($downloadableData['sample'])) {
                foreach ($downloadableData['sample'] as $sample) {
                    $sampleItems[] = $sample['sample_id'];
                }
            }
            if ($sampleItems) {
                $this->_sampleResFactory->create()->deleteItems($sampleItems);
            }
            $linkItems = [];
            if (isset($downloadableData['link'])) {
                foreach ($downloadableData['link'] as $link) {
                    $linkItems[] = $link['link_id'];
                }
            }
            if ($linkItems) {
                $this->_linkResource->deleteItems($linkItems);
            }
        }
    }

    /**
     * Prepare product and its configuration to be added to some products list.
     * Perform standard preparation process and then prepare options for downloadable links.
     *
     * @param \Magento\Framework\Object $buyRequest
     * @param \Magento\Catalog\Model\Product $product
     * @param string $processMode
     * @return array|string
     * @SuppressWarnings(PHPMD.CyclomaticComplexity)
     * @SuppressWarnings(PHPMD.NPathComplexity)
     */
    protected function _prepareProduct(\Magento\Framework\Object $buyRequest, $product, $processMode)
    {
        $result = parent::_prepareProduct($buyRequest, $product, $processMode);

        if (is_string($result)) {
            return $result;
        }
        // if adding product from admin area we add all links to product
        $originalLinksPurchasedSeparately = null;
        if ($product->getSkipCheckRequiredOption()) {
            $originalLinksPurchasedSeparately = $product->getLinksPurchasedSeparately();
            $product->setLinksPurchasedSeparately(false);
        }
        $preparedLinks = [];
        if ($product->getLinksPurchasedSeparately()) {
            if ($links = $buyRequest->getLinks()) {
                foreach ($this->getLinks($product) as $link) {
                    if (in_array($link->getId(), $links)) {
                        $preparedLinks[] = $link->getId();
                    }
                }
            }
        } else {
            foreach ($this->getLinks($product) as $link) {
                $preparedLinks[] = $link->getId();
            }
        }
        if (null !== $originalLinksPurchasedSeparately) {
            $product->setLinksPurchasedSeparately($originalLinksPurchasedSeparately);
        }
        if ($preparedLinks) {
            $product->addCustomOption('downloadable_link_ids', implode(',', $preparedLinks));
            return $result;
        }
        if ($this->getLinkSelectionRequired($product) && $this->_isStrictProcessMode($processMode)) {
            return __('Please specify product link(s).');
        }
        return $result;
    }

    /**
     * @return \Magento\Downloadable\Model\Link
     */
    protected function _createLink()
    {
        return $this->_linkFactory->create();
    }

    /**
     * @return \Magento\Downloadable\Model\Sample
     */
    protected function _createSample()
    {
        return $this->_sampleFactory->create();
    }
}<|MERGE_RESOLUTION|>--- conflicted
+++ resolved
@@ -55,15 +55,14 @@
     protected $_linkFactory;
 
     /**
-<<<<<<< HEAD
+     * @var TypeHandler\TypeHandlerInterface
+     */
+    private $typeHandler;
+
+    /**
      * @var \Magento\Core\Helper\Data
      */
     protected $_coreData;
-=======
-     * @var TypeHandler\TypeHandlerInterface
-     */
-    private $typeHandler;
->>>>>>> f52e5db4
 
     /**
      * Construct
@@ -77,11 +76,7 @@
      * @param \Magento\Framework\Registry $coreRegistry
      * @param \Psr\Log\LoggerInterface $logger
      * @param ProductRepositoryInterface $productRepository
-<<<<<<< HEAD
      * @param \Magento\Core\Helper\Data $coreData
-     * @param \Magento\Downloadable\Helper\File $downloadableFile
-=======
->>>>>>> f52e5db4
      * @param \Magento\Downloadable\Model\Resource\SampleFactory $sampleResFactory
      * @param \Magento\Downloadable\Model\Resource\Link $linkResource
      * @param \Magento\Downloadable\Model\Resource\Link\CollectionFactory $linksFactory
@@ -101,11 +96,7 @@
         \Magento\Framework\Registry $coreRegistry,
         \Psr\Log\LoggerInterface $logger,
         ProductRepositoryInterface $productRepository,
-<<<<<<< HEAD
         \Magento\Core\Helper\Data $coreData,
-        \Magento\Downloadable\Helper\File $downloadableFile,
-=======
->>>>>>> f52e5db4
         \Magento\Downloadable\Model\Resource\SampleFactory $sampleResFactory,
         \Magento\Downloadable\Model\Resource\Link $linkResource,
         \Magento\Downloadable\Model\Resource\Link\CollectionFactory $linksFactory,
@@ -120,11 +111,8 @@
         $this->_samplesFactory = $samplesFactory;
         $this->_sampleFactory = $sampleFactory;
         $this->_linkFactory = $linkFactory;
-<<<<<<< HEAD
+        $this->typeHandler = $typeHandler;
         $this->_coreData = $coreData;
-=======
-        $this->typeHandler = $typeHandler;
->>>>>>> f52e5db4
         parent::__construct(
             $catalogProductOption,
             $eavConfig,
