--- conflicted
+++ resolved
@@ -57,7 +57,14 @@
             </argument>
         </arguments>
     </type>
-<<<<<<< HEAD
+    <type name="Magento\Downloadable\Model\Product\TypeHandler\TypeHandler">
+        <arguments>
+            <argument name="handlers" xsi:type="array">
+                <item name="sample" xsi:type="object">Magento\Downloadable\Model\Product\TypeHandler\Sample</item>
+                <item name="link" xsi:type="object">Magento\Downloadable\Model\Product\TypeHandler\Link</item>
+            </argument>
+        </arguments>
+    </type>
     <preference for="\Magento\Downloadable\Api\LinkRepositoryInterface" type="\Magento\Downloadable\Model\LinkRepository" />
     <preference for="\Magento\Downloadable\Api\SampleRepositoryInterface" type="\Magento\Downloadable\Model\SampleRepository" />
     <preference for="\Magento\Downloadable\Api\Data\LinkInterface" type="\Magento\Downloadable\Model\Link" />
@@ -66,17 +73,7 @@
     <preference for="\Magento\Downloadable\Api\Data\LinkContentInterface" type="\Magento\Downloadable\Model\Link\Content" />
     <preference for="\Magento\Downloadable\Api\Data\File\ContentInterface" type="\Magento\Downloadable\Model\File\Content" />
     <preference for="\Magento\Downloadable\Api\Data\File\ContentUploaderInterface" type="\Magento\Downloadable\Model\File\ContentUploader" />
-=======
-    <type name="Magento\Downloadable\Model\Product\TypeHandler\TypeHandler">
-        <arguments>
-            <argument name="handlers" xsi:type="array">
-                <item name="sample" xsi:type="object">Magento\Downloadable\Model\Product\TypeHandler\Sample</item>
-                <item name="link" xsi:type="object">Magento\Downloadable\Model\Product\TypeHandler\Link</item>
-            </argument>
-        </arguments>
-    </type>
     <preference for="\Magento\Downloadable\Model\Product\TypeHandler\TypeHandlerInterface" type="\Magento\Downloadable\Model\Product\TypeHandler\TypeHandler" />
->>>>>>> 031f7d04
     <preference for="\Magento\Downloadable\Service\V1\DownloadableLink\ReadServiceInterface" type="\Magento\Downloadable\Service\V1\DownloadableLink\ReadService" />
     <preference for="\Magento\Downloadable\Service\V1\DownloadableLink\WriteServiceInterface" type="\Magento\Downloadable\Service\V1\DownloadableLink\WriteService" />
     <preference for="\Magento\Downloadable\Service\V1\Data\FileContentUploaderInterface" type="\Magento\Downloadable\Service\V1\Data\FileContentUploader" />
