--- conflicted
+++ resolved
@@ -81,32 +81,8 @@
         /** @var SampleModel $sample */
         $sample = $this->sampleFactory->create();
         $sample->load($sampleId);
-<<<<<<< HEAD
-        if ($sample->getId() && $this->isProductSalable($sample)) {
-            $resource = '';
-            $resourceType = '';
-            if ($sample->getSampleType() == DownloadHelper::LINK_TYPE_URL) {
-                $resource = $sample->getSampleUrl();
-                $resourceType = DownloadHelper::LINK_TYPE_URL;
-            } elseif ($sample->getSampleType() == DownloadHelper::LINK_TYPE_FILE) {
-                /** @var \Magento\Downloadable\Helper\File $helper */
-                $helper = $this->_objectManager->get(\Magento\Downloadable\Helper\File::class);
-                $resource = $helper->getFilePath($sample->getBasePath(), $sample->getSampleFile());
-                $resourceType = DownloadHelper::LINK_TYPE_FILE;
-            }
-            try {
-                $this->_processDownload($resource, $resourceType);
-                // phpcs:ignore Magento2.Security.LanguageConstruct.ExitUsage
-                exit(0);
-            } catch (\Exception $e) {
-                $this->messageManager->addErrorMessage(
-                    __('Sorry, there was an error getting requested content. Please contact the store owner.')
-                );
-            }
-=======
         if ($this->isCanDownload($sample)) {
             $this->download($sample);
->>>>>>> 22192895
         }
 
         return $this->getResponse()->setRedirect($this->_redirect->getRedirectUrl());
