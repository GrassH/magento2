--- conflicted
+++ resolved
@@ -2,16 +2,6 @@
     "name": "magento/module-store-graph-ql",
     "description": "N/A",
     "type": "magento2-module",
-<<<<<<< HEAD
-    "require": {
-        "php": "~7.4.0||~8.1.0",
-        "magento/framework": "*",
-        "magento/module-store": "*",
-        "magento/module-graph-ql": "*",
-        "magento/module-graph-ql-cache": "*"
-    },
-=======
->>>>>>> 4c36116d
     "license": [
         "OSL-3.0",
         "AFL-3.0"
