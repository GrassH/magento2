# Copyright © Magento, Inc. All rights reserved.
# See COPYING.txt for license details.
type Query {
<<<<<<< HEAD
    storeConfig : StoreConfig @resolver(class: "Magento\\StoreGraphQl\\Model\\Resolver\\StoreConfigResolver") @doc(description: "Return details about the store's configuration.") @cache(cacheable: false)
=======
    storeConfig : StoreConfig @resolver(class: "Magento\\StoreGraphQl\\Model\\Resolver\\StoreConfigResolver") @doc(description: "The store config query") @cache(cacheIdentity: "Magento\\StoreGraphQl\\Model\\Resolver\\Store\\Identity")
>>>>>>> 432228cc
    availableStores(
        useCurrentGroup: Boolean @doc(description: "Filter store views by the current store group.")
    ): [StoreConfig] @resolver(class: "Magento\\StoreGraphQl\\Model\\Resolver\\AvailableStoresResolver") @doc(description: "Get a list of available store views and their config information.")
}

type Website @doc(description: "Deprecated. It should not be used on the storefront. Contains information about a website.") {
    id : Int @deprecated(reason: "The field should not be used on the storefront.") @doc(description: "The ID number assigned to the website.")
    name : String @deprecated(reason: "The field should not be used on the storefront.") @doc(description: "The website name. Websites use this name to identify it easier.")
    code : String @deprecated(reason: "The field should not be used on the storefront.") @doc(description: "A code assigned to the website to identify it.")
    sort_order : Int @deprecated(reason: "The field should not be used on the storefront.") @doc(description: "The attribute to use for sorting websites.")
    default_group_id : String @deprecated(reason: "The field should not be used on the storefront.") @doc(description: "The default group ID of the website.")
    is_default : Boolean @deprecated(reason: "The field should not be used on the storefront.") @doc(description: "Indicates whether this is the default website.")
}

type StoreConfig @doc(description: "Contains information about a store's configuration.") {
    id : Int @deprecated(reason: "Use `store_code` instead.") @doc(description: "The ID number assigned to the store.")
    code : String @deprecated(reason: "Use `store_code` instead.") @doc(description: "A code assigned to the store to identify it.")
    store_code: ID @doc(description: "The unique ID of the store view. In the Admin, this is called the Store View Code. When making a GraphQL call, assign this value to the `Store` header to provide the scope.")
    store_name : String @doc(description: "The label assigned to the store view.")
    store_sort_order : Int @doc(description: "The store view sort order.")
    is_default_store : Boolean @doc(description: "Indicates whether the store view has been designated as the default within the store group.")
    store_group_code : ID @doc(description: "The unique ID assigned to the store group. In the Admin, this is called the Store Name.")
    store_group_name : String @doc(description: "The label assigned to the store group.")
    is_default_store_group : Boolean @doc(description: "Indicates whether the store group has been designated as the default within the website.")
    website_id : Int @deprecated(reason: "The field should not be used on the storefront.") @doc(description: "The ID number assigned to the website store.")
    website_code : ID @doc(description: "The unique ID for the website.")
    website_name : String @doc(description: "The label assigned to the website.")
    locale : String @doc(description: "The store locale.")
    base_currency_code : String @doc(description: "The base currency code.")
    default_display_currency_code : String @doc(description: "The default display currency code.")
    timezone : String @doc(description: "The time zone of the store.")
    weight_unit : String @doc(description: "The unit of weight.")
    base_url : String @doc(description: "The store’s fully-qualified base URL.")
    base_link_url : String @doc(description: "A fully-qualified URL that is used to create relative links to the `base_url`.")
    base_static_url : String @doc(description: "The fully-qualified URL that specifies the location of static view files.")
    base_media_url : String @doc(description: "The fully-qualified URL that specifies the location of media files.")
    secure_base_url : String @doc(description: "The store’s fully-qualified secure base URL.")
    secure_base_link_url : String @doc(description: "A secure fully-qualified URL that is used to create relative links to the `base_url`.")
    secure_base_static_url : String @doc(description: "The secure fully-qualified URL that specifies the location of static view files.")
    secure_base_media_url : String @doc(description: "The secure fully-qualified URL that specifies the location of media files.")
    use_store_in_url: Boolean @doc(description: "Indicates whether the store code should be used in the URL.")
}<|MERGE_RESOLUTION|>--- conflicted
+++ resolved
@@ -1,11 +1,7 @@
 # Copyright © Magento, Inc. All rights reserved.
 # See COPYING.txt for license details.
 type Query {
-<<<<<<< HEAD
-    storeConfig : StoreConfig @resolver(class: "Magento\\StoreGraphQl\\Model\\Resolver\\StoreConfigResolver") @doc(description: "Return details about the store's configuration.") @cache(cacheable: false)
-=======
-    storeConfig : StoreConfig @resolver(class: "Magento\\StoreGraphQl\\Model\\Resolver\\StoreConfigResolver") @doc(description: "The store config query") @cache(cacheIdentity: "Magento\\StoreGraphQl\\Model\\Resolver\\Store\\Identity")
->>>>>>> 432228cc
+    storeConfig : StoreConfig @resolver(class: "Magento\\StoreGraphQl\\Model\\Resolver\\StoreConfigResolver") @doc(description: "Return details about the store's configuration.") @cache(cacheIdentity: "Magento\\StoreGraphQl\\Model\\Resolver\\Store\\Identity")
     availableStores(
         useCurrentGroup: Boolean @doc(description: "Filter store views by the current store group.")
     ): [StoreConfig] @resolver(class: "Magento\\StoreGraphQl\\Model\\Resolver\\AvailableStoresResolver") @doc(description: "Get a list of available store views and their config information.")
