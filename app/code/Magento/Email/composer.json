{
    "name": "magento/module-email",
    "description": "N/A",
    "require": {
<<<<<<< HEAD
        "php": "~5.5.22|~5.6.0|~7.0.0",
        "magento/module-theme": "100.1.*",
=======
        "php": "~5.6.0|7.0.2|~7.0.6",
>>>>>>> 3561b661
        "magento/module-config": "100.1.*",
        "magento/module-store": "100.1.*",
        "magento/module-cms": "101.0.*",
        "magento/module-backend": "100.1.*",
        "magento/module-variable": "100.1.*",
        "magento/framework": "100.1.*"
    },
    "type": "magento2-module",
    "version": "100.1.0-rc3",
    "license": [
        "OSL-3.0",
        "AFL-3.0"
    ],
    "autoload": {
        "files": [
            "registration.php"
        ],
        "psr-4": {
            "Magento\\Email\\": ""
        }
    }
}<|MERGE_RESOLUTION|>--- conflicted
+++ resolved
@@ -2,12 +2,7 @@
     "name": "magento/module-email",
     "description": "N/A",
     "require": {
-<<<<<<< HEAD
-        "php": "~5.5.22|~5.6.0|~7.0.0",
-        "magento/module-theme": "100.1.*",
-=======
         "php": "~5.6.0|7.0.2|~7.0.6",
->>>>>>> 3561b661
         "magento/module-config": "100.1.*",
         "magento/module-store": "100.1.*",
         "magento/module-cms": "101.0.*",
