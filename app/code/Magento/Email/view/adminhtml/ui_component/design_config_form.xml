<?xml version="1.0" encoding="UTF-8"?>
<!--
/**
 * Copyright © Magento, Inc. All rights reserved.
 * See COPYING.txt for license details.
 */
-->
<form xmlns:xsi="http://www.w3.org/2001/XMLSchema-instance" xsi:noNamespaceSchemaLocation="urn:magento:module:Magento_Ui:etc/ui_configuration.xsd">
    <fieldset name="other_settings">
        <fieldset name="email">
<<<<<<< HEAD
            <argument name="data" xsi:type="array">
                <item name="config" xsi:type="array">
                    <item name="label" xsi:type="string" translate="true">Transactional Emails</item>
                    <item name="collapsible" xsi:type="boolean">true</item>
                    <item name="level" xsi:type="number">1</item>
                </item>
            </argument>
            <field name="email_logo">
                <argument name="data" xsi:type="array">
                    <item name="config" xsi:type="array">
                        <item name="label" xsi:type="string" translate="true">Logo Image</item>
                        <item name="formElement" xsi:type="string">fileUploader</item>
                        <item name="componentType" xsi:type="string">fileUploader</item>
                        <item name="notice" xsi:type="string" translate="true">Allowed file types: jpg, jpeg, gif, png. To optimize logo for high-resolution displays, upload an image that is 3x normal size and then specify 1x dimensions in the width/height fields below.</item>
                        <item name="maxFileSize" xsi:type="number">2097152</item>
                        <item name="allowedExtensions" xsi:type="string">jpg jpeg gif png</item>
                        <item name="uploaderConfig" xsi:type="array">
                            <item name="url" xsi:type="string">theme/design_config_fileUploader/save</item>
                        </item>
                    </item>
                </argument>
=======
            <settings>
                <level>1</level>
                <collapsible>true</collapsible>
                <label translate="true">Transactional Emails</label>
            </settings>
            <field name="email_logo" formElement="fileUploader">
                <settings>
                    <notice translate="true">Allowed file types: jpg, jpeg, gif, png. To optimize logo for high-resolution displays, upload an image that is 3x normal size and then specify 1x dimensions in the width/height fields below.</notice>
                    <label translate="true">Logo Image</label>
                    <componentType>fileUploader</componentType>
                </settings>
                <formElements>
                    <fileUploader>
                        <settings>
                            <allowedExtensions>jpg jpeg gif png svg</allowedExtensions>
                            <maxFileSize>2097152</maxFileSize>
                            <uploaderConfig>
                                <param xsi:type="string" name="url">theme/design_config_fileUploader/save</param>
                            </uploaderConfig>
                        </settings>
                    </fileUploader>
                </formElements>
>>>>>>> acc8722b
            </field>
            <field name="email_logo_alt" formElement="input">
                <settings>
                    <validation>
                        <rule name="validate-no-html-tags" xsi:type="boolean">true</rule>
                    </validation>
                    <dataType>text</dataType>
                    <label translate="true">Logo Image Alt</label>
                    <dataScope>email_logo_alt</dataScope>
                </settings>
            </field>
            <field name="email_logo_width" formElement="input">
                <settings>
                    <notice translate="true">Necessary only if an image has been uploaded above. Enter number of pixels, without appending "px".</notice>
                    <validation>
                        <rule name="validate-digits" xsi:type="boolean">true</rule>
                    </validation>
                    <dataType>number</dataType>
                    <label translate="true">Logo Width</label>
                    <dataScope>email_logo_width</dataScope>
                </settings>
            </field>
            <field name="email_logo_height" formElement="input">
                <settings>
                    <notice translate="true">Necessary only if an image has been uploaded above. Enter image height size in pixels without appending "px".</notice>
                    <validation>
                        <rule name="validate-digits" xsi:type="boolean">true</rule>
                    </validation>
                    <dataType>number</dataType>
                    <label translate="true">Logo Height</label>
                    <dataScope>email_logo_height</dataScope>
                </settings>
            </field>
            <field name="email_header_template" formElement="select">
                <settings>
                    <notice translate="true">Email template chosen based on theme fallback, when the "Default" option is selected.</notice>
                    <dataType>text</dataType>
                    <label translate="true">Header Template</label>
                    <dataScope>email_header_template</dataScope>
                </settings>
                <formElements>
                    <select>
                        <settings>
                            <options class="Magento\Config\Model\Config\Source\Email\Template\Header"/>
                        </settings>
                    </select>
                </formElements>
            </field>
            <field name="email_footer_template" formElement="select">
                <settings>
                    <notice translate="true">Email template chosen based on theme fallback, when the "Default" option is selected.</notice>
                    <dataType>text</dataType>
                    <label translate="true">Footer Template</label>
                    <dataScope>email_footer_template</dataScope>
                </settings>
                <formElements>
                    <select>
                        <settings>
                            <options class="Magento\Config\Model\Config\Source\Email\Template\Footer"/>
                        </settings>
                    </select>
                </formElements>
            </field>
        </fieldset>
    </fieldset>
</form><|MERGE_RESOLUTION|>--- conflicted
+++ resolved
@@ -8,29 +8,6 @@
 <form xmlns:xsi="http://www.w3.org/2001/XMLSchema-instance" xsi:noNamespaceSchemaLocation="urn:magento:module:Magento_Ui:etc/ui_configuration.xsd">
     <fieldset name="other_settings">
         <fieldset name="email">
-<<<<<<< HEAD
-            <argument name="data" xsi:type="array">
-                <item name="config" xsi:type="array">
-                    <item name="label" xsi:type="string" translate="true">Transactional Emails</item>
-                    <item name="collapsible" xsi:type="boolean">true</item>
-                    <item name="level" xsi:type="number">1</item>
-                </item>
-            </argument>
-            <field name="email_logo">
-                <argument name="data" xsi:type="array">
-                    <item name="config" xsi:type="array">
-                        <item name="label" xsi:type="string" translate="true">Logo Image</item>
-                        <item name="formElement" xsi:type="string">fileUploader</item>
-                        <item name="componentType" xsi:type="string">fileUploader</item>
-                        <item name="notice" xsi:type="string" translate="true">Allowed file types: jpg, jpeg, gif, png. To optimize logo for high-resolution displays, upload an image that is 3x normal size and then specify 1x dimensions in the width/height fields below.</item>
-                        <item name="maxFileSize" xsi:type="number">2097152</item>
-                        <item name="allowedExtensions" xsi:type="string">jpg jpeg gif png</item>
-                        <item name="uploaderConfig" xsi:type="array">
-                            <item name="url" xsi:type="string">theme/design_config_fileUploader/save</item>
-                        </item>
-                    </item>
-                </argument>
-=======
             <settings>
                 <level>1</level>
                 <collapsible>true</collapsible>
@@ -45,7 +22,7 @@
                 <formElements>
                     <fileUploader>
                         <settings>
-                            <allowedExtensions>jpg jpeg gif png svg</allowedExtensions>
+                            <allowedExtensions>jpg jpeg gif png</allowedExtensions>
                             <maxFileSize>2097152</maxFileSize>
                             <uploaderConfig>
                                 <param xsi:type="string" name="url">theme/design_config_fileUploader/save</param>
@@ -53,7 +30,6 @@
                         </settings>
                     </fileUploader>
                 </formElements>
->>>>>>> acc8722b
             </field>
             <field name="email_logo_alt" formElement="input">
                 <settings>
