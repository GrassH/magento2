<?php declare(strict_types=1);
/**
 * Copyright © Magento, Inc. All rights reserved.
 * See COPYING.txt for license details.
 */
namespace Magento\Email\Test\Unit\Block\Adminhtml\Template\Edit;

use Magento\Email\Block\Adminhtml\Template\Edit\Form;
use Magento\Email\Model\Template;
use Magento\Framework\TestFramework\Unit\Helper\ObjectManager;
use Magento\Variable\Model\Source\Variables;
use Magento\Variable\Model\Variable;
use Magento\Variable\Model\VariableFactory;
use PHPUnit\Framework\MockObject\MockObject;
use PHPUnit\Framework\TestCase;

/**
 * @covers \Magento\Email\Block\Adminhtml\Template\Edit\Form
 */
class FormTest extends TestCase
{
    /** @var Form */
    protected $form;

<<<<<<< HEAD
    /** @var \Magento\Variable\Model\Source\Variables|\PHPUnit\Framework\MockObject\MockObject */
    protected $variablesMock;

    /** @var \Magento\Variable\Model\VariableFactory|\PHPUnit\Framework\MockObject\MockObject */
    protected $variableFactoryMock;

    /** @var \Magento\Variable\Model\Variable|\PHPUnit\Framework\MockObject\MockObject */
    protected $variableMock;

    /** @var \Magento\Email\Model\Template|\PHPUnit\Framework\MockObject\MockObject */
=======
    /** @var Variables|MockObject */
    protected $variablesMock;

    /** @var VariableFactory|MockObject */
    protected $variableFactoryMock;

    /** @var Variable|MockObject */
    protected $variableMock;

    /** @var Template|MockObject */
>>>>>>> b2f063af
    protected $templateMock;

    protected function setUp(): void
    {
        $this->variablesMock = $this->getMockBuilder(Variables::class)
            ->disableOriginalConstructor()
            ->setMethods(['toOptionArray'])
            ->getMock();
        $this->variableFactoryMock = $this->getMockBuilder(VariableFactory::class)
            ->disableOriginalConstructor()
            ->setMethods(['create'])
            ->getMock();
        $this->variableMock = $this->getMockBuilder(Variable::class)
            ->disableOriginalConstructor()
            ->setMethods(['getVariablesOptionArray'])
            ->getMock();
        $this->templateMock = $this->getMockBuilder(Template::class)
            ->disableOriginalConstructor()
            ->setMethods(['getId', 'getVariablesOptionArray'])
            ->getMock();
        $objectManager = new ObjectManager($this);
        $this->form = $objectManager->getObject(
            Form::class,
            [
                'variableFactory' => $this->variableFactoryMock,
                'variables' => $this->variablesMock
            ]
        );
    }

    /**
     * @covers \Magento\Email\Block\Adminhtml\Template\Edit\Form::getVariables
     */
    public function testGetVariables()
    {
        $this->variablesMock->expects($this->once())
            ->method('toOptionArray')
            ->willReturn(['var1', 'var2', 'var3']);
        $this->variableFactoryMock->expects($this->once())
            ->method('create')
            ->willReturn($this->variableMock);
        $this->variableMock->expects($this->once())
            ->method('getVariablesOptionArray')
            ->willReturn(['custom var 1', 'custom var 2']);
        $this->form->setEmailTemplate($this->templateMock);
        $this->templateMock->expects($this->once())
            ->method('getId')
            ->willReturn(1);
        $this->templateMock->expects($this->once())
            ->method('getVariablesOptionArray')
            ->willReturn(['template var 1', 'template var 2']);
        $this->assertEquals(
            ['var1', 'var2', 'var3', 'custom var 1', 'custom var 2', ['template var 1', 'template var 2']],
            $this->form->getVariables()
        );
    }

    /**
     * @covers \Magento\Email\Block\Adminhtml\Template\Edit\Form::getEmailTemplate
     */
    public function testGetEmailTemplate()
    {
        $this->form->setEmailTemplate($this->templateMock);
        $this->assertEquals($this->templateMock, $this->form->getEmailTemplate());
    }
}<|MERGE_RESOLUTION|>--- conflicted
+++ resolved
@@ -22,18 +22,6 @@
     /** @var Form */
     protected $form;
 
-<<<<<<< HEAD
-    /** @var \Magento\Variable\Model\Source\Variables|\PHPUnit\Framework\MockObject\MockObject */
-    protected $variablesMock;
-
-    /** @var \Magento\Variable\Model\VariableFactory|\PHPUnit\Framework\MockObject\MockObject */
-    protected $variableFactoryMock;
-
-    /** @var \Magento\Variable\Model\Variable|\PHPUnit\Framework\MockObject\MockObject */
-    protected $variableMock;
-
-    /** @var \Magento\Email\Model\Template|\PHPUnit\Framework\MockObject\MockObject */
-=======
     /** @var Variables|MockObject */
     protected $variablesMock;
 
@@ -44,7 +32,6 @@
     protected $variableMock;
 
     /** @var Template|MockObject */
->>>>>>> b2f063af
     protected $templateMock;
 
     protected function setUp(): void
