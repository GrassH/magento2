--- conflicted
+++ resolved
@@ -37,20 +37,12 @@
     protected $_block;
 
     /**
-<<<<<<< HEAD
-     * @var \PHPUnit\Framework\MockObject\MockObject
-=======
      * @var MockObject
->>>>>>> b2f063af
      */
     protected $_configStructureMock;
 
     /**
-<<<<<<< HEAD
-     * @var \Magento\Email\Model\Template\Config|\PHPUnit\Framework\MockObject\MockObject
-=======
      * @var \Magento\Email\Model\Template\Config|MockObject
->>>>>>> b2f063af
      */
     protected $_emailConfigMock;
 
@@ -64,11 +56,7 @@
     ];
 
     /**
-<<<<<<< HEAD
-     * @var \PHPUnit\Framework\MockObject\MockObject
-=======
      * @var MockObject
->>>>>>> b2f063af
      */
     protected $filesystemMock;
 
@@ -99,8 +87,8 @@
             $this->any()
         )->method(
             'getTemplateFileName'
-        )->willReturn(
-            DirectoryList::ROOT . '/custom/filename.phtml'
+        )->will(
+            $this->returnValue(DirectoryList::ROOT . '/custom/filename.phtml')
         );
 
         $params = [
@@ -117,12 +105,12 @@
             $params
         );
 
-        $urlBuilder->expects($this->any())->method('getUrl')->willReturnArgument(0);
-        $menuConfigMock->expects($this->any())->method('getMenu')->willReturn($menuMock);
-        $menuMock->expects($this->any())->method('get')->willReturn($menuItemMock);
-        $menuItemMock->expects($this->any())->method('getTitle')->willReturn('Title');
-
-        $layoutMock->expects($this->any())->method('helper')->willReturn($helperMock);
+        $urlBuilder->expects($this->any())->method('getUrl')->will($this->returnArgument(0));
+        $menuConfigMock->expects($this->any())->method('getMenu')->will($this->returnValue($menuMock));
+        $menuMock->expects($this->any())->method('get')->will($this->returnValue($menuItemMock));
+        $menuItemMock->expects($this->any())->method('getTitle')->will($this->returnValue('Title'));
+
+        $layoutMock->expects($this->any())->method('helper')->will($this->returnValue($helperMock));
 
         $this->_block = $objectManager->getObject(Edit::class, $arguments);
     }
@@ -161,25 +149,25 @@
             [['section1', 'group1', 'group2', 'field1'], $filedMock],
             [['section1', 'group1', 'group2', 'group3', 'field1'], $filedMock],
         ];
-        $sectionMock->expects($this->any())->method('getLabel')->willReturn('Section_1_Label');
-        $groupMock1->expects($this->any())->method('getLabel')->willReturn('Group_1_Label');
-        $groupMock2->expects($this->any())->method('getLabel')->willReturn('Group_2_Label');
-        $groupMock3->expects($this->any())->method('getLabel')->willReturn('Group_3_Label');
-        $filedMock->expects($this->any())->method('getLabel')->willReturn('Field_1_Label');
+        $sectionMock->expects($this->any())->method('getLabel')->will($this->returnValue('Section_1_Label'));
+        $groupMock1->expects($this->any())->method('getLabel')->will($this->returnValue('Group_1_Label'));
+        $groupMock2->expects($this->any())->method('getLabel')->will($this->returnValue('Group_2_Label'));
+        $groupMock3->expects($this->any())->method('getLabel')->will($this->returnValue('Group_3_Label'));
+        $filedMock->expects($this->any())->method('getLabel')->will($this->returnValue('Field_1_Label'));
 
         $this->_configStructureMock->expects($this->any())
             ->method('getElement')
             ->with('section1')
-            ->willReturn($sectionMock);
+            ->will($this->returnValue($sectionMock));
 
         $this->_configStructureMock->expects($this->any())
             ->method('getElementByPathParts')
-            ->willReturnMap($map);
+            ->will($this->returnValueMap($map));
 
         $templateMock = $this->createMock(BackendTemplate::class);
         $templateMock->expects($this->once())
             ->method('getSystemConfigPathsWhereCurrentlyUsed')
-            ->willReturn($this->_fixtureConfigPath);
+            ->will($this->returnValue($this->_fixtureConfigPath));
 
         $this->_block->setEmailTemplate($templateMock);
 
@@ -219,12 +207,12 @@
 
         $this->filesystemMock->expects($this->any())
             ->method('getDirectoryRead')
-            ->willReturn($directoryMock);
+            ->will($this->returnValue($directoryMock));
 
         $this->_emailConfigMock
             ->expects($this->once())
             ->method('getAvailableTemplates')
-            ->willReturn(
+            ->will($this->returnValue(
                 [
                     [
                         'value' => 'template_b2',
@@ -242,7 +230,7 @@
                         'group' => 'Fixture_ModuleB',
                     ],
                 ]
-            );
+            ));
 
         $this->assertEmpty($this->_block->getData('template_options'));
         $this->_block->setTemplate('my/custom\template.phtml');
