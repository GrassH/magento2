<?php declare(strict_types=1);
/**
 * Copyright © Magento, Inc. All rights reserved.
 * See COPYING.txt for license details.
 */

namespace Magento\Email\Test\Unit\Block\Adminhtml\Template;

use Magento\Backend\Block\Template\Context;
use Magento\Email\Block\Adminhtml\Template\Preview;
use Magento\Email\Model\AbstractTemplate;
use Magento\Email\Model\Template;
use Magento\Email\Model\TemplateFactory;
use Magento\Framework\App\Config\ScopeConfigInterface;
use Magento\Framework\App\Request\Http;
use Magento\Framework\App\State;
use Magento\Framework\DataObject;
use Magento\Framework\Event\ManagerInterface;
use Magento\Framework\Filter\Input\MaliciousCode;
use Magento\Framework\TestFramework\Unit\Helper\ObjectManager;
use Magento\Framework\View\DesignInterface;
use Magento\Store\Model\Store;
use Magento\Store\Model\StoreManagerInterface;
use PHPUnit\Framework\MockObject\MockObject;
use PHPUnit\Framework\TestCase;

/**
 * @SuppressWarnings(PHPMD.CouplingBetweenObjects)
 */
class PreviewTest extends TestCase
{
    /**
     * @var ObjectManager
     */
    protected $objectManagerHelper;

    const MALICIOUS_TEXT = 'test malicious';

    /**
<<<<<<< HEAD
     * @var \Magento\Framework\App\Request\Http|\PHPUnit\Framework\MockObject\MockObject
=======
     * @var Http|MockObject
>>>>>>> b2f063af
     */
    protected $request;

    /**
     * @var Preview
     */
    protected $preview;

    /**
<<<<<<< HEAD
     * @var \Magento\Framework\Filter\Input\MaliciousCode|\PHPUnit\Framework\MockObject\MockObject
=======
     * @var MaliciousCode|MockObject
>>>>>>> b2f063af
     */
    protected $maliciousCode;

    /**
<<<<<<< HEAD
     * @var \Magento\Email\Model\Template|\PHPUnit\Framework\MockObject\MockObject
=======
     * @var Template|MockObject
>>>>>>> b2f063af
     */
    protected $template;

    /**
<<<<<<< HEAD
     * @var \Magento\Store\Model\StoreManagerInterface|\PHPUnit\Framework\MockObject\MockObject
=======
     * @var StoreManagerInterface|MockObject
>>>>>>> b2f063af
     */
    protected $storeManager;

    /**
     * Init data
     */
    protected function setUp(): void
    {
        $this->objectManagerHelper = new ObjectManager($this);

        $storeId = 1;
        $designConfigData = [];

        $this->template = $this->getMockBuilder(Template::class)
            ->setMethods(
                [
                    'setDesignConfig',
                    'getDesignConfig',
                    '__wakeup',
                    'getProcessedTemplate',
                    'getAppState',
                    'revertDesign'
                ]
            )
            ->disableOriginalConstructor()
            ->getMock();

        $this->storeManager = $this->getMockBuilder(StoreManagerInterface::class)
            ->disableOriginalConstructor()
            ->getMock();

        $this->request = $this->createMock(Http::class);

        $this->maliciousCode = $this->createPartialMock(
            MaliciousCode::class,
            ['filter']
        );

        $this->template->expects($this->once())
            ->method('getProcessedTemplate')
            ->with($this->equalTo([]))
            ->willReturn(self::MALICIOUS_TEXT);

        $this->template->method('getDesignConfig')
            ->willReturn(new DataObject($designConfigData));

        $emailFactory = $this->createPartialMock(TemplateFactory::class, ['create']);
        $emailFactory->expects($this->any())
            ->method('create')
            ->willReturn($this->template);

        $eventManage = $this->createMock(ManagerInterface::class);
        $scopeConfig = $this->createMock(ScopeConfigInterface::class);
        $design = $this->createMock(DesignInterface::class);
        $store = $this->createPartialMock(Store::class, ['getId', '__wakeup']);

        $store->expects($this->any())
            ->method('getId')
            ->willReturn($storeId);

        $this->storeManager->method('getDefaultStoreView')
            ->willReturn($store);

        $this->storeManager->expects($this->any())->method('getDefaultStoreView')->willReturn(null);
        $this->storeManager->expects($this->any())->method('getStores')->willReturn([$store]);
        $appState = $this->getMockBuilder(State::class)
            ->setConstructorArgs(
                [
                    $scopeConfig
                ]
            )
            ->setMethods(['emulateAreaCode'])
            ->disableOriginalConstructor()
            ->getMock();
        $appState->expects($this->any())
            ->method('emulateAreaCode')
            ->with(
                AbstractTemplate::DEFAULT_DESIGN_AREA,
                [$this->template, 'getProcessedTemplate']
            )
            ->willReturn($this->template->getProcessedTemplate());

        $context = $this->createPartialMock(
            Context::class,
            ['getRequest', 'getEventManager', 'getScopeConfig', 'getDesignPackage', 'getStoreManager', 'getAppState']
        );
        $context->expects($this->any())->method('getRequest')->willReturn($this->request);
        $context->expects($this->any())->method('getEventManager')->willReturn($eventManage);
        $context->expects($this->any())->method('getScopeConfig')->willReturn($scopeConfig);
        $context->expects($this->any())->method('getDesignPackage')->willReturn($design);
        $context->expects($this->any())->method('getStoreManager')->willReturn($this->storeManager);
        $context->expects($this->once())->method('getAppState')->willReturn($appState);

        /** @var Preview $preview */
        $this->preview = $this->objectManagerHelper->getObject(
            Preview::class,
            [
                'context' => $context,
                'maliciousCode' => $this->maliciousCode,
                'emailFactory' => $emailFactory
            ]
        );
    }

    /**
     * Check of processing email templates
     *
     * @param array $requestParamMap
     * @dataProvider toHtmlDataProvider
     */
    public function testToHtml($requestParamMap)
    {
        $this->request->expects($this->any())
            ->method('getParam')
            ->willReturnMap($requestParamMap);
        $this->template
            ->expects($this->atLeastOnce())
            ->method('getDesignConfig');
        $this->storeManager->expects($this->atLeastOnce())
            ->method('getDefaultStoreView');
        $this->maliciousCode->expects($this->once())
            ->method('filter')
            ->with($this->equalTo($requestParamMap[1][2]))
            ->willReturn(self::MALICIOUS_TEXT);

        $this->assertEquals(self::MALICIOUS_TEXT, $this->preview->toHtml());
    }

    /**
     * Data provider
     *
     * @return array
     */
    public function toHtmlDataProvider()
    {
        return [
            ['data 1' => [
                ['type', null, ''],
                ['text', null, self::MALICIOUS_TEXT],
                ['styles', null, ''],
            ]],
        ];
    }
}<|MERGE_RESOLUTION|>--- conflicted
+++ resolved
@@ -37,11 +37,7 @@
     const MALICIOUS_TEXT = 'test malicious';
 
     /**
-<<<<<<< HEAD
-     * @var \Magento\Framework\App\Request\Http|\PHPUnit\Framework\MockObject\MockObject
-=======
      * @var Http|MockObject
->>>>>>> b2f063af
      */
     protected $request;
 
@@ -51,29 +47,17 @@
     protected $preview;
 
     /**
-<<<<<<< HEAD
-     * @var \Magento\Framework\Filter\Input\MaliciousCode|\PHPUnit\Framework\MockObject\MockObject
-=======
      * @var MaliciousCode|MockObject
->>>>>>> b2f063af
      */
     protected $maliciousCode;
 
     /**
-<<<<<<< HEAD
-     * @var \Magento\Email\Model\Template|\PHPUnit\Framework\MockObject\MockObject
-=======
      * @var Template|MockObject
->>>>>>> b2f063af
      */
     protected $template;
 
     /**
-<<<<<<< HEAD
-     * @var \Magento\Store\Model\StoreManagerInterface|\PHPUnit\Framework\MockObject\MockObject
-=======
      * @var StoreManagerInterface|MockObject
->>>>>>> b2f063af
      */
     protected $storeManager;
 
