--- conflicted
+++ resolved
@@ -33,29 +33,17 @@
     protected $model;
 
     /**
-<<<<<<< HEAD
-     * @var \Magento\Framework\App\Config\ScopeConfigInterface|\PHPUnit\Framework\MockObject\MockObject
-=======
      * @var ScopeConfigInterface|MockObject
->>>>>>> b2f063af
      */
     protected $scopeConfigMock;
 
     /**
-<<<<<<< HEAD
-     * @var \Magento\Config\Model\Config\Structure|\PHPUnit\Framework\MockObject\MockObject
-=======
      * @var Structure|MockObject
->>>>>>> b2f063af
      */
     protected $structureMock;
 
     /**
-<<<<<<< HEAD
-     * @var \Magento\Email\Model\ResourceModel\Template|\PHPUnit\Framework\MockObject\MockObject
-=======
      * @var Template|MockObject
->>>>>>> b2f063af
      */
     protected $resourceModelMock;
 
@@ -65,20 +53,12 @@
     protected $objectManagerBackup;
 
     /**
-<<<<<<< HEAD
-     * @var \Magento\Framework\Serialize\Serializer\Json|\PHPUnit\Framework\MockObject\MockObject
-=======
      * @var Json|MockObject
->>>>>>> b2f063af
      */
     private $serializerMock;
 
     /**
-<<<<<<< HEAD
-     * @var \Magento\MediaStorage\Helper\File\Storage\Database|\PHPUnit\Framework\MockObject\MockObject
-=======
      * @var Database|MockObject
->>>>>>> b2f063af
      */
     private $databaseHelperMock;
 
@@ -97,13 +77,8 @@
         $this->resourceModelMock->expects($this->any())
             ->method('getSystemConfigByPathsAndTemplateId')
             ->willReturn(['test_config' => 2015]);
-<<<<<<< HEAD
-        /** @var ObjectManagerInterface|\PHPUnit\Framework\MockObject\MockObject $objectManagerMock*/
-        $objectManagerMock = $this->createMock(\Magento\Framework\ObjectManagerInterface::class);
-=======
         /** @var ObjectManagerInterface|MockObject $objectManagerMock*/
         $objectManagerMock = $this->createMock(ObjectManagerInterface::class);
->>>>>>> b2f063af
         $objectManagerMock->expects($this->any())
             ->method('get')
             ->willReturnCallback(
@@ -136,15 +111,9 @@
     protected function tearDown(): void
     {
         parent::tearDown();
-<<<<<<< HEAD
-        /** @var ObjectManagerInterface|\PHPUnit\Framework\MockObject\MockObject $objectManagerMock*/
-        $objectManagerMock = $this->createMock(\Magento\Framework\ObjectManagerInterface::class);
-        \Magento\Framework\App\ObjectManager::setInstance($objectManagerMock);
-=======
         /** @var ObjectManagerInterface|MockObject $objectManagerMock*/
         $objectManagerMock = $this->createMock(ObjectManagerInterface::class);
         ObjectManager::setInstance($objectManagerMock);
->>>>>>> b2f063af
     }
 
     public function testGetSystemConfigPathsWhereCurrentlyUsedNoId()
