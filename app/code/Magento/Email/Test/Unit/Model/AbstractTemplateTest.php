<?php
/**
 * Copyright © 2015 Magento. All rights reserved.
 * See COPYING.txt for license details.
 */

// @codingStandardsIgnoreFile

/**
 * Test class for \Magento\Email\Model\AbstractTemplate.
 */
namespace Magento\Email\Test\Unit\Model;

/**
 * @SuppressWarnings(PHPMD.CouplingBetweenObjects)
 */
class AbstractTemplateTest extends \PHPUnit_Framework_TestCase
{
    /**
<<<<<<< HEAD
     * @var \Magento\Framework\Model\Context|\PHPUnit_Framework_MockObject_MockObject
     */
    private $context;

    /**
     * @var \Magento\Framework\View\DesignInterface|\PHPUnit_Framework_MockObject_MockObject
     */
    private $design;

    /**
     * @var \Magento\Framework\Registry|\PHPUnit_Framework_MockObject_MockObject
     */
    private $registry;

    /**
     * @var \Magento\Store\Model\App\Emulation|\PHPUnit_Framework_MockObject_MockObject
     */
    private $appEmulation;

    /**
     * @var \Magento\Store\Model\StoreManagerInterface|\PHPUnit_Framework_MockObject_MockObject
     */
    private $storeManager;

    /**
     * @var \Magento\Store\Model\Store|\PHPUnit_Framework_MockObject_MockObject
     */
    private $store;

    /**
     * @var \Magento\Framework\Filesystem|\PHPUnit_Framework_MockObject_MockObject
     */
    private $filesystem;

    /**
     * @var \Magento\Framework\View\Asset\Repository|\PHPUnit_Framework_MockObject_MockObject
     */
    private $assetRepo;

    /**
     * @var \Magento\Framework\App\Config\ScopeConfigInterface|\PHPUnit_Framework_MockObject_MockObject
     */
    private $scopeConfig;

    /**
     * @var \Magento\Framework\ObjectManagerInterface|\PHPUnit_Framework_MockObject_MockObject
     */
    private $objectManager;
=======
     * @var \Magento\Framework\View\DesignInterface|\PHPUnit_Framework_MockObject_MockObject
     */
    private $design;

    /**
     * @var \Magento\Framework\Registry|\PHPUnit_Framework_MockObject_MockObject
     */
    private $registry;

    /**
     * @var \Magento\Store\Model\App\Emulation|\PHPUnit_Framework_MockObject_MockObject
     */
    private $appEmulation;

    /**
     * @var \Magento\Store\Model\StoreManagerInterface|\PHPUnit_Framework_MockObject_MockObject
     */
    private $storeManager;

    /**
     * @var \Magento\Store\Model\Store|\PHPUnit_Framework_MockObject_MockObject
     */
    private $store;

    /**
     * @var \Magento\Framework\Filesystem|\PHPUnit_Framework_MockObject_MockObject
     */
    private $filesystem;

    /**
     * @var \Magento\Framework\View\Asset\Repository|\PHPUnit_Framework_MockObject_MockObject
     */
    private $assetRepo;

    /**
     * @var \Magento\Framework\App\Config\ScopeConfigInterface|\PHPUnit_Framework_MockObject_MockObject
     */
    private $scopeConfig;
>>>>>>> 1a7d3dfe

    /**
     * @var \Magento\Email\Model\Template\FilterFactory|\PHPUnit_Framework_MockObject_MockObject
     */
    private $filterFactory;

    /**
     * @var \Magento\Email\Model\Template\Config|\PHPUnit_Framework_MockObject_MockObject
     */
    private $emailConfig;

    /**
     * @var \Magento\Email\Model\TemplateFactory|\PHPUnit_Framework_MockObject_MockObject
     */
    private $templateFactory;

    public function setUp()
    {
<<<<<<< HEAD
        $this->context = $this->getMockBuilder('Magento\Framework\Model\Context')
            ->disableOriginalConstructor()
            ->getMock();
=======
>>>>>>> 1a7d3dfe
        $this->design = $this->getMockBuilder('Magento\Framework\View\DesignInterface')
            ->disableOriginalConstructor()
            ->getMock();
        $this->registry = $this->getMockBuilder('Magento\Framework\Registry')
            ->disableOriginalConstructor()
            ->getMock();
        $this->appEmulation = $this->getMockBuilder('Magento\Store\Model\App\Emulation')
            ->disableOriginalConstructor()
            ->getMock();
        $this->storeManager = $this->getMockBuilder('Magento\Store\Model\StoreManagerInterface')
            ->disableOriginalConstructor()
            ->getMock();

        $this->store = $this->getMockBuilder('Magento\Store\Model\Store')
            ->setMethods(['getFrontendName', 'getId'])
            ->disableOriginalConstructor()
            ->getMock();
        $this->store->expects($this->any())
            ->method('getFrontendName')
            ->will($this->returnValue('frontendName'));
        $this->store->expects($this->any())
            ->method('getFrontendName')
            ->will($this->returnValue('storeId'));
        $this->storeManager->expects($this->any())
            ->method('getStore')
            ->will($this->returnValue($this->store));

        $this->filesystem = $this->getMockBuilder('Magento\Framework\Filesystem')
            ->disableOriginalConstructor()
            ->getMock();
        $this->assetRepo = $this->getMockBuilder('Magento\Framework\View\Asset\Repository')
            ->disableOriginalConstructor()
            ->getMock();
        $this->scopeConfig = $this->getMockBuilder('Magento\Framework\App\Config\ScopeConfigInterface')
            ->disableOriginalConstructor()
            ->getMock();
<<<<<<< HEAD
        $this->objectManager = $this->getMockBuilder('Magento\Framework\ObjectManagerInterface')
            ->disableOriginalConstructor()
            ->getMock();
=======
>>>>>>> 1a7d3dfe
        $this->emailConfig = $this->getMockBuilder('Magento\Email\Model\Template\Config')
            ->disableOriginalConstructor()
            ->getMock();
        $this->filterFactory = $this->getMockBuilder('Magento\Email\Model\Template\FilterFactory')
            ->setMethods(['create'])
            ->disableOriginalConstructor()
            ->getMock();
        $this->templateFactory = $this->getMockBuilder('Magento\Email\Model\TemplateFactory')
            ->disableOriginalConstructor()
            ->getMock();
    }

    /**
     * Return the model under test with additional methods mocked.
     *
     * @param $mockedMethods array
     * @return \Magento\Email\Model\Template|\PHPUnit_Framework_MockObject_MockObject
     */
    protected function getModelMock(array $mockedMethods = [])
    {
        $helper = new \Magento\Framework\TestFramework\Unit\Helper\ObjectManager($this);
        return $this->getMockForAbstractClass(
            'Magento\Email\Model\AbstractTemplate',
            $helper->getConstructArguments(
                'Magento\Email\Model\AbstractTemplate',
                [
<<<<<<< HEAD
                    'context' => $this->context,
=======
>>>>>>> 1a7d3dfe
                    'design' => $this->design,
                    'registry' => $this->registry,
                    'appEmulation' => $this->appEmulation,
                    'storeManager' => $this->storeManager,
                    'filesystem' => $this->filesystem,
                    'assetRepo' => $this->assetRepo,
                    'scopeConfig' => $this->scopeConfig,
<<<<<<< HEAD
                    'objectManager' => $this->objectManager,
                    'emailConfig' => $this->emailConfig,
                    'filterFactory' => $this->filterFactory,
                    'templateFactory' => $this->templateFactory,
=======
                    'emailConfig' => $this->emailConfig,
                    'filterFactory' => $this->filterFactory,
                    'templateFactory' => $this->templateFactory
>>>>>>> 1a7d3dfe
                ]
            ),
            '',
            true,
            true,
            true,
            array_merge($mockedMethods, ['__wakeup', '__sleep', '_init'])
        );
    }

    /**
     * @param $variables array
     * @param $templateType string
     * @param $storeId int
     * @param $expectedVariables array
     * @param $expectedResult string
     * @dataProvider getProcessedTemplateProvider
     */
    public function testGetProcessedTemplate($variables, $templateType, $storeId, $expectedVariables, $expectedResult)
    {
        $filterTemplate = $this->getMockBuilder('Magento\Email\Model\Template\Filter')
            ->setMethods([
                'setUseSessionInUrl',
                'setPlainTemplateMode',
                'setIsChildTemplate',
                'setDesignParams',
                'setVariables',
                'setStoreId',
                'filter',
                'getStoreId',
                'getInlineCssFiles',
            ])
            ->disableOriginalConstructor()
            ->getMock();

        $filterTemplate->expects($this->once())
            ->method('setUseSessionInUrl')
            ->with(false)
            ->will($this->returnSelf());
        $filterTemplate->expects($this->once())
            ->method('setPlainTemplateMode')
            ->with($templateType === \Magento\Framework\App\TemplateTypesInterface::TYPE_TEXT)
            ->will($this->returnSelf());
        $filterTemplate->expects($this->once())
            ->method('setIsChildTemplate')
            ->will($this->returnSelf());
        $filterTemplate->expects($this->once())
            ->method('setDesignParams')
            ->will($this->returnSelf());
        $filterTemplate->expects($this->any())
            ->method('setStoreId')
            ->will($this->returnSelf());
        $filterTemplate->expects($this->any())
            ->method('getStoreId')
            ->will($this->returnValue($storeId));

        $expectedVariables['store'] = $this->store;

        $model = $this->getModelMock([
            'getDesignParams',
            'applyDesignConfig',
            'getTemplateText',
            'isPlain',
        ]);
        $filterTemplate->expects($this->any())
            ->method('setVariables')
            ->with(array_merge(['this' => $model], $expectedVariables));
        $model->setTemplateFilter($filterTemplate);
        $model->setTemplateType($templateType);

        $designParams = [
            'area' => \Magento\Framework\App\Area::AREA_FRONTEND,
            'theme' => 'themeId',
            'locale' => 'localeId',
        ];
        $model->expects($this->any())
            ->method('getDesignParams')
            ->will($this->returnValue($designParams));

        $model->expects($this->atLeastOnce())
            ->method('isPlain')
            ->will($this->returnValue($templateType === \Magento\Framework\App\TemplateTypesInterface::TYPE_TEXT));

        $preparedTemplateText = $expectedResult; //'prepared text';
        $model->expects($this->once())
            ->method('getTemplateText')
            ->will($this->returnValue($preparedTemplateText));

        $filterTemplate->expects($this->once())
            ->method('filter')
            ->with($preparedTemplateText)
            ->will($this->returnValue($expectedResult));

        $this->assertEquals($expectedResult, $model->getProcessedTemplate($variables));
    }

    /**
     * @return array
     */
    public function getProcessedTemplateProvider()
    {
        return [
            'default' => [
                'variables' => [],
                'templateType' => \Magento\Framework\App\TemplateTypesInterface::TYPE_TEXT,
                'storeId' => 1,
                'expectedVariables' => [
                    'logo_url' => null,
                    'logo_alt' => 'frontendName',
                    'store' => null,
                    'logo_width' => null,
                    'logo_height' => null,
                    'store_phone' => null,
                    'store_hours' => null,
                    'store_email' => null,
                ],
                'expectedResult' => 'expected result',
            ],
            'logo variables set' => [
                'variables' => [
                    'logo_url' => 'http://example.com/logo',
                    'logo_alt' => 'Logo Alt',
                ],
                'templateType' => \Magento\Framework\App\TemplateTypesInterface::TYPE_HTML,
                'storeId' => 1,
                'expectedVariables' => [
                    'logo_url' => 'http://example.com/logo',
                    'logo_alt' => 'Logo Alt',
                    'store' => null,
                    'logo_width' => null,
                    'logo_height' => null,
                    'store_phone' => null,
                    'store_hours' => null,
                    'store_email' => null,
                    'template_styles' => null,
                ],
                'expectedResult' => 'expected result',
            ],
        ];
    }

    public function testGetDefaultEmailLogo()
    {
        $model = $this->getModelMock(['getDesignParams']);
        $value = 'urlWithParamsValue';
        $designParams = [
            'area' => \Magento\Framework\App\Area::AREA_FRONTEND,
            'theme' => 'themeId',
            'locale' => 'localeId',
        ];
        $model->expects($this->once())
            ->method('getDesignParams')
            ->will($this->returnValue($designParams));
        $this->assetRepo->method('getUrlWithParams')
            ->with('Magento_Email::logo_email.png', $designParams)
            ->will($this->returnValue($value));
        $this->assertEquals($value, $model->getDefaultEmailLogo());
    }

    /**
     * @param array $config
     * @expectedException \Magento\Framework\Exception\LocalizedException
     * @dataProvider invalidInputParametersDataProvider
     */
    public function testSetDesignConfigWithInvalidInputParametersThrowsException($config)
    {
        $this->getModelMock()->setDesignConfig($config);
    }

    public function testSetDesignConfigWithValidInputParametersReturnsSuccess()
    {
        $config = ['area' => 'some_area', 'store' => 1];
        $model = $this->getModelMock();
        $model->setDesignConfig($config);
        $this->assertEquals($config, $model->getDesignConfig()->getData());
    }

    public function invalidInputParametersDataProvider()
    {
        return [[[]], [['area' => 'some_area']], [['store' => 'any_store']]];
    }

    public function testEmulateDesignAndRevertDesign()
    {
        $model = $this->getModelMock();
        $originalConfig = ['area' => 'some_area', 'store' => 1];
        $expectedConfig = ['area' => 'frontend', 'store' => 2];
        $model->setDesignConfig($originalConfig);

        $model->emulateDesign(2);
        // assert config data has been emulated
        $this->assertEquals($expectedConfig, $model->getDesignConfig()->getData());

        $model->revertDesign();
        // assert config data has been reverted to the original state
        $this->assertEquals($originalConfig, $model->getDesignConfig()->getData());
    }

    public function testGetDesignConfig()
    {
        $helper = new \Magento\Framework\TestFramework\Unit\Helper\ObjectManager($this);

        $designMock = $this->getMock('Magento\Framework\View\DesignInterface');
        $designMock->expects($this->any())->method('getArea')->willReturn('test_area');

        $storeMock = $this->getMock('Magento\Store\Model\Store', [], [], '', false);
        $storeMock->expects($this->any())->method('getId')->willReturn(2);
        $storeManagerMock = $this->getMock('Magento\Store\Model\StoreManagerInterface');
        $storeManagerMock->expects($this->any())->method('getStore')->willReturn($storeMock);

        $model = $this->getMockForAbstractClass(
            'Magento\Email\Model\AbstractTemplate',
            $helper->getConstructArguments(
                'Magento\Email\Model\AbstractTemplate',
                [
                    'design' => $designMock,
                    'storeManager' => $storeManagerMock,
                ]
            )
        );

        $expectedConfig = ['area' => 'test_area', 'store' => 2];
        $this->assertEquals($expectedConfig, $model->getDesignConfig()->getData());
    }
}<|MERGE_RESOLUTION|>--- conflicted
+++ resolved
@@ -17,12 +17,6 @@
 class AbstractTemplateTest extends \PHPUnit_Framework_TestCase
 {
     /**
-<<<<<<< HEAD
-     * @var \Magento\Framework\Model\Context|\PHPUnit_Framework_MockObject_MockObject
-     */
-    private $context;
-
-    /**
      * @var \Magento\Framework\View\DesignInterface|\PHPUnit_Framework_MockObject_MockObject
      */
     private $design;
@@ -63,51 +57,6 @@
     private $scopeConfig;
 
     /**
-     * @var \Magento\Framework\ObjectManagerInterface|\PHPUnit_Framework_MockObject_MockObject
-     */
-    private $objectManager;
-=======
-     * @var \Magento\Framework\View\DesignInterface|\PHPUnit_Framework_MockObject_MockObject
-     */
-    private $design;
-
-    /**
-     * @var \Magento\Framework\Registry|\PHPUnit_Framework_MockObject_MockObject
-     */
-    private $registry;
-
-    /**
-     * @var \Magento\Store\Model\App\Emulation|\PHPUnit_Framework_MockObject_MockObject
-     */
-    private $appEmulation;
-
-    /**
-     * @var \Magento\Store\Model\StoreManagerInterface|\PHPUnit_Framework_MockObject_MockObject
-     */
-    private $storeManager;
-
-    /**
-     * @var \Magento\Store\Model\Store|\PHPUnit_Framework_MockObject_MockObject
-     */
-    private $store;
-
-    /**
-     * @var \Magento\Framework\Filesystem|\PHPUnit_Framework_MockObject_MockObject
-     */
-    private $filesystem;
-
-    /**
-     * @var \Magento\Framework\View\Asset\Repository|\PHPUnit_Framework_MockObject_MockObject
-     */
-    private $assetRepo;
-
-    /**
-     * @var \Magento\Framework\App\Config\ScopeConfigInterface|\PHPUnit_Framework_MockObject_MockObject
-     */
-    private $scopeConfig;
->>>>>>> 1a7d3dfe
-
-    /**
      * @var \Magento\Email\Model\Template\FilterFactory|\PHPUnit_Framework_MockObject_MockObject
      */
     private $filterFactory;
@@ -124,12 +73,6 @@
 
     public function setUp()
     {
-<<<<<<< HEAD
-        $this->context = $this->getMockBuilder('Magento\Framework\Model\Context')
-            ->disableOriginalConstructor()
-            ->getMock();
-=======
->>>>>>> 1a7d3dfe
         $this->design = $this->getMockBuilder('Magento\Framework\View\DesignInterface')
             ->disableOriginalConstructor()
             ->getMock();
@@ -166,12 +109,6 @@
         $this->scopeConfig = $this->getMockBuilder('Magento\Framework\App\Config\ScopeConfigInterface')
             ->disableOriginalConstructor()
             ->getMock();
-<<<<<<< HEAD
-        $this->objectManager = $this->getMockBuilder('Magento\Framework\ObjectManagerInterface')
-            ->disableOriginalConstructor()
-            ->getMock();
-=======
->>>>>>> 1a7d3dfe
         $this->emailConfig = $this->getMockBuilder('Magento\Email\Model\Template\Config')
             ->disableOriginalConstructor()
             ->getMock();
@@ -198,10 +135,6 @@
             $helper->getConstructArguments(
                 'Magento\Email\Model\AbstractTemplate',
                 [
-<<<<<<< HEAD
-                    'context' => $this->context,
-=======
->>>>>>> 1a7d3dfe
                     'design' => $this->design,
                     'registry' => $this->registry,
                     'appEmulation' => $this->appEmulation,
@@ -209,16 +142,9 @@
                     'filesystem' => $this->filesystem,
                     'assetRepo' => $this->assetRepo,
                     'scopeConfig' => $this->scopeConfig,
-<<<<<<< HEAD
-                    'objectManager' => $this->objectManager,
                     'emailConfig' => $this->emailConfig,
                     'filterFactory' => $this->filterFactory,
                     'templateFactory' => $this->templateFactory,
-=======
-                    'emailConfig' => $this->emailConfig,
-                    'filterFactory' => $this->filterFactory,
-                    'templateFactory' => $this->templateFactory
->>>>>>> 1a7d3dfe
                 ]
             ),
             '',
