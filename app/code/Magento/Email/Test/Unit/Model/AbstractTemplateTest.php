<?php declare(strict_types=1);
/**
 * Copyright © Magento, Inc. All rights reserved.
 * See COPYING.txt for license details.
 */

/**
 * Test class for \Magento\Email\Model\AbstractTemplate.
 */
namespace Magento\Email\Test\Unit\Model;

use Magento\Email\Model\AbstractTemplate;
use Magento\Email\Model\Template;
use Magento\Email\Model\Template\Config;
use Magento\Email\Model\Template\Filter;
use Magento\Email\Model\Template\FilterFactory;
use Magento\Email\Model\TemplateFactory;
use Magento\Framework\App\Area;
use Magento\Framework\App\Config\ScopeConfigInterface;
use Magento\Framework\App\TemplateTypesInterface;
use Magento\Framework\Filesystem;
use Magento\Framework\TestFramework\Unit\Helper\ObjectManager;
use Magento\Framework\View\Asset\Repository;
use Magento\Framework\View\DesignInterface;
use Magento\Store\Model\App\Emulation;
use Magento\Store\Model\Store;
use Magento\Store\Model\StoreManagerInterface;
use PHPUnit\Framework\MockObject\MockObject;
use PHPUnit\Framework\TestCase;

/**
 * @SuppressWarnings(PHPMD.CouplingBetweenObjects)
 */
class AbstractTemplateTest extends TestCase
{
    /**
<<<<<<< HEAD
     * @var \Magento\Framework\View\DesignInterface|\PHPUnit\Framework\MockObject\MockObject
=======
     * @var DesignInterface|MockObject
>>>>>>> b2f063af
     */
    private $design;

    /**
<<<<<<< HEAD
     * @var \Magento\Store\Model\App\Emulation|\PHPUnit\Framework\MockObject\MockObject
=======
     * @var Emulation|MockObject
>>>>>>> b2f063af
     */
    private $appEmulation;

    /**
<<<<<<< HEAD
     * @var \Magento\Store\Model\StoreManagerInterface|\PHPUnit\Framework\MockObject\MockObject
=======
     * @var StoreManagerInterface|MockObject
>>>>>>> b2f063af
     */
    private $storeManager;

    /**
<<<<<<< HEAD
     * @var \Magento\Store\Model\Store|\PHPUnit\Framework\MockObject\MockObject
=======
     * @var Store|MockObject
>>>>>>> b2f063af
     */
    private $store;

    /**
<<<<<<< HEAD
     * @var \Magento\Framework\Filesystem|\PHPUnit\Framework\MockObject\MockObject
=======
     * @var Filesystem|MockObject
>>>>>>> b2f063af
     */
    private $filesystem;

    /**
<<<<<<< HEAD
     * @var \Magento\Framework\View\Asset\Repository|\PHPUnit\Framework\MockObject\MockObject
=======
     * @var Repository|MockObject
>>>>>>> b2f063af
     */
    private $assetRepo;

    /**
<<<<<<< HEAD
     * @var \Magento\Framework\App\Config\ScopeConfigInterface|\PHPUnit\Framework\MockObject\MockObject
=======
     * @var ScopeConfigInterface|MockObject
>>>>>>> b2f063af
     */
    private $scopeConfig;

    /**
<<<<<<< HEAD
     * @var \Magento\Email\Model\Template\FilterFactory|\PHPUnit\Framework\MockObject\MockObject
=======
     * @var FilterFactory|MockObject
>>>>>>> b2f063af
     */
    private $filterFactory;

    /**
<<<<<<< HEAD
     * @var \Magento\Email\Model\Template\Config|\PHPUnit\Framework\MockObject\MockObject
=======
     * @var Config|MockObject
>>>>>>> b2f063af
     */
    private $emailConfig;

    /**
<<<<<<< HEAD
     * @var \Magento\Email\Model\TemplateFactory|\PHPUnit\Framework\MockObject\MockObject
=======
     * @var TemplateFactory|MockObject
>>>>>>> b2f063af
     */
    private $templateFactory;

    protected function setUp(): void
    {
        $this->design = $this->getMockBuilder(DesignInterface::class)
            ->disableOriginalConstructor()
            ->getMock();
        $this->appEmulation = $this->getMockBuilder(Emulation::class)
            ->disableOriginalConstructor()
            ->getMock();
        $this->storeManager = $this->getMockBuilder(StoreManagerInterface::class)
            ->disableOriginalConstructor()
            ->getMock();

        $this->store = $this->getMockBuilder(Store::class)
            ->setMethods(['getFrontendName', 'getId'])
            ->disableOriginalConstructor()
            ->getMock();
        $this->store->expects($this->any())
            ->method('getFrontendName')
            ->willReturn('frontendName');
        $this->store->expects($this->any())
            ->method('getFrontendName')
            ->willReturn('storeId');
        $this->storeManager->expects($this->any())
            ->method('getStore')
            ->willReturn($this->store);

        $this->filesystem = $this->getMockBuilder(Filesystem::class)
            ->disableOriginalConstructor()
            ->getMock();
        $this->assetRepo = $this->getMockBuilder(Repository::class)
            ->disableOriginalConstructor()
            ->getMock();
        $this->scopeConfig = $this->getMockBuilder(ScopeConfigInterface::class)
            ->disableOriginalConstructor()
            ->getMock();
        $this->emailConfig = $this->getMockBuilder(Config::class)
            ->disableOriginalConstructor()
            ->getMock();
        $this->filterFactory = $this->getMockBuilder(FilterFactory::class)
            ->setMethods(['create'])
            ->disableOriginalConstructor()
            ->getMock();
        $this->templateFactory = $this->getMockBuilder(TemplateFactory::class)
            ->disableOriginalConstructor()
            ->getMock();
    }

    /**
     * Return the model under test with additional methods mocked.
     *
     * @param  array $mockedMethods
     * @param  array $data
<<<<<<< HEAD
     * @return \Magento\Email\Model\Template|\PHPUnit\Framework\MockObject\MockObject
=======
     * @return Template|MockObject
>>>>>>> b2f063af
     */
    protected function getModelMock(array $mockedMethods = [], array $data = [])
    {
        $helper = new ObjectManager($this);
        return $this->getMockForAbstractClass(
            AbstractTemplate::class,
            $helper->getConstructArguments(
                AbstractTemplate::class,
                [
                    'design' => $this->design,
                    'appEmulation' => $this->appEmulation,
                    'storeManager' => $this->storeManager,
                    'filesystem' => $this->filesystem,
                    'assetRepo' => $this->assetRepo,
                    'scopeConfig' => $this->scopeConfig,
                    'emailConfig' => $this->emailConfig,
                    'filterFactory' => $this->filterFactory,
                    'templateFactory' => $this->templateFactory,
                    'data' => $data,
                ]
            ),
            '',
            true,
            true,
            true,
            array_merge($mockedMethods, ['__wakeup', '__sleep', '_init'])
        );
    }

    /**
     * @param        $variables array
     * @param        $templateType string
     * @param        $storeId int
     * @param        $expectedVariables array
     * @param        $expectedResult string
     * @dataProvider getProcessedTemplateProvider
     */
    public function testGetProcessedTemplate($variables, $templateType, $storeId, $expectedVariables, $expectedResult)
    {
        $filterTemplate = $this->getMockBuilder(Filter::class)
            ->setMethods(
                [
                'setUseSessionInUrl',
                'setPlainTemplateMode',
                'setIsChildTemplate',
                'setDesignParams',
                'setVariables',
                'setStoreId',
                'filter',
                'getStoreId',
                'getInlineCssFiles',
                'setStrictMode',
                ]
            )
            ->disableOriginalConstructor()
            ->getMock();

        $filterTemplate->expects($this->never())
            ->method('setUseSessionInUrl')
            ->with(false)
            ->willReturnSelf();
        $filterTemplate->expects($this->once())
            ->method('setPlainTemplateMode')
<<<<<<< HEAD
            ->with($templateType === \Magento\Framework\App\TemplateTypesInterface::TYPE_TEXT)
            ->willReturnSelf();
=======
            ->with($templateType === TemplateTypesInterface::TYPE_TEXT)
            ->will($this->returnSelf());
>>>>>>> b2f063af
        $filterTemplate->expects($this->once())
            ->method('setIsChildTemplate')
            ->willReturnSelf();
        $filterTemplate->expects($this->once())
            ->method('setDesignParams')
            ->willReturnSelf();
        $filterTemplate->expects($this->any())
            ->method('setStoreId')
            ->willReturnSelf();
        $filterTemplate->expects($this->any())
            ->method('getStoreId')
            ->willReturn($storeId);
        $filterTemplate->expects($this->exactly(2))
            ->method('setStrictMode')
            ->withConsecutive([$this->equalTo(true)], [$this->equalTo(false)])
            ->willReturnOnConsecutiveCalls(false, true);

        $expectedVariables['store'] = $this->store;

        $model = $this->getModelMock(
            [
            'getDesignParams',
            'applyDesignConfig',
            'getTemplateText',
            'isPlain',
            ]
        );
        $filterTemplate->expects($this->any())
            ->method('setVariables')
            ->with(array_merge(['this' => $model], $expectedVariables));
        $model->setTemplateFilter($filterTemplate);
        $model->setTemplateType($templateType);
        $model->setTemplateId('123');

        $designParams = [
            'area' => Area::AREA_FRONTEND,
            'theme' => 'themeId',
            'locale' => 'localeId',
        ];
        $model->expects($this->any())
            ->method('getDesignParams')
            ->willReturn($designParams);

        $model->expects($this->atLeastOnce())
            ->method('isPlain')
<<<<<<< HEAD
            ->willReturn($templateType === \Magento\Framework\App\TemplateTypesInterface::TYPE_TEXT);
=======
            ->will($this->returnValue($templateType === TemplateTypesInterface::TYPE_TEXT));
>>>>>>> b2f063af

        $preparedTemplateText = $expectedResult; //'prepared text';
        $model->expects($this->once())
            ->method('getTemplateText')
            ->willReturn($preparedTemplateText);

        $filterTemplate->expects($this->once())
            ->method('filter')
            ->with($preparedTemplateText)
            ->willReturn($expectedResult);

        $this->assertEquals($expectedResult, $model->getProcessedTemplate($variables));
    }

<<<<<<< HEAD
    /**
     */
    public function testGetProcessedTemplateException()
    {
        $this->expectException(\LogicException::class);

        $filterTemplate = $this->getMockBuilder(\Magento\Email\Model\Template\Filter::class)
=======
    public function testGetProcessedTemplateException()
    {
        $this->expectException('LogicException');
        $filterTemplate = $this->getMockBuilder(Filter::class)
>>>>>>> b2f063af
            ->setMethods(
                [
                'setPlainTemplateMode',
                'setIsChildTemplate',
                'setDesignParams',
                'setVariables',
                'setStoreId',
                'filter',
                'getStoreId',
                'getInlineCssFiles',
                'setStrictMode',
                ]
            )
            ->disableOriginalConstructor()
            ->getMock();

        $filterTemplate->expects($this->once())
            ->method('setPlainTemplateMode')
            ->willReturnSelf();
        $filterTemplate->expects($this->once())
            ->method('setIsChildTemplate')
            ->willReturnSelf();
        $filterTemplate->expects($this->once())
            ->method('setDesignParams')
            ->willReturnSelf();
        $filterTemplate->expects($this->any())
            ->method('setStoreId')
            ->willReturnSelf();
        $filterTemplate->expects($this->any())
            ->method('getStoreId')
            ->willReturn(1);
        $filterTemplate->expects($this->exactly(2))
            ->method('setStrictMode')
            ->withConsecutive([$this->equalTo(false)], [$this->equalTo(true)])
            ->willReturnOnConsecutiveCalls(true, false);

        $model = $this->getModelMock(
            [
            'getDesignParams',
            'applyDesignConfig',
            'getTemplateText',
            'isPlain',
            ]
        );

        $designParams = [
            'area' => Area::AREA_FRONTEND,
            'theme' => 'themeId',
            'locale' => 'localeId',
        ];
        $model->expects($this->any())
            ->method('getDesignParams')
            ->willReturn($designParams);
        $model->setTemplateFilter($filterTemplate);
        $model->setTemplateType(TemplateTypesInterface::TYPE_TEXT);
        $model->setTemplateId('abc');

        $filterTemplate->expects($this->once())
            ->method('filter')
            ->will($this->throwException(new \Exception()));
        $model->getProcessedTemplate([]);
    }

    /**
     * @return array
     */
    public function getProcessedTemplateProvider()
    {
        return [
            'default' => [
                'variables' => [],
                'templateType' => TemplateTypesInterface::TYPE_TEXT,
                'storeId' => 1,
                'expectedVariables' => [
                    'logo_url' => null,
                    'logo_alt' => 'frontendName',
                    'store' => null,
                    'logo_width' => null,
                    'logo_height' => null,
                    'store_phone' => null,
                    'store_hours' => null,
                    'store_email' => null,
                ],
                'expectedResult' => 'expected result',
            ],
            'logo variables set' => [
                'variables' => [
                    'logo_url' => 'http://example.com/logo',
                    'logo_alt' => 'Logo Alt',
                ],
                'templateType' => TemplateTypesInterface::TYPE_HTML,
                'storeId' => 1,
                'expectedVariables' => [
                    'logo_url' => 'http://example.com/logo',
                    'logo_alt' => 'Logo Alt',
                    'store' => null,
                    'logo_width' => null,
                    'logo_height' => null,
                    'store_phone' => null,
                    'store_hours' => null,
                    'store_email' => null,
                    'template_styles' => null,
                ],
                'expectedResult' => 'expected result',
            ],
        ];
    }

    public function testGetDefaultEmailLogo()
    {
        $model = $this->getModelMock(['getDesignParams']);
        $value = 'urlWithParamsValue';
        $designParams = [
            'area' => Area::AREA_FRONTEND,
            'theme' => 'themeId',
            'locale' => 'localeId',
        ];
        $model->expects($this->once())
            ->method('getDesignParams')
            ->willReturn($designParams);
        $this->assetRepo->method('getUrlWithParams')
<<<<<<< HEAD
            ->with(\Magento\Email\Model\AbstractTemplate::DEFAULT_LOGO_FILE_ID, $designParams)
            ->willReturn($value);
=======
            ->with(AbstractTemplate::DEFAULT_LOGO_FILE_ID, $designParams)
            ->will($this->returnValue($value));
>>>>>>> b2f063af
        $this->assertEquals($value, $model->getDefaultEmailLogo());
    }

    /**
     * @param             array $config
     * @dataProvider      invalidInputParametersDataProvider
     */
    public function testSetDesignConfigWithInvalidInputParametersThrowsException($config)
    {
<<<<<<< HEAD
        $this->expectException(\Magento\Framework\Exception\LocalizedException::class);

=======
        $this->expectException('Magento\Framework\Exception\LocalizedException');
>>>>>>> b2f063af
        $this->getModelMock()->setDesignConfig($config);
    }

    public function testSetDesignConfigWithValidInputParametersReturnsSuccess()
    {
        $config = ['area' => 'some_area', 'store' => 1];
        $model = $this->getModelMock();
        $model->setDesignConfig($config);
        $this->assertEquals($config, $model->getDesignConfig()->getData());
    }

    /**
     * @return array
     */
    public function invalidInputParametersDataProvider()
    {
        return [[[]], [['area' => 'some_area']], [['store' => 'any_store']]];
    }

    public function testEmulateDesignAndRevertDesign()
    {
        $model = $this->getModelMock();
        $originalConfig = ['area' => 'some_area', 'store' => 1];
        $model->setDesignConfig($originalConfig);

        $expectedConfigs = [
            ['in' => ['area' => 'frontend', 'store' => null], 'out' => $originalConfig],
            ['in' => ['area' => 'frontend', 'store' => false], 'out' => $originalConfig],
            ['in' => ['area' => 'frontend', 'store' => 0], 'out' => ['area' => 'frontend', 'store' => 0]],
            ['in' => ['area' => 'frontend', 'store' => 1], 'out' => ['area' => 'frontend', 'store' => 1]],
            ['in' => ['area' => 'frontend', 'store' => 2], 'out' => ['area' => 'frontend', 'store' => 2]],
        ];
        foreach ($expectedConfigs as $set) {
            $model->emulateDesign($set['in']['store'], $set['in']['area']);
            // assert config data has been emulated
            $this->assertEquals($set['out'], $model->getDesignConfig()->getData());

            $model->revertDesign();
            // assert config data has been reverted to the original state
            $this->assertEquals($originalConfig, $model->getDesignConfig()->getData());
        }
    }

    public function testGetDesignConfig()
    {
        $helper = new ObjectManager($this);

        $designMock = $this->createMock(DesignInterface::class);
        $designMock->expects($this->any())->method('getArea')->willReturn('test_area');

        $storeMock = $this->createMock(Store::class);
        $storeMock->expects($this->any())->method('getId')->willReturn(2);
        $storeManagerMock = $this->createMock(StoreManagerInterface::class);
        $storeManagerMock->expects($this->any())->method('getStore')->willReturn($storeMock);

        $model = $this->getMockForAbstractClass(
            AbstractTemplate::class,
            $helper->getConstructArguments(
                AbstractTemplate::class,
                [
                    'design' => $designMock,
                    'storeManager' => $storeManagerMock
                ]
            )
        );

        $expectedConfig = ['area' => 'test_area', 'store' => 2];
        $this->assertEquals($expectedConfig, $model->getDesignConfig()->getData());
    }

    /**
     * @return void
     */
    public function testSetForcedAreaWhenAreaIsNotSet(): void
    {
        $templateId = 'test_template';
        $model = $this->getModelMock([], ['area' => null]);

        $this->emailConfig->expects($this->once())
            ->method('getTemplateArea')
            ->with($templateId);

        $model->setForcedArea($templateId);
    }

    /**
     * @return void
     */
    public function testSetForcedAreaWhenAreaIsSet(): void
    {
        $templateId = 'test_template';
        $model = $this->getModelMock([], ['area' => 'frontend']);

        $this->emailConfig->expects($this->never())
            ->method('getTemplateArea');

        $model->setForcedArea($templateId);
    }
}<|MERGE_RESOLUTION|>--- conflicted
+++ resolved
@@ -34,92 +34,52 @@
 class AbstractTemplateTest extends TestCase
 {
     /**
-<<<<<<< HEAD
-     * @var \Magento\Framework\View\DesignInterface|\PHPUnit\Framework\MockObject\MockObject
-=======
      * @var DesignInterface|MockObject
->>>>>>> b2f063af
      */
     private $design;
 
     /**
-<<<<<<< HEAD
-     * @var \Magento\Store\Model\App\Emulation|\PHPUnit\Framework\MockObject\MockObject
-=======
      * @var Emulation|MockObject
->>>>>>> b2f063af
      */
     private $appEmulation;
 
     /**
-<<<<<<< HEAD
-     * @var \Magento\Store\Model\StoreManagerInterface|\PHPUnit\Framework\MockObject\MockObject
-=======
      * @var StoreManagerInterface|MockObject
->>>>>>> b2f063af
      */
     private $storeManager;
 
     /**
-<<<<<<< HEAD
-     * @var \Magento\Store\Model\Store|\PHPUnit\Framework\MockObject\MockObject
-=======
      * @var Store|MockObject
->>>>>>> b2f063af
      */
     private $store;
 
     /**
-<<<<<<< HEAD
-     * @var \Magento\Framework\Filesystem|\PHPUnit\Framework\MockObject\MockObject
-=======
      * @var Filesystem|MockObject
->>>>>>> b2f063af
      */
     private $filesystem;
 
     /**
-<<<<<<< HEAD
-     * @var \Magento\Framework\View\Asset\Repository|\PHPUnit\Framework\MockObject\MockObject
-=======
      * @var Repository|MockObject
->>>>>>> b2f063af
      */
     private $assetRepo;
 
     /**
-<<<<<<< HEAD
-     * @var \Magento\Framework\App\Config\ScopeConfigInterface|\PHPUnit\Framework\MockObject\MockObject
-=======
      * @var ScopeConfigInterface|MockObject
->>>>>>> b2f063af
      */
     private $scopeConfig;
 
     /**
-<<<<<<< HEAD
-     * @var \Magento\Email\Model\Template\FilterFactory|\PHPUnit\Framework\MockObject\MockObject
-=======
      * @var FilterFactory|MockObject
->>>>>>> b2f063af
      */
     private $filterFactory;
 
     /**
-<<<<<<< HEAD
-     * @var \Magento\Email\Model\Template\Config|\PHPUnit\Framework\MockObject\MockObject
-=======
      * @var Config|MockObject
->>>>>>> b2f063af
      */
     private $emailConfig;
 
     /**
-<<<<<<< HEAD
-     * @var \Magento\Email\Model\TemplateFactory|\PHPUnit\Framework\MockObject\MockObject
-=======
      * @var TemplateFactory|MockObject
->>>>>>> b2f063af
      */
     private $templateFactory;
 
@@ -141,13 +101,13 @@
             ->getMock();
         $this->store->expects($this->any())
             ->method('getFrontendName')
-            ->willReturn('frontendName');
+            ->will($this->returnValue('frontendName'));
         $this->store->expects($this->any())
             ->method('getFrontendName')
-            ->willReturn('storeId');
+            ->will($this->returnValue('storeId'));
         $this->storeManager->expects($this->any())
             ->method('getStore')
-            ->willReturn($this->store);
+            ->will($this->returnValue($this->store));
 
         $this->filesystem = $this->getMockBuilder(Filesystem::class)
             ->disableOriginalConstructor()
@@ -175,11 +135,7 @@
      *
      * @param  array $mockedMethods
      * @param  array $data
-<<<<<<< HEAD
-     * @return \Magento\Email\Model\Template|\PHPUnit\Framework\MockObject\MockObject
-=======
      * @return Template|MockObject
->>>>>>> b2f063af
      */
     protected function getModelMock(array $mockedMethods = [], array $data = [])
     {
@@ -240,28 +196,23 @@
         $filterTemplate->expects($this->never())
             ->method('setUseSessionInUrl')
             ->with(false)
-            ->willReturnSelf();
+            ->will($this->returnSelf());
         $filterTemplate->expects($this->once())
             ->method('setPlainTemplateMode')
-<<<<<<< HEAD
-            ->with($templateType === \Magento\Framework\App\TemplateTypesInterface::TYPE_TEXT)
-            ->willReturnSelf();
-=======
             ->with($templateType === TemplateTypesInterface::TYPE_TEXT)
             ->will($this->returnSelf());
->>>>>>> b2f063af
         $filterTemplate->expects($this->once())
             ->method('setIsChildTemplate')
-            ->willReturnSelf();
+            ->will($this->returnSelf());
         $filterTemplate->expects($this->once())
             ->method('setDesignParams')
-            ->willReturnSelf();
+            ->will($this->returnSelf());
         $filterTemplate->expects($this->any())
             ->method('setStoreId')
-            ->willReturnSelf();
+            ->will($this->returnSelf());
         $filterTemplate->expects($this->any())
             ->method('getStoreId')
-            ->willReturn($storeId);
+            ->will($this->returnValue($storeId));
         $filterTemplate->expects($this->exactly(2))
             ->method('setStrictMode')
             ->withConsecutive([$this->equalTo(true)], [$this->equalTo(false)])
@@ -291,43 +242,29 @@
         ];
         $model->expects($this->any())
             ->method('getDesignParams')
-            ->willReturn($designParams);
+            ->will($this->returnValue($designParams));
 
         $model->expects($this->atLeastOnce())
             ->method('isPlain')
-<<<<<<< HEAD
-            ->willReturn($templateType === \Magento\Framework\App\TemplateTypesInterface::TYPE_TEXT);
-=======
             ->will($this->returnValue($templateType === TemplateTypesInterface::TYPE_TEXT));
->>>>>>> b2f063af
 
         $preparedTemplateText = $expectedResult; //'prepared text';
         $model->expects($this->once())
             ->method('getTemplateText')
-            ->willReturn($preparedTemplateText);
+            ->will($this->returnValue($preparedTemplateText));
 
         $filterTemplate->expects($this->once())
             ->method('filter')
             ->with($preparedTemplateText)
-            ->willReturn($expectedResult);
+            ->will($this->returnValue($expectedResult));
 
         $this->assertEquals($expectedResult, $model->getProcessedTemplate($variables));
     }
 
-<<<<<<< HEAD
-    /**
-     */
-    public function testGetProcessedTemplateException()
-    {
-        $this->expectException(\LogicException::class);
-
-        $filterTemplate = $this->getMockBuilder(\Magento\Email\Model\Template\Filter::class)
-=======
     public function testGetProcessedTemplateException()
     {
         $this->expectException('LogicException');
         $filterTemplate = $this->getMockBuilder(Filter::class)
->>>>>>> b2f063af
             ->setMethods(
                 [
                 'setPlainTemplateMode',
@@ -346,19 +283,19 @@
 
         $filterTemplate->expects($this->once())
             ->method('setPlainTemplateMode')
-            ->willReturnSelf();
+            ->will($this->returnSelf());
         $filterTemplate->expects($this->once())
             ->method('setIsChildTemplate')
-            ->willReturnSelf();
+            ->will($this->returnSelf());
         $filterTemplate->expects($this->once())
             ->method('setDesignParams')
-            ->willReturnSelf();
+            ->will($this->returnSelf());
         $filterTemplate->expects($this->any())
             ->method('setStoreId')
-            ->willReturnSelf();
+            ->will($this->returnSelf());
         $filterTemplate->expects($this->any())
             ->method('getStoreId')
-            ->willReturn(1);
+            ->will($this->returnValue(1));
         $filterTemplate->expects($this->exactly(2))
             ->method('setStrictMode')
             ->withConsecutive([$this->equalTo(false)], [$this->equalTo(true)])
@@ -380,7 +317,7 @@
         ];
         $model->expects($this->any())
             ->method('getDesignParams')
-            ->willReturn($designParams);
+            ->will($this->returnValue($designParams));
         $model->setTemplateFilter($filterTemplate);
         $model->setTemplateType(TemplateTypesInterface::TYPE_TEXT);
         $model->setTemplateId('abc');
@@ -447,15 +384,10 @@
         ];
         $model->expects($this->once())
             ->method('getDesignParams')
-            ->willReturn($designParams);
+            ->will($this->returnValue($designParams));
         $this->assetRepo->method('getUrlWithParams')
-<<<<<<< HEAD
-            ->with(\Magento\Email\Model\AbstractTemplate::DEFAULT_LOGO_FILE_ID, $designParams)
-            ->willReturn($value);
-=======
             ->with(AbstractTemplate::DEFAULT_LOGO_FILE_ID, $designParams)
             ->will($this->returnValue($value));
->>>>>>> b2f063af
         $this->assertEquals($value, $model->getDefaultEmailLogo());
     }
 
@@ -465,12 +397,7 @@
      */
     public function testSetDesignConfigWithInvalidInputParametersThrowsException($config)
     {
-<<<<<<< HEAD
-        $this->expectException(\Magento\Framework\Exception\LocalizedException::class);
-
-=======
         $this->expectException('Magento\Framework\Exception\LocalizedException');
->>>>>>> b2f063af
         $this->getModelMock()->setDesignConfig($config);
     }
 
