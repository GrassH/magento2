<?php
/**
 * Copyright © 2015 Magento. All rights reserved.
 * See COPYING.txt for license details.
 */
namespace Magento\Email\Test\Unit\Model;

<<<<<<< HEAD
use Magento\Email\Model\Template\Filter;

=======
>>>>>>> 95465c94
/**
 * Covers \Magento\Email\Model\Template
 *
 * @SuppressWarnings(PHPMD.CouplingBetweenObjects)
 */
class TemplateTest extends \PHPUnit_Framework_TestCase
{
    /**
     * @var \Magento\Framework\Model\Context|\PHPUnit_Framework_MockObject_MockObject
     */
    private $context;

    /**
     * @var \Magento\Framework\View\DesignInterface|\PHPUnit_Framework_MockObject_MockObject
     */
    private $design;

    /**
     * @var \Magento\Framework\Registry|\PHPUnit_Framework_MockObject_MockObject
     */
    private $registry;

    /**
     * @var \Magento\Store\Model\App\Emulation|\PHPUnit_Framework_MockObject_MockObject
     */
    private $appEmulation;

    /**
     * @var \Magento\Store\Model\StoreManagerInterface|\PHPUnit_Framework_MockObject_MockObject
     */
    private $storeManager;

    /**
     * @var \Magento\Framework\Filesystem|\PHPUnit_Framework_MockObject_MockObject
     */
    private $filesystem;

    /**
     * @var \Magento\Framework\View\Asset\Repository|\PHPUnit_Framework_MockObject_MockObject
     */
    private $assetRepo;

    /**
     * @var \Magento\Framework\App\Config\ScopeConfigInterface|\PHPUnit_Framework_MockObject_MockObject
     */
    private $scopeConfig;

    /**
     * @var \Magento\Framework\ObjectManagerInterface|\PHPUnit_Framework_MockObject_MockObject
     */
    private $objectManager;

    /**
     * @var \Magento\Email\Model\Template\FilterFactory|\PHPUnit_Framework_MockObject_MockObject
     */
    private $filterFactory;

    /**
     * @var \Magento\Email\Model\Template\Config|\PHPUnit_Framework_MockObject_MockObject
     */
    private $emailConfig;

    /**
     * @var \Magento\Email\Model\TemplateFactory|\PHPUnit_Framework_MockObject_MockObject
     */
    private $templateFactory;

    public function setUp()
    {
        $this->context = $this->getMockBuilder('Magento\Framework\Model\Context')
            ->disableOriginalConstructor()
            ->getMock();
        $this->design = $this->getMockBuilder('Magento\Framework\View\DesignInterface')
            ->disableOriginalConstructor()
            ->getMock();
        $this->registry = $this->getMockBuilder('Magento\Framework\Registry')
            ->disableOriginalConstructor()
            ->getMock();
        $this->appEmulation = $this->getMockBuilder('Magento\Store\Model\App\Emulation')
            ->disableOriginalConstructor()
            ->getMock();
        $this->storeManager = $this->getMockBuilder('Magento\Store\Model\StoreManagerInterface')
            ->disableOriginalConstructor()
            ->getMock();
        $this->assetRepo = $this->getMockBuilder('Magento\Framework\View\Asset\Repository')
            ->disableOriginalConstructor()
            ->getMock();
        $this->filesystem = $this->getMockBuilder('Magento\Framework\Filesystem')
            ->disableOriginalConstructor()
            ->getMock();
        $this->scopeConfig = $this->getMockBuilder('Magento\Framework\App\Config\ScopeConfigInterface')
            ->disableOriginalConstructor()
            ->getMock();
        $this->objectManager = $this->getMockBuilder('Magento\Framework\ObjectManagerInterface')
            ->disableOriginalConstructor()
            ->getMock();
        $this->emailConfig = $this->getMockBuilder('Magento\Email\Model\Template\Config')
            ->disableOriginalConstructor()
            ->getMock();
        $this->templateFactory = $this->getMockBuilder('Magento\Email\Model\TemplateFactory')
            ->disableOriginalConstructor()
            ->getMock();
        $this->filterFactory = $this->getMockBuilder('Magento\Email\Model\Template\FilterFactory')
            ->setMethods(['create'])
            ->disableOriginalConstructor()
            ->getMock();
    }

    /**
     * Return the model under test with additional methods mocked.
     *
     * @param $mockedMethods array
     * @return \Magento\Email\Model\Template|\PHPUnit_Framework_MockObject_MockObject
     */
    protected function getModelMock(array $mockedMethods = [])
    {
        return $this->getMockBuilder('Magento\Email\Model\Template')
            ->setMethods(array_merge($mockedMethods, ['__wakeup', '__sleep', '_init']))
            ->setConstructorArgs(
                [
                    $this->context,
                    $this->design,
                    $this->registry,
                    $this->appEmulation,
                    $this->storeManager,
                    $this->assetRepo,
                    $this->filesystem,
                    $this->scopeConfig,
                    $this->objectManager,
                    $this->emailConfig,
                    $this->templateFactory,
                    $this->filterFactory,
                ]
            )
            ->getMock();
    }

    public function testSetAndGetIsChildTemplate()
    {
        $model = $this->getModelMock();
        $model->setIsChildTemplate(true);
        $this->assertSame(true, $model->isChildTemplate());

        $model->setIsChildTemplate(false);
        $this->assertSame(false, $model->isChildTemplate());
    }

    public function testSetAndGetTemplateFilter()
    {
        $model = $this->getModelMock();
        $filterTemplate = $this->getMockBuilder('Magento\Email\Model\Template\Filter')
            ->disableOriginalConstructor()
            ->getMock();
        $model->setTemplateFilter($filterTemplate);
        $this->assertSame($filterTemplate, $model->getTemplateFilter());
    }

    public function testGetTemplateFilterWithEmptyValue()
    {
        $filterTemplate = $this->getMockBuilder('Magento\Framework\Filter\Template')
            ->setMethods(['setUseAbsoluteLinks', 'setStoreId'])
            ->disableOriginalConstructor()
            ->getMock();
        $filterTemplate->expects($this->once())
            ->method('setUseAbsoluteLinks')
            ->will($this->returnSelf());
        $filterTemplate->expects($this->once())
            ->method('setStoreId')
            ->will($this->returnSelf());
        $this->filterFactory->method('create')
            ->will($this->returnValue($filterTemplate));
        $designConfig = $this->getMockBuilder('Magento\Framework\Object')
            ->setMethods(['getStore'])
            ->disableOriginalConstructor()
            ->getMock();

        $model = $this->getModelMock(['getUseAbsoluteLinks', 'getDesignConfig']);
        $model->expects($this->once())
            ->method('getDesignConfig')
            ->will($this->returnValue($designConfig));

        $this->assertSame($filterTemplate, $model->getTemplateFilter());
    }

    /**
     * @param $templateType string
     * @param $templateText string
     * @param $parsedTemplateText string
     * @param $expectedTemplateSubject string|null
     * @param $expectedOrigTemplateVariables array|null
     * @param $expectedTemplateStyles string|null
     * @dataProvider loadDefaultDataProvider
     */
    public function testLoadDefault(
        $templateType,
        $templateText,
        $parsedTemplateText,
        $expectedTemplateSubject,
        $expectedOrigTemplateVariables,
        $expectedTemplateStyles
    ) {
        $model = $this->getModelMock([
            'getDesignParams',
        ]);

        $designParams = [
            'area' => \Magento\Framework\App\Area::AREA_FRONTEND,
            'theme' => 'Magento/blank',
            'locale' => \Magento\Setup\Module\I18n\Locale::DEFAULT_SYSTEM_LOCALE,
        ];

        $model->expects($this->once())
            ->method('getDesignParams')
            ->will($this->returnValue($designParams));

        $templateId = 'templateId';

        $templateFile = 'templateFile';
        $this->emailConfig->expects($this->once())
            ->method('getTemplateFilename')
            ->with($templateId)
            ->will($this->returnValue($templateFile));
        $this->emailConfig->expects($this->once())
            ->method('getTemplateType')
            ->with($templateId)
            ->will($this->returnValue($templateType));

        $modulesDir = $this->getMockBuilder('Magento\Framework\Filesystem\Directory\ReadInterface')
            ->setMethods(['readFile', 'getRelativePath'])
            ->getMockForAbstractClass();

        $relativePath = 'relativePath';
        $modulesDir->expects($this->once())
            ->method('getRelativePath')
            ->with($templateFile)
            ->will($this->returnValue($relativePath));
        $modulesDir->expects($this->once())
            ->method('readFile')
            ->will($this->returnValue($templateText));

        $this->filesystem->expects($this->once())
            ->method('getDirectoryRead')
            ->with(\Magento\Framework\App\Filesystem\DirectoryList::ROOT)
            ->will($this->returnValue($modulesDir));

        $model->loadDefault($templateId);

        if ($templateType === 'html') {
            $this->assertEquals(\Magento\Email\Model\Template::TYPE_HTML, $model->getTemplateType());
        } else {
            $this->assertEquals(\Magento\Email\Model\Template::TYPE_TEXT, $model->getTemplateType());
        }
        $this->assertEquals($templateId, $model->getId());
        $this->assertEquals($parsedTemplateText, $model->getTemplateText());
        $this->assertEquals($expectedTemplateSubject, $model->getTemplateSubject());
        $this->assertEquals($expectedOrigTemplateVariables, $model->getData('orig_template_variables'));
        $this->assertEquals($expectedTemplateStyles, $model->getTemplateStyles());
    }

    public function loadDefaultDataProvider()
    {
        return [
            'empty' => [
                'templateType' => 'html',
                'templateText' => '',
                'parsedTemplateText' => '',
                'expectedTemplateSubject' => null,
                'expectedOrigTemplateVariables' => null,
                'expectedTemplateStyles' => null,
            ],
            'copyright in Plain Text Removed' => [
                'templateType' => 'text',
                'templateText' => '<!-- Copyright © 2015 Magento. All rights reserved. -->',
                'parsedTemplateText' => '',
                'expectedTemplateSubject' => null,
                'expectedOrigTemplateVariables' => null,
                'expectedTemplateStyles' => null,
            ],
            'copyright in HTML Remains' => [
                'templateType' => 'html',
                'templateText' => '<!-- Copyright © 2015 Magento. All rights reserved. -->',
                'parsedTemplateText' => '<!-- Copyright © 2015 Magento. All rights reserved. -->',
                'expectedTemplateSubject' => null,
                'expectedOrigTemplateVariables' => null,
                'expectedTemplateStyles' => null,
            ],
            'subject set' => [
                'templateType' => 'html',
                'templateText' => '<!--@subject Email Subject @-->',
                'parsedTemplateText' => '',
                'expectedTemplateSubject' => 'Email Subject',
                'expectedOrigTemplateVariables' => null,
                'expectedTemplateStyles' => null,
            ],
            'orig_template_variables set' => [
                'templateType' => 'html',
                'templateText' => '<!--@vars {"store url=\"\"":"Store Url"} @-->Some Other Text',
                'parsedTemplateText' => 'Some Other Text',
                'expectedTemplateSubject' => null,
                'expectedOrigTemplateVariables' => '{"store url=\"\"":"Store Url"}',
                'expectedTemplateStyles' => null,
            ],
            'styles' => [
                'templateType' => 'html',
                'templateText' => '<!--@styles p { color: #000; } @-->Some Other Text',
                'parsedTemplateText' => 'Some Other Text',
                'expectedTemplateSubject' => null,
                'expectedOrigTemplateVariables' => null,
                'expectedTemplateStyles' => 'p { color: #000; }',
            ],
        ];
    }

    /**
     * Test to ensure that this method handles loading templates from DB vs filesystem, based on whether template ID is
     * numeric.
     *
     * @param bool $loadFromDatabase
     * @param string $templateContent
     * @param string $expectedOutput
     * @dataProvider loadByConfigPathDataProvider
     */
    public function testLoadByConfigPath($loadFromDatabase, $templateContent, $expectedOutput)
    {
        $configPath = 'design/email/header_template';
        $model = $this->getModelMock([
            'getDesignConfig',
            'loadDefault',
            'load',
            'getTemplateText',
            'setTemplateText',
        ]);

        $designConfig = $this->getMockBuilder('Magento\Framework\Object')
            ->setMethods(['getStore'])
            ->disableOriginalConstructor()
            ->getMock();
        $storeId = 'storeId';
        $designConfig->expects($this->once())
            ->method('getStore')
            ->will($this->returnValue($storeId));
        $model->expects($this->once())
            ->method('getDesignConfig')
            ->will($this->returnValue($designConfig));

        if ($loadFromDatabase) {
            $templateId = '1';
            $model->expects($this->once())
                ->method('load')
                ->with($templateId)
                ->will($this->returnSelf());
        } else {
            $templateId = 'design_email_header_template';
            $model->expects($this->once())
                ->method('loadDefault')
                ->with($templateId)
                ->will($this->returnSelf());
        }

        $this->scopeConfig->expects($this->once())
            ->method('getValue')
            ->with($configPath, \Magento\Store\Model\ScopeInterface::SCOPE_STORE, $storeId)
            ->will($this->returnValue($templateId));

        $model->expects($this->once())
            ->method('getTemplateText')
            ->will($this->returnValue($templateContent));

        $model->expects($this->once())
            ->method('setTemplateText')
            ->with($expectedOutput)
            ->will($this->returnSelf());

        $model->loadByConfigPath($configPath);
    }

    /**
     * @return array
     */
    public function loadByConfigPathDataProvider()
    {
        return [
            'Load from filesystem' => [
                false,
                'Test template content',
                'Test template content',
            ],
            'Load from database - @subject comment' => [
                true,
                'Test template content<!--@subject Test subject @-->',
                'Test template content',
            ],
            'Load from database - @vars comment' => [
                true,
                'Test template content<!--@vars Test vars @-->',
                'Test template content',
            ],
            'Load from database - @styles comment' => [
                true,
                'Test template content<!--@styles Test styles @-->',
                'Test template content',
            ],
            'Load from database - copyright comment' => [
                true,
                "Test template content\n<!--
                /**
                 * Copyright © 2015 Magento. All rights reserved.
                 * See COPYING.txt for license details.
                */
                -->",
                'Test template content',
            ],
        ];
    }

    public function testGetAndSetId()
    {
        $model = $this->getModelMock();
        $templateId = 'templateId';
        $this->assertEquals($model, $model->setId($templateId));
        $this->assertEquals($templateId, $model->getId());
    }

    /**
     * @param $isSMTPDisabled bool
     * @param $senderName string
     * @param $senderEmail string
     * @param $templateSubject string
     * @dataProvider isValidForSendDataProvider
     */
    public function testIsValidForSend($isSMTPDisabled, $senderName, $senderEmail, $templateSubject, $expectedValue)
    {
        $this->scopeConfig->expects($this->once())
            ->method('isSetFlag')
            ->with('system/smtp/disable', \Magento\Store\Model\ScopeInterface::SCOPE_STORE)
            ->will($this->returnValue($isSMTPDisabled));
        $model = $this->getModelMock(['getSenderName', 'getSenderEmail', 'getTemplateSubject']);
        $model->expects($this->any())
            ->method('getSenderName')
            ->will($this->returnValue($senderName));
        $model->expects($this->any())
            ->method('getSenderEmail')
            ->will($this->returnValue($senderEmail));
        $model->expects($this->any())
            ->method('getTemplateSubject')
            ->will($this->returnValue($templateSubject));
        $this->assertEquals($expectedValue, $model->isValidForSend());
    }

    public function isValidForSendDataProvider()
    {
        return [
            'should be valid' => [
                'isSMTPDisabled' => false,
                'senderName' => 'sender name',
                'senderEmail' => 'email@example.com',
                'templateSubject' => 'template subject',
                'expectedValue' => true,
            ],
            'no smtp so not valid' => [
                'isSMTPDisabled' => true,
                'senderName' => 'sender name',
                'senderEmail' => 'email@example.com',
                'templateSubject' => 'template subject',
                'expectedValue' => false,
            ],
            'no sender name so not valid' => [
                'isSMTPDisabled' => false,
                'senderName' => '',
                'senderEmail' => 'email@example.com',
                'templateSubject' => 'template subject',
                'expectedValue' => false,
            ],
            'no sender email so not valid' => [
                'isSMTPDisabled' => false,
                'senderName' => 'sender name',
                'senderEmail' => '',
                'templateSubject' => 'template subject',
                'expectedValue' => false,
            ],
            'no subject so not valid' => [
                'isSMTPDisabled' => false,
                'senderName' => 'sender name',
                'senderEmail' => 'email@example.com',
                'templateSubject' => '',
                'expectedValue' => false,
            ],
        ];
    }

    public function testGetProcessedTemplateSubject()
    {
        $model = $this->getModelMock(['getTemplateFilter', 'getDesignConfig', 'applyDesignConfig']);

        $templateSubject = 'templateSubject';
        $model->setTemplateSubject($templateSubject);

        $filterTemplate = $this->getMockBuilder('Magento\Framework\Filter\Template')
            ->setMethods(['setVariables', 'setStoreId', 'filter'])
            ->disableOriginalConstructor()
            ->getMock();
        $model->expects($this->once())
            ->method('getTemplateFilter')
            ->will($this->returnValue($filterTemplate));

        $model->expects($this->once())
            ->method('applyDesignConfig');

        $designConfig = $this->getMockBuilder('Magento\Framework\Object')
            ->setMethods(['getStore'])
            ->disableOriginalConstructor()
            ->getMock();
        $storeId = 'storeId';
        $designConfig->expects($this->once())
            ->method('getStore')
            ->will($this->returnValue($storeId));
        $model->expects($this->once())
            ->method('getDesignConfig')
            ->will($this->returnValue($designConfig));

        $filterTemplate->expects($this->once())
            ->method('setStoreId')
            ->with($storeId)
            ->will($this->returnSelf());
        $expectedResult = 'expected';
        $filterTemplate->expects($this->once())
            ->method('filter')
            ->with($templateSubject)
            ->will($this->returnValue($expectedResult));

        $variables = [ 'key' => 'value' ];
        $filterTemplate->expects($this->once())
            ->method('setVariables')
            ->with(array_merge($variables, ['this' => $model]));
        $this->assertEquals($expectedResult, $model->getProcessedTemplateSubject($variables));
    }

    /**
     * @param $withGroup bool
     * @param $templateVariables string
     * @param $expectedResult array
     * @dataProvider getVariablesOptionArrayDataProvider
     */
    public function testGetVariablesOptionArray($withGroup, $templateVariables, $expectedResult)
    {
        $model = $this->getModelMock();
        $model->setData('orig_template_variables', $templateVariables);
        $this->assertEquals($expectedResult, $model->getVariablesOptionArray($withGroup));
    }

    public function getVariablesOptionArrayDataProvider()
    {
        return [
            'empty variables' => [
                'withGroup' => false,
                'templateVariables' => '',
                'expectedResult' => [],
            ],
            'empty variables with grouped option' => [
                'withGroup' => true,
                'templateVariables' => '',
                'expectedResult' => [],
            ],
            'customer account new variables' => [
                'withGroup' => false,
                'templateVariables' => '{"store url=\"\"":"Store Url","var logo_url":"Email Logo Image Url",'
                . '"var customer.name":"Customer Name"}',
                'expectedResult' => [
                    [
                        'value' => '{{store url=""}}',
                        'label' => __('%1', 'Store Url'),
                    ],
                    [
                        'value' => '{{var logo_url}}',
                        'label' => __('%1', 'Email Logo Image Url'),
                    ],
                    [
                        'value' => '{{var customer.name}}',
                        'label' => __('%1', 'Customer Name'),
                    ],
                ],
            ],
            'customer account new variables with grouped option' => [
                'withGroup' => true,
                'templateVariables' => '{"store url=\"\"":"Store Url","var logo_url":"Email Logo Image Url",'
                . '"var customer.name":"Customer Name"}',
                'expectedResult' => [
                    'label' => __('Template Variables'),
                    'value' => [
                        [
                            'value' => '{{store url=""}}',
                            'label' => __('%1', 'Store Url'),
                        ],
                        [
                            'value' => '{{var logo_url}}',
                            'label' => __('%1', 'Email Logo Image Url'),
                        ],
                        [
                            'value' => '{{var customer.name}}',
                            'label' => __('%1', 'Customer Name'),
                        ],
                    ],
                ],
            ],
        ];
    }

    /**
     * @param $templateId string|int
     * @param $expectedResult string
     * @dataProvider processTemplateVariable
     */
    public function testProcessTemplate($templateId, $expectedResult)
    {
        $model = $this->getModelMock([
            'load',
            'loadDefault',
            'getProcessedTemplate',
            'applyDesignConfig',
            'cancelDesignConfig',
        ]);
        $model->setId($templateId);
        if (is_numeric($templateId)) {
            $model->expects($this->once())
                ->method('load')
                ->with($templateId);
        } else {
            $model->expects($this->once())
                ->method('loadDefault')
                ->with($templateId);
        }

        $model->expects($this->once())
            ->method('applyDesignConfig')
            ->will($this->returnValue(true));
        $model->expects($this->once())
            ->method('cancelDesignConfig')
            ->will($this->returnValue(true));

        $vars = [ 'key' => 'value' ];
        $model->setVars($vars);
        $model->expects($this->once())
            ->method('getProcessedTemplate')
            ->with($vars)
            ->will($this->returnValue($expectedResult));

        $this->assertEquals($expectedResult, $model->processTemplate());
        $this->assertTrue($model->getUseAbsoluteLinks());
    }

    public function processTemplateVariable()
    {
        return [
            'numeric id' => [
                'templateId' => 1,
                'expectedResult' => 'expected result',
            ],
            'string id' => [
                'templateId' => 'my id',
                'expectedResult' => 'expected result',
            ],
        ];
    }

    /**
     * @expectedException \Magento\Framework\Exception\MailException
     */
    public function testProcessTemplateThrowsExceptionNonExistentTemplate()
    {
        $model = $this->getModelMock([
            'loadDefault',
            'applyDesignConfig',
        ]);
        $model->expects($this->once())
            ->method('loadDefault')
            ->will($this->returnValue(true));

        $model->expects($this->once())
            ->method('applyDesignConfig')
            ->will($this->returnValue(true));

        $model->processTemplate();
    }

    public function testGetSubject()
    {
        $variables = [ 'key' => 'value' ];
        $model = $this->getModelMock(['getProcessedTemplateSubject']);
        $model->setVars($variables);
        $expectedResult = 'result';
        $model->expects($this->once())
            ->method('getProcessedTemplateSubject')
            ->with($variables)
            ->will($this->returnValue($expectedResult));
        $this->assertEquals($expectedResult, $model->getSubject());
    }

    public function testSetOptions()
    {
        $options = ['someOption' => 'someValue'];
        $model = $this->getModelMock(['setDesignConfig']);
        $model->expects($this->once())
            ->method('setDesignConfig')
            ->with($options);
        $model->setOptions($options);
    }

    /**
     * @dataProvider getTypeDataProvider
     * @param string $templateType
     * @param int $expectedResult
     */
    public function testGetType($templateType, $expectedResult)
    {
        $emailConfig = $this->getMockBuilder(
            '\Magento\Email\Model\Template\Config'
        )->setMethods(
            ['getTemplateType']
        )->disableOriginalConstructor()->getMock();
        $emailConfig->expects($this->once())->method('getTemplateType')->will($this->returnValue($templateType));
        /** @var \Magento\Email\Model\Template $model */
        $model = $this->getMockBuilder(
            'Magento\Email\Model\Template'
        )->setMethods(
            ['_init']
        )->setConstructorArgs(
            [
                $this->getMock('Magento\Framework\Model\Context', [], [], '', false),
                $this->getMock('Magento\Theme\Model\View\Design', [], [], '', false),
                $this->getMock('Magento\Framework\Registry', [], [], '', false),
                $this->getMock('Magento\Store\Model\App\Emulation', [], [], '', false),
                $this->getMock('Magento\Store\Model\StoreManager', [], [], '', false),
                $this->getMock('Magento\Framework\View\Asset\Repository', [], [], '', false),
                $this->getMock('Magento\Framework\Filesystem', [], [], '', false),
                $this->getMock('Magento\Framework\App\Config\ScopeConfigInterface'),
                $this->getMock('Magento\Framework\ObjectManagerInterface'),
                $emailConfig,
                $this->getMock('Magento\Email\Model\TemplateFactory', [], [], '', false),
                $this->getMock('Magento\Email\Model\Template\FilterFactory', [], [], '', false),
                ['template_id' => 10],
            ]
        )->getMock();
        $this->assertEquals($expectedResult, $model->getType());
    }

    public function getTypeDataProvider()
    {
        return [['text', 1], ['html', 2]];
    }
}<|MERGE_RESOLUTION|>--- conflicted
+++ resolved
@@ -5,11 +5,6 @@
  */
 namespace Magento\Email\Test\Unit\Model;
 
-<<<<<<< HEAD
-use Magento\Email\Model\Template\Filter;
-
-=======
->>>>>>> 95465c94
 /**
  * Covers \Magento\Email\Model\Template
  *
