<?php declare(strict_types=1);
/**
 * Copyright © Magento, Inc. All rights reserved.
 * See COPYING.txt for license details.
 */
namespace Magento\Email\Test\Unit\Model;

use Magento\Email\Model\Template;
use Magento\Email\Model\Template\Config;
use Magento\Email\Model\Template\Filter;
use Magento\Email\Model\Template\FilterFactory;
use Magento\Email\Model\TemplateFactory;
use Magento\Framework\App\Area;
use Magento\Framework\App\Config\ScopeConfigInterface;
use Magento\Framework\App\Filesystem\DirectoryList;
use Magento\Framework\App\TemplateTypesInterface;
use Magento\Framework\DataObject;
use Magento\Framework\Filesystem;
use Magento\Framework\Filesystem\Directory\ReadInterface;
use Magento\Framework\Filter\FilterManager;
use Magento\Framework\Model\Context;
use Magento\Framework\Registry;
use Magento\Framework\Serialize\Serializer\Json;
use Magento\Framework\Url;
use Magento\Framework\View\Asset\Repository;
use Magento\Framework\View\DesignInterface;
use Magento\Setup\Module\I18n\Locale;
use Magento\Store\Model\App\Emulation;
use Magento\Store\Model\ScopeInterface;
use Magento\Store\Model\StoreManager;
use Magento\Store\Model\StoreManagerInterface;
use Magento\Theme\Model\View\Design;
use PHPUnit\Framework\MockObject\MockObject;
use PHPUnit\Framework\TestCase;

/**
 * Covers \Magento\Email\Model\Template
 *
 * @SuppressWarnings(PHPMD.CouplingBetweenObjects)
 */
class TemplateTest extends TestCase
{
    /**
<<<<<<< HEAD
     * @var Context|\PHPUnit\Framework\MockObject\MockObject
=======
     * @var Context|MockObject
>>>>>>> b2f063af
     */
    private $context;

    /**
<<<<<<< HEAD
     * @var \Magento\Framework\View\DesignInterface|\PHPUnit\Framework\MockObject\MockObject
=======
     * @var DesignInterface|MockObject
>>>>>>> b2f063af
     */
    private $design;

    /**
<<<<<<< HEAD
     * @var Registry|\PHPUnit\Framework\MockObject\MockObject
=======
     * @var Registry|MockObject
>>>>>>> b2f063af
     * @deprecated since 2.3.0 in favor of stateful global objects elimination.
     */
    private $registry;

    /**
<<<<<<< HEAD
     * @var Emulation|\PHPUnit\Framework\MockObject\MockObject
=======
     * @var Emulation|MockObject
>>>>>>> b2f063af
     */
    private $appEmulation;

    /**
<<<<<<< HEAD
     * @var \Magento\Store\Model\StoreManagerInterface|\PHPUnit\Framework\MockObject\MockObject
=======
     * @var StoreManagerInterface|MockObject
>>>>>>> b2f063af
     */
    private $storeManager;

    /**
<<<<<<< HEAD
     * @var Filesystem|\PHPUnit\Framework\MockObject\MockObject
=======
     * @var Filesystem|MockObject
>>>>>>> b2f063af
     */
    private $filesystem;

    /**
<<<<<<< HEAD
     * @var Repository|\PHPUnit\Framework\MockObject\MockObject
=======
     * @var Repository|MockObject
>>>>>>> b2f063af
     */
    private $assetRepo;

    /**
<<<<<<< HEAD
     * @var ScopeConfigInterface|\PHPUnit\Framework\MockObject\MockObject
=======
     * @var ScopeConfigInterface|MockObject
>>>>>>> b2f063af
     */
    private $scopeConfig;

    /**
<<<<<<< HEAD
     * @var FilterFactory|\PHPUnit\Framework\MockObject\MockObject
=======
     * @var FilterFactory|MockObject
>>>>>>> b2f063af
     */
    private $filterFactory;

    /**
<<<<<<< HEAD
     * @var FilterManager|\PHPUnit\Framework\MockObject\MockObject
=======
     * @var FilterManager|MockObject
>>>>>>> b2f063af
     */
    private $filterManager;

    /**
<<<<<<< HEAD
     * @var Url|\PHPUnit\Framework\MockObject\MockObject
=======
     * @var Url|MockObject
>>>>>>> b2f063af
     */
    private $urlModel;

    /**
<<<<<<< HEAD
     * @var Config|\PHPUnit\Framework\MockObject\MockObject
=======
     * @var Config|MockObject
>>>>>>> b2f063af
     */
    private $emailConfig;

    /**
<<<<<<< HEAD
     * @var TemplateFactory|\PHPUnit\Framework\MockObject\MockObject
=======
     * @var TemplateFactory|MockObject
>>>>>>> b2f063af
     */
    private $templateFactory;

    /**
<<<<<<< HEAD
     * @var Json|\PHPUnit\Framework\MockObject\MockObject
=======
     * @var Json|MockObject
>>>>>>> b2f063af
     */
    private $serializerMock;

    protected function setUp(): void
    {
        $this->context = $this->getMockBuilder(Context::class)
            ->disableOriginalConstructor()
            ->getMock();

        $this->design = $this->getMockBuilder(DesignInterface::class)
            ->disableOriginalConstructor()
            ->getMock();

        $this->registry = $this->getMockBuilder(Registry::class)
            ->disableOriginalConstructor()
            ->getMock();

        $this->appEmulation = $this->getMockBuilder(Emulation::class)
            ->disableOriginalConstructor()
            ->getMock();

        $this->storeManager = $this->getMockBuilder(StoreManagerInterface::class)
            ->disableOriginalConstructor()
            ->getMock();

        $this->assetRepo = $this->getMockBuilder(Repository::class)
            ->disableOriginalConstructor()
            ->getMock();

        $this->filesystem = $this->getMockBuilder(Filesystem::class)
            ->disableOriginalConstructor()
            ->getMock();

        $this->scopeConfig = $this->getMockBuilder(ScopeConfigInterface::class)
            ->disableOriginalConstructor()
            ->getMockForAbstractClass();

        $this->emailConfig = $this->getMockBuilder(Config::class)
            ->disableOriginalConstructor()
            ->getMock();

        $this->templateFactory = $this->getMockBuilder(TemplateFactory::class)
            ->disableOriginalConstructor()
            ->getMock();

        $this->filterManager = $this->getMockBuilder(FilterManager::class)
            ->disableOriginalConstructor()
            ->getMock();

        $this->urlModel = $this->getMockBuilder(Url::class)
            ->disableOriginalConstructor()
            ->getMock();

        $this->filterFactory = $this->getMockBuilder(FilterFactory::class)
            ->setMethods(['create'])
            ->disableOriginalConstructor()
            ->getMock();

        $this->serializerMock = $this->getMockBuilder(Json::class)->getMock();
    }

    /**
     * Return the model under test with additional methods mocked.
     *
     * @param array $mockedMethods
<<<<<<< HEAD
     * @return Template|\PHPUnit\Framework\MockObject\MockObject
=======
     * @return Template|MockObject
>>>>>>> b2f063af
     */
    protected function getModelMock(array $mockedMethods = [])
    {
        return $this->getMockBuilder(Template::class)
            ->setMethods(array_merge($mockedMethods, ['__wakeup', '__sleep', '_init']))
            ->setConstructorArgs(
                [
                    $this->context,
                    $this->design,
                    $this->registry,
                    $this->appEmulation,
                    $this->storeManager,
                    $this->assetRepo,
                    $this->filesystem,
                    $this->scopeConfig,
                    $this->emailConfig,
                    $this->templateFactory,
                    $this->filterManager,
                    $this->urlModel,
                    $this->filterFactory,
                    [],
                    $this->serializerMock
                ]
            )
            ->getMock();
    }

    public function testSetAndGetIsChildTemplate()
    {
        $model = $this->getModelMock();
        $model->setIsChildTemplate(true);
        $this->assertTrue($model->isChildTemplate());

        $model->setIsChildTemplate(false);
        $this->assertFalse($model->isChildTemplate());
    }

    public function testSetAndGetTemplateFilter()
    {
        $model = $this->getModelMock();
        $filterTemplate = $this->getMockBuilder(Filter::class)
            ->disableOriginalConstructor()
            ->getMock();
        $model->setTemplateFilter($filterTemplate);
        $this->assertSame($filterTemplate, $model->getTemplateFilter());
    }

    public function testGetTemplateFilterWithEmptyValue()
    {
        $filterTemplate = $this->getMockBuilder(\Magento\Framework\Filter\Template::class)
            ->setMethods(['setUseAbsoluteLinks', 'setStoreId', 'setUrlModel'])
            ->disableOriginalConstructor()
            ->getMock();
        $filterTemplate->expects($this->once())
            ->method('setUseAbsoluteLinks')
            ->willReturnSelf();
        $filterTemplate->expects($this->once())
            ->method('setStoreId')
            ->willReturnSelf();
        $this->filterFactory->method('create')
            ->willReturn($filterTemplate);
        $designConfig = $this->getMockBuilder(DataObject::class)
            ->setMethods(['getStore'])
            ->disableOriginalConstructor()
            ->getMock();

        $model = $this->getModelMock(['getUseAbsoluteLinks', 'getDesignConfig']);
        $model->expects($this->once())
            ->method('getDesignConfig')
            ->willReturn($designConfig);

        $this->assertSame($filterTemplate, $model->getTemplateFilter());
    }

    /**
     * @param $templateType string
     * @param $templateText string
     * @param $parsedTemplateText string
     * @param $expectedTemplateSubject string|null
     * @param $expectedOrigTemplateVariables array|null
     * @param $expectedTemplateStyles string|null
     * @dataProvider loadDefaultDataProvider
     */
    public function testLoadDefault(
        $templateType,
        $templateText,
        $parsedTemplateText,
        $expectedTemplateSubject,
        $expectedOrigTemplateVariables,
        $expectedTemplateStyles
    ) {
        $model = $this->getModelMock(['getDesignParams']);

        $designParams = [
            'area' => Area::AREA_FRONTEND,
            'theme' => 'Magento/blank',
            'locale' => Locale::DEFAULT_SYSTEM_LOCALE,
        ];

        $model->expects($this->once())
            ->method('getDesignParams')
            ->willReturn($designParams);

        $templateId = 'templateId';

        $templateFile = 'templateFile';
        $this->emailConfig->expects($this->once())
            ->method('getTemplateFilename')
            ->with($templateId)
            ->willReturn($templateFile);
        $this->emailConfig->expects($this->once())
            ->method('getTemplateType')
            ->with($templateId)
            ->willReturn($templateType);

        $modulesDir = $this->getMockBuilder(ReadInterface::class)
            ->setMethods(['readFile', 'getRelativePath'])
            ->getMockForAbstractClass();

        $relativePath = 'relativePath';
        $modulesDir->expects($this->once())
            ->method('getRelativePath')
            ->with($templateFile)
            ->willReturn($relativePath);
        $modulesDir->expects($this->once())
            ->method('readFile')
            ->willReturn($templateText);

        $this->filesystem->expects($this->once())
            ->method('getDirectoryRead')
            ->with(DirectoryList::ROOT)
            ->willReturn($modulesDir);

        $model->loadDefault($templateId);

        if ($templateType === 'html') {
            $this->assertEquals(TemplateTypesInterface::TYPE_HTML, $model->getTemplateType());
        } else {
            $this->assertEquals(TemplateTypesInterface::TYPE_TEXT, $model->getTemplateType());
        }
        $this->assertEquals($templateId, $model->getId());
        $this->assertEquals($parsedTemplateText, $model->getTemplateText());
        $this->assertEquals($expectedTemplateSubject, $model->getTemplateSubject());
        $this->assertEquals($expectedOrigTemplateVariables, $model->getData('orig_template_variables'));
        $this->assertEquals($expectedTemplateStyles, $model->getTemplateStyles());
    }

    /**
     * @return array
     */
    public function loadDefaultDataProvider()
    {
        return [
            'empty' => [
                'templateType' => 'html',
                'templateText' => '',
                'parsedTemplateText' => '',
                'expectedTemplateSubject' => null,
                'expectedOrigTemplateVariables' => null,
                'expectedTemplateStyles' => null,
            ],
            'copyright in Plain Text Removed' => [
                'templateType' => 'text',
                'templateText' => '<!-- Copyright © Magento, Inc. All rights reserved. -->',
                'parsedTemplateText' => '',
                'expectedTemplateSubject' => null,
                'expectedOrigTemplateVariables' => null,
                'expectedTemplateStyles' => null,
            ],
            'copyright in HTML Removed' => [
                'templateType' => 'html',
                'templateText' => '<!-- Copyright © Magento, Inc. All rights reserved. -->',
                'parsedTemplateText' => '',
                'expectedTemplateSubject' => null,
                'expectedOrigTemplateVariables' => null,
                'expectedTemplateStyles' => null,
            ],
            'subject set' => [
                'templateType' => 'html',
                'templateText' => '<!--@subject Email Subject @-->',
                'parsedTemplateText' => '',
                'expectedTemplateSubject' => 'Email Subject',
                'expectedOrigTemplateVariables' => null,
                'expectedTemplateStyles' => null,
            ],
            'orig_template_variables set' => [
                'templateType' => 'html',
                'templateText' => '<!--@vars {"store url=\"\"":"Store Url"} @-->Some Other Text',
                'parsedTemplateText' => 'Some Other Text',
                'expectedTemplateSubject' => null,
                'expectedOrigTemplateVariables' => '{"store url=\"\"":"Store Url"}',
                'expectedTemplateStyles' => null,
            ],
            'styles' => [
                'templateType' => 'html',
                'templateText' => '<!--@styles p { color: #000; } @-->Some Other Text',
                'parsedTemplateText' => 'Some Other Text',
                'expectedTemplateSubject' => null,
                'expectedOrigTemplateVariables' => null,
                'expectedTemplateStyles' => 'p { color: #000; }',
            ],
        ];
    }

    /**
     * Test to ensure that this method handles loading templates from DB vs filesystem, based on whether template ID is
     * numeric.
     *
     * @param bool $loadFromDatabase
     * @dataProvider loadByConfigPathDataProvider
     */
    public function testLoadByConfigPath($loadFromDatabase)
    {
        $configPath = 'design/email/header_template';
        $model = $this->getModelMock(
            [
                'getDesignConfig',
                'loadDefault',
                'load',
                'getTemplateText',
                'setTemplateText',
            ]
        );

        $designConfig = $this->getMockBuilder(DataObject::class)
            ->setMethods(['getStore'])
            ->disableOriginalConstructor()
            ->getMock();

        $storeId = 'storeId';
        $designConfig->expects($this->once())
            ->method('getStore')
            ->willReturn($storeId);
        $model->expects($this->once())
            ->method('getDesignConfig')
            ->willReturn($designConfig);

        if ($loadFromDatabase) {
            $templateId = '1';
            $model->expects($this->once())
                ->method('load')
                ->with($templateId)
                ->willReturnSelf();
        } else {
            $templateId = 'design_email_header_template';
            $model->expects($this->once())
                ->method('loadDefault')
                ->with($templateId)
                ->willReturnSelf();
        }

        $this->scopeConfig->expects($this->once())
            ->method('getValue')
            ->with($configPath, ScopeInterface::SCOPE_STORE, $storeId)
            ->willReturn($templateId);

        $model->loadByConfigPath($configPath);
    }

    /**
     * @return array
     */
    public function loadByConfigPathDataProvider()
    {
        return [
            'Load from filesystem' => [
                false,
                'Test template content',
                'Test template content',
            ],
            'Load from database' => [
                true,
                'Test template content',
                'Test template content',
            ],
        ];
    }

    public function testGetAndSetId()
    {
        $model = $this->getModelMock();
        $templateId = 'templateId';
        $this->assertEquals($model, $model->setId($templateId));
        $this->assertEquals($templateId, $model->getId());
    }

    /**
     * @param $senderName string
     * @param $senderEmail string
     * @param $templateSubject string
     * @dataProvider isValidForSendDataProvider
     */
    public function testIsValidForSend($senderName, $senderEmail, $templateSubject, $expectedValue)
    {
        $model = $this->getModelMock(['getSenderName', 'getSenderEmail', 'getTemplateSubject']);
        $model->expects($this->any())
            ->method('getSenderName')
            ->willReturn($senderName);
        $model->expects($this->any())
            ->method('getSenderEmail')
            ->willReturn($senderEmail);
        $model->expects($this->any())
            ->method('getTemplateSubject')
            ->willReturn($templateSubject);
        $this->assertEquals($expectedValue, $model->isValidForSend());
    }

    /**
     * @return array
     */
    public function isValidForSendDataProvider()
    {
        return [
            'should be valid' => [
                'senderName' => 'sender name',
                'senderEmail' => 'email@example.com',
                'templateSubject' => 'template subject',
                'expectedValue' => true
            ],
            'no sender name so not valid' => [
                'senderName' => '',
                'senderEmail' => 'email@example.com',
                'templateSubject' => 'template subject',
                'expectedValue' => false
            ],
            'no sender email so not valid' => [
                'senderName' => 'sender name',
                'senderEmail' => '',
                'templateSubject' => 'template subject',
                'expectedValue' => false
            ],
            'no subject so not valid' => [
                'senderName' => 'sender name',
                'senderEmail' => 'email@example.com',
                'templateSubject' => '',
                'expectedValue' => false
            ],
        ];
    }

    public function testGetProcessedTemplateSubject()
    {
        $model = $this->getModelMock(['getTemplateFilter', 'getDesignConfig', 'applyDesignConfig']);

        $templateSubject = 'templateSubject';
        $model->setTemplateSubject($templateSubject);
        $model->setTemplateId('123');

        class_exists(Template::class, true);
        $filterTemplate = $this->getMockBuilder(\Magento\Framework\Filter\Template::class)
            ->setMethods(['setVariables', 'setStoreId', 'filter', 'setStrictMode'])
            ->disableOriginalConstructor()
            ->getMock();
        $model->expects($this->once())
            ->method('getTemplateFilter')
            ->willReturn($filterTemplate);
        $filterTemplate->expects($this->exactly(2))
            ->method('setStrictMode')
            ->withConsecutive([$this->equalTo(true)], [$this->equalTo(false)])
            ->willReturnOnConsecutiveCalls(false, true);

        $model->expects($this->once())
            ->method('applyDesignConfig');

        $designConfig = $this->getMockBuilder(DataObject::class)
            ->setMethods(['getStore'])
            ->disableOriginalConstructor()
            ->getMock();
        $storeId = 'storeId';
        $designConfig->expects($this->once())
            ->method('getStore')
            ->willReturn($storeId);
        $model->expects($this->once())
            ->method('getDesignConfig')
            ->willReturn($designConfig);

        $filterTemplate->expects($this->once())
            ->method('setStoreId')
            ->with($storeId)
            ->willReturnSelf();
        $expectedResult = 'expected';
        $filterTemplate->expects($this->once())
            ->method('filter')
            ->with($templateSubject)
            ->willReturn($expectedResult);

        $variables = [ 'key' => 'value' ];
        $filterTemplate->expects($this->once())
            ->method('setVariables')
            ->with(array_merge($variables, ['this' => $model]));
        $this->assertEquals($expectedResult, $model->getProcessedTemplateSubject($variables));
    }

    /**
     * @param $withGroup bool
     * @param $templateVariables string
     * @param $expectedResult array
     * @dataProvider getVariablesOptionArrayDataProvider
     */
    public function testGetVariablesOptionArray($withGroup, $templateVariables, $expectedResult)
    {
        $model = $this->getModelMock();
        $model->setData('orig_template_variables', $templateVariables);

        $this->serializerMock->expects($this->any())->method('unserialize')
            ->willReturn(
                json_decode($templateVariables, true)
            );
        $this->assertEquals($expectedResult, $model->getVariablesOptionArray($withGroup));
    }

    /**
     * @return array
     */
    public function getVariablesOptionArrayDataProvider()
    {
        return [
            'empty variables' => [
                'withGroup' => false,
                'templateVariables' => '',
                'expectedResult' => [],
            ],
            'empty variables with grouped option' => [
                'withGroup' => true,
                'templateVariables' => '',
                'expectedResult' => [],
            ],
            'customer account new variables' => [
                'withGroup' => false,
                'templateVariables' => '{"store url=\"\"":"Store Url","var logo_url":"Email Logo Image Url",'
                . '"var customer.name":"Customer Name"}',
                'expectedResult' => [
                    [
                        'value' => '{{store url=""}}',
                        'label' => __('%1', 'Store Url'),
                    ],
                    [
                        'value' => '{{var logo_url}}',
                        'label' => __('%1', 'Email Logo Image Url'),
                    ],
                    [
                        'value' => '{{var customer.name}}',
                        'label' => __('%1', 'Customer Name'),
                    ],
                ],
            ],
            'customer account new variables with grouped option' => [
                'withGroup' => true,
                'templateVariables' => '{"store url=\"\"":"Store Url","var logo_url":"Email Logo Image Url",'
                . '"var customer.name":"Customer Name"}',
                'expectedResult' => [
                    'label' => __('Template Variables'),
                    'value' => [
                        [
                            'value' => '{{store url=""}}',
                            'label' => __('%1', 'Store Url'),
                        ],
                        [
                            'value' => '{{var logo_url}}',
                            'label' => __('%1', 'Email Logo Image Url'),
                        ],
                        [
                            'value' => '{{var customer.name}}',
                            'label' => __('%1', 'Customer Name'),
                        ],
                    ],
                ],
            ],
        ];
    }

    /**
     * @param $templateId string|int
     * @param $expectedResult string
     * @dataProvider processTemplateVariable
     */
    public function testProcessTemplate($templateId, $expectedResult)
    {
        $model = $this->getModelMock(
            [
                'load',
                'loadDefault',
                'getProcessedTemplate',
                'applyDesignConfig',
                'cancelDesignConfig',
            ]
        );
        $model->setId($templateId);
        if (is_numeric($templateId)) {
            $model->expects($this->once())
                ->method('load')
                ->with($templateId);
        } else {
            $model->expects($this->once())
                ->method('loadDefault')
                ->with($templateId);
        }

        $model->expects($this->once())
            ->method('applyDesignConfig')
            ->willReturn(true);
        $model->expects($this->once())
            ->method('cancelDesignConfig')
            ->willReturn(true);

        $vars = [ 'key' => 'value' ];
        $model->setVars($vars);
        $model->expects($this->once())
            ->method('getProcessedTemplate')
            ->with($vars)
            ->willReturn($expectedResult);

        $this->assertEquals($expectedResult, $model->processTemplate());
        $this->assertTrue($model->getUseAbsoluteLinks());
    }

    /**
     * @return array
     */
    public function processTemplateVariable()
    {
        return [
            'numeric id' => [
                'templateId' => 1,
                'expectedResult' => 'expected result',
            ],
            'string id' => [
                'templateId' => 'my id',
                'expectedResult' => 'expected result',
            ],
        ];
    }

<<<<<<< HEAD
    /**
     */
    public function testProcessTemplateThrowsExceptionNonExistentTemplate()
    {
        $this->expectException(\Magento\Framework\Exception\MailException::class);

        $model = $this->getModelMock(['loadDefault', 'applyDesignConfig',]);
=======
    public function testProcessTemplateThrowsExceptionNonExistentTemplate()
    {
        $this->expectException('Magento\Framework\Exception\MailException');
        $model = $this->getModelMock(['loadDefault', 'applyDesignConfig']);
>>>>>>> b2f063af
        $model->expects($this->once())
            ->method('loadDefault')
            ->willReturn(true);

        $model->expects($this->once())
            ->method('applyDesignConfig')
            ->willReturn(true);

        $model->processTemplate();
    }

    public function testGetSubject()
    {
        $variables = ['key' => 'value'];
        $model = $this->getModelMock(['getProcessedTemplateSubject']);
        $model->setVars($variables);
        $expectedResult = 'result';
        $model->expects($this->once())
            ->method('getProcessedTemplateSubject')
            ->with($variables)
            ->willReturn($expectedResult);
        $this->assertEquals($expectedResult, $model->getSubject());
    }

    public function testSetOptions()
    {
        $options = ['someOption' => 'someValue'];
        $model = $this->getModelMock(['setDesignConfig']);
        $model->expects($this->once())
            ->method('setDesignConfig')
            ->with($options);
        $model->setOptions($options);
    }

    /**
     * @dataProvider getTypeDataProvider
     * @param string $templateType
     * @param int $expectedResult
     */
    public function testGetType($templateType, $expectedResult)
    {
        $emailConfig = $this->getMockBuilder(Config::class)
            ->setMethods(['getTemplateType'])
            ->disableOriginalConstructor()
            ->getMock();

        $emailConfig->expects($this->once())->method('getTemplateType')->willReturn($templateType);

        /** @var Template $model */
        $model = $this->getMockBuilder(Template::class)
            ->setMethods(['_init'])
            ->setConstructorArgs(
                [
                    $this->createMock(Context::class),
                    $this->createMock(Design::class),
                    $this->createMock(Registry::class),
                    $this->createMock(Emulation::class),
                    $this->createMock(StoreManager::class),
                    $this->createMock(Repository::class),
                    $this->createMock(Filesystem::class),
                    $this->getMockForAbstractClass(ScopeConfigInterface::class),
                    $emailConfig,
                    $this->createMock(TemplateFactory::class),
                    $this->createMock(FilterManager::class),
                    $this->createMock(Url::class),
                    $this->createMock(FilterFactory::class),
                    [],
                    $this->createMock(Json::class)
                ]
            )
            ->getMock();

        $model->setTemplateId(10);

        $this->assertEquals($expectedResult, $model->getType());
    }

    /**
     * @return array
     */
    public function getTypeDataProvider()
    {
        return [['text', 1], ['html', 2]];
    }
}<|MERGE_RESOLUTION|>--- conflicted
+++ resolved
@@ -41,129 +41,73 @@
 class TemplateTest extends TestCase
 {
     /**
-<<<<<<< HEAD
-     * @var Context|\PHPUnit\Framework\MockObject\MockObject
-=======
      * @var Context|MockObject
->>>>>>> b2f063af
      */
     private $context;
 
     /**
-<<<<<<< HEAD
-     * @var \Magento\Framework\View\DesignInterface|\PHPUnit\Framework\MockObject\MockObject
-=======
      * @var DesignInterface|MockObject
->>>>>>> b2f063af
      */
     private $design;
 
     /**
-<<<<<<< HEAD
-     * @var Registry|\PHPUnit\Framework\MockObject\MockObject
-=======
      * @var Registry|MockObject
->>>>>>> b2f063af
      * @deprecated since 2.3.0 in favor of stateful global objects elimination.
      */
     private $registry;
 
     /**
-<<<<<<< HEAD
-     * @var Emulation|\PHPUnit\Framework\MockObject\MockObject
-=======
      * @var Emulation|MockObject
->>>>>>> b2f063af
      */
     private $appEmulation;
 
     /**
-<<<<<<< HEAD
-     * @var \Magento\Store\Model\StoreManagerInterface|\PHPUnit\Framework\MockObject\MockObject
-=======
      * @var StoreManagerInterface|MockObject
->>>>>>> b2f063af
      */
     private $storeManager;
 
     /**
-<<<<<<< HEAD
-     * @var Filesystem|\PHPUnit\Framework\MockObject\MockObject
-=======
      * @var Filesystem|MockObject
->>>>>>> b2f063af
      */
     private $filesystem;
 
     /**
-<<<<<<< HEAD
-     * @var Repository|\PHPUnit\Framework\MockObject\MockObject
-=======
      * @var Repository|MockObject
->>>>>>> b2f063af
      */
     private $assetRepo;
 
     /**
-<<<<<<< HEAD
-     * @var ScopeConfigInterface|\PHPUnit\Framework\MockObject\MockObject
-=======
      * @var ScopeConfigInterface|MockObject
->>>>>>> b2f063af
      */
     private $scopeConfig;
 
     /**
-<<<<<<< HEAD
-     * @var FilterFactory|\PHPUnit\Framework\MockObject\MockObject
-=======
      * @var FilterFactory|MockObject
->>>>>>> b2f063af
      */
     private $filterFactory;
 
     /**
-<<<<<<< HEAD
-     * @var FilterManager|\PHPUnit\Framework\MockObject\MockObject
-=======
      * @var FilterManager|MockObject
->>>>>>> b2f063af
      */
     private $filterManager;
 
     /**
-<<<<<<< HEAD
-     * @var Url|\PHPUnit\Framework\MockObject\MockObject
-=======
      * @var Url|MockObject
->>>>>>> b2f063af
      */
     private $urlModel;
 
     /**
-<<<<<<< HEAD
-     * @var Config|\PHPUnit\Framework\MockObject\MockObject
-=======
      * @var Config|MockObject
->>>>>>> b2f063af
      */
     private $emailConfig;
 
     /**
-<<<<<<< HEAD
-     * @var TemplateFactory|\PHPUnit\Framework\MockObject\MockObject
-=======
      * @var TemplateFactory|MockObject
->>>>>>> b2f063af
      */
     private $templateFactory;
 
     /**
-<<<<<<< HEAD
-     * @var Json|\PHPUnit\Framework\MockObject\MockObject
-=======
      * @var Json|MockObject
->>>>>>> b2f063af
      */
     private $serializerMock;
 
@@ -199,7 +143,7 @@
 
         $this->scopeConfig = $this->getMockBuilder(ScopeConfigInterface::class)
             ->disableOriginalConstructor()
-            ->getMockForAbstractClass();
+            ->getMock();
 
         $this->emailConfig = $this->getMockBuilder(Config::class)
             ->disableOriginalConstructor()
@@ -229,11 +173,7 @@
      * Return the model under test with additional methods mocked.
      *
      * @param array $mockedMethods
-<<<<<<< HEAD
-     * @return Template|\PHPUnit\Framework\MockObject\MockObject
-=======
      * @return Template|MockObject
->>>>>>> b2f063af
      */
     protected function getModelMock(array $mockedMethods = [])
     {
@@ -265,10 +205,10 @@
     {
         $model = $this->getModelMock();
         $model->setIsChildTemplate(true);
-        $this->assertTrue($model->isChildTemplate());
+        $this->assertSame(true, $model->isChildTemplate());
 
         $model->setIsChildTemplate(false);
-        $this->assertFalse($model->isChildTemplate());
+        $this->assertSame(false, $model->isChildTemplate());
     }
 
     public function testSetAndGetTemplateFilter()
@@ -289,10 +229,10 @@
             ->getMock();
         $filterTemplate->expects($this->once())
             ->method('setUseAbsoluteLinks')
-            ->willReturnSelf();
+            ->will($this->returnSelf());
         $filterTemplate->expects($this->once())
             ->method('setStoreId')
-            ->willReturnSelf();
+            ->will($this->returnSelf());
         $this->filterFactory->method('create')
             ->willReturn($filterTemplate);
         $designConfig = $this->getMockBuilder(DataObject::class)
@@ -476,13 +416,13 @@
             $model->expects($this->once())
                 ->method('load')
                 ->with($templateId)
-                ->willReturnSelf();
+                ->will($this->returnSelf());
         } else {
             $templateId = 'design_email_header_template';
             $model->expects($this->once())
                 ->method('loadDefault')
                 ->with($templateId)
-                ->willReturnSelf();
+                ->will($this->returnSelf());
         }
 
         $this->scopeConfig->expects($this->once())
@@ -613,7 +553,7 @@
         $filterTemplate->expects($this->once())
             ->method('setStoreId')
             ->with($storeId)
-            ->willReturnSelf();
+            ->will($this->returnSelf());
         $expectedResult = 'expected';
         $filterTemplate->expects($this->once())
             ->method('filter')
@@ -767,20 +707,10 @@
         ];
     }
 
-<<<<<<< HEAD
-    /**
-     */
-    public function testProcessTemplateThrowsExceptionNonExistentTemplate()
-    {
-        $this->expectException(\Magento\Framework\Exception\MailException::class);
-
-        $model = $this->getModelMock(['loadDefault', 'applyDesignConfig',]);
-=======
     public function testProcessTemplateThrowsExceptionNonExistentTemplate()
     {
         $this->expectException('Magento\Framework\Exception\MailException');
         $model = $this->getModelMock(['loadDefault', 'applyDesignConfig']);
->>>>>>> b2f063af
         $model->expects($this->once())
             ->method('loadDefault')
             ->willReturn(true);
@@ -827,7 +757,7 @@
             ->disableOriginalConstructor()
             ->getMock();
 
-        $emailConfig->expects($this->once())->method('getTemplateType')->willReturn($templateType);
+        $emailConfig->expects($this->once())->method('getTemplateType')->will($this->returnValue($templateType));
 
         /** @var Template $model */
         $model = $this->getMockBuilder(Template::class)
@@ -841,7 +771,7 @@
                     $this->createMock(StoreManager::class),
                     $this->createMock(Repository::class),
                     $this->createMock(Filesystem::class),
-                    $this->getMockForAbstractClass(ScopeConfigInterface::class),
+                    $this->createMock(ScopeConfigInterface::class),
                     $emailConfig,
                     $this->createMock(TemplateFactory::class),
                     $this->createMock(FilterManager::class),
