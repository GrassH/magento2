--- conflicted
+++ resolved
@@ -49,18 +49,10 @@
 
     /**
      * @var \Magento\Framework\App\Config\ScopeConfigInterface|\PHPUnit_Framework_MockObject_MockObject
-<<<<<<< HEAD
      */
     private $scopeConfig;
 
     /**
-     * @var \Magento\Framework\ObjectManagerInterface|\PHPUnit_Framework_MockObject_MockObject
-=======
->>>>>>> 1a7d3dfe
-     */
-    private $objectManager;
-
-    /**
      * @var \Magento\Email\Model\Template\FilterFactory|\PHPUnit_Framework_MockObject_MockObject
      */
     private $filterFactory;
@@ -101,18 +93,7 @@
         $this->scopeConfig = $this->getMockBuilder('Magento\Framework\App\Config\ScopeConfigInterface')
             ->disableOriginalConstructor()
             ->getMock();
-<<<<<<< HEAD
-        $this->objectManager = $this->getMockBuilder('Magento\Framework\ObjectManagerInterface')
-=======
         $this->emailConfig = $this->getMockBuilder('Magento\Email\Model\Template\Config')
->>>>>>> 1a7d3dfe
-            ->disableOriginalConstructor()
-            ->getMock();
-        $this->templateFactory = $this->getMockBuilder('Magento\Email\Model\TemplateFactory')
-            ->disableOriginalConstructor()
-            ->getMock();
-        $this->filterFactory = $this->getMockBuilder('Magento\Email\Model\Template\FilterFactory')
-            ->setMethods(['create'])
             ->disableOriginalConstructor()
             ->getMock();
         $this->templateFactory = $this->getMockBuilder('Magento\Email\Model\TemplateFactory')
@@ -144,16 +125,9 @@
                     $this->assetRepo,
                     $this->filesystem,
                     $this->scopeConfig,
-<<<<<<< HEAD
-                    $this->objectManager,
                     $this->emailConfig,
                     $this->templateFactory,
                     $this->filterFactory,
-=======
-                    $this->emailConfig,
-                    $this->templateFactory,
-                    $this->filterFactory
->>>>>>> 1a7d3dfe
                 ]
             )
             ->getMock();
@@ -386,19 +360,11 @@
             ->with($configPath, \Magento\Store\Model\ScopeInterface::SCOPE_STORE, $storeId)
             ->will($this->returnValue($templateId));
 
-<<<<<<< HEAD
         $model->expects($this->once())
             ->method('getTemplateText')
             ->will($this->returnValue($templateContent));
 
         $model->expects($this->once())
-=======
-        $model->expects($this->once())
-            ->method('getTemplateText')
-            ->will($this->returnValue($templateContent));
-
-        $model->expects($this->once())
->>>>>>> 1a7d3dfe
             ->method('setTemplateText')
             ->with($expectedOutput)
             ->will($this->returnSelf());
@@ -515,11 +481,7 @@
                 'senderName' => 'sender name',
                 'senderEmail' => 'email@example.com',
                 'templateSubject' => '',
-<<<<<<< HEAD
                 'expectedValue' => false,
-=======
-                'expectedValue' => false
->>>>>>> 1a7d3dfe
             ],
         ];
     }
@@ -769,10 +731,6 @@
                 $this->getMock('Magento\Framework\View\Asset\Repository', [], [], '', false),
                 $this->getMock('Magento\Framework\Filesystem', [], [], '', false),
                 $this->getMock('Magento\Framework\App\Config\ScopeConfigInterface'),
-<<<<<<< HEAD
-                $this->getMock('Magento\Framework\ObjectManagerInterface'),
-=======
->>>>>>> 1a7d3dfe
                 $emailConfig,
                 $this->getMock('Magento\Email\Model\TemplateFactory', [], [], '', false),
                 $this->getMock('Magento\Email\Model\Template\FilterFactory', [], [], '', false),
