--- conflicted
+++ resolved
@@ -14,10 +14,8 @@
 use Magento\Framework\App\Area;
 use Magento\Framework\App\Config\ScopeConfigInterface;
 use Magento\Framework\App\Filesystem\DirectoryList;
-<<<<<<< HEAD
 use Magento\Framework\Exception\MailException;
 use Magento\Framework\Exception\NoSuchEntityException;
-=======
 use Magento\Framework\App\State;
 use Magento\Framework\Css\PreProcessor\Adapter\CssInliner;
 use Magento\Framework\Escaper;
@@ -32,7 +30,6 @@
 use Magento\Framework\TestFramework\Unit\Helper\ObjectManager;
 use Magento\Framework\View\Asset\ContentProcessorInterface;
 use Magento\Framework\View\Asset\File;
->>>>>>> 40a78763
 use Magento\Framework\View\Asset\File\FallbackContext;
 use Magento\Framework\View\Asset\Repository;
 use Magento\Framework\View\LayoutFactory;
@@ -225,20 +222,6 @@
                 ->getMock();
 
         $this->directiveProcessors = [
-<<<<<<< HEAD
-            'depend' => $this->getMockBuilder(\Magento\Framework\Filter\DirectiveProcessor\DependDirective::class)
-                    ->disableOriginalConstructor()
-                    ->getMock(),
-            'if' => $this->getMockBuilder(\Magento\Framework\Filter\DirectiveProcessor\IfDirective::class)
-                    ->disableOriginalConstructor()
-                    ->getMock(),
-            'template' => $this->getMockBuilder(\Magento\Framework\Filter\DirectiveProcessor\TemplateDirective::class)
-                    ->disableOriginalConstructor()
-                    ->getMock(),
-            'legacy' => $this->getMockBuilder(\Magento\Framework\Filter\DirectiveProcessor\LegacyDirective::class)
-                    ->disableOriginalConstructor()
-                    ->getMock(),
-=======
             'depend' => $this->getMockBuilder(DependDirective::class)
                 ->disableOriginalConstructor()
                 ->getMock(),
@@ -251,7 +234,6 @@
             'legacy' => $this->getMockBuilder(LegacyDirective::class)
                 ->disableOriginalConstructor()
                 ->getMock(),
->>>>>>> 40a78763
         ];
     }
 
