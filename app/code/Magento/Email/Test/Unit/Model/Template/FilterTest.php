--- conflicted
+++ resolved
@@ -238,13 +238,8 @@
      *
      * @dataProvider applyInlineCssDataProvider
      */
-<<<<<<< HEAD
-    public function testApplyInlineCss($html, $css, $expectedResults){
-=======
     public function testApplyInlineCss($html, $css, $expectedResults)
     {
-        /* @var $filter \Magento\Email\Model\Template\Filter */
->>>>>>> ca8c5fd3
         $filter = $this->getModel(['getCssFilesContent']);
 
         $filter->expects($this->exactly(count($expectedResults)))
