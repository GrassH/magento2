--- conflicted
+++ resolved
@@ -16,8 +16,6 @@
 use Magento\Framework\App\Filesystem\DirectoryList;
 use Magento\Framework\Exception\MailException;
 use Magento\Framework\Exception\NoSuchEntityException;
-<<<<<<< HEAD
-=======
 use Magento\Framework\App\State;
 use Magento\Framework\Css\PreProcessor\Adapter\CssInliner;
 use Magento\Framework\Escaper;
@@ -32,7 +30,6 @@
 use Magento\Framework\TestFramework\Unit\Helper\ObjectManager;
 use Magento\Framework\View\Asset\ContentProcessorInterface;
 use Magento\Framework\View\Asset\File;
->>>>>>> cef94f05
 use Magento\Framework\View\Asset\File\FallbackContext;
 use Magento\Framework\View\Asset\Repository;
 use Magento\Framework\View\LayoutFactory;
@@ -225,20 +222,6 @@
                 ->getMock();
 
         $this->directiveProcessors = [
-<<<<<<< HEAD
-            'depend' => $this->getMockBuilder(\Magento\Framework\Filter\DirectiveProcessor\DependDirective::class)
-                    ->disableOriginalConstructor()
-                    ->getMock(),
-            'if' => $this->getMockBuilder(\Magento\Framework\Filter\DirectiveProcessor\IfDirective::class)
-                    ->disableOriginalConstructor()
-                    ->getMock(),
-            'template' => $this->getMockBuilder(\Magento\Framework\Filter\DirectiveProcessor\TemplateDirective::class)
-                    ->disableOriginalConstructor()
-                    ->getMock(),
-            'legacy' => $this->getMockBuilder(\Magento\Framework\Filter\DirectiveProcessor\LegacyDirective::class)
-                    ->disableOriginalConstructor()
-                    ->getMock(),
-=======
             'depend' => $this->getMockBuilder(DependDirective::class)
                 ->disableOriginalConstructor()
                 ->getMock(),
@@ -251,7 +234,6 @@
             'legacy' => $this->getMockBuilder(LegacyDirective::class)
                 ->disableOriginalConstructor()
                 ->getMock(),
->>>>>>> cef94f05
         ];
     }
 
@@ -493,21 +475,14 @@
     }
 
     /**
-<<<<<<< HEAD
-     * @expectedException \Magento\Framework\Exception\MailException
-=======
->>>>>>> cef94f05
      * @throws NoSuchEntityException
      */
     public function testProtocolDirectiveWithInvalidSchema()
     {
-<<<<<<< HEAD
-=======
         $this->expectException(
             \Magento\Framework\Exception\MailException::class
         );
 
->>>>>>> cef94f05
         $model = $this->getModel();
         $storeMock = $this->createMock(\Magento\Store\Model\Store::class);
         $storeMock->expects($this->once())->method('isCurrentlySecure')->willReturn(true);
