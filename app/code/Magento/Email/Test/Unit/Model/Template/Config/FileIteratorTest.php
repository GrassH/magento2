--- conflicted
+++ resolved
@@ -20,29 +20,17 @@
     protected $fileIterator;
 
     /**
-<<<<<<< HEAD
-     * @var \Magento\Framework\Filesystem\File\ReadFactory | \PHPUnit\Framework\MockObject\MockObject
-=======
      * @var ReadFactory|MockObject
->>>>>>> b2f063af
      */
     protected $fileReadFactory;
 
     /**
-<<<<<<< HEAD
-     * @var \Magento\Framework\Filesystem\File\Read | \PHPUnit\Framework\MockObject\MockObject
-=======
      * @var Read|MockObject
->>>>>>> b2f063af
      */
     protected $fileRead;
 
     /**
-<<<<<<< HEAD
-     * @var \Magento\Framework\Module\Dir\ReverseResolver | \PHPUnit\Framework\MockObject\MockObject
-=======
      * @var ReverseResolver|MockObject
->>>>>>> b2f063af
      */
     protected $moduleDirResolverMock;
 
@@ -88,14 +76,14 @@
             $this->moduleDirResolverMock->expects($this->at($index))
                 ->method('getModuleName')
                 ->with($filePath)
-                ->willReturn($moduleName);
+                ->will($this->returnValue($moduleName));
             $this->fileReadFactory->expects($this->at($dirIndex))
                 ->method('create')
                 ->with($filePath)
                 ->willReturn($this->fileRead);
             $this->fileRead->expects($this->at($dirIndex++))
                 ->method('readAll')
-                ->willReturn($contents[$index++]);
+                ->will($this->returnValue($contents[$index++]));
         }
         $index = 0;
         foreach ($this->fileIterator as $fileContent) {
@@ -113,7 +101,7 @@
         $this->moduleDirResolverMock->expects($this->at(0))
             ->method('getModuleName')
             ->with($filePath)
-            ->willReturn(false);
+            ->will($this->returnValue(false));
         $this->fileReadFactory->expects($this->never())->method('create');
         $this->fileRead->expects($this->never())->method('readAll');
 
