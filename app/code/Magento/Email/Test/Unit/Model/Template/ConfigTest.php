--- conflicted
+++ resolved
@@ -81,10 +81,7 @@
                     $this->_dataStorage,
                     $this->_moduleReader,
                     $this->emailTemplateFileSystem,
-<<<<<<< HEAD
                     $this->fileSystem
-=======
->>>>>>> 347e3d91
                 ]
             )
             ->setMethods(['getThemeTemplates'])
