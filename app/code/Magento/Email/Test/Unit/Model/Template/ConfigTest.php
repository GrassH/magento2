--- conflicted
+++ resolved
@@ -153,17 +153,7 @@
                 ),
                 $templateOptions['label']
             );
-<<<<<<< HEAD
-            $this->assertEquals(sprintf(
-                    '%s/%s',
-                    $templateId,
-                    $foundThemePath
-                ),
-                $templateOptions['value']
-            );
-=======
             $this->assertEquals(sprintf('%s/%s', $templateId, $foundThemePath), $templateOptions['value']);
->>>>>>> 7ad59d67
             $this->assertEquals($template['module'], $templateOptions['group']);
         }
     }
