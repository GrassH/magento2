<?php declare(strict_types=1);
/**
 * Copyright © Magento, Inc. All rights reserved.
 * See COPYING.txt for license details.
 */
namespace Magento\Email\Test\Unit\Model\Template\Config;

use Magento\Catalog\Model\Attribute\Config\Converter as AttributeConverter;
use Magento\Email\Model\Template\Config\FileIterator;
use Magento\Email\Model\Template\Config\FileResolver;
use Magento\Email\Model\Template\Config\Reader;
use Magento\Email\Model\Template\Config\SchemaLocator;
use Magento\Framework\Config\ValidationStateInterface;
use Magento\Framework\Filesystem\File\Read;
use Magento\Framework\Filesystem\File\ReadFactory;
use Magento\Framework\Module\Dir\ReverseResolver;
use PHPUnit\Framework\Assert;
use PHPUnit\Framework\AssertionFailedError;
use PHPUnit\Framework\MockObject\MockObject;
use PHPUnit\Framework\TestCase;

/**
 * @SuppressWarnings(PHPMD.CouplingBetweenObjects)
 */
class ReaderTest extends TestCase
{
    /**
     * @var Reader
     */
    protected $_model;

    /**
<<<<<<< HEAD
     * @var \Magento\Catalog\Model\Attribute\Config\Converter|\PHPUnit\Framework\MockObject\MockObject
=======
     * @var AttributeConverter|MockObject
>>>>>>> b2f063af
     */
    protected $_converter;

    /**
<<<<<<< HEAD
     * @var \Magento\Framework\Module\Dir\ReverseResolver|\PHPUnit\Framework\MockObject\MockObject
=======
     * @var ReverseResolver|MockObject
>>>>>>> b2f063af
     */
    protected $_moduleDirResolver;

    /**
<<<<<<< HEAD
     * @var \Magento\Framework\Filesystem\File\Read|\PHPUnit\Framework\MockObject\MockObject
=======
     * @var Read|MockObject
>>>>>>> b2f063af
     */
    protected $read;

    /**
     * Paths to fixtures
     *
     * @var array
     */
    protected $_paths;

    protected function setUp(): void
    {
        $fileResolver = $this->createMock(FileResolver::class);
        $this->_paths = [
            __DIR__ . '/_files/Fixture/ModuleOne/etc/email_templates_one.xml',
            __DIR__ . '/_files/Fixture/ModuleTwo/etc/email_templates_two.xml',
        ];

        $this->_converter = $this->createPartialMock(
            \Magento\Email\Model\Template\Config\Converter::class,
            ['convert']
        );

        $moduleReader = $this->createPartialMock(\Magento\Framework\Module\Dir\Reader::class, ['getModuleDir']);
        $moduleReader->expects(
            $this->once()
        )->method(
            'getModuleDir'
        )->with(
            'etc',
            'Magento_Email'
        )->willReturn(
            'stub'
        );
        $schemaLocator = new SchemaLocator($moduleReader);

        $validationStateMock = $this->createMock(ValidationStateInterface::class);
        $validationStateMock->expects($this->any())
            ->method('isValidationRequired')
            ->willReturn(false);

        $this->_moduleDirResolver = $this->createMock(ReverseResolver::class);
        $readFactory = $this->createMock(ReadFactory::class);
        $this->read = $this->createMock(Read::class);
        $readFactory->expects($this->any())->method('create')->willReturn($this->read);

        $fileIterator = new FileIterator(
            $readFactory,
            $this->_paths,
            $this->_moduleDirResolver
        );
        $fileResolver->expects(
            $this->once()
        )->method(
            'get'
        )->with(
            'email_templates.xml',
            'scope'
        )->willReturn(
            $fileIterator
        );

        $this->_model = new Reader(
            $fileResolver,
            $this->_converter,
            $schemaLocator,
            $validationStateMock
        );
    }

    public function testRead()
    {
        $this->read->expects(
            $this->at(0)
        )->method(
            'readAll'
        )->willReturn(
            file_get_contents($this->_paths[0])
        );
        $this->read->expects(
            $this->at(1)
        )->method(
            'readAll'
        )->willReturn(
            file_get_contents($this->_paths[1])
        );
        $this->_moduleDirResolver->expects(
            $this->at(0)
        )->method(
            'getModuleName'
        )->with(
            __DIR__ . '/_files/Fixture/ModuleOne/etc/email_templates_one.xml'
        )->willReturn(
            'Fixture_ModuleOne'
        );
        $this->_moduleDirResolver->expects(
            $this->at(1)
        )->method(
            'getModuleName'
        )->with(
            __DIR__ . '/_files/Fixture/ModuleTwo/etc/email_templates_two.xml'
        )->willReturn(
            'Fixture_ModuleTwo'
        );
        $constraint = function (\DOMDocument $actual) {
            try {
                $expected = file_get_contents(__DIR__ . '/_files/email_templates_merged.xml');
                $expectedNorm = preg_replace('/xsi:noNamespaceSchemaLocation="[^"]*"/', '', $expected, 1);
                $actualNorm = preg_replace('/xsi:noNamespaceSchemaLocation="[^"]*"/', '', $actual->saveXML(), 1);
                Assert::assertXmlStringEqualsXmlString($expectedNorm, $actualNorm);
                return true;
            } catch (AssertionFailedError $e) {
                return false;
            }
        };
        $expectedResult = new \stdClass();
        $this->_converter->expects(
            $this->once()
        )->method(
            'convert'
        )->with(
            $this->callback($constraint)
        )->willReturn(
            $expectedResult
        );

        $this->assertSame($expectedResult, $this->_model->read('scope'));
    }

<<<<<<< HEAD
    /**
     */
    public function testReadUnknownModule()
    {
        $this->expectException(\UnexpectedValueException::class);
        $this->expectExceptionMessage('Unable to determine a module');

        $this->_moduleDirResolver->expects($this->once())->method('getModuleName')->willReturn(null);
=======
    public function testReadUnknownModule()
    {
        $this->expectException('UnexpectedValueException');
        $this->expectExceptionMessage('Unable to determine a module');
        $this->_moduleDirResolver->expects($this->once())->method('getModuleName')->will($this->returnValue(null));
>>>>>>> b2f063af
        $this->_converter->expects($this->never())->method('convert');
        $this->_model->read('scope');
    }
}<|MERGE_RESOLUTION|>--- conflicted
+++ resolved
@@ -30,29 +30,17 @@
     protected $_model;
 
     /**
-<<<<<<< HEAD
-     * @var \Magento\Catalog\Model\Attribute\Config\Converter|\PHPUnit\Framework\MockObject\MockObject
-=======
      * @var AttributeConverter|MockObject
->>>>>>> b2f063af
      */
     protected $_converter;
 
     /**
-<<<<<<< HEAD
-     * @var \Magento\Framework\Module\Dir\ReverseResolver|\PHPUnit\Framework\MockObject\MockObject
-=======
      * @var ReverseResolver|MockObject
->>>>>>> b2f063af
      */
     protected $_moduleDirResolver;
 
     /**
-<<<<<<< HEAD
-     * @var \Magento\Framework\Filesystem\File\Read|\PHPUnit\Framework\MockObject\MockObject
-=======
      * @var Read|MockObject
->>>>>>> b2f063af
      */
     protected $read;
 
@@ -84,8 +72,8 @@
         )->with(
             'etc',
             'Magento_Email'
-        )->willReturn(
-            'stub'
+        )->will(
+            $this->returnValue('stub')
         );
         $schemaLocator = new SchemaLocator($moduleReader);
 
@@ -111,8 +99,8 @@
         )->with(
             'email_templates.xml',
             'scope'
-        )->willReturn(
-            $fileIterator
+        )->will(
+            $this->returnValue($fileIterator)
         );
 
         $this->_model = new Reader(
@@ -129,15 +117,15 @@
             $this->at(0)
         )->method(
             'readAll'
-        )->willReturn(
-            file_get_contents($this->_paths[0])
+        )->will(
+            $this->returnValue(file_get_contents($this->_paths[0]))
         );
         $this->read->expects(
             $this->at(1)
         )->method(
             'readAll'
-        )->willReturn(
-            file_get_contents($this->_paths[1])
+        )->will(
+            $this->returnValue(file_get_contents($this->_paths[1]))
         );
         $this->_moduleDirResolver->expects(
             $this->at(0)
@@ -145,8 +133,8 @@
             'getModuleName'
         )->with(
             __DIR__ . '/_files/Fixture/ModuleOne/etc/email_templates_one.xml'
-        )->willReturn(
-            'Fixture_ModuleOne'
+        )->will(
+            $this->returnValue('Fixture_ModuleOne')
         );
         $this->_moduleDirResolver->expects(
             $this->at(1)
@@ -154,8 +142,8 @@
             'getModuleName'
         )->with(
             __DIR__ . '/_files/Fixture/ModuleTwo/etc/email_templates_two.xml'
-        )->willReturn(
-            'Fixture_ModuleTwo'
+        )->will(
+            $this->returnValue('Fixture_ModuleTwo')
         );
         $constraint = function (\DOMDocument $actual) {
             try {
@@ -175,29 +163,18 @@
             'convert'
         )->with(
             $this->callback($constraint)
-        )->willReturn(
-            $expectedResult
+        )->will(
+            $this->returnValue($expectedResult)
         );
 
         $this->assertSame($expectedResult, $this->_model->read('scope'));
     }
 
-<<<<<<< HEAD
-    /**
-     */
-    public function testReadUnknownModule()
-    {
-        $this->expectException(\UnexpectedValueException::class);
-        $this->expectExceptionMessage('Unable to determine a module');
-
-        $this->_moduleDirResolver->expects($this->once())->method('getModuleName')->willReturn(null);
-=======
     public function testReadUnknownModule()
     {
         $this->expectException('UnexpectedValueException');
         $this->expectExceptionMessage('Unable to determine a module');
         $this->_moduleDirResolver->expects($this->once())->method('getModuleName')->will($this->returnValue(null));
->>>>>>> b2f063af
         $this->_converter->expects($this->never())->method('convert');
         $this->_model->read('scope');
     }
