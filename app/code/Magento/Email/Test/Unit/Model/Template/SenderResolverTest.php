<?php
/**
 * Copyright © Magento, Inc. All rights reserved.
 * See COPYING.txt for license details.
 */
declare(strict_types=1);

namespace Magento\Email\Test\Unit\Model\Template;

use Magento\Email\Model\Template\SenderResolver;
use Magento\Framework\App\Config\ScopeConfigInterface;
use Magento\Framework\Exception\MailException;
use Magento\Framework\TestFramework\Unit\Helper\ObjectManager;
use Magento\Store\Model\ScopeInterface;
use PHPUnit\Framework\MockObject\MockObject;
use PHPUnit\Framework\TestCase;

class SenderResolverTest extends TestCase
{
    /**
     * @var SenderResolver
     */
    private $senderResolver;

    /**
<<<<<<< HEAD
     * @var ScopeConfigInterface|\PHPUnit\Framework\MockObject\MockObject
=======
     * @var ScopeConfigInterface|MockObject
>>>>>>> b2f063af
     */
    private $scopeConfig;

    /**
     * @return void
     */
    protected function setUp(): void
    {
        $objectManager = new ObjectManager($this);

        $this->scopeConfig = $this->getMockForAbstractClass(ScopeConfigInterface::class);

        $this->senderResolver = $objectManager->getObject(
            SenderResolver::class,
            [
                'scopeConfig' => $this->scopeConfig
            ]
        );
    }

    /**
     * Test returned information for given sender's name and email
     *
     * @return void
     */
    public function testResolve(): void
    {
        $sender = 'general';
        $scopeId = null;

        $this->scopeConfig->expects($this->exactly(2))
            ->method('getValue')
            ->willReturnMap([
               [
                   'trans_email/ident_' . $sender . '/name',
                   ScopeInterface::SCOPE_STORE,
                   $scopeId,
                   'Test Name'
               ],
               [
                   'trans_email/ident_' . $sender . '/email',
                   ScopeInterface::SCOPE_STORE,
                   $scopeId,
                   'test@email.com'
               ]
            ]);

        $result = $this->senderResolver->resolve($sender);

        $this->assertTrue(isset($result['name']));
        $this->assertEquals('Test Name', $result['name']);

        $this->assertTrue(isset($result['email']));
        $this->assertEquals('test@email.com', $result['email']);
    }

    /**
     * Test if exception is thrown in case there is no name or email in result
     *
     * @dataProvider dataProvidedSenderArray
     * @param array $sender
     *
     * @return void
     */
    public function testResolveThrowException(array $sender): void
    {
        $this->expectExceptionMessage('Invalid sender data');
        $this->expectException(MailException::class);
        $this->senderResolver->resolve($sender);
    }

    /**
     * @return array
     */
    public function dataProvidedSenderArray()
    {
        return [
            [
                ['name' => 'Name']
            ],
            [
                ['email' => 'test@email.com']
            ]
        ];
    }
}<|MERGE_RESOLUTION|>--- conflicted
+++ resolved
@@ -23,22 +23,18 @@
     private $senderResolver;
 
     /**
-<<<<<<< HEAD
-     * @var ScopeConfigInterface|\PHPUnit\Framework\MockObject\MockObject
-=======
      * @var ScopeConfigInterface|MockObject
->>>>>>> b2f063af
      */
     private $scopeConfig;
 
     /**
      * @return void
      */
-    protected function setUp(): void
+    public function setUp(): void
     {
         $objectManager = new ObjectManager($this);
 
-        $this->scopeConfig = $this->getMockForAbstractClass(ScopeConfigInterface::class);
+        $this->scopeConfig = $this->createMock(ScopeConfigInterface::class);
 
         $this->senderResolver = $objectManager->getObject(
             SenderResolver::class,
