<?php declare(strict_types=1);
/**
 * Copyright © Magento, Inc. All rights reserved.
 * See COPYING.txt for license details.
 */
namespace Magento\Email\Test\Unit\Controller\Adminhtml\Email\Template;

use Magento\Backend\App\Action\Context;
use Magento\Email\Controller\Adminhtml\Email\Template\Preview;
use Magento\Framework\App\RequestInterface;
use Magento\Framework\App\View;
use Magento\Framework\Registry;
use Magento\Framework\TestFramework\Unit\Helper\ObjectManager;
use Magento\Framework\View\Config;
use Magento\Framework\View\Page\Config as PageConfig;
use Magento\Framework\View\Page\Title;
use Magento\Framework\View\Result\Page;
use PHPUnit\Framework\MockObject\MockObject;
use PHPUnit\Framework\TestCase;

class PreviewTest extends TestCase
{
    /**
     * @var Preview
     */
    private $object;

    /**
     * @var Context
     */
    private $context;

    /**
     * @var View|MockObject
     */
    private $viewMock;

    /**
<<<<<<< HEAD
     * @var View|\PHPUnit\Framework\MockObject\MockObject
=======
     * @var RequestInterface|MockObject
>>>>>>> b2f063af
     */
    private $requestMock;

    /**
<<<<<<< HEAD
     * @var RequestInterface|\PHPUnit\Framework\MockObject\MockObject
=======
     * @var Page|MockObject
>>>>>>> b2f063af
     */
    private $pageMock;

    /**
<<<<<<< HEAD
     * @var Page|\PHPUnit\Framework\MockObject\MockObject
=======
     * @var Config|MockObject
>>>>>>> b2f063af
     */
    private $pageConfigMock;

    /**
<<<<<<< HEAD
     * @var Config|\PHPUnit\Framework\MockObject\MockObject
=======
     * @var Title|MockObject
>>>>>>> b2f063af
     */
    private $pageTitleMock;

    /**
<<<<<<< HEAD
     * @var Title|\PHPUnit\Framework\MockObject\MockObject
=======
     * @var MockObject|Registry
>>>>>>> b2f063af
     */
    private $coreRegistryMock;

    protected function setUp(): void
    {
        $objectManager = new ObjectManager($this);

        $this->coreRegistryMock = $this->getMockBuilder(Registry::class)
            ->disableOriginalConstructor()
            ->getMock();
        $this->viewMock = $this->getMockBuilder(View::class)
            ->disableOriginalConstructor()
            ->getMock();
        $this->requestMock = $this->getMockBuilder(RequestInterface::class)
            ->getMock();
        $this->pageMock = $this->getMockBuilder(Page::class)
            ->disableOriginalConstructor()
            ->setMethods(['getConfig'])
            ->getMock();
        $this->pageConfigMock = $this->getMockBuilder(PageConfig::class)
            ->setMethods(['getTitle'])
            ->disableOriginalConstructor()
            ->getMock();
        $this->pageTitleMock = $this->getMockBuilder(Title::class)
            ->setMethods(['prepend'])
            ->disableOriginalConstructor()
            ->getMock();

        $this->context = $objectManager->getObject(
            Context::class,
            [
                'request' => $this->requestMock,
                'view' => $this->viewMock
            ]
        );
        $this->object = $objectManager->getObject(
            Preview::class,
            [
                'context' => $this->context,
            ]
        );
    }

    public function testExecute()
    {
        $this->viewMock->expects($this->once())
            ->method('getPage')
            ->willReturn($this->pageMock);
        $this->pageMock->expects($this->once())
            ->method('getConfig')
            ->willReturn($this->pageConfigMock);
        $this->pageConfigMock->expects($this->once())
            ->method('getTitle')
            ->willReturn($this->pageTitleMock);
        $this->pageTitleMock->expects($this->once())
            ->method('prepend')
            ->willReturnSelf();

        $this->assertNull($this->object->execute());
    }
}<|MERGE_RESOLUTION|>--- conflicted
+++ resolved
@@ -36,47 +36,27 @@
     private $viewMock;
 
     /**
-<<<<<<< HEAD
-     * @var View|\PHPUnit\Framework\MockObject\MockObject
-=======
      * @var RequestInterface|MockObject
->>>>>>> b2f063af
      */
     private $requestMock;
 
     /**
-<<<<<<< HEAD
-     * @var RequestInterface|\PHPUnit\Framework\MockObject\MockObject
-=======
      * @var Page|MockObject
->>>>>>> b2f063af
      */
     private $pageMock;
 
     /**
-<<<<<<< HEAD
-     * @var Page|\PHPUnit\Framework\MockObject\MockObject
-=======
      * @var Config|MockObject
->>>>>>> b2f063af
      */
     private $pageConfigMock;
 
     /**
-<<<<<<< HEAD
-     * @var Config|\PHPUnit\Framework\MockObject\MockObject
-=======
      * @var Title|MockObject
->>>>>>> b2f063af
      */
     private $pageTitleMock;
 
     /**
-<<<<<<< HEAD
-     * @var Title|\PHPUnit\Framework\MockObject\MockObject
-=======
      * @var MockObject|Registry
->>>>>>> b2f063af
      */
     private $coreRegistryMock;
 
