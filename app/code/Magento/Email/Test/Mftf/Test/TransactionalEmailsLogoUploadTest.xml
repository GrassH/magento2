--- conflicted
+++ resolved
@@ -22,19 +22,15 @@
         </annotations>
         <before>
             <!--Login to Admin Area-->
-            <actionGroup ref="LoginAsAdmin" stepKey="loginAsAdmin"/>
+            <actionGroup ref="AdminLoginActionGroup" stepKey="loginAsAdmin"/>
         </before>
         <after>
-<<<<<<< HEAD
-            <actionGroup ref="AdminLogoutActionGroup" stepKey="logoutOfAdmin"/>
-=======
             <!-- Clear filter on Design Config Page -->
             <amOnPage url="{{DesignConfigPage.url}}" stepKey="navigateToDesignConfigPage" />
             <waitForPageLoad stepKey="waitForPageLoadToViewDesignConfigPage"/>
             <actionGroup ref="ClearFiltersAdminDataGridActionGroup" stepKey="clearFilter"/>
             <!--Logout from Admin Area-->
-            <actionGroup ref="logout" stepKey="logoutFromAdmin"/>
->>>>>>> 9f093a37
+            <actionGroup ref="AdminLogoutActionGroup" stepKey="logoutOfAdmin"/>
         </after>
         <!--Navigate to content->Design->Config page-->
         <amOnPage url="{{DesignConfigPage.url}}" stepKey="navigateToDesignConfigPage" />
