--- conflicted
+++ resolved
@@ -25,14 +25,11 @@
     const DEFAULT_DESIGN_AREA = 'frontend';
 
     /**
-<<<<<<< HEAD
-=======
      * Default path to email logo
      */
     const DEFAULT_LOGO_FILE_ID = 'Magento_Email::logo_email.png';
 
     /**
->>>>>>> 82d790b5
      * Email logo url
      *
      * @var string
@@ -66,20 +63,6 @@
      * @var \Magento\Framework\Object
      */
     private $designConfig;
-
-    /**
-     * Whether template is child of another template
-     *
-     * @var bool
-     */
-    private $isChildTemplate = false;
-
-    /**
-     * Email template filter
-     *
-     * @var \Magento\Email\Model\Template\Filter
-     */
-    private $templateFilter;
 
     /**
      * Whether template is child of another template
@@ -130,19 +113,6 @@
     protected $templateFactory = null;
 
     /**
-     * Tracks whether design has been applied within the context of this template model. Important as there are multiple
-     * entry points for the applyDesignConfig method.
-     *
-     * @var bool
-     */
-    private $hasDesignBeenApplied = false;
-
-    /**
-     * @var \Magento\Email\Model\TemplateFactory
-     */
-    private $templateFactory = null;
-
-    /**
      * Design package instance
      *
      * @var \Magento\Framework\View\DesignInterface
@@ -157,49 +127,26 @@
     /**
      * @var \Magento\Store\Model\StoreManagerInterface
      */
-<<<<<<< HEAD
-    private $storeManager;
-=======
     protected $storeManager;
->>>>>>> 82d790b5
 
     /**
      * Asset service
      *
      * @var \Magento\Framework\View\Asset\Repository
      */
-<<<<<<< HEAD
-    private $assetRepo;
-=======
     protected $assetRepo;
->>>>>>> 82d790b5
 
     /**
      * @var \Magento\Framework\Filesystem
      */
-<<<<<<< HEAD
-    private $filesystem;
-=======
     protected $filesystem;
->>>>>>> 82d790b5
 
     /**
      * Scope config
      *
      * @var \Magento\Framework\App\Config\ScopeConfigInterface
      */
-<<<<<<< HEAD
-    protected $_scopeConfig;
-
-    /**
-     * Object manager
-     *
-     * @var \Magento\Framework\ObjectManagerInterface
-     */
-    private $objectManager;
-=======
     protected $scopeConfig;
->>>>>>> 82d790b5
 
     /**
      * @var \Magento\Email\Model\Template\Config
@@ -215,11 +162,6 @@
      * @param \Magento\Framework\View\Asset\Repository $assetRepo
      * @param \Magento\Framework\Filesystem $filesystem
      * @param \Magento\Framework\App\Config\ScopeConfigInterface $scopeConfig
-<<<<<<< HEAD
-     * @param \Magento\Framework\ObjectManagerInterface $objectManager
-     * @param \Magento\Framework\ObjectManagerInterface $objectManager
-=======
->>>>>>> 82d790b5
      * @param Template\Config $emailConfig
      * @param \Magento\Email\Model\TemplateFactory $templateFactory
      * @param array $data
@@ -235,25 +177,10 @@
         \Magento\Framework\View\Asset\Repository $assetRepo,
         \Magento\Framework\Filesystem $filesystem,
         \Magento\Framework\App\Config\ScopeConfigInterface $scopeConfig,
-<<<<<<< HEAD
-        \Magento\Framework\ObjectManagerInterface $objectManager,
-=======
->>>>>>> 82d790b5
         Template\Config $emailConfig,
         TemplateFactory $templateFactory,
         array $data = []
     ) {
-<<<<<<< HEAD
-        $this->_design = $design;
-        $this->_area = isset($data['area']) ? $data['area'] : null;
-        $this->_store = isset($data['store']) ? $data['store'] : null;
-        $this->_appEmulation = $appEmulation;
-        $this->storeManager = $storeManager;
-        $this->assetRepo = $assetRepo;
-        $this->filesystem = $filesystem;
-        $this->_scopeConfig = $scopeConfig;
-        $this->objectManager = $objectManager;
-=======
         $this->design = $design;
         $this->area = isset($data['area']) ? $data['area'] : null;
         $this->store = isset($data['store']) ? $data['store'] : null;
@@ -262,7 +189,6 @@
         $this->assetRepo = $assetRepo;
         $this->filesystem = $filesystem;
         $this->scopeConfig = $scopeConfig;
->>>>>>> 82d790b5
         $this->emailConfig = $emailConfig;
         $this->templateFactory = $templateFactory;
         parent::__construct($context, $registry, null, null, $data);
@@ -299,25 +225,20 @@
     {
         return $this->templateFactory->create([
             // Pass filesystem object to child template. Intended to be used for the test isolation purposes.
-<<<<<<< HEAD
             'filesystem' => $this->filesystem,
-=======
-            'filesystem' => $this->filesystem
->>>>>>> 82d790b5
         ]);
     }
 
     /**
      * Load template by XML configuration path. Loads template from database if it exists and has been overridden in
      * configuration. Otherwise loads from the filesystem.
-<<<<<<< HEAD
      *
      * @param string $configPath
      * @return \Magento\Email\Model\AbstractTemplate
      */
     public function loadByConfigPath($configPath)
     {
-        $templateId = $this->_scopeConfig->getValue(
+        $templateId = $this->scopeConfig->getValue(
             $configPath,
             ScopeInterface::SCOPE_STORE,
             $this->getDesignConfig()->getStore()
@@ -350,52 +271,10 @@
     /**
      * Load default email template
      *
-=======
-     *
-     * @param string $configPath
-     * @return \Magento\Email\Model\AbstractTemplate
-     */
-    public function loadByConfigPath($configPath)
-    {
-        $templateId = $this->scopeConfig->getValue(
-            $configPath,
-            ScopeInterface::SCOPE_STORE,
-            $this->getDesignConfig()->getStore()
-        );
-
-        if (is_numeric($templateId)) {
-            // Template was overridden in backend, so load template from database
-            $this->load($templateId);
-        } else {
-            // Load from filesystem
-            $this->loadDefault($templateId);
-        }
-
-        // Templates loaded via the {{template config_path=""}} syntax don't support the subject/vars/styles
-        // comment blocks, so strip them out
-        $templateText = preg_replace('/<!--@(\w+)\s*(.*?)\s*@-->/us', '', $this->getTemplateText());
-        // trim copyright message
-        if (preg_match('/^<!--[\w\W]+?-->/m', $templateText, $matches)
-            && strpos($matches[0], 'Copyright') > 0
-        ) {
-            $templateText = str_replace($matches[0], '', $templateText);
-        }
-        // Remove comment lines and extra spaces
-        $templateText = trim(preg_replace('#\{\*.*\*\}#suU', '', $templateText));
-
-        $this->setTemplateText($templateText);
-        return $this;
-    }
-
-    /**
-     * Load default email template
-     *
->>>>>>> 82d790b5
      * @param string $templateId
      * @return $this
      */
     public function loadDefault($templateId)
-<<<<<<< HEAD
     {
         $templateFile = $this->emailConfig->getTemplateFilename($templateId);
         $templateType = $this->emailConfig->getTemplateType($templateId);
@@ -494,108 +373,7 @@
     {
         $designParams = $this->getDesignParams();
         return $this->assetRepo->getUrlWithParams(
-            'Magento_Email::logo_email.png',
-=======
-    {
-        $templateFile = $this->emailConfig->getTemplateFilename($templateId);
-        $templateType = $this->emailConfig->getTemplateType($templateId);
-        $templateTypeCode = $templateType == 'html' ? self::TYPE_HTML : self::TYPE_TEXT;
-        $this->setTemplateType($templateTypeCode);
-
-        $modulesDirectory = $this->filesystem->getDirectoryRead(DirectoryList::MODULES);
-        $templateText = $modulesDirectory->readFile($modulesDirectory->getRelativePath($templateFile));
-
-        /**
-         * trim copyright message for text templates
-         */
-        if ('html' != $templateType
-            && preg_match('/^<!--[\w\W]+?-->/m', $templateText, $matches)
-            && strpos($matches[0], 'Copyright') > 0
-        ) {
-            $templateText = str_replace($matches[0], '', $templateText);
-        }
-
-        if (preg_match('/<!--@subject\s*(.*?)\s*@-->/u', $templateText, $matches)) {
-            $this->setTemplateSubject($matches[1]);
-            $templateText = str_replace($matches[0], '', $templateText);
-        }
-
-        if (preg_match('/<!--@vars\s*((?:.)*?)\s*@-->/us', $templateText, $matches)) {
-            $this->setData('orig_template_variables', str_replace("\n", '', $matches[1]));
-            $templateText = str_replace($matches[0], '', $templateText);
-        }
-
-        if (preg_match('/<!--@styles\s*(.*?)\s*@-->/s', $templateText, $matches)) {
-            $this->setTemplateStyles($matches[1]);
-            $templateText = str_replace($matches[0], '', $templateText);
-        }
-
-        // Remove comment lines and extra spaces
-        $templateText = trim(preg_replace('#\{\*.*\*\}#suU', '', $templateText));
-
-        $this->setTemplateText($templateText);
-        $this->setId($templateId);
-
-        return $this;
-    }
-
-    /**
-     * Process email template code
-     *
-     * @param array $variables
-     * @return string
-     * @throws \Magento\Framework\Exception\MailException
-     */
-    public function getProcessedTemplate(array $variables = [])
-    {
-        $processor = $this->getTemplateFilter()
-            ->setUseSessionInUrl(false)
-            ->setPlainTemplateMode($this->isPlain())
-            ->setIsChildTemplate($this->isChildTemplate())
-            ->setTemplateProcessor([$this, 'getTemplateContent']);
-
-        $variables['this'] = $this;
-
-        // Only run app emulation if this is the parent template. Otherwise child will run inside parent emulation.
-        $isDesignApplied = $this->applyDesignConfig();
-
-        // Set design params so that CSS will be loaded from the proper theme
-        $processor->setDesignParams($this->getDesignParams());
-
-        if (isset($variables['subscriber'])) {
-            $storeId = $variables['subscriber']->getStoreId();
-        } else {
-            $storeId = $this->getDesignConfig()->getStore();
-        }
-        $processor->setStoreId($storeId);
-
-        // Populate the variables array with store, store info, logo, etc. variables
-        $variables = $this->addEmailVariables($variables, $storeId);
-        $processor->setVariables($variables);
-
-        try {
-            $result = $processor->filter($this->getTemplateText());
-        } catch (\Exception $e) {
-            $this->cancelDesignConfig();
-            throw new \Magento\Framework\Exception\MailException(__($e->getMessage()), $e);
-        }
-        if ($isDesignApplied) {
-            $this->cancelDesignConfig();
-        }
-        return $result;
-    }
-
-    /**
-     * Get default email logo image
-     *
-     * @return string
-     */
-    public function getDefaultEmailLogo()
-    {
-        $designParams = $this->getDesignParams();
-        return $this->assetRepo->getUrlWithParams(
             self::DEFAULT_LOGO_FILE_ID,
->>>>>>> 82d790b5
             $designParams
         );
     }
@@ -609,11 +387,7 @@
     protected function getLogoUrl($store)
     {
         $store = $this->storeManager->getStore($store);
-<<<<<<< HEAD
-        $fileName = $this->_scopeConfig->getValue(
-=======
         $fileName = $this->scopeConfig->getValue(
->>>>>>> 82d790b5
             self::XML_PATH_DESIGN_EMAIL_LOGO,
             ScopeInterface::SCOPE_STORE,
             $store
@@ -639,11 +413,7 @@
     protected function getLogoAlt($store)
     {
         $store = $this->storeManager->getStore($store);
-<<<<<<< HEAD
-        $alt = $this->_scopeConfig->getValue(
-=======
         $alt = $this->scopeConfig->getValue(
->>>>>>> 82d790b5
             self::XML_PATH_DESIGN_EMAIL_LOGO_ALT,
             ScopeInterface::SCOPE_STORE,
             $store
@@ -677,55 +447,35 @@
             $variables['logo_alt'] = $this->getLogoAlt($storeId);
         }
         if (!isset($variables['logo_width'])) {
-<<<<<<< HEAD
-            $variables['logo_width'] = $this->_scopeConfig->getValue(
-=======
             $variables['logo_width'] = $this->scopeConfig->getValue(
->>>>>>> 82d790b5
                 self::XML_PATH_DESIGN_EMAIL_LOGO_WIDTH,
                 ScopeInterface::SCOPE_STORE,
                 $store
             );
         }
         if (!isset($variables['logo_height'])) {
-<<<<<<< HEAD
-            $variables['logo_height'] = $this->_scopeConfig->getValue(
-=======
             $variables['logo_height'] = $this->scopeConfig->getValue(
->>>>>>> 82d790b5
                 self::XML_PATH_DESIGN_EMAIL_LOGO_HEIGHT,
                 ScopeInterface::SCOPE_STORE,
                 $store
             );
         }
         if (!isset($variables['store_phone'])) {
-<<<<<<< HEAD
-            $variables['store_phone'] = $this->_scopeConfig->getValue(
-=======
             $variables['store_phone'] = $this->scopeConfig->getValue(
->>>>>>> 82d790b5
                 \Magento\Store\Model\Store::XML_PATH_STORE_STORE_PHONE,
                 ScopeInterface::SCOPE_STORE,
                 $store
             );
         }
         if (!isset($variables['store_hours'])) {
-<<<<<<< HEAD
-            $variables['store_hours'] = $this->_scopeConfig->getValue(
-=======
             $variables['store_hours'] = $this->scopeConfig->getValue(
->>>>>>> 82d790b5
                 \Magento\Store\Model\Store::XML_PATH_STORE_STORE_HOURS,
                 ScopeInterface::SCOPE_STORE,
                 $store
             );
         }
         if (!isset($variables['store_email'])) {
-<<<<<<< HEAD
-            $variables['store_email'] = $this->_scopeConfig->getValue(
-=======
             $variables['store_email'] = $this->scopeConfig->getValue(
->>>>>>> 82d790b5
                 'trans_email/ident_support/email',
                 ScopeInterface::SCOPE_STORE,
                 $store
@@ -758,11 +508,7 @@
         if ($storeId !== null) {
             // Force emulation in case email is being sent from same store so that theme will be loaded. Helpful
             // for situations where emails may be sent from bootstrap files that load frontend store, but not theme
-<<<<<<< HEAD
-            $this->_appEmulation->startEnvironmentEmulation($storeId, $area, true);
-=======
             $this->appEmulation->startEnvironmentEmulation($storeId, $area, true);
->>>>>>> 82d790b5
         }
         return true;
     }
@@ -774,11 +520,7 @@
      */
     protected function cancelDesignConfig()
     {
-<<<<<<< HEAD
-        $this->_appEmulation->stopEnvironmentEmulation();
-=======
         $this->appEmulation->stopEnvironmentEmulation();
->>>>>>> 82d790b5
         $this->hasDesignBeenApplied = false;
         return $this;
     }
@@ -791,19 +533,12 @@
     public function getDesignParams()
     {
         return [
-<<<<<<< HEAD
-            'area' => $this->_design->getDesignTheme()->getArea(),
-            'theme' => $this->_design->getDesignTheme()->getCode(),
-            'themeModel' => $this->_design->getDesignTheme(),
-            'locale' => $this->_design->getLocale(),
-=======
             // Retrieve area from getDesignConfig, rather than the getDesignTheme->getArea(), as the latter doesn't
             // return the emulated area
             'area' => $this->getDesignConfig()->getArea(),
             'theme' => $this->design->getDesignTheme()->getCode(),
             'themeModel' => $this->design->getDesignTheme(),
             'locale' => $this->design->getLocale(),
->>>>>>> 82d790b5
         ];
     }
 
@@ -818,13 +553,8 @@
             if ($this->area === null) {
                 $this->area = $this->design->getArea();
             }
-<<<<<<< HEAD
-            if ($this->_store === null) {
-                $this->_store = $this->storeManager->getStore()->getId();
-=======
             if ($this->store === null) {
                 $this->store = $this->storeManager->getStore()->getId();
->>>>>>> 82d790b5
             }
             $this->designConfig = new \Magento\Framework\Object(
                 ['area' => $this->area, 'store' => $this->store]
@@ -913,11 +643,7 @@
     {
         if ($storeId) {
             // save current design settings
-<<<<<<< HEAD
-            $this->_emulatedDesignConfig = clone $this->getDesignConfig();
-=======
             $this->emulatedDesignConfig = clone $this->getDesignConfig();
->>>>>>> 82d790b5
             if (
                 $this->getDesignConfig()->getStore() != $storeId
                 || $this->getDesignConfig()->getArea() != $area
@@ -937,17 +663,10 @@
      */
     public function revertDesign()
     {
-<<<<<<< HEAD
-        if ($this->_emulatedDesignConfig) {
-            $this->setDesignConfig($this->_emulatedDesignConfig->getData());
-            $this->cancelDesignConfig();
-            $this->_emulatedDesignConfig = false;
-=======
         if ($this->emulatedDesignConfig) {
             $this->setDesignConfig($this->emulatedDesignConfig->getData());
             $this->cancelDesignConfig();
             $this->emulatedDesignConfig = false;
->>>>>>> 82d790b5
         }
     }
 
