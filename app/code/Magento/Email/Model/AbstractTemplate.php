--- conflicted
+++ resolved
@@ -9,7 +9,7 @@
 use Magento\Framework\App\TemplateTypesInterface;
 use Magento\Framework\Exception\LocalizedException;
 use Magento\Framework\Model\AbstractModel;
-use Magento\Framework\Object;
+use Magento\Framework\DataObject;
 use Magento\Store\Model\ScopeInterface;
 use Magento\Store\Model\Store;
 
@@ -55,11 +55,7 @@
     /**
      * Configuration of design package for template
      *
-<<<<<<< HEAD
-     * @var Object
-=======
-     * @var \Magento\Framework\DataObject
->>>>>>> 81fedbbf
+     * @var DataObject
      */
     private $designConfig;
 
@@ -80,11 +76,7 @@
     /**
      * Configuration of emulated design package.
      *
-<<<<<<< HEAD
-     * @var Object|boolean
-=======
-     * @var \Magento\Framework\DataObject|boolean
->>>>>>> 81fedbbf
+     * @var DataObject|boolean
      */
     private $emulatedDesignConfig = false;
 
@@ -582,11 +574,7 @@
     /**
      * Get design configuration data
      *
-<<<<<<< HEAD
-     * @return Object
-=======
-     * @return \Magento\Framework\DataObject
->>>>>>> 81fedbbf
+     * @return DataObject
      */
     public function getDesignConfig()
     {
@@ -597,13 +585,9 @@
             if ($this->store === null) {
                 $this->store = $this->storeManager->getStore()->getId();
             }
-<<<<<<< HEAD
-            $this->designConfig = new Object(['area' => $this->area, 'store' => $this->store]);
-=======
-            $this->designConfig = new \Magento\Framework\DataObject(
+            $this->designConfig = new DataObject(
                 ['area' => $this->area, 'store' => $this->store]
             );
->>>>>>> 81fedbbf
         }
         return $this->designConfig;
     }
