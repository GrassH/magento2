--- conflicted
+++ resolved
@@ -536,27 +536,18 @@
      *
      * @param string $templateId
      * @return $this
-<<<<<<< HEAD
-     * @thr
-=======
      * @throws \Magento\Framework\Exception\MailException
->>>>>>> 95465c94
      */
     public function setForcedArea($templateId)
     {
         if ($this->_area) {
-<<<<<<< HEAD
-            throw new \LogicException(__('Area is already set'));
-=======
             throw new \Magento\Framework\Exception\MailException(__('Area is already set'));
->>>>>>> 95465c94
         }
         $this->_area = $this->emailConfig->getTemplateArea($templateId);
         return $this;
     }
 
     /**
-<<<<<<< HEAD
      * Manually set a theme that will be used by getParams. Used to force the loading of an email template from a
      * specific theme.
      *
@@ -572,8 +563,6 @@
     }
 
     /**
-=======
->>>>>>> 95465c94
      * Returns the design params for the template being processed
      *
      * @return array
