<?php
/**
 * Copyright © 2015 Magento. All rights reserved.
 * See COPYING.txt for license details.
 */
namespace Magento\Email\Model;

use Magento\Framework\App\Filesystem\DirectoryList;
use Magento\Framework\App\TemplateTypesInterface;
use Magento\Framework\Model\AbstractModel;
use Magento\Store\Model\ScopeInterface;

/**
 * Template model class
 *
 * @author      Magento Core Team <core@magentocommerce.com>
 * @SuppressWarnings(PHPMD.CouplingBetweenObjects)
 * @SuppressWarnings(PHPMD.TooManyFields)
 */
abstract class AbstractTemplate extends AbstractModel implements TemplateTypesInterface
{
    /**
     * Default design area for emulation
     */
    const DEFAULT_DESIGN_AREA = 'frontend';

    /**
     * Default path to email logo
     */
    const DEFAULT_LOGO_FILE_ID = 'Magento_Email::logo_email.png';

    /**
     * Email logo url
     *
     * @var string
     */
    const XML_PATH_DESIGN_EMAIL_LOGO = 'design/email/logo';

    /**
     * Email logo alt text
     *
     * @var string
     */
    const XML_PATH_DESIGN_EMAIL_LOGO_ALT = 'design/email/logo_alt';

    /**
     * Email logo width
     *
     * @var string
     */
    const XML_PATH_DESIGN_EMAIL_LOGO_WIDTH = 'design/email/logo_width';

    /**
     * Email logo height
     *
     * @var string
     */
    const XML_PATH_DESIGN_EMAIL_LOGO_HEIGHT = 'design/email/logo_height';

    /**
     * Configuration of design package for template
     *
     * @var \Magento\Framework\Object
     */
    private $designConfig;

    /**
     * Whether template is child of another template
     *
     * @var bool
     */
    private $isChildTemplate = false;

    /**
     * Email template filter
     *
     * @var \Magento\Email\Model\Template\Filter
     */
    private $templateFilter;

    /**
     * Configuration of emulated design package.
     *
     * @var \Magento\Framework\Object|boolean
     */
    private $emulatedDesignConfig = false;

    /**
     * Package area
     *
     * @var string
     */
    private $area;

    /**
     * Store id
     *
     * @var int
     */
    private $store;

    /**
     * Tracks whether design has been applied within the context of this template model. Important as there are multiple
     * entry points for the applyDesignConfig method.
     *
     * @var bool
     */
    private $hasDesignBeenApplied = false;

    /**
     * @var \Magento\Email\Model\TemplateFactory
     */
    protected $templateFactory = null;

    /**
     * Design package instance
     *
     * @var \Magento\Framework\View\DesignInterface
     */
    protected $design = null;

    /**
     * @var \Magento\Store\Model\App\Emulation
     */
    protected $appEmulation;

    /**
     * @var \Magento\Store\Model\StoreManagerInterface
     */
    protected $storeManager;

    /**
     * Asset service
     *
     * @var \Magento\Framework\View\Asset\Repository
     */
    protected $assetRepo;

    /**
     * @var \Magento\Framework\Filesystem
     */
    protected $filesystem;

    /**
     * Scope config
     *
     * @var \Magento\Framework\App\Config\ScopeConfigInterface
     */
    protected $scopeConfig;

    /**
     * @var \Magento\Email\Model\Template\Config
     */
    protected $emailConfig;

    /**
     * @param \Magento\Framework\Model\Context $context
     * @param \Magento\Framework\View\DesignInterface $design
     * @param \Magento\Framework\Registry $registry
     * @param \Magento\Store\Model\App\Emulation $appEmulation
     * @param \Magento\Store\Model\StoreManagerInterface $storeManager
     * @param \Magento\Framework\View\Asset\Repository $assetRepo
     * @param \Magento\Framework\Filesystem $filesystem
     * @param \Magento\Framework\App\Config\ScopeConfigInterface $scopeConfig
     * @param Template\Config $emailConfig
     * @param \Magento\Email\Model\TemplateFactory $templateFactory
     * @param array $data
     *
     * @SuppressWarnings(PHPMD.ExcessiveParameterList)
     */
    public function __construct(
        \Magento\Framework\Model\Context $context,
        \Magento\Framework\View\DesignInterface $design,
        \Magento\Framework\Registry $registry,
        \Magento\Store\Model\App\Emulation $appEmulation,
        \Magento\Store\Model\StoreManagerInterface $storeManager,
        \Magento\Framework\View\Asset\Repository $assetRepo,
        \Magento\Framework\Filesystem $filesystem,
        \Magento\Framework\App\Config\ScopeConfigInterface $scopeConfig,
        Template\Config $emailConfig,
        TemplateFactory $templateFactory,
        array $data = []
    ) {
        $this->design = $design;
        $this->area = isset($data['area']) ? $data['area'] : null;
        $this->store = isset($data['store']) ? $data['store'] : null;
        $this->appEmulation = $appEmulation;
        $this->storeManager = $storeManager;
        $this->assetRepo = $assetRepo;
        $this->filesystem = $filesystem;
        $this->scopeConfig = $scopeConfig;
        $this->emailConfig = $emailConfig;
        $this->templateFactory = $templateFactory;
        parent::__construct($context, $registry, null, null, $data);
    }

    /**
     * Get contents of the included template for template directive
     *
     * @param string $configPath
     * @param array $variables
     * @return string
     */
    public function getTemplateContent($configPath, array $variables)
    {
        $template = $this->getTemplateInstance();
        // Ensure child templates have the same area/store context as parent
        $template->setDesignConfig($this->getDesignConfig()->toArray());

        $template->loadByConfigPath($configPath, $variables);

        // Indicate that this is a child template so that when the template is being filtered, directives such as
        // inlinecss can respond accordingly
        $template->setIsChildTemplate(true);

        return $template->getProcessedTemplate($variables);
    }

    /**
     * Return a new instance of the template object. Used by the template directive.
     *
     * @return \Magento\Email\Model\AbstractTemplate
     */
    protected function getTemplateInstance()
    {
        return $this->templateFactory->create();
    }

    /**
     * Load template by XML configuration path. Loads template from database if it exists and has been overridden in
     * configuration. Otherwise loads from the filesystem.
     *
     * @param string $configPath
     * @return \Magento\Email\Model\AbstractTemplate
     */
    public function loadByConfigPath($configPath)
    {
        $templateId = $this->scopeConfig->getValue(
            $configPath,
            ScopeInterface::SCOPE_STORE,
            $this->getDesignConfig()->getStore()
        );

        if (is_numeric($templateId)) {
            // Template was overridden in backend, so load template from database
            $this->load($templateId);
        } else {
            // Load from filesystem
            $this->loadDefault($templateId);
        }

        // Templates loaded via the {{template config_path=""}} syntax don't support the subject/vars/styles
        // comment blocks, so strip them out
        $templateText = preg_replace('/<!--@(\w+)\s*(.*?)\s*@-->/us', '', $this->getTemplateText());
        // trim copyright message
        if (preg_match('/^<!--[\w\W]+?-->/m', $templateText, $matches)
            && strpos($matches[0], 'Copyright') > 0
        ) {
            $templateText = str_replace($matches[0], '', $templateText);
        }
        // Remove comment lines and extra spaces
        $templateText = trim(preg_replace('#\{\*.*\*\}#suU', '', $templateText));

        $this->setTemplateText($templateText);
        return $this;
    }

    /**
     * Load default email template
     *
     * @param string $templateId
     * @return $this
     */
    public function loadDefault($templateId)
    {
        $designParams = $this->getDesignParams();
        $templateFile = $this->emailConfig->getTemplateFilename($templateId, $designParams);
        $templateType = $this->emailConfig->getTemplateType($templateId);
        $templateTypeCode = $templateType == 'html' ? self::TYPE_HTML : self::TYPE_TEXT;
        $this->setTemplateType($templateTypeCode);

        $modulesDirectory = $this->filesystem->getDirectoryRead(DirectoryList::ROOT);
        $templateText = $modulesDirectory->readFile($modulesDirectory->getRelativePath($templateFile));

        /**
         * trim copyright message
         */
        if (preg_match('/^<!--[\w\W]+?-->/m', $templateText, $matches)
            && strpos($matches[0], 'Copyright') > 0
        ) {
            $templateText = str_replace($matches[0], '', $templateText);
        }

        if (preg_match('/<!--@subject\s*(.*?)\s*@-->/u', $templateText, $matches)) {
            $this->setTemplateSubject($matches[1]);
            $templateText = str_replace($matches[0], '', $templateText);
        }

        if (preg_match('/<!--@vars\s*((?:.)*?)\s*@-->/us', $templateText, $matches)) {
            $this->setData('orig_template_variables', str_replace("\n", '', $matches[1]));
            $templateText = str_replace($matches[0], '', $templateText);
        }

        if (preg_match('/<!--@styles\s*(.*?)\s*@-->/s', $templateText, $matches)) {
            $this->setTemplateStyles($matches[1]);
            $templateText = str_replace($matches[0], '', $templateText);
        }

        // Remove comment lines and extra spaces
        $templateText = trim(preg_replace('#\{\*.*\*\}#suU', '', $templateText));

        $this->setTemplateText($templateText);
        $this->setId($templateId);

        return $this;
    }

    /**
     * Process email template code
     *
     * @param array $variables
     * @return string
     * @throws \Magento\Framework\Exception\MailException
     */
    public function getProcessedTemplate(array $variables = [])
    {
        $processor = $this->getTemplateFilter()
            ->setUseSessionInUrl(false)
            ->setPlainTemplateMode($this->isPlain())
            ->setIsChildTemplate($this->isChildTemplate())
            ->setTemplateProcessor([$this, 'getTemplateContent']);

        $variables['this'] = $this;

        $isDesignApplied = $this->applyDesignConfig();

        // Set design params so that CSS will be loaded from the proper theme
        $processor->setDesignParams($this->getDesignParams());

        if (isset($variables['subscriber'])) {
            $storeId = $variables['subscriber']->getStoreId();
        } else {
            $storeId = $this->getDesignConfig()->getStore();
        }
        $processor->setStoreId($storeId);

        // Populate the variables array with store, store info, logo, etc. variables
        $variables = $this->addEmailVariables($variables, $storeId);
        $processor->setVariables($variables);

        try {
            $result = $processor->filter($this->getTemplateText());
        } catch (\Exception $e) {
            $this->cancelDesignConfig();
            throw new \Magento\Framework\Exception\MailException(__($e->getMessage()), $e);
        }
        if ($isDesignApplied) {
            $this->cancelDesignConfig();
        }
        return $result;
    }

    /**
     * Get default email logo image
     *
     * @return string
     */
    public function getDefaultEmailLogo()
    {
        $designParams = $this->getDesignParams();
        return $this->assetRepo->getUrlWithParams(
            self::DEFAULT_LOGO_FILE_ID,
            $designParams
        );
    }

    /**
     * Return logo URL for emails. Take logo from theme if custom logo is undefined
     *
     * @param  \Magento\Store\Model\Store|int|string $store
     * @return string
     */
    protected function getLogoUrl($store)
    {
        $store = $this->storeManager->getStore($store);
        $fileName = $this->scopeConfig->getValue(
            self::XML_PATH_DESIGN_EMAIL_LOGO,
            ScopeInterface::SCOPE_STORE,
            $store
        );
        if ($fileName) {
            $uploadDir = \Magento\Config\Model\Config\Backend\Email\Logo::UPLOAD_DIR;
            $mediaDirectory = $this->filesystem->getDirectoryRead(DirectoryList::MEDIA);
            if ($mediaDirectory->isFile($uploadDir . '/' . $fileName)) {
                return $this->storeManager->getStore()->getBaseUrl(
                    \Magento\Framework\UrlInterface::URL_TYPE_MEDIA
                ) . $uploadDir . '/' . $fileName;
            }
        }
        return $this->getDefaultEmailLogo();
    }

    /**
     * Return logo alt for emails
     *
     * @param  \Magento\Store\Model\Store|int|string $store
     * @return string
     */
    protected function getLogoAlt($store)
    {
        $store = $this->storeManager->getStore($store);
        $alt = $this->scopeConfig->getValue(
            self::XML_PATH_DESIGN_EMAIL_LOGO_ALT,
            ScopeInterface::SCOPE_STORE,
            $store
        );
        if ($alt) {
            return $alt;
        }
        return $store->getFrontendName();
    }

    /**
     * Add variables that are used by transactional and newsletter emails
     *
     * @param array $variables
     * @param null|string|bool|int|\Magento\Store\Model\Store $storeId
     * @return mixed
     *
     * @SuppressWarnings(PHPMD.CyclomaticComplexity)
     * @SuppressWarnings(PHPMD.NPathComplexity)
     */
    protected function addEmailVariables($variables, $storeId)
    {
        $store = $this->storeManager->getStore($storeId);
        if (!isset($variables['store'])) {
            $variables['store'] = $store;
        }
        if (!isset($variables['logo_url'])) {
            $variables['logo_url'] = $this->getLogoUrl($storeId);
        }
        if (!isset($variables['logo_alt'])) {
            $variables['logo_alt'] = $this->getLogoAlt($storeId);
        }
        if (!isset($variables['logo_width'])) {
            $variables['logo_width'] = $this->scopeConfig->getValue(
                self::XML_PATH_DESIGN_EMAIL_LOGO_WIDTH,
                ScopeInterface::SCOPE_STORE,
                $store
            );
        }
        if (!isset($variables['logo_height'])) {
            $variables['logo_height'] = $this->scopeConfig->getValue(
                self::XML_PATH_DESIGN_EMAIL_LOGO_HEIGHT,
                ScopeInterface::SCOPE_STORE,
                $store
            );
        }
        if (!isset($variables['store_phone'])) {
            $variables['store_phone'] = $this->scopeConfig->getValue(
                \Magento\Store\Model\Store::XML_PATH_STORE_STORE_PHONE,
                ScopeInterface::SCOPE_STORE,
                $store
            );
        }
        if (!isset($variables['store_hours'])) {
            $variables['store_hours'] = $this->scopeConfig->getValue(
                \Magento\Store\Model\Store::XML_PATH_STORE_STORE_HOURS,
                ScopeInterface::SCOPE_STORE,
                $store
            );
        }
        if (!isset($variables['store_email'])) {
            $variables['store_email'] = $this->scopeConfig->getValue(
                'trans_email/ident_support/email',
                ScopeInterface::SCOPE_STORE,
                $store
            );
        }
        // If template is text mode, don't include styles
        if (!$this->isPlain() && !isset($variables['template_styles'])) {
            $variables['template_styles'] = $this->getTemplateStyles();
        }

        return $variables;
    }

    /**
     * Apply design config so that emails are processed within the context of the appropriate area/store/theme.
     * Can be called multiple times without issue.
     *
     * @return bool
     */
    protected function applyDesignConfig()
    {
        // Only run app emulation if this is the parent template and emulation isn't already running.
        // Otherwise child will run inside parent emulation.
        if ($this->isChildTemplate() || $this->hasDesignBeenApplied) {
            return false;
        }
        $this->hasDesignBeenApplied = true;

        $designConfig = $this->getDesignConfig();
        $storeId = $designConfig->getStore();
        $area = $designConfig->getArea();
        if ($storeId !== null) {
            // Force emulation in case email is being sent from same store so that theme will be loaded. Helpful
            // for situations where emails may be sent from bootstrap files that load frontend store, but not theme
            $this->appEmulation->startEnvironmentEmulation($storeId, $area, true);
        }
        return true;
    }

    /**
     * Revert design settings to previous
     *
     * @return $this
     */
    protected function cancelDesignConfig()
    {
        $this->appEmulation->stopEnvironmentEmulation();
        $this->hasDesignBeenApplied = false;
        return $this;
    }

    /**
     * Loads the area associated with a template and stores it so that it will be returned by getDesignConfig and
     * getDesignParams.
     *
     * @param string $templateId
     * @return $this
     * @throws \Magento\Framework\Exception\MailException
     */
    public function setForcedArea($templateId)
    {
        if ($this->area) {
            throw new \Magento\Framework\Exception\MailException(__('Area is already set'));
        }
        $this->area = $this->emailConfig->getTemplateArea($templateId);
<<<<<<< HEAD
=======
        return $this;
    }

    /**
     * Manually set a theme that will be used by getParams. Used to force the loading of an email template from a
     * specific theme.
     *
     * @param string $templateId
     * @param string $theme
     * @return $this
     */
    public function setForcedTheme($templateId, $theme)
    {
        $area = $this->emailConfig->getTemplateArea($templateId);
        $this->design->setDesignTheme($theme, $area);
>>>>>>> 05d38ab9
        return $this;
    }

    /**
     * Returns the design params for the template being processed
     *
     * @return array
     */
    public function getDesignParams()
    {
        return [
            // Retrieve area from getDesignConfig, rather than the getDesignTheme->getArea(), as the latter doesn't
            // return the emulated area
            'area' => $this->getDesignConfig()->getArea(),
            'theme' => $this->design->getDesignTheme()->getCode(),
            'themeModel' => $this->design->getDesignTheme(),
            'locale' => $this->design->getLocale(),
        ];
    }

    /**
     * Get design configuration data
     *
     * @return \Magento\Framework\Object
     */
    public function getDesignConfig()
    {
        if ($this->designConfig === null) {
            if ($this->area === null) {
                $this->area = $this->design->getArea();
            }
            if ($this->store === null) {
                $this->store = $this->storeManager->getStore()->getId();
            }
            $this->designConfig = new \Magento\Framework\Object(
                ['area' => $this->area, 'store' => $this->store]
            );
        }
        return $this->designConfig;
    }

    /**
     * Initialize design information for template processing
     *
     * @param array $config
     * @return $this
     * @throws \Magento\Framework\Exception\LocalizedException
     */
    public function setDesignConfig(array $config)
    {
        if (!isset($config['area']) || !isset($config['store'])) {
            throw new \Magento\Framework\Exception\LocalizedException(__('Design config must have area and store.'));
        }
        $this->getDesignConfig()->setData($config);
        return $this;
    }

    /**
     * Check whether template is child of another template
     *
     * @return bool
     */
    public function isChildTemplate()
    {
        return $this->isChildTemplate;
    }

    /**
     * Set whether template is child of another template
     *
     * @param bool $isChildTemplate
     * @return $this
     */
    public function setIsChildTemplate($isChildTemplate)
    {
        $this->isChildTemplate = (bool) $isChildTemplate;
        return $this;
    }

    /**
     * Declare template processing filter
     *
     * @param \Magento\Email\Model\Template\Filter $filter
     * @return $this
     */
    public function setTemplateFilter(Template\Filter $filter)
    {
        $this->templateFilter = $filter;
        return $this;
    }

    /**
     * Get filter object for template processing
     *
     * @return \Magento\Email\Model\Template\Filter
     */
    public function getTemplateFilter()
    {
        if (empty($this->templateFilter)) {
            $this->templateFilter = $this->getFilterFactory()->create();
            $this->templateFilter->setUseAbsoluteLinks(
                $this->getUseAbsoluteLinks()
            )->setStoreId(
                $this->getDesignConfig()->getStore()
            );
        }
        return $this->templateFilter;
    }

    /**
     * Save current design config and replace with design config from specified store
     * Event is not dispatched.
     *
     * @param int|string $storeId
     * @param string $area
     * @return void
     */
    public function emulateDesign($storeId, $area = self::DEFAULT_DESIGN_AREA)
    {
        if ($storeId) {
            // save current design settings
            $this->emulatedDesignConfig = clone $this->getDesignConfig();
            if (
                $this->getDesignConfig()->getStore() != $storeId
                || $this->getDesignConfig()->getArea() != $area
            ) {
                $this->setDesignConfig(['area' => $area, 'store' => $storeId]);
                $this->applyDesignConfig();
            }
        } else {
            $this->emulatedDesignConfig = false;
        }
    }

    /**
     * Revert to last design config, used before emulation
     *
     * @return void
     */
    public function revertDesign()
    {
        if ($this->emulatedDesignConfig) {
            $this->setDesignConfig($this->emulatedDesignConfig->getData());
            $this->cancelDesignConfig();
            $this->emulatedDesignConfig = false;
        }
    }

    /**
     * Return true if template type eq text
     *
     * @return boolean
     */
    public function isPlain()
    {
        return $this->getType() == self::TYPE_TEXT;
    }

    /**
     * Getter for filter factory that is specific to the type of template being processed
     *
     * @return mixed
     */
    abstract protected function getFilterFactory();

    /**
     * Getter for template type
     *
     * @return int|string
     */
    abstract public function getType();
}<|MERGE_RESOLUTION|>--- conflicted
+++ resolved
@@ -537,8 +537,6 @@
             throw new \Magento\Framework\Exception\MailException(__('Area is already set'));
         }
         $this->area = $this->emailConfig->getTemplateArea($templateId);
-<<<<<<< HEAD
-=======
         return $this;
     }
 
@@ -554,7 +552,6 @@
     {
         $area = $this->emailConfig->getTemplateArea($templateId);
         $this->design->setDesignTheme($theme, $area);
->>>>>>> 05d38ab9
         return $this;
     }
 
