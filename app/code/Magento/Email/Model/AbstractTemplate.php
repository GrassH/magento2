--- conflicted
+++ resolved
@@ -517,12 +517,7 @@
     }
 
     /**
-<<<<<<< HEAD
-     * Loads the area associated with a template and stores it so that it will be returned by getDesignConfig and
-     * getDesignParams.
-=======
      * Store the area associated with a template so that it will be returned by getDesignConfig and getDesignParams
->>>>>>> 7ad59d67
      *
      * @param string $templateId
      * @return $this
@@ -531,25 +526,16 @@
     public function setForcedArea($templateId)
     {
         if ($this->area) {
-<<<<<<< HEAD
-            throw new \Magento\Framework\Exception\MailException(__('Area is already set'));
-=======
             throw new \LogicException(__('Area is already set'));
->>>>>>> 7ad59d67
         }
         $this->area = $this->emailConfig->getTemplateArea($templateId);
         return $this;
     }
 
     /**
-<<<<<<< HEAD
-     * Manually set a theme that will be used by getParams. Used to force the loading of an email template from a
-     * specific theme.
-=======
      * Manually set a theme that will be used by getParams
      *
      * Used to force the loading of an email template from a specific theme
->>>>>>> 7ad59d67
      *
      * @param string $templateId
      * @param string $theme
