<?php
/**
 * Copyright © 2015 Magento. All rights reserved.
 * See COPYING.txt for license details.
 */
namespace Magento\Email\Model;

use Magento\Framework\App\Filesystem\DirectoryList;
use Magento\Framework\App\TemplateTypesInterface;
use Magento\Framework\Model\AbstractModel;
use Magento\Store\Model\ScopeInterface;

/**
 * Template model class
 *
 * @author      Magento Core Team <core@magentocommerce.com>
 * @SuppressWarnings(PHPMD.CouplingBetweenObjects)
 * @SuppressWarnings(PHPMD.TooManyFields)
 */
abstract class AbstractTemplate extends AbstractModel implements TemplateTypesInterface
{
    /**
     * Default design area for emulation
     */
    const DEFAULT_DESIGN_AREA = 'frontend';

    /**
     * Default path to email logo
     */
    const DEFAULT_LOGO_FILE_ID = 'Magento_Email::logo_email.png';

    /**
     * Email logo url
     *
     * @var string
     */
    const XML_PATH_DESIGN_EMAIL_LOGO = 'design/email/logo';

    /**
     * Email logo alt text
     *
     * @var string
     */
    const XML_PATH_DESIGN_EMAIL_LOGO_ALT = 'design/email/logo_alt';

    /**
     * Email logo width
     *
     * @var string
     */
    const XML_PATH_DESIGN_EMAIL_LOGO_WIDTH = 'design/email/logo_width';

    /**
     * Email logo height
     *
     * @var string
     */
    const XML_PATH_DESIGN_EMAIL_LOGO_HEIGHT = 'design/email/logo_height';

    /**
     * Configuration of design package for template
     *
     * @var \Magento\Framework\Object
     */
    private $designConfig;

    /**
     * Whether template is child of another template
     *
     * @var bool
     */
    private $isChildTemplate = false;

    /**
     * Email template filter
     *
     * @var \Magento\Email\Model\Template\Filter
     */
    private $templateFilter;

    /**
     * Configuration of emulated design package.
     *
     * @var \Magento\Framework\Object|boolean
     */
    private $emulatedDesignConfig = false;

    /**
     * Package area
     *
     * @var string
     */
    private $area;

    /**
     * Store id
     *
     * @var int
     */
    private $store;

    /**
     * Tracks whether design has been applied within the context of this template model. Important as there are multiple
     * entry points for the applyDesignConfig method.
     *
     * @var bool
     */
    private $hasDesignBeenApplied = false;

    /**
     * @var \Magento\Email\Model\TemplateFactory
     */
    protected $templateFactory = null;

    /**
     * Design package instance
     *
     * @var \Magento\Framework\View\DesignInterface
     */
    protected $design = null;

    /**
     * @var \Magento\Store\Model\App\Emulation
     */
    protected $appEmulation;

    /**
     * @var \Magento\Store\Model\StoreManagerInterface
     */
    protected $storeManager;

    /**
     * Asset service
     *
     * @var \Magento\Framework\View\Asset\Repository
     */
    protected $assetRepo;

    /**
     * @var \Magento\Framework\Filesystem
     */
    protected $filesystem;

    /**
     * Scope config
     *
     * @var \Magento\Framework\App\Config\ScopeConfigInterface
     */
    protected $scopeConfig;

    /**
     * @var \Magento\Email\Model\Template\Config
     */
    protected $emailConfig;

    /**
     * @param \Magento\Framework\Model\Context $context
     * @param \Magento\Framework\View\DesignInterface $design
     * @param \Magento\Framework\Registry $registry
     * @param \Magento\Store\Model\App\Emulation $appEmulation
     * @param \Magento\Store\Model\StoreManagerInterface $storeManager
     * @param \Magento\Framework\View\Asset\Repository $assetRepo
     * @param \Magento\Framework\Filesystem $filesystem
     * @param \Magento\Framework\App\Config\ScopeConfigInterface $scopeConfig
     * @param Template\Config $emailConfig
     * @param \Magento\Email\Model\TemplateFactory $templateFactory
     * @param array $data
     *
     * @SuppressWarnings(PHPMD.ExcessiveParameterList)
     */
    public function __construct(
        \Magento\Framework\Model\Context $context,
        \Magento\Framework\View\DesignInterface $design,
        \Magento\Framework\Registry $registry,
        \Magento\Store\Model\App\Emulation $appEmulation,
        \Magento\Store\Model\StoreManagerInterface $storeManager,
        \Magento\Framework\View\Asset\Repository $assetRepo,
        \Magento\Framework\Filesystem $filesystem,
        \Magento\Framework\App\Config\ScopeConfigInterface $scopeConfig,
        Template\Config $emailConfig,
        TemplateFactory $templateFactory,
        array $data = []
    ) {
        $this->design = $design;
        $this->area = isset($data['area']) ? $data['area'] : null;
        $this->store = isset($data['store']) ? $data['store'] : null;
        $this->appEmulation = $appEmulation;
        $this->storeManager = $storeManager;
        $this->assetRepo = $assetRepo;
        $this->filesystem = $filesystem;
        $this->scopeConfig = $scopeConfig;
        $this->emailConfig = $emailConfig;
        $this->templateFactory = $templateFactory;
        parent::__construct($context, $registry, null, null, $data);
    }

    /**
     * Get contents of the included template for template directive
     *
     * @param string $configPath
     * @param array $variables
     * @return string
     */
    public function getTemplateContent($configPath, array $variables)
    {
        $template = $this->getTemplateInstance();
        // Ensure child templates have the same area/store context as parent
        $template->setDesignConfig($this->getDesignConfig()->toArray());

        $template->loadByConfigPath($configPath, $variables);

        // Indicate that this is a child template so that when the template is being filtered, directives such as
        // inlinecss can respond accordingly
        $template->setIsChildTemplate(true);

        return $template->getProcessedTemplate($variables);
    }

    /**
     * Return a new instance of the template object. Used by the template directive.
     *
     * @return \Magento\Email\Model\AbstractTemplate
     */
    protected function getTemplateInstance()
    {
        return $this->templateFactory->create();
    }

    /**
     * Load template by XML configuration path. Loads template from database if it exists and has been overridden in
     * configuration. Otherwise loads from the filesystem.
     *
     * @param string $configPath
     * @return \Magento\Email\Model\AbstractTemplate
     */
    public function loadByConfigPath($configPath)
    {
        $templateId = $this->scopeConfig->getValue(
            $configPath,
            ScopeInterface::SCOPE_STORE,
            $this->getDesignConfig()->getStore()
        );

        if (is_numeric($templateId)) {
            // Template was overridden in backend, so load template from database
            $this->load($templateId);
        } else {
            // Load from filesystem
            $this->loadDefault($templateId);
        }

        // Templates loaded via the {{template config_path=""}} syntax don't support the subject/vars/styles
        // comment blocks, so strip them out
        $templateText = preg_replace('/<!--@(\w+)\s*(.*?)\s*@-->/us', '', $this->getTemplateText());
        // trim copyright message
        if (preg_match('/^<!--[\w\W]+?-->/m', $templateText, $matches)
            && strpos($matches[0], 'Copyright') > 0
        ) {
            $templateText = str_replace($matches[0], '', $templateText);
        }
        // Remove comment lines and extra spaces
        $templateText = trim(preg_replace('#\{\*.*\*\}#suU', '', $templateText));

        $this->setTemplateText($templateText);
        return $this;
    }

    /**
     * Load default email template
     *
     * @param string $templateId
     * @return $this
     */
    public function loadDefault($templateId)
    {
        $designParams = $this->getDesignParams();
        $templateFile = $this->emailConfig->getTemplateFilename($templateId, $designParams);
        $templateType = $this->emailConfig->getTemplateType($templateId);
        $templateTypeCode = $templateType == 'html' ? self::TYPE_HTML : self::TYPE_TEXT;
        $this->setTemplateType($templateTypeCode);

        $modulesDirectory = $this->filesystem->getDirectoryRead(DirectoryList::ROOT);
        $templateText = $modulesDirectory->readFile($modulesDirectory->getRelativePath($templateFile));

        /**
         * trim copyright message for text templates
         */
        if ('html' != $templateType
            && preg_match('/^<!--[\w\W]+?-->/m', $templateText, $matches)
            && strpos($matches[0], 'Copyright') > 0
        ) {
            $templateText = str_replace($matches[0], '', $templateText);
        }

        if (preg_match('/<!--@subject\s*(.*?)\s*@-->/u', $templateText, $matches)) {
            $this->setTemplateSubject($matches[1]);
            $templateText = str_replace($matches[0], '', $templateText);
        }

        if (preg_match('/<!--@vars\s*((?:.)*?)\s*@-->/us', $templateText, $matches)) {
            $this->setData('orig_template_variables', str_replace("\n", '', $matches[1]));
            $templateText = str_replace($matches[0], '', $templateText);
        }

        if (preg_match('/<!--@styles\s*(.*?)\s*@-->/s', $templateText, $matches)) {
            $this->setTemplateStyles($matches[1]);
            $templateText = str_replace($matches[0], '', $templateText);
        }

        // Remove comment lines and extra spaces
        $templateText = trim(preg_replace('#\{\*.*\*\}#suU', '', $templateText));

        $this->setTemplateText($templateText);
        $this->setId($templateId);

        return $this;
    }

    /**
     * Process email template code
     *
     * @param array $variables
     * @return string
     * @throws \Magento\Framework\Exception\MailException
     */
    public function getProcessedTemplate(array $variables = [])
    {
        $processor = $this->getTemplateFilter()
            ->setUseSessionInUrl(false)
            ->setPlainTemplateMode($this->isPlain())
            ->setIsChildTemplate($this->isChildTemplate())
            ->setTemplateProcessor([$this, 'getTemplateContent']);

        $variables['this'] = $this;

        $isDesignApplied = $this->applyDesignConfig();

        // Set design params so that CSS will be loaded from the proper theme
        $processor->setDesignParams($this->getDesignParams());

        if (isset($variables['subscriber'])) {
            $storeId = $variables['subscriber']->getStoreId();
        } else {
            $storeId = $this->getDesignConfig()->getStore();
        }
        $processor->setStoreId($storeId);

        // Populate the variables array with store, store info, logo, etc. variables
        $variables = $this->addEmailVariables($variables, $storeId);
        $processor->setVariables($variables);

        try {
            $result = $processor->filter($this->getTemplateText());
        } catch (\Exception $e) {
            $this->cancelDesignConfig();
            throw new \Magento\Framework\Exception\MailException(__($e->getMessage()), $e);
        }
        if ($isDesignApplied) {
            $this->cancelDesignConfig();
        }
        return $result;
    }

    /**
     * Get default email logo image
     *
     * @return string
     */
    public function getDefaultEmailLogo()
    {
        $designParams = $this->getDesignParams();
        return $this->assetRepo->getUrlWithParams(
            self::DEFAULT_LOGO_FILE_ID,
            $designParams
        );
    }

    /**
     * Return logo URL for emails. Take logo from theme if custom logo is undefined
     *
     * @param  \Magento\Store\Model\Store|int|string $store
     * @return string
     */
    protected function getLogoUrl($store)
    {
        $store = $this->storeManager->getStore($store);
        $fileName = $this->scopeConfig->getValue(
            self::XML_PATH_DESIGN_EMAIL_LOGO,
            ScopeInterface::SCOPE_STORE,
            $store
        );
        if ($fileName) {
            $uploadDir = \Magento\Config\Model\Config\Backend\Email\Logo::UPLOAD_DIR;
            $mediaDirectory = $this->filesystem->getDirectoryRead(DirectoryList::MEDIA);
            if ($mediaDirectory->isFile($uploadDir . '/' . $fileName)) {
                return $this->storeManager->getStore()->getBaseUrl(
                    \Magento\Framework\UrlInterface::URL_TYPE_MEDIA
                ) . $uploadDir . '/' . $fileName;
            }
        }
        return $this->getDefaultEmailLogo();
    }

    /**
     * Return logo alt for emails
     *
     * @param  \Magento\Store\Model\Store|int|string $store
     * @return string
     */
    protected function getLogoAlt($store)
    {
        $store = $this->storeManager->getStore($store);
        $alt = $this->scopeConfig->getValue(
            self::XML_PATH_DESIGN_EMAIL_LOGO_ALT,
            ScopeInterface::SCOPE_STORE,
            $store
        );
        if ($alt) {
            return $alt;
        }
        return $store->getFrontendName();
    }

    /**
     * Add variables that are used by transactional and newsletter emails
     *
     * @param array $variables
     * @param null|string|bool|int|\Magento\Store\Model\Store $storeId
     * @return mixed
     *
     * @SuppressWarnings(PHPMD.CyclomaticComplexity)
     * @SuppressWarnings(PHPMD.NPathComplexity)
     */
    protected function addEmailVariables($variables, $storeId)
    {
        $store = $this->storeManager->getStore($storeId);
        if (!isset($variables['store'])) {
            $variables['store'] = $store;
        }
        if (!isset($variables['logo_url'])) {
            $variables['logo_url'] = $this->getLogoUrl($storeId);
        }
        if (!isset($variables['logo_alt'])) {
            $variables['logo_alt'] = $this->getLogoAlt($storeId);
        }
        if (!isset($variables['logo_width'])) {
            $variables['logo_width'] = $this->scopeConfig->getValue(
                self::XML_PATH_DESIGN_EMAIL_LOGO_WIDTH,
                ScopeInterface::SCOPE_STORE,
                $store
            );
        }
        if (!isset($variables['logo_height'])) {
            $variables['logo_height'] = $this->scopeConfig->getValue(
                self::XML_PATH_DESIGN_EMAIL_LOGO_HEIGHT,
                ScopeInterface::SCOPE_STORE,
                $store
            );
        }
        if (!isset($variables['store_phone'])) {
            $variables['store_phone'] = $this->scopeConfig->getValue(
                \Magento\Store\Model\Store::XML_PATH_STORE_STORE_PHONE,
                ScopeInterface::SCOPE_STORE,
                $store
            );
        }
        if (!isset($variables['store_hours'])) {
            $variables['store_hours'] = $this->scopeConfig->getValue(
                \Magento\Store\Model\Store::XML_PATH_STORE_STORE_HOURS,
                ScopeInterface::SCOPE_STORE,
                $store
            );
        }
        if (!isset($variables['store_email'])) {
            $variables['store_email'] = $this->scopeConfig->getValue(
                'trans_email/ident_support/email',
                ScopeInterface::SCOPE_STORE,
                $store
            );
        }
        // If template is text mode, don't include styles
        if (!$this->isPlain() && !isset($variables['template_styles'])) {
            $variables['template_styles'] = $this->getTemplateStyles();
        }

        return $variables;
    }

    /**
     * Apply design config so that emails are processed within the context of the appropriate area/store/theme.
     * Can be called multiple times without issue.
     *
     * @return bool
     */
    protected function applyDesignConfig()
    {
        // Only run app emulation if this is the parent template and emulation isn't already running.
        // Otherwise child will run inside parent emulation.
        if ($this->isChildTemplate() || $this->hasDesignBeenApplied) {
            return false;
        }
        $this->hasDesignBeenApplied = true;

        $designConfig = $this->getDesignConfig();
        $storeId = $designConfig->getStore();
        $area = $designConfig->getArea();
        if ($storeId !== null) {
            // Force emulation in case email is being sent from same store so that theme will be loaded. Helpful
            // for situations where emails may be sent from bootstrap files that load frontend store, but not theme
            $this->appEmulation->startEnvironmentEmulation($storeId, $area, true);
        }
        return true;
    }

    /**
     * Revert design settings to previous
     *
     * @return $this
     */
    protected function cancelDesignConfig()
    {
        $this->appEmulation->stopEnvironmentEmulation();
        $this->hasDesignBeenApplied = false;
        return $this;
    }

    /**
     * Loads the area associated with a template and stores it so that it will be returned by getDesignConfig and
     * getDesignParams.
     *
     * @param string $templateId
     * @return $this
     * @throws \Magento\Framework\Exception\MailException
     */
    public function setForcedArea($templateId)
    {
<<<<<<< HEAD
        if ($this->_area) {
            throw new \Magento\Framework\Exception\MailException(__('Area is already set'));
        }
        $this->_area = $this->emailConfig->getTemplateArea($templateId);
=======
        if ($this->area) {
            throw new \Magento\Framework\Exception\MailException(__('Area is already set'));
        }
        $this->area = $this->emailConfig->getTemplateArea($templateId);
>>>>>>> 099fd70a
        return $this;
    }

    /**
     * Returns the design params for the template being processed
     *
     * @return array
     */
    public function getDesignParams()
    {
        return [
            'area' => $this->design->getDesignTheme()->getArea(),
            'theme' => $this->design->getDesignTheme()->getCode(),
            'themeModel' => $this->design->getDesignTheme(),
            'locale' => $this->design->getLocale(),
        ];
    }

    /**
     * Get design configuration data
     *
     * @return \Magento\Framework\Object
     */
    public function getDesignConfig()
    {
        if ($this->designConfig === null) {
            if ($this->area === null) {
                $this->area = $this->design->getArea();
            }
            if ($this->store === null) {
                $this->store = $this->storeManager->getStore()->getId();
            }
            $this->designConfig = new \Magento\Framework\Object(
                ['area' => $this->area, 'store' => $this->store]
            );
        }
        return $this->designConfig;
    }

    /**
     * Initialize design information for template processing
     *
     * @param array $config
     * @return $this
     * @throws \Magento\Framework\Exception\LocalizedException
     */
    public function setDesignConfig(array $config)
    {
        if (!isset($config['area']) || !isset($config['store'])) {
            throw new \Magento\Framework\Exception\LocalizedException(__('Design config must have area and store.'));
        }
        $this->getDesignConfig()->setData($config);
        return $this;
    }

    /**
     * Check whether template is child of another template
     *
     * @return bool
     */
    public function isChildTemplate()
    {
        return $this->isChildTemplate;
    }

    /**
     * Set whether template is child of another template
     *
     * @param bool $isChildTemplate
     * @return $this
     */
    public function setIsChildTemplate($isChildTemplate)
    {
        $this->isChildTemplate = (bool) $isChildTemplate;
        return $this;
    }

    /**
     * Declare template processing filter
     *
     * @param \Magento\Email\Model\Template\Filter $filter
     * @return $this
     */
    public function setTemplateFilter(Template\Filter $filter)
    {
        $this->templateFilter = $filter;
        return $this;
    }

    /**
     * Get filter object for template processing
     *
     * @return \Magento\Email\Model\Template\Filter
     */
    public function getTemplateFilter()
    {
        if (empty($this->templateFilter)) {
            $this->templateFilter = $this->getFilterFactory()->create();
            $this->templateFilter->setUseAbsoluteLinks(
                $this->getUseAbsoluteLinks()
            )->setStoreId(
                $this->getDesignConfig()->getStore()
            );
        }
        return $this->templateFilter;
    }

    /**
     * Save current design config and replace with design config from specified store
     * Event is not dispatched.
     *
     * @param int|string $storeId
     * @param string $area
     * @return void
     */
    public function emulateDesign($storeId, $area = self::DEFAULT_DESIGN_AREA)
    {
        if ($storeId) {
            // save current design settings
            $this->emulatedDesignConfig = clone $this->getDesignConfig();
            if (
                $this->getDesignConfig()->getStore() != $storeId
                || $this->getDesignConfig()->getArea() != $area
            ) {
                $this->setDesignConfig(['area' => $area, 'store' => $storeId]);
                $this->applyDesignConfig();
            }
        } else {
            $this->emulatedDesignConfig = false;
        }
    }

    /**
     * Revert to last design config, used before emulation
     *
     * @return void
     */
    public function revertDesign()
    {
        if ($this->emulatedDesignConfig) {
            $this->setDesignConfig($this->emulatedDesignConfig->getData());
            $this->cancelDesignConfig();
            $this->emulatedDesignConfig = false;
        }
    }

    /**
     * Return true if template type eq text
     *
     * @return boolean
     */
    public function isPlain()
    {
        return $this->getType() == self::TYPE_TEXT;
    }

    /**
     * Getter for filter factory that is specific to the type of template being processed
     *
     * @return mixed
     */
    abstract protected function getFilterFactory();

    /**
     * Getter for template type
     *
     * @return int|string
     */
    abstract public function getType();
}<|MERGE_RESOLUTION|>--- conflicted
+++ resolved
@@ -534,17 +534,10 @@
      */
     public function setForcedArea($templateId)
     {
-<<<<<<< HEAD
-        if ($this->_area) {
-            throw new \Magento\Framework\Exception\MailException(__('Area is already set'));
-        }
-        $this->_area = $this->emailConfig->getTemplateArea($templateId);
-=======
         if ($this->area) {
             throw new \Magento\Framework\Exception\MailException(__('Area is already set'));
         }
         $this->area = $this->emailConfig->getTemplateArea($templateId);
->>>>>>> 099fd70a
         return $this;
     }
 
