--- conflicted
+++ resolved
@@ -25,14 +25,11 @@
     const DEFAULT_DESIGN_AREA = 'frontend';
 
     /**
-<<<<<<< HEAD
-=======
      * Default path to email logo
      */
     const DEFAULT_LOGO_FILE_ID = 'Magento_Email::logo_email.png';
 
     /**
->>>>>>> 1a7d3dfe
      * Email logo url
      *
      * @var string
@@ -66,20 +63,6 @@
      * @var \Magento\Framework\Object
      */
     private $designConfig;
-
-    /**
-     * Whether template is child of another template
-     *
-     * @var bool
-     */
-    private $isChildTemplate = false;
-
-    /**
-     * Email template filter
-     *
-     * @var \Magento\Email\Model\Template\Filter
-     */
-    private $templateFilter;
 
     /**
      * Whether template is child of another template
@@ -130,19 +113,6 @@
     protected $templateFactory = null;
 
     /**
-     * Tracks whether design has been applied within the context of this template model. Important as there are multiple
-     * entry points for the applyDesignConfig method.
-     *
-     * @var bool
-     */
-    private $hasDesignBeenApplied = false;
-
-    /**
-     * @var \Magento\Email\Model\TemplateFactory
-     */
-    private $templateFactory = null;
-
-    /**
      * Design package instance
      *
      * @var \Magento\Framework\View\DesignInterface
@@ -157,49 +127,26 @@
     /**
      * @var \Magento\Store\Model\StoreManagerInterface
      */
-<<<<<<< HEAD
-    private $storeManager;
-=======
     protected $storeManager;
->>>>>>> 1a7d3dfe
 
     /**
      * Asset service
      *
      * @var \Magento\Framework\View\Asset\Repository
      */
-<<<<<<< HEAD
-    private $assetRepo;
-=======
     protected $assetRepo;
->>>>>>> 1a7d3dfe
 
     /**
      * @var \Magento\Framework\Filesystem
      */
-<<<<<<< HEAD
-    private $filesystem;
-=======
     protected $filesystem;
->>>>>>> 1a7d3dfe
 
     /**
      * Scope config
      *
      * @var \Magento\Framework\App\Config\ScopeConfigInterface
      */
-<<<<<<< HEAD
-    protected $_scopeConfig;
-
-    /**
-     * Object manager
-     *
-     * @var \Magento\Framework\ObjectManagerInterface
-     */
-    private $objectManager;
-=======
     protected $scopeConfig;
->>>>>>> 1a7d3dfe
 
     /**
      * @var \Magento\Email\Model\Template\Config
@@ -215,11 +162,6 @@
      * @param \Magento\Framework\View\Asset\Repository $assetRepo
      * @param \Magento\Framework\Filesystem $filesystem
      * @param \Magento\Framework\App\Config\ScopeConfigInterface $scopeConfig
-<<<<<<< HEAD
-     * @param \Magento\Framework\ObjectManagerInterface $objectManager
-     * @param \Magento\Framework\ObjectManagerInterface $objectManager
-=======
->>>>>>> 1a7d3dfe
      * @param Template\Config $emailConfig
      * @param \Magento\Email\Model\TemplateFactory $templateFactory
      * @param array $data
@@ -235,25 +177,10 @@
         \Magento\Framework\View\Asset\Repository $assetRepo,
         \Magento\Framework\Filesystem $filesystem,
         \Magento\Framework\App\Config\ScopeConfigInterface $scopeConfig,
-<<<<<<< HEAD
-        \Magento\Framework\ObjectManagerInterface $objectManager,
-=======
->>>>>>> 1a7d3dfe
         Template\Config $emailConfig,
         TemplateFactory $templateFactory,
         array $data = []
     ) {
-<<<<<<< HEAD
-        $this->_design = $design;
-        $this->_area = isset($data['area']) ? $data['area'] : null;
-        $this->_store = isset($data['store']) ? $data['store'] : null;
-        $this->_appEmulation = $appEmulation;
-        $this->storeManager = $storeManager;
-        $this->assetRepo = $assetRepo;
-        $this->filesystem = $filesystem;
-        $this->_scopeConfig = $scopeConfig;
-        $this->objectManager = $objectManager;
-=======
         $this->design = $design;
         $this->area = isset($data['area']) ? $data['area'] : null;
         $this->store = isset($data['store']) ? $data['store'] : null;
@@ -262,7 +189,6 @@
         $this->assetRepo = $assetRepo;
         $this->filesystem = $filesystem;
         $this->scopeConfig = $scopeConfig;
->>>>>>> 1a7d3dfe
         $this->emailConfig = $emailConfig;
         $this->templateFactory = $templateFactory;
         parent::__construct($context, $registry, null, null, $data);
@@ -292,7 +218,6 @@
 
     /**
      * Return a new instance of the template object. Used by the template directive.
-<<<<<<< HEAD
      *
      * @return \Magento\Email\Model\AbstractTemplate
      */
@@ -310,7 +235,7 @@
      */
     public function loadByConfigPath($configPath)
     {
-        $templateId = $this->_scopeConfig->getValue(
+        $templateId = $this->scopeConfig->getValue(
             $configPath,
             ScopeInterface::SCOPE_STORE,
             $this->getDesignConfig()->getStore()
@@ -343,81 +268,18 @@
     /**
      * Load default email template
      *
-=======
-     *
-     * @return \Magento\Email\Model\AbstractTemplate
-     */
-    protected function getTemplateInstance()
-    {
-        return $this->templateFactory->create([
-            // Pass filesystem object to child template. Intended to be used for the test isolation purposes.
-            'filesystem' => $this->filesystem
-        ]);
-    }
-
-    /**
-     * Load template by XML configuration path. Loads template from database if it exists and has been overridden in
-     * configuration. Otherwise loads from the filesystem.
-     *
-     * @param string $configPath
-     * @return \Magento\Email\Model\AbstractTemplate
-     */
-    public function loadByConfigPath($configPath)
-    {
-        $templateId = $this->scopeConfig->getValue(
-            $configPath,
-            ScopeInterface::SCOPE_STORE,
-            $this->getDesignConfig()->getStore()
-        );
-
-        if (is_numeric($templateId)) {
-            // Template was overridden in backend, so load template from database
-            $this->load($templateId);
-        } else {
-            // Load from filesystem
-            $this->loadDefault($templateId);
-        }
-
-        // Templates loaded via the {{template config_path=""}} syntax don't support the subject/vars/styles
-        // comment blocks, so strip them out
-        $templateText = preg_replace('/<!--@(\w+)\s*(.*?)\s*@-->/us', '', $this->getTemplateText());
-        // trim copyright message
-        if (preg_match('/^<!--[\w\W]+?-->/m', $templateText, $matches)
-            && strpos($matches[0], 'Copyright') > 0
-        ) {
-            $templateText = str_replace($matches[0], '', $templateText);
-        }
-        // Remove comment lines and extra spaces
-        $templateText = trim(preg_replace('#\{\*.*\*\}#suU', '', $templateText));
-
-        $this->setTemplateText($templateText);
-        return $this;
-    }
-
-    /**
-     * Load default email template
-     *
->>>>>>> 1a7d3dfe
      * @param string $templateId
      * @return $this
      */
     public function loadDefault($templateId)
     {
-<<<<<<< HEAD
         $designParams = $this->getDesignParams();
         $templateFile = $this->emailConfig->getTemplateFilename($templateId, $designParams);
-=======
-        $templateFile = $this->emailConfig->getTemplateFilename($templateId);
->>>>>>> 1a7d3dfe
         $templateType = $this->emailConfig->getTemplateType($templateId);
         $templateTypeCode = $templateType == 'html' ? self::TYPE_HTML : self::TYPE_TEXT;
         $this->setTemplateType($templateTypeCode);
 
-<<<<<<< HEAD
         $modulesDirectory = $this->filesystem->getDirectoryRead(DirectoryList::ROOT);
-=======
-        $modulesDirectory = $this->filesystem->getDirectoryRead(DirectoryList::MODULES);
->>>>>>> 1a7d3dfe
         $templateText = $modulesDirectory->readFile($modulesDirectory->getRelativePath($templateFile));
 
         /**
@@ -471,10 +333,6 @@
 
         $variables['this'] = $this;
 
-<<<<<<< HEAD
-=======
-        // Only run app emulation if this is the parent template. Otherwise child will run inside parent emulation.
->>>>>>> 1a7d3dfe
         $isDesignApplied = $this->applyDesignConfig();
 
         // Set design params so that CSS will be loaded from the proper theme
@@ -509,137 +367,6 @@
      * @return string
      */
     public function getDefaultEmailLogo()
-<<<<<<< HEAD
-    {
-        $designParams = $this->getDesignParams();
-        return $this->assetRepo->getUrlWithParams(
-            'Magento_Email::logo_email.png',
-            $designParams
-        );
-    }
-
-    /**
-     * Return logo URL for emails. Take logo from theme if custom logo is undefined
-     *
-     * @param  \Magento\Store\Model\Store|int|string $store
-     * @return string
-     */
-    protected function getLogoUrl($store)
-    {
-        $store = $this->storeManager->getStore($store);
-        $fileName = $this->_scopeConfig->getValue(
-            self::XML_PATH_DESIGN_EMAIL_LOGO,
-            ScopeInterface::SCOPE_STORE,
-            $store
-        );
-        if ($fileName) {
-            $uploadDir = \Magento\Config\Model\Config\Backend\Email\Logo::UPLOAD_DIR;
-            $mediaDirectory = $this->filesystem->getDirectoryRead(DirectoryList::MEDIA);
-            if ($mediaDirectory->isFile($uploadDir . '/' . $fileName)) {
-                return $this->storeManager->getStore()->getBaseUrl(
-                    \Magento\Framework\UrlInterface::URL_TYPE_MEDIA
-                ) . $uploadDir . '/' . $fileName;
-            }
-        }
-        return $this->getDefaultEmailLogo();
-    }
-
-    /**
-     * Return logo alt for emails
-     *
-     * @param  \Magento\Store\Model\Store|int|string $store
-     * @return string
-     */
-    protected function getLogoAlt($store)
-    {
-        $store = $this->storeManager->getStore($store);
-        $alt = $this->_scopeConfig->getValue(
-            self::XML_PATH_DESIGN_EMAIL_LOGO_ALT,
-            ScopeInterface::SCOPE_STORE,
-            $store
-        );
-        if ($alt) {
-            return $alt;
-        }
-        return $store->getFrontendName();
-    }
-
-    /**
-     * Add variables that are used by transactional and newsletter emails
-     *
-     * @param array $variables
-     * @param null|string|bool|int|\Magento\Store\Model\Store $storeId
-     * @return mixed
-     *
-     * @SuppressWarnings(PHPMD.CyclomaticComplexity)
-     * @SuppressWarnings(PHPMD.NPathComplexity)
-     */
-    protected function addEmailVariables($variables, $storeId)
-    {
-        $store = $this->storeManager->getStore($storeId);
-        if (!isset($variables['store'])) {
-            $variables['store'] = $store;
-        }
-        if (!isset($variables['logo_url'])) {
-            $variables['logo_url'] = $this->getLogoUrl($storeId);
-        }
-        if (!isset($variables['logo_alt'])) {
-            $variables['logo_alt'] = $this->getLogoAlt($storeId);
-        }
-        if (!isset($variables['logo_width'])) {
-            $variables['logo_width'] = $this->_scopeConfig->getValue(
-                self::XML_PATH_DESIGN_EMAIL_LOGO_WIDTH,
-                ScopeInterface::SCOPE_STORE,
-                $store
-            );
-        }
-        if (!isset($variables['logo_height'])) {
-            $variables['logo_height'] = $this->_scopeConfig->getValue(
-                self::XML_PATH_DESIGN_EMAIL_LOGO_HEIGHT,
-                ScopeInterface::SCOPE_STORE,
-                $store
-            );
-        }
-        if (!isset($variables['store_phone'])) {
-            $variables['store_phone'] = $this->_scopeConfig->getValue(
-                \Magento\Store\Model\Store::XML_PATH_STORE_STORE_PHONE,
-                ScopeInterface::SCOPE_STORE,
-                $store
-            );
-        }
-        if (!isset($variables['store_hours'])) {
-            $variables['store_hours'] = $this->_scopeConfig->getValue(
-                \Magento\Store\Model\Store::XML_PATH_STORE_STORE_HOURS,
-                ScopeInterface::SCOPE_STORE,
-                $store
-            );
-        }
-        if (!isset($variables['store_email'])) {
-            $variables['store_email'] = $this->_scopeConfig->getValue(
-                'trans_email/ident_support/email',
-                ScopeInterface::SCOPE_STORE,
-                $store
-            );
-        }
-        // If template is text mode, don't include styles
-        if (!$this->isPlain() && !isset($variables['template_styles'])) {
-            $variables['template_styles'] = $this->getTemplateStyles();
-        }
-
-        return $variables;
-    }
-
-    /**
-     * Apply design config so that emails are processed within the context of the appropriate area/store/theme.
-     * Can be called multiple times without issue.
-     *
-     * @return bool
-     */
-    protected function applyDesignConfig()
-    {
-        // Only run app emulation if this is the parent template and emulation isn't already running.
-        // Otherwise child will run inside parent emulation.
-=======
     {
         $designParams = $this->getDesignParams();
         return $this->assetRepo->getUrlWithParams(
@@ -767,7 +494,8 @@
      */
     protected function applyDesignConfig()
     {
->>>>>>> 1a7d3dfe
+        // Only run app emulation if this is the parent template and emulation isn't already running.
+        // Otherwise child will run inside parent emulation.
         if ($this->isChildTemplate() || $this->hasDesignBeenApplied) {
             return false;
         }
@@ -779,11 +507,7 @@
         if ($storeId !== null) {
             // Force emulation in case email is being sent from same store so that theme will be loaded. Helpful
             // for situations where emails may be sent from bootstrap files that load frontend store, but not theme
-<<<<<<< HEAD
-            $this->_appEmulation->startEnvironmentEmulation($storeId, $area, true);
-=======
             $this->appEmulation->startEnvironmentEmulation($storeId, $area, true);
->>>>>>> 1a7d3dfe
         }
         return true;
     }
@@ -795,8 +519,7 @@
      */
     protected function cancelDesignConfig()
     {
-<<<<<<< HEAD
-        $this->_appEmulation->stopEnvironmentEmulation();
+        $this->appEmulation->stopEnvironmentEmulation();
         $this->hasDesignBeenApplied = false;
         return $this;
     }
@@ -815,10 +538,6 @@
             throw new \Magento\Framework\Exception\MailException(__('Area is already set'));
         }
         $this->_area = $this->emailConfig->getTemplateArea($templateId);
-=======
-        $this->appEmulation->stopEnvironmentEmulation();
-        $this->hasDesignBeenApplied = false;
->>>>>>> 1a7d3dfe
         return $this;
     }
 
@@ -830,19 +549,10 @@
     public function getDesignParams()
     {
         return [
-<<<<<<< HEAD
-            'area' => $this->_design->getDesignTheme()->getArea(),
-            'theme' => $this->_design->getDesignTheme()->getCode(),
-            'themeModel' => $this->_design->getDesignTheme(),
-            'locale' => $this->_design->getLocale(),
-=======
-            // Retrieve area from getDesignConfig, rather than the getDesignTheme->getArea(), as the latter doesn't
-            // return the emulated area
-            'area' => $this->getDesignConfig()->getArea(),
+            'area' => $this->design->getDesignTheme()->getArea(),
             'theme' => $this->design->getDesignTheme()->getCode(),
             'themeModel' => $this->design->getDesignTheme(),
             'locale' => $this->design->getLocale(),
->>>>>>> 1a7d3dfe
         ];
     }
 
@@ -857,13 +567,8 @@
             if ($this->area === null) {
                 $this->area = $this->design->getArea();
             }
-<<<<<<< HEAD
-            if ($this->_store === null) {
-                $this->_store = $this->storeManager->getStore()->getId();
-=======
             if ($this->store === null) {
                 $this->store = $this->storeManager->getStore()->getId();
->>>>>>> 1a7d3dfe
             }
             $this->designConfig = new \Magento\Framework\Object(
                 ['area' => $this->area, 'store' => $this->store]
@@ -952,11 +657,7 @@
     {
         if ($storeId) {
             // save current design settings
-<<<<<<< HEAD
-            $this->_emulatedDesignConfig = clone $this->getDesignConfig();
-=======
             $this->emulatedDesignConfig = clone $this->getDesignConfig();
->>>>>>> 1a7d3dfe
             if (
                 $this->getDesignConfig()->getStore() != $storeId
                 || $this->getDesignConfig()->getArea() != $area
@@ -976,17 +677,10 @@
      */
     public function revertDesign()
     {
-<<<<<<< HEAD
-        if ($this->_emulatedDesignConfig) {
-            $this->setDesignConfig($this->_emulatedDesignConfig->getData());
-            $this->cancelDesignConfig();
-            $this->_emulatedDesignConfig = false;
-=======
         if ($this->emulatedDesignConfig) {
             $this->setDesignConfig($this->emulatedDesignConfig->getData());
             $this->cancelDesignConfig();
             $this->emulatedDesignConfig = false;
->>>>>>> 1a7d3dfe
         }
     }
 
