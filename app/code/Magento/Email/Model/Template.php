<?php
/**
 * Copyright © 2015 Magento. All rights reserved.
 * See COPYING.txt for license details.
 */
namespace Magento\Email\Model;

use Magento\Email\Model\Template\Filter;
use Magento\Framework\App\Filesystem\DirectoryList;
use Magento\Framework\Filter\Template as FilterTemplate;
use Magento\Store\Model\ScopeInterface;
use Magento\Store\Model\StoreManagerInterface;

/**
 * Template model
 *
 * Example:
 *
 * // Loading of template
 * \Magento\Email\Model\TemplateFactory $templateFactory
 * $templateFactory->create()->load($this->_scopeConfig->getValue(
 *  'path_to_email_template_id_config',
 *  \Magento\Store\Model\ScopeInterface::SCOPE_STORE
 *  ));
 * $variables = array(
 *    'someObject' => $this->_coreResourceEmailTemplate
 *    'someString' => 'Some string value'
 * );
 * $emailTemplate->send('some@domain.com', 'Name Of User', $variables);
 *
 * @method \Magento\Email\Model\Resource\Template _getResource()
 * @method \Magento\Email\Model\Resource\Template getResource()
 * @method string getTemplateCode()
 * @method \Magento\Email\Model\Template setTemplateCode(string $value)
 * @method string getTemplateText()
 * @method \Magento\Email\Model\Template setTemplateText(string $value)
 * @method string getTemplateStyles()
 * @method \Magento\Email\Model\Template setTemplateStyles(string $value)
 * @method int getTemplateType()
 * @method \Magento\Email\Model\Template setTemplateType(int $value)
 * @method string getTemplateSubject()
 * @method \Magento\Email\Model\Template setTemplateSubject(string $value)
 * @method string getTemplateSenderName()
 * @method \Magento\Email\Model\Template setTemplateSenderName(string $value)
 * @method string getTemplateSenderEmail()
 * @method \Magento\Email\Model\Template setTemplateSenderEmail(string $value)
 * @method string getAddedAt()
 * @method \Magento\Email\Model\Template setAddedAt(string $value)
 * @method string getModifiedAt()
 * @method \Magento\Email\Model\Template setModifiedAt(string $value)
 * @method string getOrigTemplateCode()
 * @method \Magento\Email\Model\Template setOrigTemplateCode(string $value)
 * @method string getOrigTemplateVariables()
 * @method \Magento\Email\Model\Template setOrigTemplateVariables(string $value)
 *
 * @SuppressWarnings(PHPMD.CouplingBetweenObjects)
 */
class Template extends \Magento\Email\Model\AbstractTemplate implements \Magento\Framework\Mail\TemplateInterface
{
    /**
     * Configuration path for default email templates
     */
    const XML_PATH_SENDING_SET_RETURN_PATH = 'system/smtp/set_return_path';

    const XML_PATH_SENDING_RETURN_PATH_EMAIL = 'system/smtp/return_path_email';

    const XML_PATH_DESIGN_EMAIL_LOGO = 'design/email/logo';

    const XML_PATH_DESIGN_EMAIL_LOGO_ALT = 'design/email/logo_alt';

    /**
     * Config path to mail sending setting that shows if email communications are disabled
     */
    const XML_PATH_SYSTEM_SMTP_DISABLE = 'system/smtp/disable';

    /**
     * Email template filter
     *
     * @var FilterTemplate
     */
    protected $_templateFilter;

    /**
     * Email template preprocessed flag
     *
     * @var bool
     */
    protected $_preprocessFlag = false;

    /**
     * BCC list
     *
     * @var array
     */
    protected $_bcc = [];

    /**
     * Return path
     *
     * @var string
     */
    protected $_returnPath = '';

    /**
     * Reply address
     *
     * @var string
     */
    protected $_replyTo = '';

    /**
     * @var array
     */
    protected $_vars = [];

    /**
     * @var \Exception|null
     */
    protected $_sendingException = null;

    /**
     * @var \Magento\Framework\Filesystem
     */
    protected $_filesystem;

    /**
     * @var \Magento\Framework\View\Asset\Repository
     */
    protected $_assetRepo;

    /**
     * @var \Magento\Framework\View\FileSystem
     */
    protected $_viewFileSystem;

    /**
     * Scope config
     *
     * @var \Magento\Framework\App\Config\ScopeConfigInterface
     */
    protected $_scopeConfig;

    /**
     * @var \Magento\Email\Model\Template\Config
     */
    private $_emailConfig;

    /**
     * Constructor
     *
     * Email filter factory
     *
     * @var \Magento\Email\Model\Template\FilterFactory
     */
    protected $_emailFilterFactory;

    /**
     * @param \Magento\Framework\Model\Context $context
     * @param \Magento\Framework\Registry $registry
     * @param \Magento\Framework\View\DesignInterface $design
     * @param \Magento\Store\Model\App\Emulation $appEmulation
     * @param StoreManagerInterface $storeManager
     * @param \Magento\Framework\Filesystem $filesystem
     * @param \Magento\Framework\View\Asset\Repository $assetRepo
     * @param \Magento\Framework\View\FileSystem $viewFileSystem
     * @param \Magento\Framework\App\Config\ScopeConfigInterface $scopeConfig
     * @param Template\FilterFactory $emailFilterFactory
     * @param Template\Config $emailConfig
     * @param array $data
     * @param \Magento\Framework\Model\Resource\AbstractResource $resource
     * @param \Magento\Framework\Data\Collection\AbstractDb $resourceCollection
     *
     * @SuppressWarnings(PHPMD.ExcessiveParameterList)
     */
    public function __construct(
        \Magento\Framework\Model\Context $context,
        \Magento\Framework\Registry $registry,
        \Magento\Framework\View\DesignInterface $design,
        \Magento\Store\Model\App\Emulation $appEmulation,
        StoreManagerInterface $storeManager,
        \Magento\Framework\Filesystem $filesystem,
        \Magento\Framework\View\Asset\Repository $assetRepo,
        \Magento\Framework\View\FileSystem $viewFileSystem,
        \Magento\Framework\App\Config\ScopeConfigInterface $scopeConfig,
        \Magento\Email\Model\Template\FilterFactory $emailFilterFactory,
        \Magento\Email\Model\Template\Config $emailConfig,
        array $data = [],
        \Magento\Framework\Model\Resource\AbstractResource $resource = null,
        \Magento\Framework\Data\Collection\AbstractDb $resourceCollection = null
    ) {
        $this->_scopeConfig = $scopeConfig;
        $this->_filesystem = $filesystem;
        $this->_assetRepo = $assetRepo;
        $this->_viewFileSystem = $viewFileSystem;
        $this->_emailFilterFactory = $emailFilterFactory;
        $this->_emailConfig = $emailConfig;
<<<<<<< HEAD
        parent::__construct($context, $design, $registry, $appEmulation, $storeManager, null, null, $data);
=======
        parent::__construct(
            $context,
            $registry,
            $design,
            $appEmulation,
            $storeManager,
            $data,
            $resource,
            $resourceCollection
        );
>>>>>>> 140595df
    }

    /**
     * Initialize email template model
     *
     * @return void
     */
    protected function _construct()
    {
        $this->_init('Magento\Email\Model\Resource\Template');
    }

    /**
     * Return logo URL for emails. Take logo from theme if custom logo is undefined
     *
     * @param  \Magento\Store\Model\Store|int|string $store
     * @return string
     */
    protected function _getLogoUrl($store)
    {
        $store = $this->_storeManager->getStore($store);
        $fileName = $this->_scopeConfig->getValue(
            self::XML_PATH_DESIGN_EMAIL_LOGO,
            ScopeInterface::SCOPE_STORE,
            $store
        );
        if ($fileName) {
            $uploadDir = \Magento\Config\Model\Config\Backend\Email\Logo::UPLOAD_DIR;
            $mediaDirectory = $this->_filesystem->getDirectoryRead(DirectoryList::MEDIA);
            if ($mediaDirectory->isFile($uploadDir . '/' . $fileName)) {
                return $this->_storeManager->getStore()->getBaseUrl(
                    \Magento\Framework\UrlInterface::URL_TYPE_MEDIA
                ) . $uploadDir . '/' . $fileName;
            }
        }
        return $this->getDefaultEmailLogo();
    }

    /**
     * Get default email logo image
     *
     * @return string
     */
    public function getDefaultEmailLogo()
    {
        return $this->_assetRepo->getUrlWithParams(
            'Magento_Email::logo_email.png',
            ['area' => \Magento\Framework\App\Area::AREA_FRONTEND]
        );
    }

    /**
     * Return logo alt for emails
     *
     * @param  \Magento\Store\Model\Store|int|string $store
     * @return string
     */
    protected function _getLogoAlt($store)
    {
        $store = $this->_storeManager->getStore($store);
        $alt = $this->_scopeConfig->getValue(
            self::XML_PATH_DESIGN_EMAIL_LOGO_ALT,
            ScopeInterface::SCOPE_STORE,
            $store
        );
        if ($alt) {
            return $alt;
        }
        return $store->getFrontendName();
    }

    /**
     * Declare template processing filter
     *
     * @param FilterTemplate $filter
     * @return $this
     */
    public function setTemplateFilter(FilterTemplate $filter)
    {
        $this->_templateFilter = $filter;
        return $this;
    }

    /**
     * Get filter object for template processing log
     *
     * @return Filter
     */
    public function getTemplateFilter()
    {
        if (empty($this->_templateFilter)) {
            $this->_templateFilter = $this->_emailFilterFactory->create();
            $this->_templateFilter->setUseAbsoluteLinks(
                $this->getUseAbsoluteLinks()
            )->setStoreId(
                $this->getDesignConfig()->getStore()
            );
        }
        return $this->_templateFilter;
    }

    /**
     * Load template by code
     *
     * @param string $templateCode
     * @return $this
     */
    public function loadByCode($templateCode)
    {
        $this->addData($this->getResource()->loadByCode($templateCode));
        return $this;
    }

    /**
     * Load default email template
     *
     * @param string $templateId
     * @return $this
     */
    public function loadDefault($templateId)
    {
        $templateFile = $this->_emailConfig->getTemplateFilename($templateId);
        $templateType = $this->_emailConfig->getTemplateType($templateId);
        $templateTypeCode = $templateType == 'html' ? self::TYPE_HTML : self::TYPE_TEXT;
        $this->setTemplateType($templateTypeCode);

        $modulesDirectory = $this->_filesystem->getDirectoryRead(DirectoryList::MODULES);
        $templateText = $modulesDirectory->readFile($modulesDirectory->getRelativePath($templateFile));

        /**
         * trim copyright message for text templates
         */
        if ('html' != $templateType
            && preg_match('/^<!--[\w\W]+?-->/m', $templateText, $matches)
            && strpos($matches[0], 'Copyright') > 0
        ) {
            $templateText = str_replace($matches[0], '', $templateText);
        }

        if (preg_match('/<!--@subject\s*(.*?)\s*@-->/u', $templateText, $matches)) {
            $this->setTemplateSubject($matches[1]);
            $templateText = str_replace($matches[0], '', $templateText);
        }

        if (preg_match('/<!--@vars\s*((?:.)*?)\s*@-->/us', $templateText, $matches)) {
            $this->setData('orig_template_variables', str_replace("\n", '', $matches[1]));
            $templateText = str_replace($matches[0], '', $templateText);
        }

        if (preg_match('/<!--@styles\s*(.*?)\s*@-->/s', $templateText, $matches)) {
            $this->setTemplateStyles($matches[1]);
            $templateText = str_replace($matches[0], '', $templateText);
        }

        /**
         * Remove comment lines and extra spaces
         */
        $templateText = trim(preg_replace('#\{\*.*\*\}#suU', '', $templateText));

        $this->setTemplateText($templateText);
        $this->setId($templateId);

        return $this;
    }

    /**
     * Return template id
     *
     * @return int|null
     */
    public function getId()
    {
        return $this->getTemplateId();
    }

    /**
     * Set id of template
     *
     * @param int $value
     * @return $this
     */
    public function setId($value)
    {
        return $this->setTemplateId($value);
    }

    /**
     * Return true if this template can be used for sending queue as main template
     *
     * @return bool
     */
    public function isValidForSend()
    {
        return !$this->_scopeConfig->isSetFlag(
            'system/smtp/disable',
            ScopeInterface::SCOPE_STORE
        ) && $this->getSenderName() && $this->getSenderEmail() && $this->getTemplateSubject();
    }

    /**
     * Getter for template type
     *
     * @return int|string
     */
    public function getType()
    {
        $templateType = $this->getTemplateType();
        if (null === $templateType && $this->getId()) {
            $templateType = $this->_emailConfig->getTemplateType($this->getId());
            $templateType = $templateType == 'html' ? self::TYPE_HTML : self::TYPE_TEXT;
        }
        return $templateType;
    }

    /**
     * Process email template code
     *
     * @param array $variables
     * @return string
     * @throws \Magento\Framework\Exception\MailException
     */
    public function getProcessedTemplate(array $variables = [])
    {
        $processor = $this->getTemplateFilter();
        $processor->setUseSessionInUrl(false)->setPlainTemplateMode($this->isPlain());

        if (!$this->_preprocessFlag) {
            $variables['this'] = $this;
        }

        if (isset($variables['subscriber'])) {
            $processor->setStoreId($variables['subscriber']->getStoreId());
        }

        if (!isset($variables['logo_url'])) {
            $variables['logo_url'] = $this->_getLogoUrl($processor->getStoreId());
        }
        if (!isset($variables['logo_alt'])) {
            $variables['logo_alt'] = $this->_getLogoAlt($processor->getStoreId());
        }

        $processor->setIncludeProcessor([$this, 'getInclude'])->setVariables($variables);

        $this->_applyDesignConfig();
        $storeId = $this->getDesignConfig()->getStore();
        try {
            $processedResult = $processor->setStoreId($storeId)->filter($this->getPreparedTemplateText());
        } catch (\Exception $e) {
            $this->_cancelDesignConfig();
            throw new \Magento\Framework\Exception\MailException(__($e->getMessage()), $e);
        }
        return $processedResult;
    }

    /**
     * Makes additional text preparations for HTML templates
     *
     * @return string
     */
    public function getPreparedTemplateText()
    {
        if ($this->isPlain() || !$this->getTemplateStyles()) {
            return $this->getTemplateText();
        }
        // wrap styles into style tag
        $html = "<style type=\"text/css\">\n%s\n</style>\n%s";
        return sprintf($html, $this->getTemplateStyles(), $this->getTemplateText());
    }

    /**
     * Get template code for include directive
     *
     * @param string $template
     * @param array $variables
     * @return string
     */
    public function getInclude($template, array $variables)
    {
        $thisClass = __CLASS__;
        $includeTemplate = new $thisClass();

        $includeTemplate->loadByCode($template);

        return $includeTemplate->getProcessedTemplate($variables);
    }

    /**
     * Get exception, generated during send() method
     *
     * @return \Exception|null
     * @codeCoverageIgnore
     */
    public function getSendingException()
    {
        return $this->_sendingException;
    }

    /**
     * Process email subject
     *
     * @param array $variables
     * @return string
     * @throws \Magento\Framework\Exception\MailException
     */
    public function getProcessedTemplateSubject(array $variables)
    {
        $processor = $this->getTemplateFilter();

        if (!$this->_preprocessFlag) {
            $variables['this'] = $this;
        }

        $processor->setVariables($variables);

        $this->_applyDesignConfig();
        $storeId = $this->getDesignConfig()->getStore();
        try {
            $processedResult = $processor->setStoreId($storeId)->filter($this->getTemplateSubject());
        } catch (\Exception $e) {
            $this->_cancelDesignConfig();
            throw new \Magento\Framework\Exception\MailException(__($e->getMessage()), $e);
        }
        $this->_cancelDesignConfig();
        return $processedResult;
    }

    /**
     * Add email BCC
     *
     * @param string|array $bcc
     * @return $this
     * @codeCoverageIgnore
     */
    public function addBcc($bcc)
    {
        $this->_bcc[] = $bcc;
        return $this;
    }

    /**
     * Set Return Path
     *
     * @param string $email
     * @return $this
     * @codeCoverageIgnore
     */
    public function setReturnPath($email)
    {
        $this->_returnPath = $email;
        return $this;
    }

    /**
     * Add Reply-To header
     *
     * @param string $email
     * @return $this
     * @codeCoverageIgnore
     */
    public function setReplyTo($email)
    {
        $this->_replyTo = $email;
        return $this;
    }

    /**
     * Parse variables string into array of variables
     *
     * @param string $variablesString
     * @return array
     */
    protected function _parseVariablesString($variablesString)
    {
        $variables = [];
        if ($variablesString && is_string($variablesString)) {
            $variablesString = str_replace("\n", '', $variablesString);
            $variables = \Zend_Json::decode($variablesString);
        }
        return $variables;
    }

    /**
     * Retrieve option array of variables
     *
     * @param boolean $withGroup if true wrap variable options in group
     * @return array
     */
    public function getVariablesOptionArray($withGroup = false)
    {
        $optionArray = [];
        $variables = $this->_parseVariablesString($this->getData('orig_template_variables'));
        if ($variables) {
            foreach ($variables as $value => $label) {
                $optionArray[] = ['value' => '{{' . $value . '}}', 'label' => __('%1', $label)];
            }
            if ($withGroup) {
                $optionArray = ['label' => __('Template Variables'), 'value' => $optionArray];
            }
        }
        return $optionArray;
    }

    /**
     * Validate email template code
     *
     * @throws \Magento\Framework\Exception\MailException
     * @return $this
     */
    public function beforeSave()
    {
        $code = $this->getTemplateCode();
        if (empty($code)) {
            throw new \Magento\Framework\Exception\MailException(__('Please enter a template name.'));
        }
        if ($this->_getResource()->checkCodeUsage($this)) {
            throw new \Magento\Framework\Exception\MailException(__('Duplicate Of Template Name'));
        }
        return parent::beforeSave();
    }

    /**
     * Get processed template
     *
     * @return string
     * @throws \Magento\Framework\Exception\MailException
     */
    public function processTemplate()
    {
        $templateId = $this->getId();
        if (is_numeric($templateId)) {
            $this->load($templateId);
        } else {
            $this->loadDefault($templateId);
        }

        if (!$this->getId()) {
            throw new \Magento\Framework\Exception\MailException(
                __('Invalid transactional email code: %1', $templateId)
            );
        }

        $this->setUseAbsoluteLinks(true);
        $text = $this->getProcessedTemplate($this->_getVars(), true);
        return $text;
    }

    /**
     * Get processed subject
     *
     * @return string
     */
    public function getSubject()
    {
        return $this->getProcessedTemplateSubject($this->_getVars());
    }

    /**
     * Set template variables
     *
     * @param array $vars
     * @return $this
     */
    public function setVars(array $vars)
    {
        $this->_vars = $vars;
        return $this;
    }

    /**
     * Set template options
     *
     * @param array $options
     * @return $this
     */
    public function setOptions(array $options)
    {
        return $this->setDesignConfig($options);
    }

    /**
     * Retrieve template variables
     *
     * @return array
     */
    protected function _getVars()
    {
        return $this->_vars;
    }
}<|MERGE_RESOLUTION|>--- conflicted
+++ resolved
@@ -194,9 +194,6 @@
         $this->_viewFileSystem = $viewFileSystem;
         $this->_emailFilterFactory = $emailFilterFactory;
         $this->_emailConfig = $emailConfig;
-<<<<<<< HEAD
-        parent::__construct($context, $design, $registry, $appEmulation, $storeManager, null, null, $data);
-=======
         parent::__construct(
             $context,
             $registry,
@@ -207,7 +204,6 @@
             $resource,
             $resourceCollection
         );
->>>>>>> 140595df
     }
 
     /**
