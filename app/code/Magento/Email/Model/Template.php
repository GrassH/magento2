<?php
/**
 * Copyright © 2015 Magento. All rights reserved.
 * See COPYING.txt for license details.
 */
namespace Magento\Email\Model;

use Magento\Email\Model\Template\Filter;
use Magento\Framework\App\Filesystem\DirectoryList;
use Magento\Framework\Filter\Template as FilterTemplate;
use Magento\Store\Model\StoreManagerInterface;

/**
 * Template model
 *
 * Example:
 *
 * // Loading of template
 * \Magento\Email\Model\TemplateFactory $templateFactory
 * $templateFactory->create()->load($this->_scopeConfig->getValue(
 *  'path_to_email_template_id_config',
 *  \Magento\Store\Model\ScopeInterface::SCOPE_STORE
 *  ));
 * $variables = array(
 *    'someObject' => $this->_coreResourceEmailTemplate
 *    'someString' => 'Some string value'
 * );
 * $emailTemplate->send('some@domain.com', 'Name Of User', $variables);
 *
 * @method \Magento\Email\Model\Resource\Template _getResource()
 * @method \Magento\Email\Model\Resource\Template getResource()
 * @method string getTemplateCode()
 * @method \Magento\Email\Model\Template setTemplateCode(string $value)
 * @method string getTemplateText()
 * @method \Magento\Email\Model\Template setTemplateText(string $value)
 * @method string getTemplateStyles()
 * @method \Magento\Email\Model\Template setTemplateStyles(string $value)
 * @method int getTemplateType()
 * @method \Magento\Email\Model\Template setTemplateType(int $value)
 * @method string getTemplateSubject()
 * @method \Magento\Email\Model\Template setTemplateSubject(string $value)
 * @method string getTemplateSenderName()
 * @method \Magento\Email\Model\Template setTemplateSenderName(string $value)
 * @method string getTemplateSenderEmail()
 * @method \Magento\Email\Model\Template setTemplateSenderEmail(string $value)
 * @method string getAddedAt()
 * @method \Magento\Email\Model\Template setAddedAt(string $value)
 * @method string getModifiedAt()
 * @method \Magento\Email\Model\Template setModifiedAt(string $value)
 * @method string getOrigTemplateCode()
 * @method \Magento\Email\Model\Template setOrigTemplateCode(string $value)
 * @method string getOrigTemplateVariables()
 * @method \Magento\Email\Model\Template setOrigTemplateVariables(string $value)
 *
 * @SuppressWarnings(PHPMD.CouplingBetweenObjects)
 */
class Template extends \Magento\Email\Model\AbstractTemplate implements \Magento\Framework\Mail\TemplateInterface
{
    /**
     * Configuration path for default email templates
     */
    const XML_PATH_SENDING_SET_RETURN_PATH = 'system/smtp/set_return_path';

    const XML_PATH_SENDING_RETURN_PATH_EMAIL = 'system/smtp/return_path_email';

    const XML_PATH_DESIGN_EMAIL_LOGO = 'design/email/logo';

    const XML_PATH_DESIGN_EMAIL_LOGO_ALT = 'design/email/logo_alt';

    /**
     * Config path to mail sending setting that shows if email communications are disabled
     */
    const XML_PATH_SYSTEM_SMTP_DISABLE = 'system/smtp/disable';

    /**
     * Email template filter
     *
     * @var FilterTemplate
     */
    protected $_templateFilter;

    /**
     * Email template preprocessed flag
     *
     * @var bool
     */
    protected $_preprocessFlag = false;

    /**
     * BCC list
     *
     * @var array
     */
    protected $_bcc = [];

    /**
     * Return path
     *
     * @var string
     */
    protected $_returnPath = '';

    /**
     * Reply address
     *
     * @var string
     */
    protected $_replyTo = '';

    /**
     * @var array
     */
    protected $_vars = [];

    /**
     * @var \Exception|null
     */
    protected $_sendingException = null;

    /**
     * @var \Magento\Framework\Filesystem
     */
    protected $_filesystem;

    /**
     * @var \Magento\Framework\View\Asset\Repository
     */
    protected $_assetRepo;

    /**
     * @var \Magento\Framework\View\FileSystem
     */
    protected $_viewFileSystem;

    /**
     * Scope config
     *
     * @var \Magento\Framework\App\Config\ScopeConfigInterface
     */
    protected $_scopeConfig;

    /**
     * @var \Magento\Email\Model\Template\Config
     */
    private $_emailConfig;

    /**
     * Constructor
     *
     * Email filter factory
     *
     * @var \Magento\Email\Model\Template\FilterFactory
     */
    protected $_emailFilterFactory;

    /**
     * @param \Magento\Framework\Model\Context $context
     * @param \Magento\Framework\View\DesignInterface $design
     * @param \Magento\Framework\Registry $registry
     * @param \Magento\Store\Model\App\Emulation $appEmulation
     * @param \Magento\Store\Model\StoreManagerInterface $storeManager
     * @param \Magento\Framework\Filesystem $filesystem
     * @param \Magento\Framework\View\Asset\Repository $assetRepo
     * @param \Magento\Framework\View\FileSystem $viewFileSystem
     * @param \Magento\Framework\App\Config\ScopeConfigInterface $scopeConfig
     * @param Template\FilterFactory $emailFilterFactory
     * @param Template\Config $emailConfig
     * @param array $data
     *
     * @SuppressWarnings(PHPMD.ExcessiveParameterList)
     */
    public function __construct(
        \Magento\Framework\Model\Context $context,
        \Magento\Framework\View\DesignInterface $design,
        \Magento\Framework\Registry $registry,
        \Magento\Store\Model\App\Emulation $appEmulation,
        StoreManagerInterface $storeManager,
        \Magento\Framework\Filesystem $filesystem,
        \Magento\Framework\View\Asset\Repository $assetRepo,
        \Magento\Framework\View\FileSystem $viewFileSystem,
        \Magento\Framework\App\Config\ScopeConfigInterface $scopeConfig,
        \Magento\Email\Model\Template\FilterFactory $emailFilterFactory,
        \Magento\Email\Model\Template\Config $emailConfig,
        array $data = []
    ) {
        $this->_scopeConfig = $scopeConfig;
        $this->_filesystem = $filesystem;
        $this->_assetRepo = $assetRepo;
        $this->_viewFileSystem = $viewFileSystem;
        $this->_emailFilterFactory = $emailFilterFactory;
        $this->_emailConfig = $emailConfig;
        parent::__construct($context, $design, $registry, $appEmulation, $storeManager, $data);
    }

    /**
     * Initialize email template model
     *
     * @return void
     */
    protected function _construct()
    {
        $this->_init('Magento\Email\Model\Resource\Template');
    }

    /**
     * Return logo URL for emails. Take logo from theme if custom logo is undefined
     *
     * @param  \Magento\Store\Model\Store|int|string $store
     * @return string
     */
    protected function _getLogoUrl($store)
    {
        $store = $this->_storeManager->getStore($store);
        $fileName = $this->_scopeConfig->getValue(
            self::XML_PATH_DESIGN_EMAIL_LOGO,
            \Magento\Store\Model\ScopeInterface::SCOPE_STORE,
            $store
        );
        if ($fileName) {
            $uploadDir = \Magento\Config\Model\Config\Backend\Email\Logo::UPLOAD_DIR;
            $mediaDirectory = $this->_filesystem->getDirectoryRead(DirectoryList::MEDIA);
            if ($mediaDirectory->isFile($uploadDir . '/' . $fileName)) {
                return $this->_storeManager->getStore()->getBaseUrl(
                    \Magento\Framework\UrlInterface::URL_TYPE_MEDIA
                ) . $uploadDir . '/' . $fileName;
            }
        }
        return $this->getDefaultEmailLogo();
    }

    /**
     * Get default email logo image
     *
     * @return string
     */
    public function getDefaultEmailLogo()
    {
        return $this->_assetRepo->getUrlWithParams(
            'Magento_Email::logo_email.png',
            ['area' => \Magento\Framework\App\Area::AREA_FRONTEND]
        );
    }

    /**
     * Return logo alt for emails
     *
     * @param  \Magento\Store\Model\Store|int|string $store
     * @return string
     */
    protected function _getLogoAlt($store)
    {
        $store = $this->_storeManager->getStore($store);
        $alt = $this->_scopeConfig->getValue(
            self::XML_PATH_DESIGN_EMAIL_LOGO_ALT,
            \Magento\Store\Model\ScopeInterface::SCOPE_STORE,
            $store
        );
        if ($alt) {
            return $alt;
        }
        return $store->getFrontendName();
    }

    /**
     * Declare template processing filter
     *
     * @param FilterTemplate $filter
     * @return $this
     */
    public function setTemplateFilter(FilterTemplate $filter)
    {
        $this->_templateFilter = $filter;
        return $this;
    }

    /**
     * Get filter object for template processing log
     *
     * @return Filter
     */
    public function getTemplateFilter()
    {
        if (empty($this->_templateFilter)) {
            $this->_templateFilter = $this->_emailFilterFactory->create();
            $this->_templateFilter->setUseAbsoluteLinks(
                $this->getUseAbsoluteLinks()
            )->setStoreId(
                $this->getDesignConfig()->getStore()
            );
        }
        return $this->_templateFilter;
    }

    /**
     * Load template by code
     *
     * @param string $templateCode
     * @return $this
     */
    public function loadByCode($templateCode)
    {
        $this->addData($this->getResource()->loadByCode($templateCode));
        return $this;
    }

    /**
     * Load default email template
     *
     * @param string $templateId
     * @return $this
     */
    public function loadDefault($templateId)
    {
        $templateFile = $this->_emailConfig->getTemplateFilename($templateId);
        $templateType = $this->_emailConfig->getTemplateType($templateId);
        $templateTypeCode = $templateType == 'html' ? self::TYPE_HTML : self::TYPE_TEXT;
        $this->setTemplateType($templateTypeCode);

        $modulesDirectory = $this->_filesystem->getDirectoryRead(DirectoryList::MODULES);
        $templateText = $modulesDirectory->readFile($modulesDirectory->getRelativePath($templateFile));

        /**
         * trim copyright message for text templates
         */
        if ('html' != $templateType
            && preg_match('/^<!--[\w\W]+?-->/m', $templateText, $matches)
            && strpos($matches[0], 'Copyright') > 0
        ) {
            $templateText = str_replace($matches[0], '', $templateText);
        }

        if (preg_match('/<!--@subject\s*(.*?)\s*@-->/u', $templateText, $matches)) {
            $this->setTemplateSubject($matches[1]);
            $templateText = str_replace($matches[0], '', $templateText);
        }

        if (preg_match('/<!--@vars\s*((?:.)*?)\s*@-->/us', $templateText, $matches)) {
            $this->setData('orig_template_variables', str_replace("\n", '', $matches[1]));
            $templateText = str_replace($matches[0], '', $templateText);
        }

        if (preg_match('/<!--@styles\s*(.*?)\s*@-->/s', $templateText, $matches)) {
            $this->setTemplateStyles($matches[1]);
            $templateText = str_replace($matches[0], '', $templateText);
        }

        /**
         * Remove comment lines and extra spaces
         */
        $templateText = trim(preg_replace('#\{\*.*\*\}#suU', '', $templateText));

        $this->setTemplateText($templateText);
        $this->setId($templateId);

        return $this;
    }

    /**
     * Return template id
     *
     * @return int|null
     */
    public function getId()
    {
        return $this->getTemplateId();
    }

    /**
     * Set id of template
     *
     * @param int $value
     * @return $this
     */
    public function setId($value)
    {
        return $this->setTemplateId($value);
    }

    /**
     * Return true if this template can be used for sending queue as main template
     *
     * @return boolean
     */
    public function isValidForSend()
    {
        return !$this->_scopeConfig->isSetFlag(
            'system/smtp/disable',
            ScopeInterface::SCOPE_STORE
        ) && $this->getSenderName() && $this->getSenderEmail() && $this->getTemplateSubject();
    }

    /**
     * Getter for template type
     *
     * @return int|string
     */
    public function getType()
    {
        $templateType = $this->getTemplateType();
<<<<<<< HEAD
        if ($templateType === null && $this->getId()) {
=======
        if (null === $templateType && $this->getId()) {
>>>>>>> 09a7ddea
            $templateType = $this->_emailConfig->getTemplateType($this->getId());
            $templateType = $templateType == 'html' ? self::TYPE_HTML : self::TYPE_TEXT;
        }
        return $templateType;
    }

    /**
     * Process email template code
     *
     * @param array $variables
     * @return string
     * @throws \Magento\Framework\Mail\Exception
     */
    public function getProcessedTemplate(array $variables = [])
    {
        $processor = $this->getTemplateFilter();
        $processor->setUseSessionInUrl(false)->setPlainTemplateMode($this->isPlain());

        if (!$this->_preprocessFlag) {
            $variables['this'] = $this;
        }

        if (isset($variables['subscriber'])) {
            $processor->setStoreId($variables['subscriber']->getStoreId());
        }

        if (!isset($variables['logo_url'])) {
            $variables['logo_url'] = $this->_getLogoUrl($processor->getStoreId());
        }
        if (!isset($variables['logo_alt'])) {
            $variables['logo_alt'] = $this->_getLogoAlt($processor->getStoreId());
        }

        $processor->setIncludeProcessor([$this, 'getInclude'])->setVariables($variables);

        $this->_applyDesignConfig();
        $storeId = $this->getDesignConfig()->getStore();
        try {
            $processedResult = $processor->setStoreId($storeId)->filter($this->getPreparedTemplateText());
        } catch (\Exception $e) {
            $this->_cancelDesignConfig();
            throw new \Magento\Framework\Mail\Exception($e->getMessage(), $e->getCode(), $e);
        }
        return $processedResult;
    }

    /**
     * Makes additional text preparations for HTML templates
     *
     * @return string
     */
    public function getPreparedTemplateText()
    {
        if ($this->isPlain() || !$this->getTemplateStyles()) {
            return $this->getTemplateText();
        }
        // wrap styles into style tag
        $html = "<style type=\"text/css\">\n%s\n</style>\n%s";
        return sprintf($html, $this->getTemplateStyles(), $this->getTemplateText());
    }

    /**
     * Get template code for include directive
     *
     * @param string $template
     * @param array $variables
     * @return string
     */
    public function getInclude($template, array $variables)
    {
        $thisClass = __CLASS__;
        $includeTemplate = new $thisClass();

        $includeTemplate->loadByCode($template);

        return $includeTemplate->getProcessedTemplate($variables);
    }

    /**
     * Get exception, generated during send() method
     *
     * @return \Exception|null
     */
    public function getSendingException()
    {
        return $this->_sendingException;
    }

    /**
     * Process email subject
     *
     * @param array $variables
     * @return string
     * @throws \Magento\Framework\Mail\Exception
     */
    public function getProcessedTemplateSubject(array $variables)
    {
        $processor = $this->getTemplateFilter();

        if (!$this->_preprocessFlag) {
            $variables['this'] = $this;
        }

        $processor->setVariables($variables);

        $this->_applyDesignConfig();
        $storeId = $this->getDesignConfig()->getStore();
        try {
            $processedResult = $processor->setStoreId($storeId)->filter($this->getTemplateSubject());
        } catch (\Exception $e) {
            $this->_cancelDesignConfig();
            throw new \Magento\Framework\Mail\Exception($e->getMessage(), $e->getCode(), $e);
        }
        $this->_cancelDesignConfig();
        return $processedResult;
    }

    /**
     * Add email BCC
     *
     * @param string|array $bcc
     * @return $this
     */
    public function addBcc($bcc)
    {
        $this->_bcc[] = $bcc;
        return $this;
    }

    /**
     * Set Return Path
     *
     * @param string $email
     * @return $this
     */
    public function setReturnPath($email)
    {
        $this->_returnPath = $email;
        return $this;
    }

    /**
     * Add Reply-To header
     *
     * @param string $email
     * @return $this
     */
    public function setReplyTo($email)
    {
        $this->_replyTo = $email;
        return $this;
    }

    /**
     * Parse variables string into array of variables
     *
     * @param string $variablesString
     * @return array
     */
    protected function _parseVariablesString($variablesString)
    {
        $variables = [];
        if ($variablesString && is_string($variablesString)) {
            $variablesString = str_replace("\n", '', $variablesString);
            $variables = \Zend_Json::decode($variablesString);
        }
        return $variables;
    }

    /**
     * Retrieve option array of variables
     *
     * @param boolean $withGroup if true wrap variable options in group
     * @return array
     */
    public function getVariablesOptionArray($withGroup = false)
    {
        $optionArray = [];
        $variables = $this->_parseVariablesString($this->getData('orig_template_variables'));
        if ($variables) {
            foreach ($variables as $value => $label) {
                $optionArray[] = ['value' => '{{' . $value . '}}', 'label' => __('%1', $label)];
            }
            if ($withGroup) {
                $optionArray = ['label' => __('Template Variables'), 'value' => $optionArray];
            }
        }
        return $optionArray;
    }

    /**
     * Validate email template code
     *
     * @throws \Magento\Framework\Mail\Exception
     * @return $this
     */
    public function beforeSave()
    {
        $code = $this->getTemplateCode();
        if (empty($code)) {
            throw new \Magento\Framework\Mail\Exception(__('The template Name must not be empty.'));
        }
        if ($this->_getResource()->checkCodeUsage($this)) {
            throw new \Magento\Framework\Mail\Exception(__('Duplicate Of Template Name'));
        }
        return parent::beforeSave();
    }

    /**
     * Get processed template
     *
     * @return string
     * @throws \Magento\Framework\Mail\Exception
     */
    public function processTemplate()
    {
        $templateId = $this->getId();
        if (is_numeric($templateId)) {
            $this->load($templateId);
        } else {
            $this->loadDefault($templateId);
        }

        if (!$this->getId()) {
            throw new \Magento\Framework\Mail\Exception(__('Invalid transactional email code: %1', $templateId));
        }

        $this->setUseAbsoluteLinks(true);
        $text = $this->getProcessedTemplate($this->_getVars(), true);
        return $text;
    }

    /**
     * Get processed subject
     *
     * @return string
     */
    public function getSubject()
    {
        return $this->getProcessedTemplateSubject($this->_getVars());
    }

    /**
     * Set template variables
     *
     * @param array $vars
     * @return $this
     */
    public function setVars(array $vars)
    {
        $this->_vars = $vars;
        return $this;
    }

    /**
     * Set template options
     *
     * @param array $options
     * @return $this
     */
    public function setOptions(array $options)
    {
        return $this->setDesignConfig($options);
    }

    /**
     * Retrieve template variables
     *
     * @return array
     */
    protected function _getVars()
    {
        return $this->_vars;
    }
}<|MERGE_RESOLUTION|>--- conflicted
+++ resolved
@@ -397,11 +397,7 @@
     public function getType()
     {
         $templateType = $this->getTemplateType();
-<<<<<<< HEAD
-        if ($templateType === null && $this->getId()) {
-=======
         if (null === $templateType && $this->getId()) {
->>>>>>> 09a7ddea
             $templateType = $this->_emailConfig->getTemplateType($this->getId());
             $templateType = $templateType == 'html' ? self::TYPE_HTML : self::TYPE_TEXT;
         }
