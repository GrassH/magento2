<?php
/**
 * Copyright © 2015 Magento. All rights reserved.
 * See COPYING.txt for license details.
 */
namespace Magento\Email\Model;

use Magento\Store\Model\ScopeInterface;
use Magento\Store\Model\StoreManagerInterface;

/**
 * Template model
 *
 * Example:
 *
 * // Loading of template
 * \Magento\Email\Model\TemplateFactory $templateFactory
 * $templateFactory->create()->load($this->_scopeConfig->getValue(
 *  'path_to_email_template_id_config',
 *  \Magento\Store\Model\ScopeInterface::SCOPE_STORE
 *  ));
 * $variables = array(
 *    'someObject' => $this->_coreResourceEmailTemplate
 *    'someString' => 'Some string value'
 * );
 * $emailTemplate->send('some@domain.com', 'Name Of User', $variables);
 *
 * @method \Magento\Email\Model\Resource\Template _getResource()
 * @method \Magento\Email\Model\Resource\Template getResource()
 * @method string getTemplateCode()
 * @method \Magento\Email\Model\Template setTemplateCode(string $value)
 * @method string getTemplateText()
 * @method \Magento\Email\Model\Template setTemplateText(string $value)
 * @method string getTemplateStyles()
 * @method \Magento\Email\Model\Template setTemplateStyles(string $value)
 * @method int getTemplateType()
 * @method \Magento\Email\Model\Template setTemplateType(int $value)
 * @method string getTemplateSubject()
 * @method \Magento\Email\Model\Template setTemplateSubject(string $value)
 * @method string getTemplateSenderName()
 * @method \Magento\Email\Model\Template setTemplateSenderName(string $value)
 * @method string getTemplateSenderEmail()
 * @method \Magento\Email\Model\Template setTemplateSenderEmail(string $value)
 * @method string getAddedAt()
 * @method \Magento\Email\Model\Template setAddedAt(string $value)
 * @method string getModifiedAt()
 * @method \Magento\Email\Model\Template setModifiedAt(string $value)
 * @method string getOrigTemplateCode()
 * @method \Magento\Email\Model\Template setOrigTemplateCode(string $value)
 * @method string getOrigTemplateVariables()
 * @method \Magento\Email\Model\Template setOrigTemplateVariables(string $value)
 *
 * @SuppressWarnings(PHPMD.CouplingBetweenObjects)
 */
class Template extends AbstractTemplate implements \Magento\Framework\Mail\TemplateInterface
{
    /**
     * Configuration path for default email templates
     */
    const XML_PATH_SENDING_SET_RETURN_PATH = 'system/smtp/set_return_path';

    const XML_PATH_SENDING_RETURN_PATH_EMAIL = 'system/smtp/return_path_email';

    /**
     * Config path to mail sending setting that shows if email communications are disabled
     */
    const XML_PATH_SYSTEM_SMTP_DISABLE = 'system/smtp/disable';

    /**
     * BCC list
     *
     * @var array
     */
    protected $_bcc = [];

    /**
     * Return path
     *
     * @var string
     */
    protected $_returnPath = '';

    /**
     * Reply address
     *
     * @var string
     */
    protected $_replyTo = '';

    /**
     * @var array
     */
    protected $_vars = [];

    /**
     * @var \Exception|null
     */
    protected $_sendingException = null;

    /**
     * Constructor
     *
     * Email filter factory
     *
     * @var \Magento\Email\Model\Template\FilterFactory
     */
    private $filterFactory;

    /**
     * @param \Magento\Framework\Model\Context $context
     * @param \Magento\Framework\View\DesignInterface $design
     * @param \Magento\Framework\Registry $registry
     * @param \Magento\Store\Model\App\Emulation $appEmulation
     * @param \Magento\Store\Model\StoreManagerInterface $storeManager
     * @param \Magento\Framework\View\Asset\Repository $assetRepo
     * @param \Magento\Framework\Filesystem $filesystem
     * @param \Magento\Framework\App\Config\ScopeConfigInterface $scopeConfig
<<<<<<< HEAD
     * @param \Magento\Framework\ObjectManagerInterface $objectManager
=======
>>>>>>> d22dc067
     * @param Template\Config $emailConfig
     * @param \Magento\Email\Model\TemplateFactory $templateFactory
     * @param \Magento\Email\Model\Template\FilterFactory $filterFactory
     * @param array $data
     *
     * @SuppressWarnings(PHPMD.ExcessiveParameterList)
     */
    public function __construct(
        \Magento\Framework\Model\Context $context,
        \Magento\Framework\View\DesignInterface $design,
        \Magento\Framework\Registry $registry,
        \Magento\Store\Model\App\Emulation $appEmulation,
        StoreManagerInterface $storeManager,
        \Magento\Framework\View\Asset\Repository $assetRepo,
        \Magento\Framework\Filesystem $filesystem,
        \Magento\Framework\App\Config\ScopeConfigInterface $scopeConfig,
<<<<<<< HEAD
        \Magento\Framework\ObjectManagerInterface $objectManager,
=======
>>>>>>> d22dc067
        \Magento\Email\Model\Template\Config $emailConfig,
        \Magento\Email\Model\TemplateFactory $templateFactory,
        \Magento\Email\Model\Template\FilterFactory $filterFactory,
        array $data = []
    ) {
        $this->filterFactory = $filterFactory;
        parent::__construct(
            $context,
            $design,
            $registry,
            $appEmulation,
            $storeManager,
            $assetRepo,
            $filesystem,
            $scopeConfig,
<<<<<<< HEAD
            $objectManager,
=======
>>>>>>> d22dc067
            $emailConfig,
            $templateFactory,
            $data
        );
    }

    /**
     * Initialize email template model
     *
     * @return void
     */
    protected function _construct()
    {
        $this->_init('Magento\Email\Model\Resource\Template');
    }

    /**
     * Return template id
     *
     * @return int|null
     */
    public function getId()
    {
        return $this->getTemplateId();
    }

    /**
     * Set id of template
     *
     * @param int $value
     * @return $this
     */
    public function setId($value)
    {
        return $this->setTemplateId($value);
    }

    /**
     * Return true if this template can be used for sending queue as main template
     *
     * @return bool
     */
    public function isValidForSend()
    {
<<<<<<< HEAD
        return !$this->_scopeConfig->isSetFlag(
=======
        return !$this->scopeConfig->isSetFlag(
>>>>>>> d22dc067
            \Magento\Email\Model\Template::XML_PATH_SYSTEM_SMTP_DISABLE,
            ScopeInterface::SCOPE_STORE
        ) && $this->getSenderName() && $this->getSenderEmail() && $this->getTemplateSubject();
    }

    /**
     * Getter for template type
     *
     * @return int|string
     */
    public function getType()
    {
        $templateType = $this->getTemplateType();
        if (null === $templateType && $this->getId()) {
            $templateType = $this->emailConfig->getTemplateType($this->getId());
            $templateType = $templateType == 'html' ? self::TYPE_HTML : self::TYPE_TEXT;
        }
        return $templateType;
    }

    /**
     * Get exception, generated during send() method
     *
     * @return \Exception|null
     * @codeCoverageIgnore
     */
    public function getSendingException()
    {
        return $this->_sendingException;
    }

    /**
     * Process email subject
     *
     * @param array $variables
     * @return string
     * @throws \Magento\Framework\Exception\MailException
     */
    public function getProcessedTemplateSubject(array $variables)
    {
        $processor = $this->getTemplateFilter();

        $variables['this'] = $this;

        $processor->setVariables($variables);

        $this->applyDesignConfig();
        $storeId = $this->getDesignConfig()->getStore();
        try {
            $processedResult = $processor->setStoreId($storeId)->filter($this->getTemplateSubject());
        } catch (\Exception $e) {
            $this->cancelDesignConfig();
            throw new \Magento\Framework\Exception\MailException(__($e->getMessage()), $e);
        }
        $this->cancelDesignConfig();
        return $processedResult;
    }

    /**
     * Add email BCC
     *
     * @param string|array $bcc
     * @return $this
     * @codeCoverageIgnore
     */
    public function addBcc($bcc)
    {
        $this->_bcc[] = $bcc;
        return $this;
    }

    /**
     * Set Return Path
     *
     * @param string $email
     * @return $this
     * @codeCoverageIgnore
     */
    public function setReturnPath($email)
    {
        $this->_returnPath = $email;
        return $this;
    }

    /**
     * Add Reply-To header
     *
     * @param string $email
     * @return $this
     * @codeCoverageIgnore
     */
    public function setReplyTo($email)
    {
        $this->_replyTo = $email;
        return $this;
    }

    /**
     * Parse variables string into array of variables
     *
     * @param string $variablesString
     * @return array
     */
    protected function _parseVariablesString($variablesString)
    {
        $variables = [];
        if ($variablesString && is_string($variablesString)) {
            $variablesString = str_replace("\n", '', $variablesString);
            $variables = \Zend_Json::decode($variablesString);
        }
        return $variables;
    }

    /**
     * Retrieve option array of variables
     *
     * @param boolean $withGroup if true wrap variable options in group
     * @return array
     */
    public function getVariablesOptionArray($withGroup = false)
    {
        $optionArray = [];
        $variables = $this->_parseVariablesString($this->getData('orig_template_variables'));
        if ($variables) {
            foreach ($variables as $value => $label) {
                $optionArray[] = ['value' => '{{' . $value . '}}', 'label' => __('%1', $label)];
            }
            if ($withGroup) {
                $optionArray = ['label' => __('Template Variables'), 'value' => $optionArray];
            }
        }
        return $optionArray;
    }

    /**
     * Validate email template code
     *
     * @throws \Magento\Framework\Exception\MailException
     * @return $this
     */
    public function beforeSave()
    {
        $code = $this->getTemplateCode();
        if (empty($code)) {
            throw new \Magento\Framework\Exception\MailException(__('Please enter a template name.'));
        }
        if ($this->_getResource()->checkCodeUsage($this)) {
            throw new \Magento\Framework\Exception\MailException(__('Duplicate Of Template Name'));
        }
        return parent::beforeSave();
    }

    /**
     * Get processed template
     *
     * @return string
     * @throws \Magento\Framework\Exception\MailException
     */
    public function processTemplate()
    {
        // Necessary to support theme fallback for email templates
        $isDesignApplied = $this->applyDesignConfig();

        $templateId = $this->getId();
        if (is_numeric($templateId)) {
            $this->load($templateId);
        } else {
            $this->loadDefault($templateId);
        }

        if (!$this->getId()) {
            throw new \Magento\Framework\Exception\MailException(
                __('Invalid transactional email code: %1', $templateId)
            );
        }

        $this->setUseAbsoluteLinks(true);
        $text = $this->getProcessedTemplate($this->_getVars());

        if ($isDesignApplied) {
            $this->cancelDesignConfig();
        }
        return $text;
    }

    /**
     * Get processed subject
     *
     * @return string
     */
    public function getSubject()
    {
        return $this->getProcessedTemplateSubject($this->_getVars());
    }

    /**
     * Set template variables
     *
     * @param array $vars
     * @return $this
     */
    public function setVars(array $vars)
    {
        $this->_vars = $vars;
        return $this;
    }

    /**
     * Set template options
     *
     * @param array $options
     * @return $this
     */
    public function setOptions(array $options)
    {
        return $this->setDesignConfig($options);
    }

    /**
     * @return \Magento\Email\Model\Template\FilterFactory
     */
    protected function getFilterFactory()
    {
        return $this->filterFactory;
    }

    /**
     * Retrieve template variables
     *
     * @return array
     */
    protected function _getVars()
    {
        return $this->_vars;
    }
}<|MERGE_RESOLUTION|>--- conflicted
+++ resolved
@@ -115,10 +115,6 @@
      * @param \Magento\Framework\View\Asset\Repository $assetRepo
      * @param \Magento\Framework\Filesystem $filesystem
      * @param \Magento\Framework\App\Config\ScopeConfigInterface $scopeConfig
-<<<<<<< HEAD
-     * @param \Magento\Framework\ObjectManagerInterface $objectManager
-=======
->>>>>>> d22dc067
      * @param Template\Config $emailConfig
      * @param \Magento\Email\Model\TemplateFactory $templateFactory
      * @param \Magento\Email\Model\Template\FilterFactory $filterFactory
@@ -135,10 +131,6 @@
         \Magento\Framework\View\Asset\Repository $assetRepo,
         \Magento\Framework\Filesystem $filesystem,
         \Magento\Framework\App\Config\ScopeConfigInterface $scopeConfig,
-<<<<<<< HEAD
-        \Magento\Framework\ObjectManagerInterface $objectManager,
-=======
->>>>>>> d22dc067
         \Magento\Email\Model\Template\Config $emailConfig,
         \Magento\Email\Model\TemplateFactory $templateFactory,
         \Magento\Email\Model\Template\FilterFactory $filterFactory,
@@ -154,10 +146,6 @@
             $assetRepo,
             $filesystem,
             $scopeConfig,
-<<<<<<< HEAD
-            $objectManager,
-=======
->>>>>>> d22dc067
             $emailConfig,
             $templateFactory,
             $data
@@ -202,11 +190,7 @@
      */
     public function isValidForSend()
     {
-<<<<<<< HEAD
-        return !$this->_scopeConfig->isSetFlag(
-=======
         return !$this->scopeConfig->isSetFlag(
->>>>>>> d22dc067
             \Magento\Email\Model\Template::XML_PATH_SYSTEM_SMTP_DISABLE,
             ScopeInterface::SCOPE_STORE
         ) && $this->getSenderName() && $this->getSenderEmail() && $this->getTemplateSubject();
