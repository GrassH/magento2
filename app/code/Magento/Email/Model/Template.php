<?php
/**
 * Copyright © 2015 Magento. All rights reserved.
 * See COPYING.txt for license details.
 */
namespace Magento\Email\Model;

use Magento\Store\Model\ScopeInterface;
use Magento\Store\Model\StoreManagerInterface;

/**
 * Template model
 *
 * Example:
 *
 * // Loading of template
 * \Magento\Email\Model\TemplateFactory $templateFactory
 * $templateFactory->create()->load($this->_scopeConfig->getValue(
 *  'path_to_email_template_id_config',
 *  \Magento\Store\Model\ScopeInterface::SCOPE_STORE
 *  ));
 * $variables = array(
 *    'someObject' => $this->_coreResourceEmailTemplate
 *    'someString' => 'Some string value'
 * );
 * $emailTemplate->send('some@domain.com', 'Name Of User', $variables);
 *
 * @method \Magento\Email\Model\Resource\Template _getResource()
 * @method \Magento\Email\Model\Resource\Template getResource()
 * @method string getTemplateCode()
 * @method \Magento\Email\Model\Template setTemplateCode(string $value)
 * @method string getTemplateText()
 * @method \Magento\Email\Model\Template setTemplateText(string $value)
 * @method string getTemplateStyles()
 * @method \Magento\Email\Model\Template setTemplateStyles(string $value)
 * @method int getTemplateType()
 * @method \Magento\Email\Model\Template setTemplateType(int $value)
 * @method string getTemplateSubject()
 * @method \Magento\Email\Model\Template setTemplateSubject(string $value)
 * @method string getTemplateSenderName()
 * @method \Magento\Email\Model\Template setTemplateSenderName(string $value)
 * @method string getTemplateSenderEmail()
 * @method \Magento\Email\Model\Template setTemplateSenderEmail(string $value)
 * @method string getAddedAt()
 * @method \Magento\Email\Model\Template setAddedAt(string $value)
 * @method string getModifiedAt()
 * @method \Magento\Email\Model\Template setModifiedAt(string $value)
 * @method string getOrigTemplateCode()
 * @method \Magento\Email\Model\Template setOrigTemplateCode(string $value)
 * @method string getOrigTemplateVariables()
 * @method \Magento\Email\Model\Template setOrigTemplateVariables(string $value)
 *
 * @SuppressWarnings(PHPMD.CouplingBetweenObjects)
 */
class Template extends AbstractTemplate implements \Magento\Framework\Mail\TemplateInterface
{
    /**
     * Configuration path for default email templates
     */
    const XML_PATH_SENDING_SET_RETURN_PATH = 'system/smtp/set_return_path';

    const XML_PATH_SENDING_RETURN_PATH_EMAIL = 'system/smtp/return_path_email';

    /**
     * Config path to mail sending setting that shows if email communications are disabled
     */
    const XML_PATH_SYSTEM_SMTP_DISABLE = 'system/smtp/disable';

    /**
     * BCC list
     *
     * @var array
     */
    protected $_bcc = [];

    /**
     * Return path
     *
     * @var string
     */
    protected $_returnPath = '';

    /**
     * Reply address
     *
     * @var string
     */
    protected $_replyTo = '';

    /**
     * @var array
     */
    protected $_vars = [];

    /**
     * @var \Exception|null
     */
    protected $_sendingException = null;

    /**
     * Email filter factory
     *
     * @var \Magento\Email\Model\Template\FilterFactory
     */
    private $filterFactory;

    /**
     * Initialize dependencies.
     *
     * @param \Magento\Framework\Model\Context $context
     * @param \Magento\Framework\View\DesignInterface $design
     * @param \Magento\Framework\Registry $registry
     * @param \Magento\Store\Model\App\Emulation $appEmulation
     * @param StoreManagerInterface $storeManager
     * @param \Magento\Framework\View\Asset\Repository $assetRepo
     * @param \Magento\Framework\Filesystem $filesystem
     * @param \Magento\Framework\App\Config\ScopeConfigInterface $scopeConfig
     * @param Template\Config $emailConfig
     * @param TemplateFactory $templateFactory
     * @param \Magento\Framework\Filter\FilterManager $filterManager
     * @param \Magento\Framework\UrlInterface $urlModel
<<<<<<< HEAD
     * @param \Magento\Email\Model\Template\FilterFactory $filterFactory
     * @param array $data optional generic object data
=======
     * @param Template\FilterFactory $filterFactory
     * @param array $data
>>>>>>> 88434b72
     *
     * @SuppressWarnings(PHPMD.ExcessiveParameterList)
     */
    public function __construct(
        \Magento\Framework\Model\Context $context,
        \Magento\Framework\View\DesignInterface $design,
        \Magento\Framework\Registry $registry,
        \Magento\Store\Model\App\Emulation $appEmulation,
        StoreManagerInterface $storeManager,
        \Magento\Framework\View\Asset\Repository $assetRepo,
        \Magento\Framework\Filesystem $filesystem,
        \Magento\Framework\App\Config\ScopeConfigInterface $scopeConfig,
        \Magento\Email\Model\Template\Config $emailConfig,
        \Magento\Email\Model\TemplateFactory $templateFactory,
        \Magento\Framework\Filter\FilterManager $filterManager,
        \Magento\Framework\UrlInterface $urlModel,
        \Magento\Email\Model\Template\FilterFactory $filterFactory,
        array $data = []
    ) {
        $this->filterFactory = $filterFactory;
        parent::__construct(
            $context,
            $design,
            $registry,
            $appEmulation,
            $storeManager,
            $assetRepo,
            $filesystem,
            $scopeConfig,
            $emailConfig,
            $templateFactory,
            $filterManager,
            $urlModel,
            $data
        );
    }

    /**
     * Initialize email template model
     *
     * @return void
     */
    protected function _construct()
    {
        $this->_init('Magento\Email\Model\Resource\Template');
    }

    /**
     * Return template id
     *
     * @return int|null
     */
    public function getId()
    {
        return $this->getTemplateId();
    }

    /**
     * Set id of template
     *
     * @param int $value
     * @return $this
     */
    public function setId($value)
    {
        return $this->setTemplateId($value);
    }

    /**
     * Return true if this template can be used for sending queue as main template
     *
     * @return bool
     */
    public function isValidForSend()
    {
        return !$this->scopeConfig->isSetFlag(Template::XML_PATH_SYSTEM_SMTP_DISABLE, ScopeInterface::SCOPE_STORE)
            && $this->getSenderName() && $this->getSenderEmail() && $this->getTemplateSubject();
    }

    /**
     * Getter for template type
     *
     * @return int
     */
    public function getType()
    {
        $templateType = $this->getTemplateType();
        if (null === $templateType && $this->getId()) {
            $templateType = $this->emailConfig->getTemplateType($this->getId());
            $templateType = $templateType == 'html' ? self::TYPE_HTML : self::TYPE_TEXT;
        }
        return $templateType !== null ? $templateType : self::TYPE_HTML;
    }

    /**
     * Get exception, generated during send() method
     *
     * @return \Exception|null
     * @codeCoverageIgnore
     */
    public function getSendingException()
    {
        return $this->_sendingException;
    }

    /**
     * Process email subject
     *
     * @param array $variables
     * @return string
     * @throws \Magento\Framework\Exception\MailException
     */
    public function getProcessedTemplateSubject(array $variables)
    {
        $processor = $this->getTemplateFilter();

        $variables['this'] = $this;

        $processor->setVariables($variables);

        $this->applyDesignConfig();
        $storeId = $this->getDesignConfig()->getStore();
        try {
            $processedResult = $processor->setStoreId($storeId)->filter($this->getTemplateSubject());
        } catch (\Exception $e) {
            $this->cancelDesignConfig();
            throw new \Magento\Framework\Exception\MailException(__($e->getMessage()), $e);
        }
        $this->cancelDesignConfig();
        return $processedResult;
    }

    /**
     * Add email BCC
     *
     * @param string|array $bcc
     * @return $this
     * @codeCoverageIgnore
     */
    public function addBcc($bcc)
    {
        $this->_bcc[] = $bcc;
        return $this;
    }

    /**
     * Set Return Path
     *
     * @param string $email
     * @return $this
     * @codeCoverageIgnore
     */
    public function setReturnPath($email)
    {
        $this->_returnPath = $email;
        return $this;
    }

    /**
     * Add Reply-To header
     *
     * @param string $email
     * @return $this
     * @codeCoverageIgnore
     */
    public function setReplyTo($email)
    {
        $this->_replyTo = $email;
        return $this;
    }

    /**
     * Parse variables string into array of variables
     *
     * @param string $variablesString
     * @return array
     */
    protected function _parseVariablesString($variablesString)
    {
        $variables = [];
        if ($variablesString && is_string($variablesString)) {
            $variablesString = str_replace("\n", '', $variablesString);
            $variables = \Zend_Json::decode($variablesString);
        }
        return $variables;
    }

    /**
     * Retrieve option array of variables
     *
     * @param boolean $withGroup if true wrap variable options in group
     * @return array
     */
    public function getVariablesOptionArray($withGroup = false)
    {
        $optionArray = [];
        $variables = $this->_parseVariablesString($this->getData('orig_template_variables'));
        if ($variables) {
            foreach ($variables as $value => $label) {
                $optionArray[] = ['value' => '{{' . $value . '}}', 'label' => __('%1', $label)];
            }
            if ($withGroup) {
                $optionArray = ['label' => __('Template Variables'), 'value' => $optionArray];
            }
        }
        return $optionArray;
    }

    /**
     * Validate email template code
     *
     * @throws \Magento\Framework\Exception\MailException
     * @return $this
     */
    public function beforeSave()
    {
        $code = $this->getTemplateCode();
        if (empty($code)) {
            throw new \Magento\Framework\Exception\MailException(__('Please enter a template name.'));
        }
        if ($this->_getResource()->checkCodeUsage($this)) {
            throw new \Magento\Framework\Exception\MailException(__('Duplicate Of Template Name'));
        }
        return parent::beforeSave();
    }

    /**
     * Get processed template
     *
     * @return string
     * @throws \Magento\Framework\Exception\MailException
     */
    public function processTemplate()
    {
        // Support theme fallback for email templates
        $isDesignApplied = $this->applyDesignConfig();

        $templateId = $this->getId();
        if (is_numeric($templateId)) {
            $this->load($templateId);
        } else {
            $this->loadDefault($templateId);
        }

        if (!$this->getId()) {
            throw new \Magento\Framework\Exception\MailException(
                __('Invalid transactional email code: %1', $templateId)
            );
        }

        $this->setUseAbsoluteLinks(true);
        $text = $this->getProcessedTemplate($this->_getVars());

        if ($isDesignApplied) {
            $this->cancelDesignConfig();
        }
        return $text;
    }

    /**
     * Get processed subject
     *
     * @return string
     */
    public function getSubject()
    {
        return $this->getProcessedTemplateSubject($this->_getVars());
    }

    /**
     * Set template variables
     *
     * @param array $vars
     * @return $this
     */
    public function setVars(array $vars)
    {
        $this->_vars = $vars;
        return $this;
    }

    /**
     * Set template options
     *
     * @param array $options
     * @return $this
     */
    public function setOptions(array $options)
    {
        return $this->setDesignConfig($options);
    }

    /**
     * @return \Magento\Email\Model\Template\FilterFactory
     */
    protected function getFilterFactory()
    {
        return $this->filterFactory;
    }

    /**
     * Retrieve template variables
     *
     * @return array
     */
    protected function _getVars()
    {
        return $this->_vars;
    }
}<|MERGE_RESOLUTION|>--- conflicted
+++ resolved
@@ -119,13 +119,8 @@
      * @param TemplateFactory $templateFactory
      * @param \Magento\Framework\Filter\FilterManager $filterManager
      * @param \Magento\Framework\UrlInterface $urlModel
-<<<<<<< HEAD
-     * @param \Magento\Email\Model\Template\FilterFactory $filterFactory
-     * @param array $data optional generic object data
-=======
      * @param Template\FilterFactory $filterFactory
      * @param array $data
->>>>>>> 88434b72
      *
      * @SuppressWarnings(PHPMD.ExcessiveParameterList)
      */
