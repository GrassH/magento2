--- conflicted
+++ resolved
@@ -5,11 +5,6 @@
  */
 namespace Magento\Email\Model;
 
-<<<<<<< HEAD
-=======
-use Magento\Email\Model\Template\Filter;
-use Magento\Framework\App\Filesystem\DirectoryList;
->>>>>>> 5c5df5f4
 use Magento\Store\Model\ScopeInterface;
 use Magento\Store\Model\StoreManagerInterface;
 
@@ -72,23 +67,6 @@
     const XML_PATH_SYSTEM_SMTP_DISABLE = 'system/smtp/disable';
 
     /**
-<<<<<<< HEAD
-=======
-     * Email template filter
-     *
-     * @var Filter
-     */
-    protected $_templateFilter;
-
-    /**
-     * Email template preprocessed flag
-     *
-     * @var bool
-     */
-    protected $_preprocessFlag = false;
-
-    /**
->>>>>>> 5c5df5f4
      * BCC list
      *
      * @var array
@@ -130,15 +108,10 @@
 
     /**
      * @param \Magento\Framework\Model\Context $context
+     * @param \Magento\Framework\View\DesignInterface $design
      * @param \Magento\Framework\Registry $registry
-     * @param \Magento\Framework\View\DesignInterface $design
      * @param \Magento\Store\Model\App\Emulation $appEmulation
-<<<<<<< HEAD
      * @param \Magento\Store\Model\StoreManagerInterface $storeManager
-=======
-     * @param StoreManagerInterface $storeManager
-     * @param \Magento\Framework\Filesystem $filesystem
->>>>>>> 5c5df5f4
      * @param \Magento\Framework\View\Asset\Repository $assetRepo
      * @param \Magento\Framework\Filesystem $filesystem
      * @param \Magento\Framework\App\Config\ScopeConfigInterface $scopeConfig
@@ -146,22 +119,19 @@
      * @param \Magento\Email\Model\TemplateFactory $templateFactory
      * @param \Magento\Email\Model\Template\FilterFactory $filterFactory
      * @param array $data
-     * @param \Magento\Framework\Model\Resource\AbstractResource $resource
-     * @param \Magento\Framework\Data\Collection\AbstractDb $resourceCollection
      *
      * @SuppressWarnings(PHPMD.ExcessiveParameterList)
      */
     public function __construct(
         \Magento\Framework\Model\Context $context,
+        \Magento\Framework\View\DesignInterface $design,
         \Magento\Framework\Registry $registry,
-        \Magento\Framework\View\DesignInterface $design,
         \Magento\Store\Model\App\Emulation $appEmulation,
         StoreManagerInterface $storeManager,
         \Magento\Framework\View\Asset\Repository $assetRepo,
         \Magento\Framework\Filesystem $filesystem,
         \Magento\Framework\App\Config\ScopeConfigInterface $scopeConfig,
         \Magento\Email\Model\Template\Config $emailConfig,
-<<<<<<< HEAD
         \Magento\Email\Model\TemplateFactory $templateFactory,
         \Magento\Email\Model\Template\FilterFactory $filterFactory,
         array $data = []
@@ -179,27 +149,6 @@
             $emailConfig,
             $templateFactory,
             $data
-=======
-        array $data = [],
-        \Magento\Framework\Model\Resource\AbstractResource $resource = null,
-        \Magento\Framework\Data\Collection\AbstractDb $resourceCollection = null
-    ) {
-        $this->_scopeConfig = $scopeConfig;
-        $this->_filesystem = $filesystem;
-        $this->_assetRepo = $assetRepo;
-        $this->_viewFileSystem = $viewFileSystem;
-        $this->_emailFilterFactory = $emailFilterFactory;
-        $this->_emailConfig = $emailConfig;
-        parent::__construct(
-            $context,
-            $registry,
-            $design,
-            $appEmulation,
-            $storeManager,
-            $data,
-            $resource,
-            $resourceCollection
->>>>>>> 5c5df5f4
         );
     }
 
@@ -214,162 +163,6 @@
     }
 
     /**
-<<<<<<< HEAD
-=======
-     * Return logo URL for emails. Take logo from theme if custom logo is undefined
-     *
-     * @param  \Magento\Store\Model\Store|int|string $store
-     * @return string
-     */
-    protected function _getLogoUrl($store)
-    {
-        $store = $this->_storeManager->getStore($store);
-        $fileName = $this->_scopeConfig->getValue(
-            self::XML_PATH_DESIGN_EMAIL_LOGO,
-            ScopeInterface::SCOPE_STORE,
-            $store
-        );
-        if ($fileName) {
-            $uploadDir = \Magento\Config\Model\Config\Backend\Email\Logo::UPLOAD_DIR;
-            $mediaDirectory = $this->_filesystem->getDirectoryRead(DirectoryList::MEDIA);
-            if ($mediaDirectory->isFile($uploadDir . '/' . $fileName)) {
-                return $this->_storeManager->getStore()->getBaseUrl(
-                    \Magento\Framework\UrlInterface::URL_TYPE_MEDIA
-                ) . $uploadDir . '/' . $fileName;
-            }
-        }
-        return $this->getDefaultEmailLogo();
-    }
-
-    /**
-     * Get default email logo image
-     *
-     * @return string
-     */
-    public function getDefaultEmailLogo()
-    {
-        return $this->_assetRepo->getUrlWithParams(
-            'Magento_Email::logo_email.png',
-            ['area' => \Magento\Framework\App\Area::AREA_FRONTEND]
-        );
-    }
-
-    /**
-     * Return logo alt for emails
-     *
-     * @param  \Magento\Store\Model\Store|int|string $store
-     * @return string
-     */
-    protected function _getLogoAlt($store)
-    {
-        $store = $this->_storeManager->getStore($store);
-        $alt = $this->_scopeConfig->getValue(
-            self::XML_PATH_DESIGN_EMAIL_LOGO_ALT,
-            ScopeInterface::SCOPE_STORE,
-            $store
-        );
-        if ($alt) {
-            return $alt;
-        }
-        return $store->getFrontendName();
-    }
-
-    /**
-     * Declare template processing filter
-     *
-     * @param Filter $filter
-     * @return $this
-     */
-    public function setTemplateFilter(Filter $filter)
-    {
-        $this->_templateFilter = $filter;
-        return $this;
-    }
-
-    /**
-     * Get filter object for template processing log
-     *
-     * @return Filter
-     */
-    public function getTemplateFilter()
-    {
-        if (empty($this->_templateFilter)) {
-            $this->_templateFilter = $this->_emailFilterFactory->create();
-            $this->_templateFilter->setUseAbsoluteLinks(
-                $this->getUseAbsoluteLinks()
-            )->setStoreId(
-                $this->getDesignConfig()->getStore()
-            );
-        }
-        return $this->_templateFilter;
-    }
-
-    /**
-     * Load template by code
-     *
-     * @param string $templateCode
-     * @return $this
-     */
-    public function loadByCode($templateCode)
-    {
-        $this->addData($this->getResource()->loadByCode($templateCode));
-        return $this;
-    }
-
-    /**
-     * Load default email template
-     *
-     * @param string $templateId
-     * @return $this
-     */
-    public function loadDefault($templateId)
-    {
-        $templateFile = $this->_emailConfig->getTemplateFilename($templateId);
-        $templateType = $this->_emailConfig->getTemplateType($templateId);
-        $templateTypeCode = $templateType == 'html' ? self::TYPE_HTML : self::TYPE_TEXT;
-        $this->setTemplateType($templateTypeCode);
-
-        $modulesDirectory = $this->_filesystem->getDirectoryRead(DirectoryList::MODULES);
-        $templateText = $modulesDirectory->readFile($modulesDirectory->getRelativePath($templateFile));
-
-        /**
-         * trim copyright message for text templates
-         */
-        if ('html' != $templateType
-            && preg_match('/^<!--[\w\W]+?-->/m', $templateText, $matches)
-            && strpos($matches[0], 'Copyright') > 0
-        ) {
-            $templateText = str_replace($matches[0], '', $templateText);
-        }
-
-        if (preg_match('/<!--@subject\s*(.*?)\s*@-->/u', $templateText, $matches)) {
-            $this->setTemplateSubject($matches[1]);
-            $templateText = str_replace($matches[0], '', $templateText);
-        }
-
-        if (preg_match('/<!--@vars\s*((?:.)*?)\s*@-->/us', $templateText, $matches)) {
-            $this->setData('orig_template_variables', str_replace("\n", '', $matches[1]));
-            $templateText = str_replace($matches[0], '', $templateText);
-        }
-
-        if (preg_match('/<!--@styles\s*(.*?)\s*@-->/s', $templateText, $matches)) {
-            $this->setTemplateStyles($matches[1]);
-            $templateText = str_replace($matches[0], '', $templateText);
-        }
-
-        /**
-         * Remove comment lines and extra spaces
-         */
-        $templateText = trim(preg_replace('#\{\*.*\*\}#suU', '', $templateText));
-
-        $this->setTemplateText($templateText);
-        $this->setId($templateId);
-
-        return $this;
-    }
-
-    /**
->>>>>>> 5c5df5f4
      * Return template id
      *
      * @return int|null
