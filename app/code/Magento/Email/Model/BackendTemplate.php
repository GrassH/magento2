<?php
/**
 * Copyright © 2015 Magento. All rights reserved.
 * See COPYING.txt for license details.
 */
namespace Magento\Email\Model;

/**
 * Adminhtml email template model
 *
 * @SuppressWarnings(PHPMD.CouplingBetweenObjects)
 */
class BackendTemplate extends Template
{
    /**
     * @var \Magento\Backend\Model\Config\Structure
     */
    private $_structure;

    /**
     * @param \Magento\Framework\Model\Context $context
     * @param \Magento\Framework\View\DesignInterface $design
     * @param \Magento\Framework\Registry $registry
<<<<<<< HEAD
     * @param \Magento\Store\Model\App\Emulation $appEmulation
     * @param \Magento\Store\Model\StoreManagerInterface $storeManager
=======
     * @param \Magento\Core\Model\App\Emulation $appEmulation
     * @param \Magento\Framework\Store\StoreManagerInterface $storeManager
>>>>>>> c5c95284
     * @param \Magento\Framework\Filesystem $filesystem
     * @param \Magento\Framework\View\Asset\Repository $assetRepo
     * @param \Magento\Framework\View\FileSystem $viewFileSystem
     * @param \Magento\Framework\App\Config\ScopeConfigInterface $scopeConfig
     * @param \Magento\Email\Model\Template\FilterFactory $emailFilterFactory
     * @param \Magento\Email\Model\Template\Config $emailConfig
     * @param \Magento\Backend\Model\Config\Structure $structure
     * @param array $data
     *
     * @SuppressWarnings(PHPMD.ExcessiveParameterList)
     */
    public function __construct(
        \Magento\Framework\Model\Context $context,
        \Magento\Framework\View\DesignInterface $design,
        \Magento\Framework\Registry $registry,
<<<<<<< HEAD
        \Magento\Store\Model\App\Emulation $appEmulation,
        \Magento\Store\Model\StoreManagerInterface $storeManager,
=======
        \Magento\Core\Model\App\Emulation $appEmulation,
        \Magento\Framework\Store\StoreManagerInterface $storeManager,
>>>>>>> c5c95284
        \Magento\Framework\Filesystem $filesystem,
        \Magento\Framework\View\Asset\Repository $assetRepo,
        \Magento\Framework\View\FileSystem $viewFileSystem,
        \Magento\Framework\App\Config\ScopeConfigInterface $scopeConfig,
        \Magento\Email\Model\Template\FilterFactory $emailFilterFactory,
        \Magento\Email\Model\Template\Config $emailConfig,
        \Magento\Backend\Model\Config\Structure $structure,
        array $data = []
    ) {
        parent::__construct(
            $context,
            $design,
            $registry,
            $appEmulation,
            $storeManager,
            $filesystem,
            $assetRepo,
            $viewFileSystem,
            $scopeConfig,
            $emailFilterFactory,
            $emailConfig,
            $data
        );
        $this->_structure = $structure;
    }

    /**
     * Collect all system config paths where current template is used as default
     *
     * @return array
     */
    public function getSystemConfigPathsWhereUsedAsDefault()
    {
        $templateCode = $this->getOrigTemplateCode();
        if (!$templateCode) {
            return [];
        }

        $configData = $this->_scopeConfig->getValue(null, \Magento\Framework\App\ScopeInterface::SCOPE_DEFAULT);
        $paths = $this->_findEmailTemplateUsages($templateCode, $configData, '');
        return $paths;
    }

    /**
     * Find nodes which are using $templateCode value
     *
     * @param string $code
     * @param array $data
     * @param string $path
     * @return array
     */
    protected function _findEmailTemplateUsages($code, array $data, $path)
    {
        $output = [];
        foreach ($data as $key => $value) {
            $configPath = $path ? $path . '/' . $key : $key;
            if (is_array($value)) {
                $output = array_merge($output, $this->_findEmailTemplateUsages($code, $value, $configPath));
            } else {
                if ($value == $code) {
                    $output[] = ['path' => $configPath];
                }
            }
        }
        return $output;
    }

    /**
     * Collect all system config paths where current template is currently used
     *
     * @return array
     */
    public function getSystemConfigPathsWhereUsedCurrently()
    {
        $templateId = $this->getId();
        if (!$templateId) {
            return [];
        }

        $templatePaths = $this->_structure->getFieldPathsByAttribute(
            'source_model',
            'Magento\Backend\Model\Config\Source\Email\Template'
        );

        if (!count($templatePaths)) {
            return [];
        }

        $configData = $this->_getResource()->getSystemConfigByPathsAndTemplateId($templatePaths, $templateId);
        if (!$configData) {
            return [];
        }

        return $configData;
    }
}<|MERGE_RESOLUTION|>--- conflicted
+++ resolved
@@ -21,13 +21,8 @@
      * @param \Magento\Framework\Model\Context $context
      * @param \Magento\Framework\View\DesignInterface $design
      * @param \Magento\Framework\Registry $registry
-<<<<<<< HEAD
      * @param \Magento\Store\Model\App\Emulation $appEmulation
-     * @param \Magento\Store\Model\StoreManagerInterface $storeManager
-=======
-     * @param \Magento\Core\Model\App\Emulation $appEmulation
      * @param \Magento\Framework\Store\StoreManagerInterface $storeManager
->>>>>>> c5c95284
      * @param \Magento\Framework\Filesystem $filesystem
      * @param \Magento\Framework\View\Asset\Repository $assetRepo
      * @param \Magento\Framework\View\FileSystem $viewFileSystem
@@ -43,13 +38,8 @@
         \Magento\Framework\Model\Context $context,
         \Magento\Framework\View\DesignInterface $design,
         \Magento\Framework\Registry $registry,
-<<<<<<< HEAD
         \Magento\Store\Model\App\Emulation $appEmulation,
-        \Magento\Store\Model\StoreManagerInterface $storeManager,
-=======
-        \Magento\Core\Model\App\Emulation $appEmulation,
         \Magento\Framework\Store\StoreManagerInterface $storeManager,
->>>>>>> c5c95284
         \Magento\Framework\Filesystem $filesystem,
         \Magento\Framework\View\Asset\Repository $assetRepo,
         \Magento\Framework\View\FileSystem $viewFileSystem,
