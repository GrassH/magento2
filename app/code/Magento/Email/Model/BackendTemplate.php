--- conflicted
+++ resolved
@@ -28,10 +28,6 @@
      * @param \Magento\Framework\View\Asset\Repository $assetRepo
      * @param \Magento\Framework\Filesystem $filesystem
      * @param \Magento\Framework\App\Config\ScopeConfigInterface $scopeConfig
-<<<<<<< HEAD
-     * @param \Magento\Framework\ObjectManagerInterface $objectManager
-=======
->>>>>>> 9b792ba5
      * @param \Magento\Email\Model\Template\Config $emailConfig
      * @param \Magento\Email\Model\TemplateFactory $templateFactory
      * @param \Magento\Email\Model\Template\FilterFactory $filterFactory
@@ -49,10 +45,6 @@
         \Magento\Framework\View\Asset\Repository $assetRepo,
         \Magento\Framework\Filesystem $filesystem,
         \Magento\Framework\App\Config\ScopeConfigInterface $scopeConfig,
-<<<<<<< HEAD
-        \Magento\Framework\ObjectManagerInterface $objectManager,
-=======
->>>>>>> 9b792ba5
         \Magento\Email\Model\Template\Config $emailConfig,
         \Magento\Email\Model\TemplateFactory $templateFactory,
         \Magento\Email\Model\Template\FilterFactory $filterFactory,
@@ -69,59 +61,11 @@
             $assetRepo,
             $filesystem,
             $scopeConfig,
-<<<<<<< HEAD
-            $objectManager,
-=======
->>>>>>> 9b792ba5
             $emailConfig,
             $templateFactory,
             $filterFactory,
             $data
         );
-<<<<<<< HEAD
-=======
-    }
-
-    /**
-     * Collect all system config paths where current template is used as default
-     *
-     * @return array
-     */
-    public function getSystemConfigPathsWhereUsedAsDefault()
-    {
-        $templateCode = $this->getOrigTemplateCode();
-        if (!$templateCode) {
-            return [];
-        }
-
-        $configData = $this->scopeConfig->getValue(null, ScopeConfigInterface::SCOPE_TYPE_DEFAULT);
-        $paths = $this->_findEmailTemplateUsages($templateCode, $configData, '');
-        return $paths;
-    }
-
-    /**
-     * Find nodes which are using $templateCode value
-     *
-     * @param string $code
-     * @param array $data
-     * @param string $path
-     * @return array
-     */
-    protected function _findEmailTemplateUsages($code, array $data, $path)
-    {
-        $output = [];
-        foreach ($data as $key => $value) {
-            $configPath = $path ? $path . '/' . $key : $key;
-            if (is_array($value)) {
-                $output = array_merge($output, $this->_findEmailTemplateUsages($code, $value, $configPath));
-            } else {
-                if ($value == $code) {
-                    $output[] = ['path' => $configPath];
-                }
-            }
-        }
-        return $output;
->>>>>>> 9b792ba5
     }
 
     /**
