--- conflicted
+++ resolved
@@ -7,13 +7,9 @@
  */
 namespace Magento\Email\Model\Template;
 
-<<<<<<< HEAD
 use Magento\Framework\App\Filesystem\DirectoryList;
 
-class Config
-=======
 class Config implements \Magento\Framework\Mail\Template\ConfigInterface
->>>>>>> 95465c94
 {
     /**
      * @var \Magento\Email\Model\Template\Config\Data
@@ -31,7 +27,6 @@
     protected $emailTemplateFileSystem;
 
     /**
-<<<<<<< HEAD
      * Themes directory
      *
      * @var \Magento\Framework\Filesystem\Directory\ReadInterface
@@ -42,28 +37,17 @@
      * @param \Magento\Email\Model\Template\Config\Data $dataStorage
      * @param \Magento\Email\Model\Template\FileSystem $emailTemplateFileSystem
      * @param \Magento\Framework\Filesystem $fileSystem
-=======
-     * @param \Magento\Email\Model\Template\Config\Data $dataStorage
-     * @param \Magento\Email\Model\Template\FileSystem $emailTemplateFileSystem
->>>>>>> 95465c94
      */
     public function __construct(
         \Magento\Email\Model\Template\Config\Data $dataStorage,
         \Magento\Framework\Module\Dir\Reader $moduleReader,
-<<<<<<< HEAD
         \Magento\Email\Model\Template\FileSystem $emailTemplateFileSystem,
         \Magento\Framework\Filesystem $fileSystem
-=======
-        \Magento\Email\Model\Template\FileSystem $emailTemplateFileSystem
->>>>>>> 95465c94
     ) {
         $this->_dataStorage = $dataStorage;
         $this->_moduleReader = $moduleReader;
         $this->emailTemplateFileSystem = $emailTemplateFileSystem;
-<<<<<<< HEAD
         $this->themesDirectory = $fileSystem->getDirectoryRead(DirectoryList::THEMES);
-=======
->>>>>>> 95465c94
     }
 
     /**
@@ -199,17 +183,10 @@
      * Retrieve full path to an email template file
      *
      * @param string $templateId
-<<<<<<< HEAD
-     * @param array $designParams
-     * @return string
-     */
-    public function getTemplateFilename($templateId, $designParams)
-=======
      * @param array|null $designParams
      * @return string
      */
     public function getTemplateFilename($templateId, $designParams = [])
->>>>>>> 95465c94
     {
         // If design params aren't passed, then use area/module defined in email_templates.xml
         if (!isset($designParams['area'])) {
