--- conflicted
+++ resolved
@@ -31,11 +31,7 @@
      *
      * @var \Magento\Framework\Filesystem\Directory\ReadInterface
      */
-<<<<<<< HEAD
-    private $themesDirectory;
-=======
     protected $themesDirectory;
->>>>>>> 7ad59d67
 
     /**
      * @var \Magento\Framework\View\FileSystem
@@ -68,11 +64,7 @@
     public function getAvailableTemplates()
     {
         $templates = [];
-<<<<<<< HEAD
-        foreach ($this->_dataStorage->get() as $templateId => $fields) {
-=======
         foreach (array_keys($this->_dataStorage->get()) as $templateId) {
->>>>>>> 7ad59d67
             $templates[] = [
                 'value' => $templateId,
                 'label' => $this->getTemplateLabel($templateId),
