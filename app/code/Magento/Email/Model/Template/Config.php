<?php
/**
 * High-level interface for email templates data that hides format from the client code
 *
 * Copyright © 2015 Magento. All rights reserved.
 * See COPYING.txt for license details.
 */
namespace Magento\Email\Model\Template;

use Magento\Framework\App\Filesystem\DirectoryList;

class Config implements \Magento\Framework\Mail\Template\ConfigInterface
{
    /**
     * @var \Magento\Email\Model\Template\Config\Data
     */
    protected $_dataStorage;

    /**
     * @var \Magento\Framework\Module\Dir\Reader
     */
    protected $_moduleReader;

    /**
     * @var \Magento\Framework\View\FileSystem
     */
    protected $fileSystem;

    /**
     * Themes directory
     *
     * @var \Magento\Framework\Filesystem\Directory\ReadInterface
     */
    private $themesDirectory;

    /**
     * @param \Magento\Email\Model\Template\Config\Data $dataStorage
<<<<<<< HEAD
     * @param \Magento\Email\Model\Template\FileSystem $emailTemplateFileSystem
     * @param \Magento\Framework\Filesystem $fileSystem
=======
     * @param \Magento\Framework\Module\Dir\Reader $moduleReader
     * @param \Magento\Framework\View\FileSystem $fileSystem
>>>>>>> dd0d8f2c
     */
    public function __construct(
        \Magento\Email\Model\Template\Config\Data $dataStorage,
        \Magento\Framework\Module\Dir\Reader $moduleReader,
<<<<<<< HEAD
        \Magento\Email\Model\Template\FileSystem $emailTemplateFileSystem,
        \Magento\Framework\Filesystem $fileSystem
    ) {
        $this->_dataStorage = $dataStorage;
        $this->_moduleReader = $moduleReader;
        $this->emailTemplateFileSystem = $emailTemplateFileSystem;
        $this->themesDirectory = $fileSystem->getDirectoryRead(DirectoryList::THEMES);
=======
        \Magento\Framework\View\FileSystem $fileSystem
    ) {
        $this->_dataStorage = $dataStorage;
        $this->_moduleReader = $moduleReader;
        $this->fileSystem = $fileSystem;
>>>>>>> dd0d8f2c
    }

    /**
     * Return list of all email templates, both default module and theme-specific templates
     *
     * @return array[]
     */
    public function getAvailableTemplates()
    {
        $templates = [];
        foreach ($this->_dataStorage->get() as $templateId => $fields) {
            $templates[] = [
                'value' => $templateId,
                'label' => $this->getTemplateLabel($templateId),
                'group' => $this->getTemplateModule($templateId),
            ];
            $themeTemplates = $this->getThemeTemplates($templateId);
            $templates = array_merge($templates, $themeTemplates);
        }
        return $templates;
    }

    /**
     * Find all theme-based email templates for a given template ID
     *
     * @param string $templateId
     * @return array[]
     */
    public function getThemeTemplates($templateId)
    {
        $templates = [];

        $area = $this->getTemplateArea($templateId);
        $themePath = '*/*';
        $module = $this->getTemplateModule($templateId);
        $filename = $this->_getInfo($templateId, 'file');
        $emailDirectory = DirectoryList::EMAIL;
        $searchPattern = "{$area}/{$themePath}/{$module}/{$emailDirectory}/{$filename}";
        $files = $this->themesDirectory->search($searchPattern);

        $pattern = "#^(?<area>[^/]+)/(?<themeVendor>[^/]+)/(?<themeName>[^/]+)/#i";
        foreach ($files as $file) {
            if (!preg_match($pattern, $file, $matches)) {
                continue;
            }
            $themeVendor = $matches['themeVendor'];
            $themeName = $matches['themeName'];

            $templates[] = [
                'value' => sprintf(
                    '%s/%s/%s',
                    $templateId,
                    $themeVendor,
                    $themeName
                ),
                'label' => sprintf(
                    '%s (%s/%s)',
                    $this->getTemplateLabel($templateId),
                    $themeVendor,
                    $themeName
                ),
                'group' => $this->getTemplateModule($templateId),
            ];
        }
        return $templates;
    }

    /**
     * Parses a template ID and returns an array of templateId and theme
     *
     * @param string $templateId
     * @return array an array of array('templateId' => '...', 'theme' => '...')
     */
    public function parseTemplateIdParts($templateId)
    {
        $parts = [
            'templateId' => $templateId,
            'theme' => null
        ];
        $pattern = "#^(?<templateId>[^/]+)/(?<themeVendor>[^/]+)/(?<themeName>[^/]+)#i";
        if (preg_match($pattern, $templateId, $matches)) {
            $parts['templateId'] = $matches['templateId'];
            $parts['theme'] = $matches['themeVendor'] . '/' . $matches['themeName'];
        }
        return $parts;
    }

    /**
     * Retrieve translated label of an email template
     *
     * @param string $templateId
     * @return \Magento\Framework\Phrase
     */
    public function getTemplateLabel($templateId)
    {
        return __($this->_getInfo($templateId, 'label'));
    }

    /**
     * Retrieve type of an email template
     *
     * @param string $templateId
     * @return string
     */
    public function getTemplateType($templateId)
    {
        return $this->_getInfo($templateId, 'type');
    }

    /**
     * Retrieve fully-qualified name of a module an email template belongs to
     *
     * @param string $templateId
     * @return string
     */
    public function getTemplateModule($templateId)
    {
        return $this->_getInfo($templateId, 'module');
    }

    /**
     * Retrieve the area an email template belongs to
     *
     * @param string $templateId
     * @return string
     */
    public function getTemplateArea($templateId)
    {
        return $this->_getInfo($templateId, 'area');
    }

    /**
     * Retrieve full path to an email template file
     *
     * @param string $templateId
     * @param array|null $designParams
     * @return string
     */
    public function getTemplateFilename($templateId, $designParams = [])
    {
        // If design params aren't passed, then use area/module defined in email_templates.xml
        if (!isset($designParams['area'])) {
            $designParams['area'] = $this->getTemplateArea($templateId);
        }
        $module = $this->getTemplateModule($templateId);
        $designParams['module'] = $module;

        $file = $this->_getInfo($templateId, 'file');

        return $this->fileSystem->getEmailTemplateFileName($file, $designParams, $module);
    }

    /**
     * Retrieve value of a field of an email template
     *
     * @param string $templateId Name of an email template
     * @param string $fieldName Name of a field value of which to return
     * @return string
     * @throws \UnexpectedValueException
     */
    protected function _getInfo($templateId, $fieldName)
    {
        $data = $this->_dataStorage->get();
        if (!isset($data[$templateId])) {
            throw new \UnexpectedValueException("Email template '{$templateId}' is not defined.");
        }
        if (!isset($data[$templateId][$fieldName])) {
            throw new \UnexpectedValueException(
                "Field '{$fieldName}' is not defined for email template '{$templateId}'."
            );
        }
        return $data[$templateId][$fieldName];
    }
}<|MERGE_RESOLUTION|>--- conflicted
+++ resolved
@@ -22,45 +22,38 @@
     protected $_moduleReader;
 
     /**
+     * @var \Magento\Framework\Filesystem
+     */
+    protected $fileSystem;
+
+    /**
+     * Themes directory
+     *
+     * @var \Magento\Framework\Filesystem\Directory\ReadInterface
+     */
+    private $themesDirectory;
+
+    /**
      * @var \Magento\Framework\View\FileSystem
      */
-    protected $fileSystem;
-
-    /**
-     * Themes directory
-     *
-     * @var \Magento\Framework\Filesystem\Directory\ReadInterface
-     */
-    private $themesDirectory;
+    protected $viewFileSystem;
 
     /**
      * @param \Magento\Email\Model\Template\Config\Data $dataStorage
-<<<<<<< HEAD
-     * @param \Magento\Email\Model\Template\FileSystem $emailTemplateFileSystem
      * @param \Magento\Framework\Filesystem $fileSystem
-=======
      * @param \Magento\Framework\Module\Dir\Reader $moduleReader
-     * @param \Magento\Framework\View\FileSystem $fileSystem
->>>>>>> dd0d8f2c
+     * @param \Magento\Framework\View\FileSystem $viewFileSystem
      */
     public function __construct(
         \Magento\Email\Model\Template\Config\Data $dataStorage,
         \Magento\Framework\Module\Dir\Reader $moduleReader,
-<<<<<<< HEAD
-        \Magento\Email\Model\Template\FileSystem $emailTemplateFileSystem,
-        \Magento\Framework\Filesystem $fileSystem
+        \Magento\Framework\Filesystem $fileSystem,
+        \Magento\Framework\View\FileSystem $viewFileSystem
     ) {
         $this->_dataStorage = $dataStorage;
         $this->_moduleReader = $moduleReader;
-        $this->emailTemplateFileSystem = $emailTemplateFileSystem;
         $this->themesDirectory = $fileSystem->getDirectoryRead(DirectoryList::THEMES);
-=======
-        \Magento\Framework\View\FileSystem $fileSystem
-    ) {
-        $this->_dataStorage = $dataStorage;
-        $this->_moduleReader = $moduleReader;
-        $this->fileSystem = $fileSystem;
->>>>>>> dd0d8f2c
+        $this->viewFileSystem = $viewFileSystem;
     }
 
     /**
@@ -210,7 +203,7 @@
 
         $file = $this->_getInfo($templateId, 'file');
 
-        return $this->fileSystem->getEmailTemplateFileName($file, $designParams, $module);
+        return $this->viewFileSystem->getEmailTemplateFileName($file, $designParams, $module);
     }
 
     /**
