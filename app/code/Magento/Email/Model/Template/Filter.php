<?php
/**
 * Copyright © Magento, Inc. All rights reserved.
 * See COPYING.txt for license details.
 */
declare(strict_types=1);

namespace Magento\Email\Model\Template;

use Exception;
use Magento\Cms\Block\Block;
use Magento\Framework\App\Area;
use Magento\Framework\App\Config\ScopeConfigInterface;
use Magento\Framework\App\State;
use Magento\Framework\Css\PreProcessor\Adapter\CssInliner;
use Magento\Framework\Escaper;
use Magento\Framework\Exception\MailException;
use Magento\Framework\Exception\NoSuchEntityException;
use Magento\Framework\Filesystem;
use Magento\Framework\Filesystem\Directory\Read;
use Magento\Framework\Filter\Template;
use Magento\Framework\Filter\Template\Tokenizer\Parameter;
use Magento\Framework\Filter\VariableResolverInterface;
use Magento\Framework\Stdlib\StringUtils;
use Magento\Framework\UrlInterface;
use Magento\Framework\View\Asset\ContentProcessorException;
use Magento\Framework\View\Asset\ContentProcessorInterface;
use Magento\Framework\View\Asset\File\NotFoundException;
use Magento\Framework\View\Asset\Repository;
use Magento\Framework\View\Element\AbstractBlock;
use Magento\Framework\View\LayoutFactory;
use Magento\Framework\View\LayoutInterface;
use Magento\Store\Model\ScopeInterface;
use Magento\Store\Model\StoreManagerInterface;
use Magento\Variable\Model\Source\Variables;
use Magento\Variable\Model\Variable;
use Magento\Variable\Model\VariableFactory;
use Psr\Log\LoggerInterface;
use Magento\Store\Model\Information as StoreInformation;
use Magento\Framework\App\ObjectManager;

/**
 * Core Email Template Filter Model
 *
 * @api
 * @SuppressWarnings(PHPMD.TooManyFields)
 * @SuppressWarnings(PHPMD.ExcessiveClassComplexity)
 * @SuppressWarnings(PHPMD.CouplingBetweenObjects)
 * @since 100.0.2
 */
class Filter extends Template
{
    /**
     * The name used in the {{trans}} directive
     */
    const TRANS_DIRECTIVE_NAME = 'trans';

    /**
     * The regex to match interior portion of a {{trans "foo"}} translation directive
     */
    const TRANS_DIRECTIVE_REGEX = '/^\s*([\'"])([^\1]*?)(?<!\\\)\1(\s.*)?$/si';

    /**
     * Use absolute links flag
     *
     * @var bool
     */
    protected $_useAbsoluteLinks = false;

    /**
     * Whether to allow SID in store directive: NO
     *
     * @var bool
     * @deprecated SID is not being used as query parameter anymore.
     */
    protected $_useSessionInUrl = false;

    /**
     * Modifier Callbacks
     *
     * @var array
     * @deprecated 101.0.4 Use the new Directive Processor interfaces
     */
    protected $_modifiers = ['nl2br' => ''];

    /**
     * Whether template being filtered is child of another template
     *
     * @var bool
     */
    private $isChildTemplate = false;

    /**
     * List of CSS files to inline
     *
     * @var []
     */
    private $inlineCssFiles = [];

    /**
     * Store id
     *
     * @var int
     */
    protected $_storeId;

    /**
     * @var array
     */
    private $designParams = [];

    /**
     * @var bool
     */
    private $plainTemplateMode = false;

    /**
     * @var Repository
     */
    protected $_assetRepo;

    /**
     * @var LoggerInterface
     */
    protected $_logger;

    /**
     * @var Escaper
     */
    protected $_escaper;

    /**
     * Core store config
     * Variable factory
     *
     * @var VariableFactory
     */
    protected $_variableFactory;

    /**
     * @var StoreManagerInterface
     */
    protected $_storeManager;

    /**
     * @var LayoutInterface
     */
    protected $_layout;

    /**
     * @var LayoutFactory
     */
    protected $_layoutFactory;

    /**
     * Setup callbacks for filters
     *
     * @var ScopeConfigInterface
     */
    protected $_scopeConfig;

    /**
     * Layout directive params
     *
     * @var array
     */
    protected $_directiveParams;

    /**
     * App state
     *
     * @var State
     */
    protected $_appState;

    /**
     * @var UrlInterface
     */
    protected $urlModel;

    /**
     * @var CssInliner
     */
    private $cssInliner;

    /**
     * @var Variables
     */
    protected $configVariables;

    /**
     * @var Css\Processor
     */
    private $cssProcessor;

    /**
     * @var Filesystem
     */
    private $pubDirectory;

    /**
     * @var Read
     */
    private $pubDirectoryRead;

<<<<<<< HEAD
    /**
     * @var StoreInformation
     */
    private $storeInformation;


=======
>>>>>>> d40e8cbf
    /**
     * Filter constructor.
     * @param StringUtils $string
     * @param LoggerInterface $logger
     * @param Escaper $escaper
     * @param Repository $assetRepo
     * @param ScopeConfigInterface $scopeConfig
     * @param VariableFactory $coreVariableFactory
     * @param StoreManagerInterface $storeManager
     * @param LayoutInterface $layout
     * @param LayoutFactory $layoutFactory
     * @param State $appState
     * @param UrlInterface $urlModel
     * @param Variables $configVariables
     * @param VariableResolverInterface $variableResolver
     * @param Css\Processor $cssProcessor
     * @param Filesystem $pubDirectory
     * @param CssInliner $cssInliner
     * @param array $variables
     * @param array $directiveProcessors
     * @param StoreInformation|null $storeInformation
     * @SuppressWarnings(PHPMD.ExcessiveParameterList)
     */
    public function __construct(
        StringUtils $string,
        LoggerInterface $logger,
        Escaper $escaper,
        Repository $assetRepo,
        ScopeConfigInterface $scopeConfig,
        VariableFactory $coreVariableFactory,
        StoreManagerInterface $storeManager,
        LayoutInterface $layout,
        LayoutFactory $layoutFactory,
        State $appState,
        UrlInterface $urlModel,
        Variables $configVariables,
        VariableResolverInterface $variableResolver,
        Css\Processor $cssProcessor,
        Filesystem $pubDirectory,
        CssInliner $cssInliner,
        $variables = [],
        array $directiveProcessors = [],
        ?StoreInformation $storeInformation = null
    ) {
        $this->_escaper = $escaper;
        $this->_assetRepo = $assetRepo;
        $this->_logger = $logger;
        $this->_scopeConfig = $scopeConfig;
        $this->_modifiers['escape'] = [$this, 'modifierEscape'];
        $this->_variableFactory = $coreVariableFactory;
        $this->_storeManager = $storeManager;
        $this->_layout = $layout;
        $this->_layoutFactory = $layoutFactory;
        $this->_appState = $appState;
        $this->urlModel = $urlModel;
        $this->cssInliner = $cssInliner;
        $this->cssProcessor = $cssProcessor;
        $this->pubDirectory = $pubDirectory;
        $this->configVariables = $configVariables;
        $this->storeInformation = $storeInformation ?:
            ObjectManager::getInstance()->get(StoreInformation::class);
        parent::__construct($string, $variables, $directiveProcessors, $variableResolver);
    }

    /**
     * Set use absolute links flag
     *
     * @param bool $flag
     * @return $this
     */
    public function setUseAbsoluteLinks($flag)
    {
        $this->_useAbsoluteLinks = $flag;
        return $this;
    }

    /**
     * Setter whether SID is allowed in store directive
     *
     * @param bool $flag
     * @return $this
     * @SuppressWarnings(PHPMD.UnusedFormalParameter)
     * @deprecated SID query parameter is not used in URLs anymore.
     */
    public function setUseSessionInUrl($flag)
    {
        // phpcs:disable Magento2.Functions.DiscouragedFunction
        trigger_error('Session ID is not used as URL parameter anymore.', E_USER_DEPRECATED);

        return $this;
    }

    /**
     * Setter
     *
     * @param bool $plainTemplateMode
     * @return $this
     */
    public function setPlainTemplateMode($plainTemplateMode)
    {
        $this->plainTemplateMode = (bool)$plainTemplateMode;
        return $this;
    }

    /**
     * Check whether template is plain
     *
     * @return bool
     */
    public function isPlainTemplateMode()
    {
        return $this->plainTemplateMode;
    }

    /**
     * Set whether template being filtered is child of another template
     *
     * @param bool $isChildTemplate
     * @return $this
     */
    public function setIsChildTemplate($isChildTemplate)
    {
        $this->isChildTemplate = (bool)$isChildTemplate;
        return $this;
    }

    /**
     * Get whether template being filtered is child of another template
     *
     * @return bool
     */
    public function isChildTemplate()
    {
        return $this->isChildTemplate;
    }

    /**
     * Setter
     *
     * @param int $storeId
     * @return $this
     */
    public function setStoreId($storeId)
    {
        $this->_storeId = $storeId;
        return $this;
    }

    /**
     * Set design parameters
     *
     * @param array $designParams
     * @return $this
     */
    public function setDesignParams(array $designParams)
    {
        $this->designParams = $designParams;
        return $this;
    }

    /**
     * Sets pub directory
     *
     * @param string $dirType
     * @return void
     */
    private function setPubDirectory($dirType)
    {
        $this->pubDirectoryRead = $this->pubDirectory->getDirectoryRead($dirType);
    }

    /**
     * Get design parameters
     *
     * @return array
     */
    public function getDesignParams()
    {
        return $this->designParams;
    }

    /**
     * Getter. If $_storeId is null, return design store id.
     *
     * @return integer
     */
    public function getStoreId()
    {
        if (null === $this->_storeId) {
            $this->_storeId = $this->_storeManager->getStore()->getId();
        }
        return $this->_storeId;
    }

    /**
     * Retrieve Block html directive
     *
     * @param array $construction
     * @return string
     * @SuppressWarnings(PHPMD.CyclomaticComplexity)
     * @SuppressWarnings(PHPMD.NPathComplexity)
     */
    public function blockDirective($construction)
    {
        $skipParams = ['class', 'id', 'output'];
        $blockParameters = $this->getParameters($construction[2]);
        $block = null;

        if (isset($blockParameters['class'])) {
            $block = $this->_layout->createBlock($blockParameters['class'], null, ['data' => $blockParameters]);
        } elseif (isset($blockParameters['id'])) {
            $block = $this->_layout->createBlock(Block::class);
            if ($block) {
                $block->setBlockId($blockParameters['id']);
            }
        }

        if (!$block) {
            return '';
        }

        $block->setBlockParams($blockParameters);
        foreach ($blockParameters as $k => $v) {
            if (in_array($k, $skipParams)) {
                continue;
            }
            $block->setDataUsingMethod($k, $v);
        }

        if (isset($blockParameters['output'])) {
            $method = $blockParameters['output'];
        }
        if (!isset($method)
            || !is_string($method)
            || !method_exists($block, $method)
            || !is_callable([$block, $method])
        ) {
            $method = 'toHtml';
        }
        return $block->{$method}();
    }

    /**
     * Retrieve layout html directive
     *
     * @param string[] $construction
     * @return string
     */
    public function layoutDirective($construction)
    {
        $this->_directiveParams = $this->getParameters($construction[2]);
        if (!isset($this->_directiveParams['area'])) {
            $this->_directiveParams['area'] = Area::AREA_FRONTEND;
        }
        if ($this->_directiveParams['area'] != $this->_appState->getAreaCode()) {
            return $this->_appState->emulateAreaCode(
                $this->_directiveParams['area'],
                [$this, 'emulateAreaCallback']
            );
        } else {
            return $this->emulateAreaCallback();
        }
    }

    /**
     * Retrieve layout html directive callback
     *
     * @return string
     */
    public function emulateAreaCallback()
    {
        $skipParams = ['handle', 'area'];

        /** @var $layout LayoutInterface */
        $layout = $this->_layoutFactory->create(['cacheable' => false]);
        $layout->getUpdate()->addHandle($this->_directiveParams['handle'])->load();

        $layout->generateXml();
        $layout->generateElements();

        $rootBlock = false;
        foreach ($layout->getAllBlocks() as $block) {
            /* @var $block AbstractBlock */
            if (!$block->getParentBlock() && !$rootBlock) {
                $rootBlock = $block;
            }
            foreach ($this->_directiveParams as $k => $v) {
                if (in_array($k, $skipParams)) {
                    continue;
                }
                $block->setDataUsingMethod($k, $v);
            }
        }

        /**
         * Add root block to output
         */
        if ($rootBlock) {
            $layout->addOutputElement($rootBlock->getNameInLayout());
        }

        $result = $layout->getOutput();
        $layout->__destruct();
        // To overcome bug with SimpleXML memory leak (https://bugs.php.net/bug.php?id=62468)
        return $result;
    }

    /**
     * Retrieve block parameters
     *
     * @param mixed $value
     * @return array
     */
    protected function _getBlockParameters($value)
    {
        $tokenizer = new Parameter();
        $tokenizer->setString($value);

        return $tokenizer->tokenize();
    }

    /**
     * Retrieve View URL directive
     *
     * @param string[] $construction
     * @return string
     */
    public function viewDirective($construction)
    {
        $params = $this->getParameters($construction[2]);
        $url = $this->_assetRepo->getUrlWithParams($params['url'], $params);
        return $url;
    }

    /**
     * Retrieve media file URL directive
     *
     * @param string[] $construction
     * @return string
     */
    public function mediaDirective($construction)
    {
        // phpcs:disable Magento2.Functions.DiscouragedFunction
        $params = $this->getParameters(html_entity_decode($construction[2], ENT_QUOTES));
        return $this->_storeManager->getStore()
            ->getBaseUrl(UrlInterface::URL_TYPE_MEDIA) . $params['url'];
    }

    /**
     * Retrieve store URL directive
     *
     * Support url and direct_url properties
     *
     * @param string[] $construction
     * @return string
     */
    public function storeDirective($construction)
    {
        $params = $this->getParameters($construction[2]);
        if (!isset($params['_query'])) {
            $params['_query'] = [];
        }
        foreach ($params as $k => $v) {
            if (strpos($k, '_query_') === 0) {
                $params['_query'][substr($k, 7)] = $v;
                unset($params[$k]);
            }
        }
        $params['_absolute'] = $this->_useAbsoluteLinks;

        if ($this->_useSessionInUrl === false) {
            $params['_nosid'] = true;
        }

        if (isset($params['direct_url'])) {
            $path = '';
            $params['_direct'] = $params['direct_url'];
            unset($params['direct_url']);
        } else {
            $path = isset($params['url']) ? $params['url'] : '';
            unset($params['url']);
        }

        return $this->urlModel->getUrl($path, $params);
    }

    /**
     * Set current URL model, which will be used for URLs generation.
     *
     * @param UrlInterface $urlModel
     * @return $this
     */
    public function setUrlModel(UrlInterface $urlModel)
    {
        $this->urlModel = $urlModel;
        return $this;
    }

    /**
     * Trans directive for localized strings support
     *
     * Usage:
     *
     *   {{trans "string to translate"}}
     *   {{trans "string to %var" var="$variable"}}
     *
     * The |escape modifier is applied by default, use |raw to override
     *
     * @param string[] $construction
     * @return string
     */
    public function transDirective($construction)
    {
        list($directive, $modifiers) = $this->explodeModifiers($construction[2], 'escape');

        list($text, $params) = $this->getTransParameters($directive);
        if (empty($text)) {
            return '';
        }

        $text = __($text, $params)->render();
        return $this->applyModifiers($text, $modifiers);
    }

    /**
     * Parses directive construction into a multipart array containing the text value and key/value pairs of parameters
     *
     * @param string $value raw parameters
     * @return array always a two-part array in the format [value, [param, ...]]
     */
    protected function getTransParameters($value)
    {
        if (preg_match(self::TRANS_DIRECTIVE_REGEX, $value, $matches) !== 1) {
            return ['', []];  // malformed directive body; return without breaking list
        }
        // phpcs:disable Magento2.Functions.DiscouragedFunction
        $text = stripslashes($matches[2]);

        $params = [];
        if (!empty($matches[3])) {
            $params = $this->getParameters($matches[3]);
        }

        return [$text, $params];
    }

    /**
     * Var directive with modifiers support
     *
     * The |escape modifier is applied by default, use |raw to override
     *
     * @param string[] $construction
     * @return string
     */
    public function varDirective($construction)
    {
        // just return the escaped value if no template vars exist to process
        if (count($this->templateVars) == 0) {
            return $construction[0];
        }

        list($directive, $modifiers) = $this->explodeModifiers(
            $construction[2] . ($construction['filters'] ?? ''),
            'escape'
        );
        return $this->applyModifiers($this->getVariable($directive, ''), $modifiers);
    }

    /**
     * Explode modifiers out of a given string
     *
     * This will return the value and modifiers in a two-element array. Where no modifiers are present in the passed
     * value an array with a null modifier string will be returned
     *
     * Syntax: some text value, etc|modifier string
     *
     * Result: ['some text value, etc', 'modifier string']
     *
     * @param string $value
     * @param string $default assumed modifier if none present
     * @return array
     * @deprecated 101.0.4 Use the new FilterApplier or Directive Processor interfaces
     */
    protected function explodeModifiers($value, $default = null)
    {
        $parts = explode('|', $value, 2);
        if (2 === count($parts)) {
            return $parts;
        }
        return [$value, $default];
    }

    /**
     * Apply modifiers one by one, with specified params
     *
     * Modifier syntax: modifier1[:param1:param2:...][|modifier2:...]
     *
     * @param string $value
     * @param string $modifiers
     * @return string
     * @deprecated 101.0.4 Use the new FilterApplier or Directive Processor interfaces
     */
    protected function applyModifiers($value, $modifiers)
    {
        foreach (explode('|', $modifiers) as $part) {
            if (empty($part)) {
                continue;
            }
            $params = explode(':', $part);
            $modifier = array_shift($params);
            if (isset($this->_modifiers[$modifier])) {
                $callback = $this->_modifiers[$modifier];
                if (!$callback) {
                    $callback = $modifier;
                }
                array_unshift($params, $value);
                $value = $callback(...$params);
            }
        }
        return $value;
    }

    /**
     * Escape specified string
     *
     * @param string $value
     * @param string $type
     * @return string
     * @deprecated 101.0.4 Use the new FilterApplier or Directive Processor interfaces
     */
    public function modifierEscape($value, $type = 'html')
    {
        switch ($type) {
            case 'html':
                return $this->_escaper->escapeHtml($value);

            case 'htmlentities':
                return htmlentities($value, ENT_QUOTES);

            case 'url':
                return rawurlencode($value);
        }
        return $value;
    }

    /**
     * HTTP Protocol directive
     *
     * Usage:
     *
     *     {{protocol}} - current protocol http or https
     *     {{protocol url="www.domain.com/"}} - domain URL with current protocol
     *     {{protocol http="http://url" https="https://url"}}
     *     {{protocol store="1"}} - Optional parameter which gets protocol from provide store based on store ID or code
     *
     * @param string[] $construction
     * @return string
     * @throws MailException
     * @throws NoSuchEntityException
     */
    public function protocolDirective($construction)
    {
        $params = $this->getParameters($construction[2]);

        $store = null;
        if (isset($params['store'])) {
            try {
                $store = $this->_storeManager->getStore($params['store']);
            } catch (Exception $e) {
                throw new MailException(
                    __('Requested invalid store "%1"', $params['store'])
                );
            }
        }

        $isSecure = $this->_storeManager->getStore($store)->isCurrentlySecure();
        $protocol = $isSecure ? 'https' : 'http';
        if (isset($params['url'])) {
            return $protocol . '://' . $params['url'];
        } elseif (isset($params['http']) && isset($params['https'])) {
            $this->validateProtocolDirectiveHttpScheme($params);

            if ($isSecure) {
                return $params['https'];
            }
            return $params['http'];
        }

        return $protocol;
    }

    /**
     * Validate protocol directive HTTP parameters.
     *
     * @param string[] $params
     * @return void
     * @throws MailException
     */
    private function validateProtocolDirectiveHttpScheme(array $params) : void
    {
        $parsed_http = parse_url($params['http']);
        $parsed_https = parse_url($params['https']);

        if (empty($parsed_http)) {
            throw new MailException(
                __('Contents of %1 could not be loaded or is empty', $params['http'])
            );
        } elseif (empty($parsed_https)) {
            throw new MailException(
                __('Contents of %1 could not be loaded or is empty', $params['https'])
            );
        } elseif ($parsed_http['scheme'] !== 'http') {
            throw new MailException(
                __('Contents of %1 could not be loaded or is empty', $params['http'])
            );
        } elseif ($parsed_https['scheme'] !== 'https') {
            throw new MailException(
                __('Contents of %1 could not be loaded or is empty', $params['https'])
            );
        }
    }

    /**
     * Store config directive
     *
     * @param string[] $construction
     * @return string
     * @throws NoSuchEntityException
     */
    public function configDirective($construction)
    {
        $configValue = '';
        $params = $this->getParameters($construction[2]);
        $storeId = $this->getStoreId();
        $store = $this->_storeManager->getStore($storeId);
        $storeInformationObj = $this->storeInformation
            ->getStoreInformationObject($store);
        if (isset($params['path']) && $this->isAvailableConfigVariable($params['path'])) {
            $configValue = $this->_scopeConfig->getValue(
                $params['path'],
                ScopeInterface::SCOPE_STORE,
                $storeId
            );
            if ($params['path'] == $this->storeInformation::XML_PATH_STORE_INFO_COUNTRY_CODE) {
                $configValue = $storeInformationObj->getData('country');
            } elseif ($params['path'] == $this->storeInformation::XML_PATH_STORE_INFO_REGION_CODE) {
                $configValue = $storeInformationObj->getData('region')?
                    $storeInformationObj->getData('region'):
                    $configValue;
            }
        }
        return $configValue;
    }

    /**
     * Check if given variable is available for directive "Config"
     *
     * @param string $variable
     * @return bool
     */
    private function isAvailableConfigVariable($variable)
    {
        return in_array(
            $variable,
            $this->configVariables->getAvailableVars()
        );
    }

    /**
     * Custom Variable directive
     *
     * @param string[] $construction
     * @return string
     */
    public function customvarDirective($construction)
    {
        $customVarValue = '';
        $params = $this->getParameters($construction[2]);
        if (isset($params['code'])) {
            $variable = $this->_variableFactory->create()->setStoreId(
                $this->getStoreId()
            )->loadByCode(
                $params['code']
            );
            $mode = $this->isPlainTemplateMode()
                ? Variable::TYPE_TEXT
                : Variable::TYPE_HTML;
            $value = $variable->getValue($mode);
            if ($value) {
                $customVarValue = $value;
            }
        }
        return $customVarValue;
    }

    /**
     * Load and return the contents of a CSS file
     *
     * Usage:
     *
     *     {{css file="css/filename.css"}} - Load file from theme directory
     *     {{css file="Magento_Sales::css/filename.css"}} - Load file from module directory or module directory in theme
     *
     * @param string[] $construction
     * @return string
     */
    public function cssDirective($construction)
    {
        if ($this->isPlainTemplateMode()) {
            return '';
        }

        $params = $this->getParameters($construction[2]);
        $file = isset($params['file']) ? $params['file'] : null;
        if (!$file) {
            // Return CSS comment for debugging purposes
            return '/* ' . __('"file" parameter must be specified') . ' */';
        }

        try {
            $css = $this->cssProcessor->process($this->getCssFilesContent([$params['file']]));
        } catch (ContentProcessorException $exception) {
            return '/*' . PHP_EOL . $exception->getMessage() . PHP_EOL . '*/';
        }

        if (empty($css)) {
            return '/* ' . __('Contents of the specified CSS file could not be loaded or is empty') . ' */';
        }

        return $css;
    }

    /**
     * Set file to apply as inline CSS
     *
     * This directive will cause CSS files to be applied inline to the HTML in the email template.
     * This directive does not inline the CSS itself, but adds the files to the parent template model so that the model
     * can handle the inlining at a later point, once all HTML has been assembled.
     *
     * Usage:
     *
     *     {{inlinecss file="css/filename.css"}} - Load file from theme directory
     *     {{inlinecss file="Magento_Sales::css/filename.css"}} - Load file from module directory or module
     *                                                            directory in theme
     *
     * @param string[] $construction
     * @return string
     * @throws MailException
     */
    public function inlinecssDirective($construction)
    {
        // Plain text templates shouldn't have CSS applied inline
        if ($this->isPlainTemplateMode()) {
            return '';
        }

        // If this template is a child of another template, skip processing so that the parent template will process
        // this directive. This is important as CSS inlining must operate on the entire HTML document.
        if ($this->isChildTemplate()) {
            return $construction[0];
        }

        $params = $this->getParameters($construction[2]);
        if (!isset($params['file']) || !$params['file']) {
            throw new MailException(
                __('"file" parameter must be specified and must not be empty')
            );
        }

        $this->addInlineCssFile($params['file']);

        // CSS should be applied after entire template has been filtered, so add as after filter callback
        $this->addAfterFilterCallback([$this, 'applyInlineCss']);
        return '';
    }

    /**
     * Add filename of CSS file to inline
     *
     * @param string $file
     * @return $this
     */
    protected function addInlineCssFile($file)
    {
        $this->inlineCssFiles[] = $file;
        return $this;
    }

    /**
     * Get filename of CSS file to inline
     *
     * @return array
     */
    protected function getInlineCssFiles()
    {
        return $this->inlineCssFiles;
    }

    /**
     * Load CSS file from materialized static view directory
     *
     * @param [] $files
     * @return string
     * @throws MailException
     * @throws ContentProcessorException
     */
    public function getCssFilesContent(array $files)
    {
        // Remove duplicate files
        $files = array_unique($files);

        $designParams = $this->getDesignParams();
        if (!count($designParams)) {
            throw new MailException(
                __('Design params must be set before calling this method')
            );
        }
        $css = '';
        try {
            foreach ($files as $file) {
                $asset = $this->_assetRepo->createAsset($file, $designParams);
                $this->setPubDirectory($asset->getContext()->getBaseDirType());
                if ($this->pubDirectoryRead->isExist($asset->getPath())) {
                    $css .= $this->pubDirectoryRead->readFile($asset->getPath());
                } else {
                    $css .= $asset->getContent();
                }
            }
        } catch (NotFoundException $exception) {
            $css = '';
        }

        return $css;
    }

    /**
     * Apply Inline CSS
     *
     * Merge HTML and CSS and return HTML that has CSS styles applied "inline" to the HTML tags. This is necessary
     * in order to support all email clients.
     *
     * @param string $html
     * @return string
     * @throws MailException
     */
    public function applyInlineCss($html)
    {
        try {
            // Check to see if the {{inlinecss file=""}} directive set CSS file(s) to inline and then load those files
            $cssToInline = $this->getCssFilesContent($this->getInlineCssFiles());
        } catch (ContentProcessorException $exception) {
            return $this->getExceptionHtml($html, $exception);
        }

        $cssToInline = $this->cssProcessor->process($cssToInline);

        // Only run Emogrify if HTML and CSS contain content
        if (!$html || !$cssToInline) {
            return $html;
        }

        try {
            // Don't try to compile CSS that has compilation errors
            if (strpos($cssToInline, ContentProcessorInterface::ERROR_MESSAGE_PREFIX) !== false) {
                throw new MailException(__('<pre> %1 </pre>', PHP_EOL . $cssToInline . PHP_EOL));
            }
            $this->cssInliner->setHtml($html);
            $this->cssInliner->setCss($cssToInline);
            // Don't parse inline <style> tags, since existing tag is intentionally for non-inline styles
            $this->cssInliner->disableStyleBlocksParsing();
            return $this->cssInliner->process();
        } catch (Exception $exception) {
            return $this->getExceptionHtml($html, $exception);
        }
    }

    /**
     * Handle css inlining exception, log it, add to the content in developer mode
     *
     * @param string $html
     * @param Exception $exception
     * @return string
     */
    private function getExceptionHtml(string $html, Exception $exception): string
    {
        $this->_logger->error($exception);
        if ($this->_appState->getMode() == \Magento\Framework\App\State::MODE_DEVELOPER) {
            return __('CSS inlining error:') . PHP_EOL . $exception->getMessage()
                . PHP_EOL
                . $html;
        }
        return $html;
    }

    /**
     * Filter the string as template
     *
     * Overrides parent method in order to handle exceptions
     *
     * @param string $value
     * @return string
     * @SuppressWarnings(PHPMD.ConstructorWithNameAsEnclosingClass)
     */
    public function filter($value)
    {
        try {
            $value = parent::filter($value);
        } catch (Exception $e) {
            // Since a single instance of this class can be used to filter content multiple times, reset callbacks to
            // prevent callbacks running for unrelated content (e.g., email subject and email body)
            $this->resetAfterFilterCallbacks();

            if ($this->_appState->getMode() == State::MODE_DEVELOPER) {
                $value = sprintf(__('Error filtering template: %s'), $e->getMessage());
            } else {
                $value = (string) __("We're sorry, an error has occurred while generating this content.");
            }
            $this->_logger->critical($e);
        }
        return $value;
    }
}<|MERGE_RESOLUTION|>--- conflicted
+++ resolved
@@ -203,15 +203,11 @@
      */
     private $pubDirectoryRead;
 
-<<<<<<< HEAD
     /**
      * @var StoreInformation
      */
     private $storeInformation;
 
-
-=======
->>>>>>> d40e8cbf
     /**
      * Filter constructor.
      * @param StringUtils $string
