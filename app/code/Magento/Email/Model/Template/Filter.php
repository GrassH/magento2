--- conflicted
+++ resolved
@@ -116,13 +116,8 @@
      * @param \Magento\Framework\Escaper $escaper
      * @param \Magento\Framework\View\Asset\Repository $assetRepo
      * @param \Magento\Framework\App\Config\ScopeConfigInterface $scopeConfig
-<<<<<<< HEAD
      * @param \Magento\Variable\Model\VariableFactory $coreVariableFactory
-     * @param \Magento\Framework\Store\StoreManagerInterface $storeManager
-=======
-     * @param \Magento\Core\Model\VariableFactory $coreVariableFactory
      * @param \Magento\Store\Model\StoreManagerInterface $storeManager
->>>>>>> dc51ad10
      * @param \Magento\Framework\View\LayoutInterface $layout
      * @param \Magento\Framework\View\LayoutFactory $layoutFactory
      * @param \Magento\Framework\App\State $appState
@@ -137,13 +132,8 @@
         \Magento\Framework\Escaper $escaper,
         \Magento\Framework\View\Asset\Repository $assetRepo,
         \Magento\Framework\App\Config\ScopeConfigInterface $scopeConfig,
-<<<<<<< HEAD
         \Magento\Variable\Model\VariableFactory $coreVariableFactory,
-        \Magento\Framework\Store\StoreManagerInterface $storeManager,
-=======
-        \Magento\Core\Model\VariableFactory $coreVariableFactory,
         \Magento\Store\Model\StoreManagerInterface $storeManager,
->>>>>>> dc51ad10
         \Magento\Framework\View\LayoutInterface $layout,
         \Magento\Framework\View\LayoutFactory $layoutFactory,
         \Magento\Framework\App\State $appState,
