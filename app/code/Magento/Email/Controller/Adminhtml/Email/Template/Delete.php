<?php
/**
 *
 * Copyright © 2015 Magento. All rights reserved.
 * See COPYING.txt for license details.
 */
namespace Magento\Email\Controller\Adminhtml\Email\Template;

class Delete extends \Magento\Email\Controller\Adminhtml\Email\Template
{
    /**
     * Delete transactional email action
     *
     * @return void
     */
    public function execute()
    {
        $template = $this->_initTemplate('id');
        if ($template->getId()) {
            try {
                // check if the template is currently used
                if (count($template->getSystemConfigPathsWhereUsedCurrently()) == 0) {
                    $template->delete();
                    // display success message
                    $this->messageManager->addSuccess(__('You deleted the email template.'));
                    $this->_objectManager->get('Magento\Framework\App\ReinitableConfig')->reinit();
                    // go to grid
                    $this->_redirect('adminhtml/*/');
                    return;
                }
                // display error  message
                $this->messageManager->addError(__('The email template is currently being used.'));
                // redirect to edit form
                $this->_redirect('adminhtml/*/edit', ['id' => $template->getId()]);
                return;
            } catch (\Magento\Framework\Exception\LocalizedException $e) {
                $this->messageManager->addError($e->getMessage());
            } catch (\Exception $e) {
                $this->messageManager->addError(
<<<<<<< HEAD
                    __('Something went wrong while deleting email template data. Please review the log and try again.')
=======
                    __('We can\'t delete email template data right now. Please review log and try again.')
>>>>>>> 463c7151
                );
                $this->_objectManager->get('Psr\Log\LoggerInterface')->critical($e);
                // save data in session
                $this->_objectManager->get(
                    'Magento\Backend\Model\Session'
                )->setFormData(
                    $this->getRequest()->getParams()
                );
                // redirect to edit form
                $this->_redirect('adminhtml/*/edit', ['id' => $template->getId()]);
                return;
            }
        }
        // display error message
        $this->messageManager->addError(__('We can\'t find an email template to delete.'));
        // go to grid
        $this->_redirect('adminhtml/*/');
    }
}<|MERGE_RESOLUTION|>--- conflicted
+++ resolved
@@ -37,11 +37,7 @@
                 $this->messageManager->addError($e->getMessage());
             } catch (\Exception $e) {
                 $this->messageManager->addError(
-<<<<<<< HEAD
-                    __('Something went wrong while deleting email template data. Please review the log and try again.')
-=======
                     __('We can\'t delete email template data right now. Please review log and try again.')
->>>>>>> 463c7151
                 );
                 $this->_objectManager->get('Psr\Log\LoggerInterface')->critical($e);
                 // save data in session
