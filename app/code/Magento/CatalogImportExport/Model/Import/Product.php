<?php
/**
 * Copyright © Magento, Inc. All rights reserved.
 * See COPYING.txt for license details.
 */

namespace Magento\CatalogImportExport\Model\Import;

use Magento\Catalog\Api\ProductRepositoryInterface;
use Magento\Catalog\Model\Config as CatalogConfig;
use Magento\Catalog\Model\Product\Visibility;
use Magento\Catalog\Model\ResourceModel\Product\Link;
use Magento\CatalogImportExport\Model\Import\Product\ImageTypeProcessor;
use Magento\CatalogImportExport\Model\Import\Product\LinkProcessor;
use Magento\CatalogImportExport\Model\Import\Product\MediaGalleryProcessor;
use Magento\CatalogImportExport\Model\Import\Product\RowValidatorInterface as ValidatorInterface;
use Magento\CatalogImportExport\Model\Import\Product\StatusProcessor;
use Magento\CatalogImportExport\Model\Import\Product\StockProcessor;
use Magento\CatalogImportExport\Model\StockItemImporterInterface;
use Magento\CatalogInventory\Api\Data\StockItemInterface;
use Magento\Framework\App\Filesystem\DirectoryList;
use Magento\Framework\App\ObjectManager;
use Magento\Framework\Exception\LocalizedException;
use Magento\Framework\Exception\NoSuchEntityException;
use Magento\Framework\Filesystem;
use Magento\Framework\Intl\DateTimeFactory;
use Magento\Framework\Model\ResourceModel\Db\ObjectRelationProcessor;
use Magento\Framework\Model\ResourceModel\Db\TransactionManagerInterface;
use Magento\Framework\Stdlib\DateTime;
use Magento\ImportExport\Model\Import;
use Magento\ImportExport\Model\Import\Entity\AbstractEntity;
use Magento\ImportExport\Model\Import\ErrorProcessing\ProcessingError;
use Magento\ImportExport\Model\Import\ErrorProcessing\ProcessingErrorAggregatorInterface;
use Magento\Store\Model\Store;

/**
 * Import entity product model
 *
 * @api
 *
 * @SuppressWarnings(PHPMD.TooManyFields)
 * @SuppressWarnings(PHPMD.ExcessiveClassComplexity)
 * @SuppressWarnings(PHPMD.CouplingBetweenObjects)
 * @SuppressWarnings(PHPMD.ExcessivePublicCount)
 * @since 100.0.2
 */
class Product extends \Magento\ImportExport\Model\Import\Entity\AbstractEntity
{
    const CONFIG_KEY_PRODUCT_TYPES = 'global/importexport/import_product_types';

    /**
     * Size of bunch - part of products to save in one step.
     */
    const BUNCH_SIZE = 20;

    /**
     * Size of bunch to delete attributes of products in one step.
     */
    const ATTRIBUTE_DELETE_BUNCH = 1000;

    /**
     * Pseudo multi line separator in one cell.
     *
     * Can be used as custom option value delimiter or in configurable fields cells.
     */
    const PSEUDO_MULTI_LINE_SEPARATOR = '|';

    /**
     * Symbol between Name and Value between Pairs.
     */
    const PAIR_NAME_VALUE_SEPARATOR = '=';

    /**
     * Value that means all entities (e.g. websites, groups etc.)
     */
    const VALUE_ALL = 'all';

    /**
     * Data row scopes.
     */
    const SCOPE_DEFAULT = 1;

    const SCOPE_WEBSITE = 2;

    const SCOPE_STORE = 0;

    const SCOPE_NULL = -1;

    /**
     * Permanent column names.
     *
     * Names that begins with underscore is not an attribute. This name convention is for
     * to avoid interference with same attribute name.
     */

    /**
     * Column product store.
     */
    const COL_STORE = '_store';

    /**
     * Column product store view code.
     */
    const COL_STORE_VIEW_CODE = 'store_view_code';

    /**
     * Column website.
     */
    const COL_WEBSITE = 'website_code';

    /**
     * Column product attribute set.
     */
    const COL_ATTR_SET = '_attribute_set';

    /**
     * Column product type.
     */
    const COL_TYPE = 'product_type';

    /**
     * Column product category.
     */
    const COL_CATEGORY = 'categories';

    /**
     * Column product visibility.
     */
    const COL_VISIBILITY = 'visibility';

    /**
     * Column product sku.
     */
    const COL_SKU = 'sku';

    /**
     * Column product name.
     */
    const COL_NAME = 'name';

    /**
     * Column product website.
     */
    const COL_PRODUCT_WEBSITES = '_product_websites';

    /**
     * Attribute code for media gallery.
     */
    const MEDIA_GALLERY_ATTRIBUTE_CODE = 'media_gallery';

    /**
     * Column media image.
     */
    const COL_MEDIA_IMAGE = '_media_image';

    /**
     * Inventory use config label.
     */
    const INVENTORY_USE_CONFIG = 'Use Config';

    /**
     * Prefix for inventory use config.
     */
    const INVENTORY_USE_CONFIG_PREFIX = 'use_config_';

    /**
     * Url key attribute code
     */
    const URL_KEY = 'url_key';

    /**
     * Attribute cache
     *
     * @var array
     */
    protected $_attributeCache = [];

    /**
     * Pairs of attribute set ID-to-name.
     *
     * @var array
     */
    protected $_attrSetIdToName = [];

    /**
     * Pairs of attribute set name-to-ID.
     *
     * @var array
     */
    protected $_attrSetNameToId = [];

    /**
     * @var string
     * @since 100.0.4
     */
    protected $mediaGalleryTableName;

    /**
     * @var string
     * @since 100.0.4
     */
    protected $mediaGalleryValueTableName;
    /**
     * @var string
     * @since 100.0.4
     */
    protected $mediaGalleryEntityToValueTableName;

    /**
     * @var string
     * @since 100.0.4
     */
    protected $productEntityTableName;

    /**
     * Attributes with index (not label) value.
     *
     * @var string[]
     */
    protected $_indexValueAttributes = [
        'status',
        'tax_class_id',
    ];

    /**
     * Links attribute name-to-link type ID.
     *
     * @deprecated use DI for LinkProcessor class if you want to add additional types
     *
     * @var array
     */
    protected $_linkNameToId = [
        '_related_' => \Magento\Catalog\Model\Product\Link::LINK_TYPE_RELATED,
        '_crosssell_' => \Magento\Catalog\Model\Product\Link::LINK_TYPE_CROSSSELL,
        '_upsell_' => \Magento\Catalog\Model\Product\Link::LINK_TYPE_UPSELL,
    ];

    /**
     * Attributes codes which shows as date
     *
     * @var array
     * @since 100.1.2
     */
    protected $dateAttrCodes = [
        'special_from_date',
        'special_to_date',
        'news_from_date',
        'news_to_date',
        'custom_design_from',
        'custom_design_to'
    ];

    /**
     * Need to log in import history
     *
     * @var bool
     */
    protected $logInHistory = true;

    /**
     * Attribute id for product images storage.
     *
     * @var array
     */
    protected $_mediaGalleryAttributeId = null;

    /**
     * Validation failure message template definitions
     *
     * @var array
     * @codingStandardsIgnoreStart
     */
    protected $_messageTemplates = [
        ValidatorInterface::ERROR_INVALID_SCOPE => 'Invalid value in Scope column',
        ValidatorInterface::ERROR_INVALID_WEBSITE => 'Invalid value in Website column (website does not exist?)',
        ValidatorInterface::ERROR_INVALID_STORE => 'Invalid value in Store column (store doesn\'t exist?)',
        ValidatorInterface::ERROR_INVALID_ATTR_SET => 'Invalid value for Attribute Set column (set doesn\'t exist?)',
        ValidatorInterface::ERROR_INVALID_TYPE => 'Product Type is invalid or not supported',
        ValidatorInterface::ERROR_INVALID_CATEGORY => 'Category does not exist',
        ValidatorInterface::ERROR_VALUE_IS_REQUIRED => 'Please make sure attribute "%s" is not empty.',
        ValidatorInterface::ERROR_TYPE_CHANGED => 'Trying to change type of existing products',
        ValidatorInterface::ERROR_SKU_IS_EMPTY => 'SKU is empty',
        ValidatorInterface::ERROR_NO_DEFAULT_ROW => 'Default values row does not exist',
        ValidatorInterface::ERROR_CHANGE_TYPE => 'Product type change is not allowed',
        ValidatorInterface::ERROR_DUPLICATE_SCOPE => 'Duplicate scope',
        ValidatorInterface::ERROR_DUPLICATE_SKU => 'Duplicate SKU',
        ValidatorInterface::ERROR_CHANGE_ATTR_SET => 'Attribute set change is not allowed',
        ValidatorInterface::ERROR_TYPE_UNSUPPORTED => 'Product type is not supported',
        ValidatorInterface::ERROR_ROW_IS_ORPHAN => 'Orphan rows that will be skipped due default row errors',
        ValidatorInterface::ERROR_INVALID_TIER_PRICE_QTY => 'Tier Price data price or quantity value is invalid',
        ValidatorInterface::ERROR_INVALID_TIER_PRICE_SITE => 'Tier Price data website is invalid',
        ValidatorInterface::ERROR_INVALID_TIER_PRICE_GROUP => 'Tier Price customer group ID is invalid',
        ValidatorInterface::ERROR_TIER_DATA_INCOMPLETE => 'Tier Price data is incomplete',
        ValidatorInterface::ERROR_SKU_NOT_FOUND_FOR_DELETE => 'Product with specified SKU not found',
        ValidatorInterface::ERROR_SUPER_PRODUCTS_SKU_NOT_FOUND => 'Product with specified super products SKU not found',
        ValidatorInterface::ERROR_MEDIA_DATA_INCOMPLETE => 'Media data is incomplete',
        ValidatorInterface::ERROR_EXCEEDED_MAX_LENGTH => 'Attribute %s exceeded max length',
        ValidatorInterface::ERROR_INVALID_ATTRIBUTE_TYPE => 'Value for \'%s\' attribute contains incorrect value',
        ValidatorInterface::ERROR_ABSENT_REQUIRED_ATTRIBUTE => 'Attribute %s is required',
        ValidatorInterface::ERROR_INVALID_ATTRIBUTE_OPTION => 'Value for \'%s\' attribute contains incorrect value, see acceptable values on settings specified for Admin',
        ValidatorInterface::ERROR_DUPLICATE_UNIQUE_ATTRIBUTE => 'Duplicated unique attribute',
        ValidatorInterface::ERROR_INVALID_VARIATIONS_CUSTOM_OPTIONS => 'Value for \'%s\' sub attribute in \'%s\' attribute contains incorrect value, acceptable values are: \'dropdown\', \'checkbox\', \'radio\', \'text\'',
        ValidatorInterface::ERROR_INVALID_MEDIA_URL_OR_PATH => 'Wrong URL/path used for attribute %s',
        ValidatorInterface::ERROR_MEDIA_PATH_NOT_ACCESSIBLE => 'Imported resource (image) does not exist in the local media storage',
        ValidatorInterface::ERROR_MEDIA_URL_NOT_ACCESSIBLE => 'Imported resource (image) could not be downloaded from external resource due to timeout or access permissions',
        ValidatorInterface::ERROR_INVALID_WEIGHT => 'Product weight is invalid',
        ValidatorInterface::ERROR_DUPLICATE_URL_KEY => 'Url key: \'%s\' was already generated for an item with the SKU: \'%s\'. You need to specify the unique URL key manually',
        ValidatorInterface::ERROR_DUPLICATE_MULTISELECT_VALUES => 'Value for multiselect attribute %s contains duplicated values',
        'invalidNewToDateValue' => 'Make sure new_to_date is later than or the same as new_from_date',
        // Can't add new translated strings in patch release
        'invalidLayoutUpdate' => 'Invalid format.',
        'insufficientPermissions' => 'Invalid format.',
    ];
    //@codingStandardsIgnoreEnd

    /**
     * Map between import file fields and system fields/attributes.
     *
     * @var array
     */
    protected $_fieldsMap = [
        'image' => 'base_image',
        'image_label' => "base_image_label",
        'thumbnail' => 'thumbnail_image',
        'thumbnail_label' => 'thumbnail_image_label',
        self::COL_MEDIA_IMAGE => 'additional_images',
        '_media_image_label' => 'additional_image_labels',
        '_media_is_disabled' => 'hide_from_product_page',
        Product::COL_STORE => 'store_view_code',
        Product::COL_ATTR_SET => 'attribute_set_code',
        Product::COL_TYPE => 'product_type',
        Product::COL_PRODUCT_WEBSITES => 'product_websites',
        'status' => 'product_online',
        'news_from_date' => 'new_from_date',
        'news_to_date' => 'new_to_date',
        'options_container' => 'display_product_options_in',
        'minimal_price' => 'map_price',
        'msrp' => 'msrp_price',
        'msrp_enabled' => 'map_enabled',
        'special_from_date' => 'special_price_from_date',
        'special_to_date' => 'special_price_to_date',
        'min_qty' => 'out_of_stock_qty',
        'backorders' => 'allow_backorders',
        'min_sale_qty' => 'min_cart_qty',
        'max_sale_qty' => 'max_cart_qty',
        'notify_stock_qty' => 'notify_on_stock_below',
        '_related_sku' => 'related_skus',
        '_related_position' => 'related_position',
        '_crosssell_sku' => 'crosssell_skus',
        '_crosssell_position' => 'crosssell_position',
        '_upsell_sku' => 'upsell_skus',
        '_upsell_position' => 'upsell_position',
        'meta_keyword' => 'meta_keywords',
    ];

    /**
     * Existing products SKU-related information in form of array:
     *
     * [SKU] => array(
     *     'type_id'        => (string) product type
     *     'attr_set_id'    => (int) product attribute set ID
     *     'entity_id'      => (int) product ID
     *     'supported_type' => (boolean) is product type supported by current version of import module
     * )
     *
     * @var array
     */
    protected $_oldSku = [];

    /**
     * Column names that holds values with particular meaning.
     *
     * @var string[]
     */
    protected $_specialAttributes = [
        self::COL_STORE,
        self::COL_ATTR_SET,
        self::COL_TYPE,
        self::COL_CATEGORY,
        '_product_websites',
        self::COL_PRODUCT_WEBSITES,
        '_tier_price_website',
        '_tier_price_customer_group',
        '_tier_price_qty',
        '_tier_price_price',
        '_related_sku',
        '_related_position',
        '_crosssell_sku',
        '_crosssell_position',
        '_upsell_sku',
        '_upsell_position',
        '_custom_option_store',
        '_custom_option_type',
        '_custom_option_title',
        '_custom_option_is_required',
        '_custom_option_price',
        '_custom_option_sku',
        '_custom_option_max_characters',
        '_custom_option_sort_order',
        '_custom_option_file_extension',
        '_custom_option_image_size_x',
        '_custom_option_image_size_y',
        '_custom_option_row_title',
        '_custom_option_row_price',
        '_custom_option_row_sku',
        '_custom_option_row_sort',
        '_media_attribute_id',
        self::COL_MEDIA_IMAGE,
        '_media_label',
        '_media_position',
        '_media_is_disabled',
    ];

    /**
     * @var array
     */
    protected $defaultStockData = [
        'manage_stock' => 1,
        'use_config_manage_stock' => 1,
        'qty' => 0,
        'min_qty' => 0,
        'use_config_min_qty' => 1,
        'min_sale_qty' => 1,
        'use_config_min_sale_qty' => 1,
        'max_sale_qty' => 10000,
        'use_config_max_sale_qty' => 1,
        'is_qty_decimal' => 0,
        'backorders' => 0,
        'use_config_backorders' => 1,
        'notify_stock_qty' => 1,
        'use_config_notify_stock_qty' => 1,
        'enable_qty_increments' => 0,
        'use_config_enable_qty_inc' => 1,
        'qty_increments' => 0,
        'use_config_qty_increments' => 1,
        'is_in_stock' => 1,
        'low_stock_date' => null,
        'stock_status_changed_auto' => 0,
        'is_decimal_divided' => 0,
    ];

    /**
     * Column names that holds images files names
     *
     * Note: the order of array items has a value in order to properly set 'position' value
     * of media gallery items.
     *
     * @var string[]
     */
    protected $_imagesArrayKeys = [];

    /**
     * Permanent entity columns.
     *
     * @var string[]
     */
    protected $_permanentAttributes = [self::COL_SKU];

    /**
     * Array of supported product types as keys with appropriate model object as value.
     *
     * @var \Magento\CatalogImportExport\Model\Import\Product\Type\AbstractType[]
     */
    protected $_productTypeModels = [];

    /**
     * Media files uploader
     *
     * @var \Magento\CatalogImportExport\Model\Import\Uploader
     */
    protected $_fileUploader;

    /**
     * Import entity which provide import of product custom options
     *
     * @var \Magento\CatalogImportExport\Model\Import\Product\Option
     */
    protected $_optionEntity;

    /**
     * Catalog data
     *
     * @var \Magento\Catalog\Helper\Data
     */
    protected $_catalogData = null;

    /**
     * @var \Magento\CatalogInventory\Api\StockRegistryInterface
     */
    protected $stockRegistry;

    /**
     * @var \Magento\CatalogInventory\Api\StockConfigurationInterface
     */
    protected $stockConfiguration;

    /**
     * @var \Magento\CatalogInventory\Model\Spi\StockStateProviderInterface
     */
    protected $stockStateProvider;

    /**
     * Core event manager proxy
     *
     * @var \Magento\Framework\Event\ManagerInterface
     */
    protected $_eventManager = null;

    /**
     * @var \Magento\ImportExport\Model\Import\Config
     */
    protected $_importConfig;

    /**
     * @var \Magento\CatalogImportExport\Model\Import\Proxy\Product\ResourceModelFactory
     */
    protected $_resourceFactory;

    /**
     * @var \Magento\CatalogImportExport\Model\Import\Proxy\Product\ResourceModel
     */
    protected $_resource;

    /**
     * @var \Magento\Eav\Model\ResourceModel\Entity\Attribute\Set\CollectionFactory
     */
    protected $_setColFactory;

    /**
     * @var \Magento\CatalogImportExport\Model\Import\Product\Type\Factory
     */
    protected $_productTypeFactory;

    /**
     * @var \Magento\Catalog\Model\ResourceModel\Product\LinkFactory
     */
    protected $_linkFactory;

    /**
     * @var \Magento\CatalogImportExport\Model\Import\Proxy\ProductFactory
     */
    protected $_proxyProdFactory;

    /**
     * @var \Magento\CatalogImportExport\Model\Import\UploaderFactory
     */
    protected $_uploaderFactory;

    /**
     * @var \Magento\Framework\Filesystem\Directory\WriteInterface
     */
    protected $_mediaDirectory;

    /**
     * @var \Magento\CatalogInventory\Model\ResourceModel\Stock\ItemFactory
     * @deprecated this variable isn't used anymore.
     */
    protected $_stockResItemFac;

    /**
     * @var \Magento\Framework\Stdlib\DateTime\TimezoneInterface
     */
    protected $_localeDate;

    /**
     * @var DateTime
     */
    protected $dateTime;

    /**
     * @var \Magento\Framework\Indexer\IndexerRegistry
     */
    protected $indexerRegistry;

    /**
     * @var Product\StoreResolver
     */
    protected $storeResolver;

    /**
     * @var Product\SkuProcessor
     */
    protected $skuProcessor;

    /**
     * @var Product\CategoryProcessor
     */
    protected $categoryProcessor;

    /**
     * @var \Magento\Framework\App\Config\ScopeConfigInterface
     * @since 100.0.3
     */
    protected $scopeConfig;

    /**
     * @var \Magento\Catalog\Model\Product\Url
     * @since 100.0.3
     */
    protected $productUrl;

    /**
     * @var array
     */
    protected $websitesCache = [];

    /**
     * @var array
     */
    protected $categoriesCache = [];

    /**
     * @var array
     * @since 100.0.3
     */
    protected $productUrlSuffix = [];

    /**
     * @var array
     * @deprecated 100.1.5
     * @since 100.0.3
     */
    protected $productUrlKeys = [];

    /**
     * Instance of product tax class processor.
     *
     * @var Product\TaxClassProcessor
     */
    protected $taxClassProcessor;

    /**
     * @var Product\Validator
     */
    protected $validator;

    /**
     * Array of validated rows.
     *
     * @var array
     */
    protected $validatedRows;

    /**
     * @var \Psr\Log\LoggerInterface
     */
    private $_logger;

    /**
     * {@inheritdoc}
     */
    protected $masterAttributeCode = 'sku';

    /**
     * @var ObjectRelationProcessor
     */
    protected $objectRelationProcessor;

    /**
     * @var TransactionManagerInterface
     */
    protected $transactionManager;

    /**
     * Flag for replace operation.
     *
     * @var null
     */
    protected $_replaceFlag = null;

    /**
     * Flag for replace operation.
     *
     * @var null
     */
    protected $cachedImages = null;

    /**
     * @var array
     * @since 100.0.3
     */
    protected $urlKeys = [];

    /**
     * @var array
     * @since 100.0.3
     */
    protected $rowNumbers = [];

    /**
     * Product entity link field
     *
     * @var string
     */
    private $productEntityLinkField;

    /**
     * Product entity identifier field
     *
     * @var string
     */
    private $productEntityIdentifierField;

    /**
     * Escaped separator value for regular expression.
     * The value is based on PSEUDO_MULTI_LINE_SEPARATOR constant.
     * @var string
     */
    private $multiLineSeparatorForRegexp;

    /**
     * Container for filesystem object.
     *
     * @var Filesystem
     */
    private $filesystem;

    /**
     * Catalog config.
     *
     * @var CatalogConfig
     */
    private $catalogConfig;

    /**
     * Stock Item Importer
     *
     * @var StockItemImporterInterface
     */
    private $stockItemImporter;

    /**
     * @var ImageTypeProcessor
     */
    private $imageTypeProcessor;

    /**
     * Provide ability to process and save images during import.
     *
     * @var MediaGalleryProcessor
     */
    private $mediaProcessor;

    /**
     * @var DateTimeFactory
     */
    private $dateTimeFactory;

    /**
     * @var ProductRepositoryInterface
     */
    private $productRepository;

    /**
<<<<<<< HEAD
     * @var LinkProcessor
     */
    private $linkProcessor;
=======
     * @var StatusProcessor
     */
    private $statusProcessor;
    /**
     * @var StockProcessor
     */
    private $stockProcessor;
>>>>>>> 2d46d986

    /**
     * @param \Magento\Framework\Json\Helper\Data $jsonHelper
     * @param \Magento\ImportExport\Helper\Data $importExportData
     * @param \Magento\ImportExport\Model\ResourceModel\Import\Data $importData
     * @param \Magento\Eav\Model\Config $config
     * @param \Magento\Framework\App\ResourceConnection $resource
     * @param \Magento\ImportExport\Model\ResourceModel\Helper $resourceHelper
     * @param \Magento\Framework\Stdlib\StringUtils $string
     * @param ProcessingErrorAggregatorInterface $errorAggregator
     * @param \Magento\Framework\Event\ManagerInterface $eventManager
     * @param \Magento\CatalogInventory\Api\StockRegistryInterface $stockRegistry
     * @param \Magento\CatalogInventory\Api\StockConfigurationInterface $stockConfiguration
     * @param \Magento\CatalogInventory\Model\Spi\StockStateProviderInterface $stockStateProvider
     * @param \Magento\Catalog\Helper\Data $catalogData
     * @param \Magento\ImportExport\Model\Import\Config $importConfig
     * @param Proxy\Product\ResourceModelFactory $resourceFactory
     * @param Product\OptionFactory $optionFactory
     * @param \Magento\Eav\Model\ResourceModel\Entity\Attribute\Set\CollectionFactory $setColFactory
     * @param Product\Type\Factory $productTypeFactory
     * @param \Magento\Catalog\Model\ResourceModel\Product\LinkFactory $linkFactory
     * @param Proxy\ProductFactory $proxyProdFactory
     * @param UploaderFactory $uploaderFactory
     * @param \Magento\Framework\Filesystem $filesystem
     * @param \Magento\CatalogInventory\Model\ResourceModel\Stock\ItemFactory $stockResItemFac
     * @param DateTime\TimezoneInterface $localeDate
     * @param DateTime $dateTime
     * @param \Psr\Log\LoggerInterface $logger
     * @param \Magento\Framework\Indexer\IndexerRegistry $indexerRegistry
     * @param Product\StoreResolver $storeResolver
     * @param Product\SkuProcessor $skuProcessor
     * @param Product\CategoryProcessor $categoryProcessor
     * @param Product\Validator $validator
     * @param ObjectRelationProcessor $objectRelationProcessor
     * @param TransactionManagerInterface $transactionManager
     * @param Product\TaxClassProcessor $taxClassProcessor
     * @param \Magento\Framework\App\Config\ScopeConfigInterface $scopeConfig
     * @param \Magento\Catalog\Model\Product\Url $productUrl
     * @param array $data
     * @param array $dateAttrCodes
     * @param CatalogConfig $catalogConfig
     * @param ImageTypeProcessor $imageTypeProcessor
     * @param MediaGalleryProcessor $mediaProcessor
     * @param StockItemImporterInterface|null $stockItemImporter
     * @param DateTimeFactory $dateTimeFactory
     * @param ProductRepositoryInterface|null $productRepository
<<<<<<< HEAD
     * @param LinkProcessor|null $linkProcessor
=======
     * @param StatusProcessor|null $statusProcessor
     * @param StockProcessor|null $stockProcessor
>>>>>>> 2d46d986
     * @throws LocalizedException
     * @throws \Magento\Framework\Exception\FileSystemException
     * @SuppressWarnings(PHPMD.ExcessiveParameterList)
     * @SuppressWarnings(PHPMD.ExcessiveMethodLength)
     */
    public function __construct(
        \Magento\Framework\Json\Helper\Data $jsonHelper,
        \Magento\ImportExport\Helper\Data $importExportData,
        \Magento\ImportExport\Model\ResourceModel\Import\Data $importData,
        \Magento\Eav\Model\Config $config,
        \Magento\Framework\App\ResourceConnection $resource,
        \Magento\ImportExport\Model\ResourceModel\Helper $resourceHelper,
        \Magento\Framework\Stdlib\StringUtils $string,
        ProcessingErrorAggregatorInterface $errorAggregator,
        \Magento\Framework\Event\ManagerInterface $eventManager,
        \Magento\CatalogInventory\Api\StockRegistryInterface $stockRegistry,
        \Magento\CatalogInventory\Api\StockConfigurationInterface $stockConfiguration,
        \Magento\CatalogInventory\Model\Spi\StockStateProviderInterface $stockStateProvider,
        \Magento\Catalog\Helper\Data $catalogData,
        \Magento\ImportExport\Model\Import\Config $importConfig,
        \Magento\CatalogImportExport\Model\Import\Proxy\Product\ResourceModelFactory $resourceFactory,
        \Magento\CatalogImportExport\Model\Import\Product\OptionFactory $optionFactory,
        \Magento\Eav\Model\ResourceModel\Entity\Attribute\Set\CollectionFactory $setColFactory,
        \Magento\CatalogImportExport\Model\Import\Product\Type\Factory $productTypeFactory,
        \Magento\Catalog\Model\ResourceModel\Product\LinkFactory $linkFactory,
        \Magento\CatalogImportExport\Model\Import\Proxy\ProductFactory $proxyProdFactory,
        \Magento\CatalogImportExport\Model\Import\UploaderFactory $uploaderFactory,
        \Magento\Framework\Filesystem $filesystem,
        \Magento\CatalogInventory\Model\ResourceModel\Stock\ItemFactory $stockResItemFac,
        \Magento\Framework\Stdlib\DateTime\TimezoneInterface $localeDate,
        DateTime $dateTime,
        \Psr\Log\LoggerInterface $logger,
        \Magento\Framework\Indexer\IndexerRegistry $indexerRegistry,
        Product\StoreResolver $storeResolver,
        Product\SkuProcessor $skuProcessor,
        Product\CategoryProcessor $categoryProcessor,
        Product\Validator $validator,
        ObjectRelationProcessor $objectRelationProcessor,
        TransactionManagerInterface $transactionManager,
        Product\TaxClassProcessor $taxClassProcessor,
        \Magento\Framework\App\Config\ScopeConfigInterface $scopeConfig,
        \Magento\Catalog\Model\Product\Url $productUrl,
        array $data = [],
        array $dateAttrCodes = [],
        CatalogConfig $catalogConfig = null,
        ImageTypeProcessor $imageTypeProcessor = null,
        MediaGalleryProcessor $mediaProcessor = null,
        StockItemImporterInterface $stockItemImporter = null,
        DateTimeFactory $dateTimeFactory = null,
        ProductRepositoryInterface $productRepository = null,
<<<<<<< HEAD
        LinkProcessor $linkProcessor = null
=======
        StatusProcessor $statusProcessor = null,
        StockProcessor $stockProcessor = null
>>>>>>> 2d46d986
    ) {
        $this->_eventManager = $eventManager;
        $this->stockRegistry = $stockRegistry;
        $this->stockConfiguration = $stockConfiguration;
        $this->stockStateProvider = $stockStateProvider;
        $this->_catalogData = $catalogData;
        $this->_importConfig = $importConfig;
        $this->_resourceFactory = $resourceFactory;
        $this->_setColFactory = $setColFactory;
        $this->_productTypeFactory = $productTypeFactory;
        $this->_linkFactory = $linkFactory;
        $this->_proxyProdFactory = $proxyProdFactory;
        $this->_uploaderFactory = $uploaderFactory;
        $this->filesystem = $filesystem;
        $this->_mediaDirectory = $filesystem->getDirectoryWrite(DirectoryList::ROOT);
        $this->_stockResItemFac = $stockResItemFac;
        $this->_localeDate = $localeDate;
        $this->dateTime = $dateTime;
        $this->indexerRegistry = $indexerRegistry;
        $this->_logger = $logger;
        $this->storeResolver = $storeResolver;
        $this->skuProcessor = $skuProcessor;
        $this->categoryProcessor = $categoryProcessor;
        $this->validator = $validator;
        $this->objectRelationProcessor = $objectRelationProcessor;
        $this->transactionManager = $transactionManager;
        $this->taxClassProcessor = $taxClassProcessor;
        $this->scopeConfig = $scopeConfig;
        $this->productUrl = $productUrl;
        $this->dateAttrCodes = array_merge($this->dateAttrCodes, $dateAttrCodes);
        $this->catalogConfig = $catalogConfig ?: ObjectManager::getInstance()->get(CatalogConfig::class);
        $this->imageTypeProcessor = $imageTypeProcessor ?: ObjectManager::getInstance()->get(ImageTypeProcessor::class);
        $this->mediaProcessor = $mediaProcessor ?: ObjectManager::getInstance()->get(MediaGalleryProcessor::class);
        $this->stockItemImporter = $stockItemImporter ?: ObjectManager::getInstance()
            ->get(StockItemImporterInterface::class);
<<<<<<< HEAD
        $this->linkProcessor = $linkProcessor ?? ObjectManager::getInstance()
                ->get(LinkProcessor::class);
        $this->linkProcessor->addNameToIds($this->_linkNameToId);

=======
        $this->statusProcessor = $statusProcessor ?: ObjectManager::getInstance()
            ->get(StatusProcessor::class);
        $this->stockProcessor = $stockProcessor ?: ObjectManager::getInstance()
            ->get(StockProcessor::class);
>>>>>>> 2d46d986
        parent::__construct(
            $jsonHelper,
            $importExportData,
            $importData,
            $config,
            $resource,
            $resourceHelper,
            $string,
            $errorAggregator
        );
        $this->_optionEntity = $data['option_entity'] ??
            $optionFactory->create(['data' => ['product_entity' => $this]]);
        $this->_initAttributeSets()
            ->_initTypeModels()
            ->_initSkus()
            ->initImagesArrayKeys();
        $this->validator->init($this);
        $this->dateTimeFactory = $dateTimeFactory ?? ObjectManager::getInstance()->get(DateTimeFactory::class);
        $this->productRepository = $productRepository ?? ObjectManager::getInstance()
                ->get(ProductRepositoryInterface::class);
    }

    /**
     * Check one attribute. Can be overridden in child.
     *
     * @param string $attrCode Attribute code
     * @param array $attrParams Attribute params
     * @param array $rowData Row data
     * @param int $rowNum
     * @return bool
     */
    public function isAttributeValid($attrCode, array $attrParams, array $rowData, $rowNum)
    {
        if (!$this->validator->isAttributeValid($attrCode, $attrParams, $rowData)) {
            foreach ($this->validator->getMessages() as $message) {
                $this->skipRow($rowNum, $message, ProcessingError::ERROR_LEVEL_NOT_CRITICAL, $attrCode);
            }
            return false;
        }
        return true;
    }

    /**
     * Multiple value separator getter.
     *
     * @return string
     */
    public function getMultipleValueSeparator()
    {
        if (!empty($this->_parameters[Import::FIELD_FIELD_MULTIPLE_VALUE_SEPARATOR])) {
            return $this->_parameters[Import::FIELD_FIELD_MULTIPLE_VALUE_SEPARATOR];
        }
        return Import::DEFAULT_GLOBAL_MULTI_VALUE_SEPARATOR;
    }

    /**
     * Return empty attribute value constant
     *
     * @return string
     */
    public function getEmptyAttributeValueConstant()
    {
        if (!empty($this->_parameters[Import::FIELD_EMPTY_ATTRIBUTE_VALUE_CONSTANT])) {
            return $this->_parameters[Import::FIELD_EMPTY_ATTRIBUTE_VALUE_CONSTANT];
        }
        return Import::DEFAULT_EMPTY_ATTRIBUTE_VALUE_CONSTANT;
    }

    /**
     * Retrieve instance of product custom options import entity
     *
     * @return \Magento\CatalogImportExport\Model\Import\Product\Option
     */
    public function getOptionEntity()
    {
        return $this->_optionEntity;
    }

    /**
     * Retrieve id of media gallery attribute.
     *
     * @return int
     */
    public function getMediaGalleryAttributeId()
    {
        if (!$this->_mediaGalleryAttributeId) {
            /** @var $resource \Magento\CatalogImportExport\Model\Import\Proxy\Product\ResourceModel */
            $resource = $this->_resourceFactory->create();
            $this->_mediaGalleryAttributeId = $resource->getAttribute(self::MEDIA_GALLERY_ATTRIBUTE_CODE)->getId();
        }
        return $this->_mediaGalleryAttributeId;
    }

    /**
     * Retrieve product type by name.
     *
     * @param string $name
     * @return Product\Type\AbstractType
     */
    public function retrieveProductTypeByName($name)
    {
        if (isset($this->_productTypeModels[$name])) {
            return $this->_productTypeModels[$name];
        }
        return null;
    }

    /**
     * Set import parameters
     *
     * @param array $params
     * @return $this
     */
    public function setParameters(array $params)
    {
        parent::setParameters($params);
        $this->getOptionEntity()->setParameters($params);

        return $this;
    }

    /**
     * Delete products for replacement.
     *
     * @return $this
     */
    public function deleteProductsForReplacement()
    {
        $this->setParameters(
            array_merge(
                $this->getParameters(),
                ['behavior' => Import::BEHAVIOR_DELETE]
            )
        );
        $this->_deleteProducts();

        return $this;
    }

    /**
     * Delete products.
     *
     * @return $this
     * @throws \Exception
     */
    protected function _deleteProducts()
    {
        $productEntityTable = $this->_resourceFactory->create()->getEntityTable();

        while ($bunch = $this->_dataSourceModel->getNextBunch()) {
            $idsToDelete = [];

            foreach ($bunch as $rowNum => $rowData) {
                if ($this->validateRow($rowData, $rowNum) && self::SCOPE_DEFAULT == $this->getRowScope($rowData)) {
                    $idsToDelete[] = $this->getExistingSku($rowData[self::COL_SKU])['entity_id'];
                }
            }
            if ($idsToDelete) {
                $this->countItemsDeleted += count($idsToDelete);
                $this->transactionManager->start($this->_connection);
                try {
                    $this->objectRelationProcessor->delete(
                        $this->transactionManager,
                        $this->_connection,
                        $productEntityTable,
                        $this->_connection->quoteInto('entity_id IN (?)', $idsToDelete),
                        ['entity_id' => $idsToDelete]
                    );
                    $this->_eventManager->dispatch(
                        'catalog_product_import_bunch_delete_commit_before',
                        [
                            'adapter' => $this,
                            'bunch' => $bunch,
                            'ids_to_delete' => $idsToDelete,
                        ]
                    );
                    $this->transactionManager->commit();
                } catch (\Exception $e) {
                    $this->transactionManager->rollBack();
                    throw $e;
                }
                $this->_eventManager->dispatch(
                    'catalog_product_import_bunch_delete_after',
                    ['adapter' => $this, 'bunch' => $bunch]
                );
            }
        }
        return $this;
    }

    /**
     * Create Product entity from raw data.
     *
     * @throws \Exception
     * @return bool Result of operation.
     * @SuppressWarnings(PHPMD.CyclomaticComplexity)
     */
    protected function _importData()
    {
        $this->_validatedRows = null;
        if (Import::BEHAVIOR_DELETE == $this->getBehavior()) {
            $this->_deleteProducts();
        } elseif (Import::BEHAVIOR_REPLACE == $this->getBehavior()) {
            $this->_replaceFlag = true;
            $this->_replaceProducts();
        } else {
            $this->_saveProductsData();
        }
        $this->_eventManager->dispatch('catalog_product_import_finish_before', ['adapter' => $this]);
        return true;
    }

    /**
     * Replace imported products.
     *
     * @return $this
     */
    protected function _replaceProducts()
    {
        $this->deleteProductsForReplacement();
        $this->_oldSku = $this->skuProcessor->reloadOldSkus()->getOldSkus();
        $this->_validatedRows = null;
        $this->setParameters(
            array_merge(
                $this->getParameters(),
                ['behavior' => Import::BEHAVIOR_APPEND]
            )
        );
        $this->_saveProductsData();

        return $this;
    }

    /**
     * Save products data.
     *
     * @return $this
     * @throws LocalizedException
     */
    protected function _saveProductsData()
    {
        $this->_saveProducts();
        foreach ($this->_productTypeModels as $productTypeModel) {
            $productTypeModel->saveData();
        }
        $this->linkProcessor->saveLinks($this, $this->_dataSourceModel, $this->getProductEntityLinkField());
        $this->_saveStockItem();
        if ($this->_replaceFlag) {
            $this->getOptionEntity()->clearProductsSkuToId();
        }
        $this->getOptionEntity()->importData();

        return $this;
    }

    /**
     * Initialize attribute sets code-to-id pairs.
     *
     * @return $this
     */
    protected function _initAttributeSets()
    {
        foreach ($this->_setColFactory->create()->setEntityTypeFilter($this->_entityTypeId) as $attributeSet) {
            $this->_attrSetNameToId[$attributeSet->getAttributeSetName()] = $attributeSet->getId();
            $this->_attrSetIdToName[$attributeSet->getId()] = $attributeSet->getAttributeSetName();
        }
        return $this;
    }

    /**
     * Initialize existent product SKUs.
     *
     * @return $this
     */
    protected function _initSkus()
    {
        $this->skuProcessor->setTypeModels($this->_productTypeModels);
        $this->_oldSku = $this->skuProcessor->reloadOldSkus()->getOldSkus();
        return $this;
    }

    /**
     * Initialize image array keys.
     *
     * @return $this
     */
    private function initImagesArrayKeys()
    {
        $this->_imagesArrayKeys = $this->imageTypeProcessor->getImageTypes();
        return $this;
    }

    /**
     * Initialize product type models.
     *
     * @return $this
     * @throws \Magento\Framework\Exception\LocalizedException
     */
    protected function _initTypeModels()
    {
        $productTypes = $this->_importConfig->getEntityTypes($this->getEntityTypeCode());
        foreach ($productTypes as $productTypeName => $productTypeConfig) {
            $params = [$this, $productTypeName];
            if (!($model = $this->_productTypeFactory->create($productTypeConfig['model'], ['params' => $params]))
            ) {
                throw new LocalizedException(
                    __('Entity type model \'%1\' is not found', $productTypeConfig['model'])
                );
            }
            if (!$model instanceof \Magento\CatalogImportExport\Model\Import\Product\Type\AbstractType) {
                throw new LocalizedException(
                    __(
                        'Entity type model must be an instance of '
                        . \Magento\CatalogImportExport\Model\Import\Product\Type\AbstractType::class
                    )
                );
            }
            if ($model->isSuitable()) {
                $this->_productTypeModels[$productTypeName] = $model;
            }
            // phpcs:disable Magento2.Performance.ForeachArrayMerge.ForeachArrayMerge
            $this->_fieldsMap = array_merge($this->_fieldsMap, $model->getCustomFieldsMapping());
            $this->_specialAttributes = array_merge($this->_specialAttributes, $model->getParticularAttributes());
            // phpcs:enable
        }
        $this->_initErrorTemplates();
        // remove doubles
        $this->_specialAttributes = array_unique($this->_specialAttributes);

        return $this;
    }

    /**
     * Initialize Product error templates
     */
    protected function _initErrorTemplates()
    {
        foreach ($this->_messageTemplates as $errorCode => $template) {
            $this->addMessageTemplate($errorCode, $template);
        }
    }

    /**
     * Set valid attribute set and product type to rows.
     *
     * Set valid attribute set and product type to rows with all
     * scopes to ensure that existing products doesn't changed.
     *
     * @param array $rowData
     * @return array
     */
    protected function _prepareRowForDb(array $rowData)
    {
        $rowData = $this->_customFieldsMapping($rowData);

        $rowData = parent::_prepareRowForDb($rowData);

        static $lastSku = null;

        if (Import::BEHAVIOR_DELETE == $this->getBehavior()) {
            return $rowData;
        }

        $lastSku = $rowData[self::COL_SKU];

        if ($this->isSkuExist($lastSku)) {
            $newSku = $this->skuProcessor->getNewSku($lastSku);
            $rowData[self::COL_ATTR_SET] = $newSku['attr_set_code'];
            $rowData[self::COL_TYPE] = $newSku['type_id'];
        }

        return $rowData;
    }

    /**
     * Gather and save information about product links.
     *
     * Must be called after ALL products saving done.
     *
     * @deprecated use linkProcessor Directly
     *
     * @return $this
     */
    protected function _saveLinks()
    {
        $this->linkProcessor->saveLinks($this, $this->_dataSourceModel, $this->getProductEntityLinkField());
        return $this;
    }

    /**
     * Save product attributes.
     *
     * @param array $attributesData
     * @return $this
     */
    protected function _saveProductAttributes(array $attributesData)
    {
        $linkField = $this->getProductEntityLinkField();
        $statusAttributeId = (int) $this->retrieveAttributeByCode('status')->getId();
        foreach ($attributesData as $tableName => $skuData) {
            $linkIdBySkuForStatusChanged = [];
            $tableData = [];
            foreach ($skuData as $sku => $attributes) {
                $linkId = $this->_oldSku[strtolower($sku)][$linkField];
                foreach ($attributes as $attributeId => $storeValues) {
                    foreach ($storeValues as $storeId => $storeValue) {
                        if ($attributeId === $statusAttributeId) {
                            $this->statusProcessor->setStatus($sku, $storeId, $storeValue);
                            $linkIdBySkuForStatusChanged[strtolower($sku)] = $linkId;
                        }
                        $tableData[] = [
                            $linkField => $linkId,
                            'attribute_id' => $attributeId,
                            'store_id' => $storeId,
                            'value' => $storeValue,
                        ];
                    }
                }
            }
            if ($linkIdBySkuForStatusChanged) {
                $this->statusProcessor->loadOldStatus($linkIdBySkuForStatusChanged);
            }
            $this->_connection->insertOnDuplicate($tableName, $tableData, ['value']);
        }

        return $this;
    }

    /**
     * Save product categories.
     *
     * @param array $categoriesData
     * @return $this
     */
    protected function _saveProductCategories(array $categoriesData)
    {
        static $tableName = null;

        if (!$tableName) {
            $tableName = $this->_resourceFactory->create()->getProductCategoryTable();
        }
        if ($categoriesData) {
            $categoriesIn = [];
            $delProductId = [];

            foreach ($categoriesData as $delSku => $categories) {
                $productId = $this->skuProcessor->getNewSku($delSku)['entity_id'];
                $delProductId[] = $productId;

                foreach (array_keys($categories) as $categoryId) {
                    $categoriesIn[] = ['product_id' => $productId, 'category_id' => $categoryId, 'position' => 0];
                }
            }
            if (Import::BEHAVIOR_APPEND != $this->getBehavior()) {
                $this->_connection->delete(
                    $tableName,
                    $this->_connection->quoteInto('product_id IN (?)', $delProductId)
                );
            }
            if ($categoriesIn) {
                $this->_connection->insertOnDuplicate($tableName, $categoriesIn, ['product_id', 'category_id']);
            }
        }
        return $this;
    }

    /**
     * Update and insert data in entity table.
     *
     * @param array $entityRowsIn Row for insert
     * @param array $entityRowsUp Row for update
     * @return $this
     * @since 100.1.0
     */
    public function saveProductEntity(array $entityRowsIn, array $entityRowsUp)
    {
        static $entityTable = null;
        $this->countItemsCreated += count($entityRowsIn);
        $this->countItemsUpdated += count($entityRowsUp);

        if (!$entityTable) {
            $entityTable = $this->_resourceFactory->create()->getEntityTable();
        }
        if ($entityRowsUp) {
            $this->_connection->insertOnDuplicate($entityTable, $entityRowsUp, ['updated_at', 'attribute_set_id']);
        }
        if ($entityRowsIn) {
            $this->_connection->insertMultiple($entityTable, $entityRowsIn);

            $select = $this->_connection->select()->from(
                $entityTable,
                array_merge($this->getNewSkuFieldsForSelect(), $this->getOldSkuFieldsForSelect())
            )->where(
                $this->_connection->quoteInto('sku IN (?)', array_keys($entityRowsIn))
            );
            $newProducts = $this->_connection->fetchAll($select);
            foreach ($newProducts as $data) {
                $sku = $data['sku'];
                unset($data['sku']);
                foreach ($data as $key => $value) {
                    $this->skuProcessor->setNewSkuData($sku, $key, $value);
                }
            }

            $this->updateOldSku($newProducts);
        }

        return $this;
    }

    /**
     * Return additional data, needed to select.
     *
     * @return array
     */
    private function getOldSkuFieldsForSelect()
    {
        return ['type_id', 'attribute_set_id'];
    }

    /**
     * Adds newly created products to _oldSku
     *
     * @param array $newProducts
     * @return void
     */
    private function updateOldSku(array $newProducts)
    {
        $oldSkus = [];
        foreach ($newProducts as $info) {
            $typeId = $info['type_id'];
            $sku = strtolower($info['sku']);
            $oldSkus[$sku] = [
                'type_id' => $typeId,
                'attr_set_id' => $info['attribute_set_id'],
                $this->getProductIdentifierField() => $info[$this->getProductIdentifierField()],
                'supported_type' => isset($this->_productTypeModels[$typeId]),
                $this->getProductEntityLinkField() => $info[$this->getProductEntityLinkField()],
            ];
        }

        $this->_oldSku = array_replace($this->_oldSku, $oldSkus);
    }

    /**
     * Get new SKU fields for select
     *
     * @return array
     */
    private function getNewSkuFieldsForSelect()
    {
        $fields = ['sku', $this->getProductEntityLinkField()];
        if ($this->getProductEntityLinkField() != $this->getProductIdentifierField()) {
            $fields[] = $this->getProductIdentifierField();
        }
        return $fields;
    }

    /**
     * Init media gallery resources
     *
     * @return void
     * @since 100.0.4
     * @deprecated
     */
    protected function initMediaGalleryResources()
    {
        if (null == $this->mediaGalleryTableName) {
            $this->productEntityTableName = $this->getResource()->getTable('catalog_product_entity');
            $this->mediaGalleryTableName = $this->getResource()->getTable('catalog_product_entity_media_gallery');
            $this->mediaGalleryValueTableName = $this->getResource()->getTable(
                'catalog_product_entity_media_gallery_value'
            );
            $this->mediaGalleryEntityToValueTableName = $this->getResource()->getTable(
                'catalog_product_entity_media_gallery_value_to_entity'
            );
        }
    }

    /**
     * Get existing images for current bunch
     *
     * @param array $bunch
     * @return array
     */
    protected function getExistingImages($bunch)
    {
        return $this->mediaProcessor->getExistingImages($bunch);
    }

    /**
     * Retrieve image from row.
     *
     * @param array $rowData
     * @return array
     */
    public function getImagesFromRow(array $rowData)
    {
        $images = [];
        $labels = [];
        foreach ($this->_imagesArrayKeys as $column) {
            if (!empty($rowData[$column])) {
                $images[$column] = array_unique(
                    array_map(
                        'trim',
                        explode($this->getMultipleValueSeparator(), $rowData[$column])
                    )
                );

                if (!empty($rowData[$column . '_label'])) {
                    $labels[$column] = $this->parseMultipleValues($rowData[$column . '_label']);

                    if (count($labels[$column]) > count($images[$column])) {
                        $labels[$column] = array_slice($labels[$column], 0, count($images[$column]));
                    }
                }
            }
        }

        return [$images, $labels];
    }

    // phpcs:disable Generic.Metrics.NestingLevel

    /**
     * Gather and save information about product entities.
     *
     * FIXME: Reduce nesting level
     *
     * @return $this
     * @SuppressWarnings(PHPMD.CyclomaticComplexity)
     * @SuppressWarnings(PHPMD.NPathComplexity)
     * @SuppressWarnings(PHPMD.ExcessiveMethodLength)
     * @SuppressWarnings(PHPMD.UnusedLocalVariable)
     * @SuppressWarnings(PHPMD.UnusedLocalVariable)
     * @throws LocalizedException
     * phpcs:disable Generic.Metrics.NestingLevel.TooHigh
     */
    protected function _saveProducts()
    {
        $priceIsGlobal = $this->_catalogData->isPriceGlobal();
        $productLimit = null;
        $productsQty = null;
        $entityLinkField = $this->getProductEntityLinkField();

        while ($bunch = $this->_dataSourceModel->getNextBunch()) {
            $entityRowsIn = [];
            $entityRowsUp = [];
            $attributes = [];
            $this->websitesCache = [];
            $this->categoriesCache = [];
            $tierPrices = [];
            $mediaGallery = [];
            $labelsForUpdate = [];
            $imagesForChangeVisibility = [];
            $uploadedImages = [];
            $previousType = null;
            $prevAttributeSet = null;
            $existingImages = $this->getExistingImages($bunch);

            foreach ($bunch as $rowNum => $rowData) {
                // reset category processor's failed categories array
                $this->categoryProcessor->clearFailedCategories();

                if (!$this->validateRow($rowData, $rowNum)) {
                    continue;
                }
                if ($this->getErrorAggregator()->hasToBeTerminated()) {
                    $this->getErrorAggregator()->addRowToSkip($rowNum);
                    continue;
                }
                $rowScope = $this->getRowScope($rowData);

                $urlKey = $this->getUrlKey($rowData);
                if (!empty($rowData[self::URL_KEY])) {
                    // If url_key column and its value were in the CSV file
                    $rowData[self::URL_KEY] = $urlKey;
                } elseif ($this->isNeedToChangeUrlKey($rowData)) {
                    // If url_key column was empty or even not declared in the CSV file but by the rules it is need to
                    // be setteed. In case when url_key is generating from name column we have to ensure that the bunch
                    // of products will pass for the event with url_key column.
                    $bunch[$rowNum][self::URL_KEY] = $rowData[self::URL_KEY] = $urlKey;
                }

                $rowSku = $rowData[self::COL_SKU];

                if (null === $rowSku) {
                    $this->getErrorAggregator()->addRowToSkip($rowNum);
                    continue;
                }

                $storeId = !empty($rowData[self::COL_STORE])
                    ? $this->getStoreIdByCode($rowData[self::COL_STORE])
                    : Store::DEFAULT_STORE_ID;
                $rowExistingImages = $existingImages[$storeId][$rowSku] ?? [];
                $rowStoreMediaGalleryValues = $rowExistingImages;
                $rowExistingImages += $existingImages[Store::DEFAULT_STORE_ID][$rowSku] ?? [];

                if (self::SCOPE_STORE == $rowScope) {
                    // set necessary data from SCOPE_DEFAULT row
                    $rowData[self::COL_TYPE] = $this->skuProcessor->getNewSku($rowSku)['type_id'];
                    $rowData['attribute_set_id'] = $this->skuProcessor->getNewSku($rowSku)['attr_set_id'];
                    $rowData[self::COL_ATTR_SET] = $this->skuProcessor->getNewSku($rowSku)['attr_set_code'];
                }

                // 1. Entity phase
                if ($this->isSkuExist($rowSku)) {
                    // existing row
                    if (isset($rowData['attribute_set_code'])) {
                        $attributeSetId = $this->catalogConfig->getAttributeSetId(
                            $this->getEntityTypeId(),
                            $rowData['attribute_set_code']
                        );

                        // wrong attribute_set_code was received
                        if (!$attributeSetId) {
                            throw new LocalizedException(
                                __(
                                    'Wrong attribute set code "%1", please correct it and try again.',
                                    $rowData['attribute_set_code']
                                )
                            );
                        }
                    } else {
                        $attributeSetId = $this->skuProcessor->getNewSku($rowSku)['attr_set_id'];
                    }

                    $entityRowsUp[] = [
                        'updated_at' => (new \DateTime())->format(DateTime::DATETIME_PHP_FORMAT),
                        'attribute_set_id' => $attributeSetId,
                        $entityLinkField => $this->getExistingSku($rowSku)[$entityLinkField]
                    ];
                } else {
                    if (!$productLimit || $productsQty < $productLimit) {
                        $entityRowsIn[strtolower($rowSku)] = [
                            'attribute_set_id' => $this->skuProcessor->getNewSku($rowSku)['attr_set_id'],
                            'type_id' => $this->skuProcessor->getNewSku($rowSku)['type_id'],
                            'sku' => $rowSku,
                            'has_options' => isset($rowData['has_options']) ? $rowData['has_options'] : 0,
                            'created_at' => (new \DateTime())->format(DateTime::DATETIME_PHP_FORMAT),
                            'updated_at' => (new \DateTime())->format(DateTime::DATETIME_PHP_FORMAT),
                        ];
                        $productsQty++;
                    } else {
                        $rowSku = null;
                        // sign for child rows to be skipped
                        $this->getErrorAggregator()->addRowToSkip($rowNum);
                        continue;
                    }
                }

                if (!array_key_exists($rowSku, $this->websitesCache)) {
                    $this->websitesCache[$rowSku] = [];
                }
                // 2. Product-to-Website phase
                if (!empty($rowData[self::COL_PRODUCT_WEBSITES])) {
                    $websiteCodes = explode($this->getMultipleValueSeparator(), $rowData[self::COL_PRODUCT_WEBSITES]);
                    foreach ($websiteCodes as $websiteCode) {
                        $websiteId = $this->storeResolver->getWebsiteCodeToId($websiteCode);
                        $this->websitesCache[$rowSku][$websiteId] = true;
                    }
                } else {
                    $product = $this->retrieveProductBySku($rowSku);
                    if ($product) {
                        $websiteIds = $product->getWebsiteIds();
                        foreach ($websiteIds as $websiteId) {
                            $this->websitesCache[$rowSku][$websiteId] = true;
                        }
                    }
                }

                // 3. Categories phase
                if (!array_key_exists($rowSku, $this->categoriesCache)) {
                    $this->categoriesCache[$rowSku] = [];
                }
                $rowData['rowNum'] = $rowNum;
                $categoryIds = $this->processRowCategories($rowData);
                foreach ($categoryIds as $id) {
                    $this->categoriesCache[$rowSku][$id] = true;
                }
                unset($rowData['rowNum']);

                // 4.1. Tier prices phase
                if (!empty($rowData['_tier_price_website'])) {
                    $tierPrices[$rowSku][] = [
                        'all_groups' => $rowData['_tier_price_customer_group'] == self::VALUE_ALL,
                        'customer_group_id' => $rowData['_tier_price_customer_group'] ==
                        self::VALUE_ALL ? 0 : $rowData['_tier_price_customer_group'],
                        'qty' => $rowData['_tier_price_qty'],
                        'value' => $rowData['_tier_price_price'],
                        'website_id' => self::VALUE_ALL == $rowData['_tier_price_website'] ||
                        $priceIsGlobal ? 0 : $this->storeResolver->getWebsiteCodeToId($rowData['_tier_price_website']),
                    ];
                }

                if (!$this->validateRow($rowData, $rowNum)) {
                    continue;
                }

                // 5. Media gallery phase
                list($rowImages, $rowLabels) = $this->getImagesFromRow($rowData);
                $imageHiddenStates = $this->getImagesHiddenStates($rowData);
                foreach (array_keys($imageHiddenStates) as $image) {
                    //Mark image as uploaded if it exists
                    if (array_key_exists($image, $rowExistingImages)) {
                        $uploadedImages[$image] = $image;
                    }
                    //Add image to hide to images list if it does not exist
                    if (empty($rowImages[self::COL_MEDIA_IMAGE])
                        || !in_array($image, $rowImages[self::COL_MEDIA_IMAGE])
                    ) {
                        $rowImages[self::COL_MEDIA_IMAGE][] = $image;
                    }
                }

                $rowData[self::COL_MEDIA_IMAGE] = [];

                /*
                 * Note: to avoid problems with undefined sorting, the value of media gallery items positions
                 * must be unique in scope of one product.
                 */
                $position = 0;
                foreach ($rowImages as $column => $columnImages) {
                    foreach ($columnImages as $columnImageKey => $columnImage) {
                        if (!isset($uploadedImages[$columnImage])) {
                            $uploadedFile = $this->uploadMediaFiles($columnImage);
                            $uploadedFile = $uploadedFile ?: $this->getSystemFile($columnImage);
                            if ($uploadedFile) {
                                $uploadedImages[$columnImage] = $uploadedFile;
                            } else {
                                unset($rowData[$column]);
                                $this->addRowError(
                                    ValidatorInterface::ERROR_MEDIA_URL_NOT_ACCESSIBLE,
                                    $rowNum,
                                    null,
                                    null,
                                    ProcessingError::ERROR_LEVEL_NOT_CRITICAL
                                );
                            }
                        } else {
                            $uploadedFile = $uploadedImages[$columnImage];
                        }

                        if ($uploadedFile && $column !== self::COL_MEDIA_IMAGE) {
                            $rowData[$column] = $uploadedFile;
                        }

                        if (!$uploadedFile || isset($mediaGallery[$storeId][$rowSku][$uploadedFile])) {
                            continue;
                        }

                        if (isset($rowExistingImages[$uploadedFile])) {
                            $currentFileData = $rowExistingImages[$uploadedFile];
                            $currentFileData['store_id'] = $storeId;
                            $storeMediaGalleryValueExists = isset($rowStoreMediaGalleryValues[$uploadedFile]);
                            if (array_key_exists($uploadedFile, $imageHiddenStates)
                                && $currentFileData['disabled'] != $imageHiddenStates[$uploadedFile]
                            ) {
                                $imagesForChangeVisibility[] = [
                                    'disabled' => $imageHiddenStates[$uploadedFile],
                                    'imageData' => $currentFileData,
                                    'exists' => $storeMediaGalleryValueExists
                                ];
                                $storeMediaGalleryValueExists = true;
                            }

                            if (isset($rowLabels[$column][$columnImageKey])
                                && $rowLabels[$column][$columnImageKey] !=
                                $currentFileData['label']
                            ) {
                                $labelsForUpdate[] = [
                                    'label' => $rowLabels[$column][$columnImageKey],
                                    'imageData' => $currentFileData,
                                    'exists' => $storeMediaGalleryValueExists
                                ];
                            }
                        } else {
                            if ($column == self::COL_MEDIA_IMAGE) {
                                $rowData[$column][] = $uploadedFile;
                            }
                            $mediaGallery[$storeId][$rowSku][$uploadedFile] = [
                                'attribute_id' => $this->getMediaGalleryAttributeId(),
                                'label' => isset($rowLabels[$column][$columnImageKey])
                                    ? $rowLabels[$column][$columnImageKey]
                                    : '',
                                'position' => ++$position,
                                'disabled' => isset($imageHiddenStates[$columnImage])
                                    ? $imageHiddenStates[$columnImage] : '0',
                                'value' => $uploadedFile,
                            ];
                        }
                    }
                }

                // 6. Attributes phase
                $rowStore = (self::SCOPE_STORE == $rowScope)
                    ? $this->storeResolver->getStoreCodeToId($rowData[self::COL_STORE])
                    : 0;
                $productType = isset($rowData[self::COL_TYPE]) ? $rowData[self::COL_TYPE] : null;
                if ($productType !== null) {
                    $previousType = $productType;
                }
                if (isset($rowData[self::COL_ATTR_SET])) {
                    $prevAttributeSet = $rowData[self::COL_ATTR_SET];
                }
                if (self::SCOPE_NULL == $rowScope) {
                    // for multiselect attributes only
                    if ($prevAttributeSet !== null) {
                        $rowData[self::COL_ATTR_SET] = $prevAttributeSet;
                    }
                    if ($productType === null && $previousType !== null) {
                        $productType = $previousType;
                    }
                    if ($productType === null) {
                        continue;
                    }
                }

                $productTypeModel = $this->_productTypeModels[$productType];
                if (!empty($rowData['tax_class_name'])) {
                    $rowData['tax_class_id'] =
                        $this->taxClassProcessor->upsertTaxClass($rowData['tax_class_name'], $productTypeModel);
                }

                if ($this->getBehavior() == Import::BEHAVIOR_APPEND ||
                    empty($rowData[self::COL_SKU])
                ) {
                    $rowData = $productTypeModel->clearEmptyData($rowData);
                }

                $rowData = $productTypeModel->prepareAttributesWithDefaultValueForSave(
                    $rowData,
                    !$this->isSkuExist($rowSku)
                );
                $product = $this->_proxyProdFactory->create(['data' => $rowData]);

                foreach ($rowData as $attrCode => $attrValue) {
                    $attribute = $this->retrieveAttributeByCode($attrCode);

                    if ('multiselect' != $attribute->getFrontendInput() && self::SCOPE_NULL == $rowScope) {
                        // skip attribute processing for SCOPE_NULL rows
                        continue;
                    }
                    $attrId = $attribute->getId();
                    $backModel = $attribute->getBackendModel();
                    $attrTable = $attribute->getBackend()->getTable();
                    $storeIds = [0];

                    if ('datetime' == $attribute->getBackendType()
                        && (
                            in_array($attribute->getAttributeCode(), $this->dateAttrCodes)
                            || $attribute->getIsUserDefined()
                        )
                    ) {
                        $attrValue = $this->dateTime->formatDate($attrValue, false);
                    } elseif ('datetime' == $attribute->getBackendType() && strtotime($attrValue)) {
                        $attrValue = gmdate(
                            'Y-m-d H:i:s',
                            $this->_localeDate->date($attrValue)->getTimestamp()
                        );
                    } elseif ($backModel) {
                        $attribute->getBackend()->beforeSave($product);
                        $attrValue = $product->getData($attribute->getAttributeCode());
                    }
                    if (self::SCOPE_STORE == $rowScope) {
                        if (self::SCOPE_WEBSITE == $attribute->getIsGlobal()) {
                            // check website defaults already set
                            if (!isset($attributes[$attrTable][$rowSku][$attrId][$rowStore])) {
                                $storeIds = $this->storeResolver->getStoreIdToWebsiteStoreIds($rowStore);
                            }
                        } elseif (self::SCOPE_STORE == $attribute->getIsGlobal()) {
                            $storeIds = [$rowStore];
                        }
                        if (!$this->isSkuExist($rowSku)) {
                            $storeIds[] = 0;
                        }
                    }
                    foreach ($storeIds as $storeId) {
                        if (!isset($attributes[$attrTable][$rowSku][$attrId][$storeId])) {
                            $attributes[$attrTable][$rowSku][$attrId][$storeId] = $attrValue;
                        }
                    }
                    // restore 'backend_model' to avoid 'default' setting
                    $attribute->setBackendModel($backModel);
                }
            }

            foreach ($bunch as $rowNum => $rowData) {
                if ($this->getErrorAggregator()->isRowInvalid($rowNum)) {
                    unset($bunch[$rowNum]);
                }
            }

            $this->saveProductEntity(
                $entityRowsIn,
                $entityRowsUp
            )->_saveProductWebsites(
                $this->websitesCache
            )->_saveProductCategories(
                $this->categoriesCache
            )->_saveProductTierPrices(
                $tierPrices
            )->_saveMediaGallery(
                $mediaGallery
            )->_saveProductAttributes(
                $attributes
            )->updateMediaGalleryVisibility(
                $imagesForChangeVisibility
            )->updateMediaGalleryLabels(
                $labelsForUpdate
            );

            $this->_eventManager->dispatch(
                'catalog_product_import_bunch_save_after',
                ['adapter' => $this, 'bunch' => $bunch]
            );
        }

        return $this;
    }
    //phpcs:enable Generic.Metrics.NestingLevel

    // phpcs:enable

    /**
     * Prepare array with image states (visible or hidden from product page)
     *
     * @param array $rowData
     * @return array
     */
    private function getImagesHiddenStates($rowData)
    {
        $statesArray = [];
        $mappingArray = [
            '_media_is_disabled' => '1'
        ];

        foreach ($mappingArray as $key => $value) {
            if (isset($rowData[$key]) && strlen(trim($rowData[$key]))) {
                $items = explode($this->getMultipleValueSeparator(), $rowData[$key]);

                foreach ($items as $item) {
                    $statesArray[$item] = $value;
                }
            }
        }

        return $statesArray;
    }

    /**
     * Resolve valid category ids from provided row data.
     *
     * @param array $rowData
     * @return array
     */
    protected function processRowCategories($rowData)
    {
        $categoriesString = empty($rowData[self::COL_CATEGORY]) ? '' : $rowData[self::COL_CATEGORY];
        $categoryIds = [];
        if (!empty($categoriesString)) {
            $categoryIds = $this->categoryProcessor->upsertCategories(
                $categoriesString,
                $this->getMultipleValueSeparator()
            );
            foreach ($this->categoryProcessor->getFailedCategories() as $error) {
                $this->errorAggregator->addError(
                    AbstractEntity::ERROR_CODE_CATEGORY_NOT_VALID,
                    ProcessingError::ERROR_LEVEL_NOT_CRITICAL,
                    $rowData['rowNum'],
                    self::COL_CATEGORY,
                    __('Category "%1" has not been created.', $error['category'])
                    . ' ' . $error['exception']->getMessage()
                );
            }
        } else {
            $product = $this->retrieveProductBySku($rowData['sku']);
            if ($product) {
                $categoryIds = $product->getCategoryIds();
            }
        }
        return $categoryIds;
    }

    /**
     * Get product websites.
     *
     * @param string $productSku
     * @return array
     */
    public function getProductWebsites($productSku)
    {
        return array_keys($this->websitesCache[$productSku]);
    }

    /**
     * Retrieve product categories.
     *
     * @param string $productSku
     * @return array
     */
    public function getProductCategories($productSku)
    {
        return array_keys($this->categoriesCache[$productSku]);
    }

    /**
     * Get store id by code.
     *
     * @param string $storeCode
     * @return array|int|null|string
     */
    public function getStoreIdByCode($storeCode)
    {
        if (empty($storeCode)) {
            return self::SCOPE_DEFAULT;
        }
        return $this->storeResolver->getStoreCodeToId($storeCode);
    }

    /**
     * Save product tier prices.
     *
     * @param array $tierPriceData
     * @return $this
     */
    protected function _saveProductTierPrices(array $tierPriceData)
    {
        static $tableName = null;

        if (!$tableName) {
            $tableName = $this->_resourceFactory->create()->getTable('catalog_product_entity_tier_price');
        }
        if ($tierPriceData) {
            $tierPriceIn = [];
            $delProductId = [];

            foreach ($tierPriceData as $delSku => $tierPriceRows) {
                $productId = $this->skuProcessor->getNewSku($delSku)[$this->getProductEntityLinkField()];
                $delProductId[] = $productId;

                foreach ($tierPriceRows as $row) {
                    $row[$this->getProductEntityLinkField()] = $productId;
                    $tierPriceIn[] = $row;
                }
            }
            if (Import::BEHAVIOR_APPEND != $this->getBehavior()) {
                $this->_connection->delete(
                    $tableName,
                    $this->_connection->quoteInto("{$this->getProductEntityLinkField()} IN (?)", $delProductId)
                );
            }
            if ($tierPriceIn) {
                $this->_connection->insertOnDuplicate($tableName, $tierPriceIn, ['value']);
            }
        }
        return $this;
    }

    /**
     * Returns an object for upload a media files
     *
     * @return \Magento\CatalogImportExport\Model\Import\Uploader
     * @throws \Magento\Framework\Exception\LocalizedException
     */
    protected function _getUploader()
    {
        if ($this->_fileUploader === null) {
            $fileUploader = $this->_uploaderFactory->create();

            $fileUploader->init();

            $dirConfig = DirectoryList::getDefaultConfig();
            $dirAddon = $dirConfig[DirectoryList::MEDIA][DirectoryList::PATH];

            if (!empty($this->_parameters[Import::FIELD_NAME_IMG_FILE_DIR])) {
                $tmpPath = $this->_parameters[Import::FIELD_NAME_IMG_FILE_DIR];
            } else {
                $tmpPath = $dirAddon . '/' . $this->_mediaDirectory->getRelativePath('import');
            }

            if (!$fileUploader->setTmpDir($tmpPath)) {
                throw new LocalizedException(
                    __('File directory \'%1\' is not readable.', $tmpPath)
                );
            }
            $destinationDir = "catalog/product";
            $destinationPath = $dirAddon . '/' . $this->_mediaDirectory->getRelativePath($destinationDir);

            $this->_mediaDirectory->create($destinationPath);
            if (!$fileUploader->setDestDir($destinationPath)) {
                throw new LocalizedException(
                    __('File directory \'%1\' is not writable.', $destinationPath)
                );
            }

            $this->_fileUploader = $fileUploader;
        }
        return $this->_fileUploader;
    }

    /**
     * Retrieve uploader.
     *
     * @return Uploader
     * @throws \Magento\Framework\Exception\LocalizedException
     */
    public function getUploader()
    {
        return $this->_getUploader();
    }

    /**
     * Uploading files into the "catalog/product" media folder.
     *
     * Return a new file name if the same file is already exists.
     *
     * @param string $fileName
     * @param bool $renameFileOff [optional] boolean to pass.
     * Default is false which will set not to rename the file after import.
     * @return string
     */
    protected function uploadMediaFiles($fileName, $renameFileOff = false)
    {
        try {
            $res = $this->_getUploader()->move($fileName, $renameFileOff);
            return $res['file'];
        } catch (\Exception $e) {
            $this->_logger->critical($e);
            return '';
        }
    }

    /**
     * Try to find file by it's path.
     *
     * @param string $fileName
     * @return string
     */
    private function getSystemFile($fileName)
    {
        $filePath = 'catalog' . DIRECTORY_SEPARATOR . 'product' . DIRECTORY_SEPARATOR . $fileName;
        /** @var \Magento\Framework\Filesystem\Directory\ReadInterface $read */
        $read = $this->filesystem->getDirectoryRead(DirectoryList::MEDIA);

        return $read->isExist($filePath) && $read->isReadable($filePath) ? $fileName : '';
    }

    /**
     * Save product media gallery.
     *
     * @param array $mediaGalleryData
     * @return $this
     */
    protected function _saveMediaGallery(array $mediaGalleryData)
    {
        if (empty($mediaGalleryData)) {
            return $this;
        }
        $this->mediaProcessor->saveMediaGallery($mediaGalleryData);

        return $this;
    }

    /**
     * Save product websites.
     *
     * @param array $websiteData
     * @return $this
     */
    protected function _saveProductWebsites(array $websiteData)
    {
        static $tableName = null;

        if (!$tableName) {
            $tableName = $this->_resourceFactory->create()->getProductWebsiteTable();
        }
        if ($websiteData) {
            $websitesData = [];
            $delProductId = [];

            foreach ($websiteData as $delSku => $websites) {
                $productId = $this->skuProcessor->getNewSku($delSku)['entity_id'];
                $delProductId[] = $productId;

                foreach (array_keys($websites) as $websiteId) {
                    $websitesData[] = ['product_id' => $productId, 'website_id' => $websiteId];
                }
            }
            if (Import::BEHAVIOR_APPEND != $this->getBehavior()) {
                $this->_connection->delete(
                    $tableName,
                    $this->_connection->quoteInto('product_id IN (?)', $delProductId)
                );
            }
            if ($websitesData) {
                $this->_connection->insertOnDuplicate($tableName, $websitesData);
            }
        }
        return $this;
    }

    /**
     * Stock item saving.
     *
     * @return $this
     */
    protected function _saveStockItem()
    {
        while ($bunch = $this->_dataSourceModel->getNextBunch()) {
            $stockData = [];
            $productIdsToReindex = [];
            $stockChangedProductIds = [];
            // Format bunch to stock data rows
            foreach ($bunch as $rowNum => $rowData) {
                if (!$this->isRowAllowedToImport($rowData, $rowNum)) {
                    continue;
                }

                $row = [];
                $sku = $rowData[self::COL_SKU];
                if ($this->skuProcessor->getNewSku($sku) !== null) {
                    $stockItem = $this->getRowExistingStockItem($rowData);
                    $existingStockItemData = $stockItem->getData();
                    $row = $this->formatStockDataForRow($rowData);
                    $productIdsToReindex[] = $row['product_id'];
                    $storeId = $this->getRowStoreId($rowData);
                    if (!empty(array_diff_assoc($row, $existingStockItemData))
                        || $this->statusProcessor->isStatusChanged($sku, $storeId)
                    ) {
                        $stockChangedProductIds[] = $row['product_id'];
                    }
                }

                if (!isset($stockData[$sku])) {
                    $stockData[$sku] = $row;
                }
            }

            // Insert rows
            if (!empty($stockData)) {
                $this->stockItemImporter->import($stockData);
            }

            $this->reindexStockStatus($stockChangedProductIds);
            $this->reindexProducts($productIdsToReindex);
        }
        return $this;
    }

    /**
     * Reindex stock status for provided product IDs
     *
     * @param array $productIds
     */
    private function reindexStockStatus(array $productIds): void
    {
        if ($productIds) {
            $this->stockProcessor->reindexList($productIds);
        }
    }

    /**
     * Initiate product reindex by product ids
     *
     * @param array $productIdsToReindex
     * @return void
     */
    private function reindexProducts($productIdsToReindex = [])
    {
        $indexer = $this->indexerRegistry->get('catalog_product_category');
        if (is_array($productIdsToReindex) && count($productIdsToReindex) > 0 && !$indexer->isScheduled()) {
            $indexer->reindexList($productIdsToReindex);
        }
    }

    /**
     * Retrieve attribute by code
     *
     * @param string $attrCode
     * @return mixed
     */
    public function retrieveAttributeByCode($attrCode)
    {
        /** @var string $attrCode */
        $attrCode = mb_strtolower($attrCode);

        if (!isset($this->_attributeCache[$attrCode])) {
            $this->_attributeCache[$attrCode] = $this->getResource()->getAttribute($attrCode);
        }

        return $this->_attributeCache[$attrCode];
    }

    /**
     * Attribute set ID-to-name pairs getter.
     *
     * @return array
     */
    public function getAttrSetIdToName()
    {
        return $this->_attrSetIdToName;
    }

    /**
     * DB connection getter.
     *
     * @return \Magento\Framework\DB\Adapter\AdapterInterface
     */
    public function getConnection()
    {
        return $this->_connection;
    }

    /**
     * EAV entity type code getter.
     *
     * @abstract
     * @return string
     */
    public function getEntityTypeCode()
    {
        return 'catalog_product';
    }

    /**
     * New products SKU data.
     *
     * Returns array of new products data with SKU as key. All SKU keys are in lowercase for avoiding creation of
     * new products with the same SKU in different letter cases.
     *
     * @param string $sku
     * @return array
     */
    public function getNewSku($sku = null)
    {
        return $this->skuProcessor->getNewSku($sku);
    }

    /**
     * Get next bunch of validated rows.
     *
     * @return array|null
     */
    public function getNextBunch()
    {
        return $this->_dataSourceModel->getNextBunch();
    }

    /**
     * Existing products SKU getter.
     *
     * Returns array of existing products data with SKU as key. All SKU keys are in lowercase for avoiding creation of
     * new products with the same SKU in different letter cases.
     *
     * @return array
     */
    public function getOldSku()
    {
        return $this->_oldSku;
    }

    /**
     * Retrieve Category Processor
     *
     * @return \Magento\CatalogImportExport\Model\Import\Product\CategoryProcessor
     */
    public function getCategoryProcessor()
    {
        return $this->categoryProcessor;
    }

    /**
     * Obtain scope of the row from row data.
     *
     * @param array $rowData
     * @return int
     */
    public function getRowScope(array $rowData)
    {
        if (empty($rowData[self::COL_STORE])) {
            return self::SCOPE_DEFAULT;
        }
        return self::SCOPE_STORE;
    }

    /**
     * Validate data row.
     *
     * @param array $rowData
     * @param int $rowNum
     * @return boolean
     * @SuppressWarnings(PHPMD.CyclomaticComplexity)
     * @SuppressWarnings(PHPMD.NPathComplexity)
     * @SuppressWarnings(PHPMD.ExcessiveMethodLength)
     * @throws \Zend_Validate_Exception
     */
    public function validateRow(array $rowData, $rowNum)
    {
        if (isset($this->_validatedRows[$rowNum])) {
            // check that row is already validated
            return !$this->getErrorAggregator()->isRowInvalid($rowNum);
        }
        $this->_validatedRows[$rowNum] = true;

        $rowScope = $this->getRowScope($rowData);
        $sku = $rowData[self::COL_SKU];

        // BEHAVIOR_DELETE and BEHAVIOR_REPLACE use specific validation logic
        if (Import::BEHAVIOR_REPLACE == $this->getBehavior()) {
            if (self::SCOPE_DEFAULT == $rowScope && !$this->isSkuExist($sku)) {
                $this->skipRow($rowNum, ValidatorInterface::ERROR_SKU_NOT_FOUND_FOR_DELETE);
                return false;
            }
        }
        if (Import::BEHAVIOR_DELETE == $this->getBehavior()) {
            if (self::SCOPE_DEFAULT == $rowScope && !$this->isSkuExist($sku)) {
                $this->skipRow($rowNum, ValidatorInterface::ERROR_SKU_NOT_FOUND_FOR_DELETE);
                return false;
            }
            return true;
        }

        // if product doesn't exist, need to throw critical error else all errors should be not critical.
        $errorLevel = $this->getValidationErrorLevel($sku);

        if (!$this->validator->isValid($rowData)) {
            foreach ($this->validator->getMessages() as $message) {
                $this->skipRow($rowNum, $message, $errorLevel, $this->validator->getInvalidAttribute());
            }
        }

        if (null === $sku) {
            $this->skipRow($rowNum, ValidatorInterface::ERROR_SKU_IS_EMPTY, $errorLevel);
        } elseif (false === $sku) {
            $this->skipRow($rowNum, ValidatorInterface::ERROR_ROW_IS_ORPHAN, $errorLevel);
        } elseif (self::SCOPE_STORE == $rowScope
            && !$this->storeResolver->getStoreCodeToId($rowData[self::COL_STORE])
        ) {
            $this->skipRow($rowNum, ValidatorInterface::ERROR_INVALID_STORE, $errorLevel);
        }

        // SKU is specified, row is SCOPE_DEFAULT, new product block begins
        $this->_processedEntitiesCount++;

        if ($this->isSkuExist($sku) && Import::BEHAVIOR_REPLACE !== $this->getBehavior()) {
            // can we get all necessary data from existent DB product?
            // check for supported type of existing product
            if (isset($this->_productTypeModels[$this->getExistingSku($sku)['type_id']])) {
                $this->skuProcessor->addNewSku(
                    $sku,
                    $this->prepareNewSkuData($sku)
                );
            } else {
                $this->skipRow($rowNum, ValidatorInterface::ERROR_TYPE_UNSUPPORTED, $errorLevel);
            }
        } else {
            // validate new product type and attribute set
            if (!isset($rowData[self::COL_TYPE], $this->_productTypeModels[$rowData[self::COL_TYPE]])) {
                $this->skipRow($rowNum, ValidatorInterface::ERROR_INVALID_TYPE, $errorLevel);
            } elseif (!isset($rowData[self::COL_ATTR_SET], $this->_attrSetNameToId[$rowData[self::COL_ATTR_SET]])
            ) {
                $this->skipRow($rowNum, ValidatorInterface::ERROR_INVALID_ATTR_SET, $errorLevel);
            } elseif ($this->skuProcessor->getNewSku($sku) === null) {
                $this->skuProcessor->addNewSku(
                    $sku,
                    [
                        'row_id' => null,
                        'entity_id' => null,
                        'type_id' => $rowData[self::COL_TYPE],
                        'attr_set_id' => $this->_attrSetNameToId[$rowData[self::COL_ATTR_SET]],
                        'attr_set_code' => $rowData[self::COL_ATTR_SET],
                    ]
                );
            }
        }

        if (!$this->getErrorAggregator()->isRowInvalid($rowNum)) {
            $newSku = $this->skuProcessor->getNewSku($sku);
            // set attribute set code into row data for followed attribute validation in type model
            $rowData[self::COL_ATTR_SET] = $newSku['attr_set_code'];

            /** @var \Magento\CatalogImportExport\Model\Import\Product\Type\AbstractType $productTypeValidator */
            // isRowValid can add error to general errors pull if row is invalid
            $productTypeValidator = $this->_productTypeModels[$newSku['type_id']];
            $productTypeValidator->isRowValid(
                $rowData,
                $rowNum,
                !($this->isSkuExist($sku) && Import::BEHAVIOR_REPLACE !== $this->getBehavior())
            );
        }
        // validate custom options
        $this->getOptionEntity()->validateRow($rowData, $rowNum);

        if ($this->isNeedToValidateUrlKey($rowData)) {
            $urlKey = strtolower($this->getUrlKey($rowData));
            $storeCodes = empty($rowData[self::COL_STORE_VIEW_CODE])
                ? array_flip($this->storeResolver->getStoreCodeToId())
                : explode($this->getMultipleValueSeparator(), $rowData[self::COL_STORE_VIEW_CODE]);
            foreach ($storeCodes as $storeCode) {
                $storeId = $this->storeResolver->getStoreCodeToId($storeCode);
                $productUrlSuffix = $this->getProductUrlSuffix($storeId);
                $urlPath = $urlKey . $productUrlSuffix;
                if (empty($this->urlKeys[$storeId][$urlPath])
                    || ($this->urlKeys[$storeId][$urlPath] == $sku)
                ) {
                    $this->urlKeys[$storeId][$urlPath] = $sku;
                    $this->rowNumbers[$storeId][$urlPath] = $rowNum;
                } else {
                    $message = sprintf(
                        $this->retrieveMessageTemplate(ValidatorInterface::ERROR_DUPLICATE_URL_KEY),
                        $urlKey,
                        $this->urlKeys[$storeId][$urlPath]
                    );
                    $this->addRowError(
                        ValidatorInterface::ERROR_DUPLICATE_URL_KEY,
                        $rowNum,
                        $urlKey,
                        $message,
                        $errorLevel
                    )
                        ->getErrorAggregator()
                        ->addRowToSkip($rowNum);
                }
            }
        }

        if (!empty($rowData['new_from_date']) && !empty($rowData['new_to_date'])
        ) {
            $newFromTimestamp = strtotime($this->dateTime->formatDate($rowData['new_from_date'], false));
            $newToTimestamp = strtotime($this->dateTime->formatDate($rowData['new_to_date'], false));
            if ($newFromTimestamp > $newToTimestamp) {
                $this->skipRow(
                    $rowNum,
                    'invalidNewToDateValue',
                    $errorLevel,
                    $rowData['new_to_date']
                );
            }
        }

        return !$this->getErrorAggregator()->isRowInvalid($rowNum);
    }

    /**
     * Check if need to validate url key.
     *
     * @param array $rowData
     * @return bool
     */
    private function isNeedToValidateUrlKey($rowData)
    {
        if (!empty($rowData[self::COL_SKU]) && empty($rowData[self::URL_KEY])
            && $this->getBehavior() === Import::BEHAVIOR_APPEND
            && $this->isSkuExist($rowData[self::COL_SKU])) {
            return false;
        }

        return (!empty($rowData[self::URL_KEY]) || !empty($rowData[self::COL_NAME]))
            && (empty($rowData[self::COL_VISIBILITY])
                || $rowData[self::COL_VISIBILITY]
                !== (string)Visibility::getOptionArray()[Visibility::VISIBILITY_NOT_VISIBLE]);
    }

    /**
     * Prepare new SKU data
     *
     * @param string $sku
     * @return array
     */
    private function prepareNewSkuData($sku)
    {
        $data = [];
        foreach ($this->getExistingSku($sku) as $key => $value) {
            $data[$key] = $value;
        }

        $data['attr_set_code'] = $this->_attrSetIdToName[$this->getExistingSku($sku)['attr_set_id']];

        return $data;
    }

    /**
     * Parse attributes names and values string to array.
     *
     * @param array $rowData
     *
     * @return array
     */
    private function _parseAdditionalAttributes($rowData)
    {
        if (empty($rowData['additional_attributes'])) {
            return $rowData;
        }
        $rowData = array_merge($rowData, $this->getAdditionalAttributes($rowData['additional_attributes']));
        return $rowData;
    }

    /**
     * Retrieves additional attributes in format:
     * [
     *      code1 => value1,
     *      code2 => value2,
     *      ...
     *      codeN => valueN
     * ]
     *
     * @param string $additionalAttributes Attributes data that will be parsed
     * @return array
     */
    private function getAdditionalAttributes($additionalAttributes)
    {
        return empty($this->_parameters[Import::FIELDS_ENCLOSURE])
            ? $this->parseAttributesWithoutWrappedValues($additionalAttributes)
            : $this->parseAttributesWithWrappedValues($additionalAttributes);
    }

    /**
     * Parses data and returns attributes in format:
     * [
     *      code1 => value1,
     *      code2 => value2,
     *      ...
     *      codeN => valueN
     * ]
     *
     * @param string $attributesData Attributes data that will be parsed. It keeps data in format:
     *      code=value,code2=value2...,codeN=valueN
     * @return array
     */
    private function parseAttributesWithoutWrappedValues($attributesData)
    {
        $attributeNameValuePairs = explode($this->getMultipleValueSeparator(), $attributesData);
        $preparedAttributes = [];
        $code = '';
        foreach ($attributeNameValuePairs as $attributeData) {
            //process case when attribute has ImportModel::DEFAULT_GLOBAL_MULTI_VALUE_SEPARATOR inside its value
            if (strpos($attributeData, self::PAIR_NAME_VALUE_SEPARATOR) === false) {
                if (!$code) {
                    continue;
                }
                $preparedAttributes[$code] .= $this->getMultipleValueSeparator() . $attributeData;
                continue;
            }
            list($code, $value) = explode(self::PAIR_NAME_VALUE_SEPARATOR, $attributeData, 2);
            $code = mb_strtolower($code);
            $preparedAttributes[$code] = $value;
        }
        return $preparedAttributes;
    }

    /**
     * Parses data and returns attributes in format:
     * [
     *      code1 => value1,
     *      code2 => value2,
     *      ...
     *      codeN => valueN
     * ]
     * All values have unescaped data except mupliselect attributes,
     * they should be parsed in additional method - parseMultiselectValues()
     *
     * @param string $attributesData Attributes data that will be parsed. It keeps data in format:
     *      code="value",code2="value2"...,codeN="valueN"
     *  where every value is wrapped in double quotes. Double quotes as part of value should be duplicated.
     *  E.g. attribute with code 'attr_code' has value 'my"value'. This data should be stored as attr_code="my""value"
     *
     * @return array
     */
    private function parseAttributesWithWrappedValues($attributesData)
    {
        $attributes = [];
        preg_match_all(
            '~((?:[a-zA-Z0-9_])+)="((?:[^"]|""|"' . $this->getMultiLineSeparatorForRegexp() . '")+)"+~',
            $attributesData,
            $matches
        );
        foreach ($matches[1] as $i => $attributeCode) {
            $attribute = $this->retrieveAttributeByCode($attributeCode);
            $value = 'multiselect' != $attribute->getFrontendInput()
                ? str_replace('""', '"', $matches[2][$i])
                : '"' . $matches[2][$i] . '"';
            $attributes[mb_strtolower($attributeCode)] = $value;
        }
        return $attributes;
    }

    /**
     * Parse values of multiselect attributes depends on "Fields Enclosure" parameter
     *
     * @param string $values
     * @param string $delimiter
     * @return array
     * @since 100.1.2
     */
    public function parseMultiselectValues($values, $delimiter = self::PSEUDO_MULTI_LINE_SEPARATOR)
    {
        if (empty($this->_parameters[Import::FIELDS_ENCLOSURE])) {
            return explode($delimiter, $values);
        }
        if (preg_match_all('~"((?:[^"]|"")*)"~', $values, $matches)) {
            return $values = array_map(
                function ($value) {
                    return str_replace('""', '"', $value);
                },
                $matches[1]
            );
        }
        return [$values];
    }

    /**
     * Retrieves escaped PSEUDO_MULTI_LINE_SEPARATOR if it is metacharacter for regular expression
     *
     * @return string
     */
    private function getMultiLineSeparatorForRegexp()
    {
        if (!$this->multiLineSeparatorForRegexp) {
            $this->multiLineSeparatorForRegexp = in_array(self::PSEUDO_MULTI_LINE_SEPARATOR, str_split('[\^$.|?*+(){}'))
                ? '\\' . self::PSEUDO_MULTI_LINE_SEPARATOR
                : self::PSEUDO_MULTI_LINE_SEPARATOR;
        }
        return $this->multiLineSeparatorForRegexp;
    }

    /**
     * Set values in use_config_ fields.
     *
     * @param array $rowData
     *
     * @return array
     */
    private function _setStockUseConfigFieldsValues($rowData)
    {
        $useConfigFields = [];
        foreach ($rowData as $key => $value) {
            $useConfigName = $key === StockItemInterface::ENABLE_QTY_INCREMENTS
                ? StockItemInterface::USE_CONFIG_ENABLE_QTY_INC
                : self::INVENTORY_USE_CONFIG_PREFIX . $key;

            if (isset($this->defaultStockData[$key])
                && isset($this->defaultStockData[$useConfigName])
                && !empty($value)
                && empty($rowData[$useConfigName])
            ) {
                $useConfigFields[$useConfigName] = ($value == self::INVENTORY_USE_CONFIG) ? 1 : 0;
            }
        }
        $rowData = array_merge($rowData, $useConfigFields);
        return $rowData;
    }

    /**
     * Custom fields mapping for changed purposes of fields and field names.
     *
     * @param array $rowData
     *
     * @return array
     */
    private function _customFieldsMapping($rowData)
    {
        foreach ($this->_fieldsMap as $systemFieldName => $fileFieldName) {
            if (array_key_exists($fileFieldName, $rowData)) {
                $rowData[$systemFieldName] = $rowData[$fileFieldName];
            }
        }

        $rowData = $this->_parseAdditionalAttributes($rowData);

        $rowData = $this->_setStockUseConfigFieldsValues($rowData);
        if (array_key_exists('status', $rowData)
            && $rowData['status'] != \Magento\Catalog\Model\Product\Attribute\Source\Status::STATUS_ENABLED
        ) {
            if ($rowData['status'] == 'yes') {
                $rowData['status'] = \Magento\Catalog\Model\Product\Attribute\Source\Status::STATUS_ENABLED;
            } elseif (!empty($rowData['status']) || $this->getRowScope($rowData) == self::SCOPE_DEFAULT) {
                $rowData['status'] = \Magento\Catalog\Model\Product\Attribute\Source\Status::STATUS_DISABLED;
            }
        }
        return $rowData;
    }

    /**
     * Validate data rows and save bunches to DB
     *
     * @return $this|AbstractEntity
     */
    protected function _saveValidatedBunches()
    {
        $source = $this->_getSource();
        $source->rewind();

        while ($source->valid()) {
            try {
                $rowData = $source->current();
            } catch (\InvalidArgumentException $e) {
                $source->next();
                continue;
            }

            $rowData = $this->_customFieldsMapping($rowData);

            $this->validateRow($rowData, $source->key());

            $source->next();
        }
        $this->checkUrlKeyDuplicates();
        $this->getOptionEntity()->validateAmbiguousData();
        return parent::_saveValidatedBunches();
    }

    /**
     * Check that url_keys are not assigned to other products in DB
     *
     * @return void
     * @since 100.0.3
     */
    protected function checkUrlKeyDuplicates()
    {
        $resource = $this->getResource();
        foreach ($this->urlKeys as $storeId => $urlKeys) {
            $urlKeyDuplicates = $this->_connection->fetchAssoc(
                $this->_connection->select()->from(
                    ['url_rewrite' => $resource->getTable('url_rewrite')],
                    ['request_path', 'store_id']
                )->joinLeft(
                    ['cpe' => $resource->getTable('catalog_product_entity')],
                    "cpe.entity_id = url_rewrite.entity_id"
                )->where('request_path IN (?)', array_keys($urlKeys))
                    ->where('store_id IN (?)', $storeId)
                    ->where('cpe.sku not in (?)', array_values($urlKeys))
            );
            foreach ($urlKeyDuplicates as $entityData) {
                $rowNum = $this->rowNumbers[$entityData['store_id']][$entityData['request_path']];
                $message = sprintf(
                    $this->retrieveMessageTemplate(ValidatorInterface::ERROR_DUPLICATE_URL_KEY),
                    $entityData['request_path'],
                    $entityData['sku']
                );
                $this->addRowError(ValidatorInterface::ERROR_DUPLICATE_URL_KEY, $rowNum, 'url_key', $message);
            }
        }
    }

    /**
     * Retrieve product rewrite suffix for store
     *
     * @param int $storeId
     * @return string
     * @since 100.0.3
     */
    protected function getProductUrlSuffix($storeId = null)
    {
        if (!isset($this->productUrlSuffix[$storeId])) {
            $this->productUrlSuffix[$storeId] = $this->scopeConfig->getValue(
                \Magento\CatalogUrlRewrite\Model\ProductUrlPathGenerator::XML_PATH_PRODUCT_URL_SUFFIX,
                \Magento\Store\Model\ScopeInterface::SCOPE_STORE,
                $storeId
            );
        }
        return $this->productUrlSuffix[$storeId];
    }

    /**
     * Retrieve url key from provided row data.
     *
     * @param array $rowData
     * @return string
     *
     * @since 100.0.3
     */
    protected function getUrlKey($rowData)
    {
        if (!empty($rowData[self::URL_KEY])) {
            $urlKey = (string) $rowData[self::URL_KEY];
            return trim(strtolower($urlKey));
        }

        if (!empty($rowData[self::COL_NAME])
            && (array_key_exists(self::URL_KEY, $rowData) || !$this->isSkuExist($rowData[self::COL_SKU]))) {
            return $this->productUrl->formatUrlKey($rowData[self::COL_NAME]);
        }

        return '';
    }

    /**
     * Retrieve resource.
     *
     * @return Proxy\Product\ResourceModel
     *
     * @since 100.0.3
     */
    protected function getResource()
    {
        if (!$this->_resource) {
            $this->_resource = $this->_resourceFactory->create();
        }
        return $this->_resource;
    }

    /**
     * Whether a url key is needed to be change.
     *
     * @param array $rowData
     * @return bool
     */
    private function isNeedToChangeUrlKey(array $rowData): bool
    {
        $urlKey = $this->getUrlKey($rowData);
        $productExists = $this->isSkuExist($rowData[self::COL_SKU]);
        $markedToEraseUrlKey = isset($rowData[self::URL_KEY]);
        // The product isn't new and the url key index wasn't marked for change.
        if (!$urlKey && $productExists && !$markedToEraseUrlKey) {
            // Seems there is no need to change the url key
            return false;
        }

        return true;
    }

    /**
     * Get product entity link field
     *
     * @return string
     */
    private function getProductEntityLinkField()
    {
        if (!$this->productEntityLinkField) {
            $this->productEntityLinkField = $this->getMetadataPool()
                ->getMetadata(\Magento\Catalog\Api\Data\ProductInterface::class)
                ->getLinkField();
        }
        return $this->productEntityLinkField;
    }

    /**
     * Get product entity identifier field
     *
     * @return string
     */
    private function getProductIdentifierField()
    {
        if (!$this->productEntityIdentifierField) {
            $this->productEntityIdentifierField = $this->getMetadataPool()
                ->getMetadata(\Magento\Catalog\Api\Data\ProductInterface::class)
                ->getIdentifierField();
        }
        return $this->productEntityIdentifierField;
    }

    /**
     * Update media gallery labels
     *
     * @param array $labels
     * @return void
     */
    private function updateMediaGalleryLabels(array $labels)
    {
        if (!empty($labels)) {
            $this->mediaProcessor->updateMediaGalleryLabels($labels);
        }
    }

    /**
     * Update 'disabled' field for media gallery entity
     *
     * @param array $images
     * @return $this
     */
    private function updateMediaGalleryVisibility(array $images)
    {
        if (!empty($images)) {
            $this->mediaProcessor->updateMediaGalleryVisibility($images);
        }

        return $this;
    }

    /**
     * Parse values from multiple attributes fields
     *
     * @param string $labelRow
     * @return array
     */
    private function parseMultipleValues($labelRow)
    {
        return $this->parseMultiselectValues(
            $labelRow,
            $this->getMultipleValueSeparator()
        );
    }

    /**
     * Check if product exists for specified SKU
     *
     * @param string $sku
     * @return bool
     */
    private function isSkuExist($sku)
    {
        $sku = strtolower($sku);
        return isset($this->_oldSku[$sku]);
    }

    /**
     * Get existing product data for specified SKU
     *
     * @param string $sku
     * @return array
     */
    private function getExistingSku($sku)
    {
        return $this->_oldSku[strtolower($sku)];
    }

    /**
     * Format row data to DB compatible values.
     *
     * @param array $rowData
     * @return array
     */
    private function formatStockDataForRow(array $rowData): array
    {
        $sku = $rowData[self::COL_SKU];
        $row['product_id'] = $this->skuProcessor->getNewSku($sku)['entity_id'];
        $row['website_id'] = $this->stockConfiguration->getDefaultScopeId();
        $row['stock_id'] = $this->stockRegistry->getStock($row['website_id'])->getStockId();

        $stockItemDo = $this->stockRegistry->getStockItem($row['product_id'], $row['website_id']);
        $existStockData = $stockItemDo->getData();

        if (isset($rowData['qty']) && $rowData['qty'] == 0 && !isset($rowData['is_in_stock'])) {
            $rowData['is_in_stock'] = 0;
        }

        $row = array_merge(
            $this->defaultStockData,
            array_intersect_key($existStockData, $this->defaultStockData),
            array_intersect_key($rowData, $this->defaultStockData),
            $row
        );

        if ($this->stockConfiguration->isQty($this->skuProcessor->getNewSku($sku)['type_id'])) {
            $stockItemDo->setData($row);
            $row['is_in_stock'] = $row['is_in_stock'] ?? $this->stockStateProvider->verifyStock($stockItemDo);
            if ($this->stockStateProvider->verifyNotification($stockItemDo)) {
                $date = $this->dateTimeFactory->create('now', new \DateTimeZone('UTC'));
                $row['low_stock_date'] = $date->format(DateTime::DATETIME_PHP_FORMAT);
            }
            $row['stock_status_changed_auto'] = (int)!$this->stockStateProvider->verifyStock($stockItemDo);
        } else {
            $row['qty'] = 0;
        }

        return $row;
    }

    /**
     * Retrieve product by sku.
     *
     * @param string $sku
     * @return \Magento\Catalog\Api\Data\ProductInterface|null
     */
    private function retrieveProductBySku($sku)
    {
        try {
            $product = $this->productRepository->get($sku);
        } catch (NoSuchEntityException $e) {
            return null;
        }
        return $product;
    }

    /**
     * Add row as skipped
     *
     * @param int $rowNum
     * @param string $errorCode Error code or simply column name
     * @param string $errorLevel error level
     * @param string|null $colName optional column name
     * @return $this
     */
    private function skipRow(
        $rowNum,
        string $errorCode,
        string $errorLevel = ProcessingError::ERROR_LEVEL_NOT_CRITICAL,
        $colName = null
    ): self {
        $this->addRowError($errorCode, $rowNum, $colName, null, $errorLevel);
        $this->getErrorAggregator()
            ->addRowToSkip($rowNum);
        return $this;
    }

    /**
     * Returns errorLevel for validation
     *
     * @param string $sku
     * @return string
     */
    private function getValidationErrorLevel($sku): string
    {
        return (!$this->isSkuExist($sku) && Import::BEHAVIOR_REPLACE !== $this->getBehavior())
            ? ProcessingError::ERROR_LEVEL_CRITICAL
            : ProcessingError::ERROR_LEVEL_NOT_CRITICAL;
    }
<<<<<<< HEAD
=======

    /**
     * Processes link bunches
     *
     * @param array $bunch
     * @param Link $resource
     * @param int $nextLinkId
     * @param array $positionAttrId
     * @return void
     * @throws LocalizedException
     * @SuppressWarnings(PHPMD.CyclomaticComplexity)
     */
    private function processLinkBunches(
        array $bunch,
        Link $resource,
        int $nextLinkId,
        array $positionAttrId
    ): void {
        $productIds = [];
        $linkRows = [];
        $positionRows = [];
        $linksToDelete = [];

        $bunch = array_filter($bunch, [$this, 'isRowAllowedToImport'], ARRAY_FILTER_USE_BOTH);
        foreach ($bunch as $rowData) {
            $sku = $rowData[self::COL_SKU];
            $productId = $this->skuProcessor->getNewSku($sku)[$this->getProductEntityLinkField()];
            $productIds[] = $productId;
            $productLinkKeys = $this->fetchProductLinks($resource, $productId);
            $linkNameToId = array_filter(
                $this->_linkNameToId,
                function ($linkName) use ($rowData) {
                    return isset($rowData[$linkName . 'sku']);
                },
                ARRAY_FILTER_USE_KEY
            );
            foreach ($linkNameToId as $linkName => $linkId) {
                $linkSkus = explode($this->getMultipleValueSeparator(), $rowData[$linkName . 'sku']);
                //process empty value
                if (!empty($linkSkus[0]) && $linkSkus[0] === $this->getEmptyAttributeValueConstant()) {
                    $linksToDelete[$linkId][] = $productId;
                    continue;
                }

                $linkPositions = !empty($rowData[$linkName . 'position'])
                    ? explode($this->getMultipleValueSeparator(), $rowData[$linkName . 'position'])
                    : [];
                $linkSkus = array_filter(
                    $linkSkus,
                    function ($linkedSku) use ($sku) {
                        $linkedSku = trim($linkedSku);
                        return ($this->skuProcessor->getNewSku($linkedSku) !== null || $this->isSkuExist($linkedSku))
                            && strcasecmp($linkedSku, $sku) !== 0;
                    }
                );

                foreach ($linkSkus as $linkedKey => $linkedSku) {
                    $linkedId = $this->getProductLinkedId($linkedSku);
                    if ($linkedId == null) {
                        // Import file links to a SKU which is skipped for some reason, which leads to a "NULL"
                        // link causing fatal errors.
                        $formatStr = 'WARNING: Orphaned link skipped: From SKU %s (ID %d) to SKU %s, Link type id: %d';
                        $exception = new \Exception(sprintf($formatStr, $sku, $productId, $linkedSku, $linkId));
                        $this->_logger->critical($exception);
                        continue;
                    }
                    $linkKey = $this->composeLinkKey($productId, $linkedId, $linkId);
                    $productLinkKeys[$linkKey] = $productLinkKeys[$linkKey] ?? $nextLinkId;

                    $linkRows[$linkKey] = $linkRows[$linkKey] ?? [
                            'link_id' => $productLinkKeys[$linkKey],
                            'product_id' => $productId,
                            'linked_product_id' => $linkedId,
                            'link_type_id' => $linkId,
                        ];

                    if (!empty($linkPositions[$linkedKey])) {
                        $positionRows[] = [
                            'link_id' => $productLinkKeys[$linkKey],
                            'product_link_attribute_id' => $positionAttrId[$linkId],
                            'value' => $linkPositions[$linkedKey],
                        ];
                    }
                    $nextLinkId++;
                }
            }
        }
        $this->deleteProductsLinks($resource, $linksToDelete);
        $this->saveLinksData($resource, $productIds, $linkRows, $positionRows);
    }

    /**
     * Delete links
     *
     * @param Link $resource
     * @param array $linksToDelete
     * @return void
     * @throws LocalizedException
     */
    private function deleteProductsLinks(Link $resource, array $linksToDelete)
    {
        if (!empty($linksToDelete) && Import::BEHAVIOR_APPEND === $this->getBehavior()) {
            foreach ($linksToDelete as $linkTypeId => $productIds) {
                if (!empty($productIds)) {
                    $whereLinkId = $this->_connection->quoteInto('link_type_id', $linkTypeId);
                    $whereProductId =  $this->_connection->quoteInto('product_id IN (?)', array_unique($productIds));
                    $this->_connection->delete(
                        $resource->getMainTable(),
                        $whereLinkId . ' AND ' . $whereProductId
                    );
                }
            }
        }
    }

    /**
     * Fetches Product Links
     *
     * @param Link $resource
     * @param int $productId
     * @return array
     */
    private function fetchProductLinks(Link $resource, int $productId) : array
    {
        $productLinkKeys = [];
        $select = $this->_connection->select()->from(
            $resource->getTable('catalog_product_link'),
            ['id' => 'link_id', 'linked_id' => 'linked_product_id', 'link_type_id' => 'link_type_id']
        )->where(
            'product_id = :product_id'
        );
        $bind = [':product_id' => $productId];
        foreach ($this->_connection->fetchAll($select, $bind) as $linkData) {
            $linkKey = $this->composeLinkKey($productId, $linkData['linked_id'], $linkData['link_type_id']);
            $productLinkKeys[$linkKey] = $linkData['id'];
        }

        return $productLinkKeys;
    }

    /**
     * Gets the Id of the Sku
     *
     * @param string $linkedSku
     * @return int|null
     */
    private function getProductLinkedId(string $linkedSku) : ?int
    {
        $linkedSku = trim($linkedSku);
        $newSku = $this->skuProcessor->getNewSku($linkedSku);
        $linkedId = !empty($newSku) ? $newSku['entity_id'] : $this->getExistingSku($linkedSku)['entity_id'];
        return $linkedId;
    }

    /**
     * Saves information about product links
     *
     * @param Link $resource
     * @param array $productIds
     * @param array $linkRows
     * @param array $positionRows
     * @throws LocalizedException
     */
    private function saveLinksData(Link $resource, array $productIds, array $linkRows, array $positionRows)
    {
        $mainTable = $resource->getMainTable();
        if (Import::BEHAVIOR_APPEND != $this->getBehavior() && $productIds) {
            $this->_connection->delete(
                $mainTable,
                $this->_connection->quoteInto('product_id IN (?)', array_unique($productIds))
            );
        }
        if ($linkRows) {
            $this->_connection->insertOnDuplicate($mainTable, $linkRows, ['link_id']);
        }
        if ($positionRows) {
            // process linked product positions
            $this->_connection->insertOnDuplicate(
                $resource->getAttributeTypeTable('int'),
                $positionRows,
                ['value']
            );
        }
    }

    /**
     * Composes the link key
     *
     * @param int $productId
     * @param int $linkedId
     * @param int $linkTypeId
     * @return string
     */
    private function composeLinkKey(int $productId, int $linkedId, int $linkTypeId) : string
    {
        return "{$productId}-{$linkedId}-{$linkTypeId}";
    }

    /**
     * Get row store ID
     *
     * @param array $rowData
     * @return int
     */
    private function getRowStoreId(array $rowData): int
    {
        return !empty($rowData[self::COL_STORE])
            ? (int) $this->getStoreIdByCode($rowData[self::COL_STORE])
            : Store::DEFAULT_STORE_ID;
    }

    /**
     * Get row stock item model
     *
     * @param array $rowData
     * @return StockItemInterface
     */
    private function getRowExistingStockItem(array $rowData): StockItemInterface
    {
        $productId = $this->skuProcessor->getNewSku($rowData[self::COL_SKU])['entity_id'];
        $websiteId = $this->stockConfiguration->getDefaultScopeId();
        return $this->stockRegistry->getStockItem($productId, $websiteId);
    }
>>>>>>> 2d46d986
}<|MERGE_RESOLUTION|>--- conflicted
+++ resolved
@@ -752,19 +752,18 @@
     private $productRepository;
 
     /**
-<<<<<<< HEAD
+     * @var StatusProcessor
+     */
+    private $statusProcessor;
+    /**
+     * @var StockProcessor
+     */
+    private $stockProcessor;
+
+    /**
      * @var LinkProcessor
      */
     private $linkProcessor;
-=======
-     * @var StatusProcessor
-     */
-    private $statusProcessor;
-    /**
-     * @var StockProcessor
-     */
-    private $stockProcessor;
->>>>>>> 2d46d986
 
     /**
      * @param \Magento\Framework\Json\Helper\Data $jsonHelper
@@ -811,12 +810,9 @@
      * @param StockItemImporterInterface|null $stockItemImporter
      * @param DateTimeFactory $dateTimeFactory
      * @param ProductRepositoryInterface|null $productRepository
-<<<<<<< HEAD
-     * @param LinkProcessor|null $linkProcessor
-=======
      * @param StatusProcessor|null $statusProcessor
      * @param StockProcessor|null $stockProcessor
->>>>>>> 2d46d986
+     * @param LinkProcessor|null $linkProcessor
      * @throws LocalizedException
      * @throws \Magento\Framework\Exception\FileSystemException
      * @SuppressWarnings(PHPMD.ExcessiveParameterList)
@@ -867,12 +863,9 @@
         StockItemImporterInterface $stockItemImporter = null,
         DateTimeFactory $dateTimeFactory = null,
         ProductRepositoryInterface $productRepository = null,
-<<<<<<< HEAD
+        StatusProcessor $statusProcessor = null,
+        StockProcessor $stockProcessor = null,
         LinkProcessor $linkProcessor = null
-=======
-        StatusProcessor $statusProcessor = null,
-        StockProcessor $stockProcessor = null
->>>>>>> 2d46d986
     ) {
         $this->_eventManager = $eventManager;
         $this->stockRegistry = $stockRegistry;
@@ -908,17 +901,14 @@
         $this->mediaProcessor = $mediaProcessor ?: ObjectManager::getInstance()->get(MediaGalleryProcessor::class);
         $this->stockItemImporter = $stockItemImporter ?: ObjectManager::getInstance()
             ->get(StockItemImporterInterface::class);
-<<<<<<< HEAD
-        $this->linkProcessor = $linkProcessor ?? ObjectManager::getInstance()
-                ->get(LinkProcessor::class);
-        $this->linkProcessor->addNameToIds($this->_linkNameToId);
-
-=======
         $this->statusProcessor = $statusProcessor ?: ObjectManager::getInstance()
             ->get(StatusProcessor::class);
         $this->stockProcessor = $stockProcessor ?: ObjectManager::getInstance()
             ->get(StockProcessor::class);
->>>>>>> 2d46d986
+        $this->linkProcessor = $linkProcessor ?? ObjectManager::getInstance()
+                ->get(LinkProcessor::class);
+        $this->linkProcessor->addNameToIds($this->_linkNameToId);
+
         parent::__construct(
             $jsonHelper,
             $importExportData,
@@ -3127,205 +3117,6 @@
             ? ProcessingError::ERROR_LEVEL_CRITICAL
             : ProcessingError::ERROR_LEVEL_NOT_CRITICAL;
     }
-<<<<<<< HEAD
-=======
-
-    /**
-     * Processes link bunches
-     *
-     * @param array $bunch
-     * @param Link $resource
-     * @param int $nextLinkId
-     * @param array $positionAttrId
-     * @return void
-     * @throws LocalizedException
-     * @SuppressWarnings(PHPMD.CyclomaticComplexity)
-     */
-    private function processLinkBunches(
-        array $bunch,
-        Link $resource,
-        int $nextLinkId,
-        array $positionAttrId
-    ): void {
-        $productIds = [];
-        $linkRows = [];
-        $positionRows = [];
-        $linksToDelete = [];
-
-        $bunch = array_filter($bunch, [$this, 'isRowAllowedToImport'], ARRAY_FILTER_USE_BOTH);
-        foreach ($bunch as $rowData) {
-            $sku = $rowData[self::COL_SKU];
-            $productId = $this->skuProcessor->getNewSku($sku)[$this->getProductEntityLinkField()];
-            $productIds[] = $productId;
-            $productLinkKeys = $this->fetchProductLinks($resource, $productId);
-            $linkNameToId = array_filter(
-                $this->_linkNameToId,
-                function ($linkName) use ($rowData) {
-                    return isset($rowData[$linkName . 'sku']);
-                },
-                ARRAY_FILTER_USE_KEY
-            );
-            foreach ($linkNameToId as $linkName => $linkId) {
-                $linkSkus = explode($this->getMultipleValueSeparator(), $rowData[$linkName . 'sku']);
-                //process empty value
-                if (!empty($linkSkus[0]) && $linkSkus[0] === $this->getEmptyAttributeValueConstant()) {
-                    $linksToDelete[$linkId][] = $productId;
-                    continue;
-                }
-
-                $linkPositions = !empty($rowData[$linkName . 'position'])
-                    ? explode($this->getMultipleValueSeparator(), $rowData[$linkName . 'position'])
-                    : [];
-                $linkSkus = array_filter(
-                    $linkSkus,
-                    function ($linkedSku) use ($sku) {
-                        $linkedSku = trim($linkedSku);
-                        return ($this->skuProcessor->getNewSku($linkedSku) !== null || $this->isSkuExist($linkedSku))
-                            && strcasecmp($linkedSku, $sku) !== 0;
-                    }
-                );
-
-                foreach ($linkSkus as $linkedKey => $linkedSku) {
-                    $linkedId = $this->getProductLinkedId($linkedSku);
-                    if ($linkedId == null) {
-                        // Import file links to a SKU which is skipped for some reason, which leads to a "NULL"
-                        // link causing fatal errors.
-                        $formatStr = 'WARNING: Orphaned link skipped: From SKU %s (ID %d) to SKU %s, Link type id: %d';
-                        $exception = new \Exception(sprintf($formatStr, $sku, $productId, $linkedSku, $linkId));
-                        $this->_logger->critical($exception);
-                        continue;
-                    }
-                    $linkKey = $this->composeLinkKey($productId, $linkedId, $linkId);
-                    $productLinkKeys[$linkKey] = $productLinkKeys[$linkKey] ?? $nextLinkId;
-
-                    $linkRows[$linkKey] = $linkRows[$linkKey] ?? [
-                            'link_id' => $productLinkKeys[$linkKey],
-                            'product_id' => $productId,
-                            'linked_product_id' => $linkedId,
-                            'link_type_id' => $linkId,
-                        ];
-
-                    if (!empty($linkPositions[$linkedKey])) {
-                        $positionRows[] = [
-                            'link_id' => $productLinkKeys[$linkKey],
-                            'product_link_attribute_id' => $positionAttrId[$linkId],
-                            'value' => $linkPositions[$linkedKey],
-                        ];
-                    }
-                    $nextLinkId++;
-                }
-            }
-        }
-        $this->deleteProductsLinks($resource, $linksToDelete);
-        $this->saveLinksData($resource, $productIds, $linkRows, $positionRows);
-    }
-
-    /**
-     * Delete links
-     *
-     * @param Link $resource
-     * @param array $linksToDelete
-     * @return void
-     * @throws LocalizedException
-     */
-    private function deleteProductsLinks(Link $resource, array $linksToDelete)
-    {
-        if (!empty($linksToDelete) && Import::BEHAVIOR_APPEND === $this->getBehavior()) {
-            foreach ($linksToDelete as $linkTypeId => $productIds) {
-                if (!empty($productIds)) {
-                    $whereLinkId = $this->_connection->quoteInto('link_type_id', $linkTypeId);
-                    $whereProductId =  $this->_connection->quoteInto('product_id IN (?)', array_unique($productIds));
-                    $this->_connection->delete(
-                        $resource->getMainTable(),
-                        $whereLinkId . ' AND ' . $whereProductId
-                    );
-                }
-            }
-        }
-    }
-
-    /**
-     * Fetches Product Links
-     *
-     * @param Link $resource
-     * @param int $productId
-     * @return array
-     */
-    private function fetchProductLinks(Link $resource, int $productId) : array
-    {
-        $productLinkKeys = [];
-        $select = $this->_connection->select()->from(
-            $resource->getTable('catalog_product_link'),
-            ['id' => 'link_id', 'linked_id' => 'linked_product_id', 'link_type_id' => 'link_type_id']
-        )->where(
-            'product_id = :product_id'
-        );
-        $bind = [':product_id' => $productId];
-        foreach ($this->_connection->fetchAll($select, $bind) as $linkData) {
-            $linkKey = $this->composeLinkKey($productId, $linkData['linked_id'], $linkData['link_type_id']);
-            $productLinkKeys[$linkKey] = $linkData['id'];
-        }
-
-        return $productLinkKeys;
-    }
-
-    /**
-     * Gets the Id of the Sku
-     *
-     * @param string $linkedSku
-     * @return int|null
-     */
-    private function getProductLinkedId(string $linkedSku) : ?int
-    {
-        $linkedSku = trim($linkedSku);
-        $newSku = $this->skuProcessor->getNewSku($linkedSku);
-        $linkedId = !empty($newSku) ? $newSku['entity_id'] : $this->getExistingSku($linkedSku)['entity_id'];
-        return $linkedId;
-    }
-
-    /**
-     * Saves information about product links
-     *
-     * @param Link $resource
-     * @param array $productIds
-     * @param array $linkRows
-     * @param array $positionRows
-     * @throws LocalizedException
-     */
-    private function saveLinksData(Link $resource, array $productIds, array $linkRows, array $positionRows)
-    {
-        $mainTable = $resource->getMainTable();
-        if (Import::BEHAVIOR_APPEND != $this->getBehavior() && $productIds) {
-            $this->_connection->delete(
-                $mainTable,
-                $this->_connection->quoteInto('product_id IN (?)', array_unique($productIds))
-            );
-        }
-        if ($linkRows) {
-            $this->_connection->insertOnDuplicate($mainTable, $linkRows, ['link_id']);
-        }
-        if ($positionRows) {
-            // process linked product positions
-            $this->_connection->insertOnDuplicate(
-                $resource->getAttributeTypeTable('int'),
-                $positionRows,
-                ['value']
-            );
-        }
-    }
-
-    /**
-     * Composes the link key
-     *
-     * @param int $productId
-     * @param int $linkedId
-     * @param int $linkTypeId
-     * @return string
-     */
-    private function composeLinkKey(int $productId, int $linkedId, int $linkTypeId) : string
-    {
-        return "{$productId}-{$linkedId}-{$linkTypeId}";
-    }
 
     /**
      * Get row store ID
@@ -3352,5 +3143,4 @@
         $websiteId = $this->stockConfiguration->getDefaultScopeId();
         return $this->stockRegistry->getStockItem($productId, $websiteId);
     }
->>>>>>> 2d46d986
 }