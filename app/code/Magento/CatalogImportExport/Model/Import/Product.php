--- conflicted
+++ resolved
@@ -810,11 +810,8 @@
         array $dateAttrCodes = [],
         CatalogConfig $catalogConfig = null,
         ImageTypeProcessor $imageTypeProcessor = null,
-<<<<<<< HEAD
+        MediaGalleryProcessor $mediaProcessor = null,
         StockItemImporterInterface $stockItemImporter = null
-=======
-        MediaGalleryProcessor $mediaProcessor = null
->>>>>>> 47267e6d
     ) {
         $this->_eventManager = $eventManager;
         $this->stockRegistry = $stockRegistry;
@@ -845,19 +842,11 @@
         $this->scopeConfig = $scopeConfig;
         $this->productUrl = $productUrl;
         $this->dateAttrCodes = array_merge($this->dateAttrCodes, $dateAttrCodes);
-<<<<<<< HEAD
-        $this->catalogConfig = $catalogConfig ?: \Magento\Framework\App\ObjectManager::getInstance()
-            ->get(CatalogConfig::class);
-        $this->stockItemImporter = $stockItemImporter ?: \Magento\Framework\App\ObjectManager::getInstance()
-            ->get(StockItemImporterInterface::class);
-        $this->imageTypeProcessor = $imageTypeProcessor ?: \Magento\Framework\App\ObjectManager::getInstance()
-            ->get(ImageTypeProcessor::class);
-=======
         $this->catalogConfig = $catalogConfig ?: ObjectManager::getInstance()->get(CatalogConfig::class);
         $this->imageTypeProcessor = $imageTypeProcessor ?: ObjectManager::getInstance()->get(ImageTypeProcessor::class);
         $this->mediaProcessor = $mediaProcessor ?: ObjectManager::getInstance()->get(MediaGalleryProcessor::class);
-
->>>>>>> 47267e6d
+        $this->stockItemImporter = $stockItemImporter ?: ObjectManager::getInstance()->get(StockItemImporterInterface::class);
+
         parent::__construct(
             $jsonHelper,
             $importExportData,
