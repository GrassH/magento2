--- conflicted
+++ resolved
@@ -2028,63 +2028,13 @@
                     'Y-m-d H:i:s',
                     $this->_localeDate->date($attrValue)->getTimestamp()
                 );
-<<<<<<< HEAD
-                $product = $this->_proxyProdFactory->create(['data' => $rowData]);
-
-                foreach ($rowData as $attrCode => $attrValue) {
-                    $attribute = $this->retrieveAttributeByCode($attrCode);
-
-                    if ('multiselect' != $attribute->getFrontendInput() && self::SCOPE_NULL == $rowScope) {
-                        // skip attribute processing for SCOPE_NULL rows
-                        continue;
-                    }
-                    $attrId = $attribute->getId();
-                    $backModel = $attribute->getBackendModel();
-                    $attrTable = $attribute->getBackend()->getTable();
-                    $storeIds = [0];
-
-                    if ('datetime' == $attribute->getBackendType()
-                        && (
-                            in_array($attribute->getAttributeCode(), $this->dateAttrCodes)
-                            || $attribute->getIsUserDefined()
-                        )
-                    ) {
-                        $attrValue = $this->dateTime->formatDate($attrValue, false);
-                    } elseif ('datetime' == $attribute->getBackendType() && strtotime($attrValue)) {
-                        $attrValue = gmdate(
-                            'Y-m-d H:i:s',
-                            $this->_localeDate->date($attrValue)->getTimestamp()
-                        );
-                    } elseif ($backModel) {
-                        $attribute->getBackend()->beforeSave($product);
-                        $attrValue = $product->getData($attribute->getAttributeCode());
-                    }
-                    if (self::SCOPE_STORE == $rowScope) {
-                        if (self::SCOPE_WEBSITE == $attribute->getIsGlobal()) {
-                            $storeIds = $this->storeResolver->getStoreIdToWebsiteStoreIds($rowStore);
-                        } elseif (self::SCOPE_STORE == $attribute->getIsGlobal()) {
-                            $storeIds = [$rowStore];
-                        }
-                        if (!$this->isSkuExist($rowSku)) {
-                            $storeIds[] = 0;
-                        }
-                    }
-                    foreach ($storeIds as $storeId) {
-                        if (!isset($attributes[$attrTable][$rowSku][$attrId][$storeId])) {
-                            $attributes[$attrTable][$rowSku][$attrId][$storeId] = $attrValue;
-                        }
-=======
             } elseif ($backModel) {
                 $attribute->getBackend()->beforeSave($product);
                 $attrValue = $product->getData($attribute->getAttributeCode());
             }
             if (self::SCOPE_STORE == $rowScope) {
                 if (self::SCOPE_WEBSITE == $attribute->getIsGlobal()) {
-                    // check website defaults already set
-                    if (!isset($attributes[$attrTable][$rowSku][$attrId][$rowStore])) {
-                        $storeIds = $this->storeResolver->getStoreIdToWebsiteStoreIds($rowStore);
->>>>>>> d48a739e
-                    }
+                    $storeIds = $this->storeResolver->getStoreIdToWebsiteStoreIds($rowStore);
                 } elseif (self::SCOPE_STORE == $attribute->getIsGlobal()) {
                     $storeIds = [$rowStore];
                 }
