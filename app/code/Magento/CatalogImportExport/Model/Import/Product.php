--- conflicted
+++ resolved
@@ -670,11 +670,7 @@
                 break;
             case 'decimal':
                 $val = trim($rowData[$attrCode]);
-<<<<<<< HEAD
-                $valid = (string)(double)$val === $val;
-=======
                 $valid = is_numeric($val);
->>>>>>> 95515a4b
                 break;
             case 'select':
             case 'multiselect':
