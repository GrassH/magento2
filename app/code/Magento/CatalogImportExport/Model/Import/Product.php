--- conflicted
+++ resolved
@@ -615,67 +615,6 @@
     }
 
     /**
-<<<<<<< HEAD
-=======
-     * Initialize website values.
-     *
-     * @return $this
-     */
-    protected function _initWebsites()
-    {
-        /** @var $website \Magento\Store\Model\Website */
-        foreach ($this->_storeManager->getWebsites() as $website) {
-            $this->_websiteCodeToId[$website->getCode()] = $website->getId();
-            $this->_websiteCodeToStoreIds[$website->getCode()] = array_flip($website->getStoreCodes());
-        }
-        return $this;
-    }
-
-    /**
-     * Check product category validity.
-     *
-     * @param array $rowData
-     * @param int $rowNum
-     * @return bool
-     * @SuppressWarnings(PHPMD.CyclomaticComplexity)
-     * @SuppressWarnings(PHPMD.NPathComplexity)
-     */
-    protected function _isProductCategoryValid(array $rowData, $rowNum)
-    {
-        $emptyCategory = empty($rowData[self::COL_CATEGORY]);
-        $emptyRootCategory = empty($rowData[self::COL_ROOT_CATEGORY]);
-        $hasCategory = $emptyCategory ? false : isset($this->_categories[$rowData[self::COL_CATEGORY]]);
-        $category = $emptyRootCategory ? null : $this->_categoriesWithRoots[$rowData[self::COL_ROOT_CATEGORY]];
-        if (!$emptyCategory && !$hasCategory || !$emptyRootCategory && !isset(
-            $category
-        ) || !$emptyRootCategory && !$emptyCategory && !isset(
-            $category[$rowData[self::COL_CATEGORY]]
-        )
-        ) {
-            $this->addRowError(self::ERROR_INVALID_CATEGORY, $rowNum);
-            return false;
-        }
-        return true;
-    }
-
-    /**
-     * Check product website belonging.
-     *
-     * @param array $rowData
-     * @param int $rowNum
-     * @return bool
-     */
-    protected function _isProductWebsiteValid(array $rowData, $rowNum)
-    {
-        if (!empty($rowData['_product_websites']) && !isset($this->_websiteCodeToId[$rowData['_product_websites']])) {
-            $this->addRowError(self::ERROR_INVALID_WEBSITE, $rowNum);
-            return false;
-        }
-        return true;
-    }
-
-    /**
->>>>>>> 8f096642
      * Set valid attribute set and product type to rows with all scopes
      * to ensure that existing products doesn't changed.
      *
@@ -704,169 +643,6 @@
     }
 
     /**
-<<<<<<< HEAD
-=======
-     * Check tier price data validity.
-     *
-     * @param array $rowData
-     * @param int $rowNum
-     * @return bool
-     * @SuppressWarnings(PHPMD.CyclomaticComplexity)
-     */
-    protected function _isTierPriceValid(array $rowData, $rowNum)
-    {
-        if (isset(
-            $rowData['_tier_price_website']
-        ) && strlen(
-            $rowData['_tier_price_website']
-        ) || isset(
-            $rowData['_tier_price_customer_group']
-        ) && strlen(
-            $rowData['_tier_price_customer_group']
-        ) || isset(
-            $rowData['_tier_price_qty']
-        ) && strlen(
-            $rowData['_tier_price_qty']
-        ) || isset(
-            $rowData['_tier_price_price']
-        ) && strlen(
-            $rowData['_tier_price_price']
-        )
-        ) {
-            if (!isset(
-                $rowData['_tier_price_website']
-            ) || !isset(
-                $rowData['_tier_price_customer_group']
-            ) || !isset(
-                $rowData['_tier_price_qty']
-            ) || !isset(
-                $rowData['_tier_price_price']
-            ) || !strlen(
-                $rowData['_tier_price_website']
-            ) || !strlen(
-                $rowData['_tier_price_customer_group']
-            ) || !strlen(
-                $rowData['_tier_price_qty']
-            ) || !strlen(
-                $rowData['_tier_price_price']
-            )
-            ) {
-                $this->addRowError(self::ERROR_TIER_DATA_INCOMPLETE, $rowNum);
-                return false;
-            } elseif ($rowData['_tier_price_website'] != self::VALUE_ALL && !isset(
-                $this->_websiteCodeToId[$rowData['_tier_price_website']]
-            )
-            ) {
-                $this->addRowError(self::ERROR_INVALID_TIER_PRICE_SITE, $rowNum);
-                return false;
-            } elseif ($rowData['_tier_price_customer_group'] != self::VALUE_ALL && !isset(
-                $this->_customerGroups[$rowData['_tier_price_customer_group']]
-            )
-            ) {
-                $this->addRowError(self::ERROR_INVALID_TIER_PRICE_GROUP, $rowNum);
-                return false;
-            } elseif ($rowData['_tier_price_qty'] <= 0 || $rowData['_tier_price_price'] <= 0) {
-                $this->addRowError(self::ERROR_INVALID_TIER_PRICE_QTY, $rowNum);
-                return false;
-            }
-        }
-        return true;
-    }
-
-    /**
-     * Check group price data validity.
-     *
-     * @param array $rowData
-     * @param int $rowNum
-     * @return bool
-     * @SuppressWarnings(PHPMD.CyclomaticComplexity)
-     */
-    protected function _isGroupPriceValid(array $rowData, $rowNum)
-    {
-        if (isset(
-            $rowData['_group_price_website']
-        ) && strlen(
-            $rowData['_group_price_website']
-        ) || isset(
-            $rowData['_group_price_customer_group']
-        ) && strlen(
-            $rowData['_group_price_customer_group']
-        ) || isset(
-            $rowData['_group_price_price']
-        ) && strlen(
-            $rowData['_group_price_price']
-        )
-        ) {
-            if (!isset(
-                $rowData['_group_price_website']
-            ) || !isset(
-                $rowData['_group_price_customer_group']
-            ) || !strlen(
-                $rowData['_group_price_website']
-            ) || !strlen(
-                $rowData['_group_price_customer_group']
-            ) || !strlen(
-                $rowData['_group_price_price']
-            )
-            ) {
-                $this->addRowError(self::ERROR_GROUP_PRICE_DATA_INCOMPLETE, $rowNum);
-                return false;
-            } elseif ($rowData['_group_price_website'] != self::VALUE_ALL && !isset(
-                $this->_websiteCodeToId[$rowData['_group_price_website']]
-            )
-            ) {
-                $this->addRowError(self::ERROR_INVALID_GROUP_PRICE_SITE, $rowNum);
-                return false;
-            } elseif ($rowData['_group_price_customer_group'] != self::VALUE_ALL && !isset(
-                $this->_customerGroups[$rowData['_group_price_customer_group']]
-            )
-            ) {
-                $this->addRowError(self::ERROR_INVALID_GROUP_PRICE_GROUP, $rowNum);
-                return false;
-            }
-        }
-        return true;
-    }
-
-    /**
-     * Check media information
-     *
-     * @param array $rowData
-     * @param int $rowNum
-     * @return bool
-     */
-    protected function _isMediaValid($rowData, $rowNum)
-    {
-        if (!empty($rowData['_media_image']) && empty($rowData['_media_attribute_id'])) {
-            $this->addRowError(self::ERROR_MEDIA_DATA_INCOMPLETE, $rowNum);
-            return false;
-        }
-        return true;
-    }
-
-    /**
-     * Check super products SKU
-     *
-     * @param array $rowData
-     * @param int $rowNum
-     * @return bool
-     */
-    protected function _isSuperProductsSkuValid($rowData, $rowNum)
-    {
-        if (!empty($rowData['_super_products_sku']) && (!isset(
-            $this->_oldSku[$rowData['_super_products_sku']]
-        ) && !isset(
-            $this->_newSku[$rowData['_super_products_sku']]
-        ))
-        ) {
-            $this->addRowError(self::ERROR_SUPER_PRODUCTS_SKU_NOT_FOUND, $rowNum);
-            return false;
-        }
-        return true;
-    }
-
-    /**
->>>>>>> 8f096642
      * Gather and save information about product links.
      * Must be called after ALL products saving done.
      *
