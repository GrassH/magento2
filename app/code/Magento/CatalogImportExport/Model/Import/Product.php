<?php
/**
 * Copyright © Magento, Inc. All rights reserved.
 * See COPYING.txt for license details.
 */

namespace Magento\CatalogImportExport\Model\Import;

use Magento\Catalog\Api\ProductRepositoryInterface;
use Magento\Catalog\Model\Config as CatalogConfig;
use Magento\Catalog\Model\Product\Visibility;
use Magento\CatalogImportExport\Model\Import\Product\ImageTypeProcessor;
use Magento\CatalogImportExport\Model\Import\Product\LinkProcessor;
use Magento\CatalogImportExport\Model\Import\Product\MediaGalleryProcessor;
use Magento\CatalogImportExport\Model\Import\Product\RowValidatorInterface as ValidatorInterface;
use Magento\CatalogImportExport\Model\Import\Product\Skip;
use Magento\CatalogImportExport\Model\Import\Product\StatusProcessor;
use Magento\CatalogImportExport\Model\Import\Product\StockProcessor;
use Magento\CatalogImportExport\Model\StockItemImporterInterface;
use Magento\CatalogImportExport\Model\StockItemProcessorInterface;
use Magento\CatalogInventory\Api\Data\StockItemInterface;
use Magento\Framework\App\Filesystem\DirectoryList;
use Magento\Framework\App\ObjectManager;
use Magento\Framework\Exception\LocalizedException;
use Magento\Framework\Exception\NoSuchEntityException;
use Magento\Framework\Filesystem;
use Magento\Framework\Filesystem\Driver\File;
use Magento\Framework\Intl\DateTimeFactory;
use Magento\Framework\Model\ResourceModel\Db\ObjectRelationProcessor;
use Magento\Framework\Model\ResourceModel\Db\TransactionManagerInterface;
use Magento\Framework\Stdlib\DateTime;
use Magento\ImportExport\Model\Import;
use Magento\ImportExport\Model\Import\Entity\AbstractEntity;
use Magento\ImportExport\Model\Import\ErrorProcessing\ProcessingError;
use Magento\ImportExport\Model\Import\ErrorProcessing\ProcessingErrorAggregatorInterface;
use Magento\Store\Model\Store;

/**
 * Import entity product model
 *
 * @api
 *
 * @SuppressWarnings(PHPMD.TooManyFields)
 * @SuppressWarnings(PHPMD.ExcessiveClassComplexity)
 * @SuppressWarnings(PHPMD.CouplingBetweenObjects)
 * @SuppressWarnings(PHPMD.ExcessivePublicCount)
 * @since 100.0.2
 */
class Product extends AbstractEntity
{
    private const DEFAULT_GLOBAL_MULTIPLE_VALUE_SEPARATOR = ',';
    public const CONFIG_KEY_PRODUCT_TYPES = 'global/importexport/import_product_types';

    /**
     * Size of bunch - part of products to save in one step.
     */
    public const BUNCH_SIZE = 20;

    /**
     * Size of bunch to delete attributes of products in one step.
     */
    public const ATTRIBUTE_DELETE_BUNCH = 1000;

    /**
     * Pseudo multi line separator in one cell.
     *
     * Can be used as custom option value delimiter or in configurable fields cells.
     */
    public const PSEUDO_MULTI_LINE_SEPARATOR = '|';

    /**
     * Symbol between Name and Value between Pairs.
     */
    public const PAIR_NAME_VALUE_SEPARATOR = '=';

    /**
     * Value that means all entities (e.g. websites, groups etc.)
     */
    public const VALUE_ALL = 'all';

    /**
     * Data row scopes.
     */
    public const SCOPE_DEFAULT = 1;

    public const SCOPE_WEBSITE = 2;

    public const SCOPE_STORE = 0;

    public const SCOPE_NULL = -1;

    /**
     * Permanent column names.
     *
     * Names that begins with underscore is not an attribute. This name convention is for
     * to avoid interference with same attribute name.
     */

    /**
     * Column product store.
     */
    public const COL_STORE = '_store';

    /**
     * Column product store view code.
     */
    public const COL_STORE_VIEW_CODE = 'store_view_code';

    /**
     * Column website.
     */
    public const COL_WEBSITE = 'website_code';

    /**
     * Column product attribute set.
     */
    public const COL_ATTR_SET = '_attribute_set';

    /**
     * Column product type.
     */
    public const COL_TYPE = 'product_type';

    /**
     * Column product category.
     */
    public const COL_CATEGORY = 'categories';

    /**
     * Column product visibility.
     */
    public const COL_VISIBILITY = 'visibility';

    /**
     * Column product sku.
     */
    public const COL_SKU = 'sku';

    /**
     * Column product name.
     */
    public const COL_NAME = 'name';

    /**
     * Column product website.
     */
    public const COL_PRODUCT_WEBSITES = '_product_websites';

    /**
     * Attribute code for media gallery.
     */
    public const MEDIA_GALLERY_ATTRIBUTE_CODE = 'media_gallery';

    /**
     * Column media image.
     */
    public const COL_MEDIA_IMAGE = '_media_image';

    /**
     * Inventory use config label.
     */
    public const INVENTORY_USE_CONFIG = 'Use Config';

    /**
     * Prefix for inventory use config.
     */
    public const INVENTORY_USE_CONFIG_PREFIX = 'use_config_';

    /**
     * Url key attribute code
     */
    public const URL_KEY = 'url_key';

    /**
     * @var array
     */
    protected $_attributeCache = [];

    /**
     * Pairs of attribute set ID-to-name.
     *
     * @var array
     */
    protected $_attrSetIdToName = [];

    /**
     * Pairs of attribute set name-to-ID.
     *
     * @var array
     */
    protected $_attrSetNameToId = [];

    /**
     * @var string
     * @since 100.0.4
     */
    protected $mediaGalleryTableName;

    /**
     * @var string
     * @since 100.0.4
     */
    protected $mediaGalleryValueTableName;
    /**
     * @var string
     * @since 100.0.4
     */
    protected $mediaGalleryEntityToValueTableName;

    /**
     * @var string
     * @since 100.0.4
     */
    protected $productEntityTableName;

    /**
     * Attributes with index (not label) value.
     *
     * @var string[]
     */
    protected $_indexValueAttributes = [
        'status',
        'tax_class_id',
    ];

    /**
     * Links attribute name-to-link type ID.
     *
     * @deprecated 101.1.0 use DI for LinkProcessor class if you want to add additional types
     * @see LinkProcessor
     *
     * @see Magento_CatalogImportExport::etc/di.xml
     * @var array
     */
    protected $_linkNameToId = [
        '_related_' => \Magento\Catalog\Model\Product\Link::LINK_TYPE_RELATED,
        '_crosssell_' => \Magento\Catalog\Model\Product\Link::LINK_TYPE_CROSSSELL,
        '_upsell_' => \Magento\Catalog\Model\Product\Link::LINK_TYPE_UPSELL,
    ];

    /**
     * @var array
     * @since 100.1.2
     */
    protected $dateAttrCodes = [
        'special_from_date',
        'special_to_date',
        'news_from_date',
        'news_to_date',
        'custom_design_from',
        'custom_design_to'
    ];

    /**
     * @var bool
     */
    protected $logInHistory = true;

    /**
     * Attribute id for product images storage.
     *
     * @var array
     */
    protected $_mediaGalleryAttributeId = null;

    /**
     * @var string
     */
    private $hashAlgorithm = 'crc32c';

    /**
     * @var array
     * @codingStandardsIgnoreStart
     */
    protected $_messageTemplates = [
        ValidatorInterface::ERROR_INVALID_SCOPE => 'Invalid value in Scope column',
        ValidatorInterface::ERROR_INVALID_WEBSITE => 'Invalid value in Website column (website does not exist?)',
        ValidatorInterface::ERROR_INVALID_STORE => 'Invalid value in Store column (store doesn\'t exist?)',
        ValidatorInterface::ERROR_INVALID_ATTR_SET => 'Invalid value for Attribute Set column (set doesn\'t exist?)',
        ValidatorInterface::ERROR_INVALID_TYPE => 'Product Type is invalid or not supported',
        ValidatorInterface::ERROR_INVALID_CATEGORY => 'Category does not exist',
        ValidatorInterface::ERROR_VALUE_IS_REQUIRED => 'Please make sure attribute "%s" is not empty.',
        ValidatorInterface::ERROR_TYPE_CHANGED => 'Trying to change type of existing products',
        ValidatorInterface::ERROR_SKU_IS_EMPTY => 'SKU is empty',
        ValidatorInterface::ERROR_NO_DEFAULT_ROW => 'Default values row does not exist',
        ValidatorInterface::ERROR_CHANGE_TYPE => 'Product type change is not allowed',
        ValidatorInterface::ERROR_DUPLICATE_SCOPE => 'Duplicate scope',
        ValidatorInterface::ERROR_DUPLICATE_SKU => 'Duplicate SKU',
        ValidatorInterface::ERROR_CHANGE_ATTR_SET => 'Attribute set change is not allowed',
        ValidatorInterface::ERROR_TYPE_UNSUPPORTED => 'Product type is not supported',
        ValidatorInterface::ERROR_ROW_IS_ORPHAN => 'Orphan rows that will be skipped due default row errors',
        ValidatorInterface::ERROR_INVALID_TIER_PRICE_QTY => 'Tier Price data price or quantity value is invalid',
        ValidatorInterface::ERROR_INVALID_TIER_PRICE_SITE => 'Tier Price data website is invalid',
        ValidatorInterface::ERROR_INVALID_TIER_PRICE_GROUP => 'Tier Price customer group ID is invalid',
        ValidatorInterface::ERROR_TIER_DATA_INCOMPLETE => 'Tier Price data is incomplete',
        ValidatorInterface::ERROR_SKU_NOT_FOUND_FOR_DELETE => 'Product with specified SKU not found',
        ValidatorInterface::ERROR_SUPER_PRODUCTS_SKU_NOT_FOUND => 'Product with specified super products SKU not found',
        ValidatorInterface::ERROR_MEDIA_DATA_INCOMPLETE => 'Media data is incomplete',
        ValidatorInterface::ERROR_EXCEEDED_MAX_LENGTH => 'Attribute %s exceeded max length',
        ValidatorInterface::ERROR_INVALID_ATTRIBUTE_TYPE => 'Value for \'%s\' attribute contains incorrect value',
        ValidatorInterface::ERROR_ABSENT_REQUIRED_ATTRIBUTE => 'Attribute %s is required',
        ValidatorInterface::ERROR_INVALID_ATTRIBUTE_OPTION => 'Value for \'%s\' attribute contains incorrect value, see acceptable values on settings specified for Admin',
        ValidatorInterface::ERROR_DUPLICATE_UNIQUE_ATTRIBUTE => 'Duplicated unique attribute',
        ValidatorInterface::ERROR_INVALID_VARIATIONS_CUSTOM_OPTIONS => 'Value for \'%s\' sub attribute in \'%s\' attribute contains incorrect value, acceptable values are: \'dropdown\', \'checkbox\', \'radio\', \'text\'',
        ValidatorInterface::ERROR_INVALID_MEDIA_URL_OR_PATH => 'Wrong URL/path used for attribute %s',
        ValidatorInterface::ERROR_MEDIA_PATH_NOT_ACCESSIBLE => 'Imported resource (image) does not exist in the local media storage',
        ValidatorInterface::ERROR_MEDIA_URL_NOT_ACCESSIBLE => 'Imported resource (image) could not be downloaded from external resource due to timeout or access permissions',
        ValidatorInterface::ERROR_INVALID_WEIGHT => 'Product weight is invalid',
        ValidatorInterface::ERROR_DUPLICATE_URL_KEY => 'Url key: \'%s\' was already generated for an item with the SKU: \'%s\'. You need to specify the unique URL key manually',
        ValidatorInterface::ERROR_DUPLICATE_MULTISELECT_VALUES => 'Value for multiselect attribute %s contains duplicated values',
        'invalidNewToDateValue' => 'Make sure new_to_date is later than or the same as new_from_date',
        // Can't add new translated strings in patch release
        'invalidLayoutUpdate' => 'Invalid format.',
        'insufficientPermissions' => 'Invalid format.',
        ValidatorInterface::ERROR_SKU_MARGINAL_WHITESPACES => 'SKU contains marginal whitespaces'
    ];
    //@codingStandardsIgnoreEnd

    /**
     * Map between import file fields and system fields/attributes.
     *
     * @var array
     */
    protected $_fieldsMap = [
        'image' => 'base_image',
        'image_label' => "base_image_label",
        'thumbnail' => 'thumbnail_image',
        'thumbnail_label' => 'thumbnail_image_label',
        self::COL_MEDIA_IMAGE => 'additional_images',
        '_media_image_label' => 'additional_image_labels',
        '_media_is_disabled' => 'hide_from_product_page',
        Product::COL_STORE => 'store_view_code',
        Product::COL_ATTR_SET => 'attribute_set_code',
        Product::COL_TYPE => 'product_type',
        Product::COL_PRODUCT_WEBSITES => 'product_websites',
        'status' => 'product_online',
        'news_from_date' => 'new_from_date',
        'news_to_date' => 'new_to_date',
        'options_container' => 'display_product_options_in',
        'minimal_price' => 'map_price',
        'msrp' => 'msrp_price',
        'msrp_enabled' => 'map_enabled',
        'special_from_date' => 'special_price_from_date',
        'special_to_date' => 'special_price_to_date',
        'min_qty' => 'out_of_stock_qty',
        'backorders' => 'allow_backorders',
        'min_sale_qty' => 'min_cart_qty',
        'max_sale_qty' => 'max_cart_qty',
        'notify_stock_qty' => 'notify_on_stock_below',
        '_related_sku' => 'related_skus',
        '_related_position' => 'related_position',
        '_crosssell_sku' => 'crosssell_skus',
        '_crosssell_position' => 'crosssell_position',
        '_upsell_sku' => 'upsell_skus',
        '_upsell_position' => 'upsell_position',
        'meta_keyword' => 'meta_keywords',
    ];

    /**
     * Existing products SKU-related information in form of array:
     *
     * [SKU] => array(
     *     'type_id'        => (string) product type
     *     'attr_set_id'    => (int) product attribute set ID
     *     'entity_id'      => (int) product ID
     *     'supported_type' => (boolean) is product type supported by current version of import module
     * )
     *
     * @var array
     */
    protected $_oldSku = [];

    /**
     * Column names that holds values with particular meaning.
     *
     * @var string[]
     */
    protected $_specialAttributes = [
        self::COL_STORE,
        self::COL_ATTR_SET,
        self::COL_TYPE,
        self::COL_CATEGORY,
        '_product_websites',
        self::COL_PRODUCT_WEBSITES,
        '_tier_price_website',
        '_tier_price_customer_group',
        '_tier_price_qty',
        '_tier_price_price',
        '_related_sku',
        '_related_position',
        '_crosssell_sku',
        '_crosssell_position',
        '_upsell_sku',
        '_upsell_position',
        '_custom_option_store',
        '_custom_option_type',
        '_custom_option_title',
        '_custom_option_is_required',
        '_custom_option_price',
        '_custom_option_sku',
        '_custom_option_max_characters',
        '_custom_option_sort_order',
        '_custom_option_file_extension',
        '_custom_option_image_size_x',
        '_custom_option_image_size_y',
        '_custom_option_row_title',
        '_custom_option_row_price',
        '_custom_option_row_sku',
        '_custom_option_row_sort',
        '_media_attribute_id',
        self::COL_MEDIA_IMAGE,
        '_media_label',
        '_media_position',
        '_media_is_disabled',
    ];

    /**
     * @var array
     */
    protected $defaultStockData = [
        'manage_stock' => 1,
        'use_config_manage_stock' => 1,
        'qty' => 0,
        'min_qty' => 0,
        'use_config_min_qty' => 1,
        'min_sale_qty' => 1,
        'use_config_min_sale_qty' => 1,
        'max_sale_qty' => 10000,
        'use_config_max_sale_qty' => 1,
        'is_qty_decimal' => 0,
        'backorders' => 0,
        'use_config_backorders' => 1,
        'notify_stock_qty' => 1,
        'use_config_notify_stock_qty' => 1,
        'enable_qty_increments' => 0,
        'use_config_enable_qty_inc' => 1,
        'qty_increments' => 0,
        'use_config_qty_increments' => 1,
        'is_in_stock' => 1,
        'low_stock_date' => null,
        'stock_status_changed_auto' => 0,
        'is_decimal_divided' => 0,
    ];

    /**
     * Column names that holds images files names
     *
     * Note: the order of array items has a value in order to properly set 'position' value
     * of media gallery items.
     *
     * @var string[]
     */
    protected $_imagesArrayKeys = [];

    /**
     * Permanent entity columns.
     *
     * @var string[]
     */
    protected $_permanentAttributes = [self::COL_SKU];

    /**
     * Array of supported product types as keys with appropriate model object as value.
     *
     * @var \Magento\CatalogImportExport\Model\Import\Product\Type\AbstractType[]
     */
    protected $_productTypeModels = [];

    /**
     * Media files uploader
     *
     * @var \Magento\CatalogImportExport\Model\Import\Uploader
     */
    protected $_fileUploader;

    /**
     * Import entity which provide import of product custom options
     *
     * @var \Magento\CatalogImportExport\Model\Import\Product\Option
     */
    protected $_optionEntity;

    /**
     * @var \Magento\Catalog\Helper\Data
     */
    protected $_catalogData = null;

    /**
     * @var \Magento\CatalogInventory\Api\StockRegistryInterface
     */
    protected $stockRegistry;

    /**
     * @var \Magento\CatalogInventory\Api\StockConfigurationInterface
     */
    protected $stockConfiguration;

    /**
     * @var \Magento\CatalogInventory\Model\Spi\StockStateProviderInterface
     */
    protected $stockStateProvider;

    /**
     * Core event manager proxy
     *
     * @var \Magento\Framework\Event\ManagerInterface
     */
    protected $_eventManager = null;

    /**
     * @var \Magento\ImportExport\Model\Import\Config
     */
    protected $_importConfig;

    /**
     * @var \Magento\CatalogImportExport\Model\Import\Proxy\Product\ResourceModelFactory
     */
    protected $_resourceFactory;

    /**
     * @var \Magento\CatalogImportExport\Model\Import\Proxy\Product\ResourceModel
     */
    protected $_resource;

    /**
     * @var \Magento\Eav\Model\ResourceModel\Entity\Attribute\Set\CollectionFactory
     */
    protected $_setColFactory;

    /**
     * @var \Magento\CatalogImportExport\Model\Import\Product\Type\Factory
     */
    protected $_productTypeFactory;

    /**
     * @var \Magento\Catalog\Model\ResourceModel\Product\LinkFactory
     */
    protected $_linkFactory;

    /**
     * @var \Magento\CatalogImportExport\Model\Import\Proxy\ProductFactory
     */
    protected $_proxyProdFactory;

    /**
     * @var \Magento\CatalogImportExport\Model\Import\UploaderFactory
     */
    protected $_uploaderFactory;

    /**
     * @var \Magento\Framework\Filesystem\Directory\WriteInterface
     */
    protected $_mediaDirectory;

    /**
     * @var \Magento\CatalogInventory\Model\ResourceModel\Stock\ItemFactory
     * @deprecated 101.0.0 this variable isn't used anymore.
     * @see we don't recommend this approach anymore
     */
    protected $_stockResItemFac;

    /**
     * @var \Magento\Framework\Stdlib\DateTime\TimezoneInterface
     */
    protected $_localeDate;

    /**
     * @var DateTime
     */
    protected $dateTime;

    /**
     * @var \Magento\Framework\Indexer\IndexerRegistry
     */
    protected $indexerRegistry;

    /**
     * @var Product\StoreResolver
     */
    protected $storeResolver;

    /**
     * @var Product\SkuProcessor
     */
    protected $skuProcessor;

    /**
     * @var Product\CategoryProcessor
     */
    protected $categoryProcessor;

    /**
     * @var \Magento\Framework\App\Config\ScopeConfigInterface
     * @since 100.0.3
     */
    protected $scopeConfig;

    /**
     * @var \Magento\Catalog\Model\Product\Url
     * @since 100.0.3
     */
    protected $productUrl;

    /**
     * @var array
     */
    protected $websitesCache = [];

    /**
     * @var array
     */
    protected $categoriesCache = [];

    /**
     * @var array
     * @since 100.0.3
     */
    protected $productUrlSuffix = [];

    /**
     * @var array
     * @deprecated 100.0.3
<<<<<<< HEAD
     * @see nothing
     * @since 100.0.3
=======
>>>>>>> 62aafe28
     *
     * @since 100.0.3
     * @see we don't recommend this approach anymore
     */
    protected $productUrlKeys = [];

    /**
     * Instance of product tax class processor.
     *
     * @var Product\TaxClassProcessor
     */
    protected $taxClassProcessor;

    /**
     * @var Product\Validator
     */
    protected $validator;

    /**
     * Array of validated rows.
     *
     * @var array
     */
    protected $validatedRows;

    /**
     * @var \Psr\Log\LoggerInterface
     */
    private $_logger;

    /**
     * @var string
     */
    protected $masterAttributeCode = 'sku';

    /**
     * @var ObjectRelationProcessor
     */
    protected $objectRelationProcessor;

    /**
     * @var TransactionManagerInterface
     */
    protected $transactionManager;

    /**
     * Flag for replace operation.
     *
     * @var null
     */
    protected $_replaceFlag = null;

    /**
     * Flag for replace operation.
     *
     * @var null
     */
    protected $cachedImages = null;

    /**
     * @var array
     * @since 100.0.3
     */
    protected $urlKeys = [];

    /**
     * @var array
     * @since 100.0.3
     */
    protected $rowNumbers = [];

    /**
     * @var string
     */
    private $productEntityLinkField;

    /**
     * @var string
     */
    private $productEntityIdentifierField;

    /**
     * Escaped separator value for regular expression.
     * The value is based on PSEUDO_MULTI_LINE_SEPARATOR constant.
     * @var string
     */
    private $multiLineSeparatorForRegexp;

    /**
     * Container for filesystem object.
     *
     * @var Filesystem
     */
    private $filesystem;

    /**
     * @var CatalogConfig
     */
    private $catalogConfig;

    /**
     * @var StockItemImporterInterface
     */
    private $stockItemImporter;

    /**
     * @var ImageTypeProcessor
     */
    private $imageTypeProcessor;

    /**
     * Provide ability to process and save images during import.
     *
     * @var MediaGalleryProcessor
     */
    private $mediaProcessor;

    /**
     * @var DateTimeFactory
     */
    private $dateTimeFactory;

    /**
     * @var ProductRepositoryInterface
     */
    private $productRepository;

    /**
     * @var StatusProcessor
     */
    private $statusProcessor;
    /**
     * @var StockProcessor
     */
    private $stockProcessor;

    /**
     * @var LinkProcessor
     */
    private $linkProcessor;

    /**
     * @var StockItemProcessorInterface
     */
    private $stockItemProcessor;

    /**
     * @param \Magento\Framework\Json\Helper\Data $jsonHelper
     * @param \Magento\ImportExport\Helper\Data $importExportData
     * @param \Magento\ImportExport\Model\ResourceModel\Import\Data $importData
     * @param \Magento\Eav\Model\Config $config
     * @param \Magento\Framework\App\ResourceConnection $resource
     * @param \Magento\ImportExport\Model\ResourceModel\Helper $resourceHelper
     * @param \Magento\Framework\Stdlib\StringUtils $string
     * @param ProcessingErrorAggregatorInterface $errorAggregator
     * @param \Magento\Framework\Event\ManagerInterface $eventManager
     * @param \Magento\CatalogInventory\Api\StockRegistryInterface $stockRegistry
     * @param \Magento\CatalogInventory\Api\StockConfigurationInterface $stockConfiguration
     * @param \Magento\CatalogInventory\Model\Spi\StockStateProviderInterface $stockStateProvider
     * @param \Magento\Catalog\Helper\Data $catalogData
     * @param \Magento\ImportExport\Model\Import\Config $importConfig
     * @param Proxy\Product\ResourceModelFactory $resourceFactory
     * @param Product\OptionFactory $optionFactory
     * @param \Magento\Eav\Model\ResourceModel\Entity\Attribute\Set\CollectionFactory $setColFactory
     * @param Product\Type\Factory $productTypeFactory
     * @param \Magento\Catalog\Model\ResourceModel\Product\LinkFactory $linkFactory
     * @param Proxy\ProductFactory $proxyProdFactory
     * @param UploaderFactory $uploaderFactory
     * @param \Magento\Framework\Filesystem $filesystem
     * @param \Magento\CatalogInventory\Model\ResourceModel\Stock\ItemFactory $stockResItemFac
     * @param DateTime\TimezoneInterface $localeDate
     * @param DateTime $dateTime
     * @param \Psr\Log\LoggerInterface $logger
     * @param \Magento\Framework\Indexer\IndexerRegistry $indexerRegistry
     * @param Product\StoreResolver $storeResolver
     * @param Product\SkuProcessor $skuProcessor
     * @param Product\CategoryProcessor $categoryProcessor
     * @param Product\Validator $validator
     * @param ObjectRelationProcessor $objectRelationProcessor
     * @param TransactionManagerInterface $transactionManager
     * @param Product\TaxClassProcessor $taxClassProcessor
     * @param \Magento\Framework\App\Config\ScopeConfigInterface $scopeConfig
     * @param \Magento\Catalog\Model\Product\Url $productUrl
     * @param array $data
     * @param array $dateAttrCodes
     * @param CatalogConfig $catalogConfig
     * @param ImageTypeProcessor $imageTypeProcessor
     * @param MediaGalleryProcessor $mediaProcessor
     * @param StockItemImporterInterface|null $stockItemImporter
     * @param DateTimeFactory $dateTimeFactory
     * @param ProductRepositoryInterface|null $productRepository
     * @param StatusProcessor|null $statusProcessor
     * @param StockProcessor|null $stockProcessor
     * @param LinkProcessor|null $linkProcessor
     * @param File|null $fileDriver
     * @param StockItemProcessorInterface|null $stockItemProcessor
     * @throws LocalizedException
     * @throws \Magento\Framework\Exception\FileSystemException
     * @SuppressWarnings(PHPMD.ExcessiveParameterList)
     * @SuppressWarnings(PHPMD.ExcessiveMethodLength)
     * @SuppressWarnings(PHPMD.UnusedFormalParameter)
     */
    public function __construct(
        \Magento\Framework\Json\Helper\Data $jsonHelper,
        \Magento\ImportExport\Helper\Data $importExportData,
        \Magento\ImportExport\Model\ResourceModel\Import\Data $importData,
        \Magento\Eav\Model\Config $config,
        \Magento\Framework\App\ResourceConnection $resource,
        \Magento\ImportExport\Model\ResourceModel\Helper $resourceHelper,
        \Magento\Framework\Stdlib\StringUtils $string,
        ProcessingErrorAggregatorInterface $errorAggregator,
        \Magento\Framework\Event\ManagerInterface $eventManager,
        \Magento\CatalogInventory\Api\StockRegistryInterface $stockRegistry,
        \Magento\CatalogInventory\Api\StockConfigurationInterface $stockConfiguration,
        \Magento\CatalogInventory\Model\Spi\StockStateProviderInterface $stockStateProvider,
        \Magento\Catalog\Helper\Data $catalogData,
        \Magento\ImportExport\Model\Import\Config $importConfig,
        \Magento\CatalogImportExport\Model\Import\Proxy\Product\ResourceModelFactory $resourceFactory,
        \Magento\CatalogImportExport\Model\Import\Product\OptionFactory $optionFactory,
        \Magento\Eav\Model\ResourceModel\Entity\Attribute\Set\CollectionFactory $setColFactory,
        \Magento\CatalogImportExport\Model\Import\Product\Type\Factory $productTypeFactory,
        \Magento\Catalog\Model\ResourceModel\Product\LinkFactory $linkFactory,
        \Magento\CatalogImportExport\Model\Import\Proxy\ProductFactory $proxyProdFactory,
        \Magento\CatalogImportExport\Model\Import\UploaderFactory $uploaderFactory,
        \Magento\Framework\Filesystem $filesystem,
        \Magento\CatalogInventory\Model\ResourceModel\Stock\ItemFactory $stockResItemFac,
        \Magento\Framework\Stdlib\DateTime\TimezoneInterface $localeDate,
        DateTime $dateTime,
        \Psr\Log\LoggerInterface $logger,
        \Magento\Framework\Indexer\IndexerRegistry $indexerRegistry,
        Product\StoreResolver $storeResolver,
        Product\SkuProcessor $skuProcessor,
        Product\CategoryProcessor $categoryProcessor,
        Product\Validator $validator,
        ObjectRelationProcessor $objectRelationProcessor,
        TransactionManagerInterface $transactionManager,
        Product\TaxClassProcessor $taxClassProcessor,
        \Magento\Framework\App\Config\ScopeConfigInterface $scopeConfig,
        \Magento\Catalog\Model\Product\Url $productUrl,
        array $data = [],
        array $dateAttrCodes = [],
        CatalogConfig $catalogConfig = null,
        ImageTypeProcessor $imageTypeProcessor = null,
        MediaGalleryProcessor $mediaProcessor = null,
        StockItemImporterInterface $stockItemImporter = null,
        DateTimeFactory $dateTimeFactory = null,
        ProductRepositoryInterface $productRepository = null,
        StatusProcessor $statusProcessor = null,
        StockProcessor $stockProcessor = null,
        LinkProcessor $linkProcessor = null,
        ?File $fileDriver = null,
        ?StockItemProcessorInterface $stockItemProcessor = null
    ) {
        $this->_eventManager = $eventManager;
        $this->stockRegistry = $stockRegistry;
        $this->stockConfiguration = $stockConfiguration;
        $this->stockStateProvider = $stockStateProvider;
        $this->_catalogData = $catalogData;
        $this->_importConfig = $importConfig;
        $this->_resourceFactory = $resourceFactory;
        $this->_setColFactory = $setColFactory;
        $this->_productTypeFactory = $productTypeFactory;
        $this->_linkFactory = $linkFactory;
        $this->_proxyProdFactory = $proxyProdFactory;
        $this->_uploaderFactory = $uploaderFactory;
        $this->filesystem = $filesystem;
        $this->_mediaDirectory = $filesystem->getDirectoryWrite(DirectoryList::ROOT);
        $this->_stockResItemFac = $stockResItemFac;
        $this->_localeDate = $localeDate;
        $this->dateTime = $dateTime;
        $this->indexerRegistry = $indexerRegistry;
        $this->_logger = $logger;
        $this->storeResolver = $storeResolver;
        $this->skuProcessor = $skuProcessor;
        $this->categoryProcessor = $categoryProcessor;
        $this->validator = $validator;
        $this->objectRelationProcessor = $objectRelationProcessor;
        $this->transactionManager = $transactionManager;
        $this->taxClassProcessor = $taxClassProcessor;
        $this->scopeConfig = $scopeConfig;
        $this->productUrl = $productUrl;
        $this->dateAttrCodes = array_merge($this->dateAttrCodes, $dateAttrCodes);
        $this->catalogConfig = $catalogConfig ?: ObjectManager::getInstance()->get(CatalogConfig::class);
        $this->imageTypeProcessor = $imageTypeProcessor ?: ObjectManager::getInstance()->get(ImageTypeProcessor::class);
        $this->mediaProcessor = $mediaProcessor ?: ObjectManager::getInstance()->get(MediaGalleryProcessor::class);
        $this->stockItemImporter = $stockItemImporter ?: ObjectManager::getInstance()
            ->get(StockItemImporterInterface::class);
        $this->statusProcessor = $statusProcessor ?: ObjectManager::getInstance()
            ->get(StatusProcessor::class);
        $this->stockProcessor = $stockProcessor ?: ObjectManager::getInstance()
            ->get(StockProcessor::class);
        $this->linkProcessor = $linkProcessor ?? ObjectManager::getInstance()
                ->get(LinkProcessor::class);
        $this->linkProcessor->addNameToIds($this->_linkNameToId);
        $this->hashAlgorithm = (version_compare(PHP_VERSION, '8.1.0') >= 0) ? 'xxh128' : 'crc32c';
        parent::__construct(
            $jsonHelper,
            $importExportData,
            $importData,
            $config,
            $resource,
            $resourceHelper,
            $string,
            $errorAggregator
        );
        $this->_optionEntity = $data['option_entity'] ??
            $optionFactory->create(['data' => ['product_entity' => $this]]);
        $this->_initAttributeSets()
            ->_initTypeModels()
            ->_initSkus()
            ->initImagesArrayKeys();
        $this->validator->init($this);
        $this->dateTimeFactory = $dateTimeFactory ?? ObjectManager::getInstance()->get(DateTimeFactory::class);
        $this->productRepository = $productRepository ?? ObjectManager::getInstance()
                ->get(ProductRepositoryInterface::class);
        $this->stockItemProcessor = $stockItemProcessor ?? ObjectManager::getInstance()
            ->get(StockItemProcessorInterface::class);
    }

    /**
     * Check one attribute. Can be overridden in child.
     *
     * @param string $attrCode Attribute code
     * @param array $attrParams Attribute params
     * @param array $rowData Row data
     * @param int $rowNum
     * @return bool
     */
    public function isAttributeValid($attrCode, array $attrParams, array $rowData, $rowNum)
    {
        if (!$this->validator->isAttributeValid($attrCode, $attrParams, $rowData)) {
            foreach ($this->validator->getMessages() as $message) {
                $this->skipRow($rowNum, $message, ProcessingError::ERROR_LEVEL_NOT_CRITICAL, $attrCode);
            }
            return false;
        }
        return true;
    }

    /**
     * Multiple value separator getter.
     *
     * @return string
     */
    public function getMultipleValueSeparator()
    {
        if (!empty($this->_parameters[Import::FIELD_FIELD_MULTIPLE_VALUE_SEPARATOR])) {
            return $this->_parameters[Import::FIELD_FIELD_MULTIPLE_VALUE_SEPARATOR];
        }
        return Import::DEFAULT_GLOBAL_MULTI_VALUE_SEPARATOR;
    }

    /**
     * Return empty attribute value constant
     *
     * @return string
     * @since 101.0.0
     */
    public function getEmptyAttributeValueConstant()
    {
        if (!empty($this->_parameters[Import::FIELD_EMPTY_ATTRIBUTE_VALUE_CONSTANT])) {
            return $this->_parameters[Import::FIELD_EMPTY_ATTRIBUTE_VALUE_CONSTANT];
        }
        return Import::DEFAULT_EMPTY_ATTRIBUTE_VALUE_CONSTANT;
    }

    /**
     * Retrieve instance of product custom options import entity
     *
     * @return \Magento\CatalogImportExport\Model\Import\Product\Option
     */
    public function getOptionEntity()
    {
        return $this->_optionEntity;
    }

    /**
     * Retrieve id of media gallery attribute.
     *
     * @return int
     */
    public function getMediaGalleryAttributeId()
    {
        if (!$this->_mediaGalleryAttributeId) {
            /** @var $resource \Magento\CatalogImportExport\Model\Import\Proxy\Product\ResourceModel */
            $resource = $this->_resourceFactory->create();
            $this->_mediaGalleryAttributeId = $resource->getAttribute(self::MEDIA_GALLERY_ATTRIBUTE_CODE)->getId();
        }
        return $this->_mediaGalleryAttributeId;
    }

    /**
     * Retrieve product type by name.
     *
     * @param string $name
     * @return Product\Type\AbstractType
     */
    public function retrieveProductTypeByName($name)
    {
        if (isset($this->_productTypeModels[$name])) {
            return $this->_productTypeModels[$name];
        }
        return null;
    }

    /**
     * Set import parameters
     *
     * @param array $params
     * @return $this
     */
    public function setParameters(array $params)
    {
        parent::setParameters($params);
        $this->getOptionEntity()->setParameters($params);

        return $this;
    }

    /**
     * Delete products for replacement.
     *
     * @return $this
     */
    public function deleteProductsForReplacement()
    {
        $this->setParameters(
            array_merge(
                $this->getParameters(),
                ['behavior' => Import::BEHAVIOR_DELETE]
            )
        );
        $this->_deleteProducts();

        return $this;
    }

    /**
     * Delete products.
     *
     * @return $this
     * @throws \Exception
     */
    protected function _deleteProducts()
    {
        $productEntityTable = $this->_resourceFactory->create()->getEntityTable();

        while ($bunch = $this->_dataSourceModel->getNextBunch()) {
            $idsToDelete = [];

            foreach ($bunch as $rowNum => $rowData) {
                if ($this->validateRow($rowData, $rowNum) && self::SCOPE_DEFAULT == $this->getRowScope($rowData)) {
                    $idsToDelete[] = $this->getExistingSku($rowData[self::COL_SKU])['entity_id'];
                }
            }
            if ($idsToDelete) {
                $this->countItemsDeleted += count($idsToDelete);
                $this->transactionManager->start($this->_connection);
                try {
                    $this->objectRelationProcessor->delete(
                        $this->transactionManager,
                        $this->_connection,
                        $productEntityTable,
                        $this->_connection->quoteInto('entity_id IN (?)', $idsToDelete),
                        ['entity_id' => $idsToDelete]
                    );
                    $this->_eventManager->dispatch(
                        'catalog_product_import_bunch_delete_commit_before',
                        [
                            'adapter' => $this,
                            'bunch' => $bunch,
                            'ids_to_delete' => $idsToDelete,
                        ]
                    );
                    $this->transactionManager->commit();
                } catch (\Exception $e) {
                    $this->transactionManager->rollBack();
                    throw $e;
                }
                $this->_eventManager->dispatch(
                    'catalog_product_import_bunch_delete_after',
                    ['adapter' => $this, 'bunch' => $bunch]
                );
            }
        }
        return $this;
    }

    /**
     * Create Product entity from raw data.
     *
     * @throws \Exception
     * @return bool Result of operation.
     * @SuppressWarnings(PHPMD.CyclomaticComplexity)
     */
    protected function _importData()
    {
        $this->_validatedRows = null;
        if (Import::BEHAVIOR_DELETE == $this->getBehavior()) {
            $this->_deleteProducts();
        } elseif (Import::BEHAVIOR_REPLACE == $this->getBehavior()) {
            $this->_replaceFlag = true;
            $this->_replaceProducts();
        } else {
            $this->_saveProductsData();
        }
        $this->_eventManager->dispatch('catalog_product_import_finish_before', ['adapter' => $this]);
        return true;
    }

    /**
     * Replace imported products.
     *
     * @return $this
     */
    protected function _replaceProducts()
    {
        $this->deleteProductsForReplacement();
        $this->_oldSku = $this->skuProcessor->reloadOldSkus()->getOldSkus();
        $this->_validatedRows = null;
        $this->setParameters(
            array_merge(
                $this->getParameters(),
                ['behavior' => Import::BEHAVIOR_APPEND]
            )
        );
        $this->_saveProductsData();

        return $this;
    }

    /**
     * Save products data.
     *
     * @return $this
     * @throws LocalizedException
     */
    protected function _saveProductsData()
    {
        $this->_saveProducts();
        foreach ($this->_productTypeModels as $productTypeModel) {
            $productTypeModel->saveData();
        }
        $this->linkProcessor->saveLinks($this, $this->_dataSourceModel, $this->getProductEntityLinkField());
        $this->_saveStockItem();
        if ($this->_replaceFlag) {
            $this->getOptionEntity()->clearProductsSkuToId();
        }
        $this->getOptionEntity()->importData();

        return $this;
    }

    /**
     * Initialize attribute sets code-to-id pairs.
     *
     * @return $this
     */
    protected function _initAttributeSets()
    {
        foreach ($this->_setColFactory->create()->setEntityTypeFilter($this->_entityTypeId) as $attributeSet) {
            $this->_attrSetNameToId[$attributeSet->getAttributeSetName()] = $attributeSet->getId();
            $this->_attrSetIdToName[$attributeSet->getId()] = $attributeSet->getAttributeSetName();
        }
        return $this;
    }

    /**
     * Initialize existent product SKUs.
     *
     * @return $this
     */
    protected function _initSkus()
    {
        $this->skuProcessor->setTypeModels($this->_productTypeModels);
        $this->_oldSku = $this->skuProcessor->reloadOldSkus()->getOldSkus();
        return $this;
    }

    /**
     * Initialize image array keys.
     *
     * @return $this
     */
    private function initImagesArrayKeys()
    {
        $this->_imagesArrayKeys = $this->imageTypeProcessor->getImageTypes();
        return $this;
    }

    /**
     * Initialize product type models.
     *
     * @return $this
     * @throws \Magento\Framework\Exception\LocalizedException
     */
    protected function _initTypeModels()
    {
        $productTypes = $this->_importConfig->getEntityTypes($this->getEntityTypeCode());
        $fieldsMap = [];
        $specialAttributes = [];
        foreach ($productTypes as $productTypeName => $productTypeConfig) {
            $params = [$this, $productTypeName];
            if (!($model = $this->_productTypeFactory->create($productTypeConfig['model'], ['params' => $params]))
            ) {
                throw new LocalizedException(
                    __('Entity type model \'%1\' is not found', $productTypeConfig['model'])
                );
            }
            if (!$model instanceof \Magento\CatalogImportExport\Model\Import\Product\Type\AbstractType) {
                throw new LocalizedException(
                    __(
                        'Entity type model must be an instance of '
                        . \Magento\CatalogImportExport\Model\Import\Product\Type\AbstractType::class
                    )
                );
            }
            if ($model->isSuitable()) {
                $this->_productTypeModels[$productTypeName] = $model;
            }
            $fieldsMap[] = $model->getCustomFieldsMapping();
            $specialAttributes[] = $model->getParticularAttributes();
        }
        $this->_fieldsMap = array_merge([], $this->_fieldsMap, ...$fieldsMap);
        $this->_initErrorTemplates();
        // remove doubles
        $this->_specialAttributes = array_unique(array_merge([], $this->_specialAttributes, ...$specialAttributes));

        return $this;
    }

    /**
     * Initialize Product error templates
     */
    protected function _initErrorTemplates()
    {
        foreach ($this->_messageTemplates as $errorCode => $template) {
            $this->addMessageTemplate($errorCode, $template);
        }
    }

    /**
     * Set valid attribute set and product type to rows.
     *
     * Set valid attribute set and product type to rows with all
     * scopes to ensure that existing products doesn't changed.
     *
     * @param array $rowData
     * @return array
     */
    protected function _prepareRowForDb(array $rowData)
    {
        $rowData = $this->_customFieldsMapping($rowData);

        $rowData = parent::_prepareRowForDb($rowData);

        static $lastSku = null;

        if (Import::BEHAVIOR_DELETE == $this->getBehavior()) {
            return $rowData;
        }

        $lastSku = $rowData[self::COL_SKU];

        if ($this->isSkuExist($lastSku)) {
            $newSku = $this->skuProcessor->getNewSku($lastSku);
            $rowData[self::COL_ATTR_SET] = $newSku['attr_set_code'];
            $rowData[self::COL_TYPE] = $newSku['type_id'];
        }

        return $rowData;
    }

    /**
     * Gather and save information about product links.
     *
     * Must be called after ALL products saving done.
     *
     * @deprecated 101.1.0 use linkProcessor Directly
     * @see linkProcessor
     *
     * @return $this
     */
    protected function _saveLinks()
    {
        $this->linkProcessor->saveLinks($this, $this->_dataSourceModel, $this->getProductEntityLinkField());
        return $this;
    }

    /**
     * Save product attributes.
     *
     * @param array $attributesData
     * @return $this
     */
    protected function _saveProductAttributes(array $attributesData)
    {
        $linkField = $this->getProductEntityLinkField();
        $statusAttributeId = (int) $this->retrieveAttributeByCode('status')->getId();
        foreach ($attributesData as $tableName => $skuData) {
            $linkIdBySkuForStatusChanged = [];
            $tableData = [];
            foreach ($skuData as $sku => $attributes) {
                $linkId = $this->_oldSku[strtolower($sku)][$linkField];
                foreach ($attributes as $attributeId => $storeValues) {
                    foreach ($storeValues as $storeId => $storeValue) {
                        if ($attributeId === $statusAttributeId) {
                            $this->statusProcessor->setStatus($sku, $storeId, $storeValue);
                            $linkIdBySkuForStatusChanged[strtolower($sku)] = $linkId;
                        }
                        $tableData[] = [
                            $linkField => $linkId,
                            'attribute_id' => $attributeId,
                            'store_id' => $storeId,
                            'value' => $storeValue,
                        ];
                    }
                }
            }
            if ($linkIdBySkuForStatusChanged) {
                $this->statusProcessor->loadOldStatus($linkIdBySkuForStatusChanged);
            }
            $this->_connection->insertOnDuplicate($tableName, $tableData, ['value']);
        }

        return $this;
    }

    /**
     * Get data for updating product-category relations
     *
     * @param array $categoriesData
     * @param string $tableName
     * @return array
     */
    private function getProductCategoriesDataSave(array $categoriesData, string $tableName): array
    {
        $delProductId = [];
        $categoriesIn = [];
        $minCategoryPosition = [];
        foreach ($categoriesData as $delSku => $categories) {
            $productId = $this->skuProcessor->getNewSku($delSku)['entity_id'];
            $delProductId[] = $productId;

            foreach (array_keys($categories) as $categoryId) {
                //position new products before existing ones
                if (!isset($minCategoryPosition[$categoryId])) {
                    $select = $this->_connection->select()
                        ->from($tableName, ['position' => new \Zend_Db_Expr('MIN(position)')])
                        ->where('category_id = ?', $categoryId);
                    $minCategoryPosition[$categoryId] = (int)$this->_connection->fetchOne($select);
                }
                $categoriesIn[] = [
                    'product_id' => $productId,
                    'category_id' => $categoryId,
                    'position' => --$minCategoryPosition[$categoryId]
                ];
            }
        }
        return [$delProductId, $categoriesIn];
    }

    /**
     * Save product categories.
     *
     * @param array $categoriesData
     * @return $this
     */
    protected function _saveProductCategories(array $categoriesData)
    {
        static $tableName = null;

        if (!$tableName) {
            $tableName = $this->_resourceFactory->create()->getProductCategoryTable();
        }
        if ($categoriesData) {
            list($delProductId, $categoriesIn) = $this->getProductCategoriesDataSave($categoriesData, $tableName);

            if (Import::BEHAVIOR_APPEND != $this->getBehavior()) {
                $this->_connection->delete(
                    $tableName,
                    $this->_connection->quoteInto('product_id IN (?)', $delProductId)
                );
            }
            if ($categoriesIn) {
                $this->_connection->insertOnDuplicate($tableName, $categoriesIn, ['product_id', 'category_id']);
            }
        }
        return $this;
    }

    /**
     * Update and insert data in entity table.
     *
     * @param array $entityRowsIn Row for insert
     * @param array $entityRowsUp Row for update
     * @return $this
     * @since 100.1.0
     */
    public function saveProductEntity(array $entityRowsIn, array $entityRowsUp)
    {
        static $entityTable = null;
        $this->countItemsCreated += count($entityRowsIn);
        $this->countItemsUpdated += count($entityRowsUp);
        if (!$entityTable) {
            $entityTable = $this->_resourceFactory->create()->getEntityTable();
        }
        if ($entityRowsUp) {
            $this->_connection->insertOnDuplicate($entityTable, $entityRowsUp, ['updated_at', 'attribute_set_id']);
        }
        if ($entityRowsIn) {
            $this->_connection->insertMultiple($entityTable, $entityRowsIn);
            $select = $this->_connection->select()->from(
                $entityTable,
                array_merge($this->getNewSkuFieldsForSelect(), $this->getOldSkuFieldsForSelect())
            )->where(
                $this->_connection->quoteInto('sku IN (?)', array_keys($entityRowsIn))
            );
            $newProducts = $this->_connection->fetchAll($select);
            foreach ($newProducts as $data) {
                $sku = $data['sku'];
                unset($data['sku']);
                foreach ($data as $key => $value) {
                    $this->skuProcessor->setNewSkuData($sku, $key, $value);
                }
            }
            $this->updateOldSku($newProducts);
        }
        return $this;
    }

    /**
     * Return additional data, needed to select.
     *
     * @return array
     */
    private function getOldSkuFieldsForSelect()
    {
        return ['type_id', 'attribute_set_id'];
    }

    /**
     * Adds newly created products to _oldSku
     *
     * @param array $newProducts
     * @return void
     */
    private function updateOldSku(array $newProducts)
    {
        $oldSkus = [];
        foreach ($newProducts as $info) {
            $typeId = $info['type_id'];
            $sku = strtolower($info['sku']);
            $oldSkus[$sku] = [
                'type_id' => $typeId,
                'attr_set_id' => $info['attribute_set_id'],
                $this->getProductIdentifierField() => $info[$this->getProductIdentifierField()],
                'supported_type' => isset($this->_productTypeModels[$typeId]),
                $this->getProductEntityLinkField() => $info[$this->getProductEntityLinkField()],
            ];
        }

        $this->_oldSku = array_replace($this->_oldSku, $oldSkus);
    }

    /**
     * Get new SKU fields for select
     *
     * @return array
     */
    private function getNewSkuFieldsForSelect()
    {
        $fields = ['sku', $this->getProductEntityLinkField()];
        if ($this->getProductEntityLinkField() != $this->getProductIdentifierField()) {
            $fields[] = $this->getProductIdentifierField();
        }
        return $fields;
    }

    /**
     * Init media gallery resources
     *
     * @return void
     * @since 100.0.4
     * @deprecated 100.2.3
     * @see \Magento\CatalogImportExport\Model\Import\Product\MediaGalleryProcessor::initMediaGalleryResources
     */
    protected function initMediaGalleryResources()
    {
        if (null == $this->mediaGalleryTableName) {
            $this->productEntityTableName = $this->getResource()->getTable('catalog_product_entity');
            $this->mediaGalleryTableName = $this->getResource()->getTable('catalog_product_entity_media_gallery');
            $this->mediaGalleryValueTableName = $this->getResource()->getTable(
                'catalog_product_entity_media_gallery_value'
            );
            $this->mediaGalleryEntityToValueTableName = $this->getResource()->getTable(
                'catalog_product_entity_media_gallery_value_to_entity'
            );
        }
    }

    /**
     * Get existing images for current bunch
     *
     * @param array $bunch
     * @return array
     */
    protected function getExistingImages($bunch)
    {
        return $this->mediaProcessor->getExistingImages($bunch);
    }

    /**
     * Retrieve image from row.
     *
     * @param array $rowData
     * @return array
     */
    public function getImagesFromRow(array $rowData)
    {
        $images = [];
        $labels = [];
        foreach ($this->_imagesArrayKeys as $column) {
            if (!empty($rowData[$column])) {
                $images[$column] = array_unique(
                    array_map(
                        'trim',
                        explode($this->getMultipleValueSeparator(), $rowData[$column])
                    )
                );

                if (!empty($rowData[$column . '_label'])) {
                    $labels[$column] = $this->parseMultipleValues($rowData[$column . '_label']);

                    if (count($labels[$column]) > count($images[$column])) {
                        $labels[$column] = array_slice($labels[$column], 0, count($images[$column]));
                    }
                }
            }
        }

        return [$images, $labels];
    }

    // phpcs:disable Generic.Metrics.NestingLevel

    /**
     * Gather and save information about product entities.
     *
     * FIXME: Reduce nesting level
     *
     * @return $this
     * @SuppressWarnings(PHPMD.CyclomaticComplexity)
     * @SuppressWarnings(PHPMD.NPathComplexity)
     * @SuppressWarnings(PHPMD.ExcessiveMethodLength)
     * @SuppressWarnings(PHPMD.UnusedLocalVariable)
     * @SuppressWarnings(PHPMD.UnusedLocalVariable)
     * @throws LocalizedException
     * phpcs:disable Generic.Metrics.NestingLevel.TooHigh
     */
    protected function _saveProducts()
    {
        $priceIsGlobal = $this->_catalogData->isPriceGlobal();
        $previousType = null;
        $prevAttributeSet = null;
        $productMediaPath = $this->getProductMediaPath();
        while ($bunch = $this->_dataSourceModel->getNextBunch()) {
            $entityRowsIn = [];
            $entityRowsUp = [];
            $this->websitesCache = [];
            $this->categoriesCache = [];
            $tierPrices = [];
            $mediaGallery = [];
            $labelsForUpdate = [];
            $imagesForChangeVisibility = [];
            $uploadedImages = [];
            $existingImages = $this->getExistingImages($bunch);
            $attributes = [];
            foreach ($bunch as $rowNum => $rowData) {
                try {
                    // reset category processor's failed categories array
                    $this->categoryProcessor->clearFailedCategories();
                    if (!$this->validateRow($rowData, $rowNum)) {
                        continue;
                    }
                    if ($this->getErrorAggregator()->hasToBeTerminated()) {
                        $this->getErrorAggregator()->addRowToSkip($rowNum);
                        continue;
                    }
                    $rowScope = $this->getRowScope($rowData);
                    $urlKey = $this->getUrlKey($rowData);
                    if (!empty($rowData[self::URL_KEY])) {
                        // If url_key column and its value were in the CSV file
                        $rowData[self::URL_KEY] = $urlKey;
                    } elseif ($this->isNeedToChangeUrlKey($rowData)) {
                        // If url_key column was empty or even not declared in the CSV file but by the rules it needs
                        // to be settled. In case when url_key is generating from name column we have to ensure that
                        // the bunch of products will pass for the event with url_key column.
                        $bunch[$rowNum][self::URL_KEY] = $rowData[self::URL_KEY] = $urlKey;
                    }
                    $rowSku = $rowData[self::COL_SKU];
                    if (null === $rowSku) {
                        $this->getErrorAggregator()->addRowToSkip($rowNum);
                        continue;
                    }
                    $storeId = !empty($rowData[self::COL_STORE])
                        ? $this->getStoreIdByCode($rowData[self::COL_STORE])
                        : Store::DEFAULT_STORE_ID;
                    if (self::SCOPE_STORE == $rowScope) {
                        // set necessary data from SCOPE_DEFAULT row
                        $rowData[self::COL_TYPE] = $this->skuProcessor->getNewSku($rowSku)['type_id'];
                        $rowData['attribute_set_id'] = $this->skuProcessor->getNewSku($rowSku)['attr_set_id'];
                        $rowData[self::COL_ATTR_SET] = $this->skuProcessor->getNewSku($rowSku)['attr_set_code'];
                    }
                    $this->saveProductEntityPhase($rowData, $entityRowsUp, $entityRowsIn);
                    $this->saveProductToWebsitePhase($rowData);
                    $this->saveProductCategoriesPhase($rowNum, $rowData);
                    $this->saveProductTierPricesPhase($rowData, $priceIsGlobal, $tierPrices);
                    $this->saveProductMediaGalleryPhase(
                        $rowNum,
                        $rowData,
                        $storeId,
                        $existingImages,
                        $productMediaPath,
                        $uploadedImages,
                        $imagesForChangeVisibility,
                        $labelsForUpdate,
                        $mediaGallery
                    );
                    $this->saveProductAttributesPhase(
                        $rowData,
                        $rowScope,
                        $previousType,
                        $prevAttributeSet,
                        $attributes
                    );
                // phpcs:ignore Magento2.CodeAnalysis.EmptyBlock.DetectedCatch
                } catch (Skip $skip) {
                    // Product is skipped.  Go on to the next one.
                }
            }
            foreach ($bunch as $rowNum => $rowData) {
                if ($this->getErrorAggregator()->isRowInvalid($rowNum)) {
                    unset($bunch[$rowNum]);
                }
            }
            $this->saveProductEntity($entityRowsIn, $entityRowsUp);
            $this->_saveProductWebsites($this->websitesCache);
            $this->_saveProductCategories($this->categoriesCache);
            $this->_saveProductTierPrices($tierPrices);
            $this->_saveMediaGallery($mediaGallery);
            $this->updateMediaGalleryVisibility($imagesForChangeVisibility);
            $this->updateMediaGalleryLabels($labelsForUpdate);
            $this->_saveProductAttributes($attributes);
            $this->_eventManager->dispatch(
                'catalog_product_import_bunch_save_after',
                ['adapter' => $this, 'bunch' => $bunch]
            );
        }
        return $this;
    }
    //phpcs:enable Generic.Metrics.NestingLevel

    // phpcs:enable

    /**
     * In _saveProducts loop, save product entity
     *
     * @param array $rowData
     * @param array $entityRowsUp
     * @param array $entityRowsIn
     * @return void
     * @throws LocalizedException
     */
    private function saveProductEntityPhase(array $rowData, array &$entityRowsUp, array &$entityRowsIn) : void
    {
        $rowSku = $rowData[self::COL_SKU];
        if ($this->isSkuExist($rowSku)) {
            // existing row
            if (isset($rowData['attribute_set_code'])) {
                $attributeSetId = $this->catalogConfig->getAttributeSetId(
                    $this->getEntityTypeId(),
                    $rowData['attribute_set_code']
                );
                // wrong attribute_set_code was received
                if (!$attributeSetId) {
                    throw new LocalizedException(
                        __(
                            'Wrong attribute set code "%1", please correct it and try again.',
                            $rowData['attribute_set_code']
                        )
                    );
                }
            } else {
                $attributeSetId = $this->skuProcessor->getNewSku($rowSku)['attr_set_id'];
            }
            $entityLinkField = $this->getProductEntityLinkField();
            $entityRowsUp[] = [
                'updated_at' => (new \DateTime())->format(DateTime::DATETIME_PHP_FORMAT),
                'attribute_set_id' => $attributeSetId,
                $entityLinkField => $this->getExistingSku($rowSku)[$entityLinkField]
            ];
        } else {
            $entityRowsIn[strtolower($rowSku)] = [
                'attribute_set_id' => $this->skuProcessor->getNewSku($rowSku)['attr_set_id'],
                'type_id' => $this->skuProcessor->getNewSku($rowSku)['type_id'],
                'sku' => $rowSku,
                'has_options' => isset($rowData['has_options']) ? $rowData['has_options'] : 0,
                'created_at' => (new \DateTime())->format(DateTime::DATETIME_PHP_FORMAT),
                'updated_at' => (new \DateTime())->format(DateTime::DATETIME_PHP_FORMAT),
            ];
        }
    }

    /**
     * In _saveProducts loop, save product to website
     *
     * @param array $rowData
     * @return void
     */
    private function saveProductToWebsitePhase(array $rowData) : void
    {
        $rowSku = $rowData[self::COL_SKU];
        if (!array_key_exists($rowSku, $this->websitesCache)) {
            $this->websitesCache[$rowSku] = [];
        }
        if (!empty($rowData[self::COL_PRODUCT_WEBSITES])) {
            $websiteCodes = explode($this->getMultipleValueSeparator(), $rowData[self::COL_PRODUCT_WEBSITES]);
            foreach ($websiteCodes as $websiteCode) {
                $websiteId = $this->storeResolver->getWebsiteCodeToId($websiteCode);
                $this->websitesCache[$rowSku][$websiteId] = true;
            }
        } else {
            $product = $this->retrieveProductBySku($rowSku);
            if ($product) {
                $websiteIds = $product->getWebsiteIds();
                foreach ($websiteIds as $websiteId) {
                    $this->websitesCache[$rowSku][$websiteId] = true;
                }
            }
        }
    }

    /**
     * In _saveProducts loop, save product's categories
     *
     * @param int $rowNum
     * @param array $rowData
     * @return void
     */
    private function saveProductCategoriesPhase(int $rowNum, array $rowData) : void
    {
        $rowSku = $rowData[self::COL_SKU];
        if (!array_key_exists($rowSku, $this->categoriesCache)) {
            $this->categoriesCache[$rowSku] = [];
        }
        $rowData['rowNum'] = $rowNum;
        $categoryIds = $this->processRowCategories($rowData);
        foreach ($categoryIds as $id) {
            $this->categoriesCache[$rowSku][$id] = true;
        }
    }

    /**
     * In _saveProducts loop, save product's tier prices
     *
     * @param array $rowData
     * @param bool $priceIsGlobal
     * @param array $tierPrices
     * @return void
     */
    private function saveProductTierPricesPhase(array $rowData, bool $priceIsGlobal, array &$tierPrices) : void
    {
        $rowSku = $rowData[self::COL_SKU];
        if (!empty($rowData['_tier_price_website'])) {
            $tierPrices[$rowSku][] = [
                'all_groups' => $rowData['_tier_price_customer_group'] == self::VALUE_ALL,
                'customer_group_id' => $rowData['_tier_price_customer_group'] ==
                self::VALUE_ALL ? 0 : $rowData['_tier_price_customer_group'],
                'qty' => $rowData['_tier_price_qty'],
                'value' => $rowData['_tier_price_price'],
                'website_id' => self::VALUE_ALL == $rowData['_tier_price_website'] ||
                $priceIsGlobal ? 0 : $this->storeResolver->getWebsiteCodeToId($rowData['_tier_price_website']),
            ];
        }
    }

    /**
     * In _saveProducts loop, save product's media gallery
     *
     * @param int $rowNum
     * @param array $rowData
     * @param int $storeId
     * @param array $existingImages
     * @param string $productMediaPath
     * @param array $uploadedImages
     * @param array $imagesForChangeVisibility
     * @param array $labelsForUpdate
     * @param array $mediaGallery
     * @SuppressWarnings(PHPMD.CyclomaticComplexity)
     * @SuppressWarnings(PHPMD.NPathComplexity)
     * @SuppressWarnings(PHPMD.ExcessiveMethodLength)
     * @return void
     */
    private function saveProductMediaGalleryPhase(
        int $rowNum,
        array &$rowData,
        int $storeId,
        array $existingImages,
        string $productMediaPath,
        array &$uploadedImages,
        array &$imagesForChangeVisibility,
        array &$labelsForUpdate,
        array &$mediaGallery
    ) : void {
        $rowSku = $rowData[self::COL_SKU];
        $rowSkuNormalized = mb_strtolower($rowSku);
        $rowExistingImages = $existingImages[$storeId][$rowSkuNormalized] ?? [];
        $rowStoreMediaGalleryValues = $rowExistingImages;
        $rowExistingImages += $existingImages[Store::DEFAULT_STORE_ID][$rowSkuNormalized] ?? [];
        list($rowImages, $rowLabels) = $this->getImagesFromRow($rowData);
        $imageHiddenStates = $this->getImagesHiddenStates($rowData);
        foreach (array_keys($imageHiddenStates) as $image) {
            //Mark image as uploaded if it exists
            if (array_key_exists($image, $rowExistingImages)) {
                $uploadedImages[$image] = $image;
            }
            //Add image to hide to images list if it does not exist
            if (empty($rowImages[self::COL_MEDIA_IMAGE])
                || !in_array($image, $rowImages[self::COL_MEDIA_IMAGE])
            ) {
                $rowImages[self::COL_MEDIA_IMAGE][] = $image;
            }
        }
        $rowData[self::COL_MEDIA_IMAGE] = [];
        list($rowImages, $rowData) = $this->clearNoSelectionImages($rowImages, $rowData);
        /*
         * Note: to avoid problems with undefined sorting, the value of media gallery items positions
         * must be unique in scope of one product.
         */
        $position = 0;
        $imagesByHash = [];
        foreach ($rowImages as $column => $columnImages) {
            foreach ($columnImages as $columnImageKey => $columnImage) {
                $uploadedFile = $this->findImageByColumnImage(
                    $productMediaPath,
                    $rowExistingImages,
                    $columnImage,
                    $imagesByHash
                );
                if (!$uploadedFile && !isset($uploadedImages[$columnImage])) {
                    $uploadedFile = $this->uploadMediaFiles($columnImage);
                    $uploadedFile = $uploadedFile ?: $this->getSystemFile($columnImage);
                    if ($uploadedFile) {
                        $uploadedImages[$columnImage] = $uploadedFile;
                    } else {
                        unset($rowData[$column]);
                        $this->addRowError(
                            ValidatorInterface::ERROR_MEDIA_URL_NOT_ACCESSIBLE,
                            $rowNum,
                            null,
                            null,
                            ProcessingError::ERROR_LEVEL_NOT_CRITICAL
                        );
                    }
                } elseif (isset($uploadedImages[$columnImage])) {
                    $uploadedFile = $uploadedImages[$columnImage];
                }
                if ($uploadedFile && $column !== self::COL_MEDIA_IMAGE) {
                    $rowData[$column] = $uploadedFile;
                }
                if (!$uploadedFile || isset($mediaGallery[$storeId][$rowSku][$uploadedFile])) {
                    continue;
                }
                $uploadedFileNormalized = ltrim($uploadedFile, '/\\');
                if (isset($rowExistingImages[$uploadedFileNormalized])) {
                    $currentFileData = $rowExistingImages[$uploadedFileNormalized];
                    $currentFileData['store_id'] = $storeId;
                    $storeMediaGalleryValueExists = isset($rowStoreMediaGalleryValues[$uploadedFileNormalized]);
                    if (array_key_exists($uploadedFile, $imageHiddenStates)
                        && $currentFileData['disabled'] != $imageHiddenStates[$uploadedFile]
                    ) {
                        $imagesForChangeVisibility[] = [
                            'disabled' => $imageHiddenStates[$uploadedFile],
                            'imageData' => $currentFileData,
                            'exists' => $storeMediaGalleryValueExists
                        ];
                        $storeMediaGalleryValueExists = true;
                    }
                    if (isset($rowLabels[$column][$columnImageKey])
                        && $rowLabels[$column][$columnImageKey] !== $currentFileData['label']
                    ) {
                        $labelsForUpdate[] = [
                            'label' => $rowLabels[$column][$columnImageKey],
                            'imageData' => $currentFileData,
                            'exists' => $storeMediaGalleryValueExists
                        ];
                    }
                } else {
                    if ($column === self::COL_MEDIA_IMAGE) {
                        $rowData[$column][] = $uploadedFile;
                    }
                    $mediaGalleryStoreData = [
                        'attribute_id' => $this->getMediaGalleryAttributeId(),
                        'label' => isset($rowLabels[$column][$columnImageKey])
                            ? $rowLabels[$column][$columnImageKey]
                            : '',
                        'position' => ++$position,
                        'disabled' => isset($imageHiddenStates[$columnImage])
                            ? $imageHiddenStates[$columnImage] : '0',
                        'value' => $uploadedFile,
                    ];
                    $mediaGallery[$storeId][$rowSku][$uploadedFile] = $mediaGalleryStoreData;
                    // Add record for default scope if it does not exist
                    if (!($mediaGallery[Store::DEFAULT_STORE_ID][$rowSku][$uploadedFile] ?? [])) {
                        //Set label and disabled values to their default values
                        $mediaGalleryStoreData['label'] = null;
                        $mediaGalleryStoreData['disabled'] = 0;
                        $mediaGallery[Store::DEFAULT_STORE_ID][$rowSku][$uploadedFile] = $mediaGalleryStoreData;
                    }
                }
            }
        }
    }

    /**
     * In _saveProducts loop, save product's attributes
     *
     * @param array $rowData
     * @param int $rowScope
     * @param mixed $previousType
     * @param mixed $prevAttributeSet
     * @param array $attributes
     * @SuppressWarnings(PHPMD.CyclomaticComplexity)
     * @SuppressWarnings(PHPMD.NPathComplexity)
     * @return void
     */
    private function saveProductAttributesPhase(
        array $rowData,
        int $rowScope,
        &$previousType,
        &$prevAttributeSet,
        array &$attributes
    ) : void {
        $rowSku = $rowData[self::COL_SKU];
        $rowStore = (self::SCOPE_STORE == $rowScope)
            ? $this->storeResolver->getStoreCodeToId($rowData[self::COL_STORE])
            : 0;
        $productType = isset($rowData[self::COL_TYPE]) ? $rowData[self::COL_TYPE] : null;
        if ($productType !== null) {
            $previousType = $productType;
        }
        if (isset($rowData[self::COL_ATTR_SET])) {
            $prevAttributeSet = $rowData[self::COL_ATTR_SET];
        }
        if (self::SCOPE_NULL == $rowScope) {
            // for multiselect attributes only
            if ($prevAttributeSet !== null) {
                $rowData[self::COL_ATTR_SET] = $prevAttributeSet;
            }
            if ($productType === null && $previousType !== null) {
                $productType = $previousType;
            }
            if ($productType === null) {
                throw new Skip(__('Unknown Product Type'));
            }
        }
        $productTypeModel = $this->_productTypeModels[$productType];
        if (isset($rowData['tax_class_name']) && strlen($rowData['tax_class_name'])) {
            $rowData['tax_class_id'] =
                $this->taxClassProcessor->upsertTaxClass($rowData['tax_class_name'], $productTypeModel);
        }
        if ($this->getBehavior() == Import::BEHAVIOR_APPEND ||
            empty($rowData[self::COL_SKU])
        ) {
            $rowData = $productTypeModel->clearEmptyData($rowData);
        }
        $rowData = $productTypeModel->prepareAttributesWithDefaultValueForSave(
            $rowData,
            !$this->isSkuExist($rowSku)
        );
        $product = $this->_proxyProdFactory->create(['data' => $rowData]);
        foreach ($rowData as $attrCode => $attrValue) {
            $attribute = $this->retrieveAttributeByCode($attrCode);
            if ('multiselect' != $attribute->getFrontendInput() && self::SCOPE_NULL == $rowScope) {
                // skip attribute processing for SCOPE_NULL rows
                continue;
            }
            $attrId = $attribute->getId();
            $backModel = $attribute->getBackendModel();
            $attrTable = $attribute->getBackend()->getTable();
            $storeIds = [0];
            if ('datetime' == $attribute->getBackendType()
                && (
                    in_array($attribute->getAttributeCode(), $this->dateAttrCodes)
                    || $attribute->getIsUserDefined()
                )
            ) {
                $attrValue = $this->dateTime->formatDate($attrValue, false);
            } elseif ('datetime' == $attribute->getBackendType() && strtotime($attrValue)) {
                $attrValue = gmdate(
                    'Y-m-d H:i:s',
                    $this->_localeDate->date($attrValue)->getTimestamp()
                );
            } elseif ($backModel) {
                $attribute->getBackend()->beforeSave($product);
                $attrValue = $product->getData($attribute->getAttributeCode());
            }
            if (self::SCOPE_STORE == $rowScope) {
                if (self::SCOPE_WEBSITE == $attribute->getIsGlobal()) {
                    // check website defaults already set
                    if (!isset($attributes[$attrTable][$rowSku][$attrId][$rowStore])) {
                        $storeIds = $this->storeResolver->getStoreIdToWebsiteStoreIds($rowStore);
                    }
                } elseif (self::SCOPE_STORE == $attribute->getIsGlobal()) {
                    $storeIds = [$rowStore];
                }
                if (!$this->isSkuExist($rowSku)) {
                    $storeIds[] = 0;
                }
            }
            foreach ($storeIds as $storeId) {
                if (!isset($attributes[$attrTable][$rowSku][$attrId][$storeId])) {
                    $attributes[$attrTable][$rowSku][$attrId][$storeId] = $attrValue;
                }
            }
            // restore 'backend_model' to avoid 'default' setting
            $attribute->setBackendModel($backModel);
        }
    }

    /**
     * Returns image content by path
     *
     * @param string $path
     * @return string
     * @throws \Magento\Framework\Exception\FileSystemException
     */
    private function getFileContent(string $path): string
    {
        if ($this->_mediaDirectory->isFile($path)
            && $this->_mediaDirectory->isReadable($path)
        ) {
            return $this->_mediaDirectory->readFile($path);
        }
        return '';
    }

    /**
     * Returns content for remote file
     *
     * @param string $filename
     * @return string
     */
    private function getRemoteFileContent(string $filename): string
    {
        // phpcs:disable Magento2.Functions.DiscouragedFunction
        $content = file_get_contents($filename);
        // phpcs:enable Magento2.Functions.DiscouragedFunction
        return $content !== false ? $content : '';
    }

    /**
     * Clears entries from Image Set and Row Data marked as no_selection
     *
     * @param array $rowImages
     * @param array $rowData
     * @return array
     */
    private function clearNoSelectionImages($rowImages, $rowData)
    {
        foreach ($rowImages as $column => $columnImages) {
            foreach ($columnImages as $key => $image) {
                if ($image === 'no_selection') {
                    unset($rowImages[$column][$key], $rowData[$column]);
                }
            }
        }

        return [$rowImages, $rowData];
    }

    /**
     * Prepare array with image states (visible or hidden from product page)
     *
     * @param array $rowData
     * @return array
     */
    private function getImagesHiddenStates($rowData)
    {
        $statesArray = [];
        $mappingArray = [
            '_media_is_disabled' => '1'
        ];

        foreach ($mappingArray as $key => $value) {
            if (isset($rowData[$key]) && strlen(trim($rowData[$key]))) {
                $items = explode($this->getMultipleValueSeparator(), $rowData[$key]);

                foreach ($items as $item) {
                    $statesArray[$item] = $value;
                }
            }
        }

        return $statesArray;
    }

    /**
     * Resolve valid category ids from provided row data.
     *
     * @param array $rowData
     * @return array
     */
    protected function processRowCategories($rowData)
    {
        $categoriesString = empty($rowData[self::COL_CATEGORY]) ? '' : $rowData[self::COL_CATEGORY];
        $categoryIds = [];
        if (!empty($categoriesString)) {
            $categoryIds = $this->categoryProcessor->upsertCategories(
                $categoriesString,
                $this->getMultipleValueSeparator()
            );
            foreach ($this->categoryProcessor->getFailedCategories() as $error) {
                $this->errorAggregator->addError(
                    AbstractEntity::ERROR_CODE_CATEGORY_NOT_VALID,
                    ProcessingError::ERROR_LEVEL_NOT_CRITICAL,
                    $rowData['rowNum'],
                    self::COL_CATEGORY,
                    __('Category "%1" has not been created.', $error['category'])
                    . ' ' . $error['exception']->getMessage()
                );
            }
        } else {
            $product = $this->retrieveProductBySku($rowData['sku']);
            if ($product) {
                $categoryIds = $product->getCategoryIds();
            }
        }
        return $categoryIds;
    }

    /**
     * Get product websites.
     *
     * @param string $productSku
     * @return array
     */
    public function getProductWebsites($productSku)
    {
        return array_keys($this->websitesCache[$productSku]);
    }

    /**
     * Retrieve product categories.
     *
     * @param string $productSku
     * @return array
     */
    public function getProductCategories($productSku)
    {
        return array_keys($this->categoriesCache[$productSku]);
    }

    /**
     * Get store id by code.
     *
     * @param string $storeCode
     * @return array|int|null|string
     */
    public function getStoreIdByCode($storeCode)
    {
        if (empty($storeCode)) {
            return self::SCOPE_DEFAULT;
        }
        return $this->storeResolver->getStoreCodeToId($storeCode);
    }

    /**
     * Save product tier prices.
     *
     * @param array $tierPriceData
     * @return $this
     */
    protected function _saveProductTierPrices(array $tierPriceData)
    {
        static $tableName = null;

        if (!$tableName) {
            $tableName = $this->_resourceFactory->create()->getTable('catalog_product_entity_tier_price');
        }
        if ($tierPriceData) {
            $tierPriceIn = [];
            $delProductId = [];

            foreach ($tierPriceData as $delSku => $tierPriceRows) {
                $productId = $this->skuProcessor->getNewSku($delSku)[$this->getProductEntityLinkField()];
                $delProductId[] = $productId;

                foreach ($tierPriceRows as $row) {
                    $row[$this->getProductEntityLinkField()] = $productId;
                    $tierPriceIn[] = $row;
                }
            }
            if (Import::BEHAVIOR_APPEND != $this->getBehavior()) {
                $this->_connection->delete(
                    $tableName,
                    $this->_connection->quoteInto("{$this->getProductEntityLinkField()} IN (?)", $delProductId)
                );
            }
            if ($tierPriceIn) {
                $this->_connection->insertOnDuplicate($tableName, $tierPriceIn, ['value']);
            }
        }
        return $this;
    }

    /**
     * Returns the import directory if specified or a default import directory (media/import).
     *
     * @return string
     */
    private function getImportDir(): string
    {
        $dirConfig = DirectoryList::getDefaultConfig();
        $dirAddon = $dirConfig[DirectoryList::MEDIA][DirectoryList::PATH];

        return empty($this->_parameters[Import::FIELD_NAME_IMG_FILE_DIR])
            ? $dirAddon . DIRECTORY_SEPARATOR . $this->_mediaDirectory->getRelativePath('import')
            : $this->_parameters[Import::FIELD_NAME_IMG_FILE_DIR];
    }

    /**
     * Returns an object for upload a media files
     *
     * @return \Magento\CatalogImportExport\Model\Import\Uploader
     * @throws \Magento\Framework\Exception\LocalizedException
     */
    protected function _getUploader()
    {
        if ($this->_fileUploader === null) {
            $fileUploader = $this->_uploaderFactory->create();

            $fileUploader->init();

            $tmpPath = $this->getImportDir();

            if (!$fileUploader->setTmpDir($tmpPath)) {
                throw new LocalizedException(
                    __('File directory \'%1\' is not readable.', $tmpPath)
                );
            }

            $destinationPath = $this->getProductMediaPath();

            $this->_mediaDirectory->create($destinationPath);
            if (!$fileUploader->setDestDir($destinationPath)) {
                throw new LocalizedException(
                    __('File directory \'%1\' is not writable.', $destinationPath)
                );
            }

            $this->_fileUploader = $fileUploader;
        }
        return $this->_fileUploader;
    }

    /**
     * Retrieve uploader.
     *
     * @return Uploader
     * @throws \Magento\Framework\Exception\LocalizedException
     */
    public function getUploader()
    {
        return $this->_getUploader();
    }

    /**
     * Uploading files into the "catalog/product" media folder.
     *
     * Return a new file name if the same file is already exists.
     *
     * @param string $fileName
     * @param bool $renameFileOff [optional] boolean to pass.
     * Default is false which will set not to rename the file after import.
     * @return string
     */
    protected function uploadMediaFiles($fileName, $renameFileOff = false)
    {
        try {
            $res = $this->_getUploader()->move($fileName, $renameFileOff);
            return $res['file'];
        } catch (\Exception $e) {
            $this->_logger->critical($e);
            return '';
        }
    }

    /**
     * Try to find file by it's path.
     *
     * @param string $fileName
     * @return string
     */
    private function getSystemFile($fileName)
    {
        $filePath = $this->joinFilePaths($this->getProductMediaPath(), $fileName);

        return $this->_mediaDirectory->isFile($filePath) && $this->_mediaDirectory->isReadable($filePath)
            ? $fileName
            : '';
    }

    /**
     * Save product media gallery.
     *
     * @param array $mediaGalleryData
     * @return $this
     */
    protected function _saveMediaGallery(array $mediaGalleryData)
    {
        if (empty($mediaGalleryData)) {
            return $this;
        }
        $this->mediaProcessor->saveMediaGallery($mediaGalleryData);

        return $this;
    }

    /**
     * Save product websites.
     *
     * @param array $websiteData
     * @return $this
     */
    protected function _saveProductWebsites(array $websiteData)
    {
        static $tableName = null;

        if (!$tableName) {
            $tableName = $this->_resourceFactory->create()->getProductWebsiteTable();
        }
        if ($websiteData) {
            $websitesData = [];
            $delProductId = [];

            foreach ($websiteData as $delSku => $websites) {
                $productId = $this->skuProcessor->getNewSku($delSku)['entity_id'];
                $delProductId[] = $productId;

                foreach (array_keys($websites) as $websiteId) {
                    $websitesData[] = ['product_id' => $productId, 'website_id' => $websiteId];
                }
            }
            if (Import::BEHAVIOR_APPEND != $this->getBehavior()) {
                $this->_connection->delete(
                    $tableName,
                    $this->_connection->quoteInto('product_id IN (?)', $delProductId)
                );
            }
            if ($websitesData) {
                $this->_connection->insertOnDuplicate($tableName, $websitesData);
            }
        }
        return $this;
    }

    /**
     * Stock item saving.
     *
     * @return $this
     */
    protected function _saveStockItem()
    {
        while ($bunch = $this->_dataSourceModel->getNextBunch()) {
            $stockData = [];
            $importedData = [];
            $productIdsToReindex = [];
            $stockChangedProductIds = [];
            // Format bunch to stock data rows
            foreach ($bunch as $rowNum => $rowData) {
                if (!$this->isRowAllowedToImport($rowData, $rowNum)) {
                    continue;
                }

                $row = [];
                $sku = $rowData[self::COL_SKU];
                if ($this->skuProcessor->getNewSku($sku) !== null) {
                    $stockItem = $this->getRowExistingStockItem($rowData);
                    $existingStockItemData = $stockItem->getData();
                    $row = $this->formatStockDataForRow($rowData);
                    $productIdsToReindex[] = $row['product_id'];
                    $storeId = $this->getRowStoreId($rowData);
                    if (!empty(array_diff_assoc($row, $existingStockItemData))
                        || $this->statusProcessor->isStatusChanged($sku, $storeId)
                    ) {
                        $stockChangedProductIds[] = $row['product_id'];
                    }
                }

                if (!isset($stockData[$sku])) {
                    $stockData[$sku] = $row;
                    $importedData[$sku] = $rowData;
                }
            }

            // Insert rows
            if (!empty($stockData)) {
                $this->stockItemProcessor->process($stockData, $importedData);
            }

            $this->reindexStockStatus($stockChangedProductIds);
            $this->reindexProducts($productIdsToReindex);
        }
        return $this;
    }

    /**
     * Reindex stock status for provided product IDs
     *
     * @param array $productIds
     */
    private function reindexStockStatus(array $productIds): void
    {
        if ($productIds) {
            $this->stockProcessor->reindexList($productIds);
        }
    }

    /**
     * Initiate product reindex by product ids
     *
     * @param array $productIdsToReindex
     * @return void
     */
    private function reindexProducts($productIdsToReindex = [])
    {
        $indexer = $this->indexerRegistry->get('catalog_product_category');
        if (is_array($productIdsToReindex) && count($productIdsToReindex) > 0 && !$indexer->isScheduled()) {
            $indexer->reindexList($productIdsToReindex);
        }
    }

    /**
     * Retrieve attribute by code
     *
     * @param string $attrCode
     * @return mixed
     */
    public function retrieveAttributeByCode($attrCode)
    {
        /** @var string $attrCode */
        $attrCode = mb_strtolower($attrCode);

        if (!isset($this->_attributeCache[$attrCode])) {
            $this->_attributeCache[$attrCode] = $this->getResource()->getAttribute($attrCode);
        }

        return $this->_attributeCache[$attrCode];
    }

    /**
     * Attribute set ID-to-name pairs getter.
     *
     * @return array
     */
    public function getAttrSetIdToName()
    {
        return $this->_attrSetIdToName;
    }

    /**
     * DB connection getter.
     *
     * @return \Magento\Framework\DB\Adapter\AdapterInterface
     */
    public function getConnection()
    {
        return $this->_connection;
    }

    /**
     * EAV entity type code getter.
     *
     * @abstract
     * @return string
     */
    public function getEntityTypeCode()
    {
        return 'catalog_product';
    }

    /**
     * New products SKU data.
     *
     * Returns array of new products data with SKU as key. All SKU keys are in lowercase for avoiding creation of
     * new products with the same SKU in different letter cases.
     *
     * @param string $sku
     * @return array
     */
    public function getNewSku($sku = null)
    {
        return $this->skuProcessor->getNewSku($sku);
    }

    /**
     * Get next bunch of validated rows.
     *
     * @return array|null
     */
    public function getNextBunch()
    {
        return $this->_dataSourceModel->getNextBunch();
    }

    /**
     * Existing products SKU getter.
     *
     * Returns array of existing products data with SKU as key. All SKU keys are in lowercase for avoiding creation of
     * new products with the same SKU in different letter cases.
     *
     * @return array
     */
    public function getOldSku()
    {
        return $this->_oldSku;
    }

    /**
     * Retrieve Category Processor
     *
     * @return \Magento\CatalogImportExport\Model\Import\Product\CategoryProcessor
     */
    public function getCategoryProcessor()
    {
        return $this->categoryProcessor;
    }

    /**
     * Obtain scope of the row from row data.
     *
     * @param array $rowData
     * @return int
     */
    public function getRowScope(array $rowData)
    {
        if (empty($rowData[self::COL_STORE])) {
            return self::SCOPE_DEFAULT;
        }
        return self::SCOPE_STORE;
    }

    /**
     * Validate data row.
     *
     * @param array $rowData
     * @param int $rowNum
     * @return boolean
     * @SuppressWarnings(PHPMD.CyclomaticComplexity)
     * @SuppressWarnings(PHPMD.NPathComplexity)
     * @SuppressWarnings(PHPMD.ExcessiveMethodLength)
     * @throws \Zend_Validate_Exception
     */
    public function validateRow(array $rowData, $rowNum)
    {
        if (isset($this->_validatedRows[$rowNum])) {
            // check that row is already validated
            return !$this->getErrorAggregator()->isRowInvalid($rowNum);
        }
        $this->_validatedRows[$rowNum] = true;

        $rowScope = $this->getRowScope($rowData);
        $sku = $rowData[self::COL_SKU];

        // BEHAVIOR_DELETE and BEHAVIOR_REPLACE use specific validation logic
        if (Import::BEHAVIOR_REPLACE == $this->getBehavior()) {
            if (self::SCOPE_DEFAULT == $rowScope && !$this->isSkuExist($sku)) {
                $this->skipRow($rowNum, ValidatorInterface::ERROR_SKU_NOT_FOUND_FOR_DELETE);
                return false;
            }
        }
        if (Import::BEHAVIOR_DELETE == $this->getBehavior()) {
            if (self::SCOPE_DEFAULT == $rowScope && !$this->isSkuExist($sku)) {
                $this->skipRow($rowNum, ValidatorInterface::ERROR_SKU_NOT_FOUND_FOR_DELETE);
                return false;
            }
            return true;
        }

        // if product doesn't exist, need to throw critical error else all errors should be not critical.
        $errorLevel = $this->getValidationErrorLevel($sku);

        if (!$this->validator->isValid($rowData)) {
            foreach ($this->validator->getMessages() as $message) {
                $this->skipRow($rowNum, $message, $errorLevel, $this->validator->getInvalidAttribute());
            }
        }

        if (null === $sku) {
            $this->skipRow($rowNum, ValidatorInterface::ERROR_SKU_IS_EMPTY, $errorLevel);
        } elseif (false === $sku) {
            $this->skipRow($rowNum, ValidatorInterface::ERROR_ROW_IS_ORPHAN, $errorLevel);
        } elseif (self::SCOPE_STORE == $rowScope
            && !$this->storeResolver->getStoreCodeToId($rowData[self::COL_STORE])
        ) {
            $this->skipRow($rowNum, ValidatorInterface::ERROR_INVALID_STORE, $errorLevel);
        }

        // SKU is specified, row is SCOPE_DEFAULT, new product block begins
        $this->_processedEntitiesCount++;

        if ($this->isSkuExist($sku) && Import::BEHAVIOR_REPLACE !== $this->getBehavior()) {
            // can we get all necessary data from existent DB product?
            // check for supported type of existing product
            if (isset($this->_productTypeModels[$this->getExistingSku($sku)['type_id']])) {
                $this->skuProcessor->addNewSku(
                    $sku,
                    $this->prepareNewSkuData($sku)
                );
            } else {
                $this->skipRow($rowNum, ValidatorInterface::ERROR_TYPE_UNSUPPORTED, $errorLevel);
            }
        } else {
            // validate new product type and attribute set
            if (!isset($rowData[self::COL_TYPE], $this->_productTypeModels[$rowData[self::COL_TYPE]])) {
                $this->skipRow($rowNum, ValidatorInterface::ERROR_INVALID_TYPE, $errorLevel);
            } elseif (!isset($rowData[self::COL_ATTR_SET], $this->_attrSetNameToId[$rowData[self::COL_ATTR_SET]])
            ) {
                $this->skipRow($rowNum, ValidatorInterface::ERROR_INVALID_ATTR_SET, $errorLevel);
            } elseif ($this->skuProcessor->getNewSku($sku) === null) {
                $this->skuProcessor->addNewSku(
                    $sku,
                    [
                        'row_id' => null,
                        'entity_id' => null,
                        'type_id' => $rowData[self::COL_TYPE],
                        'attr_set_id' => $this->_attrSetNameToId[$rowData[self::COL_ATTR_SET]],
                        'attr_set_code' => $rowData[self::COL_ATTR_SET],
                    ]
                );
            }
        }

        if (!$this->getErrorAggregator()->isRowInvalid($rowNum)) {
            $newSku = $this->skuProcessor->getNewSku($sku);
            // set attribute set code into row data for followed attribute validation in type model
            $rowData[self::COL_ATTR_SET] = $newSku['attr_set_code'];

            /** @var \Magento\CatalogImportExport\Model\Import\Product\Type\AbstractType $productTypeValidator */
            // isRowValid can add error to general errors pull if row is invalid
            $productTypeValidator = $this->_productTypeModels[$newSku['type_id']];
            $productTypeValidator->isRowValid(
                $rowData,
                $rowNum,
                !($this->isSkuExist($sku) && Import::BEHAVIOR_REPLACE !== $this->getBehavior())
            );
        }
        // validate custom options
        $this->getOptionEntity()->validateRow($rowData, $rowNum);

        if ($this->isNeedToValidateUrlKey($rowData)) {
            $urlKey = strtolower($this->getUrlKey($rowData));
            $storeCodes = empty($rowData[self::COL_STORE_VIEW_CODE])
                ? array_flip($this->storeResolver->getStoreCodeToId())
                : explode($this->getMultipleValueSeparator(), $rowData[self::COL_STORE_VIEW_CODE]);
            foreach ($storeCodes as $storeCode) {
                $storeId = $this->storeResolver->getStoreCodeToId($storeCode);
                $productUrlSuffix = $this->getProductUrlSuffix($storeId);
                $urlPath = $urlKey . $productUrlSuffix;
                if (empty($this->urlKeys[$storeId][$urlPath])
                    || ($this->urlKeys[$storeId][$urlPath] == $sku)
                ) {
                    $this->urlKeys[$storeId][$urlPath] = $sku;
                    $this->rowNumbers[$storeId][$urlPath] = $rowNum;
                } else {
                    $message = sprintf(
                        $this->retrieveMessageTemplate(ValidatorInterface::ERROR_DUPLICATE_URL_KEY),
                        $urlKey,
                        $this->urlKeys[$storeId][$urlPath]
                    );
                    $this->addRowError(
                        ValidatorInterface::ERROR_DUPLICATE_URL_KEY,
                        $rowNum,
                        $urlKey,
                        $message,
                        $errorLevel
                    )
                        ->getErrorAggregator()
                        ->addRowToSkip($rowNum);
                }
            }
        }

        if (!empty($rowData['new_from_date']) && !empty($rowData['new_to_date'])
        ) {
            $newFromTimestamp = strtotime($this->dateTime->formatDate($rowData['new_from_date'], false));
            $newToTimestamp = strtotime($this->dateTime->formatDate($rowData['new_to_date'], false));
            if ($newFromTimestamp > $newToTimestamp) {
                $this->skipRow(
                    $rowNum,
                    'invalidNewToDateValue',
                    $errorLevel,
                    $rowData['new_to_date']
                );
            }
        }

        return !$this->getErrorAggregator()->isRowInvalid($rowNum);
    }

    /**
     * Check if need to validate url key.
     *
     * @param array $rowData
     * @return bool
     */
    private function isNeedToValidateUrlKey($rowData)
    {
        if (!empty($rowData[self::COL_SKU]) && empty($rowData[self::URL_KEY])
            && $this->getBehavior() === Import::BEHAVIOR_APPEND
            && $this->isSkuExist($rowData[self::COL_SKU])) {
            return false;
        }

        return (!empty($rowData[self::URL_KEY]) || !empty($rowData[self::COL_NAME]))
            && (empty($rowData[self::COL_VISIBILITY])
                || $rowData[self::COL_VISIBILITY]
                !== (string)Visibility::getOptionArray()[Visibility::VISIBILITY_NOT_VISIBLE]);
    }

    /**
     * Prepare new SKU data
     *
     * @param string $sku
     * @return array
     */
    private function prepareNewSkuData($sku)
    {
        $data = [];
        foreach ($this->getExistingSku($sku) as $key => $value) {
            $data[$key] = $value;
        }

        $data['attr_set_code'] = $this->_attrSetIdToName[$this->getExistingSku($sku)['attr_set_id']];

        return $data;
    }

    /**
     * Parse attributes names and values string to array.
     *
     * @param array $rowData
     *
     * @return array
     */
    private function _parseAdditionalAttributes($rowData)
    {
        if (empty($rowData['additional_attributes'])) {
            return $rowData;
        }
        $rowData = array_merge($rowData, $this->getAdditionalAttributes($rowData['additional_attributes']));
        return $rowData;
    }

    /**
     * Retrieves additional attributes in format:
     * [
     *      code1 => value1,
     *      code2 => value2,
     *      ...
     *      codeN => valueN
     * ]
     *
     * @param string $additionalAttributes Attributes data that will be parsed
     * @return array
     */
    private function getAdditionalAttributes($additionalAttributes)
    {
        return empty($this->_parameters[Import::FIELDS_ENCLOSURE])
            ? $this->parseAttributesWithoutWrappedValues($additionalAttributes)
            : $this->parseAttributesWithWrappedValues($additionalAttributes);
    }

    /**
     * Parses data and returns attributes in format:
     * [
     *      code1 => value1,
     *      code2 => value2,
     *      ...
     *      codeN => valueN
     * ]
     *
     * @param string $attributesData Attributes data that will be parsed. It keeps data in format:
     *      code=value,code2=value2...,codeN=valueN
     * @return array
     */
    private function parseAttributesWithoutWrappedValues($attributesData)
    {
        $attributeNameValuePairs = explode($this->getMultipleValueSeparator(), $attributesData);
        $preparedAttributes = [];
        $code = '';
        foreach ($attributeNameValuePairs as $attributeData) {
            //process case when attribute has ImportModel::DEFAULT_GLOBAL_MULTI_VALUE_SEPARATOR inside its value
            if ($attributeData === null || strpos($attributeData, self::PAIR_NAME_VALUE_SEPARATOR) === false) {
                if (!$code) {
                    continue;
                }
                $preparedAttributes[$code] .= $this->getMultipleValueSeparator() . $attributeData;
                continue;
            }
            list($code, $value) = explode(self::PAIR_NAME_VALUE_SEPARATOR, $attributeData, 2);
            $code = mb_strtolower($code);
            $preparedAttributes[$code] = $value;
        }
        return $preparedAttributes;
    }

    /**
     * Parses data and returns attributes in format:
     * [
     *      code1 => value1,
     *      code2 => value2,
     *      ...
     *      codeN => valueN
     * ]
     * All values have unescaped data except mupliselect attributes,
     * they should be parsed in additional method - parseMultiselectValues()
     *
     * @param string $attributesData Attributes data that will be parsed. It keeps data in format:
     *      code="value",code2="value2"...,codeN="valueN"
     *  where every value is wrapped in double quotes. Double quotes as part of value should be duplicated.
     *  E.g. attribute with code 'attr_code' has value 'my"value'. This data should be stored as attr_code="my""value"
     *
     * @return array
     */
    private function parseAttributesWithWrappedValues($attributesData)
    {
        $attributes = [];
        preg_match_all(
            '~((?:[a-zA-Z0-9_])+)="((?:[^"]|""|"' . $this->getMultiLineSeparatorForRegexp() . '")+)"+~',
            $attributesData,
            $matches
        );
        foreach ($matches[1] as $i => $attributeCode) {
            $attribute = $this->retrieveAttributeByCode($attributeCode);
            $value = 'multiselect' != $attribute->getFrontendInput()
                ? str_replace('""', '"', $matches[2][$i])
                : '"' . $matches[2][$i] . '"';
            $attributes[mb_strtolower($attributeCode)] = $value;
        }
        return $attributes;
    }

    /**
     * Parse values of multiselect attributes depends on "Fields Enclosure" parameter
     *
     * @param string $values
     * @param string $delimiter
     * @return array
     * @since 100.1.2
     */
    public function parseMultiselectValues($values, $delimiter = self::PSEUDO_MULTI_LINE_SEPARATOR)
    {
        if (empty($this->_parameters[Import::FIELDS_ENCLOSURE])) {
            if ($this->getMultipleValueSeparator() !== self::DEFAULT_GLOBAL_MULTIPLE_VALUE_SEPARATOR) {
                $delimiter = $this->getMultipleValueSeparator();
            }

            return $values !== null ? explode($delimiter, $values) : [];
        }
        if (preg_match_all('~"((?:[^"]|"")*)"~', $values, $matches)) {
            return $values = array_map(
                function ($value) {
                    return str_replace('""', '"', $value);
                },
                $matches[1]
            );
        }
        return [$values];
    }

    /**
     * Retrieves escaped PSEUDO_MULTI_LINE_SEPARATOR if it is metacharacter for regular expression
     *
     * @return string
     */
    private function getMultiLineSeparatorForRegexp()
    {
        if (!$this->multiLineSeparatorForRegexp) {
            $this->multiLineSeparatorForRegexp = in_array(self::PSEUDO_MULTI_LINE_SEPARATOR, str_split('[\^$.|?*+(){}'))
                ? '\\' . self::PSEUDO_MULTI_LINE_SEPARATOR
                : self::PSEUDO_MULTI_LINE_SEPARATOR;
        }
        return $this->multiLineSeparatorForRegexp;
    }

    /**
     * Set values in use_config_ fields.
     *
     * @param array $rowData
     *
     * @return array
     */
    private function _setStockUseConfigFieldsValues($rowData)
    {
        $useConfigFields = [];
        foreach ($rowData as $key => $value) {
            $useConfigName = $key === StockItemInterface::ENABLE_QTY_INCREMENTS
                ? StockItemInterface::USE_CONFIG_ENABLE_QTY_INC
                : self::INVENTORY_USE_CONFIG_PREFIX . $key;

            if (isset($this->defaultStockData[$key])
                && isset($this->defaultStockData[$useConfigName])
                && !empty($value)
                && empty($rowData[$useConfigName])
            ) {
                $useConfigFields[$useConfigName] = ($value == self::INVENTORY_USE_CONFIG) ? 1 : 0;
            }
        }
        $rowData = array_merge($rowData, $useConfigFields);
        return $rowData;
    }

    /**
     * Custom fields mapping for changed purposes of fields and field names.
     *
     * @param array $rowData
     *
     * @return array
     */
    private function _customFieldsMapping($rowData)
    {
        foreach ($this->_fieldsMap as $systemFieldName => $fileFieldName) {
            if (array_key_exists($fileFieldName, $rowData)) {
                $rowData[$systemFieldName] = $rowData[$fileFieldName];
            }
        }

        $rowData = $this->_parseAdditionalAttributes($rowData);

        $rowData = $this->_setStockUseConfigFieldsValues($rowData);
        if (array_key_exists('status', $rowData)
            && $rowData['status'] != \Magento\Catalog\Model\Product\Attribute\Source\Status::STATUS_ENABLED
        ) {
            if ($rowData['status'] == 'yes') {
                $rowData['status'] = \Magento\Catalog\Model\Product\Attribute\Source\Status::STATUS_ENABLED;
            } elseif (!empty($rowData['status']) || $this->getRowScope($rowData) == self::SCOPE_DEFAULT) {
                $rowData['status'] = \Magento\Catalog\Model\Product\Attribute\Source\Status::STATUS_DISABLED;
            }
        }
        return $rowData;
    }

    /**
     * Validate data rows and save bunches to DB
     *
     * @return $this|AbstractEntity
     */
    protected function _saveValidatedBunches()
    {
        $source = $this->_getSource();
        $source->rewind();

        while ($source->valid()) {
            try {
                $rowData = $source->current();
            } catch (\InvalidArgumentException $e) {
                $source->next();
                continue;
            }

            $rowData = $this->_customFieldsMapping($rowData);

            $this->validateRow($rowData, $source->key());

            $source->next();
        }
        $this->checkUrlKeyDuplicates();
        $this->getOptionEntity()->validateAmbiguousData();
        return parent::_saveValidatedBunches();
    }

    /**
     * Check that url_keys are not assigned to other products in DB
     *
     * @return void
     * @since 100.0.3
     */
    protected function checkUrlKeyDuplicates()
    {
        $resource = $this->getResource();
        foreach ($this->urlKeys as $storeId => $urlKeys) {
            $urlKeyDuplicates = $this->_connection->fetchAssoc(
                $this->_connection->select()->from(
                    ['url_rewrite' => $resource->getTable('url_rewrite')],
                    ['request_path', 'store_id']
                )->joinLeft(
                    ['cpe' => $resource->getTable('catalog_product_entity')],
                    "cpe.entity_id = url_rewrite.entity_id"
                )->where('request_path IN (?)', array_map('strval', array_keys($urlKeys)))
                    ->where('store_id IN (?)', $storeId)
                    ->where('cpe.sku not in (?)', array_values($urlKeys))
            );
            foreach ($urlKeyDuplicates as $entityData) {
                $rowNum = $this->rowNumbers[$entityData['store_id']][$entityData['request_path']];
                $message = sprintf(
                    $this->retrieveMessageTemplate(ValidatorInterface::ERROR_DUPLICATE_URL_KEY),
                    $entityData['request_path'],
                    $entityData['sku']
                );
                $this->addRowError(ValidatorInterface::ERROR_DUPLICATE_URL_KEY, $rowNum, 'url_key', $message);
            }
        }
    }

    /**
     * Retrieve product rewrite suffix for store
     *
     * @param int $storeId
     * @return string
     * @since 100.0.3
     */
    protected function getProductUrlSuffix($storeId = null)
    {
        if (!isset($this->productUrlSuffix[$storeId])) {
            $this->productUrlSuffix[$storeId] = $this->scopeConfig->getValue(
                \Magento\CatalogUrlRewrite\Model\ProductUrlPathGenerator::XML_PATH_PRODUCT_URL_SUFFIX,
                \Magento\Store\Model\ScopeInterface::SCOPE_STORE,
                $storeId
            );
        }
        return $this->productUrlSuffix[$storeId];
    }

    /**
     * Retrieve url key from provided row data.
     *
     * @param array $rowData
     * @return string
     *
     * @since 100.0.3
     */
    protected function getUrlKey($rowData)
    {
        if (!empty($rowData[self::URL_KEY])) {
            $urlKey = (string) $rowData[self::URL_KEY];
            return $this->productUrl->formatUrlKey($urlKey);
        }

        if (!empty($rowData[self::COL_NAME])
            && (array_key_exists(self::URL_KEY, $rowData) || !$this->isSkuExist($rowData[self::COL_SKU]))) {
            return $this->productUrl->formatUrlKey($rowData[self::COL_NAME]);
        }

        return '';
    }

    /**
     * Retrieve resource.
     *
     * @return Proxy\Product\ResourceModel
     *
     * @since 100.0.3
     */
    protected function getResource()
    {
        if (!$this->_resource) {
            $this->_resource = $this->_resourceFactory->create();
        }
        return $this->_resource;
    }

    /**
     * Whether a url key needs to change.
     *
     * @param array $rowData
     * @return bool
     */
    private function isNeedToChangeUrlKey(array $rowData): bool
    {
        $urlKey = $this->getUrlKey($rowData);
        $productExists = $this->isSkuExist($rowData[self::COL_SKU]);
        $markedToEraseUrlKey = isset($rowData[self::URL_KEY]);
        // The product isn't new and the url key index wasn't marked for change.
        if (!$urlKey && $productExists && !$markedToEraseUrlKey) {
            // Seems there is no need to change the url key
            return false;
        }

        return true;
    }

    /**
     * Get product entity link field
     *
     * @return string
     */
    private function getProductEntityLinkField()
    {
        if (!$this->productEntityLinkField) {
            $this->productEntityLinkField = $this->getMetadataPool()
                ->getMetadata(\Magento\Catalog\Api\Data\ProductInterface::class)
                ->getLinkField();
        }
        return $this->productEntityLinkField;
    }

    /**
     * Get product entity identifier field
     *
     * @return string
     */
    private function getProductIdentifierField()
    {
        if (!$this->productEntityIdentifierField) {
            $this->productEntityIdentifierField = $this->getMetadataPool()
                ->getMetadata(\Magento\Catalog\Api\Data\ProductInterface::class)
                ->getIdentifierField();
        }
        return $this->productEntityIdentifierField;
    }

    /**
     * Update media gallery labels
     *
     * @param array $labels
     * @return void
     */
    private function updateMediaGalleryLabels(array $labels)
    {
        if (!empty($labels)) {
            $this->mediaProcessor->updateMediaGalleryLabels($labels);
        }
    }

    /**
     * Update 'disabled' field for media gallery entity
     *
     * @param array $images
     * @return $this
     */
    private function updateMediaGalleryVisibility(array $images)
    {
        if (!empty($images)) {
            $this->mediaProcessor->updateMediaGalleryVisibility($images);
        }

        return $this;
    }

    /**
     * Parse values from multiple attributes fields
     *
     * @param string $labelRow
     * @return array
     */
    private function parseMultipleValues($labelRow)
    {
        return $this->parseMultiselectValues(
            $labelRow,
            $this->getMultipleValueSeparator()
        );
    }

    /**
     * Check if product exists for specified SKU
     *
     * @param string $sku
     * @return bool
     */
    private function isSkuExist($sku)
    {
        if ($sku !== null) {
            $sku = strtolower($sku);
            return isset($this->_oldSku[$sku]);
        }
        return false;
    }

    /**
     * Get existing product data for specified SKU
     *
     * @param string $sku
     * @return array
     */
    private function getExistingSku($sku)
    {
        return $this->_oldSku[strtolower($sku)];
    }

    /**
     * Format row data to DB compatible values.
     *
     * @param array $rowData
     * @return array
     */
    private function formatStockDataForRow(array $rowData): array
    {
        $sku = $rowData[self::COL_SKU];
        $row['product_id'] = $this->skuProcessor->getNewSku($sku)['entity_id'];
        $row['website_id'] = $this->stockConfiguration->getDefaultScopeId();
        $row['stock_id'] = $this->stockRegistry->getStock($row['website_id'])->getStockId();

        $stockItemDo = $this->stockRegistry->getStockItem($row['product_id'], $row['website_id']);
        $existStockData = $stockItemDo->getData();

        $row = array_merge(
            $this->defaultStockData,
            array_intersect_key($existStockData, $this->defaultStockData),
            array_intersect_key($rowData, $this->defaultStockData),
            $row
        );

        if ($this->stockConfiguration->isQty($this->skuProcessor->getNewSku($sku)['type_id'])) {
            $stockItemDo->setData($row);
            $row['is_in_stock'] = $this->stockStateProvider->verifyStock($stockItemDo)
                ? (int) $row['is_in_stock']
                : 0;
            if ($this->stockStateProvider->verifyNotification($stockItemDo)) {
                $date = $this->dateTimeFactory->create('now', new \DateTimeZone('UTC'));
                $row['low_stock_date'] = $date->format(DateTime::DATETIME_PHP_FORMAT);
            }
            $row['stock_status_changed_auto'] = (int)!$this->stockStateProvider->verifyStock($stockItemDo);
        } else {
            $row['qty'] = 0;
        }

        return $row;
    }

    /**
     * Retrieve product by sku.
     *
     * @param string $sku
     * @return \Magento\Catalog\Api\Data\ProductInterface|null
     */
    private function retrieveProductBySku($sku)
    {
        try {
            $product = $this->productRepository->get($sku);
        } catch (NoSuchEntityException $e) {
            return null;
        }
        return $product;
    }

    /**
     * Add row as skipped
     *
     * @param int $rowNum
     * @param string $errorCode Error code or simply column name
     * @param string $errorLevel error level
     * @param string|null $colName optional column name
     * @return $this
     */
    private function skipRow(
        $rowNum,
        string $errorCode,
        string $errorLevel = ProcessingError::ERROR_LEVEL_NOT_CRITICAL,
        $colName = null
    ): self {
        $this->addRowError($errorCode, $rowNum, $colName, null, $errorLevel);
        $this->getErrorAggregator()
            ->addRowToSkip($rowNum);
        return $this;
    }

    /**
     * Returns errorLevel for validation
     *
     * @param string $sku
     * @return string
     */
    private function getValidationErrorLevel($sku): string
    {
        return (!$this->isSkuExist($sku) && Import::BEHAVIOR_REPLACE !== $this->getBehavior())
            ? ProcessingError::ERROR_LEVEL_CRITICAL
            : ProcessingError::ERROR_LEVEL_NOT_CRITICAL;
    }

    /**
     * Get row store ID
     *
     * @param array $rowData
     * @return int
     */
    private function getRowStoreId(array $rowData): int
    {
        return !empty($rowData[self::COL_STORE])
            ? (int) $this->getStoreIdByCode($rowData[self::COL_STORE])
            : Store::DEFAULT_STORE_ID;
    }

    /**
     * Get row stock item model
     *
     * @param array $rowData
     * @return StockItemInterface
     */
    private function getRowExistingStockItem(array $rowData): StockItemInterface
    {
        $productId = $this->skuProcessor->getNewSku($rowData[self::COL_SKU])['entity_id'];
        $websiteId = $this->stockConfiguration->getDefaultScopeId();
        return $this->stockRegistry->getStockItem($productId, $websiteId);
    }

    /**
     * Returns image that matches the provided image content
     *
     * @param string $productMediaPath
     * @param array $images
     * @param string $columnImage
     * @param array $imagesByHash
     * @return string
     */
    private function findImageByColumnImage(
        string $productMediaPath,
        array &$images,
        string $columnImage,
        array &$imagesByHash
    ): string {
        $content = filter_var($columnImage, FILTER_VALIDATE_URL)
            ? $this->getRemoteFileContent($columnImage)
            : $this->getFileContent($this->joinFilePaths($this->getUploader()->getTmpDir(), $columnImage));
        if (!$content) {
            return '';
        }
        return $this->findImageByColumnImageUsingHash($productMediaPath, $images, $content, $imagesByHash);
    }

    /**
     * Returns image that matches the provided image content using hash
     *
     * @param string $productMediaPath
     * @param array $images
     * @param string $content
     * @param array $imagesByHash
     * @return string
     */
    private function findImageByColumnImageUsingHash(
        string $productMediaPath,
        array &$images,
        string $content,
        array &$imagesByHash
    ): string {
        $hash = hash($this->hashAlgorithm, $content);
        if (!empty($imagesByHash[$hash])) {
            return $imagesByHash[$hash];
        }
        foreach ($images as &$image) {
            if (!isset($image['hash'])) {
                $imageContent = $this->getFileContent($this->joinFilePaths($productMediaPath, $image['value']));
                if (!$imageContent) {
                    $image['hash'] = '';
                    continue;
                }
                $image['hash'] = hash($this->hashAlgorithm, $imageContent);
                $imagesByHash[$image['hash']] = $image['value'];
            }
            if (!empty($image['hash']) && $image['hash'] === $hash) {
                return $image['value'];
            }
        }
        return '';
    }

    /**
     * Returns product media
     *
     * @return string relative path to root folder
     */
    private function getProductMediaPath(): string
    {
        return $this->joinFilePaths($this->getMediaBasePath(), 'catalog', 'product');
    }

    /**
     * Returns media base path
     *
     * @return string relative path to root folder
     */
    private function getMediaBasePath(): string
    {
        $mediaDir = !is_a($this->_mediaDirectory->getDriver(), File::class)
            // make media folder a primary folder for media in external storages
            ? $this->filesystem->getDirectoryReadByPath(DirectoryList::MEDIA)
            : $this->filesystem->getDirectoryRead(DirectoryList::MEDIA);

        return $this->_mediaDirectory->getRelativePath($mediaDir->getAbsolutePath());
    }

    /**
     * Joins two paths and remove redundant directory separator
     *
     * @param array $paths
     * @return string
     */
    private function joinFilePaths(...$paths): string
    {
        $result = '';
        if ($paths) {
            $firstPath = array_shift($paths);
            $result = $firstPath !== null ? rtrim($firstPath, DIRECTORY_SEPARATOR) : '';
            foreach ($paths as $path) {
                $result .= DIRECTORY_SEPARATOR . ltrim($path, DIRECTORY_SEPARATOR);
            }
        }
        return $result;
    }
}<|MERGE_RESOLUTION|>--- conflicted
+++ resolved
@@ -620,11 +620,6 @@
     /**
      * @var array
      * @deprecated 100.0.3
-<<<<<<< HEAD
-     * @see nothing
-     * @since 100.0.3
-=======
->>>>>>> 62aafe28
      *
      * @since 100.0.3
      * @see we don't recommend this approach anymore
