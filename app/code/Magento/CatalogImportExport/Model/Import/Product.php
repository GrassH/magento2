--- conflicted
+++ resolved
@@ -299,34 +299,6 @@
     protected $_setColFactory;
 
     /**
-<<<<<<< HEAD
-     * @var \Magento\Catalog\Model\Resource\Category\CollectionFactory
-     */
-    protected $_categoryColFactory;
-
-    /**
-     * @var \Magento\Customer\Api\GroupRepositoryInterface
-     */
-    protected $groupRepository;
-
-    /**
-     * @var \Magento\Framework\Api\SearchCriteriaBuilder
-     */
-    protected $searchCriteriaBuilder;
-
-    /**
-     * @var \Magento\Catalog\Model\ProductFactory
-     */
-    protected $_productFactory;
-
-    /**
-     * @var \Magento\Framework\Store\StoreManagerInterface
-     */
-    protected $_storeManager;
-
-    /**
-=======
->>>>>>> 7541ee01
      * @var \Magento\CatalogImportExport\Model\Import\Product\Type\Factory
      */
     protected $_productTypeFactory;
@@ -418,14 +390,6 @@
      * @param Proxy\Product\ResourceFactory $resourceFactory
      * @param Product\OptionFactory $optionFactory
      * @param \Magento\Eav\Model\Resource\Entity\Attribute\Set\CollectionFactory $setColFactory
-<<<<<<< HEAD
-     * @param \Magento\Catalog\Model\Resource\Category\CollectionFactory $categoryColFactory
-     * @param \Magento\Customer\Api\GroupRepositoryInterface $groupRepository
-     * @param \Magento\Framework\Api\SearchCriteriaBuilder $searchCriteriaBuilder
-     * @param \Magento\Catalog\Model\ProductFactory $productFactory
-     * @param \Magento\Framework\Store\StoreManagerInterface $storeManager
-=======
->>>>>>> 7541ee01
      * @param Product\Type\Factory $productTypeFactory
      * @param \Magento\Catalog\Model\Resource\Product\LinkFactory $linkFactory
      * @param Proxy\ProductFactory $proxyProdFactory
@@ -461,14 +425,6 @@
         \Magento\CatalogImportExport\Model\Import\Proxy\Product\ResourceFactory $resourceFactory,
         \Magento\CatalogImportExport\Model\Import\Product\OptionFactory $optionFactory,
         \Magento\Eav\Model\Resource\Entity\Attribute\Set\CollectionFactory $setColFactory,
-<<<<<<< HEAD
-        \Magento\Catalog\Model\Resource\Category\CollectionFactory $categoryColFactory,
-        \Magento\Customer\Api\GroupRepositoryInterface $groupRepository,
-        \Magento\Framework\Api\SearchCriteriaBuilder $searchCriteriaBuilder,
-        \Magento\Catalog\Model\ProductFactory $productFactory,
-        \Magento\Framework\Store\StoreManagerInterface $storeManager,
-=======
->>>>>>> 7541ee01
         \Magento\CatalogImportExport\Model\Import\Product\Type\Factory $productTypeFactory,
         \Magento\Catalog\Model\Resource\Product\LinkFactory $linkFactory,
         \Magento\CatalogImportExport\Model\Import\Proxy\ProductFactory $proxyProdFactory,
