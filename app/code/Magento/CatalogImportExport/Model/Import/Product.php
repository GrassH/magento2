<?php
/**
 * Copyright © 2015 Magento. All rights reserved.
 * See COPYING.txt for license details.
 */

// @codingStandardsIgnoreFile

namespace Magento\CatalogImportExport\Model\Import;

use Magento\Framework\App\Filesystem\DirectoryList;
use Magento\CatalogImportExport\Model\Import\Product\RowValidatorInterface as ValidatorInterface;
use Magento\Framework\Model\Resource\Db\TransactionManagerInterface;
use Magento\Framework\Model\Resource\Db\ObjectRelationProcessor;

/**
 * Import entity product model
 * @SuppressWarnings(PHPMD.TooManyFields)
 * @SuppressWarnings(PHPMD.ExcessiveClassComplexity)
 * @SuppressWarnings(PHPMD.CouplingBetweenObjects)
 */
class Product extends \Magento\ImportExport\Model\Import\Entity\AbstractEntity
{
    const CONFIG_KEY_PRODUCT_TYPES = 'global/importexport/import_product_types';

    /**
     * Size of bunch - part of products to save in one step.
     */
    const BUNCH_SIZE = 20;

    /**
     * Value that means all entities (e.g. websites, groups etc.)
     */
    const VALUE_ALL = 'all';

    /**
     * Data row scopes.
     */
    const SCOPE_DEFAULT = 1;

    const SCOPE_WEBSITE = 2;

    const SCOPE_STORE = 0;

    const SCOPE_NULL = -1;

    /**
     * Permanent column names.
     *
     * Names that begins with underscore is not an attribute. This name convention is for
     * to avoid interference with same attribute name.
     */
    const COL_STORE = '_store';

    const COL_ATTR_SET = '_attribute_set';

    const COL_TYPE = '_type';

    const COL_CATEGORY = '_category';

    const COL_ROOT_CATEGORY = '_root_category';

    const COL_SKU = 'sku';

    /**
     * Pairs of attribute set ID-to-name.
     *
     * @var array
     */
    protected $_attrSetIdToName = [];

    /**
     * Pairs of attribute set name-to-ID.
     *
     * @var array
     */
    protected $_attrSetNameToId = [];

    /**
     * Attributes with index (not label) value.
     *
     * @var string[]
     */
    protected $_indexValueAttributes = [
        'status',
        'tax_class_id',
        'visibility',
        'gift_message_available',
        'custom_design',
    ];

    /**
     * Links attribute name-to-link type ID.
     *
     * @var array
     */
    protected $_linkNameToId = [
        '_related_' => \Magento\Catalog\Model\Product\Link::LINK_TYPE_RELATED,
        '_crosssell_' => \Magento\Catalog\Model\Product\Link::LINK_TYPE_CROSSSELL,
        '_upsell_' => \Magento\Catalog\Model\Product\Link::LINK_TYPE_UPSELL,
    ];

    /**
     * Validation failure message template definitions
     *
     * @var array
     */
    protected $_messageTemplates = [
        ValidatorInterface::ERROR_INVALID_SCOPE => 'Invalid value in Scope column',
        ValidatorInterface::ERROR_INVALID_WEBSITE => 'Invalid value in Website column (website does not exists?)',
        ValidatorInterface::ERROR_INVALID_STORE => 'Invalid value in Store column (store does not exists?)',
        ValidatorInterface::ERROR_INVALID_ATTR_SET => 'Invalid value for Attribute Set column (set does not exists?)',
        ValidatorInterface::ERROR_INVALID_TYPE => 'Product Type is invalid or not supported',
        ValidatorInterface::ERROR_INVALID_CATEGORY => 'Category does not exists',
        ValidatorInterface::ERROR_VALUE_IS_REQUIRED => "Required attribute '%s' has an empty value",
        ValidatorInterface::ERROR_TYPE_CHANGED => 'Trying to change type of existing products',
        ValidatorInterface::ERROR_SKU_IS_EMPTY => 'SKU is empty',
        ValidatorInterface::ERROR_NO_DEFAULT_ROW => 'Default values row does not exists',
        ValidatorInterface::ERROR_CHANGE_TYPE => 'Product type change is not allowed',
        ValidatorInterface::ERROR_DUPLICATE_SCOPE => 'Duplicate scope',
        ValidatorInterface::ERROR_DUPLICATE_SKU => 'Duplicate SKU',
        ValidatorInterface::ERROR_CHANGE_ATTR_SET => 'Product attribute set change is not allowed',
        ValidatorInterface::ERROR_TYPE_UNSUPPORTED => 'Product type is not supported',
        ValidatorInterface::ERROR_ROW_IS_ORPHAN => 'Orphan rows that will be skipped due default row errors',
        ValidatorInterface::ERROR_INVALID_TIER_PRICE_QTY => 'Tier Price data price or quantity value is invalid',
        ValidatorInterface::ERROR_INVALID_TIER_PRICE_SITE => 'Tier Price data website is invalid',
        ValidatorInterface::ERROR_INVALID_TIER_PRICE_GROUP => 'Tier Price customer group ID is invalid',
        ValidatorInterface::ERROR_TIER_DATA_INCOMPLETE => 'Tier Price data is incomplete',
        ValidatorInterface::ERROR_SKU_NOT_FOUND_FOR_DELETE => 'Product with specified SKU not found',
        ValidatorInterface::ERROR_SUPER_PRODUCTS_SKU_NOT_FOUND => 'Product with specified super products SKU not found',
        ValidatorInterface::ERROR_MEDIA_DATA_INCOMPLETE => 'Media data is incomplete',
        ValidatorInterface::ERROR_INVALID_WEIGHT => 'Product weight is invalid',
    ];

    /**
     * Existing products SKU-related information in form of array:
     *
     * [SKU] => array(
     *     'type_id'        => (string) product type
     *     'attr_set_id'    => (int) product attribute set ID
     *     'entity_id'      => (int) product ID
     *     'supported_type' => (boolean) is product type supported by current version of import module
     * )
     *
     * @var array
     */
    protected $_oldSku = [];

    /**
     * Column names that holds values with particular meaning.
     *
     * @var string[]
     */
    protected $_specialAttributes = [
        '_store',
        '_attribute_set',
        '_type',
        self::COL_CATEGORY,
        self::COL_ROOT_CATEGORY,
        '_product_websites',
        '_tier_price_website',
        '_tier_price_customer_group',
        '_tier_price_qty',
        '_tier_price_price',
        '_related_sku',
        '_group_price_website',
        '_group_price_customer_group',
        '_group_price_price',
        '_related_position',
        '_crosssell_sku',
        '_crosssell_position',
        '_upsell_sku',
        '_upsell_position',
        '_custom_option_store',
        '_custom_option_type',
        '_custom_option_title',
        '_custom_option_is_required',
        '_custom_option_price',
        '_custom_option_sku',
        '_custom_option_max_characters',
        '_custom_option_sort_order',
        '_custom_option_file_extension',
        '_custom_option_image_size_x',
        '_custom_option_image_size_y',
        '_custom_option_row_title',
        '_custom_option_row_price',
        '_custom_option_row_sku',
        '_custom_option_row_sort',
        '_media_attribute_id',
        '_media_image',
        '_media_label',
        '_media_position',
        '_media_is_disabled',
    ];

    /**
     * @var array
     */
    protected $defaultStockData = [
        'manage_stock' => 1,
        'use_config_manage_stock' => 1,
        'qty' => 0,
        'min_qty' => 0,
        'use_config_min_qty' => 1,
        'min_sale_qty' => 1,
        'use_config_min_sale_qty' => 1,
        'max_sale_qty' => 10000,
        'use_config_max_sale_qty' => 1,
        'is_qty_decimal' => 0,
        'backorders' => 0,
        'use_config_backorders' => 1,
        'notify_stock_qty' => 1,
        'use_config_notify_stock_qty' => 1,
        'enable_qty_increments' => 0,
        'use_config_enable_qty_inc' => 1,
        'qty_increments' => 0,
        'use_config_qty_increments' => 1,
        'is_in_stock' => 1,
        'low_stock_date' => null,
        'stock_status_changed_auto' => 0,
        'is_decimal_divided' => 0,
    ];

    /**
     * Column names that holds images files names
     *
     * @var string[]
     */
    protected $_imagesArrayKeys = ['_media_image', 'image', 'small_image', 'thumbnail'];

    /**
     * Permanent entity columns.
     *
     * @var string[]
     */
    protected $_permanentAttributes = [self::COL_SKU];

    /**
     * Array of supported product types as keys with appropriate model object as value.
     *
     * @var array
     */
    protected $_productTypeModels = [];

    /**
     * Media files uploader
     *
     * @var \Magento\CatalogImportExport\Model\Import\Uploader
     */
    protected $_fileUploader;

    /**
     * Import entity which provide import of product custom options
     *
     * @var \Magento\CatalogImportExport\Model\Import\Product\Option
     */
    protected $_optionEntity;

    /**
     * Catalog data
     *
     * @var \Magento\Catalog\Helper\Data
     */
    protected $_catalogData = null;

    /**
     * @var \Magento\CatalogInventory\Api\StockRegistryInterface
     */
    protected $stockRegistry;

    /**
     * @var \Magento\CatalogInventory\Api\StockConfigurationInterface
     */
    protected $stockConfiguration;

    /**
     * @var \Magento\CatalogInventory\Model\Spi\StockStateProviderInterface
     */
    protected $stockStateProvider;

    /**
     * Core event manager proxy
     *
     * @var \Magento\Framework\Event\ManagerInterface
     */
    protected $_eventManager = null;

    /**
     * @var \Magento\ImportExport\Model\Import\Config
     */
    protected $_importConfig;

    /**
     * @var \Magento\CatalogImportExport\Model\Import\Proxy\Product\ResourceFactory
     */
    protected $_resourceFactory;

    /**
     * @var \Magento\Eav\Model\Resource\Entity\Attribute\Set\CollectionFactory
     */
    protected $_setColFactory;

    /**
     * @var \Magento\CatalogImportExport\Model\Import\Product\Type\Factory
     */
    protected $_productTypeFactory;

    /**
     * @var \Magento\Catalog\Model\Resource\Product\LinkFactory
     */
    protected $_linkFactory;

    /**
     * @var \Magento\CatalogImportExport\Model\Import\Proxy\ProductFactory
     */
    protected $_proxyProdFactory;

    /**
     * @var \Magento\CatalogImportExport\Model\Import\UploaderFactory
     */
    protected $_uploaderFactory;

    /**
     * @var \Magento\Framework\Filesystem\Directory\WriteInterface
     */
    protected $_mediaDirectory;

    /**
     * @var \Magento\CatalogInventory\Model\Resource\Stock\ItemFactory
     */
    protected $_stockResItemFac;

    /**
     * @var \Magento\Framework\Stdlib\DateTime\TimezoneInterface
     */
    protected $_localeDate;

    /**
     * @var \Magento\Framework\Stdlib\DateTime
     */
    protected $dateTime;

    /**
     * @var \Magento\Indexer\Model\IndexerRegistry
     */
    protected $indexerRegistry;

    /**
     * @var Product\StoreResolver
     */
    protected $storeResolver;

    /**
     * @var Product\SkuProcessor
     */
    protected $skuProcessor;

    /**
     * @var Product\CategoryProcessor
     */
    protected $categoryProcessor;

    /**
     * @var Product\Validator
     */
    protected $validator;

    /**
     * @var \Psr\Log\LoggerInterface
     */
    private $_logger;

    /**
     * {@inheritdoc}
     */
    protected $masterAttributeCode = 'sku';

    /**
<<<<<<< HEAD
     * @param \Magento\Framework\Json\Helper\Data $jsonHelper
=======
     * @var ObjectRelationProcessor
     */
    protected $objectRelationProcessor;

    /**
     * @var TransactionManagerInterface
     */
    protected $transactionManager;

    /**
     * @param \Magento\Core\Helper\Data $coreData
>>>>>>> 1c7e9f46
     * @param \Magento\ImportExport\Helper\Data $importExportData
     * @param \Magento\ImportExport\Model\Resource\Import\Data $importData
     * @param \Magento\Eav\Model\Config $config
     * @param \Magento\Framework\App\Resource $resource
     * @param \Magento\ImportExport\Model\Resource\Helper $resourceHelper
     * @param \Magento\Framework\Stdlib\String $string
     * @param \Magento\Framework\Event\ManagerInterface $eventManager
     * @param \Magento\CatalogInventory\Api\StockRegistryInterface $stockRegistry
     * @param \Magento\CatalogInventory\Api\StockConfigurationInterface $stockConfiguration
     * @param \Magento\CatalogInventory\Model\Spi\StockStateProviderInterface $stockStateProvider
     * @param \Magento\Catalog\Helper\Data $catalogData
     * @param \Magento\ImportExport\Model\Import\Config $importConfig
     * @param Proxy\Product\ResourceFactory $resourceFactory
     * @param Product\OptionFactory $optionFactory
     * @param \Magento\Eav\Model\Resource\Entity\Attribute\Set\CollectionFactory $setColFactory
     * @param Product\Type\Factory $productTypeFactory
     * @param \Magento\Catalog\Model\Resource\Product\LinkFactory $linkFactory
     * @param Proxy\ProductFactory $proxyProdFactory
     * @param UploaderFactory $uploaderFactory
     * @param \Magento\Framework\Filesystem $filesystem
     * @param \Magento\CatalogInventory\Model\Resource\Stock\ItemFactory $stockResItemFac
     * @param \Magento\Framework\Stdlib\DateTime\TimezoneInterface $localeDate
     * @param \Magento\Framework\Stdlib\DateTime $dateTime
     * @param \Psr\Log\LoggerInterface $logger
     * @param \Magento\Indexer\Model\IndexerRegistry $indexerRegistry
     * @param Product\StoreResolver $storeResolver
     * @param Product\SkuProcessor $skuProcessor
     * @param Product\CategoryProcessor $categoryProcessor
     * @param Product\Validator $validator
     * @param array $data
     * @throws \Magento\Framework\Exception\LocalizedException
     * @SuppressWarnings(PHPMD.ExcessiveParameterList)
     */
    public function __construct(
        \Magento\Framework\Json\Helper\Data $jsonHelper,
        \Magento\ImportExport\Helper\Data $importExportData,
        \Magento\ImportExport\Model\Resource\Import\Data $importData,
        \Magento\Eav\Model\Config $config,
        \Magento\Framework\App\Resource $resource,
        \Magento\ImportExport\Model\Resource\Helper $resourceHelper,
        \Magento\Framework\Stdlib\String $string,
        \Magento\Framework\Event\ManagerInterface $eventManager,
        \Magento\CatalogInventory\Api\StockRegistryInterface $stockRegistry,
        \Magento\CatalogInventory\Api\StockConfigurationInterface $stockConfiguration,
        \Magento\CatalogInventory\Model\Spi\StockStateProviderInterface $stockStateProvider,
        \Magento\Catalog\Helper\Data $catalogData,
        \Magento\ImportExport\Model\Import\Config $importConfig,
        \Magento\CatalogImportExport\Model\Import\Proxy\Product\ResourceFactory $resourceFactory,
        \Magento\CatalogImportExport\Model\Import\Product\OptionFactory $optionFactory,
        \Magento\Eav\Model\Resource\Entity\Attribute\Set\CollectionFactory $setColFactory,
        \Magento\CatalogImportExport\Model\Import\Product\Type\Factory $productTypeFactory,
        \Magento\Catalog\Model\Resource\Product\LinkFactory $linkFactory,
        \Magento\CatalogImportExport\Model\Import\Proxy\ProductFactory $proxyProdFactory,
        \Magento\CatalogImportExport\Model\Import\UploaderFactory $uploaderFactory,
        \Magento\Framework\Filesystem $filesystem,
        \Magento\CatalogInventory\Model\Resource\Stock\ItemFactory $stockResItemFac,
        \Magento\Framework\Stdlib\DateTime\TimezoneInterface $localeDate,
        \Magento\Framework\Stdlib\DateTime $dateTime,
        \Psr\Log\LoggerInterface $logger,
        \Magento\Indexer\Model\IndexerRegistry $indexerRegistry,
        Product\StoreResolver $storeResolver,
        Product\SkuProcessor $skuProcessor,
        Product\CategoryProcessor $categoryProcessor,
        Product\Validator $validator,
        ObjectRelationProcessor $objectRelationProcessor,
        TransactionManagerInterface $transactionManager,
        array $data = []
    ) {
        $this->_eventManager = $eventManager;
        $this->stockRegistry = $stockRegistry;
        $this->stockConfiguration = $stockConfiguration;
        $this->stockStateProvider = $stockStateProvider;
        $this->_catalogData = $catalogData;
        $this->_importConfig = $importConfig;
        $this->_resourceFactory = $resourceFactory;
        $this->_setColFactory = $setColFactory;
        $this->_productTypeFactory = $productTypeFactory;
        $this->_linkFactory = $linkFactory;
        $this->_proxyProdFactory = $proxyProdFactory;
        $this->_uploaderFactory = $uploaderFactory;
        $this->_mediaDirectory = $filesystem->getDirectoryWrite(DirectoryList::MEDIA);
        $this->_stockResItemFac = $stockResItemFac;
        $this->_localeDate = $localeDate;
        $this->dateTime = $dateTime;
        $this->indexerRegistry = $indexerRegistry;
        $this->_logger = $logger;
        $this->storeResolver = $storeResolver;
        $this->skuProcessor = $skuProcessor;
        $this->categoryProcessor = $categoryProcessor;
        $this->validator = $validator;
<<<<<<< HEAD
        parent::__construct($jsonHelper, $importExportData, $importData, $config, $resource, $resourceHelper, $string);
=======
        $this->objectRelationProcessor = $objectRelationProcessor;
        $this->transactionManager = $transactionManager;
        parent::__construct($coreData, $importExportData, $importData, $config, $resource, $resourceHelper, $string);
>>>>>>> 1c7e9f46
        $this->_optionEntity = isset(
            $data['option_entity']
        ) ? $data['option_entity'] : $optionFactory->create(
            ['data' => ['product_entity' => $this]]
        );

        $this->_initAttributeSets()
            ->_initTypeModels()
            ->_initSkus();
        $this->validator->init();
    }

    /**
     * Retrieve instance of product custom options import entity
     *
     * @return \Magento\CatalogImportExport\Model\Import\Product\Option
     */
    public function getOptionEntity()
    {
        return $this->_optionEntity;
    }

    /**
     * Set import parameters
     *
     * @param array $params
     * @return $this
     */
    public function setParameters(array $params)
    {
        parent::setParameters($params);
        $this->getOptionEntity()->setParameters($params);

        return $this;
    }

    /**
     * Delete products.
     *
     * @return $this
     * @throws \Exception
     */
    protected function _deleteProducts()
    {
        $productEntityTable = $this->_resourceFactory->create()->getEntityTable();

        while ($bunch = $this->_dataSourceModel->getNextBunch()) {
            $idToDelete = [];

            foreach ($bunch as $rowNum => $rowData) {
                if ($this->validateRow($rowData, $rowNum) && self::SCOPE_DEFAULT == $this->getRowScope($rowData)) {
                    $idToDelete[] = $this->_oldSku[$rowData[self::COL_SKU]]['entity_id'];
                }
            }
            if ($idToDelete) {
                $this->transactionManager->start($this->_connection);
                try {
                    $this->objectRelationProcessor->delete(
                        $this->transactionManager,
                        $this->_connection,
                        $productEntityTable,
                        $this->_connection->quoteInto('entity_id IN (?)', $idToDelete),
                        ['entity_id' => $idToDelete]
                    );
                    $this->transactionManager->commit();
                } catch (\Exception $e) {
                    $this->transactionManager->rollBack();
                    throw $e;
                }
            }
        }
        return $this;
    }

    /**
     * Create Product entity from raw data.
     *
     * @throws \Exception
     * @return bool Result of operation.
     */
    protected function _importData()
    {
        if (\Magento\ImportExport\Model\Import::BEHAVIOR_DELETE == $this->getBehavior()) {
            $this->_deleteProducts();
        } else {
            $this->_saveProducts();
            foreach ($this->_productTypeModels as $productTypeModel) {
                $productTypeModel->saveData();
            }
            $this->_saveLinks();
            $this->_saveStockItem();
            $this->getOptionEntity()->importData();
        }
        $this->_eventManager->dispatch('catalog_product_import_finish_before', ['adapter' => $this]);
        return true;
    }

    /**
     * Initialize attribute sets code-to-id pairs.
     *
     * @return $this
     */
    protected function _initAttributeSets()
    {
        foreach ($this->_setColFactory->create()->setEntityTypeFilter($this->_entityTypeId) as $attributeSet) {
            $this->_attrSetNameToId[$attributeSet->getAttributeSetName()] = $attributeSet->getId();
            $this->_attrSetIdToName[$attributeSet->getId()] = $attributeSet->getAttributeSetName();
        }
        return $this;
    }

    /**
     * Initialize existent product SKUs.
     *
     * @return $this
     */
    protected function _initSkus()
    {
        $this->skuProcessor->setTypeModels($this->_productTypeModels);
        $this->_oldSku = $this->skuProcessor->getOldSkus();
        return $this;
    }

    /**
     * Initialize product type models.
     *
     * @return $this
     * @throws \Magento\Framework\Exception\LocalizedException
     */
    protected function _initTypeModels()
    {
        $productTypes = $this->_importConfig->getEntityTypes($this->getEntityTypeCode());
        foreach ($productTypes as $productTypeName => $productTypeConfig) {
            $params = [$this, $productTypeName];
            if (!($model = $this->_productTypeFactory->create($productTypeConfig['model'], ['params' => $params]))
            ) {
                throw new \Magento\Framework\Exception\LocalizedException(
                    __("Entity type model '%1' is not found", $productTypeConfig['model'])
                );
            }
            if (!$model instanceof \Magento\CatalogImportExport\Model\Import\Product\Type\AbstractType) {
                throw new \Magento\Framework\Exception\LocalizedException(
                    __(
                        'Entity type model must be an instance of ' .
                        'Magento\CatalogImportExport\Model\Import\Product\Type\AbstractType'
                    )
                );
            }
            if ($model->isSuitable()) {
                $this->_productTypeModels[$productTypeName] = $model;
            }
            $this->_specialAttributes = array_merge($this->_specialAttributes, $model->getParticularAttributes());
        }
        // remove doubles
        $this->_specialAttributes = array_unique($this->_specialAttributes);

        return $this;
    }

    /**
     * Set valid attribute set and product type to rows with all scopes
     * to ensure that existing products doesn't changed.
     *
     * @param array $rowData
     * @return array
     */
    protected function _prepareRowForDb(array $rowData)
    {
        $rowData = parent::_prepareRowForDb($rowData);

        static $lastSku = null;

        if (\Magento\ImportExport\Model\Import::BEHAVIOR_DELETE == $this->getBehavior()) {
            return $rowData;
        }
        if (self::SCOPE_DEFAULT == $this->getRowScope($rowData)) {
            $lastSku = $rowData[self::COL_SKU];
        }
        if (isset($this->_oldSku[$lastSku])) {
            $newSku = $this->skuProcessor->getNewSku($lastSku);
            $rowData[self::COL_ATTR_SET] = $newSku['attr_set_code'];
            $rowData[self::COL_TYPE] = $newSku['type_id'];
        }

        return $rowData;
    }

    /**
     * Gather and save information about product links.
     * Must be called after ALL products saving done.
     *
     * @return $this
     * @SuppressWarnings(PHPMD.CyclomaticComplexity)
     * @SuppressWarnings(PHPMD.NPathComplexity)
     * @SuppressWarnings(PHPMD.ExcessiveMethodLength)
     */
    protected function _saveLinks()
    {
        $resource = $this->_linkFactory->create();
        $mainTable = $resource->getMainTable();
        $positionAttrId = [];
        $nextLinkId = $this->_resourceHelper->getNextAutoincrement($mainTable);
        $adapter = $this->_connection;

        // pre-load 'position' attributes ID for each link type once
        foreach ($this->_linkNameToId as $linkName => $linkId) {
            $select = $adapter->select()->from(
                $resource->getTable('catalog_product_link_attribute'),
                ['id' => 'product_link_attribute_id']
            )->where(
                'link_type_id = :link_id AND product_link_attribute_code = :position'
            );
            $bind = [':link_id' => $linkId, ':position' => 'position'];
            $positionAttrId[$linkId] = $adapter->fetchOne($select, $bind);
        }
        while ($bunch = $this->_dataSourceModel->getNextBunch()) {
            $productIds = [];
            $linkRows = [];
            $positionRows = [];

            foreach ($bunch as $rowNum => $rowData) {
                if (!$this->isRowAllowedToImport($rowData, $rowNum)) {
                    continue;
                }
                if (self::SCOPE_DEFAULT == $this->getRowScope($rowData)) {
                    $sku = $rowData[self::COL_SKU];
                }
                foreach ($this->_linkNameToId as $linkName => $linkId) {
                    $productId = $this->skuProcessor->getNewSku($sku)['entity_id'];
                    $productIds[] = $productId;
                    if (isset($rowData[$linkName . 'sku'])) {
                        $linkedSku = $rowData[$linkName . 'sku'];

                        if ((!is_null(
                            $this->skuProcessor->getNewSku($linkedSku)
                        ) || isset(
                            $this->_oldSku[$linkedSku]
                        )) && $linkedSku != $sku
                        ) {
                            $newSku = $this->skuProcessor->getNewSku($linkedSku);
                            if (!empty($newSku)) {
                                $linkedId = $newSku['entity_id'];
                            } else {
                                $linkedId = $this->_oldSku[$linkedSku]['entity_id'];
                            }

                            if ($linkedId == null) {
                                // Import file links to a SKU which is skipped for some reason, which leads to a "NULL"
                                // link causing fatal errors.
                                $this->_logger->critical(
                                    new \Exception(
                                        sprintf(
                                            'WARNING: Orphaned link skipped: From SKU %s (ID %d) to SKU %s, ' .
                                            'Link type id: %d',
                                            $sku,
                                            $productId,
                                            $linkedSku,
                                            $linkId
                                        )
                                    )
                                );
                                continue;
                            }

                            $linkKey = "{$productId}-{$linkedId}-{$linkId}";

                            if (!isset($linkRows[$linkKey])) {
                                $linkRows[$linkKey] = [
                                    'link_id' => $nextLinkId,
                                    'product_id' => $productId,
                                    'linked_product_id' => $linkedId,
                                    'link_type_id' => $linkId,
                                ];
                                if (!empty($rowData[$linkName . 'position'])) {
                                    $positionRows[] = [
                                        'link_id' => $nextLinkId,
                                        'product_link_attribute_id' => $positionAttrId[$linkId],
                                        'value' => $rowData[$linkName . 'position'],
                                    ];
                                }
                                $nextLinkId++;
                            }
                        }
                    }
                }
            }
            if (\Magento\ImportExport\Model\Import::BEHAVIOR_APPEND != $this->getBehavior() && $productIds) {
                $adapter->delete($mainTable, $adapter->quoteInto('product_id IN (?)', array_unique($productIds)));
            }
            if ($linkRows) {
                $adapter->insertOnDuplicate($mainTable, $linkRows, ['link_id']);
            }
            if ($positionRows) {
                // process linked product positions
                $adapter->insertOnDuplicate($resource->getAttributeTypeTable('int'), $positionRows, ['value']);
            }
        }
        return $this;
    }

    /**
     * Save product attributes.
     *
     * @param array $attributesData
     * @return $this
     */
    protected function _saveProductAttributes(array $attributesData)
    {
        foreach ($attributesData as $tableName => $skuData) {
            $tableData = [];

            foreach ($skuData as $sku => $attributes) {
                $productId = $this->skuProcessor->getNewSku($sku)['entity_id'];

                foreach ($attributes as $attributeId => $storeValues) {
                    foreach ($storeValues as $storeId => $storeValue) {
                        $tableData[] = [
                            'entity_id' => $productId,
                            'attribute_id' => $attributeId,
                            'store_id' => $storeId,
                            'value' => $storeValue,
                        ];
                    }
                    /*
                    If the store based values are not provided for a particular store,
                    we default to the default scope values.
                    In this case, remove all the existing store based values stored in the table.
                    */
                    $where = $this->_connection->quoteInto(
                        'store_id NOT IN (?)',
                        array_keys($storeValues)
                    ) . $this->_connection->quoteInto(
                        ' AND attribute_id = ?',
                        $attributeId
                    ) . $this->_connection->quoteInto(
                        ' AND entity_id = ?',
                        $productId
                    );
                    $this->_connection->delete($tableName, $where);
                }
            }
            $this->_connection->insertOnDuplicate($tableName, $tableData, ['value']);
        }
        return $this;
    }

    /**
     * Save product categories.
     *
     * @param array $categoriesData
     * @return $this
     */
    protected function _saveProductCategories(array $categoriesData)
    {
        static $tableName = null;

        if (!$tableName) {
            $tableName = $this->_resourceFactory->create()->getProductCategoryTable();
        }
        if ($categoriesData) {
            $categoriesIn = [];
            $delProductId = [];

            foreach ($categoriesData as $delSku => $categories) {
                $productId = $this->skuProcessor->getNewSku($delSku)['entity_id'];
                $delProductId[] = $productId;

                foreach (array_keys($categories) as $categoryId) {
                    $categoriesIn[] = ['product_id' => $productId, 'category_id' => $categoryId, 'position' => 1];
                }
            }
            if (\Magento\ImportExport\Model\Import::BEHAVIOR_APPEND != $this->getBehavior()) {
                $this->_connection->delete(
                    $tableName,
                    $this->_connection->quoteInto('product_id IN (?)', $delProductId)
                );
            }
            if ($categoriesIn) {
                $this->_connection->insertOnDuplicate($tableName, $categoriesIn, ['position']);
            }
        }
        return $this;
    }

    /**
     * Update and insert data in entity table.
     *
     * @param array $entityRowsIn Row for insert
     * @param array $entityRowsUp Row for update
     * @return $this
     */
    protected function _saveProductEntity(array $entityRowsIn, array $entityRowsUp)
    {
        static $entityTable = null;

        if (!$entityTable) {
            $entityTable = $this->_resourceFactory->create()->getEntityTable();
        }
        if ($entityRowsUp) {
            $this->_connection->insertOnDuplicate($entityTable, $entityRowsUp, ['updated_at']);
        }
        if ($entityRowsIn) {
            $this->_connection->insertMultiple($entityTable, $entityRowsIn);

            $newProducts = $this->_connection->fetchPairs(
                $this->_connection->select()->from(
                    $entityTable,
                    ['sku', 'entity_id']
                )->where(
                    'sku IN (?)',
                    array_keys($entityRowsIn)
                )
            );
            foreach ($newProducts as $sku => $newId) {
                // fill up entity_id for new products
                $this->skuProcessor->setNewSkuData($sku, 'entity_id', $newId);
            }
        }
        return $this;
    }

    /**
     * Gather and save information about product entities.
     *
     * @return $this
     * @SuppressWarnings(PHPMD.CyclomaticComplexity)
     * @SuppressWarnings(PHPMD.NPathComplexity)
     * @SuppressWarnings(PHPMD.ExcessiveMethodLength)
     */
    protected function _saveProducts()
    {
        /** @var $resource \Magento\CatalogImportExport\Model\Import\Proxy\Product\Resource */
        $resource = $this->_resourceFactory->create();
        $priceIsGlobal = $this->_catalogData->isPriceGlobal();
        $productLimit = null;
        $productsQty = null;

        while ($bunch = $this->_dataSourceModel->getNextBunch()) {
            $entityRowsIn = [];
            $entityRowsUp = [];
            $attributes = [];
            $websites = [];
            $categories = [];
            $tierPrices = [];
            $groupPrices = [];
            $mediaGallery = [];
            $uploadedGalleryFiles = [];
            $previousType = null;
            $prevAttributeSet = null;

            foreach ($bunch as $rowNum => $rowData) {
                if (!$this->validateRow($rowData, $rowNum)) {
                    continue;
                }
                $rowScope = $this->getRowScope($rowData);

                if (self::SCOPE_DEFAULT == $rowScope) {
                    $rowSku = $rowData[self::COL_SKU];

                    // 1. Entity phase
                    if (isset($this->_oldSku[$rowSku])) {
                        // existing row
                        $entityRowsUp[] = [
                            'updated_at' => $this->dateTime->now(),
                            'entity_id' => $this->_oldSku[$rowSku]['entity_id'],
                        ];
                    } else {
                        // new row
                        if (!$productLimit || $productsQty < $productLimit) {
                            $entityRowsIn[$rowSku] = [
                                'attribute_set_id' => $this->skuProcessor->getNewSku($rowSku)['attr_set_id'],
                                'type_id' => $this->skuProcessor->getNewSku($rowSku)['type_id'],
                                'sku' => $rowSku,
                                'has_options' => isset($rowData['has_options']) ? $rowData['has_options'] : 0,
                                'created_at' => $this->dateTime->now(),
                                'updated_at' => $this->dateTime->now(),
                            ];
                            $productsQty++;
                        } else {
                            $rowSku = null;
                            // sign for child rows to be skipped
                            $this->_rowsToSkip[$rowNum] = true;
                            continue;
                        }
                    }
                } elseif (null === $rowSku) {
                    $this->_rowsToSkip[$rowNum] = true;
                    // skip rows when SKU is NULL
                    continue;
                } elseif (self::SCOPE_STORE == $rowScope) {
                    // set necessary data from SCOPE_DEFAULT row
                    $rowData[self::COL_TYPE] = $this->skuProcessor->getNewSku($rowSku)['type_id'];
                    $rowData['attribute_set_id'] = $this->skuProcessor->getNewSku($rowSku)['attr_set_id'];
                    $rowData[self::COL_ATTR_SET] = $this->skuProcessor->getNewSku($rowSku)['attr_set_code'];
                }

                // 2. Product-to-Website phase
                if (!empty($rowData['_product_websites'])) {
                    $websites[$rowSku][$this->storeResolver->getWebsiteCodeToId($rowData['_product_websites'])] = true;
                }

                // 3. Categories phase
                $categoryPath = empty($rowData[self::COL_CATEGORY]) ? '' : $rowData[self::COL_CATEGORY];
                if (!empty($rowData[self::COL_ROOT_CATEGORY])) {
                    $categoryId = $this->categoryProcessor->getCategoryWithRoot(
                        $rowData[self::COL_ROOT_CATEGORY],
                        $categoryPath
                    );
                    $categories[$rowSku][$categoryId] = true;
                } elseif (!empty($categoryPath)) {
                    $categories[$rowSku][$this->categoryProcessor->getCategory($categoryPath)] = true;
                }

                // 4.1. Tier prices phase
                if (!empty($rowData['_tier_price_website'])) {
                    $tierPrices[$rowSku][] = [
                        'all_groups' => $rowData['_tier_price_customer_group'] == self::VALUE_ALL,
                        'customer_group_id' => $rowData['_tier_price_customer_group'] ==
                        self::VALUE_ALL ? 0 : $rowData['_tier_price_customer_group'],
                        'qty' => $rowData['_tier_price_qty'],
                        'value' => $rowData['_tier_price_price'],
                        'website_id' => self::VALUE_ALL == $rowData['_tier_price_website'] ||
                        $priceIsGlobal ? 0 : $this->storeResolver->getWebsiteCodeToId($rowData['_tier_price_website']),
                    ];
                }

                // 4.2. Group prices phase
                if (!empty($rowData['_group_price_website'])) {
                    $groupPrices[$rowSku][] = [
                        'all_groups' => $rowData['_group_price_customer_group'] == self::VALUE_ALL,
                        'customer_group_id' => $rowData['_group_price_customer_group'] ==
                        self::VALUE_ALL ? 0 : $rowData['_group_price_customer_group'],
                        'value' => $rowData['_group_price_price'],
                        'website_id' => self::VALUE_ALL == $rowData['_group_price_website'] ||
                        $priceIsGlobal ? 0 : $this->storeResolver->getWebsiteCodeToId($rowData['_group_price_website']),
                    ];
                }

                // 5. Media gallery phase
                foreach ($this->_imagesArrayKeys as $imageCol) {
                    if (!empty($rowData[$imageCol])) {
                        if (!array_key_exists($rowData[$imageCol], $uploadedGalleryFiles)) {
                            $uploadedGalleryFiles[$rowData[$imageCol]] = $this->_uploadMediaFiles($rowData[$imageCol]);
                        }
                        $rowData[$imageCol] = $uploadedGalleryFiles[$rowData[$imageCol]];
                    }
                }
                if (!empty($rowData['_media_image'])) {
                    $mediaGallery[$rowSku][] = [
                        'attribute_id' => $rowData['_media_attribute_id'],
                        'label' => $rowData['_media_label'],
                        'position' => $rowData['_media_position'],
                        'disabled' => $rowData['_media_is_disabled'],
                        'value' => $rowData['_media_image'],
                    ];
                }

                // 6. Attributes phase
                $rowStore = (self::SCOPE_STORE == $rowScope)
                    ? $this->storeResolver->getStoreCodeToId($rowData[self::COL_STORE])
                    : 0;
                $productType = isset($rowData[self::COL_TYPE]) ? $rowData[self::COL_TYPE] : null;
                if (!is_null($productType)) {
                    $previousType = $productType;
                }
                if (isset($rowData[self::COL_ATTR_SET])) {
                    $prevAttributeSet = $rowData[self::COL_ATTR_SET];
                }
                if (self::SCOPE_NULL == $rowScope) {
                    // for multiselect attributes only
                    if (!is_null($prevAttributeSet)) {
                        $rowData[self::COL_ATTR_SET] = $prevAttributeSet;
                    }
                    if (is_null($productType) && !is_null($previousType)) {
                        $productType = $previousType;
                    }
                    if (is_null($productType)) {
                        continue;
                    }
                }

                if ($this->getBehavior() == \Magento\ImportExport\Model\Import::BEHAVIOR_APPEND ||
                    empty($rowData[self::COL_SKU])
                ) {
                    $rowData = $this->_productTypeModels[$productType]->clearEmptyData($rowData);
                }

                $rowData = $this->_productTypeModels[$productType]->prepareAttributesWithDefaultValueForSave(
                    $rowData,
                    !isset($this->_oldSku[$rowSku])
                );
                $product = $this->_proxyProdFactory->create(['data' => $rowData]);

                foreach ($rowData as $attrCode => $attrValue) {
                    $attribute = $resource->getAttribute($attrCode);
                    if ('multiselect' != $attribute->getFrontendInput() && self::SCOPE_NULL == $rowScope) {
                        // skip attribute processing for SCOPE_NULL rows
                        continue;
                    }
                    $attrId = $attribute->getId();
                    $backModel = $attribute->getBackendModel();
                    $attrTable = $attribute->getBackend()->getTable();
                    $storeIds = [0];

                    if ('datetime' == $attribute->getBackendType() && strtotime($attrValue)) {
                        $attrValue = new \DateTime('@' . strtotime($attrValue));
                        $attrValue = $attrValue->format(\Magento\Framework\Stdlib\DateTime::DATETIME_PHP_FORMAT);
                    } elseif ($backModel) {
                        $attribute->getBackend()->beforeSave($product);
                        $attrValue = $product->getData($attribute->getAttributeCode());
                    }
                    if (self::SCOPE_STORE == $rowScope) {
                        if (self::SCOPE_WEBSITE == $attribute->getIsGlobal()) {
                            // check website defaults already set
                            if (!isset($attributes[$attrTable][$rowSku][$attrId][$rowStore])) {
                                $storeIds = $this->storeResolver->getStoreIdToWebsiteStoreIds($rowStore);
                            }
                        } elseif (self::SCOPE_STORE == $attribute->getIsGlobal()) {
                            $storeIds = [$rowStore];
                        }
                    }
                    foreach ($storeIds as $storeId) {
                        if ('multiselect' == $attribute->getFrontendInput()) {
                            if (!isset($attributes[$attrTable][$rowSku][$attrId][$storeId])) {
                                $attributes[$attrTable][$rowSku][$attrId][$storeId] = '';
                            } else {
                                $attributes[$attrTable][$rowSku][$attrId][$storeId] .= ',';
                            }
                            $attributes[$attrTable][$rowSku][$attrId][$storeId] .= $attrValue;
                        } else {
                            $attributes[$attrTable][$rowSku][$attrId][$storeId] = $attrValue;
                        }
                    }
                    // restore 'backend_model' to avoid 'default' setting
                    $attribute->setBackendModel($backModel);
                }
            }

            $this->_saveProductEntity(
                $entityRowsIn,
                $entityRowsUp
            )->_saveProductWebsites(
                $websites
            )->_saveProductCategories(
                $categories
            )->_saveProductTierPrices(
                $tierPrices
            )->_saveProductGroupPrices(
                $groupPrices
            )->_saveMediaGallery(
                $mediaGallery
            )->_saveProductAttributes(
                $attributes
            );
        }
        return $this;
    }

    /**
     * Save product tier prices.
     *
     * @param array $tierPriceData
     * @return $this
     */
    protected function _saveProductTierPrices(array $tierPriceData)
    {
        static $tableName = null;

        if (!$tableName) {
            $tableName = $this->_resourceFactory->create()->getTable('catalog_product_entity_tier_price');
        }
        if ($tierPriceData) {
            $tierPriceIn = [];
            $delProductId = [];

            foreach ($tierPriceData as $delSku => $tierPriceRows) {
                $productId = $this->skuProcessor->getNewSku($delSku)['entity_id'];
                $delProductId[] = $productId;

                foreach ($tierPriceRows as $row) {
                    $row['entity_id'] = $productId;
                    $tierPriceIn[] = $row;
                }
            }
            if (\Magento\ImportExport\Model\Import::BEHAVIOR_APPEND != $this->getBehavior()) {
                $this->_connection->delete(
                    $tableName,
                    $this->_connection->quoteInto('entity_id IN (?)', $delProductId)
                );
            }
            if ($tierPriceIn) {
                $this->_connection->insertOnDuplicate($tableName, $tierPriceIn, ['value']);
            }
        }
        return $this;
    }

    /**
     * Save product group prices.
     *
     * @param array $groupPriceData
     * @return $this
     */
    protected function _saveProductGroupPrices(array $groupPriceData)
    {
        static $tableName = null;

        if (!$tableName) {
            $tableName = $this->_resourceFactory->create()->getTable('catalog_product_entity_group_price');
        }
        if ($groupPriceData) {
            $groupPriceIn = [];
            $delProductId = [];

            foreach ($groupPriceData as $delSku => $groupPriceRows) {
                $productId = $this->skuProcessor->getNewSku($delSku)['entity_id'];
                $delProductId[] = $productId;

                foreach ($groupPriceRows as $row) {
                    $row['entity_id'] = $productId;
                    $groupPriceIn[] = $row;
                }
            }
            if (\Magento\ImportExport\Model\Import::BEHAVIOR_APPEND != $this->getBehavior()) {
                $this->_connection->delete(
                    $tableName,
                    $this->_connection->quoteInto('entity_id IN (?)', $delProductId)
                );
            }
            if ($groupPriceIn) {
                $this->_connection->insertOnDuplicate($tableName, $groupPriceIn, ['value']);
            }
        }
        return $this;
    }

    /**
     * Returns an object for upload a media files
     *
     * @return \Magento\CatalogImportExport\Model\Import\Uploader
     * @throws \Magento\Framework\Exception\LocalizedException
     */
    protected function _getUploader()
    {
        if (is_null($this->_fileUploader)) {
            $this->_fileUploader = $this->_uploaderFactory->create();

            $this->_fileUploader->init();

            $tmpPath = $this->_mediaDirectory->getAbsolutePath('import');
            if (!$this->_fileUploader->setTmpDir($tmpPath)) {
                throw new \Magento\Framework\Exception\LocalizedException(
                    __("File directory '%1' is not readable.", $tmpPath)
                );
            }
            $destinationDir = "catalog/product";
            $destinationPath = $this->_mediaDirectory->getAbsolutePath($destinationDir);

            $this->_mediaDirectory->create($destinationDir);
            if (!$this->_fileUploader->setDestDir($destinationPath)) {
                throw new \Magento\Framework\Exception\LocalizedException(
                    __("File directory '%1' is not writable.", $destinationPath)
                );
            }
        }
        return $this->_fileUploader;
    }

    /**
     * Uploading files into the "catalog/product" media folder.
     * Return a new file name if the same file is already exists.
     *
     * @param string $fileName
     * @return string
     */
    protected function _uploadMediaFiles($fileName)
    {
        try {
            $res = $this->_getUploader()->move($fileName);
            return $res['file'];
        } catch (\Exception $e) {
            return '';
        }
    }

    /**
     * Save product media gallery.
     *
     * @param array $mediaGalleryData
     * @return $this
     * @SuppressWarnings(PHPMD.CyclomaticComplexity)
     */
    protected function _saveMediaGallery(array $mediaGalleryData)
    {
        if (empty($mediaGalleryData)) {
            return $this;
        }

        static $mediaGalleryTableName = null;
        static $mediaValueTableName = null;
        static $productId = null;

        if (!$mediaGalleryTableName) {
            $mediaGalleryTableName = $this->_resourceFactory->create()->getTable(
                'catalog_product_entity_media_gallery'
            );
        }

        if (!$mediaValueTableName) {
            $mediaValueTableName = $this->_resourceFactory->create()->getTable(
                'catalog_product_entity_media_gallery_value'
            );
        }

        foreach ($mediaGalleryData as $productSku => $mediaGalleryRows) {
            $productId = $this->skuProcessor->getNewSku($productSku)['entity_id'];
            $insertedGalleryImgs = [];

            if (\Magento\ImportExport\Model\Import::BEHAVIOR_APPEND != $this->getBehavior()) {
                $this->_connection->delete(
                    $mediaGalleryTableName,
                    $this->_connection->quoteInto('entity_id IN (?)', $productId)
                );
            }

            foreach ($mediaGalleryRows as $insertValue) {
                if (!in_array($insertValue['value'], $insertedGalleryImgs)) {
                    $valueArr = [
                        'attribute_id' => $insertValue['attribute_id'],
                        'entity_id' => $productId,
                        'value' => $insertValue['value'],
                    ];

                    $this->_connection->insertOnDuplicate($mediaGalleryTableName, $valueArr, ['entity_id']);

                    $insertedGalleryImgs[] = $insertValue['value'];
                }

                $newMediaValues = $this->_connection->fetchPairs(
                    $this->_connection->select()->from(
                        $mediaGalleryTableName,
                        ['value', 'value_id']
                    )->where(
                        'entity_id IN (?)',
                        $productId
                    )
                );

                if (array_key_exists($insertValue['value'], $newMediaValues)) {
                    $insertValue['value_id'] = $newMediaValues[$insertValue['value']];
                }

                $valueArr = [
                    'value_id' => $insertValue['value_id'],
                    'store_id' => \Magento\Store\Model\Store::DEFAULT_STORE_ID,
                    'entity_id' => $productId,
                    'label' => $insertValue['label'],
                    'position' => $insertValue['position'],
                    'disabled' => $insertValue['disabled'],
                ];

                try {
                    $this->_connection->insertOnDuplicate($mediaValueTableName, $valueArr, ['value_id']);
                } catch (\Exception $e) {
                    $this->_connection->delete(
                        $mediaGalleryTableName,
                        $this->_connection->quoteInto('value_id IN (?)', $newMediaValues)
                    );
                }
            }
        }

        return $this;
    }

    /**
     * Save product websites.
     *
     * @param array $websiteData
     * @return $this
     */
    protected function _saveProductWebsites(array $websiteData)
    {
        static $tableName = null;

        if (!$tableName) {
            $tableName = $this->_resourceFactory->create()->getProductWebsiteTable();
        }
        if ($websiteData) {
            $websitesData = [];
            $delProductId = [];

            foreach ($websiteData as $delSku => $websites) {
                $productId = $this->skuProcessor->getNewSku($delSku)['entity_id'];
                $delProductId[] = $productId;

                foreach (array_keys($websites) as $websiteId) {
                    $websitesData[] = ['product_id' => $productId, 'website_id' => $websiteId];
                }
            }
            if (\Magento\ImportExport\Model\Import::BEHAVIOR_APPEND != $this->getBehavior()) {
                $this->_connection->delete(
                    $tableName,
                    $this->_connection->quoteInto('product_id IN (?)', $delProductId)
                );
            }
            if ($websitesData) {
                $this->_connection->insertOnDuplicate($tableName, $websitesData);
            }
        }
        return $this;
    }

    /**
     * Stock item saving.
     *
     * @return $this
     */
    protected function _saveStockItem()
    {
        $indexer = $this->indexerRegistry->get('catalog_product_category');
        /** @var $stockResource \Magento\CatalogInventory\Model\Resource\Stock\Item */
        $stockResource = $this->_stockResItemFac->create();
        $entityTable = $stockResource->getMainTable();
        while ($bunch = $this->_dataSourceModel->getNextBunch()) {
            $stockData = [];
            $productIdsToReindex = [];
            // Format bunch to stock data rows
            foreach ($bunch as $rowNum => $rowData) {
                if (!$this->isRowAllowedToImport($rowData, $rowNum)) {
                    continue;
                }
                // only SCOPE_DEFAULT can contain stock data
                if (self::SCOPE_DEFAULT != $this->getRowScope($rowData)) {
                    continue;
                }

                $row = [];
                $row['product_id'] = $this->skuProcessor->getNewSku($rowData[self::COL_SKU])['entity_id'];
                $productIdsToReindex[] = $row['product_id'];

                $row['website_id'] = $this->stockConfiguration->getDefaultWebsiteId();
                $row['stock_id'] = $this->stockRegistry->getStock($row['website_id'])->getStockId();

                $stockItemDo = $this->stockRegistry->getStockItem($row['product_id'], $row['website_id']);
                $existStockData = $stockItemDo->getData();

                $row = array_merge(
                    $this->defaultStockData,
                    array_intersect_key($existStockData, $this->defaultStockData),
                    array_intersect_key($rowData, $this->defaultStockData),
                    $row
                );

                if ($this->stockConfiguration->isQty(
                    $this->skuProcessor->getNewSku($rowData[self::COL_SKU])['type_id']
                )) {
                    $stockItemDo->setData($row);
                    $row['is_in_stock'] = $this->stockStateProvider->verifyStock($stockItemDo);
                    if ($this->stockStateProvider->verifyNotification($stockItemDo)) {
                        $row['low_stock_date'] = $this->_localeDate->date(null, null, null, false)
                            ->toString(\Magento\Framework\Stdlib\DateTime::DATETIME_INTERNAL_FORMAT);
                    }
                    $row['stock_status_changed_auto'] =
                        (int) !$this->stockStateProvider->verifyStock($stockItemDo);
                } else {
                    $row['qty'] = 0;
                }
                $stockData[] = $row;
            }

            // Insert rows
            if (!empty($stockData)) {
                $this->_connection->insertOnDuplicate($entityTable, $stockData);
            }

            if ($productIdsToReindex) {
                $indexer->reindexList($productIdsToReindex);
            }
        }
        return $this;
    }

    /**
     * Attribute set ID-to-name pairs getter.
     *
     * @return array
     */
    public function getAttrSetIdToName()
    {
        return $this->_attrSetIdToName;
    }

    /**
     * DB connection getter.
     *
     * @return \Magento\Framework\DB\Adapter\Pdo\Mysql
     */
    public function getConnection()
    {
        return $this->_connection;
    }

    /**
     * EAV entity type code getter.
     *
     * @abstract
     * @return string
     */
    public function getEntityTypeCode()
    {
        return 'catalog_product';
    }

    /**
     * New products SKU data.
     *
     * @return array
     */
    public function getNewSku()
    {
        return $this->skuProcessor->getNewSku();
    }

    /**
     * Get next bunch of validated rows.
     *
     * @return array|null
     */
    public function getNextBunch()
    {
        return $this->_dataSourceModel->getNextBunch();
    }

    /**
     * Existing products SKU getter.
     *
     * @return array
     */
    public function getOldSku()
    {
        return $this->_oldSku;
    }

    /**
     * Obtain scope of the row from row data.
     *
     * @param array $rowData
     * @return int
     */
    public function getRowScope(array $rowData)
    {
        if (!empty($rowData[self::COL_SKU]) && strlen(trim($rowData[self::COL_SKU]))) {
            return self::SCOPE_DEFAULT;
        }
        if (empty($rowData[self::COL_STORE])) {
            return self::SCOPE_NULL;
        }
        return self::SCOPE_STORE;
    }

    /**
     * Validate data row.
     *
     * @param array $rowData
     * @param int $rowNum
     * @return boolean
     * @SuppressWarnings(PHPMD.CyclomaticComplexity)
     * @SuppressWarnings(PHPMD.NPathComplexity)
     * @SuppressWarnings(PHPMD.ExcessiveMethodLength)
     */
    public function validateRow(array $rowData, $rowNum)
    {
        // SKU is remembered through all product rows
        static $sku = null;
        if (isset($this->_validatedRows[$rowNum])) {
            // check that row is already validated
            return !isset($this->_invalidRows[$rowNum]);
        }
        $this->_validatedRows[$rowNum] = true;

        if (!is_null($this->skuProcessor->getNewSku($rowData[self::COL_SKU]))) {
            $this->addRowError(ValidatorInterface::ERROR_DUPLICATE_SKU, $rowNum);
            return false;
        }
        $rowScope = $this->getRowScope($rowData);

        // BEHAVIOR_DELETE use specific validation logic
        if (\Magento\ImportExport\Model\Import::BEHAVIOR_DELETE == $this->getBehavior()) {
            if (self::SCOPE_DEFAULT == $rowScope && !isset($this->_oldSku[$rowData[self::COL_SKU]])) {
                $this->addRowError(ValidatorInterface::ERROR_SKU_NOT_FOUND_FOR_DELETE, $rowNum);
                return false;
            }
            return true;
        }

        if (!$this->validator->isValid($rowData)) {
            foreach ($this->validator->getMessages() as $message) {
                $this->addRowError($message, $rowNum);
            }
        }

        if (self::SCOPE_DEFAULT == $rowScope) {
            // SKU is specified, row is SCOPE_DEFAULT, new product block begins
            $this->_processedEntitiesCount++;

            $sku = $rowData[self::COL_SKU];

            if (isset($this->_oldSku[$sku])) {
                // can we get all necessary data from existent DB product?
                // check for supported type of existing product
                if (isset($this->_productTypeModels[$this->_oldSku[$sku]['type_id']])) {
                    $this->skuProcessor->addNewSku(
                        $sku,
                        [
                            'entity_id' => $this->_oldSku[$sku]['entity_id'],
                            'type_id' => $this->_oldSku[$sku]['type_id'],
                            'attr_set_id' => $this->_oldSku[$sku]['attr_set_id'],
                            'attr_set_code' => $this->_attrSetIdToName[$this->_oldSku[$sku]['attr_set_id']],
                        ]
                    );
                } else {
                    $this->addRowError(ValidatorInterface::ERROR_TYPE_UNSUPPORTED, $rowNum);
                    // child rows of legacy products with unsupported types are orphans
                    $sku = false;
                }
            } else {
                // validate new product type and attribute set
                if (!isset($rowData[self::COL_TYPE]) || !isset($this->_productTypeModels[$rowData[self::COL_TYPE]])) {
                    $this->addRowError(ValidatorInterface::ERROR_INVALID_TYPE, $rowNum);
                } elseif (!isset(
                    $rowData[self::COL_ATTR_SET]
                ) || !isset(
                    $this->_attrSetNameToId[$rowData[self::COL_ATTR_SET]]
                )
                ) {
                    $this->addRowError(ValidatorInterface::ERROR_INVALID_ATTR_SET, $rowNum);
                } elseif (is_null($this->skuProcessor->getNewSku($sku))) {
                    $this->skuProcessor->addNewSku(
                        $sku,
                        [
                            'entity_id' => null,
                            'type_id' => $rowData[self::COL_TYPE],
                            'attr_set_id' => $this->_attrSetNameToId[$rowData[self::COL_ATTR_SET]],
                            'attr_set_code' => $rowData[self::COL_ATTR_SET],
                        ]
                    );
                }
                if (isset($this->_invalidRows[$rowNum])) {
                    // mark SCOPE_DEFAULT row as invalid for future child rows if product not in DB already
                    $sku = false;
                }
            }
        } else {
            if (null === $sku) {
                $this->addRowError(ValidatorInterface::ERROR_SKU_IS_EMPTY, $rowNum);
            } elseif (false === $sku) {
                $this->addRowError(ValidatorInterface::ERROR_ROW_IS_ORPHAN, $rowNum);
            } elseif (self::SCOPE_STORE == $rowScope
                && !$this->storeResolver->getStoreCodeToId($rowData[self::COL_STORE])
            ) {
                $this->addRowError(ValidatorInterface::ERROR_INVALID_STORE, $rowNum);
            }
        }
        if (!isset($this->_invalidRows[$rowNum])) {
            $newSku = $this->skuProcessor->getNewSku($sku);
            // set attribute set code into row data for followed attribute validation in type model
            $rowData[self::COL_ATTR_SET] = $newSku['attr_set_code'];

            $rowAttributesValid = $this->_productTypeModels[$newSku['type_id']]->isRowValid(
                $rowData,
                $rowNum,
                !isset($this->_oldSku[$sku])
            );
            if (!$rowAttributesValid && self::SCOPE_DEFAULT == $rowScope) {
                // mark SCOPE_DEFAULT row as invalid for future child rows if product not in DB already
                $sku = false;
            }
        }
        // validate custom options
        $this->getOptionEntity()->validateRow($rowData, $rowNum);

        return !isset($this->_invalidRows[$rowNum]);
    }

    /**
     * Validate data rows and save bunches to DB
     *
     * @return $this
     */
    protected function _saveValidatedBunches()
    {
        $source = $this->_getSource();
        $source->rewind();
        while ($source->valid()) {
            if ($this->_errorsCount >= $this->_errorsLimit) {
                // errors limit check
                return $this;
            }
            $rowData = $source->current();
            $this->validateRow($rowData, $source->key());
            $source->next();
        }
        $this->getOptionEntity()->validateAmbiguousData();
        return parent::_saveValidatedBunches();
    }

    /**
     * Get array of affected products
     *
     * @return int[]
     */
    public function getAffectedEntityIds()
    {
        $productIds = [];
        while ($bunch = $this->_dataSourceModel->getNextBunch()) {
            foreach ($bunch as $rowNum => $rowData) {
                if (!$this->isRowAllowedToImport($rowData, $rowNum)) {
                    continue;
                }
                $newSku = $this->skuProcessor->getNewSku($rowData[self::COL_SKU]);
                if (empty($newSku) || !isset($newSku['entity_id'])) {
                    continue;
                }
                $productIds[] = $newSku['entity_id'];
            }
        }
        return $productIds;
    }
}<|MERGE_RESOLUTION|>--- conflicted
+++ resolved
@@ -376,21 +376,17 @@
     protected $masterAttributeCode = 'sku';
 
     /**
-<<<<<<< HEAD
+     * @var ObjectRelationProcessor
+     */
+    protected $objectRelationProcessor;
+
+    /**
+     * @var TransactionManagerInterface
+     */
+    protected $transactionManager;
+
+    /**
      * @param \Magento\Framework\Json\Helper\Data $jsonHelper
-=======
-     * @var ObjectRelationProcessor
-     */
-    protected $objectRelationProcessor;
-
-    /**
-     * @var TransactionManagerInterface
-     */
-    protected $transactionManager;
-
-    /**
-     * @param \Magento\Core\Helper\Data $coreData
->>>>>>> 1c7e9f46
      * @param \Magento\ImportExport\Helper\Data $importExportData
      * @param \Magento\ImportExport\Model\Resource\Import\Data $importData
      * @param \Magento\Eav\Model\Config $config
@@ -481,13 +477,9 @@
         $this->skuProcessor = $skuProcessor;
         $this->categoryProcessor = $categoryProcessor;
         $this->validator = $validator;
-<<<<<<< HEAD
-        parent::__construct($jsonHelper, $importExportData, $importData, $config, $resource, $resourceHelper, $string);
-=======
         $this->objectRelationProcessor = $objectRelationProcessor;
         $this->transactionManager = $transactionManager;
-        parent::__construct($coreData, $importExportData, $importData, $config, $resource, $resourceHelper, $string);
->>>>>>> 1c7e9f46
+        parent::__construct($jsonHelper, $importExportData, $importData, $config, $resource, $resourceHelper, $string);
         $this->_optionEntity = isset(
             $data['option_entity']
         ) ? $data['option_entity'] : $optionFactory->create(
