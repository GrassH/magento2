--- conflicted
+++ resolved
@@ -1036,7 +1036,6 @@
      * Delete products for replacement.
      *
      * @return $this
-     * @throws \Exception
      */
     public function deleteProductsForReplacement()
     {
@@ -1128,11 +1127,6 @@
      * Replace imported products.
      *
      * @return $this
-     * @throws LocalizedException
-     * @throws \Magento\Framework\Exception\CouldNotSaveException
-     * @throws \Magento\Framework\Exception\InputException
-     * @throws \Magento\Framework\Validation\ValidationException
-     * @throws \Zend_Validate_Exception
      */
     protected function _replaceProducts()
     {
@@ -1154,14 +1148,6 @@
      * Save products data.
      *
      * @return $this
-     * @throws LocalizedException
-<<<<<<< HEAD
-     * @throws \Magento\Framework\Exception\CouldNotSaveException
-     * @throws \Magento\Framework\Exception\InputException
-     * @throws \Magento\Framework\Validation\ValidationException
-     * @throws \Zend_Validate_Exception
-=======
->>>>>>> 1dc62a74
      */
     protected function _saveProductsData()
     {
@@ -1169,7 +1155,7 @@
         foreach ($this->_productTypeModels as $productTypeModel) {
             $productTypeModel->saveData();
         }
-        $this->linkProcessor->saveLinks($this, $this->_dataSourceModel, $this->getProductEntityLinkField());
+        $this->_saveLinks();
         $this->_saveStockItem();
         if ($this->_replaceFlag) {
             $this->getOptionEntity()->clearProductsSkuToId();
@@ -1306,11 +1292,6 @@
      * @deprecated 101.1.0 use linkProcessor Directly
      *
      * @return $this
-     * @SuppressWarnings(PHPMD.CyclomaticComplexity)
-     * @SuppressWarnings(PHPMD.NPathComplexity)
-     * @SuppressWarnings(PHPMD.ExcessiveMethodLength)
-     * @throws LocalizedException
-     * phpcs:disable Generic.Metrics.NestingLevel
      */
     protected function _saveLinks()
     {
@@ -1323,7 +1304,6 @@
      *
      * @param array $attributesData
      * @return $this
-     * @throws \Exception
      */
     protected function _saveProductAttributes(array $attributesData)
     {
@@ -1455,7 +1435,6 @@
      *
      * @param array $newProducts
      * @return void
-     * @throws \Exception
      */
     private function updateOldSku(array $newProducts)
     {
@@ -1479,7 +1458,6 @@
      * Get new SKU fields for select
      *
      * @return array
-     * @throws \Exception
      */
     private function getNewSkuFieldsForSelect()
     {
@@ -1568,7 +1546,6 @@
      * @SuppressWarnings(PHPMD.UnusedLocalVariable)
      * @SuppressWarnings(PHPMD.UnusedLocalVariable)
      * @throws LocalizedException
-     * @throws \Zend_Validate_Exception
      * phpcs:disable Generic.Metrics.NestingLevel.TooHigh
      */
     protected function _saveProducts()
@@ -1693,7 +1670,6 @@
                 if (!array_key_exists($rowSku, $this->websitesCache)) {
                     $this->websitesCache[$rowSku] = [];
                 }
-
                 // 2. Product-to-Website phase
                 if (!empty($rowData[self::COL_PRODUCT_WEBSITES])) {
                     $websiteCodes = explode($this->getMultipleValueSeparator(), $rowData[self::COL_PRODUCT_WEBSITES]);
@@ -2012,29 +1988,6 @@
     }
     //phpcs:enable Generic.Metrics.NestingLevel
 
-    // phpcs:enable
-
-    /**
-     * Clears entries from Image Set and Row Data marked as no_selection
-     *
-     * @param array $rowImages
-     * @param array $rowData
-     * @return array
-     */
-    private function clearNoSelectionImages($rowImages, $rowData)
-    {
-        foreach ($rowImages as $column => $columnImages) {
-            foreach ($columnImages as $key => $image) {
-                if ($image == 'no_selection') {
-                    unset($rowImages[$column][$key]);
-                    unset($rowData[$column]);
-                }
-            }
-        }
-
-        return [$rowImages, $rowData];
-    }
-
     /**
      * Generate hashes for existing images for comparison with newly uploaded images.
      *
@@ -2054,6 +2007,29 @@
                 }
             }
         }
+    }
+
+    // phpcs:enable
+
+    /**
+     * Clears entries from Image Set and Row Data marked as no_selection
+     *
+     * @param array $rowImages
+     * @param array $rowData
+     * @return array
+     */
+    private function clearNoSelectionImages($rowImages, $rowData)
+    {
+        foreach ($rowImages as $column => $columnImages) {
+            foreach ($columnImages as $key => $image) {
+                if ($image == 'no_selection') {
+                    unset($rowImages[$column][$key]);
+                    unset($rowData[$column]);
+                }
+            }
+        }
+
+        return [$rowImages, $rowData];
     }
 
     /**
@@ -2374,9 +2350,6 @@
      * Stock item saving.
      *
      * @return $this
-     * @throws \Magento\Framework\Exception\CouldNotSaveException
-     * @throws \Magento\Framework\Exception\InputException
-     * @throws \Magento\Framework\Validation\ValidationException
      */
     protected function _saveStockItem()
     {
@@ -2958,7 +2931,6 @@
      * Validate data rows and save bunches to DB
      *
      * @return $this|AbstractEntity
-     * @throws LocalizedException
      */
     protected function _saveValidatedBunches()
     {
@@ -3098,7 +3070,6 @@
      * Get product entity link field
      *
      * @return string
-     * @throws \Exception
      */
     private function getProductEntityLinkField()
     {
@@ -3114,7 +3085,6 @@
      * Get product entity identifier field
      *
      * @return string
-     * @throws \Exception
      */
     private function getProductIdentifierField()
     {
@@ -3131,7 +3101,6 @@
      *
      * @param array $labels
      * @return void
-     * @throws \Exception
      */
     private function updateMediaGalleryLabels(array $labels)
     {
@@ -3145,7 +3114,6 @@
      *
      * @param array $images
      * @return $this
-     * @throws \Exception
      */
     private function updateMediaGalleryVisibility(array $images)
     {
