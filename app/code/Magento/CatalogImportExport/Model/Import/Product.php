<?php
/**
 * Copyright © 2015 Magento. All rights reserved.
 * See COPYING.txt for license details.
 */

// @codingStandardsIgnoreFile

namespace Magento\CatalogImportExport\Model\Import;

use Magento\Framework\App\Filesystem\DirectoryList;
use Magento\CatalogImportExport\Model\Import\Product\RowValidatorInterface as ValidatorInterface;
use Magento\Framework\Model\ResourceModel\Db\TransactionManagerInterface;
use Magento\Framework\Model\ResourceModel\Db\ObjectRelationProcessor;
use Magento\Framework\Stdlib\DateTime;
use Magento\ImportExport\Model\Import;
use Magento\ImportExport\Model\Import\ErrorProcessing\ProcessingError;
use Magento\ImportExport\Model\Import\ErrorProcessing\ProcessingErrorAggregatorInterface;
use Magento\Catalog\Api\Data\ProductInterface;
use Magento\ImportExport\Model\Import\Entity\AbstractEntity;

/**
 * Import entity product model
 * @SuppressWarnings(PHPMD.TooManyFields)
 * @SuppressWarnings(PHPMD.ExcessiveClassComplexity)
 * @SuppressWarnings(PHPMD.CouplingBetweenObjects)
 */
class Product extends \Magento\ImportExport\Model\Import\Entity\AbstractEntity
{
    const CONFIG_KEY_PRODUCT_TYPES = 'global/importexport/import_product_types';

    /**
     * Size of bunch - part of products to save in one step.
     */
    const BUNCH_SIZE = 20;

    /**
     * Size of bunch to delete attributes of products in one step.
     */
    const ATTRIBUTE_DELETE_BUNCH = 1000;

    /**
     * Pseudo multi line separator in one cell.
     *
     * Can be used as custom option value delimiter or in configurable fields cells.
     */
    const PSEUDO_MULTI_LINE_SEPARATOR = '|';

    /**
     * Symbol between Name and Value between Pairs.
     */
    const PAIR_NAME_VALUE_SEPARATOR = '=';

    /**
     * Value that means all entities (e.g. websites, groups etc.)
     */
    const VALUE_ALL = 'all';

    /**
     * Data row scopes.
     */
    const SCOPE_DEFAULT = 1;

    const SCOPE_WEBSITE = 2;

    const SCOPE_STORE = 0;

    const SCOPE_NULL = -1;

    /**
     * Permanent column names.
     *
     * Names that begins with underscore is not an attribute. This name convention is for
     * to avoid interference with same attribute name.
     */

    /**
     * Column product store.
     */
    const COL_STORE = '_store';

    /**
     * Column product store view code.
     */
    const COL_STORE_VIEW_CODE = 'store_view_code';

    /**
     * Column website.
     */
    const COL_WEBSITE = 'website_code';

    /**
     * Column product attribute set.
     */
    const COL_ATTR_SET = '_attribute_set';

    /**
     * Column product type.
     */
    const COL_TYPE = 'product_type';

    /**
     * Column product category.
     */
    const COL_CATEGORY = 'categories';

    /**
     * Column product sku.
     */
    const COL_SKU = 'sku';

    /**
     * Column product name.
     */
    const COL_NAME = 'name';

    /**
     * Column product website.
     */
    const COL_PRODUCT_WEBSITES = '_product_websites';

    /**
     * Media gallery attribute code.
     */
    const MEDIA_GALLERY_ATTRIBUTE_CODE = 'media_gallery';

    /**
     * Column media image.
     */
    const COL_MEDIA_IMAGE = '_media_image';

    /**
     * Inventory use config.
     */
    const INVENTORY_USE_CONFIG = 'Use Config';

    /**
     * Inventory use config prefix.
     */
    const INVENTORY_USE_CONFIG_PREFIX = 'use_config_';

    /**
     * Url key attribute code
     */
    const URL_KEY = 'url_key';

    /**
     * Attribute cache
     *
     * @var array
     */
    protected $_attributeCache = [];

    /**
     * Pairs of attribute set ID-to-name.
     *
     * @var array
     */
    protected $_attrSetIdToName = [];

    /**
     * Pairs of attribute set name-to-ID.
     *
     * @var array
     */
    protected $_attrSetNameToId = [];

    /**
     * @var string
     */
    protected $mediaGalleryTableName;

    /**
     * @var string
     */
    protected $mediaGalleryValueTableName;
    /**
     * @var string
     */
    protected $mediaGalleryEntityToValueTableName;

    /**
     * @var string
     */
    protected $productEntityTableName;

    /**
     * @var string
     */
    protected $productEntityLinkField;

    /**
     * Attributes with index (not label) value.
     *
     * @var string[]
     */
    protected $_indexValueAttributes = [
        'status',
        'tax_class_id',
        'gift_message_available',
    ];

    /**
     * Links attribute name-to-link type ID.
     *
     * @var array
     */
    protected $_linkNameToId = [
        '_related_' => \Magento\Catalog\Model\Product\Link::LINK_TYPE_RELATED,
        '_crosssell_' => \Magento\Catalog\Model\Product\Link::LINK_TYPE_CROSSSELL,
        '_upsell_' => \Magento\Catalog\Model\Product\Link::LINK_TYPE_UPSELL,
    ];

    /**
     * Need to log in import history
     *
     * @var bool
     */
    protected $logInHistory = true;

    /**
     * Attribute id for product images storage.
     *
     * @var array
     */
    protected $_mediaGalleryAttributeId = null;

    /**
     * Validation failure message template definitions
     *
     * @var array
     */
    protected $_messageTemplates = [
        ValidatorInterface::ERROR_INVALID_SCOPE => 'Invalid value in Scope column',
        ValidatorInterface::ERROR_INVALID_WEBSITE => 'Invalid value in Website column (website does not exist?)',
        ValidatorInterface::ERROR_INVALID_STORE => 'Invalid value in Store column (store doesn\'t exist?)',
        ValidatorInterface::ERROR_INVALID_ATTR_SET => 'Invalid value for Attribute Set column (set doesn\'t exist?)',
        ValidatorInterface::ERROR_INVALID_TYPE => 'Product Type is invalid or not supported',
        ValidatorInterface::ERROR_INVALID_CATEGORY => 'Category does not exist',
        ValidatorInterface::ERROR_VALUE_IS_REQUIRED => 'Please make sure attribute "%s" is not empty.',
        ValidatorInterface::ERROR_TYPE_CHANGED => 'Trying to change type of existing products',
        ValidatorInterface::ERROR_SKU_IS_EMPTY => 'SKU is empty',
        ValidatorInterface::ERROR_NO_DEFAULT_ROW => 'Default values row does not exist',
        ValidatorInterface::ERROR_CHANGE_TYPE => 'Product type change is not allowed',
        ValidatorInterface::ERROR_DUPLICATE_SCOPE => 'Duplicate scope',
        ValidatorInterface::ERROR_DUPLICATE_SKU => 'Duplicate SKU',
        ValidatorInterface::ERROR_CHANGE_ATTR_SET => 'Attribute set change is not allowed',
        ValidatorInterface::ERROR_TYPE_UNSUPPORTED => 'Product type is not supported',
        ValidatorInterface::ERROR_ROW_IS_ORPHAN => 'Orphan rows that will be skipped due default row errors',
        ValidatorInterface::ERROR_INVALID_TIER_PRICE_QTY => 'Tier Price data price or quantity value is invalid',
        ValidatorInterface::ERROR_INVALID_TIER_PRICE_SITE => 'Tier Price data website is invalid',
        ValidatorInterface::ERROR_INVALID_TIER_PRICE_GROUP => 'Tier Price customer group ID is invalid',
        ValidatorInterface::ERROR_TIER_DATA_INCOMPLETE => 'Tier Price data is incomplete',
        ValidatorInterface::ERROR_SKU_NOT_FOUND_FOR_DELETE => 'Product with specified SKU not found',
        ValidatorInterface::ERROR_SUPER_PRODUCTS_SKU_NOT_FOUND => 'Product with specified super products SKU not found',
        ValidatorInterface::ERROR_MEDIA_DATA_INCOMPLETE => 'Media data is incomplete',
        ValidatorInterface::ERROR_EXCEEDED_MAX_LENGTH => 'Attribute %s exceeded max length',
        ValidatorInterface::ERROR_INVALID_ATTRIBUTE_TYPE => 'Value for \'%s\' attribute contains incorrect value',
        ValidatorInterface::ERROR_ABSENT_REQUIRED_ATTRIBUTE => 'Attribute %s is required',
        ValidatorInterface::ERROR_INVALID_ATTRIBUTE_OPTION => 'Value for \'%s\' attribute contains incorrect value, see acceptable values on settings specified for Admin',
        ValidatorInterface::ERROR_DUPLICATE_UNIQUE_ATTRIBUTE => 'Duplicated unique attribute',
        ValidatorInterface::ERROR_INVALID_VARIATIONS_CUSTOM_OPTIONS => 'Value for \'%s\' sub attribute in \'%s\' attribute contains incorrect value, acceptable values are: \'dropdown\', \'checkbox\', \'radio\', \'text\'',
        ValidatorInterface::ERROR_INVALID_MEDIA_URL_OR_PATH => 'Wrong URL/path used for attribute %s',
        ValidatorInterface::ERROR_MEDIA_PATH_NOT_ACCESSIBLE => 'Imported resource (image) does not exist in the local media storage',
        ValidatorInterface::ERROR_MEDIA_URL_NOT_ACCESSIBLE => 'Imported resource (image) could not be downloaded from external resource due to timeout or access permissions',
        ValidatorInterface::ERROR_INVALID_WEIGHT => 'Product weight is invalid',
<<<<<<< HEAD
        ValidatorInterface::ERROR_DUPLICATE_URL_KEY => 'Specified url key is already exist',
=======
        ValidatorInterface::ERROR_DUPLICATE_URL_KEY => 'Specified url key already exists',
>>>>>>> 53a52ec2
    ];

    /**
     * Map between import file fields and system fields/attributes.
     *
     * @var array
     */
    protected $_fieldsMap = [
        'image' => 'base_image',
        'image_label' => "base_image_label",
        'thumbnail' => 'thumbnail_image',
        'thumbnail_label' => 'thumbnail_image_label',
        self::COL_MEDIA_IMAGE => 'additional_images',
        '_media_image_label' => 'additional_image_labels',
        '_media_is_disabled' => 'hide_from_product_page',
        Product::COL_STORE => 'store_view_code',
        Product::COL_ATTR_SET => 'attribute_set_code',
        Product::COL_TYPE => 'product_type',
        Product::COL_PRODUCT_WEBSITES => 'product_websites',
        'status' => 'product_online',
        'news_from_date' => 'new_from_date',
        'news_to_date' => 'new_to_date',
        'options_container' => 'display_product_options_in',
        'minimal_price' => 'map_price',
        'msrp' => 'msrp_price',
        'msrp_enabled' => 'map_enabled',
        'special_from_date' => 'special_price_from_date',
        'special_to_date' => 'special_price_to_date',
        'min_qty' => 'out_of_stock_qty',
        'backorders' => 'allow_backorders',
        'min_sale_qty' => 'min_cart_qty',
        'max_sale_qty' => 'max_cart_qty',
        'notify_stock_qty' => 'notify_on_stock_below',
        '_related_sku' => 'related_skus',
        '_crosssell_sku' => 'crosssell_skus',
        '_upsell_sku' => 'upsell_skus',
        'meta_keyword' => 'meta_keywords',
    ];

    /**
     * Existing products SKU-related information in form of array:
     *
     * [SKU] => array(
     *     'type_id'        => (string) product type
     *     'attr_set_id'    => (int) product attribute set ID
     *     'entity_id'      => (int) product ID
     *     'supported_type' => (boolean) is product type supported by current version of import module
     * )
     *
     * @var array
     */
    protected $_oldSku = [];

    /**
     * Column names that holds values with particular meaning.
     *
     * @var string[]
     */
    protected $_specialAttributes = [
        self::COL_STORE,
        self::COL_ATTR_SET,
        self::COL_TYPE,
        self::COL_CATEGORY,
        '_product_websites',
        self::COL_PRODUCT_WEBSITES,
        '_tier_price_website',
        '_tier_price_customer_group',
        '_tier_price_qty',
        '_tier_price_price',
        '_related_sku',
        '_related_position',
        '_crosssell_sku',
        '_crosssell_position',
        '_upsell_sku',
        '_upsell_position',
        '_custom_option_store',
        '_custom_option_type',
        '_custom_option_title',
        '_custom_option_is_required',
        '_custom_option_price',
        '_custom_option_sku',
        '_custom_option_max_characters',
        '_custom_option_sort_order',
        '_custom_option_file_extension',
        '_custom_option_image_size_x',
        '_custom_option_image_size_y',
        '_custom_option_row_title',
        '_custom_option_row_price',
        '_custom_option_row_sku',
        '_custom_option_row_sort',
        '_media_attribute_id',
        self::COL_MEDIA_IMAGE,
        '_media_label',
        '_media_position',
        '_media_is_disabled'
    ];

    /**
     * @var array
     */
    protected $defaultStockData = [
        'manage_stock' => 1,
        'use_config_manage_stock' => 1,
        'qty' => 0,
        'min_qty' => 0,
        'use_config_min_qty' => 1,
        'min_sale_qty' => 1,
        'use_config_min_sale_qty' => 1,
        'max_sale_qty' => 10000,
        'use_config_max_sale_qty' => 1,
        'is_qty_decimal' => 0,
        'backorders' => 0,
        'use_config_backorders' => 1,
        'notify_stock_qty' => 1,
        'use_config_notify_stock_qty' => 1,
        'enable_qty_increments' => 0,
        'use_config_enable_qty_inc' => 1,
        'qty_increments' => 0,
        'use_config_qty_increments' => 1,
        'is_in_stock' => 1,
        'low_stock_date' => null,
        'stock_status_changed_auto' => 0,
        'is_decimal_divided' => 0,
    ];

    /**
     * Column names that holds images files names
     *
     * @var string[]
     */
    protected $_imagesArrayKeys = ['_media_image', 'image', 'small_image', 'thumbnail', 'swatch_image'];

    /**
     * Permanent entity columns.
     *
     * @var string[]
     */
    protected $_permanentAttributes = [self::COL_SKU];

    /**
     * Array of supported product types as keys with appropriate model object as value.
     *
     * @var array
     */
    protected $_productTypeModels = [];

    /**
     * Media files uploader
     *
     * @var \Magento\CatalogImportExport\Model\Import\Uploader
     */
    protected $_fileUploader;

    /**
     * Import entity which provide import of product custom options
     *
     * @var \Magento\CatalogImportExport\Model\Import\Product\Option
     */
    protected $_optionEntity;

    /**
     * Catalog data
     *
     * @var \Magento\Catalog\Helper\Data
     */
    protected $_catalogData = null;

    /**
     * @var \Magento\CatalogInventory\Api\StockRegistryInterface
     */
    protected $stockRegistry;

    /**
     * @var \Magento\CatalogInventory\Api\StockConfigurationInterface
     */
    protected $stockConfiguration;

    /**
     * @var \Magento\CatalogInventory\Model\Spi\StockStateProviderInterface
     */
    protected $stockStateProvider;

    /**
     * Core event manager proxy
     *
     * @var \Magento\Framework\Event\ManagerInterface
     */
    protected $_eventManager = null;

    /**
     * @var \Magento\ImportExport\Model\Import\Config
     */
    protected $_importConfig;

    /**
     * @var \Magento\CatalogImportExport\Model\Import\Proxy\Product\ResourceModelFactory
     */
    protected $_resourceFactory;

    /**
     * @var \Magento\CatalogImportExport\Model\Import\Proxy\Product\ResourceModel
     */
    protected $_resource;

    /**
     * @var \Magento\Eav\Model\ResourceModel\Entity\Attribute\Set\CollectionFactory
     */
    protected $_setColFactory;

    /**
     * @var \Magento\CatalogImportExport\Model\Import\Product\Type\Factory
     */
    protected $_productTypeFactory;

    /**
     * @var \Magento\Catalog\Model\ResourceModel\Product\LinkFactory
     */
    protected $_linkFactory;

    /**
     * @var \Magento\CatalogImportExport\Model\Import\Proxy\ProductFactory
     */
    protected $_proxyProdFactory;

    /**
     * @var \Magento\CatalogImportExport\Model\Import\UploaderFactory
     */
    protected $_uploaderFactory;

    /**
     * @var \Magento\Framework\Filesystem\Directory\WriteInterface
     */
    protected $_mediaDirectory;

    /**
     * @var \Magento\CatalogInventory\Model\ResourceModel\Stock\ItemFactory
     */
    protected $_stockResItemFac;

    /**
     * @var \Magento\Framework\Stdlib\DateTime\TimezoneInterface
     */
    protected $_localeDate;

    /**
     * @var DateTime
     */
    protected $dateTime;

    /**
     * @var \Magento\Framework\Indexer\IndexerRegistry
     */
    protected $indexerRegistry;

    /**
     * @var Product\StoreResolver
     */
    protected $storeResolver;

    /**
     * @var Product\SkuProcessor
     */
    protected $skuProcessor;

    /**
     * @var Product\CategoryProcessor
     */
    protected $categoryProcessor;

    /** @var \Magento\Framework\App\Config\ScopeConfigInterface */
    protected $scopeConfig;

    /** @var \Magento\Catalog\Model\Product\Url */
    protected $productUrl;

    /** @var array */
    protected $websitesCache = [];

    /** @var array */
    protected $categoriesCache = [];

    /** @var array */
    protected $productUrlSuffix = [];

    /** @var array */
    protected $productUrlKeys = [];

    /**
     * Instance of product tax class processor.
     *
     * @var Product\TaxClassProcessor
     */
    protected $taxClassProcessor;

    /**
     * @var Product\Validator
     */
    protected $validator;

    /**
     * Array of validated rows.
     *
     * @var array
     */
    protected $validatedRows;

    /**
     * @var \Psr\Log\LoggerInterface
     */
    private $_logger;

    /**
     * {@inheritdoc}
     */
    protected $masterAttributeCode = 'sku';

    /**
     * @var ObjectRelationProcessor
     */
    protected $objectRelationProcessor;

    /**
     * @var TransactionManagerInterface
     */
    protected $transactionManager;

    /**
     * Flag for replace operation.
     *
     * @var null
     */
    protected $_replaceFlag = null;

    /**
     * Flag for replace operation.
     *
     * @var null
     */
    protected $cachedImages = null;

    /** @var array */
    protected $urlKeys = [];

    /** @var array */
    protected $rowNumbers = [];

    /**
     * @var \Magento\Framework\Model\Entity\MetadataPool
     */
    protected $metadataPool;

    /**
     * @param \Magento\Framework\Json\Helper\Data $jsonHelper
     * @param \Magento\ImportExport\Helper\Data $importExportData
     * @param \Magento\ImportExport\Model\ResourceModel\Import\Data $importData
     * @param \Magento\Eav\Model\Config $config
     * @param \Magento\Framework\App\ResourceConnection $resource
     * @param \Magento\ImportExport\Model\ResourceModel\Helper $resourceHelper
     * @param \Magento\Framework\Stdlib\StringUtils $string
     * @param ProcessingErrorAggregatorInterface $errorAggregator
     * @param \Magento\Framework\Event\ManagerInterface $eventManager
     * @param \Magento\CatalogInventory\Api\StockRegistryInterface $stockRegistry
     * @param \Magento\CatalogInventory\Api\StockConfigurationInterface $stockConfiguration
     * @param \Magento\CatalogInventory\Model\Spi\StockStateProviderInterface $stockStateProvider
     * @param \Magento\Catalog\Helper\Data $catalogData
     * @param \Magento\ImportExport\Model\Import\Config $importConfig
     * @param Proxy\Product\ResourceFactory $resourceFactory
     * @param Product\OptionFactory $optionFactory
     * @param \Magento\Eav\Model\ResourceModel\Entity\Attribute\Set\CollectionFactory $setColFactory
     * @param Product\Type\Factory $productTypeFactory
     * @param \Magento\Catalog\Model\ResourceModel\Product\LinkFactory $linkFactory
     * @param Proxy\ProductFactory $proxyProdFactory
     * @param UploaderFactory $uploaderFactory
     * @param \Magento\Framework\Filesystem $filesystem
     * @param \Magento\CatalogInventory\Model\ResourceModel\Stock\ItemFactory $stockResItemFac
     * @param DateTime\TimezoneInterface $localeDate
     * @param DateTime $dateTime
     * @param \Psr\Log\LoggerInterface $logger
     * @param \Magento\Framework\Indexer\IndexerRegistry $indexerRegistry
     * @param Product\StoreResolver $storeResolver
     * @param Product\SkuProcessor $skuProcessor
     * @param Product\CategoryProcessor $categoryProcessor
     * @param Product\Validator $validator
     * @param ObjectRelationProcessor $objectRelationProcessor
     * @param TransactionManagerInterface $transactionManager
     * @param Product\TaxClassProcessor $taxClassProcessor
     * @param \Magento\Framework\Model\Entity\MetadataPool $metadataPool
     * @param \Magento\Framework\App\Config\ScopeConfigInterface $scopeConfig
     * @param array $data
     * @throws \Magento\Framework\Exception\LocalizedException
     *
     * @SuppressWarnings(PHPMD.ExcessiveParameterList)
     */
    public function __construct(
        \Magento\Framework\Json\Helper\Data $jsonHelper,
        \Magento\ImportExport\Helper\Data $importExportData,
        \Magento\ImportExport\Model\ResourceModel\Import\Data $importData,
        \Magento\Eav\Model\Config $config,
        \Magento\Framework\App\ResourceConnection $resource,
        \Magento\ImportExport\Model\ResourceModel\Helper $resourceHelper,
        \Magento\Framework\Stdlib\StringUtils $string,
        ProcessingErrorAggregatorInterface $errorAggregator,
        \Magento\Framework\Event\ManagerInterface $eventManager,
        \Magento\CatalogInventory\Api\StockRegistryInterface $stockRegistry,
        \Magento\CatalogInventory\Api\StockConfigurationInterface $stockConfiguration,
        \Magento\CatalogInventory\Model\Spi\StockStateProviderInterface $stockStateProvider,
        \Magento\Catalog\Helper\Data $catalogData,
        \Magento\ImportExport\Model\Import\Config $importConfig,
        \Magento\CatalogImportExport\Model\Import\Proxy\Product\ResourceModelFactory $resourceFactory,
        \Magento\CatalogImportExport\Model\Import\Product\OptionFactory $optionFactory,
        \Magento\Eav\Model\ResourceModel\Entity\Attribute\Set\CollectionFactory $setColFactory,
        \Magento\CatalogImportExport\Model\Import\Product\Type\Factory $productTypeFactory,
        \Magento\Catalog\Model\ResourceModel\Product\LinkFactory $linkFactory,
        \Magento\CatalogImportExport\Model\Import\Proxy\ProductFactory $proxyProdFactory,
        \Magento\CatalogImportExport\Model\Import\UploaderFactory $uploaderFactory,
        \Magento\Framework\Filesystem $filesystem,
        \Magento\CatalogInventory\Model\ResourceModel\Stock\ItemFactory $stockResItemFac,
        \Magento\Framework\Stdlib\DateTime\TimezoneInterface $localeDate,
        DateTime $dateTime,
        \Psr\Log\LoggerInterface $logger,
        \Magento\Framework\Indexer\IndexerRegistry $indexerRegistry,
        Product\StoreResolver $storeResolver,
        Product\SkuProcessor $skuProcessor,
        Product\CategoryProcessor $categoryProcessor,
        Product\Validator $validator,
        ObjectRelationProcessor $objectRelationProcessor,
        TransactionManagerInterface $transactionManager,
        Product\TaxClassProcessor $taxClassProcessor,
        \Magento\Framework\Model\Entity\MetadataPool $metadataPool,
        \Magento\Framework\App\Config\ScopeConfigInterface $scopeConfig,
        \Magento\Catalog\Model\Product\Url $productUrl,
        array $data = []
    ) {
        $this->_eventManager = $eventManager;
        $this->stockRegistry = $stockRegistry;
        $this->stockConfiguration = $stockConfiguration;
        $this->stockStateProvider = $stockStateProvider;
        $this->_catalogData = $catalogData;
        $this->_importConfig = $importConfig;
        $this->_resourceFactory = $resourceFactory;
        $this->_setColFactory = $setColFactory;
        $this->_productTypeFactory = $productTypeFactory;
        $this->_linkFactory = $linkFactory;
        $this->_proxyProdFactory = $proxyProdFactory;
        $this->_uploaderFactory = $uploaderFactory;
        $this->_mediaDirectory = $filesystem->getDirectoryWrite(DirectoryList::ROOT);
        $this->_stockResItemFac = $stockResItemFac;
        $this->_localeDate = $localeDate;
        $this->dateTime = $dateTime;
        $this->indexerRegistry = $indexerRegistry;
        $this->_logger = $logger;
        $this->storeResolver = $storeResolver;
        $this->skuProcessor = $skuProcessor;
        $this->categoryProcessor = $categoryProcessor;
        $this->validator = $validator;
        $this->objectRelationProcessor = $objectRelationProcessor;
        $this->transactionManager = $transactionManager;
        $this->taxClassProcessor = $taxClassProcessor;
        $this->metadataPool = $metadataPool;
        $this->scopeConfig = $scopeConfig;
        $this->productUrl = $productUrl;
        parent::__construct(
            $jsonHelper,
            $importExportData,
            $importData,
            $config,
            $resource,
            $resourceHelper,
            $string,
            $errorAggregator
        );
        $this->_optionEntity = isset(
            $data['option_entity']
        ) ? $data['option_entity'] : $optionFactory->create(
            ['data' => ['product_entity' => $this]]
        );

        $this->_initAttributeSets()
            ->_initTypeModels()
            ->_initSkus();
        $this->validator->init($this);
    }

    /**
     * Check one attribute. Can be overridden in child.
     *
     * @param string $attrCode Attribute code
     * @param array $attrParams Attribute params
     * @param array $rowData Row data
     * @param int $rowNum
     * @return bool
     */
    public function isAttributeValid($attrCode, array $attrParams, array $rowData, $rowNum)
    {
        if (!$this->validator->isAttributeValid($attrCode, $attrParams, $rowData)) {
            foreach ($this->validator->getMessages() as $message) {
                $this->addRowError($message, $rowNum, $attrCode);
            }
            return false;
        }
        return true;
    }

    /**
     *
     * Multiple value separator getter.
     * @return string
     */
    public function getMultipleValueSeparator()
    {
        if (!empty($this->_parameters[Import::FIELD_FIELD_MULTIPLE_VALUE_SEPARATOR])) {
            return $this->_parameters[Import::FIELD_FIELD_MULTIPLE_VALUE_SEPARATOR];
        }
        return Import::DEFAULT_GLOBAL_MULTI_VALUE_SEPARATOR;
    }

    /**
     * Retrieve instance of product custom options import entity
     *
     * @return \Magento\CatalogImportExport\Model\Import\Product\Option
     */
    public function getOptionEntity()
    {
        return $this->_optionEntity;
    }

    /**
     * Retrieve id of media gallery attribute.
     *
     * @return int
     */
    public function getMediaGalleryAttributeId()
    {
        if (!$this->_mediaGalleryAttributeId) {
            /** @var $resource \Magento\CatalogImportExport\Model\Import\Proxy\Product\ResourceModel */
            $resource = $this->_resourceFactory->create();
            $this->_mediaGalleryAttributeId = $resource->getAttribute(self::MEDIA_GALLERY_ATTRIBUTE_CODE)->getId();
        }
        return $this->_mediaGalleryAttributeId;
    }

    /**
     * @param string $name
     * @return mixed
     */
    public function retrieveProductTypeByName($name)
    {
        if (isset($this->_productTypeModels[$name])) {
            return $this->_productTypeModels[$name];
        }
        return null;
    }

    /**
     * Set import parameters
     *
     * @param array $params
     * @return $this
     */
    public function setParameters(array $params)
    {
        parent::setParameters($params);
        $this->getOptionEntity()->setParameters($params);

        return $this;
    }

    /**
     * Delete products for replacement.
     *
     * @return $this
     */
    public function deleteProductsForReplacement()
    {
        $this->setParameters(array_merge(
            $this->getParameters(),
            ['behavior' => Import::BEHAVIOR_DELETE]
        ));
        $this->_deleteProducts();

        return $this;
    }

    /**
     * Delete products.
     *
     * @return $this
     * @throws \Exception
     */
    protected function _deleteProducts()
    {
        $productEntityTable = $this->_resourceFactory->create()->getEntityTable();

        while ($bunch = $this->_dataSourceModel->getNextBunch()) {
            $idToDelete = [];

            foreach ($bunch as $rowNum => $rowData) {
                if ($this->validateRow($rowData, $rowNum) && self::SCOPE_DEFAULT == $this->getRowScope($rowData)) {
                    $idToDelete[] = $this->_oldSku[$rowData[self::COL_SKU]]['entity_id'];
                }
            }
            if ($idToDelete) {
                $this->countItemsDeleted += count($idToDelete);
                $this->transactionManager->start($this->_connection);
                try {
                    $this->objectRelationProcessor->delete(
                        $this->transactionManager,
                        $this->_connection,
                        $productEntityTable,
                        $this->_connection->quoteInto('entity_id IN (?)', $idToDelete),
                        ['entity_id' => $idToDelete]
                    );
                    $this->transactionManager->commit();
                } catch (\Exception $e) {
                    $this->transactionManager->rollBack();
                    throw $e;
                }
                $this->_eventManager->dispatch('catalog_product_import_bunch_delete_after', ['adapter' => $this, 'bunch' => $bunch]);
            }
        }
        return $this;
    }

    /**
     * Create Product entity from raw data.
     *
     * @throws \Exception
     * @return bool Result of operation.
     * @SuppressWarnings(PHPMD.CyclomaticComplexity)
     */
    protected function _importData()
    {
        $this->_validatedRows = null;
        if (Import::BEHAVIOR_DELETE == $this->getBehavior()) {
            $this->_deleteProducts();
        } elseif (Import::BEHAVIOR_REPLACE == $this->getBehavior()) {
            $this->_replaceFlag = true;
            $this->_replaceProducts();
        } else {
            $this->_saveProductsData();
        }
        $this->_eventManager->dispatch('catalog_product_import_finish_before', ['adapter' => $this]);
        return true;
    }

    /**
     * Replace imported products.
     *
     * @return $this
     */
    protected function _replaceProducts()
    {
        $this->deleteProductsForReplacement();
        $this->_oldSku = $this->skuProcessor->reloadOldSkus()->getOldSkus();
        $this->_validatedRows = null;
        $this->setParameters(array_merge(
            $this->getParameters(),
            ['behavior' => Import::BEHAVIOR_APPEND]
        ));
        $this->_saveProductsData();

        return $this;
    }

    /**
     * Save products data.
     *
     * @return $this
     */
    protected function _saveProductsData()
    {
        $this->_saveProducts();
        foreach ($this->_productTypeModels as $productTypeModel) {
            $productTypeModel->saveData();
        }
        $this->_saveLinks();
        $this->_saveStockItem();
        if ($this->_replaceFlag) {
            $this->getOptionEntity()->clearProductsSkuToId();
        }
        $this->getOptionEntity()->importData();

        return $this;
    }

    /**
     * Initialize attribute sets code-to-id pairs.
     *
     * @return $this
     */
    protected function _initAttributeSets()
    {
        foreach ($this->_setColFactory->create()->setEntityTypeFilter($this->_entityTypeId) as $attributeSet) {
            $this->_attrSetNameToId[$attributeSet->getAttributeSetName()] = $attributeSet->getId();
            $this->_attrSetIdToName[$attributeSet->getId()] = $attributeSet->getAttributeSetName();
        }
        return $this;
    }

    /**
     * Initialize existent product SKUs.
     *
     * @return $this
     */
    protected function _initSkus()
    {
        $this->skuProcessor->setTypeModels($this->_productTypeModels);
        $this->_oldSku = $this->skuProcessor->getOldSkus();
        return $this;
    }

    /**
     * Initialize product type models.
     *
     * @return $this
     * @throws \Magento\Framework\Exception\LocalizedException
     */
    protected function _initTypeModels()
    {
        $productTypes = $this->_importConfig->getEntityTypes($this->getEntityTypeCode());
        foreach ($productTypes as $productTypeName => $productTypeConfig) {
            $params = [$this, $productTypeName];
            if (!($model = $this->_productTypeFactory->create($productTypeConfig['model'], ['params' => $params]))
            ) {
                throw new \Magento\Framework\Exception\LocalizedException(
                    __('Entity type model \'%1\' is not found', $productTypeConfig['model'])
                );
            }
            if (!$model instanceof \Magento\CatalogImportExport\Model\Import\Product\Type\AbstractType) {
                throw new \Magento\Framework\Exception\LocalizedException(
                    __(
                        'Entity type model must be an instance of '
                        . 'Magento\CatalogImportExport\Model\Import\Product\Type\AbstractType'
                    )
                );
            }
            if ($model->isSuitable()) {
                $this->_productTypeModels[$productTypeName] = $model;
            }
            $this->_fieldsMap = array_merge($this->_fieldsMap, $model->getCustomFieldsMapping());
            $this->_specialAttributes = array_merge($this->_specialAttributes, $model->getParticularAttributes());
        }
        $this->_initErrorTemplates();
        // remove doubles
        $this->_specialAttributes = array_unique($this->_specialAttributes);

        return $this;
    }

    /**
     * Initialize Product error templates
     */
    protected function _initErrorTemplates()
    {
        foreach ($this->_messageTemplates as $errorCode => $template) {
            $this->addMessageTemplate($errorCode, $template);
        }
    }

    /**
     * Set valid attribute set and product type to rows with all scopes
     * to ensure that existing products doesn't changed.
     *
     * @param array $rowData
     * @return array
     */
    protected function _prepareRowForDb(array $rowData)
    {
        $rowData = $this->_customFieldsMapping($rowData);

        $rowData = parent::_prepareRowForDb($rowData);

        static $lastSku = null;

        if (Import::BEHAVIOR_DELETE == $this->getBehavior()) {
            return $rowData;
        }

        $lastSku = $rowData[self::COL_SKU];

        if (isset($this->_oldSku[$lastSku])) {
            $newSku = $this->skuProcessor->getNewSku($lastSku);
            $rowData[self::COL_ATTR_SET] = $newSku['attr_set_code'];
            $rowData[self::COL_TYPE] = $newSku['type_id'];
        }

        return $rowData;
    }

    /**
     * Gather and save information about product links.
     * Must be called after ALL products saving done.
     *
     * @return $this
     * @SuppressWarnings(PHPMD.CyclomaticComplexity)
     * @SuppressWarnings(PHPMD.NPathComplexity)
     * @SuppressWarnings(PHPMD.ExcessiveMethodLength)
     */
    protected function _saveLinks()
    {
        $resource = $this->_linkFactory->create();
        $mainTable = $resource->getMainTable();
        $positionAttrId = [];
        $nextLinkId = $this->_resourceHelper->getNextAutoincrement($mainTable);

        // pre-load 'position' attributes ID for each link type once
        foreach ($this->_linkNameToId as $linkName => $linkId) {
            $select = $this->_connection->select()->from(
                $resource->getTable('catalog_product_link_attribute'),
                ['id' => 'product_link_attribute_id']
            )->where(
                'link_type_id = :link_id AND product_link_attribute_code = :position'
            );
            $bind = [':link_id' => $linkId, ':position' => 'position'];
            $positionAttrId[$linkId] = $this->_connection->fetchOne($select, $bind);
        }
        while ($bunch = $this->_dataSourceModel->getNextBunch()) {
            $productIds = [];
            $linkRows = [];
            $positionRows = [];

            foreach ($bunch as $rowNum => $rowData) {
                if (!$this->isRowAllowedToImport($rowData, $rowNum)) {
                    continue;
                }

                $sku = $rowData[self::COL_SKU];

                foreach ($this->_linkNameToId as $linkName => $linkId) {
                    $productId = $this->skuProcessor->getNewSku($sku)['entity_id'];
                    $productIds[] = $productId;
                    if (isset($rowData[$linkName . 'sku'])) {
                        $linkSkus = explode($this->getMultipleValueSeparator(), $rowData[$linkName . 'sku']);

                        foreach ($linkSkus as $linkedSku) {
                            $linkedSku = trim($linkedSku);
                            if ((!is_null(
                                        $this->skuProcessor->getNewSku($linkedSku)
                                    ) || isset(
                                        $this->_oldSku[$linkedSku]
                                    )) && $linkedSku != $sku
                            ) {
                                $newSku = $this->skuProcessor->getNewSku($linkedSku);
                                if (!empty($newSku)) {
                                    $linkedId = $newSku['entity_id'];
                                } else {
                                    $linkedId = $this->_oldSku[$linkedSku]['entity_id'];
                                }

                                if ($linkedId == null) {
                                    // Import file links to a SKU which is skipped for some reason,
                                    // which leads to a "NULL"
                                    // link causing fatal errors.
                                    $this->_logger->critical(
                                        new \Exception(
                                            sprintf(
                                                'WARNING: Orphaned link skipped: From SKU %s (ID %d) to SKU %s, ' .
                                                'Link type id: %d',
                                                $sku,
                                                $productId,
                                                $linkedSku,
                                                $linkId
                                            )
                                        )
                                    );
                                    continue;
                                }

                                $linkKey = "{$productId}-{$linkedId}-{$linkId}";

                                if (!isset($linkRows[$linkKey])) {
                                    $linkRows[$linkKey] = [
                                        'link_id' => $nextLinkId,
                                        'product_id' => $productId,
                                        'linked_product_id' => $linkedId,
                                        'link_type_id' => $linkId,
                                    ];
                                    if (!empty($rowData[$linkName . 'position'])) {
                                        $positionRows[] = [
                                            'link_id' => $nextLinkId,
                                            'product_link_attribute_id' => $positionAttrId[$linkId],
                                            'value' => $rowData[$linkName . 'position'],
                                        ];
                                    }
                                    $nextLinkId++;
                                }
                            }
                        }
                    }
                }
            }
            if (Import::BEHAVIOR_APPEND != $this->getBehavior() && $productIds) {
                $this->_connection->delete(
                    $mainTable,
                    $this->_connection->quoteInto('product_id IN (?)', array_unique($productIds))
                );
            }
            if ($linkRows) {
                $this->_connection->insertOnDuplicate($mainTable, $linkRows, ['link_id']);
            }
            if ($positionRows) {
                // process linked product positions
                $this->_connection->insertOnDuplicate($resource->getAttributeTypeTable('int'), $positionRows, ['value']);
            }
        }
        return $this;
    }

    /**
     * Save product attributes.
     *
     * @param array $attributesData
     * @return $this
     */
    protected function _saveProductAttributes(array $attributesData)
    {
        $metadata = $this->metadataPool->getMetadata(ProductInterface::class);
        foreach ($attributesData as $tableName => $skuData) {
            $tableData = [];
            foreach ($skuData as $sku => $attributes) {
                $linkId = $this->_connection->fetchOne(
                    $this->_connection->select()
                        ->from($this->getResource()->getTable('catalog_product_entity'))
                        ->where('sku = ?', $sku)
                        ->columns($metadata->getLinkField())
                );
                    //$this->skuProcessor->getNewSku($sku)[$metadata->getLinkField()];

                foreach ($attributes as $attributeId => $storeValues) {
                    foreach ($storeValues as $storeId => $storeValue) {
                        $tableData[] = [
                            $metadata->getLinkField() => $linkId,
                            'attribute_id' => $attributeId,
                            'store_id' => $storeId,
                            'value' => $storeValue,
                        ];
                    }
                }
            }
            $this->_connection->insertOnDuplicate($tableName, $tableData, ['value']);
        }
        return $this;
    }

    /**
     * Save product categories.
     *
     * @param array $categoriesData
     * @return $this
     */
    protected function _saveProductCategories(array $categoriesData)
    {
        static $tableName = null;

        if (!$tableName) {
            $tableName = $this->_resourceFactory->create()->getProductCategoryTable();
        }
        if ($categoriesData) {
            $categoriesIn = [];
            $delProductId = [];

            foreach ($categoriesData as $delSku => $categories) {
                $productId = $this->skuProcessor->getNewSku($delSku)['entity_id'];
                $delProductId[] = $productId;

                foreach (array_keys($categories) as $categoryId) {
                    $categoriesIn[] = ['product_id' => $productId, 'category_id' => $categoryId, 'position' => 1];
                }
            }
            if (Import::BEHAVIOR_APPEND != $this->getBehavior()) {
                $this->_connection->delete(
                    $tableName,
                    $this->_connection->quoteInto('product_id IN (?)', $delProductId)
                );
            }
            if ($categoriesIn) {
                $this->_connection->insertOnDuplicate($tableName, $categoriesIn, ['position']);
            }
        }
        return $this;
    }

    /**
     * Update and insert data in entity table.
     *
     * @param array $entityRowsIn Row for insert
     * @param array $entityRowsUp Row for update
     * @return $this
     */
    public function saveProductEntity(array $entityRowsIn, array $entityRowsUp)
    {
        static $entityTable = null;
        $this->countItemsCreated += count($entityRowsIn);
        $this->countItemsUpdated += count($entityRowsUp);

        if (!$entityTable) {
            $entityTable = $this->_resourceFactory->create()->getEntityTable();
        }
        if ($entityRowsUp) {
            $this->_connection->insertOnDuplicate($entityTable, $entityRowsUp, ['updated_at']);
        }
        if ($entityRowsIn) {
            $this->_connection->insertMultiple($entityTable, $entityRowsIn);

            $newProducts = $this->_connection->fetchPairs(
                $this->_connection->select()->from(
                    $entityTable,
                    ['sku', 'entity_id']
                )->where(
                    'sku IN (?)',
                    array_keys($entityRowsIn)
                )
            );
            foreach ($newProducts as $sku => $newId) {
                // fill up entity_id for new products
                $this->skuProcessor->setNewSkuData($sku, 'entity_id', $newId);
            }
        }
        return $this;
    }

    /**
     * Init media gallery resources
     * @return void
     */
    protected function initMediaGalleryResources()
    {
        if (null == $this->mediaGalleryTableName) {
            $this->productEntityTableName = $this->getResource()->getTable('catalog_product_entity');
            $this->mediaGalleryTableName = $this->getResource()->getTable('catalog_product_entity_media_gallery');
            $this->mediaGalleryValueTableName = $this->getResource()->getTable(
                'catalog_product_entity_media_gallery_value'
            );
            $this->mediaGalleryEntityToValueTableName = $this->getResource()->getTable(
                'catalog_product_entity_media_gallery_value_to_entity'
            );
            $this->productEntityLinkField = $this->metadataPool
                ->getMetadata(\Magento\Catalog\Api\Data\ProductInterface::class)
                ->getLinkField();
        }
    }

    /**
     * Get existing images for current bucnh
     *
     * @param array $bunch
     * @return array
     */
    protected function getExistingImages($bunch)
    {
        $result = [];
        if ($this->getErrorAggregator()->hasToBeTerminated()) {
            return $result;
        }

        $this->initMediaGalleryResources();
        $productSKUs = array_map('strval', array_column($bunch, self::COL_SKU));
        $select = $this->_connection->select()->from(
            ['mg' => $this->mediaGalleryTableName],
            ['value' => 'mg.value']
        )->joinInner(
            ['mgvte' => $this->mediaGalleryEntityToValueTableName],
            '(mg.value_id = mgvte.value_id)',
            [$this->productEntityLinkField => 'mgvte.' . $this->productEntityLinkField]
        )->joinInner(
            ['pe' => $this->productEntityTableName],
            "(mgvte.{$this->productEntityLinkField} = pe.{$this->productEntityLinkField})",
            ['sku' => 'pe.sku']
        )->where(
            'pe.sku IN (?)',
            $productSKUs
        );

        foreach ($this->_connection->fetchAll($select) as $image) {
            $result[$image['sku']][$image['value']] = true;
        }

        return $result;
    }

    /**
     * @param array $rowData
     * @return array
     */
    public function getImagesFromRow(array $rowData)
    {
        $images = [];
        $labels = [];
        foreach ($this->_imagesArrayKeys as $column) {
            $images[$column] = [];
            $labels[$column] = [];
            if (!empty($rowData[$column])) {
                $images[$column] = array_unique(
                    explode($this->getMultipleValueSeparator(), $rowData[$column])
                );
            }

            if (!empty($rowData[$column . '_label'])) {
                $labels[$column] = explode($this->getMultipleValueSeparator(), $rowData[$column . '_label']);
            }

            if (count($labels[$column]) > count($images[$column])) {
                $labels[$column] = array_slice($labels[$column], 0, count($images[$column]));
            } elseif (count($labels[$column]) < count($images[$column])) {
                $labels[$column] = array_pad($labels[$column], count($images[$column]), '');
            }
        }

        return [$images, $labels];
    }

    /**
     * Gather and save information about product entities.
     *
     * @return $this
     * @SuppressWarnings(PHPMD.CyclomaticComplexity)
     * @SuppressWarnings(PHPMD.NPathComplexity)
     * @SuppressWarnings(PHPMD.ExcessiveMethodLength)
     * @SuppressWarnings(PHPMD.UnusedLocalVariable)
     */
    protected function _saveProducts()
    {
        $priceIsGlobal = $this->_catalogData->isPriceGlobal();
        $productLimit = null;
        $productsQty = null;

        while ($bunch = $this->_dataSourceModel->getNextBunch()) {
            $entityRowsIn = [];
            $entityRowsUp = [];
            $attributes = [];
            $this->websitesCache = [];
            $this->categoriesCache = [];
            $tierPrices = [];
            $mediaGallery = [];
            $uploadedImages = [];
            $previousType = null;
            $prevAttributeSet = null;
            $existingImages = $this->getExistingImages($bunch);

            foreach ($bunch as $rowNum => $rowData) {
                if (!$this->validateRow($rowData, $rowNum)) {
                    continue;
                }
                if ($this->getErrorAggregator()->hasToBeTerminated()) {
                    $this->getErrorAggregator()->addRowToSkip($rowNum);
                    continue;
                }
                $rowScope = $this->getRowScope($rowData);

                $rowSku = $rowData[self::COL_SKU];

                if (null === $rowSku) {
                    $this->getErrorAggregator()->addRowToSkip($rowNum);
                    continue;
                } elseif (self::SCOPE_STORE == $rowScope) {
                    // set necessary data from SCOPE_DEFAULT row
                    $rowData[self::COL_TYPE] = $this->skuProcessor->getNewSku($rowSku)['type_id'];
                    $rowData['attribute_set_id'] = $this->skuProcessor->getNewSku($rowSku)['attr_set_id'];
                    $rowData[self::COL_ATTR_SET] = $this->skuProcessor->getNewSku($rowSku)['attr_set_code'];
                }

                // 1. Entity phase
                if (isset($this->_oldSku[$rowSku])) {
                    // existing row
                    $entityRowsUp[] = [
                        'updated_at' => (new \DateTime())->format(DateTime::DATETIME_PHP_FORMAT),
                        'entity_id' => $this->_oldSku[$rowSku]['entity_id'],
                    ];
                } else {
                    if (!$productLimit || $productsQty < $productLimit) {
                        $entityRowsIn[$rowSku] = [
                            'attribute_set_id' => $this->skuProcessor->getNewSku($rowSku)['attr_set_id'],
                            'type_id' => $this->skuProcessor->getNewSku($rowSku)['type_id'],
                            'sku' => $rowSku,
                            'has_options' => isset($rowData['has_options']) ? $rowData['has_options'] : 0,
                            'created_at' => (new \DateTime())->format(DateTime::DATETIME_PHP_FORMAT),
                            'updated_at' => (new \DateTime())->format(DateTime::DATETIME_PHP_FORMAT),
                        ];
                        $productsQty++;
                    } else {
                        $rowSku = null;
                        // sign for child rows to be skipped
                        $this->getErrorAggregator()->addRowToSkip($rowNum);
                        continue;
                    }
                }

                if (!array_key_exists($rowSku, $this->websitesCache)) {
                    $this->websitesCache[$rowSku] = [];
                }
                // 2. Product-to-Website phase
                if (!empty($rowData[self::COL_PRODUCT_WEBSITES])) {
                    $websiteCodes = explode($this->getMultipleValueSeparator(), $rowData[self::COL_PRODUCT_WEBSITES]);
                    foreach ($websiteCodes as $websiteCode) {
                        $websiteId = $this->storeResolver->getWebsiteCodeToId($websiteCode);
                        $this->websitesCache[$rowSku][$websiteId] = true;
                    }
                }

                // 3. Categories phase
                if (!array_key_exists($rowSku, $this->categoriesCache)) {
                    $this->categoriesCache[$rowSku] = [];
                }
                $rowData['rowNum'] = $rowNum;
                $categoryIds = $this->processRowCategories($rowData);
                foreach ($categoryIds as $id) {
                    $this->categoriesCache[$rowSku][$id] = true;
                }
                unset($rowData['rowNum']);

                // 4.1. Tier prices phase
                if (!empty($rowData['_tier_price_website'])) {
                    $tierPrices[$rowSku][] = [
                        'all_groups' => $rowData['_tier_price_customer_group'] == self::VALUE_ALL,
                        'customer_group_id' => $rowData['_tier_price_customer_group'] ==
                        self::VALUE_ALL ? 0 : $rowData['_tier_price_customer_group'],
                        'qty' => $rowData['_tier_price_qty'],
                        'value' => $rowData['_tier_price_price'],
                        'website_id' => self::VALUE_ALL == $rowData['_tier_price_website'] ||
                        $priceIsGlobal ? 0 : $this->storeResolver->getWebsiteCodeToId($rowData['_tier_price_website']),
                    ];
                }

                if (!$this->validateRow($rowData, $rowNum)) {
                    continue;
                }

                // 5. Media gallery phase
                $disabledImages = [];
                list($rowImages, $rowLabels) = $this->getImagesFromRow($rowData);
                if (isset($rowData['_media_is_disabled'])) {
                    $disabledImages = array_flip(
                        explode($this->getMultipleValueSeparator(), $rowData['_media_is_disabled'])
                    );
                }
                $rowData[self::COL_MEDIA_IMAGE] = [];
                foreach ($rowImages as $column => $columnImages) {
                    foreach ($columnImages as $position => $columnImage) {
                        if (!isset($uploadedImages[$columnImage])) {
                            $uploadedFile = $this->uploadMediaFiles(trim($columnImage), true);
                            if ($uploadedFile) {
                                $uploadedImages[$columnImage] = $uploadedFile;
                            } else {
                                $this->addRowError(
                                    ValidatorInterface::ERROR_MEDIA_URL_NOT_ACCESSIBLE,
                                    $rowNum,
                                    null,
                                    null,
                                    ProcessingError::ERROR_LEVEL_NOT_CRITICAL
                                );
                            }
                        } else {
                            $uploadedFile = $uploadedImages[$columnImage];
                        }

                        if ($uploadedFile && $column !== self::COL_MEDIA_IMAGE) {
                            $rowData[$column] = $uploadedFile;
                        }

                        $imageNotAssigned = !isset($existingImages[$rowSku][$uploadedFile]);

                        if ($uploadedFile && $imageNotAssigned) {
                            if ($column == self::COL_MEDIA_IMAGE) {
                                $rowData[$column][] = $uploadedFile;
                            }
                            $mediaGallery[$rowSku][] = [
                                'attribute_id' => $this->getMediaGalleryAttributeId(),
                                'label' => isset($rowLabels[$column][$position]) ? $rowLabels[$column][$position] : '',
                                'position' => $position + 1,
                                'disabled' => isset($disabledImages[$columnImage]) ? '1' : '0',
                                'value' => $uploadedFile,
                            ];
                            $existingImages[$rowSku][$uploadedFile] = true;
                        }
                    }
                }

                // 6. Attributes phase
                $rowStore = (self::SCOPE_STORE == $rowScope)
                    ? $this->storeResolver->getStoreCodeToId($rowData[self::COL_STORE])
                    : 0;
                $productType = isset($rowData[self::COL_TYPE]) ? $rowData[self::COL_TYPE] : null;
                if (!is_null($productType)) {
                    $previousType = $productType;
                }
                if (isset($rowData[self::COL_ATTR_SET])) {
                    $prevAttributeSet = $rowData[self::COL_ATTR_SET];
                }
                if (self::SCOPE_NULL == $rowScope) {
                    // for multiselect attributes only
                    if (!is_null($prevAttributeSet)) {
                        $rowData[self::COL_ATTR_SET] = $prevAttributeSet;
                    }
                    if (is_null($productType) && !is_null($previousType)) {
                        $productType = $previousType;
                    }
                    if (is_null($productType)) {
                        continue;
                    }
                }

                $productTypeModel = $this->_productTypeModels[$productType];
                if (!empty($rowData['tax_class_name'])) {
                    $rowData['tax_class_id'] =
                        $this->taxClassProcessor->upsertTaxClass($rowData['tax_class_name'], $productTypeModel);
                }

                if ($this->getBehavior() == Import::BEHAVIOR_APPEND ||
                    empty($rowData[self::COL_SKU])
                ) {
                    $rowData = $productTypeModel->clearEmptyData($rowData);
                }

                $rowData = $productTypeModel->prepareAttributesWithDefaultValueForSave(
                    $rowData,
                    !isset($this->_oldSku[$rowSku])
                );
                $product = $this->_proxyProdFactory->create(['data' => $rowData]);

                foreach ($rowData as $attrCode => $attrValue) {
                    $attribute = $this->retrieveAttributeByCode($attrCode);

                    if ('multiselect' != $attribute->getFrontendInput() && self::SCOPE_NULL == $rowScope) {
                        // skip attribute processing for SCOPE_NULL rows
                        continue;
                    }
                    $attrId = $attribute->getId();
                    $backModel = $attribute->getBackendModel();
                    $attrTable = $attribute->getBackend()->getTable();
                    $storeIds = [0];

                    if ('datetime' == $attribute->getBackendType() && strtotime($attrValue)) {
                        $attrValue = $this->dateTime->gmDate(
                            'Y-m-d H:i:s',
                            $this->_localeDate->date($attrValue)->getTimestamp()
                        );
                    } elseif ($backModel) {
                        $attribute->getBackend()->beforeSave($product);
                        $attrValue = $product->getData($attribute->getAttributeCode());
                    }
                    if (self::SCOPE_STORE == $rowScope) {
                        if (self::SCOPE_WEBSITE == $attribute->getIsGlobal()) {
                            // check website defaults already set
                            if (!isset($attributes[$attrTable][$rowSku][$attrId][$rowStore])) {
                                $storeIds = $this->storeResolver->getStoreIdToWebsiteStoreIds($rowStore);
                            }
                        } elseif (self::SCOPE_STORE == $attribute->getIsGlobal()) {
                            $storeIds = [$rowStore];
                        }
                        if (!isset($this->_oldSku[$rowSku])) {
                            $storeIds[] = 0;
                        }
                    }
                    foreach ($storeIds as $storeId) {
                        if (!isset($attributes[$attrTable][$rowSku][$attrId][$storeId])) {
                            $attributes[$attrTable][$rowSku][$attrId][$storeId] = $attrValue;
                        }
                    }
                    // restore 'backend_model' to avoid 'default' setting
                    $attribute->setBackendModel($backModel);
                }
            }

            foreach ($bunch as $rowNum => $rowData) {
                if ($this->getErrorAggregator()->isRowInvalid($rowNum)) {
                    unset($bunch[$rowNum]);
                }
            }

            $this->saveProductEntity(
                $entityRowsIn,
                $entityRowsUp
            )->_saveProductWebsites(
                $this->websitesCache
            )->_saveProductCategories(
                $this->categoriesCache
            )->_saveProductTierPrices(
                $tierPrices
            )->_saveMediaGallery(
                $mediaGallery
            )->_saveProductAttributes(
                $attributes
            );

            $this->_eventManager->dispatch(
                'catalog_product_import_bunch_save_after',
                ['adapter' => $this, 'bunch' => $bunch]
            );
        }
        return $this;
    }

    /**
     * @param array $rowData
     * @return array
     */
    protected function processRowCategories($rowData)
    {
        $categoriesString = empty($rowData[self::COL_CATEGORY]) ? '' : $rowData[self::COL_CATEGORY];
        $categoryIds = [];
        if (!empty($categoriesString)) {
            $categoryIds = $this->categoryProcessor->upsertCategories(
                $categoriesString,
                $this->getMultipleValueSeparator()
            );
            foreach ($this->categoryProcessor->getFailedCategories() as $error) {
                $this->errorAggregator->addError(
                    AbstractEntity::ERROR_CODE_CATEGORY_NOT_VALID,
                    ProcessingError::ERROR_LEVEL_NOT_CRITICAL,
                    $rowData['rowNum'],
                    self::COL_CATEGORY,
                    __('Category "%1" has not been created.', $error['category'])
                    . ' ' . $error['exception']->getMessage()
                );
            }
        }
        return $categoryIds;
    }

    /**
     * @param string $productSku
     * @return array
     */
    public function getProductWebsites($productSku)
    {
        return array_keys($this->websitesCache[$productSku]);
    }

    /**
     * @param string $productSku
     * @return array
     */
    public function getProductCategories($productSku)
    {
        return array_keys($this->categoriesCache[$productSku]);
    }

    /**
     * @param string $storeCode
     * @return array|int|null|string
     */
    public function getStoreIdByCode($storeCode)
    {
        if (empty($storeCode)) {
            return self::SCOPE_DEFAULT;
        }
        return $this->storeResolver->getStoreCodeToId($storeCode);
    }

    /**
     * Save product tier prices.
     *
     * @param array $tierPriceData
     * @return $this
     */
    protected function _saveProductTierPrices(array $tierPriceData)
    {
        static $tableName = null;

        if (!$tableName) {
            $tableName = $this->_resourceFactory->create()->getTable('catalog_product_entity_tier_price');
        }
        if ($tierPriceData) {
            $tierPriceIn = [];
            $delProductId = [];

            foreach ($tierPriceData as $delSku => $tierPriceRows) {
                $productId = $this->skuProcessor->getNewSku($delSku)['entity_id'];
                $delProductId[] = $productId;

                foreach ($tierPriceRows as $row) {
                    $row['entity_id'] = $productId;
                    $tierPriceIn[] = $row;
                }
            }
            if (Import::BEHAVIOR_APPEND != $this->getBehavior()) {
                $this->_connection->delete(
                    $tableName,
                    $this->_connection->quoteInto('entity_id IN (?)', $delProductId)
                );
            }
            if ($tierPriceIn) {
                $this->_connection->insertOnDuplicate($tableName, $tierPriceIn, ['value']);
            }
        }
        return $this;
    }

    /**
     * Returns an object for upload a media files
     *
     * @return \Magento\CatalogImportExport\Model\Import\Uploader
     * @throws \Magento\Framework\Exception\LocalizedException
     */
    protected function _getUploader()
    {
        if (is_null($this->_fileUploader)) {
            $this->_fileUploader = $this->_uploaderFactory->create();

            $this->_fileUploader->init();

            $dirConfig = DirectoryList::getDefaultConfig();
            $dirAddon = $dirConfig[DirectoryList::MEDIA][DirectoryList::PATH];

            $DS = DIRECTORY_SEPARATOR;

            if (!empty($this->_parameters[Import::FIELD_NAME_IMG_FILE_DIR])) {
                $tmpPath = $this->_parameters[Import::FIELD_NAME_IMG_FILE_DIR];
            } else {
                $tmpPath = $dirAddon . $DS . $this->_mediaDirectory->getRelativePath('import');
            }

            if (!$this->_fileUploader->setTmpDir($tmpPath)) {
                throw new \Magento\Framework\Exception\LocalizedException(
                    __('File directory \'%1\' is not readable.', $tmpPath)
                );
            }
            $destinationDir = "catalog/product";
            $destinationPath = $dirAddon . $DS . $this->_mediaDirectory->getRelativePath($destinationDir);

            $this->_mediaDirectory->create($destinationPath);
            if (!$this->_fileUploader->setDestDir($destinationPath)) {
                throw new \Magento\Framework\Exception\LocalizedException(
                    __('File directory \'%1\' is not writable.', $destinationPath)
                );
            }
        }
        return $this->_fileUploader;
    }

    /**
     * @return Uploader
     * @throws \Magento\Framework\Exception\LocalizedException
     */
    public function getUploader()
    {
        return $this->_getUploader();
    }

    /**
     * Uploading files into the "catalog/product" media folder.
     * Return a new file name if the same file is already exists.
     *
     * @param string $fileName
     * @return string
     */
    protected function uploadMediaFiles($fileName, $renameFileOff = false)
    {
        try {
            $res = $this->_getUploader()->move($fileName, $renameFileOff);
            return $res['file'];
        } catch (\Exception $e) {
            return '';
        }
    }

    /**
     * Save product media gallery.
     *
     * @param array $mediaGalleryData
     * @return $this
     * @SuppressWarnings(PHPMD.CyclomaticComplexity)
     * @SuppressWarnings(PHPMD.NPathComplexity)
     */
    protected function _saveMediaGallery(array $mediaGalleryData)
    {
        if (empty($mediaGalleryData)) {
            return $this;
        }
        $this->initMediaGalleryResources();
        $productIds = [];
        $imageNames = [];
        $multiInsertData = [];
        $valueToProductId = [];
        foreach ($mediaGalleryData as $productSku => $mediaGalleryRows) {
            $productId = $this->skuProcessor->getNewSku($productSku)['entity_id'];
            $productIds[] = $productId;
            $insertedGalleryImgs = [];
            foreach ($mediaGalleryRows as $insertValue) {
                if (!in_array($insertValue['value'], $insertedGalleryImgs)) {
                    $valueArr = [
                        'attribute_id' => $insertValue['attribute_id'],
                        'value' => $insertValue['value'],
                    ];
                    $valueToProductId[$insertValue['value']][] = $productId;
                    $imageNames[] = $insertValue['value'];
                    $multiInsertData[] = $valueArr;
                    $insertedGalleryImgs[] = $insertValue['value'];
                }
            }
        }
        $oldMediaValues = $this->_connection->fetchAssoc(
            $this->_connection->select()->from($this->mediaGalleryTableName, ['value_id', 'value'])
                ->where('value IN (?)', $imageNames)
        );
        $this->_connection->insertOnDuplicate($this->mediaGalleryTableName, $multiInsertData, []);
        $multiInsertData = [];
        $newMediaSelect = $this->_connection->select()->from($this->mediaGalleryTableName, ['value_id', 'value'])
            ->where('value IN (?)', $imageNames);
        if (array_keys($oldMediaValues)) {
            $newMediaSelect->where('value_id NOT IN (?)', array_keys($oldMediaValues));
        }

        $dataForSkinnyTable = [];
        $newMediaValues = $this->_connection->fetchAssoc($newMediaSelect);
        foreach ($mediaGalleryData as $productSku => $mediaGalleryRows) {
            foreach ($mediaGalleryRows as $insertValue) {
                foreach ($newMediaValues as $value_id => $values) {
                    if ($values['value'] == $insertValue['value']) {
                        $insertValue['value_id'] = $value_id;
                        $insertValue['entity_id'] = array_shift($valueToProductId[$values['value']]);
                        unset($newMediaValues[$value_id]);
                        break;
                    }
                }
                if (isset($insertValue['value_id'])) {
                    $valueArr = [
                        'value_id' => $insertValue['value_id'],
                        'store_id' => \Magento\Store\Model\Store::DEFAULT_STORE_ID,
                        'entity_id' => $insertValue['entity_id'],
                        'label' => $insertValue['label'],
                        'position' => $insertValue['position'],
                        'disabled' => $insertValue['disabled'],
                    ];
                    $multiInsertData[] = $valueArr;
                    $dataForSkinnyTable[] = [
                        'value_id' => $insertValue['value_id'],
                        'entity_id' => $insertValue['entity_id'],
                    ];
                }
            }
        }
        try {
            $this->_connection->insertOnDuplicate(
                $this->mediaGalleryValueTableName,
                $multiInsertData,
                ['value_id', 'store_id', 'entity_id', 'label', 'position', 'disabled']
            );
            $this->_connection->insertOnDuplicate(
                $this->mediaGalleryEntityToValueTableName,
                $dataForSkinnyTable,
                ['value_id']
            );
        } catch (\Exception $e) {
            $this->_connection->delete(
                $this->mediaGalleryTableName,
                $this->_connection->quoteInto('value_id IN (?)', $newMediaValues)
            );
        }
        return $this;
    }


    /**
     * Save product websites.
     *
     * @param array $websiteData
     * @return $this
     */
    protected function _saveProductWebsites(array $websiteData)
    {
        static $tableName = null;

        if (!$tableName) {
            $tableName = $this->_resourceFactory->create()->getProductWebsiteTable();
        }
        if ($websiteData) {
            $websitesData = [];
            $delProductId = [];

            foreach ($websiteData as $delSku => $websites) {
                $productId = $this->skuProcessor->getNewSku($delSku)['entity_id'];
                $delProductId[] = $productId;

                foreach (array_keys($websites) as $websiteId) {
                    $websitesData[] = ['product_id' => $productId, 'website_id' => $websiteId];
                }
            }
            if (Import::BEHAVIOR_APPEND != $this->getBehavior()) {
                $this->_connection->delete(
                    $tableName,
                    $this->_connection->quoteInto('product_id IN (?)', $delProductId)
                );
            }
            if ($websitesData) {
                $this->_connection->insertOnDuplicate($tableName, $websitesData);
            }
        }
        return $this;
    }

    /**
     * Stock item saving.
     *
     * @return $this
     */
    protected function _saveStockItem()
    {
        $indexer = $this->indexerRegistry->get('catalog_product_category');
        /** @var $stockResource \Magento\CatalogInventory\Model\ResourceModel\Stock\Item */
        $stockResource = $this->_stockResItemFac->create();
        $entityTable = $stockResource->getMainTable();
        while ($bunch = $this->_dataSourceModel->getNextBunch()) {
            $stockData = [];
            $productIdsToReindex = [];
            // Format bunch to stock data rows
            foreach ($bunch as $rowNum => $rowData) {
                if (!$this->isRowAllowedToImport($rowData, $rowNum)) {
                    continue;
                }

                $row = [];
                $row['product_id'] = $this->skuProcessor->getNewSku($rowData[self::COL_SKU])['entity_id'];
                $productIdsToReindex[] = $row['product_id'];

                $row['website_id'] = $this->stockConfiguration->getDefaultScopeId();
                $row['stock_id'] = $this->stockRegistry->getStock()->getStockId();

                $stockItemDo = $this->stockRegistry->getStockItem($row['product_id'], $row['website_id']);
                $existStockData = $stockItemDo->getData();

                $row = array_merge(
                    $this->defaultStockData,
                    array_intersect_key($existStockData, $this->defaultStockData),
                    array_intersect_key($rowData, $this->defaultStockData),
                    $row
                );

                if ($this->stockConfiguration->isQty(
                    $this->skuProcessor->getNewSku($rowData[self::COL_SKU])['type_id']
                )) {
                    $stockItemDo->setData($row);
                    $row['is_in_stock'] = $this->stockStateProvider->verifyStock($stockItemDo);
                    if ($this->stockStateProvider->verifyNotification($stockItemDo)) {
                        $row['low_stock_date'] = $this->dateTime->gmDate(
                            'Y-m-d H:i:s',
                            (new \DateTime())->getTimestamp()
                        );
                    }
                    $row['stock_status_changed_auto'] =
                        (int) !$this->stockStateProvider->verifyStock($stockItemDo);
                } else {
                    $row['qty'] = 0;
                }
                if (!isset($stockData[$rowData[self::COL_SKU]])) {
                    $stockData[$rowData[self::COL_SKU]] = $row;
                }
            }

            // Insert rows
            if (!empty($stockData)) {
                $this->_connection->insertOnDuplicate($entityTable, array_values($stockData));
            }

            if ($productIdsToReindex) {
                $indexer->reindexList($productIdsToReindex);
            }
        }
        return $this;
    }

    /**
     * Retrieve attribute by code
     *
     * @param string $attrCode
     * @return mixed
     */
    public function retrieveAttributeByCode($attrCode)
    {
        if (!isset($this->_attributeCache[$attrCode])) {
            $this->_attributeCache[$attrCode] = $this->getResource()->getAttribute($attrCode);
        }
        return $this->_attributeCache[$attrCode];
    }

    /**
     * Attribute set ID-to-name pairs getter.
     *
     * @return array
     */
    public function getAttrSetIdToName()
    {
        return $this->_attrSetIdToName;
    }

    /**
     * DB connection getter.
     *
     * @return \Magento\Framework\DB\Adapter\AdapterInterface
     */
    public function getConnection()
    {
        return $this->_connection;
    }

    /**
     * EAV entity type code getter.
     *
     * @abstract
     * @return string
     */
    public function getEntityTypeCode()
    {
        return 'catalog_product';
    }

    /**
     * New products SKU data.
     *
     * @var string $sku
     * @return array
     */
    public function getNewSku($sku = null)
    {
        return $this->skuProcessor->getNewSku($sku);
    }

    /**
     * Get next bunch of validated rows.
     *
     * @return array|null
     */
    public function getNextBunch()
    {
        return $this->_dataSourceModel->getNextBunch();
    }

    /**
     * Existing products SKU getter.
     *
     * @return array
     */
    public function getOldSku()
    {
        return $this->_oldSku;
    }

    /**
     * Retrieve Category Processor
     *
     * @return \Magento\CatalogImportExport\Model\Import\Product\CategoryProcessor
     */
    public function getCategoryProcessor()
    {
        return $this->categoryProcessor;
    }

    /**
     * Obtain scope of the row from row data.
     *
     * @param array $rowData
     * @return int
     */
    public function getRowScope(array $rowData)
    {
        if (empty($rowData[self::COL_STORE])) {
            return self::SCOPE_DEFAULT;
        }
        return self::SCOPE_STORE;
    }

    /**
     * Validate data row.
     *
     * @param array $rowData
     * @param int $rowNum
     * @return boolean
     * @SuppressWarnings(PHPMD.CyclomaticComplexity)
     * @SuppressWarnings(PHPMD.NPathComplexity)
     * @SuppressWarnings(PHPMD.ExcessiveMethodLength)
     */
    public function validateRow(array $rowData, $rowNum)
    {
        if (isset($this->_validatedRows[$rowNum])) {
            // check that row is already validated
            return !$this->getErrorAggregator()->isRowInvalid($rowNum);
        }
        $this->_validatedRows[$rowNum] = true;

        $rowScope = $this->getRowScope($rowData);

        // BEHAVIOR_DELETE and BEHAVIOR_REPLACE use specific validation logic
        if (Import::BEHAVIOR_REPLACE == $this->getBehavior()) {
            if (self::SCOPE_DEFAULT == $rowScope && !isset($this->_oldSku[$rowData[self::COL_SKU]])) {
                $this->addRowError(ValidatorInterface::ERROR_SKU_NOT_FOUND_FOR_DELETE, $rowNum);
                return false;
            }
        }
        if (Import::BEHAVIOR_DELETE == $this->getBehavior()) {
            if (self::SCOPE_DEFAULT == $rowScope && !isset($this->_oldSku[$rowData[self::COL_SKU]])) {
                $this->addRowError(ValidatorInterface::ERROR_SKU_NOT_FOUND_FOR_DELETE, $rowNum);
                return false;
            }
            return true;
        }

        if (!$this->validator->isValid($rowData)) {
            foreach ($this->validator->getMessages() as $message) {
                $this->addRowError($message, $rowNum);
            }
        }

        $sku = $rowData[self::COL_SKU];
        if (null === $sku) {
            $this->addRowError(ValidatorInterface::ERROR_SKU_IS_EMPTY, $rowNum);
        } elseif (false === $sku) {
            $this->addRowError(ValidatorInterface::ERROR_ROW_IS_ORPHAN, $rowNum);
        } elseif (self::SCOPE_STORE == $rowScope
            && !$this->storeResolver->getStoreCodeToId($rowData[self::COL_STORE])
        ) {
            $this->addRowError(ValidatorInterface::ERROR_INVALID_STORE, $rowNum);
        }

        // SKU is specified, row is SCOPE_DEFAULT, new product block begins
        $this->_processedEntitiesCount++;

        $sku = $rowData[self::COL_SKU];

        if (isset($this->_oldSku[$sku])) {
            // can we get all necessary data from existent DB product?
            // check for supported type of existing product
            if (isset($this->_productTypeModels[$this->_oldSku[$sku]['type_id']])) {
                $this->skuProcessor->addNewSku(
                    $sku,
                    [
                        'entity_id' => $this->_oldSku[$sku]['entity_id'],
                        'type_id' => $this->_oldSku[$sku]['type_id'],
                        'attr_set_id' => $this->_oldSku[$sku]['attr_set_id'],
                        'attr_set_code' => $this->_attrSetIdToName[$this->_oldSku[$sku]['attr_set_id']],
                    ]
                );
            } else {
                $this->addRowError(ValidatorInterface::ERROR_TYPE_UNSUPPORTED, $rowNum);
                // child rows of legacy products with unsupported types are orphans
                $sku = false;
            }
        } else {
            // validate new product type and attribute set
            if (!isset($rowData[self::COL_TYPE]) || !isset($this->_productTypeModels[$rowData[self::COL_TYPE]])) {
                $this->addRowError(ValidatorInterface::ERROR_INVALID_TYPE, $rowNum);
            } elseif (!isset(
                    $rowData[self::COL_ATTR_SET]
                ) || !isset(
                    $this->_attrSetNameToId[$rowData[self::COL_ATTR_SET]]
                )
            ) {
                $this->addRowError(ValidatorInterface::ERROR_INVALID_ATTR_SET, $rowNum);
            } elseif (is_null($this->skuProcessor->getNewSku($sku))) {
                $this->skuProcessor->addNewSku(
                    $sku,
                    [
                        'entity_id' => null,
                        'type_id' => $rowData[self::COL_TYPE],
                        'attr_set_id' => $this->_attrSetNameToId[$rowData[self::COL_ATTR_SET]],
                        'attr_set_code' => $rowData[self::COL_ATTR_SET],
                    ]
                );
            }
            if ($this->getErrorAggregator()->isRowInvalid($rowNum)) {
                // mark SCOPE_DEFAULT row as invalid for future child rows if product not in DB already
                $sku = false;
            }
        }

        if (!$this->getErrorAggregator()->isRowInvalid($rowNum)) {
            $newSku = $this->skuProcessor->getNewSku($sku);
            // set attribute set code into row data for followed attribute validation in type model
            $rowData[self::COL_ATTR_SET] = $newSku['attr_set_code'];

            $rowAttributesValid = $this->_productTypeModels[$newSku['type_id']]->isRowValid(
                $rowData,
                $rowNum,
                !isset($this->_oldSku[$sku])
            );
            if (!$rowAttributesValid && self::SCOPE_DEFAULT == $rowScope) {
                // mark SCOPE_DEFAULT row as invalid for future child rows if product not in DB already
                $sku = false;
            }
        }
        // validate custom options
        $this->getOptionEntity()->validateRow($rowData, $rowNum);
        if (!empty($rowData[self::URL_KEY]) || !empty($rowData[self::COL_NAME])) {
            $urlKey = $this->getUrlKey($rowData);
            $storeCodes = empty($rowData[self::COL_STORE_VIEW_CODE])
                ? array_flip($this->storeResolver->getStoreCodeToId())
                : explode($this->getMultipleValueSeparator(), $rowData[self::COL_STORE_VIEW_CODE]);
            foreach ($storeCodes as $storeCode) {
                $storeId = $this->storeResolver->getStoreCodeToId($storeCode);
                $productUrlSuffix = $this->getProductUrlSuffix($storeId);
                $urlPath = $urlKey . $productUrlSuffix;
                if (empty($this->urlKeys[$storeId][$urlPath])
                    || ($this->urlKeys[$storeId][$urlPath] == $rowData[self::COL_SKU])
                ) {
                    $this->urlKeys[$storeId][$urlPath] = $rowData[self::COL_SKU];
                    $this->rowNumbers[$storeId][$urlPath] = $rowNum;
                } else {
                    $this->addRowError(ValidatorInterface::ERROR_DUPLICATE_URL_KEY, $rowNum);
                }
            }
        }
        return !$this->getErrorAggregator()->isRowInvalid($rowNum);
    }

    /**
     * Parse attributes names and values string to array.
     *
     * @param array $rowData
     *
     * @return array
     */
    private function _parseAdditionalAttributes($rowData)
    {
        if (empty($rowData['additional_attributes'])) {
            return $rowData;
        }

        $attributeNameValuePairs = explode($this->getMultipleValueSeparator(), $rowData['additional_attributes']);
        foreach ($attributeNameValuePairs as $attributeNameValuePair) {
            $separatorPosition = strpos($attributeNameValuePair, self::PAIR_NAME_VALUE_SEPARATOR);
            if ($separatorPosition !== false) {
                $key = substr($attributeNameValuePair, 0, $separatorPosition);
                $value = substr(
                    $attributeNameValuePair,
                    $separatorPosition + strlen(self::PAIR_NAME_VALUE_SEPARATOR)
                );
                $rowData[$key] = $value === false ? '' : $value;
            }
        }
        return $rowData;
    }

    /**
     * Set values in use_config_ fields.
     *
     * @param array $rowData
     *
     * @return array
     */
    private function _setStockUseConfigFieldsValues($rowData)
    {
        $useConfigFields = array();
        foreach ($rowData as $key => $value) {
            if (isset($this->defaultStockData[$key]) && isset($this->defaultStockData[self::INVENTORY_USE_CONFIG_PREFIX . $key]) && !empty($value)) {
                $useConfigFields[self::INVENTORY_USE_CONFIG_PREFIX . $key] = ($value == self::INVENTORY_USE_CONFIG) ? 1 : 0;
            }
        }
        $rowData = array_merge($rowData, $useConfigFields);
        return $rowData;
    }

    /**
     * Custom fields mapping for changed purposes of fields and field names.
     *
     * @param array $rowData
     *
     * @return array
     */
    private function _customFieldsMapping($rowData)
    {
        foreach ($this->_fieldsMap as $systemFieldName => $fileFieldName) {
            if (array_key_exists($fileFieldName, $rowData)) {
                $rowData[$systemFieldName] = $rowData[$fileFieldName];
            }
        }

        $rowData = $this->_parseAdditionalAttributes($rowData);

        $rowData = $this->_setStockUseConfigFieldsValues($rowData);
        if (array_key_exists('status', $rowData)
            && $rowData['status'] != \Magento\Catalog\Model\Product\Attribute\Source\Status::STATUS_ENABLED
        ) {
            if ($rowData['status'] == 'yes') {
                $rowData['status'] = \Magento\Catalog\Model\Product\Attribute\Source\Status::STATUS_ENABLED;
            } elseif (!empty($rowData['status']) || $this->getRowScope($rowData) == self::SCOPE_DEFAULT) {
                $rowData['status'] = \Magento\Catalog\Model\Product\Attribute\Source\Status::STATUS_DISABLED;
            }
        }
        return $rowData;
    }

    /**
     * Validate data rows and save bunches to DB
     *
     * @return $this
     */
    protected function _saveValidatedBunches()
    {
        $source = $this->_getSource();
        $source->rewind();
        while ($source->valid()) {
            try {
                $rowData = $source->current();
            } catch (\InvalidArgumentException $e) {
                $this->addRowError($e->getMessage(), $this->_processedRowsCount);
                $this->_processedRowsCount++;
                $source->next();
                continue;
            }

            $rowData = $this->_customFieldsMapping($rowData);

            $this->validateRow($rowData, $source->key());
            $source->next();
        }
        $this->checkUrlKeyDuplicates();
        $this->getOptionEntity()->validateAmbiguousData();
        return parent::_saveValidatedBunches();
    }

    /**
     * Check that url_keys are not assigned to other products in DB
     *
     * @return void
     */
    protected function checkUrlKeyDuplicates()
    {
        $resource = $this->getResource();
        foreach ($this->urlKeys as $storeId => $urlKeys) {
            $urlKeyDuplicates = $this->_connection->fetchAssoc(
                $this->_connection->select()->from(
                    ['url_rewrite' => $resource->getTable('url_rewrite')],
                    ['request_path', 'store_id']
                )->joinLeft(
                    ['cpe' => $resource->getTable('catalog_product_entity')],
                    "cpe.entity_id = url_rewrite.entity_id"
                )->where('request_path IN (?)', array_keys($urlKeys))
                    ->where('store_id IN (?)', $storeId)
                    ->where('cpe.sku not in (?)', array_values($urlKeys))
            );
            foreach ($urlKeyDuplicates as $entityData) {
                $rowNum = $this->rowNumbers[$entityData['store_id']][$entityData['request_path']];
                $this->addRowError(ValidatorInterface::ERROR_DUPLICATE_URL_KEY, $rowNum);
            }
        }
    }

    /**
     * Retrieve product rewrite suffix for store
     *
     * @param int $storeId
     * @return string
     */
    protected function getProductUrlSuffix($storeId = null)
    {
        if (!isset($this->productUrlSuffix[$storeId])) {
            $this->productUrlSuffix[$storeId] = $this->scopeConfig->getValue(
                \Magento\CatalogUrlRewrite\Model\ProductUrlPathGenerator::XML_PATH_PRODUCT_URL_SUFFIX,
                \Magento\Store\Model\ScopeInterface::SCOPE_STORE,
                $storeId
            );
        }
        return $this->productUrlSuffix[$storeId];
    }

    /**
     * @param array $rowData
     * @return string
     */
    protected function getUrlKey($rowData)
    {
        if (!empty($rowData[self::URL_KEY])) {
            $this->productUrlKeys[$rowData[self::COL_SKU]] = $rowData[self::URL_KEY];
        }
        $urlKey = !empty($this->productUrlKeys[$rowData[self::COL_SKU]])
            ? $this->productUrlKeys[$rowData[self::COL_SKU]]
            : $this->productUrl->formatUrlKey($rowData[self::COL_NAME]);
        return $urlKey;
    }

    /**
     * @return Proxy\Product\ResourceModel
     */
    protected function getResource()
    {
        if (!$this->_resource) {
            $this->_resource = $this->_resourceFactory->create();
        }
        return $this->_resource;
    }
}<|MERGE_RESOLUTION|>--- conflicted
+++ resolved
@@ -264,11 +264,7 @@
         ValidatorInterface::ERROR_MEDIA_PATH_NOT_ACCESSIBLE => 'Imported resource (image) does not exist in the local media storage',
         ValidatorInterface::ERROR_MEDIA_URL_NOT_ACCESSIBLE => 'Imported resource (image) could not be downloaded from external resource due to timeout or access permissions',
         ValidatorInterface::ERROR_INVALID_WEIGHT => 'Product weight is invalid',
-<<<<<<< HEAD
-        ValidatorInterface::ERROR_DUPLICATE_URL_KEY => 'Specified url key is already exist',
-=======
         ValidatorInterface::ERROR_DUPLICATE_URL_KEY => 'Specified url key already exists',
->>>>>>> 53a52ec2
     ];
 
     /**
@@ -1985,7 +1981,7 @@
                 $productIdsToReindex[] = $row['product_id'];
 
                 $row['website_id'] = $this->stockConfiguration->getDefaultScopeId();
-                $row['stock_id'] = $this->stockRegistry->getStock()->getStockId();
+                $row['stock_id'] = $this->stockRegistry->getStock($row['website_id'])->getStockId();
 
                 $stockItemDo = $this->stockRegistry->getStockItem($row['product_id'], $row['website_id']);
                 $existStockData = $stockItemDo->getData();
