--- conflicted
+++ resolved
@@ -1301,19 +1301,7 @@
         foreach ($attributesData as $tableName => $skuData) {
             $tableData = [];
             foreach ($skuData as $sku => $attributes) {
-<<<<<<< HEAD
-                $linkId = $this->_connection->fetchOne(
-                    $this->_connection->select()
-                        ->from(
-                            $this->getResource()->getTable('catalog_product_entity'),
-                            [$this->getProductEntityLinkField()]
-                        )
-                        ->where('sku = ?', (string)$sku)
-                );
-
-=======
                 $linkId = $this->_oldSku[strtolower($sku)][$linkField];
->>>>>>> b99f6f71
                 foreach ($attributes as $attributeId => $storeValues) {
                     foreach ($storeValues as $storeId => $storeValue) {
                         $tableData[] = [
