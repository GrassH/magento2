--- conflicted
+++ resolved
@@ -210,7 +210,7 @@
         ValidatorInterface::ERROR_INVALID_ATTR_SET => 'Invalid value for Product Template column (set doesn\'t exist?)',
         ValidatorInterface::ERROR_INVALID_TYPE => 'Product Type is invalid or not supported',
         ValidatorInterface::ERROR_INVALID_CATEGORY => 'Category does not exists',
-        ValidatorInterface::ERROR_VALUE_IS_REQUIRED => 'Please make sure attribute "%s" is not empty',
+        ValidatorInterface::ERROR_VALUE_IS_REQUIRED => 'Please make sure attribute "%s" is not empty.',
         ValidatorInterface::ERROR_TYPE_CHANGED => 'Trying to change type of existing products',
         ValidatorInterface::ERROR_SKU_IS_EMPTY => 'SKU is empty',
         ValidatorInterface::ERROR_NO_DEFAULT_ROW => 'Default values row does not exists',
@@ -236,6 +236,7 @@
         ValidatorInterface::ERROR_INVALID_MEDIA_URL_OR_PATH => 'Wrong URL/path used for attribute %s',
         ValidatorInterface::ERROR_MEDIA_PATH_NOT_ACCESSIBLE => 'Imported resource (image) does not exist in the local media storage',
         ValidatorInterface::ERROR_MEDIA_URL_NOT_ACCESSIBLE => 'Imported resource (image) could not be downloaded from external resource due to timeout or access permissions',
+        ValidatorInterface::ERROR_INVALID_WEIGHT => 'Product weight is invalid',
     ];
 
     /**
@@ -1495,19 +1496,11 @@
                                 $this->addRowError(ValidatorInterface::ERROR_MEDIA_URL_NOT_ACCESSIBLE, $rowNum, null, null, ProcessingError::ERROR_LEVEL_NOT_CRITICAL);
                             }
                         }
-<<<<<<< HEAD
                         if (isset($uploadedGalleryFiles[$mediaImage])) {
                             $rowData[self::COL_MEDIA_IMAGE][] = $uploadedGalleryFiles[$mediaImage];
                             if (!empty($rowData[self::COL_MEDIA_IMAGE]) && is_array($rowData[self::COL_MEDIA_IMAGE])) {
                                 $position = array_search($mediaImage, $mediaGalleryImages);
                                 foreach ($rowData[self::COL_MEDIA_IMAGE] as $mediaImage) {
-=======
-                        $rowData[self::COL_MEDIA_IMAGE][] = $uploadedGalleryFiles[$mediaImage];
-                        if (!empty($rowData[self::COL_MEDIA_IMAGE]) && is_array($rowData[self::COL_MEDIA_IMAGE])) {
-                            $position = array_search($mediaImage, $mediaGalleryImages);
-                            foreach ($rowData[self::COL_MEDIA_IMAGE] as $mediaImage) {
-                                if (!empty($mediaImage)) {
->>>>>>> 50d6f9ab
                                     $mediaGallery[$rowSku][] = [
                                         'attribute_id' => $this->getMediaGalleryAttributeId(),
                                         'label' => isset($mediaGalleryLabels[$position]) ? $mediaGalleryLabels[$position] : '',
