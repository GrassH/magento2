--- conflicted
+++ resolved
@@ -2490,23 +2490,6 @@
     }
 
     /**
-<<<<<<< HEAD
-     * Get product metadata pool
-     *
-     * @return \Magento\Framework\Model\Entity\MetadataPool
-     */
-    private function getMetadataPool()
-    {
-        if (!$this->metadataPool) {
-            $this->metadataPool = \Magento\Framework\App\ObjectManager::getInstance()
-                ->get('Magento\Framework\Model\Entity\MetadataPool');
-        }
-        return $this->metadataPool;
-    }
-
-    /**
-=======
->>>>>>> 5d3f074f
      * Get product entity link field
      *
      * @return string
