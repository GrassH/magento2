--- conflicted
+++ resolved
@@ -1249,13 +1249,6 @@
      * Must be called after ALL products saving done.
      *
      * @return $this
-<<<<<<< HEAD
-     * @SuppressWarnings(PHPMD.CyclomaticComplexity)
-     * @SuppressWarnings(PHPMD.NPathComplexity)
-     * @SuppressWarnings(PHPMD.ExcessiveMethodLength)
-     * phpcs:disable Generic.Metrics.NestingLevel
-=======
->>>>>>> f85e6644
      */
     protected function _saveLinks()
     {
@@ -1281,7 +1274,6 @@
         }
         return $this;
     }
-    // phpcs:enable
 
     /**
      * Save product attributes.
@@ -1516,7 +1508,6 @@
      * @SuppressWarnings(PHPMD.ExcessiveMethodLength)
      * @SuppressWarnings(PHPMD.UnusedLocalVariable)
      * @throws LocalizedException
-     * phpcs:disable Generic.Metrics.NestingLevel
      */
     protected function _saveProducts()
     {
@@ -1891,7 +1882,6 @@
 
         return $this;
     }
-    // phpcs:enable
 
     /**
      * Prepare array with image states (visible or hidden from product page)
