--- conflicted
+++ resolved
@@ -101,11 +101,7 @@
      * @param \Magento\MediaStorage\Model\File\Validator\NotProtectedExtension $validator
      * @param \Magento\Framework\Filesystem $filesystem
      * @param \Magento\Framework\Filesystem\File\ReadFactory $readFactory
-<<<<<<< HEAD
-     * @param null|string $filePath
-=======
      * @param string|null $filePath
->>>>>>> 8b7e6838
      * @throws \Magento\Framework\Exception\LocalizedException
      */
     public function __construct(
