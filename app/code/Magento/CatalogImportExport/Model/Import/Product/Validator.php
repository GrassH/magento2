<?php
/**
 * Copyright © Magento, Inc. All rights reserved.
 * See COPYING.txt for license details.
 */
namespace Magento\CatalogImportExport\Model\Import\Product;

use Magento\CatalogImportExport\Model\Import\Product;
use Magento\Framework\App\ObjectManager;
<<<<<<< HEAD
=======
use Magento\Framework\Stdlib\DateTime;
use Magento\Framework\Stdlib\DateTime\TimezoneInterface;
>>>>>>> 39d54c2d
use Magento\Framework\Validator\AbstractValidator;
use Magento\Catalog\Model\Product\Attribute\Backend\Sku;

/**
 * Product import model validator
 *
 * @api
 * @since 100.0.2
 */
class Validator extends AbstractValidator implements RowValidatorInterface
{
    /**
     * @var RowValidatorInterface[]|AbstractValidator[]
     */
    protected $validators = [];

    /**
     * @var \Magento\CatalogImportExport\Model\Import\Product
     */
    protected $context;

    /**
     * @var \Magento\Framework\Stdlib\StringUtils
     */
    protected $string;

    /**
     * @var array
     */
    protected $_uniqueAttributes;

    /**
     * @var array
     */
    protected $_rowData;

    /**
     * @var string|null
     * @since 100.1.0
     */
    protected $invalidAttribute;

    /**
<<<<<<< HEAD
     * @var UniqueAttributeValidator
     */
    private $uniqueAttributeValidator;

    /**
     * @param \Magento\Framework\Stdlib\StringUtils $string
     * @param RowValidatorInterface[] $validators
     * @param UniqueAttributeValidator|null $uniqueAttributeValidator
=======
     * @var TimezoneInterface
     */
    private $localeDate;

    /**
     * @param StringUtils $string
     * @param RowValidatorInterface[] $validators
     * @param TimezoneInterface|null $localeDate
>>>>>>> 39d54c2d
     */
    public function __construct(
        \Magento\Framework\Stdlib\StringUtils $string,
        $validators = [],
<<<<<<< HEAD
        UniqueAttributeValidator $uniqueAttributeValidator = null
    ) {
        $this->string = $string;
        $this->validators = $validators;
        $this->uniqueAttributeValidator = $uniqueAttributeValidator
            ?? ObjectManager::getInstance()->get(UniqueAttributeValidator::class);
=======
        ?TimezoneInterface $localeDate = null
    ) {
        $this->string = $string;
        $this->validators = $validators;
        $this->localeDate = $localeDate ?: ObjectManager::getInstance()
            ->get(TimezoneInterface::class);
>>>>>>> 39d54c2d
    }

    /**
     * Text validation
     *
     * @param mixed $attrCode
     * @param string $type
     * @return bool
     */
    protected function textValidation($attrCode, $type)
    {
        $val = $this->string->cleanString($this->_rowData[$attrCode]);
        if ($type == 'text') {
            $valid = $this->string->strlen($val) < Product::DB_MAX_TEXT_LENGTH;
        } elseif ($attrCode == Product::COL_SKU) {
            $valid = $this->string->strlen($val) <= SKU::SKU_MAX_LENGTH;
            if ($this->string->strlen($val) !== $this->string->strlen(trim($val))) {
                $this->_addMessages([RowValidatorInterface::ERROR_SKU_MARGINAL_WHITESPACES]);
                return false;
            }
        } else {
            $valid = $this->string->strlen($val) < Product::DB_MAX_VARCHAR_LENGTH;
        }
        if (!$valid) {
            $this->_addMessages([RowValidatorInterface::ERROR_EXCEEDED_MAX_LENGTH]);
        }
        return $valid;
    }

    /**
     * Check if value is valid attribute option
     *
     * @param string $attrCode
     * @param array $possibleOptions
     * @param string $value
     * @return bool
     */
    private function validateOption($attrCode, $possibleOptions, $value)
    {
        if (!isset($possibleOptions[strtolower($value)])) {
            $this->_addMessages(
                [
                    sprintf(
                        $this->context->retrieveMessageTemplate(
                            RowValidatorInterface::ERROR_INVALID_ATTRIBUTE_OPTION
                        ),
                        $attrCode
                    )
                ]
            );
            return false;
        }
        return true;
    }

    /**
     * Numeric validation
     *
     * @param mixed $attrCode
     * @param string $type
     * @return bool
     */
    protected function numericValidation($attrCode, $type)
    {
        $val = trim($this->_rowData[$attrCode] ?? '');
        if ($type == 'int') {
            $valid = (string)(int)$val === $val;
        } else {
            $valid = is_numeric($val);
        }
        if (!$valid) {
            $this->_addMessages(
                [
                    sprintf(
                        $this->context->retrieveMessageTemplate(RowValidatorInterface::ERROR_INVALID_ATTRIBUTE_TYPE),
                        $attrCode,
                        $type
                    )
                ]
            );
        }
        return $valid;
    }

    /**
     * Is required attribute valid
     *
     * @param string $attrCode
     * @param array $attributeParams
     * @param array $rowData
     * @return bool
     */
    public function isRequiredAttributeValid($attrCode, array $attributeParams, array $rowData)
    {
        $doCheck = false;
        if ($attrCode == Product::COL_SKU) {
            $doCheck = true;
        } elseif ($attrCode == 'price') {
            $doCheck = false;
        } elseif ($attributeParams['is_required'] && $this->getRowScope($rowData) == Product::SCOPE_DEFAULT
            && $this->context->getBehavior() != \Magento\ImportExport\Model\Import::BEHAVIOR_DELETE
        ) {
            $doCheck = true;
        }

        if ($doCheck === true) {
            return isset($rowData[$attrCode])
                && strlen(trim($rowData[$attrCode]))
                && trim($rowData[$attrCode]) !== $this->context->getEmptyAttributeValueConstant();
        }
        return true;
    }

    /**
     * Is attribute valid
     *
     * @param string $attrCode
     * @param array $attrParams
     * @param array $rowData
     * @return bool
     * @SuppressWarnings(PHPMD.CyclomaticComplexity)
     * @SuppressWarnings(PHPMD.NPathComplexity)
     */
    public function isAttributeValid($attrCode, array $attrParams, array $rowData)
    {
        $this->_rowData = $rowData;
        if (isset($rowData['product_type']) && !empty($attrParams['apply_to'])
            && !in_array($rowData['product_type'], $attrParams['apply_to'])
        ) {
            return true;
        }

        if (!$this->isRequiredAttributeValid($attrCode, $attrParams, $rowData)) {
            $valid = false;
            $this->_addMessages(
                [
                    sprintf(
                        $this->context->retrieveMessageTemplate(
                            RowValidatorInterface::ERROR_VALUE_IS_REQUIRED
                        ),
                        $attrCode
                    )
                ]
            );
            return $valid;
        }

        if (is_array($rowData[$attrCode])) {
            if (empty($rowData[$attrCode])) {
                return true;
            }

            foreach ($rowData[$attrCode] as $attrValue) {
                if ($attrValue === null || trim($attrValue) === '') {
                    return true;
                }
            }
        } else {
            if ($rowData[$attrCode] === null || trim($rowData[$attrCode]) === '') {
                return true;
            }

            if ($rowData[$attrCode] === $this->context->getEmptyAttributeValueConstant()
                && !$attrParams['is_required']) {
                return true;
            }
        }

        $valid = $this->validateByAttributeType($attrCode, $attrParams, $rowData);

        if ($valid && !empty($attrParams['is_unique'])) {
            if (isset($this->_uniqueAttributes[$attrCode][$rowData[$attrCode]])
                && ($this->_uniqueAttributes[$attrCode][$rowData[$attrCode]] != $rowData[Product::COL_SKU])
                || !$this->uniqueAttributeValidator->isValid(
                    $this->context,
                    (string) $attrCode,
                    (string) $rowData[Product::COL_SKU],
                    (string) $rowData[$attrCode]
                )
            ) {
                $this->_addMessages([RowValidatorInterface::ERROR_DUPLICATE_UNIQUE_ATTRIBUTE]);
                return false;
            }
            $this->_uniqueAttributes[$attrCode][$rowData[$attrCode]] = $rowData[Product::COL_SKU];
        }

        if (!$valid) {
            $this->setInvalidAttribute($attrCode);
        }

        return (bool)$valid;
    }

    /**
     * Validates attribute type.
     *
     * @param string $attrCode
     * @param array $attrParams
     * @param array $rowData
     * @return bool
     */
    private function validateByAttributeType(string $attrCode, array $attrParams, array $rowData): bool
    {
        return match ($attrParams['type']) {
            'varchar', 'text' => $this->textValidation($attrCode, $attrParams['type']),
            'decimal', 'int' => $this->numericValidation($attrCode, $attrParams['type']),
            'select', 'boolean' => $this->validateOption($attrCode, $attrParams['options'], $rowData[$attrCode]),
            'multiselect' => $this->validateMultiselect($attrCode, $attrParams['options'], $rowData[$attrCode]),
            'datetime' => $this->validateDateTime($rowData[$attrCode]),
            default => true,
        };
    }

    /**
     * Validate multiselect attribute.
     *
     * @param string $attrCode
     * @param array $options
     * @param array|string $rowData
     * @return bool
     */
    private function validateMultiselect(string $attrCode, array $options, array|string $rowData): bool
    {
        $valid = true;

        $values = $this->context->parseMultiselectValues($rowData);
        foreach ($values as $value) {
            $valid = $this->validateOption($attrCode, $options, $value);
            if (!$valid) {
                break;
            }
        }

        $uniqueValues = array_unique($values);
        if (count($uniqueValues) != count($values)) {
            $valid = false;
            $this->_addMessages([RowValidatorInterface::ERROR_DUPLICATE_MULTISELECT_VALUES]);
        }

        return $valid;
    }

    /**
     * Validate datetime attribute.
     *
     * @param string $rowData
     * @return bool
     */
    private function validateDateTime(string $rowData): bool
    {
        $val = trim($rowData);
        try {
            if (!date_create_from_format(DateTime::DATETIME_PHP_FORMAT, $val)
                && !date_create_from_format(DateTime::DATE_PHP_FORMAT, $val)
            ) {
                $this->localeDate->date($val);
            }
            $valid = true;
        } catch (\Exception $e) {
            $valid = false;
        }
        if (!$valid) {
            $this->_addMessages([RowValidatorInterface::ERROR_INVALID_ATTRIBUTE_TYPE]);
        }
        return $valid;
    }

    /**
     * Set invalid attribute
     *
     * @param string|null $attribute
     * @return void
     * @since 100.1.0
     */
    protected function setInvalidAttribute($attribute)
    {
        $this->invalidAttribute = $attribute;
    }

    /**
     * Get invalid attribute
     *
     * @return string
     * @since 100.1.0
     */
    public function getInvalidAttribute()
    {
        return $this->invalidAttribute;
    }

    /**
     * Is valid attributes
     *
     * @return bool
     * @SuppressWarnings(PHPMD.UnusedLocalVariable)
     */
    protected function isValidAttributes()
    {
        $this->_clearMessages();
        $this->setInvalidAttribute(null);
        if (!isset($this->_rowData['product_type'])) {
            return false;
        }
        $entityTypeModel = $this->context->retrieveProductTypeByName($this->_rowData['product_type']);
        if ($entityTypeModel) {
            foreach ($this->_rowData as $attrCode => $attrValue) {
                $attrParams = $entityTypeModel->retrieveAttributeFromCache($attrCode);
                if ($attrCode === Product::COL_CATEGORY && $attrValue) {
                    $this->isCategoriesValid($attrValue);
                } elseif ($attrParams) {
                    $this->isAttributeValid($attrCode, $attrParams, $this->_rowData);
                }
            }
            if ($this->getMessages()) {
                return false;
            }
        }
        return true;
    }

    /**
     * @inheritdoc
     */
    public function isValid($value)
    {
        $this->_rowData = $value;
        $this->_clearMessages();
        $returnValue = $this->isValidAttributes();
        foreach ($this->validators as $validator) {
            if (!$validator->isValid($value)) {
                $returnValue = false;
                $this->_addMessages($validator->getMessages());
            }
        }
        return $returnValue;
    }

    /**
     * Obtain scope of the row from row data.
     *
     * @param array $rowData
     * @return int
     */
    public function getRowScope(array $rowData)
    {
        if (empty($rowData[Product::COL_STORE])) {
            return Product::SCOPE_DEFAULT;
        }
        return Product::SCOPE_STORE;
    }

    /**
     * Validate category names
     *
     * @param string|array $value
     * @return bool
     */
    private function isCategoriesValid(string|array $value) : bool
    {
        $result = true;
        if ($value) {
            $values = [];
            if (is_string($value)) {
                $values = explode($this->context->getMultipleValueSeparator(), $value);
            } elseif (is_array($value)) {
                $values = $value;
            }

            foreach ($values as $categoryName) {
                if ($result === true) {
                    $result = $this->string->strlen($categoryName) < Product::DB_MAX_VARCHAR_LENGTH;
                }
            }
        }
        if ($result === false) {
            $this->_addMessages([RowValidatorInterface::ERROR_EXCEEDED_MAX_LENGTH]);
            $this->setInvalidAttribute(Product::COL_CATEGORY);
        }
        return $result;
    }

    /**
     * Init
     *
     * @param \Magento\CatalogImportExport\Model\Import\Product $context
     * @return $this
     */
    public function init($context)
    {
        $this->_uniqueAttributes = [];
        $this->uniqueAttributeValidator->clearCache();
        $this->context = $context;
        foreach ($this->validators as $validator) {
            $validator->init($context);
        }

        return $this;
    }

    /**
     * @inheritdoc
     */
    public function _resetState(): void
    {
        $this->_uniqueAttributes = [];
        $this->uniqueAttributeValidator->clearCache();
        parent::_resetState();
    }
}<|MERGE_RESOLUTION|>--- conflicted
+++ resolved
@@ -7,11 +7,8 @@
 
 use Magento\CatalogImportExport\Model\Import\Product;
 use Magento\Framework\App\ObjectManager;
-<<<<<<< HEAD
-=======
 use Magento\Framework\Stdlib\DateTime;
 use Magento\Framework\Stdlib\DateTime\TimezoneInterface;
->>>>>>> 39d54c2d
 use Magento\Framework\Validator\AbstractValidator;
 use Magento\Catalog\Model\Product\Attribute\Backend\Sku;
 
@@ -55,16 +52,11 @@
     protected $invalidAttribute;
 
     /**
-<<<<<<< HEAD
      * @var UniqueAttributeValidator
      */
     private $uniqueAttributeValidator;
 
     /**
-     * @param \Magento\Framework\Stdlib\StringUtils $string
-     * @param RowValidatorInterface[] $validators
-     * @param UniqueAttributeValidator|null $uniqueAttributeValidator
-=======
      * @var TimezoneInterface
      */
     private $localeDate;
@@ -73,26 +65,20 @@
      * @param StringUtils $string
      * @param RowValidatorInterface[] $validators
      * @param TimezoneInterface|null $localeDate
->>>>>>> 39d54c2d
+     * @param UniqueAttributeValidator|null $uniqueAttributeValidator
      */
     public function __construct(
         \Magento\Framework\Stdlib\StringUtils $string,
         $validators = [],
-<<<<<<< HEAD
-        UniqueAttributeValidator $uniqueAttributeValidator = null
-    ) {
-        $this->string = $string;
-        $this->validators = $validators;
-        $this->uniqueAttributeValidator = $uniqueAttributeValidator
-            ?? ObjectManager::getInstance()->get(UniqueAttributeValidator::class);
-=======
-        ?TimezoneInterface $localeDate = null
+        ?TimezoneInterface $localeDate = null,
+        ?UniqueAttributeValidator $uniqueAttributeValidator = null
     ) {
         $this->string = $string;
         $this->validators = $validators;
         $this->localeDate = $localeDate ?: ObjectManager::getInstance()
             ->get(TimezoneInterface::class);
->>>>>>> 39d54c2d
+        $this->uniqueAttributeValidator = $uniqueAttributeValidator
+            ?: ObjectManager::getInstance()->get(UniqueAttributeValidator::class);
     }
 
     /**
