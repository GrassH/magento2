--- conflicted
+++ resolved
@@ -66,11 +66,7 @@
     }
 
     /**
-<<<<<<< HEAD
-     * Initialize categories to be processed
-=======
      * Initialize categories
->>>>>>> 4220e6e3
      *
      * @return $this
      */
@@ -119,7 +115,7 @@
         if (!($parentCategory = $this->getCategoryById($parentId))) {
             $parentCategory = $this->categoryFactory->create()->load($parentId);
         }
-        
+
         // Set StoreId to 0 to generate URL Keys global and prevent generating url rewrites just for default website
         $category->setStoreId(0);
         $category->setPath($parentCategory->getPath());
@@ -128,8 +124,13 @@
         $category->setIsActive(true);
         $category->setIncludeInMenu(true);
         $category->setAttributeSetId($category->getDefaultAttributeSetId());
-        $category->save();
-        $this->categoriesCache[$category->getId()] = $category;
+        try {
+            $category->save();
+            $this->categoriesCache[$category->getId()] = $category;
+        } catch (\Exception $e) {
+            $this->addFailedCategory($category, $e);
+        }
+
         return $category->getId();
     }
 
