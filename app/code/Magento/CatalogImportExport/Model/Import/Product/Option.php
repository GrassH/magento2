<?php
/**
 * Copyright © Magento, Inc. All rights reserved.
 * See COPYING.txt for license details.
 */

namespace Magento\CatalogImportExport\Model\Import\Product;

use Magento\Catalog\Api\Data\ProductInterface;
use Magento\Catalog\Model\ProductFactory;
use Magento\Catalog\Model\ResourceModel\Product\Option\CollectionFactory;
use Magento\Catalog\Model\ResourceModel\Product\Option\Value\Collection as ProductOptionValueCollection;
use Magento\Catalog\Model\ResourceModel\Product\Option\Value\CollectionFactory as ProductOptionValueCollectionFactory;
use Magento\CatalogImportExport\Model\Import\Product;
use Magento\Framework\App\Config\ScopeConfigInterface;
use Magento\Framework\App\ObjectManager;
use Magento\Framework\App\ResourceConnection;
use Magento\Framework\Exception\LocalizedException;
use Magento\Framework\Model\ResourceModel\Db\TransactionManagerInterface;
use Magento\Framework\Stdlib\DateTime\TimezoneInterface;
use Magento\ImportExport\Model\Import;
use Magento\ImportExport\Model\Import\ErrorProcessing\ProcessingErrorAggregatorInterface;
use Magento\ImportExport\Model\ResourceModel\CollectionByPagesIterator;
use Magento\ImportExport\Model\ResourceModel\CollectionByPagesIteratorFactory;
use Magento\ImportExport\Model\ResourceModel\Helper;
use Magento\ImportExport\Model\ResourceModel\Import\Data;
use Magento\Store\Model\Store;
use Magento\Store\Model\StoreManagerInterface;

/**
 * Entity class which provide possibility to import product custom options
 *
 * @api
 *
 * @SuppressWarnings(PHPMD.TooManyFields)
 * @SuppressWarnings(PHPMD.ExcessiveClassComplexity)
 * @SuppressWarnings(PHPMD.CouplingBetweenObjects)
 * @since 100.0.2
 */
class Option extends \Magento\ImportExport\Model\Import\Entity\AbstractEntity
{
    /**
     * Custom option column names
     */
    public const COLUMN_SKU = 'sku';

    public const COLUMN_PREFIX = '_custom_option_';

    public const COLUMN_STORE = '_custom_option_store';

    public const COLUMN_TYPE = '_custom_option_type';

    public const COLUMN_TITLE = '_custom_option_title';

    public const COLUMN_IS_REQUIRED = '_custom_option_is_required';

    public const COLUMN_SORT_ORDER = '_custom_option_sort_order';

    public const COLUMN_ROW_TITLE = '_custom_option_row_title';

    public const COLUMN_ROW_PRICE = '_custom_option_row_price';

    public const COLUMN_ROW_SKU = '_custom_option_row_sku';

    public const COLUMN_ROW_SORT = '_custom_option_row_sort';

    /**
     * Error codes
     */
    public const ERROR_INVALID_STORE = 'optionInvalidStore';

    public const ERROR_INVALID_TYPE = 'optionInvalidType';

    public const ERROR_EMPTY_TITLE = 'optionEmptyTitle';

    public const ERROR_INVALID_PRICE = 'optionInvalidPrice';

    public const ERROR_INVALID_MAX_CHARACTERS = 'optionInvalidMaxCharacters';

    public const ERROR_INVALID_SORT_ORDER = 'optionInvalidSortOrder';

    public const ERROR_INVALID_ROW_PRICE = 'optionInvalidRowPrice';

    public const ERROR_INVALID_ROW_SORT = 'optionInvalidRowSort';

    public const ERROR_AMBIGUOUS_NEW_NAMES = 'optionAmbiguousNewNames';

    public const ERROR_AMBIGUOUS_OLD_NAMES = 'optionAmbiguousOldNames';

    public const ERROR_AMBIGUOUS_TYPES = 'optionAmbiguousTypes';

    /**
     * XML path to page size parameter
     */
    public const XML_PATH_PAGE_SIZE = 'import/format_v1/page_size';

    /**
     * @var string
     */
    private $columnMaxCharacters = '_custom_option_max_characters';

    /**
     * All stores code-ID pairs
     *
     * @var array
     */
    protected $_storeCodeToId = [];

    /**
     * List of products sku-ID pairs
     *
     * @var array
     */
    protected $_productsSkuToId = [];

    /**
     * @var bool
     */
    private $resetProductsSkus = true;

    /**
     * Instance of import/export resource helper
     *
     * @var \Magento\ImportExport\Model\ResourceModel\Helper
     */
    protected $_resourceHelper;

    /**
     * Flag for global prices property
     *
     * @var bool
     */
    protected $_isPriceGlobal;

    /**
     * List of specific custom option types
     *
     * @var array
     */
    protected $_specificTypes = [
        'date' => ['price', 'sku'],
        'date_time' => ['price', 'sku'],
        'time' => ['price', 'sku'],
        'field' => ['price', 'sku', 'max_characters'],
        'area' => ['price', 'sku', 'max_characters'],
        'drop_down' => true,
        'radio' => true,
        'checkbox' => true,
        'multiple' => true,
        'file' => ['sku', 'file_extension', 'image_size_x', 'image_size_y'],
    ];

    /**
     * Invalid rows list
     *
     * @var array
     */
    private $_invalidRows;

    /**
     * Keep product id value for every row which will be imported
     *
     * @var int
     */
    protected $_rowProductId;

    /**
     * Keep product sku value for every row during validation
     *
     * @var string
     */
    protected $_rowProductSku;

    /**
     * Keep store id value for every row which will be imported
     *
     * @var int
     */
    protected $_rowStoreId;

    /**
     * Keep information about row status
     *
     * @var int
     */
    protected $_rowIsMain;

    /**
     * Keep type value for every row which will be imported
     *
     * @var int
     */
    protected $_rowType;

    /**
     * Product model instance
     *
     * @var \Magento\Catalog\Model\Product
     */
    protected $_productModel;

    /**
     * DB data source model
     *
     * @var \Magento\ImportExport\Model\ResourceModel\Import\Data
     */
    protected $_dataSourceModel;

    /**
     * DB connection
     *
     * @var \Magento\Framework\DB\Adapter\AdapterInterface
     */
    protected $_connection;

    /**
     * Custom options tables
     *
     * @var array
     */
    protected $_tables = [
        'catalog_product_entity' => null,
        'catalog_product_option' => null,
        'catalog_product_option_title' => null,
        'catalog_product_option_type_title' => null,
        'catalog_product_option_type_value' => null,
        'catalog_product_option_type_price' => null,
        'catalog_product_option_price' => null,
    ];

    /**
     * Parent import product entity
     *
     * @var \Magento\CatalogImportExport\Model\Import\Product
     */
    protected $_productEntity;

    /**
     * Existing custom options data
     *
     * @var array
     */
    protected $_oldCustomOptions;

    /**
     * New custom options data for existing products
     *
     * @var array
     */
    protected $_newOptionsOldData = [];

    /**
     * New custom options data for not existing products
     *
     * @var array
     */
    protected $_newOptionsNewData = [];

    /**
     * New custom options counter
     *
     * @var int
     */
    protected $_newCustomOptionId = 0;

    /**
     * Product options collection
     *
     * @var \Magento\Catalog\Model\ResourceModel\Product\Option\Collection
     */
    protected $_optionCollection;

    /**
     * @var CollectionByPagesIterator
     */
    protected $_byPagesIterator;

    /**
     * Number of items to fetch from db in one query
     *
     * @var int
     */
    protected $_pageSize;

    /**
     * @var \Magento\Catalog\Helper\Data
     */
    protected $_catalogData = null;

    /**
     * Core store config
     *
     * @var \Magento\Framework\App\Config\ScopeConfigInterface
     */
    protected $_scopeConfig;

    /**
     * @var \Magento\ImportExport\Model\ImportFactory
     */
    protected $_importFactory;

    /**
     * @var \Magento\Framework\App\ResourceConnection
     */
    protected $_resource;

    /**
     * @var \Magento\Store\Model\StoreManagerInterface
     */
    protected $_storeManager;

    /**
     * @var \Magento\Catalog\Model\ProductFactory
     */
    protected $_productFactory;

    /**
     * @var \Magento\Catalog\Model\ResourceModel\Product\Option\CollectionFactory
     */
    protected $_optionColFactory;

    /**
     * @var \Magento\ImportExport\Model\ResourceModel\CollectionByPagesIteratorFactory
     */
    protected $_colIteratorFactory;

    /**
     * @var \Magento\Framework\Stdlib\DateTime\TimezoneInterface
     */
    protected $dateTime;

    /**
     * @var string
     */
    private $productEntityLinkField;

    /**
     * @var ProductOptionValueCollectionFactory
     */
    private $productOptionValueCollectionFactory;

    /**
     * @var array
     */
    private $optionTypeTitles;

    /**
     * @var TransactionManagerInterface|null
     */
    private $transactionManager;

    /**
     * Contains mapping between new assigned option ID and ID in DB
     *
     * @var array
     */
    private $optionNewIdExistingIdMap = [];

    /**
     * Contains mapping between new assigned option_type ID and ID in DB
     *
     * @var array
     */
    private $optionTypeNewIdExistingIdMap = [];

    /**
     * @var SkuStorage
     */
    private SkuStorage $skuStorage;

    /**
     * @param Data $importData
     * @param ResourceConnection $resource
     * @param Helper $resourceHelper
     * @param StoreManagerInterface $_storeManager
     * @param ProductFactory $productFactory
     * @param CollectionFactory $optionColFactory
     * @param CollectionByPagesIteratorFactory $colIteratorFactory
     * @param \Magento\Catalog\Helper\Data $catalogData
     * @param ScopeConfigInterface $scopeConfig
     * @param TimezoneInterface $dateTime
     * @param ProcessingErrorAggregatorInterface $errorAggregator
     * @param array $data
     * @param ProductOptionValueCollectionFactory|null $productOptionValueCollectionFactory
     * @param TransactionManagerInterface|null $transactionManager
     * @param SkuStorage|null $skuStorage
     * @throws LocalizedException
     * @SuppressWarnings(PHPMD.ExcessiveParameterList)
     */
    public function __construct(
        \Magento\ImportExport\Model\ResourceModel\Import\Data $importData,
        \Magento\Framework\App\ResourceConnection $resource,
        \Magento\ImportExport\Model\ResourceModel\Helper $resourceHelper,
        \Magento\Store\Model\StoreManagerInterface $_storeManager,
        \Magento\Catalog\Model\ProductFactory $productFactory,
        \Magento\Catalog\Model\ResourceModel\Product\Option\CollectionFactory $optionColFactory,
        \Magento\ImportExport\Model\ResourceModel\CollectionByPagesIteratorFactory $colIteratorFactory,
        \Magento\Catalog\Helper\Data $catalogData,
        \Magento\Framework\App\Config\ScopeConfigInterface $scopeConfig,
        \Magento\Framework\Stdlib\DateTime\TimezoneInterface $dateTime,
        ProcessingErrorAggregatorInterface $errorAggregator,
        array $data = [],
        ProductOptionValueCollectionFactory $productOptionValueCollectionFactory = null,
        ?TransactionManagerInterface $transactionManager = null,
        ?SkuStorage $skuStorage = null
    ) {
        $this->_resource = $resource;
        $this->_catalogData = $catalogData;
        $this->_storeManager = $_storeManager;
        $this->_productFactory = $productFactory;
        $this->_dataSourceModel = $importData;
        $this->_optionColFactory = $optionColFactory;
        $this->_colIteratorFactory = $colIteratorFactory;
        $this->_scopeConfig = $scopeConfig;
        $this->dateTime = $dateTime;
        $this->productOptionValueCollectionFactory = $productOptionValueCollectionFactory
            ?: ObjectManager::getInstance()->get(ProductOptionValueCollectionFactory::class);
        $this->transactionManager = $transactionManager
            ?: ObjectManager::getInstance()->get(TransactionManagerInterface::class);

        if (isset($data['connection'])) {
            $this->_connection = $data['connection'];
        } else {
            $this->_connection = $resource->getConnection();
        }

        if (isset($data['resource_helper'])) {
            $this->_resourceHelper = $data['resource_helper'];
        } else {
            $this->_resourceHelper = $resourceHelper;
        }

        if (isset($data['is_price_global'])) {
            $this->_isPriceGlobal = $data['is_price_global'];
        } else {
            $this->_isPriceGlobal = $this->_catalogData->isPriceGlobal();
        }

        /**
         * TODO: Make metadataPool a direct constructor dependency, and eliminate its setter & getter
         */
        if (isset($data['metadata_pool'])) {
            $this->metadataPool = $data['metadata_pool'];
        }

        $this->errorAggregator = $errorAggregator;
        $this->skuStorage = $skuStorage ?? ObjectManager::getInstance()
            ->get(SkuStorage::class);

        $this->_initSourceEntities($data)->_initTables($data)->_initStores($data);

        $this->_initMessageTemplates();

        $this->_initProductsSku();
    }

    /**
     * Initialization of error message templates
     *
     * @return $this
     */
    protected function _initMessageTemplates()
    {
        // @codingStandardsIgnoreStart
        $this->_productEntity->addMessageTemplate(
            self::ERROR_INVALID_STORE,
            __('Value for \'price\' sub attribute in \'store\' attribute contains incorrect value')
        );
        $this->_productEntity->addMessageTemplate(
            self::ERROR_INVALID_TYPE,
            __(
                'Value for \'type\' sub attribute in \'custom_options\' attribute contains incorrect value, acceptable values are: %1',
                '\'' . implode('\', \'', array_keys($this->_specificTypes)) . '\''
            )
        );
        $this->_productEntity->addMessageTemplate(self::ERROR_EMPTY_TITLE, __('Please enter a value for title.'));
        $this->_productEntity->addMessageTemplate(
            self::ERROR_INVALID_PRICE,
            __('Value for \'price\' sub attribute in \'custom_options\' attribute contains incorrect value')
        );
        $this->_productEntity->addMessageTemplate(
            self::ERROR_INVALID_MAX_CHARACTERS,
            __('Value for \'maximum characters\' sub attribute in \'custom_options\' attribute contains incorrect value')
        );
        $this->_productEntity->addMessageTemplate(
            self::ERROR_INVALID_SORT_ORDER,
            __('Value for \'sort order\' sub attribute in \'custom_options\' attribute contains incorrect value')
        );
        $this->_productEntity->addMessageTemplate(
            self::ERROR_INVALID_ROW_PRICE,
            __('Value for \'value price\' sub attribute in \'custom_options\' attribute contains incorrect value')
        );
        $this->_productEntity->addMessageTemplate(
            self::ERROR_INVALID_ROW_SORT,
            __('Value for \'sort order\' sub attribute in \'custom_options\' attribute contains incorrect value')
        );
        $this->_productEntity->addMessageTemplate(
            self::ERROR_AMBIGUOUS_NEW_NAMES,
            __('This name is already being used for custom option. Please enter a different name.')
        );
        $this->_productEntity->addMessageTemplate(
            self::ERROR_AMBIGUOUS_OLD_NAMES,
            __('This name is already being used for custom option. Please enter a different name.')
        );
        $this->_productEntity->addMessageTemplate(
            self::ERROR_AMBIGUOUS_TYPES,
            __('Custom options have different types.')
        );
        // @codingStandardsIgnoreEnd
        return $this;
    }

    /**
     * Initialize table names
     *
     * @param array $data
     * @return $this
     */
    protected function _initTables(array $data)
    {
        if (isset($data['tables'])) {
            // all the entries of $data['tables'] which have keys that are present in $this->_tables
            $tables = array_intersect_key($data['tables'], $this->_tables);
            $this->_tables = array_merge($this->_tables, $tables);
        }
        foreach ($this->_tables as $key => $value) {
            if ($value == null) {
                $this->_tables[$key] = $this->_resource->getTableName($key);
            }
        }
        return $this;
    }

    /**
     * Initialize stores data
     *
     * @param array $data
     * @return $this
     */
    protected function _initStores(array $data)
    {
        if (isset($data['stores'])) {
            $this->_storeCodeToId = $data['stores'];
        } else {
            /** @var $store Store */
            foreach ($this->_storeManager->getStores(true) as $store) {
                $this->_storeCodeToId[$store->getCode()] = $store->getId();
            }
        }
        return $this;
    }

    /**
     * Initialize source entities and collections
     *
     * @param array $data
     * @return $this
     * @throws \Magento\Framework\Exception\LocalizedException
     */
    protected function _initSourceEntities(array $data)
    {
        if (isset($data['data_source_model'])) {
            $this->_dataSourceModel = $data['data_source_model'];
        }
        if (isset($data['product_model'])) {
            $this->_productModel = $data['product_model'];
        } else {
            $this->_productModel = $this->_productFactory->create();
        }
        if (isset($data['option_collection'])) {
            $this->_optionCollection = $data['option_collection'];
        } else {
            $this->_optionCollection = $this->_optionColFactory->create();
        }
        if (isset($data['product_entity'])) {
            $this->_productEntity = $data['product_entity'];
        } else {
            throw new \Magento\Framework\Exception\LocalizedException(
                __('Every option entity must have a parent product entity.')
            );
        }
        if (isset($data['collection_by_pages_iterator'])) {
            $this->_byPagesIterator = $data['collection_by_pages_iterator'];
        } else {
            $this->_byPagesIterator = $this->_colIteratorFactory->create();
        }
        if (isset($data['page_size'])) {
            $this->_pageSize = $data['page_size'];
        } else {
            $this->_pageSize = self::XML_PATH_PAGE_SIZE ? (int)$this->_scopeConfig->getValue(
                self::XML_PATH_PAGE_SIZE,
                \Magento\Store\Model\ScopeInterface::SCOPE_STORE
            ) : 0;
        }
        return $this;
    }

    /**
     * Load exiting custom options data
     *
     * @return $this
     */
    protected function _initOldCustomOptions()
    {
        if (!$this->_oldCustomOptions) {
            $oldCustomOptions = [];
            $optionTitleTable = $this->_tables['catalog_product_option_title'];
            foreach ($this->_storeCodeToId as $storeId) {
                $addCustomOptions = function (
                    \Magento\Catalog\Model\Product\Option $customOption
                ) use (
                    &$oldCustomOptions,
                    $storeId
                ) {
                    $productId = $customOption->getProductId();
                    if (!isset($oldCustomOptions[$productId])) {
                        $oldCustomOptions[$productId] = [];
                    }
                    if (isset($oldCustomOptions[$productId][$customOption->getId()])) {
                        $oldCustomOptions[$productId][$customOption->getId()]['titles'][$storeId] = $customOption
                            ->getTitle();
                    } else {
                        $oldCustomOptions[$productId][$customOption->getId()] = [
                            'titles' => [$storeId => $customOption->getTitle()],
                            'type' => $customOption->getType(),
                        ];
                    }
                };
                /** @var $collection \Magento\Catalog\Model\ResourceModel\Product\Option\Collection */
                $this->_optionCollection->reset();
                $this->_optionCollection->getSelect()->join(
                    ['option_title' => $optionTitleTable],
                    'option_title.option_id = main_table.option_id',
                    ['title' => 'title', 'store_id' => 'store_id']
                )->where(
                    'option_title.store_id = ?',
                    $storeId
                );
                if (!empty($this->_newOptionsOldData)) {
                    $this->_optionCollection->addProductToFilter(array_keys($this->_newOptionsOldData));
                }

                $this->_byPagesIterator->iterate($this->_optionCollection, $this->_pageSize, [$addCustomOptions]);
            }
            $this->_oldCustomOptions = $oldCustomOptions;
        }
        return $this;
    }

    /**
     * Get existing custom options data
     *
     * @return array
     */
    private function getOldCustomOptions(): array
    {
        if ($this->_oldCustomOptions === null) {
            $this->_initOldCustomOptions();
        }

        return $this->_oldCustomOptions;
    }

    /**
     * Imported entity type code getter
     *
     * @return string
     */
    public function getEntityTypeCode()
    {
        return 'product_options';
    }

    /**
     * Validate ambiguous situations:
     * - several custom options have the same name in input file;
     * - several custom options have the same name in DB;
     * - custom options with the same name have different data types.
     *
     * @return bool
     */
    public function validateAmbiguousData()
    {
        $errorRows = $this->_findNewOptionsWithTheSameTitles();
        if ($errorRows) {
            $this->_addRowsErrors(self::ERROR_AMBIGUOUS_NEW_NAMES, $errorRows);
            return false;
        }
        if ($this->getBehavior() == Import::BEHAVIOR_APPEND) {
            $errorRows = $this->_findOldOptionsWithTheSameTitles();
            if ($errorRows) {
                $this->_addRowsErrors(self::ERROR_AMBIGUOUS_OLD_NAMES, $errorRows);
                return false;
            }
            $errorRows = $this->_findNewOldOptionsTypeMismatch();
            if ($errorRows) {
                $this->_addRowsErrors(self::ERROR_AMBIGUOUS_TYPES, $errorRows);
                return false;
            }
        }
        return true;
    }

    /**
     * Find options with the same titles for input data
     *
     * @return array
     */
    protected function _findNewOptionsWithTheSameTitles()
    {
        $errorRows = array_unique(
            array_merge(
                $this->_getNewOptionsWithTheSameTitlesErrorRows($this->_newOptionsNewData),
                $this->_getNewOptionsWithTheSameTitlesErrorRows($this->_newOptionsOldData)
            )
        );
        sort($errorRows);
        return $errorRows;
    }

    /**
     * Get error rows numbers for required product data
     *
     * @param array $sourceProductData
     * @return array
     * phpcs:disable Generic.Metrics.NestingLevel
     */
    protected function _getNewOptionsWithTheSameTitlesErrorRows(array $sourceProductData)
    {
        $errorRows = [];
        foreach ($sourceProductData as $options) {
            foreach ($options as $outerKey => $outerData) {
                foreach ($options as $innerKey => $innerData) {
                    if ($innerKey != $outerKey) {
                        if (count($outerData['titles']) == count($innerData['titles'])) {
                            $outerTitles = $outerData['titles'];
                            $innerTitles = $innerData['titles'];
                            ksort($outerTitles);
                            ksort($innerTitles);
                            if ($outerTitles === $innerTitles) {
                                foreach ($innerData['rows'] as $innerDataRow) {
                                    $errorRows[] = $innerDataRow;
                                }
                                foreach ($outerData['rows'] as $outerDataRow) {
                                    $errorRows[] = $outerDataRow;
                                }
                            }
                        }
                    }
                }
            }
        }
        return $errorRows;
    }

    /**
     * Find options with the same titles in DB
     *
     * @return array
     * phpcs:disable Generic.Metrics.NestingLevel
     */
    protected function _findOldOptionsWithTheSameTitles()
    {
        $errorRows = [];
        foreach ($this->_newOptionsOldData as $productId => $options) {
            foreach ($options as $outerData) {
                if (isset($this->getOldCustomOptions()[$productId])) {
                    $optionsCount = 0;
                    foreach ($this->getOldCustomOptions()[$productId] as $innerData) {
                        if (count($outerData['titles']) == count($innerData['titles'])) {
                            $outerTitles = $outerData['titles'];
                            $innerTitles = $innerData['titles'];
                            ksort($outerTitles);
                            ksort($innerTitles);
                            if ($outerTitles === $innerTitles) {
                                $optionsCount++;
                            }
                        }
                    }
                    if ($optionsCount > 1) {
                        foreach ($outerData['rows'] as $dataRow) {
                            $errorRows[] = $dataRow;
                        }
                    }
                }
            }
        }
        sort($errorRows);
        return $errorRows;
    }

    /**
     * Find source file options, which have analogs in DB with the same name, but with different type
     *
     * @return array
     * phpcs:disable Generic.Metrics.NestingLevel
     */
    protected function _findNewOldOptionsTypeMismatch()
    {
        $errorRows = [];
        foreach ($this->_newOptionsOldData as $productId => $options) {
            foreach ($options as $outerData) {
                if (isset($this->getOldCustomOptions()[$productId])) {
                    foreach ($this->getOldCustomOptions()[$productId] as $innerData) {
                        if (count($outerData['titles']) == count($innerData['titles'])) {
                            $outerTitles = $outerData['titles'];
                            $innerTitles = $innerData['titles'];
                            ksort($outerTitles);
                            ksort($innerTitles);
                            if ($outerTitles === $innerTitles && $outerData['type'] != $innerData['type']) {
                                foreach ($outerData['rows'] as $dataRow) {
                                    $errorRows[] = $dataRow;
                                }
                            }
                        }
                    }
                }
            }
        }
        sort($errorRows);
        return $errorRows;
    }

    /**
     * Checks that option exists in DB
     *
     * @param array $newOptionData
     * @param array $newOptionTitles
     * @return bool|int
     */
    protected function _findExistingOptionId(array $newOptionData, array $newOptionTitles)
    {
        $productId = $newOptionData['product_id'];
        if (isset($this->getOldCustomOptions()[$productId])) {
            ksort($newOptionTitles);
            $existingOptions = $this->getOldCustomOptions()[$productId];
            foreach ($existingOptions as $optionId => $optionData) {
                if ($optionData['type'] == $newOptionData['type']) {
                    foreach ($newOptionTitles as $storeId => $title) {
                        if (isset($optionData['titles'][$storeId]) && $optionData['titles'][$storeId] === $title) {
                            return $optionId;
                        }
                    }
                }
            }
        }

        return false;
    }

    /**
     * Add errors for all required rows
     *
     * @param string $errorCode
     * @param array $errorNumbers
     * @return void
     */
    protected function _addRowsErrors($errorCode, array $errorNumbers)
    {
        foreach ($errorNumbers as $rowNumber) {
            $this->_productEntity->addRowError($errorCode, $rowNumber);
        }
    }

    /**
     * Validate main custom option row
     *
     * @param array $rowData
     * @param int $rowNumber
     * @return bool
     */
    protected function _validateMainRow(array $rowData, $rowNumber)
    {
        if (!empty($rowData[self::COLUMN_STORE]) && !array_key_exists(
            $rowData[self::COLUMN_STORE],
            $this->_storeCodeToId
        )
        ) {
            $this->_productEntity->addRowError(self::ERROR_INVALID_STORE, $rowNumber);
        } elseif (!empty($rowData[self::COLUMN_TYPE]) && !array_key_exists(
            $rowData[self::COLUMN_TYPE],
            $this->_specificTypes
        )
        ) {
            // type
            $this->_productEntity->addRowError(self::ERROR_INVALID_TYPE, $rowNumber);
        } elseif (empty($rowData[self::COLUMN_TITLE])) {
            // title
            $this->_productEntity->addRowError(self::ERROR_EMPTY_TITLE, $rowNumber);
        } elseif ($this->_validateSpecificTypeParameters($rowData, $rowNumber)) {
            // price, max_character
            if ($this->_validateMainRowAdditionalData($rowData, $rowNumber)) {
                $this->_saveNewOptionData($rowData, $rowNumber);
                return true;
            }
        }
        return false;
    }

    /**
     * Validation of additional data in main row
     *
     * @param array $rowData
     * @param int $rowNumber
     * @return bool
     */
    protected function _validateMainRowAdditionalData(array $rowData, $rowNumber)
    {
        if (!empty($rowData[self::COLUMN_SORT_ORDER]) && !ctype_digit((string)$rowData[self::COLUMN_SORT_ORDER])) {
            $this->_productEntity->addRowError(self::ERROR_INVALID_SORT_ORDER, $rowNumber);
        } else {
            return true;
        }
        return false;
    }

    /**
     * Save validated option data
     *
     * @param array $rowData
     * @param int $rowNumber
     * @return void
     */
    protected function _saveNewOptionData(array $rowData, $rowNumber)
    {
        if (!empty($rowData[self::COLUMN_SKU])) {
            $this->_rowProductSku = $rowData[self::COLUMN_SKU];
        }
        if (!empty($rowData[self::COLUMN_TYPE])) {
            $this->_newCustomOptionId++;
        }
        // get store ID
        if (!empty($rowData[self::COLUMN_STORE])) {
            $storeCode = $rowData[self::COLUMN_STORE];
            $storeId = $this->_storeCodeToId[$storeCode];
        } else {
            $storeId = Store::DEFAULT_STORE_ID;
        }
        if ($this->_rowProductSku && $this->skuStorage->has($this->_rowProductSku)) {
            // save in existing data array
            $productId = $this->skuStorage->get($this->_rowProductSku)[$this->getProductEntityLinkField()];
            if (!isset($this->_newOptionsOldData[$productId])) {
                $this->_newOptionsOldData[$productId] = [];
            }
            if (!isset($this->_newOptionsOldData[$productId][$this->_newCustomOptionId])) {
                $this->_newOptionsOldData[$productId][$this->_newCustomOptionId] = [
                    'titles' => [],
                    'rows' => [],
                    'type' => $rowData[self::COLUMN_TYPE],
                ];
            }
            // set title
            $this->_newOptionsOldData[$productId][$this
                ->_newCustomOptionId]['titles'][$storeId] = $rowData[self::COLUMN_TITLE];
            // set row number
            $this->_newOptionsOldData[$productId][$this->_newCustomOptionId]['rows'][] = $rowNumber;
        } else {
            $this->saveInNewDataArray($rowData, $rowNumber, $storeId);
        }
    }

    /**
     * Save option data in array for non-existing new product
     *
     * @param array $rowData
     * @param int $rowNumber
     * @param int $storeId
     * @return void
     */
    private function saveInNewDataArray(array $rowData, $rowNumber, $storeId): void
    {
        // save in new data array
        $productSku = $this->_rowProductSku;
        if (!isset($this->_newOptionsNewData[$productSku])) {
            $this->_newOptionsNewData[$productSku] = [];
        }
        if (!isset($this->_newOptionsNewData[$productSku][$this->_newCustomOptionId])) {
            $this->_newOptionsNewData[$productSku][$this->_newCustomOptionId] = [
                'titles' => [],
                'rows' => [],
                'type' => $rowData[self::COLUMN_TYPE],
            ];
        }
        // set title
        $this->_newOptionsNewData[$productSku][$this
            ->_newCustomOptionId]['titles'][$storeId] = $rowData[self::COLUMN_TITLE];
        // set row number
        $this->_newOptionsNewData[$productSku][$this->_newCustomOptionId]['rows'][] = $rowNumber;
    }

    /**
     * Validate secondary custom option row
     *
     * @param array $rowData
     * @param int $rowNumber
     * @return bool
     */
    protected function _validateSecondaryRow(array $rowData, $rowNumber)
    {
        if (!empty($rowData[self::COLUMN_STORE]) && !array_key_exists(
            $rowData[self::COLUMN_STORE],
            $this->_storeCodeToId
        )
        ) {
            $this->_productEntity->addRowError(self::ERROR_INVALID_STORE, $rowNumber);
        } elseif (!empty($rowData[self::COLUMN_ROW_PRICE]) && !is_numeric(rtrim($rowData[self::COLUMN_ROW_PRICE], '%'))
        ) {
            $this->_productEntity->addRowError(self::ERROR_INVALID_ROW_PRICE, $rowNumber);
        } elseif (!empty($rowData[self::COLUMN_ROW_SORT]) && !ctype_digit((string)$rowData[self::COLUMN_ROW_SORT])) {
            $this->_productEntity->addRowError(self::ERROR_INVALID_ROW_SORT, $rowNumber);
        } else {
            if ($this->_rowProductSku && $this->skuStorage->has($this->_rowProductSku)) {
                $productId = $this->skuStorage->get($this->_rowProductSku)[$this->getProductEntityLinkField()];
                $this->_newOptionsOldData[$productId][$this->_newCustomOptionId]['rows'][] = $rowNumber;
            } else {
                $productSku = $this->_rowProductSku;
                $this->_newOptionsNewData[$productSku][$this->_newCustomOptionId]['rows'][] = $rowNumber;
            }
            return true;
        }
        return false;
    }

    /**
     * Validate data row
     *
     * @param array $rowData
     * @param int $rowNumber
     * @return bool
     */
    public function validateRow(array $rowData, $rowNumber)
    {
        if (isset($this->_validatedRows[$rowNumber])) {
            return !isset($this->_invalidRows[$rowNumber]);
        }
        $this->_validatedRows[$rowNumber] = true;

        $multiRowData = $this->_getMultiRowFormat($rowData);

        foreach ($multiRowData as $combinedData) {
            foreach ($rowData as $key => $field) {
                $combinedData[$key] = $field;
            }

            if ($this->_isRowWithCustomOption($combinedData)) {
                if ($this->_isMainOptionRow($combinedData)) {
                    if (!$this->_validateMainRow($combinedData, $rowNumber)) {
                        return false;
                    }
                }
                if ($this->_isSecondaryOptionRow($combinedData)) {
                    if (!$this->_validateSecondaryRow($combinedData, $rowNumber)) {
                        return false;
                    }
                }
            }
        }

        return true;
    }

    /**
     * Validation of specific type parameters
     *
     * @param array $rowData
     * @param int $rowNumber
     * @return bool
     */
    protected function _validateSpecificTypeParameters(array $rowData, $rowNumber)
    {
        if (!empty($rowData[self::COLUMN_TYPE])) {
            if (isset($this->_specificTypes[$rowData[self::COLUMN_TYPE]])) {
                $typeParameters = $this->_specificTypes[$rowData[self::COLUMN_TYPE]];
                if (is_array($typeParameters)) {
                    foreach ($typeParameters as $typeParameter) {
                        if (!$this->_validateSpecificParameterData($typeParameter, $rowData, $rowNumber)) {
                            return false;
                        }
                    }
                }
            } else {
                return false;
            }
        }
        return true;
    }

    /**
     * Validate one specific parameter
     *
     * @param string $typeParameter
     * @param array $rowData
     * @param int $rowNumber
     * @return bool
     */
    protected function _validateSpecificParameterData($typeParameter, array $rowData, $rowNumber)
    {
        $fieldName = self::COLUMN_PREFIX . $typeParameter;
        if ($typeParameter == 'price') {
            if (!empty($rowData[$fieldName]) && !is_numeric(rtrim($rowData[$fieldName], '%'))) {
                $this->_productEntity->addRowError(self::ERROR_INVALID_PRICE, $rowNumber);
                return false;
            }
        } elseif ($typeParameter == 'max_characters') {
            if (!empty($rowData[$fieldName]) && !ctype_digit((string)$rowData[$fieldName])) {
                $this->_productEntity->addRowError(self::ERROR_INVALID_MAX_CHARACTERS, $rowNumber);
                return false;
            }
        }
        return true;
    }

    /**
     * Checks that current row contains custom option information
     *
     * @param array $rowData
     * @return bool
     */
    protected function _isRowWithCustomOption(array $rowData)
    {
        return !empty($rowData[self::COLUMN_TYPE]) ||
            !empty($rowData[self::COLUMN_TITLE]) ||
            !empty($rowData[self::COLUMN_ROW_TITLE]);
    }

    /**
     * Checks that current row a main option row (i.e. contains option data)
     *
     * @param array $rowData
     * @return bool
     */
    protected function _isMainOptionRow(array $rowData)
    {
        return !empty($rowData[self::COLUMN_TYPE]) || !empty($rowData[self::COLUMN_TITLE]);
    }

    /**
     * Checks that current row a secondary option row (i.e. contains option value data)
     *
     * @param array $rowData
     * @return bool
     */
    protected function _isSecondaryOptionRow(array $rowData)
    {
        return !empty($rowData[self::COLUMN_ROW_TITLE]);
    }

    /**
     * Checks that complex options contain values
     *
     * @param array &$options
     * @param array &$titles
     * @param array  $typeValues
     * @return bool
     */
    protected function _isReadyForSaving(array &$options, array &$titles, array $typeValues)
    {
        // if complex options do not contain values - ignore them
        foreach ($options as $key => $optionData) {
            $optionId = $optionData['option_id'];
            $optionType = $optionData['type'];
            if ($this->_specificTypes[$optionType] === true && !isset($typeValues[$optionId])) {
                unset($options[$key], $titles[$optionId]);
            }
        }
        if ($options) {
            return true;
        } else {
            return false;
        }
    }

    /**
     * Get multiRow format from one line data.
     *
     * @param array $rowData
     * @return array
     */
    protected function _getMultiRowFormat($rowData)
    {
        if (!isset($rowData['custom_options'])) {
            return [];
        }

        if (is_array($rowData['custom_options'])) {
            $rowData = $this->parseStructuredCustomOptions($rowData);
        } elseif (is_string($rowData['custom_options'])) {
            $rowData = $this->_parseCustomOptions($rowData);
        } else {
            return [];
        }

        if (empty($rowData['custom_options']) || !is_array($rowData['custom_options'])) {
            return [];
        }

        $multiRow = [];
        $i = 0;
        foreach ($rowData['custom_options'] as $name => $customOption) {
            $i++;
            foreach ($customOption as $rowOrder => $optionRow) {
                $row = [
                    self::COLUMN_STORE => '',
                    self::COLUMN_TITLE => $name,
                    self::COLUMN_SORT_ORDER => $i,
                    self::COLUMN_ROW_SORT => $rowOrder
                ];
                foreach ($this->processOptionRow($name, $optionRow) as $key => $value) {
                    $row[$key] = $value;
                }
                $name = '';
                $multiRow[] = $row;
            }
        }

        return $multiRow;
    }

    /**
     * Process option row.
     *
     * @param string $name
     * @param array $optionRow
     * @return array
     */
    private function processOptionRow($name, $optionRow)
    {
        $result = [
            self::COLUMN_TYPE => $name ? $optionRow['type'] : '',
            self::COLUMN_ROW_TITLE => '',
            self::COLUMN_ROW_PRICE => ''
        ];

        $result = $this->addPriceData($result, $optionRow);

        if (isset($optionRow['_custom_option_store'])) {
            $result[self::COLUMN_STORE] = $optionRow['_custom_option_store'];
        }
        if (isset($optionRow['required'])) {
            $result[self::COLUMN_IS_REQUIRED] = $optionRow['required'];
        }
        if (isset($optionRow['sku'])) {
            $result[self::COLUMN_ROW_SKU] = $optionRow['sku'];
            $result[self::COLUMN_PREFIX . 'sku'] = $optionRow['sku'];
        }
        if (isset($optionRow['option_title'])) {
            $result[self::COLUMN_ROW_TITLE] = $optionRow['option_title'];
        }

        if (isset($optionRow['max_characters'])) {
            $result[$this->columnMaxCharacters] = $optionRow['max_characters'];
        }

        $result = $this->addFileOptions($result, $optionRow);

        return $result;
    }

    /**
     * Adds price data.
     *
     * @param array $result
     * @param array $optionRow
     * @return array
     */
    private function addPriceData(array $result, array $optionRow): array
    {
        if (isset($optionRow['price'])) {
            $percent_suffix = '';
            if (isset($optionRow['price_type']) && $optionRow['price_type'] == 'percent') {
                $percent_suffix = '%';
            }
            $result[self::COLUMN_ROW_PRICE] = $optionRow['price'] . $percent_suffix;
        }

        $result[self::COLUMN_PREFIX . 'price'] = $result[self::COLUMN_ROW_PRICE];

        return $result;
    }

    /**
     * Add file options
     *
     * @param array $result
     * @param array $optionRow
     * @return array
     */
    private function addFileOptions($result, $optionRow)
    {
        foreach (['file_extension', 'image_size_x', 'image_size_y'] as $fileOptionKey) {
            if (!isset($optionRow[$fileOptionKey])) {
                continue;
            }

            $result[self::COLUMN_PREFIX . $fileOptionKey] = $optionRow[$fileOptionKey];
        }

        return $result;
    }

    /**
     * Import data rows.
     *
     * Additional store view data (option titles) will be sought in store view specified import file rows
     *
     * @return boolean
     * @SuppressWarnings(PHPMD.CyclomaticComplexity)
     * @SuppressWarnings(PHPMD.ExcessiveMethodLength)
     * @SuppressWarnings(PHPMD.NPathComplexity)
     */
    protected function _importData()
    {
        $this->_initProductsSku();
        $nextOptionId = (int) $this->_resourceHelper->getNextAutoincrement($this->_tables['catalog_product_option']);
        $nextValueId = (int) $this->_resourceHelper->getNextAutoincrement(
            $this->_tables['catalog_product_option_type_value']
        );
        $prevOptionId = 0;
        $optionId = null;
        $valueId = null;
        $this->optionNewIdExistingIdMap = [];
        $this->optionTypeNewIdExistingIdMap = [];
        $prevRowSku = null;
        while ($bunch = $this->_dataSourceModel->getNextUniqueBunch($this->getIds())) {
            $products = [];
            $options = [];
            $titles = [];
            $prices = [];
            $typeValues = [];
            $typePrices = [];
            $typeTitles = [];
            $parentCount = [];
            $childCount = [];
            $optionsToRemove = [];
            foreach ($bunch as $rowNumber => $rowData) {
                $rowSku = !empty($rowData[self::COLUMN_SKU])
                    ? mb_strtolower($rowData[self::COLUMN_SKU])
                    : '';

                if ($rowSku !== $prevRowSku) {
                    $nextOptionId = $optionId ?? $nextOptionId;
                    $nextValueId = $valueId ?? $nextValueId;
                    $prevRowSku = $rowSku;
                }
                $optionId = $nextOptionId;
                $valueId = $nextValueId;
                $multiRowData = $this->_getMultiRowFormat($rowData);
<<<<<<< HEAD
                if (!empty($rowData[self::COLUMN_SKU]) && $this->skuStorage->has($rowData[self::COLUMN_SKU])) {
                    $productData = $this->skuStorage->get($rowData[self::COLUMN_SKU]);
                    $this->_rowProductId = $productData[$this->getProductEntityLinkField()];
                    if (array_key_exists('custom_options', $rowData)
                        && (
=======
                if (!empty($rowData[self::COLUMN_SKU]) && isset($this->_productsSkuToId[$rowData[self::COLUMN_SKU]])) {
                    $this->_rowProductId = $this->_productsSkuToId[$rowData[self::COLUMN_SKU]];
                    if (array_key_exists('custom_options', $rowData) &&
                        (
>>>>>>> 4b45119e
                            $rowData['custom_options'] === null ||
                            (is_string($rowData['custom_options']) && trim($rowData['custom_options'])
                                === $this->_productEntity->getEmptyAttributeValueConstant()) ||
                            !$rowData['custom_options']
                        )
                    ) {
                        $optionsToRemove[] = $this->_rowProductId;
                    }
                }

                foreach ($multiRowData as $combinedData) {
                    foreach ($rowData as $key => $field) {
                        $combinedData[$key] = $field;
                    }
                    if (!$this->isRowAllowedToImport($combinedData, $rowNumber)
                        || !$this->_parseRequiredData($combinedData)
                    ) {
                        continue;
                    }
                    $optionData = $this->_collectOptionMainData(
                        $combinedData,
                        $prevOptionId,
                        $optionId,
                        $products,
                        $prices
                    );
                    if ($optionData) {
                        $options[$optionData['option_id']] = $optionData;
                    }
                    $this->_collectOptionTypeData(
                        $combinedData,
                        $prevOptionId,
                        $valueId,
                        $typeValues,
                        $typePrices,
                        $typeTitles,
                        $parentCount,
                        $childCount
                    );

                    $this->_collectOptionTitle($combinedData, $prevOptionId, $titles);
                }
            }
            $this->removeExistingOptions($products, $optionsToRemove);
            $types = [
                'values' => $typeValues,
                'prices' => $typePrices,
                'titles' => $typeTitles,
            ];
            //Save prepared custom options data.
            $this->savePreparedCustomOptions(
                $products,
                array_values($options),
                $titles,
                $prices,
                $types
            );
            $this->optionNewIdExistingIdMap = $this->markNewIdsAsExisting($this->optionNewIdExistingIdMap);
            $this->optionTypeNewIdExistingIdMap = $this->markNewIdsAsExisting($this->optionTypeNewIdExistingIdMap);
        }
        return true;
    }

    /**
     * Remove existing options.
     *
     * Remove all existing options if import behaviour is APPEND
     * in other case remove options for products with empty "custom_options" row only.
     *
     * @param array $products
     * @param array $optionsToRemove
     *
     * @return void
     */
    private function removeExistingOptions(array $products, array $optionsToRemove): void
    {
        if ($this->getBehavior() != Import::BEHAVIOR_APPEND) {
            $this->_deleteEntities(array_keys($products));
        } elseif (!empty($optionsToRemove)) {
            // Remove options for products with empty "custom_options" row
            $this->_deleteEntities($optionsToRemove);
        }
    }

    /**
     * Load data of existed products
     *
     * @return $this
     */
    protected function _initProductsSku()
    {
        if ($this->resetProductsSkus || !empty($this->_newOptionsNewData)) {
            $this->skuStorage->reset();
            $this->resetProductsSkus = false;
        }

        return $this;
    }

    /**
     * Collect custom option main data to import
     *
     * @param array  $rowData
     * @param int   &$prevOptionId
     * @param int   &$nextOptionId
     * @param array &$products
     * @param array &$prices
     * @return array|null
     */
    protected function _collectOptionMainData(
        array $rowData,
        &$prevOptionId,
        &$nextOptionId,
        array &$products,
        array &$prices
    ) {
        $optionData = null;

        if ($this->_rowIsMain) {
            $optionData = $this->_getOptionData($rowData, $this->_rowProductId, $nextOptionId, $this->_rowType);

            if (!$this->_isRowHasSpecificType($this->_rowType)
                && ($priceData = $this->_getPriceData($rowData, $nextOptionId, $this->_rowType))
            ) {
                if ($this->_isPriceGlobal) {
                    $prices[$nextOptionId][Store::DEFAULT_STORE_ID] = $priceData;
                } else {
                    $prices[$nextOptionId][$this->_rowStoreId] = $priceData;
                }
            }

            if (!isset($products[$this->_rowProductId])) {
                $products[$this->_rowProductId] = $this->_getProductData($rowData, $this->_rowProductId);
            }

            $prevOptionId = $nextOptionId++;
        }

        return $optionData;
    }

    /**
     * Collect custom option type data to import
     *
     * @param array  $rowData
     * @param int   &$prevOptionId
     * @param int   &$nextValueId
     * @param array &$typeValues
     * @param array &$typePrices
     * @param array &$typeTitles
     * @param array &$parentCount
     * @param array &$childCount
     * @return void
     * @SuppressWarnings(PHPMD.CyclomaticComplexity)
     * @SuppressWarnings(PHPMD.UnusedFormalParameter)
     */
    protected function _collectOptionTypeData(
        array $rowData,
        &$prevOptionId,
        &$nextValueId,
        array &$typeValues,
        array &$typePrices,
        array &$typeTitles,
        array &$parentCount,
        array &$childCount
    ) {
        if ($this->_isRowHasSpecificType($this->_rowType) && $prevOptionId) {
            $specificTypeData = $this->_getSpecificTypeData([self::COLUMN_STORE => null] + $rowData, $nextValueId);
            if ($specificTypeData) {
                $typeValues[$prevOptionId][$nextValueId] = $specificTypeData['value'];
                $typeTitles[$nextValueId][$this->_rowStoreId] = $specificTypeData['title'];

                if (!empty($specificTypeData['price'])) {
                    if ($this->_isPriceGlobal) {
                        $typePrices[$nextValueId][Store::DEFAULT_STORE_ID] = $specificTypeData['price'];
                    } else {
                        $typePrices[$nextValueId][$this->_rowStoreId] = $specificTypeData['price'];
                    }
                }

                $nextValueId++;
            }
        }
    }

    /**
     * Collect custom option title to import
     *
     * @param array  $rowData
     * @param int    $prevOptionId
     * @param array &$titles
     * @return void
     */
    protected function _collectOptionTitle(array $rowData, $prevOptionId, array &$titles)
    {
        if (!empty($rowData[self::COLUMN_TITLE])) {
            $titles[$prevOptionId][$this->_rowStoreId] = $rowData[self::COLUMN_TITLE];
        }
    }

    /**
     * Find duplicated custom options and update existing options data
     *
     * @param array &$options
     * @param array &$titles
     * @param array &$prices
     * @param array &$typeValues
     * @return $this
     * @SuppressWarnings(PHPMD.UnusedLocalVariable)
     */
    protected function _compareOptionsWithExisting(array &$options, array &$titles, array &$prices, array &$typeValues)
    {
        foreach ($options as &$optionData) {
            $newOptionId = $optionData['option_id'];
            $optionId = $this->optionNewIdExistingIdMap[$newOptionId]
                ?? $this->_findExistingOptionId($optionData, $titles[$newOptionId]);
            $this->optionNewIdExistingIdMap[$newOptionId] = $optionId ?: null;
            if ($optionId && (int) $optionId !== (int) $newOptionId) {
                $optionData['option_id'] = $optionId;
                $titles[$optionId] = $titles[$newOptionId];
                unset($titles[$newOptionId]);
                if (isset($prices[$newOptionId])) {
                    foreach ($prices[$newOptionId] as $storeId => $priceStoreData) {
                        $prices[$newOptionId][$storeId]['option_id'] = $optionId;
                    }
                    $prices[$optionId] = $prices[$newOptionId];
                    unset($prices[$newOptionId]);
                }
                if (isset($typeValues[$newOptionId])) {
                    $typeValues[$optionId] = $typeValues[$newOptionId];
                    unset($typeValues[$newOptionId]);
                }
            }
        }

        return $this;
    }

    /**
     * Restore original IDs for existing option types.
     *
     * Warning: arguments are modified by reference
     *
     * @param array $typeValues
     * @param array $typePrices
     * @param array $typeTitles
     * @return void
     */
    private function restoreOriginalOptionTypeIds(array &$typeValues, array &$typePrices, array &$typeTitles)
    {
        foreach ($typeValues as $optionId => &$optionTypes) {
            foreach ($optionTypes as &$optionType) {
                $optionTypeId = $optionType['option_type_id'];
                foreach ($typeTitles[$optionTypeId] as $storeId => $optionTypeTitle) {
                    $existingTypeId = $this->optionTypeNewIdExistingIdMap[$optionTypeId]
                        ?? $this->getExistingOptionTypeId($optionId, $storeId, $optionTypeTitle);
                    $this->optionTypeNewIdExistingIdMap[$optionTypeId] = $existingTypeId ?: null;
                    if ($existingTypeId && (int) $existingTypeId !== (int) $optionTypeId) {
                        $optionType['option_type_id'] = $existingTypeId;
                        $typeTitles[$existingTypeId] = $typeTitles[$optionTypeId];
                        unset($typeTitles[$optionTypeId]);
                        if (isset($typePrices[$optionTypeId])) {
                            $typePrices[$existingTypeId] = $typePrices[$optionTypeId];
                            unset($typePrices[$optionTypeId]);
                        }
                        // If option type titles match at least in one store, consider current option type as existing
                        break;
                    }
                }
            }
        }
    }

    /**
     * Identify ID of the provided option type by its title in the specified store.
     *
     * @param int $optionId
     * @param int $storeId
     * @param string $optionTypeTitle
     * @return int|null
     */
    private function getExistingOptionTypeId($optionId, $storeId, $optionTypeTitle)
    {
        if (!isset($this->optionTypeTitles[$storeId])) {
            /** @var ProductOptionValueCollection $optionTypeCollection */
            $optionTypeCollection = $this->productOptionValueCollectionFactory->create();
            $optionTypeCollection->addTitleToResult($storeId);
            /** @var \Magento\Catalog\Model\Product\Option\Value $type */
            foreach ($optionTypeCollection as $type) {
                $this->optionTypeTitles[$storeId][$type->getOptionId()][$type->getId()] = $type->getTitle();
            }
        }
        if (isset($this->optionTypeTitles[$storeId][$optionId])
            && is_array($this->optionTypeTitles[$storeId][$optionId])
        ) {
            foreach ($this->optionTypeTitles[$storeId][$optionId] as $optionTypeId => $currentTypeTitle) {
                if ($optionTypeTitle === $currentTypeTitle) {
                    return $optionTypeId;
                }
            }
        }
        return null;
    }

    /**
     * Rarse required data.
     *
     * Parse required data from current row and store to class internal variables some data
     * for underlying dependent rows
     *
     * @param array $rowData
     * @return bool
     */
    protected function _parseRequiredData(array $rowData)
    {
        if ($this->_rowProductId === null) {
            return false;
        }

        // Init store
        if (!empty($rowData[self::COLUMN_STORE])) {
            if (!isset($this->_storeCodeToId[$rowData[self::COLUMN_STORE]])) {
                return false;
            }
            $this->_rowStoreId = (int)$this->_storeCodeToId[$rowData[self::COLUMN_STORE]];
        } else {
            $this->_rowStoreId = Store::DEFAULT_STORE_ID;
        }
        // Init option type and set param which tell that row is main
        if (!empty($rowData[self::COLUMN_TYPE])) {
            // get custom option type if its specified
            if (!isset($this->_specificTypes[$rowData[self::COLUMN_TYPE]])) {
                $this->_rowType = null;
                return false;
            }
            $this->_rowType = $rowData[self::COLUMN_TYPE];
            $this->_rowIsMain = true;
        } else {
            if (null === $this->_rowType) {
                return false;
            }
            $this->_rowIsMain = false;
        }

        return true;
    }

    /**
     * Checks that current row has specific type
     *
     * @param string $type
     * @return bool
     */
    protected function _isRowHasSpecificType($type)
    {
        if (isset($this->_specificTypes[$type])) {
            return $this->_specificTypes[$type] === true;
        }

        return false;
    }

    /**
     * Retrieve product data for future update
     *
     * @param array $rowData
     * @param int $productId
     * @return array
     */
    protected function _getProductData(array $rowData, $productId)
    {
        $productData = [
            $this->getProductEntityLinkField() => $productId,
            'has_options' => 1,
            'required_options' => 0,
            'updated_at' => $this->dateTime->date(null, null, false)->format('Y-m-d H:i:s'),
        ];

        if (!empty($rowData[self::COLUMN_IS_REQUIRED])) {
            $productData['required_options'] = 1;
        }

        return $productData;
    }

    /**
     * Retrieve option data
     *
     * @param array $rowData
     * @param int $productId
     * @param int $optionId
     * @param string $type
     * @return array
     */
    protected function _getOptionData(array $rowData, $productId, $optionId, $type)
    {
        $optionData = [
            'option_id' => $optionId,
            'sku' => '',
            'max_characters' => 0,
            'file_extension' => null,
            'image_size_x' => 0,
            'image_size_y' => 0,
            'product_id' => $productId,
            'type' => $type,
            'is_require' => empty($rowData[self::COLUMN_IS_REQUIRED]) ? 0 : 1,
            'sort_order' => empty($rowData[self::COLUMN_SORT_ORDER]) ? 0
                : abs((int) $rowData[self::COLUMN_SORT_ORDER]),
        ];

        if (!$this->_isRowHasSpecificType($type)) {
            // simple option may have optional params
            foreach ($this->_specificTypes[$type] as $paramSuffix) {
                if (isset($rowData[self::COLUMN_PREFIX . $paramSuffix])) {
                    $data = $rowData[self::COLUMN_PREFIX . $paramSuffix];

                    if (array_key_exists($paramSuffix, $optionData)) {
                        $optionData[$paramSuffix] = $data;
                    }
                }
            }
        }
        return $optionData;
    }

    /**
     * Retrieve price data or false in case when price is empty
     *
     * @param array $rowData
     * @param int $optionId
     * @param string $type
     * @return array|bool
     */
    protected function _getPriceData(array $rowData, $optionId, $type)
    {
        if (in_array('price', $this->_specificTypes[$type])
            && isset($rowData[self::COLUMN_PREFIX . 'price'])
            && strlen($rowData[self::COLUMN_PREFIX . 'price']) > 0
        ) {
            $priceData = [
                'option_id' => $optionId,
                'store_id' => $this->_isPriceGlobal ? Store::DEFAULT_STORE_ID : $this->_rowStoreId,
                'price_type' => 'fixed',
            ];

            $data = $rowData[self::COLUMN_PREFIX . 'price'];
            if ('%' == substr($data, -1)) {
                $priceData['price_type'] = 'percent';
            }
            $priceData['price'] = (double)rtrim($data, '%');

            return $priceData;
        }

        return false;
    }

    /**
     * Retrieve specific type data
     *
     * @param array $rowData
     * @param int $optionTypeId
     * @param bool $defaultStore
     * @return array|false
     * @SuppressWarnings(PHPMD.CyclomaticComplexity)
     */
    protected function _getSpecificTypeData(array $rowData, $optionTypeId, $defaultStore = true)
    {
        $data = [];
        $priceData = [];
        $customOptionRowPrice = $rowData[self::COLUMN_ROW_PRICE];
        if (!empty($customOptionRowPrice) || $customOptionRowPrice === '0') {
            $priceData['price'] = (double)rtrim($rowData[self::COLUMN_ROW_PRICE], '%');
            $priceData['price_type'] = ('%' == substr($rowData[self::COLUMN_ROW_PRICE], -1)) ? 'percent' : 'fixed';
        }
        if (!empty($rowData[self::COLUMN_ROW_TITLE]) && $defaultStore && empty($rowData[self::COLUMN_STORE])) {
            $valueData = [
                'option_type_id' => $optionTypeId,
                'sort_order' => empty($rowData[self::COLUMN_ROW_SORT]) ? 0
                    : abs((int) $rowData[self::COLUMN_ROW_SORT]),
                'sku' => !empty($rowData[self::COLUMN_ROW_SKU]) ? $rowData[self::COLUMN_ROW_SKU] : '',
            ];
            $data['value'] = $valueData;
            $data['title'] = $rowData[self::COLUMN_ROW_TITLE];
            $data['price'] = $priceData;
        } elseif (!empty($rowData[self::COLUMN_ROW_TITLE]) && !$defaultStore && !empty($rowData[self::COLUMN_STORE])) {
            if ($priceData) {
                $data['price'] = $priceData;
            }
            $data['title'] = $rowData[self::COLUMN_ROW_TITLE];
        }

        return $data ?: false;
    }

    /**
     * Delete custom options for products
     *
     * @param array $productIds
     * @return $this
     */
    protected function _deleteEntities(array $productIds)
    {
        $this->_connection->delete(
            $this->_tables['catalog_product_option'],
            $this->_connection->quoteInto('product_id IN (?)', $productIds)
        );

        return $this;
    }

    /**
     * Delete custom option type values
     *
     * @param array $optionIds
     * @return $this
     */
    protected function _deleteSpecificTypeValues(array $optionIds)
    {
        $this->_connection->delete(
            $this->_tables['catalog_product_option_type_value'],
            $this->_connection->quoteInto('option_id IN (?)', $optionIds)
        );

        return $this;
    }

    /**
     * Save custom options main info
     *
     * @param array $options Options data
     * @return $this
     */
    protected function _saveOptions(array $options)
    {
        $this->_connection->insertOnDuplicate($this->_tables['catalog_product_option'], $options);

        return $this;
    }

    /**
     * Save custom option titles
     *
     * @param array $titles Option titles data
     * @return $this
     */
    protected function _saveTitles(array $titles)
    {
        $titleRows = [];
        $existingOptionIds = array_flip(array_filter($this->optionNewIdExistingIdMap));
        foreach ($titles as $optionId => $storeInfo) {
            // Check that if it is a new option, then make sure a record for default store will be created
            if (!isset($existingOptionIds[$optionId]) && count($storeInfo) > 0) {
                $storeInfo = [Store::DEFAULT_STORE_ID => reset($storeInfo)] + $storeInfo;
            }
            //for use default
            $uniqStoreInfo = array_unique($storeInfo);
            foreach ($uniqStoreInfo as $storeId => $title) {
                $titleRows[] = ['option_id' => $optionId, 'store_id' => $storeId, 'title' => $title];
            }
        }
        if ($titleRows) {
            $this->_connection->insertOnDuplicate(
                $this->_tables['catalog_product_option_title'],
                $titleRows,
                ['title']
            );
        }

        return $this;
    }

    /**
     * Save custom option prices
     *
     * @param array $prices Option prices data
     * @return $this
     */
    protected function _savePrices(array $prices)
    {
        if ($prices) {
            $optionPriceRows = [];
            $existingOptionIds = array_flip(array_filter($this->optionNewIdExistingIdMap));
            foreach ($prices as $optionId => $storesData) {
                // Check that if it is a new option, then make sure a record for default store will be created
                if (!isset($existingOptionIds[$optionId]) && count($storesData) > 0) {
                    $storesData = [Store::DEFAULT_STORE_ID => reset($storesData)] + $storesData;
                }
                foreach ($storesData as $row) {
                    $optionPriceRows[] = $row;
                }
            }
            if ($optionPriceRows) {
                $this->_connection->insertOnDuplicate(
                    $this->_tables['catalog_product_option_price'],
                    $optionPriceRows,
                    ['price', 'price_type']
                );
            }
        }

        return $this;
    }

    /**
     * Save custom option type values
     *
     * @param array $typeValues Option type values
     * @return $this
     */
    protected function _saveSpecificTypeValues(array $typeValues)
    {
        $typeValueRows = [];
        foreach ($typeValues as $optionId => $optionInfo) {
            foreach ($optionInfo as $row) {
                $row['option_id'] = $optionId;
                $typeValueRows[] = $row;
            }
        }
        if ($typeValueRows) {
            $this->_connection->insertOnDuplicate($this->_tables['catalog_product_option_type_value'], $typeValueRows);
        }

        return $this;
    }

    /**
     * Save custom option type prices
     *
     * @param array $typePrices option type prices
     * @return $this
     */
    protected function _saveSpecificTypePrices(array $typePrices)
    {
        $optionTypePriceRows = [];
        $existingOptionTypeIds = array_flip(array_filter($this->optionTypeNewIdExistingIdMap));
        foreach ($typePrices as $optionTypeId => $storesData) {
            // Check that if it is a new option value, then make sure a record for default store will be created
            if (!isset($existingOptionTypeIds[$optionTypeId]) && count($storesData) > 0) {
                $storesData = [Store::DEFAULT_STORE_ID => reset($storesData)] + $storesData;
            }
            foreach ($storesData as $storeId => $row) {
                $row['option_type_id'] = $optionTypeId;
                $row['store_id'] = $storeId;
                $optionTypePriceRows[] = $row;
            }
        }
        if ($optionTypePriceRows) {
            $this->_connection->insertOnDuplicate(
                $this->_tables['catalog_product_option_type_price'],
                $optionTypePriceRows,
                ['price', 'price_type']
            );
        }

        return $this;
    }

    /**
     * Save custom option type titles
     *
     * @param array $typeTitles Option type titles
     * @return $this
     */
    protected function _saveSpecificTypeTitles(array $typeTitles)
    {
        $optionTypeTitleRows = [];
        $existingOptionTypeIds = array_flip(array_filter($this->optionTypeNewIdExistingIdMap));
        foreach ($typeTitles as $optionTypeId => $storesData) {
            // Check that if it is a new option value, then make sure a record for default store will be created
            if (!isset($existingOptionTypeIds[$optionTypeId]) && count($storesData) > 0) {
                $storesData = [Store::DEFAULT_STORE_ID => reset($storesData)] + $storesData;
            }
            //for use default
            $uniqStoresData = array_unique($storesData);
            foreach ($uniqStoresData as $storeId => $title) {
                $optionTypeTitleRows[] = [
                    'option_type_id' => $optionTypeId,
                    'store_id' => $storeId,
                    'title' => $title,
                ];
            }
        }
        if ($optionTypeTitleRows) {
            $this->_connection->insertOnDuplicate(
                $this->_tables['catalog_product_option_type_title'],
                $optionTypeTitleRows,
                ['title']
            );
        }

        return $this;
    }

    /**
     * Update product data which related to custom options information
     *
     * @param array $data Product data which will be updated
     * @return $this
     */
    protected function _updateProducts(array $data)
    {
        if ($data) {
            $this->_connection->insertOnDuplicate(
                $this->_tables['catalog_product_entity'],
                $data,
                ['has_options', 'required_options', 'updated_at']
            );
        }

        return $this;
    }

    /**
     * Parse custom options string to inner format.
     *
     * @param array $rowData
     * @return array
     * @SuppressWarnings(PHPMD.CyclomaticComplexity)
     * @SuppressWarnings(PHPMD.NPathComplexity)
     */
    protected function _parseCustomOptions($rowData)
    {
        $beforeOptionValueSkuDelimiter = ';';
        if (empty($rowData['custom_options'])
            || $rowData['custom_options'] === Import::DEFAULT_EMPTY_ATTRIBUTE_VALUE_CONSTANT) {
            return $rowData;
        }
        $rowData['custom_options'] = str_replace(
            $beforeOptionValueSkuDelimiter,
            $this->_productEntity->getMultipleValueSeparator(),
            $rowData['custom_options']
        );
        $options = [];
        $optionValues = explode(Product::PSEUDO_MULTI_LINE_SEPARATOR, $rowData['custom_options']);
        $k = 0;
        $name = '';
        foreach ($optionValues as $optionValue) {
            $optionValueParams = explode($this->_productEntity->getMultipleValueSeparator(), $optionValue);
            foreach ($optionValueParams as $nameAndValue) {
                $nameAndValue = explode('=', $nameAndValue);
                $value = isset($nameAndValue[1]) ? $nameAndValue[1] : '';
                $value = trim($value);
                $fieldName = isset($nameAndValue[0]) ? trim($nameAndValue[0]) : '';
                if ($value && ($fieldName === 'name')) {
                    if ($name != $value) {
                        $name = $value;
                        $k = 0;
                    }
                }
                if ($name) {
                    $options[$name][$k][$fieldName] = $value;
                }
            }
            if (isset($rowData[Product::COL_STORE_VIEW_CODE])) {
                $options[$name][$k][self::COLUMN_STORE] = $rowData[Product::COL_STORE_VIEW_CODE];
            }
            $k++;
        }
        $rowData['custom_options'] = $options;
        return $rowData;
    }

    /**
     * Parse structured custom options to inner format.
     *
     * @param array $rowData
     * @return array
     */
    private function parseStructuredCustomOptions(array $rowData): array
    {
        if (empty($rowData['custom_options'])) {
            return $rowData;
        }

        array_walk_recursive($rowData['custom_options'], function (&$value) {
            $value = trim($value);
        });

        $customOptions = [];
        foreach ($rowData['custom_options'] as $option) {
            $optionName = $option['name'] ?? '';
            if (!isset($customOptions[$optionName])) {
                $customOptions[$optionName] = [];
            }
            if (isset($rowData[Product::COL_STORE_VIEW_CODE])) {
                $option[self::COLUMN_STORE] = $rowData[Product::COL_STORE_VIEW_CODE];
            }
            $customOptions[$optionName][] = $option;
        }

        $rowData['custom_options'] = $customOptions;

        return $rowData;
    }

    /**
     * Clear product sku to id array.
     *
     * @return $this
     */
    public function clearProductsSkuToId()
    {
        $this->_productsSkuToId = null;
        $this->resetProductsSkus = true;
        return $this;
    }

    /**
     * Get product entity link field
     *
     * @return string
     */
    private function getProductEntityLinkField()
    {
        if (!$this->productEntityLinkField) {
            $this->productEntityLinkField = $this->getMetadataPool()
                ->getMetadata(ProductInterface::class)
                ->getLinkField();
        }
        return $this->productEntityLinkField;
    }

    /**
     * Save prepared custom options.
     *
     * @param array $products
     * @param array $options
     * @param array $titles
     * @param array $prices
     * @param array $types
     *
     * @return void
     */
    private function savePreparedCustomOptions(
        array $products,
        array $options,
        array $titles,
        array $prices,
        array $types
    ): void {
        if ($this->_isReadyForSaving($options, $titles, $types['values'])) {
            if ($this->getBehavior() == Import::BEHAVIOR_APPEND) {
                $this->_compareOptionsWithExisting($options, $titles, $prices, $types['values']);
                $this->restoreOriginalOptionTypeIds($types['values'], $types['prices'], $types['titles']);
            }
            $this->transactionManager->start($this->_connection);
            try {
                $this->_saveOptions($options)
                    ->_saveTitles($titles)
                    ->_savePrices($prices)
                    ->_saveSpecificTypeValues($types['values'])
                    ->_saveSpecificTypePrices($types['prices'])
                    ->_saveSpecificTypeTitles($types['titles'])
                    ->_updateProducts($products);
                $this->transactionManager->commit();
            } catch (\Throwable $exception) {
                $this->transactionManager->rollBack();
                throw $exception;
            }
        }
    }

    /**
     * Mark new IDs as existing IDs
     *
     * @param array $idsMap
     * @return array
     */
    private function markNewIdsAsExisting(array $idsMap): array
    {
        $newIds = array_keys(array_filter($idsMap, 'is_null'));
        return array_replace(
            $idsMap,
            array_combine($newIds, $newIds)
        );
    }
}<|MERGE_RESOLUTION|>--- conflicted
+++ resolved
@@ -1345,18 +1345,11 @@
                 $optionId = $nextOptionId;
                 $valueId = $nextValueId;
                 $multiRowData = $this->_getMultiRowFormat($rowData);
-<<<<<<< HEAD
                 if (!empty($rowData[self::COLUMN_SKU]) && $this->skuStorage->has($rowData[self::COLUMN_SKU])) {
                     $productData = $this->skuStorage->get($rowData[self::COLUMN_SKU]);
                     $this->_rowProductId = $productData[$this->getProductEntityLinkField()];
                     if (array_key_exists('custom_options', $rowData)
                         && (
-=======
-                if (!empty($rowData[self::COLUMN_SKU]) && isset($this->_productsSkuToId[$rowData[self::COLUMN_SKU]])) {
-                    $this->_rowProductId = $this->_productsSkuToId[$rowData[self::COLUMN_SKU]];
-                    if (array_key_exists('custom_options', $rowData) &&
-                        (
->>>>>>> 4b45119e
                             $rowData['custom_options'] === null ||
                             (is_string($rowData['custom_options']) && trim($rowData['custom_options'])
                                 === $this->_productEntity->getEmptyAttributeValueConstant()) ||
