--- conflicted
+++ resolved
@@ -1727,49 +1727,12 @@
      * Parse custom options string to inner format.
      *
      * @param array $rowData
-<<<<<<< HEAD
-     *
-     * @return array
-=======
      * @return array
      * @SuppressWarnings(PHPMD.CyclomaticComplexity)
->>>>>>> 95515a4b
      */
      protected function _parseCustomOptions($rowData)
     {
         $beforeOptionValueSkuDelimiter = ';';
-<<<<<<< HEAD
-
-        if (empty($rowData['custom_options'])) {
-            return $rowData;
-        }
-
-        $rowData['custom_options'] = str_replace($beforeOptionValueSkuDelimiter, $this->_productEntity->getMultipleValueSeparator(), $rowData['custom_options']);
-
-        $options = array();
-
-        $optionValues = explode(Product::PSEUDO_MULTI_LINE_SEPARATOR, $rowData['custom_options']);
-
-        $k = 0;
-        $name = '';
-
-        foreach ($optionValues as $optionValue) {
-
-            $optionValueParams = explode($this->_productEntity->getMultipleValueSeparator(), $optionValue);
-
-            foreach ($optionValueParams as $nameAndValue) {
-
-                $nameAndValue = explode('=', $nameAndValue);
-                if (!empty($nameAndValue)) {
-
-
-                    $value = isset($nameAndValue[1]) ? $nameAndValue[1] : '';
-                    $value = trim($value);
-                    $fieldName  = trim($nameAndValue[0]);
-
-                    if ($value && ($fieldName == 'name')) {
-
-=======
         if (empty($rowData['custom_options'])) {
             return $rowData;
         }
@@ -1787,28 +1750,17 @@
                     $value = trim($value);
                     $fieldName  = trim($nameAndValue[0]);
                     if ($value && ($fieldName == 'name')) {
->>>>>>> 95515a4b
                         if ($name != $value) {
                             $name = $value;
                             $k = 0;
                         }
                     }
-<<<<<<< HEAD
-
-=======
->>>>>>> 95515a4b
                     if ($name) {
                         $options[$name][$k][$fieldName] = $value;
                     }
                 }
             }
-<<<<<<< HEAD
-
-            $options[$name][$k]['_custom_option_store'] = $rowData[Product::COL_WEBSITE];
-
-=======
             $options[$name][$k]['_custom_option_store'] = $rowData[Product::COL_STORE];
->>>>>>> 95515a4b
             $k++;
         }
         $rowData['custom_options'] = $options;
