<?php
/**
 * Copyright © 2015 Magento. All rights reserved.
 * See COPYING.txt for license details.
 */
namespace Magento\CatalogImportExport\Model\Export;

use \Magento\Store\Model\Store;

/**
 * Export entity product model
 *
 * @author      Magento Core Team <core@magentocommerce.com>
 */
class Product extends \Magento\ImportExport\Model\Export\Entity\AbstractEntity
{
    /**
     * Attributes that should be exported
     *
     * @var string[]
     */
    protected $_bannedAttributes = ['media_gallery'];

    /**
     * Value that means all entities (e.g. websites, groups etc.)
     */
    const VALUE_ALL = 'all';

    /**
     * Permanent column names.
     *
     * Names that begins with underscore is not an attribute. This name convention is for
     * to avoid interference with same attribute name.
     */
    const COL_STORE = '_store';

    const COL_ATTR_SET = '_attribute_set';

    const COL_TYPE = '_type';

    const COL_CATEGORY = '_category';

    const COL_ROOT_CATEGORY = '_root_category';

    const COL_SKU = 'sku';

    const COL_VISIBILITY = 'visibility';

    /**
     * Pairs of attribute set ID-to-name.
     *
     * @var array
     */
    protected $_attrSetIdToName = [];

    /**
     * Categories ID to text-path hash.
     *
     * @var array
     */
    protected $_categories = [];

    /**
     * Root category names for each category
     *
     * @var array
     */
    protected $_rootCategories = [];

    /**
     * Attributes with index (not label) value.
     *
     * @var string[]
     */
    protected $_indexValueAttributes = [
        'status',
        'tax_class_id',
        'visibility',
        'gift_message_available',
        'custom_design',
    ];

    /**
     * @var array
     */
    protected $collectedMultiselectsData = [];

    /**
     * Permanent entity columns.
     *
     * @var string[]
     */
    protected $_permanentAttributes = [self::COL_SKU];

    /**
     * Array of supported product types as keys with appropriate model object as value.
     *
     * @var array
     */
    protected $_productTypeModels = [];

    /**
     * Array of pairs store ID to its code.
     *
     * @var array
     */
    protected $_storeIdToCode = [];

    /**
     * Website ID-to-code.
     *
     * @var array
     */
    protected $_websiteIdToCode = [];

    /**
     * Attribute types
     *
     * @var array
     */
    protected $_attributeTypes = [];

    /**
     * Product collection
     *
     * @var \Magento\Catalog\Model\Resource\Product\Collection
     */
    protected $_entityCollection;

    /**
     * Items per page for collection limitation
     *
     * @var null
     */
    protected $_itemsPerPage = null;

    /**
     * Header columns for export file
     *
     * @var array
     */
    protected $_headerColumns = [];

    /**
     * @var \Magento\ImportExport\Model\Export\ConfigInterface
     */
    protected $_exportConfig;

    /**
     * @var \Psr\Log\LoggerInterface
     */
    protected $_logger;

    /**
     * @var \Magento\Catalog\Model\Resource\ProductFactory
     */
    protected $_productFactory;

    /**
     * @var \Magento\Eav\Model\Resource\Entity\Attribute\Set\Collection
     */
    protected $_attrSetColFactory;

    /**
     * @var \Magento\Catalog\Model\Resource\Category\Collection
     */
    protected $_categoryColFactory;

    /**
     * @var \Magento\Framework\App\Resource
     */
    protected $_resourceModel;

    /**
     * @var \Magento\CatalogInventory\Model\Resource\Stock\ItemFactory
     */
    protected $_itemFactory;

    /**
     * @var \Magento\Catalog\Model\Resource\Product\Option\Collection
     */
    protected $_optionColFactory;

    /**
     * @var \Magento\Catalog\Model\Resource\Product\Attribute\Collection
     */
    protected $_attributeColFactory;

    /**
     * @var \Magento\CatalogImportExport\Model\Export\Product\Type\Factory
     */
    protected $_typeFactory;

    /**
     * Provider of product link types
     *
     * @var \Magento\Catalog\Model\Product\LinkTypeProvider
     */
    protected $_linkTypeProvider;

    /**
     * @var \Magento\CatalogImportExport\Model\Export\RowCustomizerInterface
     */
    protected $rowCustomizer;

    /**
     * @param \Magento\Framework\Stdlib\DateTime\TimezoneInterface $localeDate
     * @param \Magento\Eav\Model\Config $config
     * @param \Magento\Framework\App\Resource $resource
     * @param \Magento\Store\Model\StoreManagerInterface $storeManager
     * @param \Psr\Log\LoggerInterface $logger
     * @param \Magento\Catalog\Model\Resource\Product\Collection $collection
     * @param \Magento\ImportExport\Model\Export\ConfigInterface $exportConfig
     * @param \Magento\Catalog\Model\Resource\ProductFactory $productFactory
     * @param \Magento\Eav\Model\Resource\Entity\Attribute\Set\CollectionFactory $attrSetColFactory
     * @param \Magento\Catalog\Model\Resource\Category\CollectionFactory $categoryColFactory
     * @param \Magento\CatalogInventory\Model\Resource\Stock\ItemFactory $itemFactory
     * @param \Magento\Catalog\Model\Resource\Product\Option\CollectionFactory $optionColFactory
     * @param \Magento\Catalog\Model\Resource\Product\Attribute\CollectionFactory $attributeColFactory
     * @param Product\Type\Factory $_typeFactory
     * @param \Magento\Catalog\Model\Product\LinkTypeProvider $linkTypeProvider
     * @param \Magento\CatalogImportExport\Model\Export\RowCustomizerInterface $rowCustomizer
     */
    public function __construct(
        \Magento\Framework\Stdlib\DateTime\TimezoneInterface $localeDate,
        \Magento\Eav\Model\Config $config,
        \Magento\Framework\App\Resource $resource,
        \Magento\Store\Model\StoreManagerInterface $storeManager,
        \Psr\Log\LoggerInterface $logger,
        \Magento\Catalog\Model\Resource\Product\Collection $collection,
        \Magento\ImportExport\Model\Export\ConfigInterface $exportConfig,
        \Magento\Catalog\Model\Resource\ProductFactory $productFactory,
        \Magento\Eav\Model\Resource\Entity\Attribute\Set\CollectionFactory $attrSetColFactory,
        \Magento\Catalog\Model\Resource\Category\CollectionFactory $categoryColFactory,
        \Magento\CatalogInventory\Model\Resource\Stock\ItemFactory $itemFactory,
        \Magento\Catalog\Model\Resource\Product\Option\CollectionFactory $optionColFactory,
        \Magento\Catalog\Model\Resource\Product\Attribute\CollectionFactory $attributeColFactory,
        \Magento\CatalogImportExport\Model\Export\Product\Type\Factory $_typeFactory,
        \Magento\Catalog\Model\Product\LinkTypeProvider $linkTypeProvider,
        \Magento\CatalogImportExport\Model\Export\RowCustomizerInterface $rowCustomizer
    ) {
        $this->_entityCollection = $collection;
        $this->_exportConfig = $exportConfig;
        $this->_logger = $logger;
        $this->_productFactory = $productFactory;
        $this->_attrSetColFactory = $attrSetColFactory;
        $this->_categoryColFactory = $categoryColFactory;
        $this->_resourceModel = $resource;
        $this->_itemFactory = $itemFactory;
        $this->_optionColFactory = $optionColFactory;
        $this->_attributeColFactory = $attributeColFactory;
        $this->_typeFactory = $_typeFactory;
        $this->_linkTypeProvider = $linkTypeProvider;
        $this->rowCustomizer = $rowCustomizer;

        parent::__construct($localeDate, $config, $resource, $storeManager);

        $this->initTypeModels()
            ->initAttributes()
            ->_initStores()
            ->initAttributeSets()
            ->initWebsites()
            ->initCategories();
    }

    /**
     * Initialize attribute sets code-to-id pairs.
     *
     * @return $this
     */
    protected function initAttributeSets()
    {
        $productTypeId = $this->_productFactory->create()->getTypeId();
        foreach ($this->_attrSetColFactory->create()->setEntityTypeFilter($productTypeId) as $attributeSet) {
            $this->_attrSetIdToName[$attributeSet->getId()] = $attributeSet->getAttributeSetName();
        }
        return $this;
    }

    /**
     * Initialize categories ID to text-path hash.
     *
     * @return $this
     */
    protected function initCategories()
    {
        $collection = $this->_categoryColFactory->create()->addNameToResult();
        /* @var $collection \Magento\Catalog\Model\Resource\Category\Collection */
        foreach ($collection as $category) {
            $structure = preg_split('#/+#', $category->getPath());
            $pathSize = count($structure);
            if ($pathSize > 1) {
                $path = [];
                for ($i = 1; $i < $pathSize; $i++) {
                    $path[] = $collection->getItemById($structure[$i])->getName();
                }
                $this->_rootCategories[$category->getId()] = array_shift($path);
                if ($pathSize > 2) {
                    $this->_categories[$category->getId()] = implode('/', $path);
                }
            }
        }
        return $this;
    }

    /**
     * Initialize product type models.
     *
     * @throws \Magento\Framework\Model\Exception
     * @return $this
     */
    protected function initTypeModels()
    {
        $productTypes = $this->_exportConfig->getEntityTypes($this->getEntityTypeCode());
        foreach ($productTypes as $productTypeName => $productTypeConfig) {
            if (!($model = $this->_typeFactory->create($productTypeConfig['model']))) {
                throw new \Magento\Framework\Model\Exception(
                    "Entity type model '{$productTypeConfig['model']}' is not found"
                );
            }
            if (!$model instanceof \Magento\CatalogImportExport\Model\Export\Product\Type\AbstractType) {
                throw new \Magento\Framework\Model\Exception(
                    __(
                        'Entity type model must be an instance of'
                        . ' \Magento\CatalogImportExport\Model\Export\Product\Type\AbstractType'
                    )
                );
            }
            if ($model->isSuitable()) {
                $this->_productTypeModels[$productTypeName] = $model;
                $this->_disabledAttrs = array_merge($this->_disabledAttrs, $model->getDisabledAttrs());
                $this->_indexValueAttributes = array_merge(
                    $this->_indexValueAttributes,
                    $model->getIndexValueAttributes()
                );
            }
        }
        if (!$this->_productTypeModels) {
            throw new \Magento\Framework\Model\Exception(__('There are no product types available for export'));
        }
        $this->_disabledAttrs = array_unique($this->_disabledAttrs);

        return $this;
    }

    /**
     * Initialize website values.
     *
     * @return $this
     */
    protected function initWebsites()
    {
        /** @var $website \Magento\Store\Model\Website */
        foreach ($this->_storeManager->getWebsites() as $website) {
            $this->_websiteIdToCode[$website->getId()] = $website->getCode();
        }
        return $this;
    }

    /**
     * Prepare products tier prices
     *
     * @param  int[] $productIds
     * @return array
     */
    protected function prepareTierPrices(array $productIds)
    {
        if (empty($productIds)) {
            return [];
        }
        $select = $this->_connection->select()->from(
            $this->_resourceModel->getTableName('catalog_product_entity_tier_price')
        )->where(
            'entity_id IN(?)',
            $productIds
        );

        $rowTierPrices = [];
        $stmt = $this->_connection->query($select);
        while ($tierRow = $stmt->fetch()) {
            $rowTierPrices[$tierRow['entity_id']][] = [
                '_tier_price_customer_group' => $tierRow['all_groups']
                    ? self::VALUE_ALL
                    : $tierRow['customer_group_id'],
                '_tier_price_website' => 0 ==
                $tierRow['website_id'] ? self::VALUE_ALL : $this->_websiteIdToCode[$tierRow['website_id']],
                '_tier_price_qty' => $tierRow['qty'],
                '_tier_price_price' => $tierRow['value'],
            ];
        }

        return $rowTierPrices;
    }

    /**
     * Prepare products group prices
     *
     * @param  int[] $productIds
     * @return array
     */
    protected function prepareGroupPrices(array $productIds)
    {
        if (empty($productIds)) {
            return [];
        }
        $select = $this->_connection->select()->from(
            $this->_resourceModel->getTableName('catalog_product_entity_group_price')
        )->where(
            'entity_id IN(?)',
            $productIds
        );

        $rowGroupPrices = [];
        $statement = $this->_connection->query($select);
        while ($groupRow = $statement->fetch()) {
            $rowGroupPrices[$groupRow['entity_id']][] = [
                '_group_price_customer_group' => $groupRow['all_groups']
                    ? self::VALUE_ALL
                    : $groupRow['customer_group_id'],
                '_group_price_website' => 0 ==
                $groupRow['website_id'] ? self::VALUE_ALL : $this->_websiteIdToCode[$groupRow['website_id']],
                '_group_price_price' => $groupRow['value'],
            ];
        }

        return $rowGroupPrices;
    }

    /**
     * Prepare products media gallery
     *
     * @param  int[] $productIds
     * @return array
     */
    protected function getMediaGallery(array $productIds)
    {
        if (empty($productIds)) {
            return [];
        }
        $select = $this->_connection->select()->from(
            ['mg' => $this->_resourceModel->getTableName('catalog_product_entity_media_gallery')],
            [
                'mg.entity_id',
                'mg.attribute_id',
                'filename' => 'mg.value',
                'mgv.label',
                'mgv.position',
                'mgv.disabled'
            ]
        )->joinLeft(
            ['mgv' => $this->_resourceModel->getTableName('catalog_product_entity_media_gallery_value')],
            '(mg.value_id = mgv.value_id AND mgv.store_id = 0)',
            []
        )->where(
            'mg.entity_id IN(?)',
            $productIds
        );

        $rowMediaGallery = [];
        $stmt = $this->_connection->query($select);
        while ($mediaRow = $stmt->fetch()) {
            $rowMediaGallery[$mediaRow['entity_id']][] = [
                '_media_attribute_id' => $mediaRow['attribute_id'],
                '_media_image' => $mediaRow['filename'],
                '_media_label' => $mediaRow['label'],
                '_media_position' => $mediaRow['position'],
                '_media_is_disabled' => $mediaRow['disabled'],
            ];
        }

        return $rowMediaGallery;
    }

    /**
     * Prepare catalog inventory
     *
     * @param  int[] $productIds
     * @return array
     */
    protected function prepareCatalogInventory(array $productIds)
    {
        if (empty($productIds)) {
            return [];
        }
        $select = $this->_connection->select()->from(
            $this->_itemFactory->create()->getMainTable()
        )->where(
            'product_id IN (?)',
            $productIds
        );

        $stmt = $this->_connection->query($select);
        $stockItemRows = [];
        while ($stockItemRow = $stmt->fetch()) {
            $productId = $stockItemRow['product_id'];
            unset(
                $stockItemRow['item_id'],
                $stockItemRow['product_id'],
                $stockItemRow['low_stock_date'],
                $stockItemRow['stock_id'],
                $stockItemRow['stock_status_changed_auto']
            );
            $stockItemRows[$productId] = $stockItemRow;
        }
        return $stockItemRows;
    }

    /**
     * Prepare product links
     *
     * @param  int[] $productIds
     * @return array
     */
    protected function prepareLinks(array $productIds)
    {
        if (empty($productIds)) {
            return [];
        }
        $adapter = $this->_connection;
        $select = $adapter->select()->from(
            ['cpl' => $this->_resourceModel->getTableName('catalog_product_link')],
            [
                'cpl.product_id',
                'cpe.sku',
                'cpl.link_type_id',
                'position' => 'cplai.value',
                'default_qty' => 'cplad.value'
            ]
        )->joinLeft(
            ['cpe' => $this->_resourceModel->getTableName('catalog_product_entity')],
            '(cpe.entity_id = cpl.linked_product_id)',
            []
        )->joinLeft(
            ['cpla' => $this->_resourceModel->getTableName('catalog_product_link_attribute')],
            $adapter->quoteInto(
                '(cpla.link_type_id = cpl.link_type_id AND cpla.product_link_attribute_code = ?)',
                'position'
            ),
            []
        )->joinLeft(
            ['cplaq' => $this->_resourceModel->getTableName('catalog_product_link_attribute')],
            $adapter->quoteInto(
                '(cplaq.link_type_id = cpl.link_type_id AND cplaq.product_link_attribute_code = ?)',
                'qty'
            ),
            []
        )->joinLeft(
            ['cplai' => $this->_resourceModel->getTableName('catalog_product_link_attribute_int')],
            '(cplai.link_id = cpl.link_id AND cplai.product_link_attribute_id = cpla.product_link_attribute_id)',
            []
        )->joinLeft(
            ['cplad' => $this->_resourceModel->getTableName('catalog_product_link_attribute_decimal')],
            '(cplad.link_id = cpl.link_id AND cplad.product_link_attribute_id = cplaq.product_link_attribute_id)',
            []
        )->where(
            'cpl.link_type_id IN (?)',
            array_values($this->_linkTypeProvider->getLinkTypes())
        )->where(
            'cpl.product_id IN (?)',
            $productIds
        );

        $stmt = $adapter->query($select);
        $linksRows = [];
        while ($linksRow = $stmt->fetch()) {
            $linksRows[$linksRow['product_id']][$linksRow['link_type_id']][] = [
                'sku' => $linksRow['sku'],
                'position' => $linksRow['position'],
                'default_qty' => $linksRow['default_qty'],
            ];
        }

        return $linksRows;
    }

    /**
     * Update data row with information about categories. Return true, if data row was updated
     *
     * @param array &$dataRow
     * @param array &$rowCategories
     * @param int $productId
     * @return bool
     */
    protected function updateDataWithCategoryColumns(&$dataRow, &$rowCategories, $productId)
    {
        if (!isset($rowCategories[$productId])) {
            return false;
        }

        $categoryId = array_shift($rowCategories[$productId]);
        if ($categoryId) {
            $dataRow[self::COL_ROOT_CATEGORY] = $this->_rootCategories[$categoryId];
            if (isset($this->_categories[$categoryId])) {
                $dataRow[self::COL_CATEGORY] = $this->_categories[$categoryId];
            }
        }

        return true;
    }

    /**
     * {@inheritdoc}
     */
    public function _getHeaderColumns()
    {
        return $this->_headerColumns;
    }

    /**
     * Set headers columns
     *
     * @param array $customOptionsData
     * @param array $stockItemRows
     * @return void
     */
    protected function setHeaderColumns($customOptionsData, $stockItemRows)
    {
        if (!$this->_headerColumns) {
            $customOptCols = [
                '_custom_option_store',
                '_custom_option_type',
                '_custom_option_title',
                '_custom_option_is_required',
                '_custom_option_price',
                '_custom_option_sku',
                '_custom_option_max_characters',
                '_custom_option_sort_order',
                '_custom_option_row_title',
                '_custom_option_row_price',
                '_custom_option_row_sku',
                '_custom_option_row_sort',
            ];
            $this->_headerColumns = array_merge(
                [
                    self::COL_SKU,
                    self::COL_STORE,
                    self::COL_ATTR_SET,
                    self::COL_TYPE,
                    self::COL_CATEGORY,
                    self::COL_ROOT_CATEGORY,
                    '_product_websites',
                ],
                $this->_getExportAttrCodes(),
                reset($stockItemRows) ? array_keys(end($stockItemRows)) : [],
                [],
                [
                    '_related_sku',
                    '_related_position',
                    '_crosssell_sku',
                    '_crosssell_position',
                    '_upsell_sku',
                    '_upsell_position'
                ],
                ['_tier_price_website', '_tier_price_customer_group', '_tier_price_qty', '_tier_price_price'],
                ['_group_price_website', '_group_price_customer_group', '_group_price_price'],
                ['_media_attribute_id', '_media_image', '_media_label', '_media_position', '_media_is_disabled']
            );
            // have we merge custom options columns
            if ($customOptionsData) {
                $this->_headerColumns = array_merge($this->_headerColumns, $customOptCols);
            }
        }
    }

    /**
     * Get product collection
     *
     * @return \Magento\Catalog\Model\Resource\Product\Collection
     */
    protected function _getEntityCollection()
    {
        return $this->_entityCollection;
    }

    /**
     * Get items per page
     *
     * @return int
     */
    protected function getItemsPerPage()
    {
        if (is_null($this->_itemsPerPage)) {
            $memoryLimit = trim(ini_get('memory_limit'));
            $lastMemoryLimitLetter = strtolower($memoryLimit[strlen($memoryLimit) - 1]);
            switch ($lastMemoryLimitLetter) {
                case 'g':
                    $memoryLimit *= 1024;
                    // fall-through intentional
                case 'm':
                    $memoryLimit *= 1024;
                    // fall-through intentional
                case 'k':
                    $memoryLimit *= 1024;
                    break;
                default:
                    // minimum memory required by Magento
                    $memoryLimit = 250000000;
            }

            // Tested one product to have up to such size
            $memoryPerProduct = 100000;
            // Decrease memory limit to have supply
            $memoryUsagePercent = 0.8;
            // Minimum Products limit
            $minProductsLimit = 500;

            $this->_itemsPerPage = intval(
                ($memoryLimit * $memoryUsagePercent - memory_get_usage(true)) / $memoryPerProduct
            );
            if ($this->_itemsPerPage < $minProductsLimit) {
                $this->_itemsPerPage = $minProductsLimit;
            }
        }
        return $this->_itemsPerPage;
    }

    /**
     * Set page and page size to collection
     *
     * @param int $page
     * @param int $pageSize
     * @return void
     */
    protected function paginateCollection($page, $pageSize)
    {
        $this->_getEntityCollection()->setPage($page, $pageSize);
    }

    /**
     * Export process
     *
     * @see https://jira.corp.x.com/browse/MAGETWO-7894
     * @return string
     */
    public function export()
    {
        //Execution time may be very long
        set_time_limit(0);

        $this->_prepareEntityCollection($this->_getEntityCollection());
        $this->_getEntityCollection()->setOrder('has_options', 'asc');
        $this->_getEntityCollection()->setStoreId(Store::DEFAULT_STORE_ID);
        $writer = $this->getWriter();
        $page = 0;
        while (true) {
            ++$page;
            $this->paginateCollection($page, $this->getItemsPerPage());
            if ($this->_getEntityCollection()->count() == 0) {
                break;
            }
            $exportData = $this->getExportData();
            if ($page == 1) {
                $writer->setHeaderCols($this->_getHeaderColumns());
            }
            foreach ($exportData as $dataRow) {
                $writer->writeRow($dataRow);
            }
            if ($this->_getEntityCollection()->getCurPage() >= $this->_getEntityCollection()->getLastPageNumber()) {
                break;
            }
        }
        return $writer->getContents();
    }

    /**
     * Get export data for collection
     *
     * @return array
     */
    protected function getExportData()
    {
        $exportData = [];
        try {
            $rawData = $this->collectRawData();
            $multirawData = $this->collectMultirawData();

            $productIds = array_keys($rawData);
            $stockItemRows = $this->prepareCatalogInventory($productIds);

            $this->rowCustomizer->prepareData($this->_getEntityCollection(), $productIds);

            $this->setHeaderColumns($multirawData['customOptionsData'], $stockItemRows);
            $this->_headerColumns = $this->rowCustomizer->addHeaderColumns($this->_headerColumns);

            foreach ($rawData as $productId => $productData) {
                foreach ($productData as $storeId => $dataRow) {
                    if ($storeId == Store::DEFAULT_STORE_ID && isset($stockItemRows[$productId])) {
                        $dataRow = array_merge($dataRow, $stockItemRows[$productId]);
                    }

                    $exportData = array_merge($exportData, $this->addMultirowData($dataRow, $multirawData));
                }
            }
        } catch (\Exception $e) {
            $this->_logger->logException($e);
        }
        return $exportData;
    }

    /**
     * Collect export data for all products
     *
     * @return array
     */
    protected function collectRawData()
    {
        $data = [];
        $collection = $this->_getEntityCollection();
        foreach ($this->_storeIdToCode as $storeId => $storeCode) {
            $collection->setStoreId($storeId);
            /**
             * @var int $itemId
             * @var \Magento\Catalog\Model\Product $item
             */
            foreach ($collection as $itemId => $item) {
                foreach ($this->_getExportAttrCodes() as $code) {
                    $attrValue = $item->getData($code);
                    if (!$this->isValidAttributeValue($code, $attrValue)) {
                        continue;
                    }

                    if (isset($this->_attributeValues[$code][$attrValue]) && !empty($this->_attributeValues[$code])) {
                        $attrValue = $this->_attributeValues[$code][$attrValue];
                    }

                    if ($storeId != Store::DEFAULT_STORE_ID
                        && isset($data[$itemId][Store::DEFAULT_STORE_ID][$code])
                        && $data[$itemId][Store::DEFAULT_STORE_ID][$code] == $attrValue
                    ) {
                        continue;
                    }

                    if ($this->_attributeTypes[$code] !== 'multiselect') {
                        if (is_scalar($attrValue)) {
                            $data[$itemId][$storeId][$code] = $attrValue;
                        }
                    } else {
                        $this->collectMultiselectValues($item, $code, $storeId);
                    }
                }

                if (!empty($data[$itemId][$storeId]) || $this->hasMultiselectData($item, $storeId)) {
                    $attrSetId = $item->getAttributeSetId();
                    $data[$itemId][$storeId][self::COL_STORE] = $storeCode;
                    $data[$itemId][$storeId][self::COL_ATTR_SET] = $this->_attrSetIdToName[$attrSetId];
                    $data[$itemId][$storeId][self::COL_TYPE] = $item->getTypeId();
                }
                $data[$itemId][$storeId]['store_id'] = $storeId;
                $data[$itemId][$storeId]['product_id'] = $itemId;
            }
            $collection->clear();
        }

        return $data;
    }

    /**
     * @return array
     */
    protected function collectMultirawData()
    {
        $data = [];
        $productIds = [];
        $rowWebsites = [];
        $rowCategories = [];

        $collection = $this->_getEntityCollection();
        $collection->setStoreId(Store::DEFAULT_STORE_ID);
        $collection->addCategoryIds()->addWebsiteNamesToResult();
        /** @var \Magento\Catalog\Model\Product $item */
        foreach ($collection as $item) {
            $productIds[] = $item->getId();
            $rowWebsites[$item->getId()] = array_intersect(
                array_keys($this->_websiteIdToCode),
                $item->getWebsites()
            );
            $rowCategories[$item->getId()] = $item->getCategoryIds();
        }
        $collection->clear();

        $allCategoriesIds = array_merge(array_keys($this->_categories), array_keys($this->_rootCategories));
        foreach ($rowCategories as &$categories) {
            $categories = array_intersect($categories, $allCategoriesIds);
        }

        $data['rowWebsites'] = $rowWebsites;
        $data['rowCategories'] = $rowCategories;
        $data['mediaGalery'] = $this->getMediaGallery($productIds);
        $data['rowTierPrices'] = $this->prepareTierPrices($productIds);
        $data['rowGroupPrices'] = $this->prepareGroupPrices($productIds);
        $data['linksRows'] = $this->prepareLinks($productIds);

        $data['customOptionsData'] = $this->getCustomOptionsData($productIds);

        return $data;
    }

    /**
     * @param \Magento\Catalog\Model\Product $item
     * @param int $storeId
     * @return bool
     */
    protected function hasMultiselectData($item, $storeId)
    {
        return !empty($this->collectedMultiselectsData[$storeId][$item->getId()]);
    }

    /**
     * @param \Magento\Catalog\Model\Product $item
     * @param string $attrCode
     * @param int $storeId
     * @return $this
     */
    protected function collectMultiselectValues($item, $attrCode, $storeId)
    {
        $attrValue = $item->getData($attrCode);
        $optionIds = explode(',', $attrValue);
        $options = array_intersect_key(
            $this->_attributeValues[$attrCode],
            array_flip($optionIds)
        );
        if (!(isset($this->collectedMultiselectsData[Store::DEFAULT_STORE_ID][$item->getId()][$attrCode])
            && $this->collectedMultiselectsData[Store::DEFAULT_STORE_ID][$item->getId()][$attrCode] == $options)
        ) {
            $this->collectedMultiselectsData[$storeId][$item->getId()][$attrCode] = $options;
        }

        return $this;
    }

    /**
     * @param string $code
     * @param mixed $value
     * @return bool
     */
    protected function isValidAttributeValue($code, $value)
    {
        $isValid = true;
        if (!is_numeric($value) && empty($value)) {
            $isValid = false;
        }

        if (!isset($this->_attributeValues[$code])) {
            $isValid = false;
        }

        return $isValid;
    }

    /**
     * @param $dataRow
     * @param $multirawData
     * @return array
     */
    protected function addMultirowData($dataRow, $multirawData)
    {
        $result = [];
        $productId = $dataRow['product_id'];
        $storeId = $dataRow['store_id'];

        unset($dataRow['product_id']);
        unset($dataRow['store_id']);

        while(true) {
            if (Store::DEFAULT_STORE_ID == $storeId) {
                unset($dataRow[self::COL_STORE]);
                $this->updateDataWithCategoryColumns($dataRow, $multirawData['rowCategories'], $productId);
                if (!empty($multirawData['rowWebsites'][$productId])) {
                    $dataRow['_product_websites'] = $this->_websiteIdToCode[
                        array_shift($multirawData['rowWebsites'][$productId])
                    ];
                }
                if (!empty($multirawData['rowTierPrices'][$productId])) {
                    $dataRow = array_merge($dataRow, array_shift($multirawData['rowTierPrices'][$productId]));
                }
                if (!empty($multirawData['rowGroupPrices'][$productId])) {
                    $dataRow = array_merge($dataRow, array_shift($multirawData['rowGroupPrices'][$productId]));
                }
                if (!empty($multirawData['mediaGalery'][$productId])) {
                    $dataRow = array_merge($dataRow, array_shift($multirawData['mediaGalery'][$productId]));
                }
                foreach ($this->_linkTypeProvider->getLinkTypes() as $linkTypeName => $linkId) {
                    if (!empty($multirawData['linksRows'][$productId][$linkId])) {
                        $colPrefix = '_' . $linkTypeName . '_';

                        $linkData = array_shift($multirawData['linksRows'][$productId][$linkId]);
                        $dataRow[$colPrefix . 'position'] = $linkData['position'];
                        $dataRow[$colPrefix . 'sku'] = $linkData['sku'];

                        if (!is_null($linkData['default_qty'])) {
                            $dataRow[$colPrefix . 'default_qty'] = $linkData['default_qty'];
                        }
                    }
                }
                $dataRow = $this->rowCustomizer->addData($dataRow, $productId);

                if (!empty($multirawData['customOptionsData'][$productId])) {
                    $dataRow = array_merge($dataRow, array_shift($multirawData['customOptionsData'][$productId]));
                }
            }

            if (!empty($this->collectedMultiselectsData[$storeId][$productId])) {
                foreach ($this->collectedMultiselectsData[$storeId][$productId] as $attrKey => $attrVal) {
                    if (!empty($this->collectedMultiselectsData[$storeId][$productId][$attrKey])) {
                        $dataRow[$attrKey] = array_shift(
                            $this->collectedMultiselectsData[$storeId][$productId][$attrKey]
                        );
                    }
                }
            }

            if (empty($dataRow)) {
                break;
            } elseif($storeId != Store::DEFAULT_STORE_ID) {
                $dataRow[self::COL_STORE] = $this->_storeIdToCode[$storeId];
                $dataRow[self::COL_SKU] = null;
                $dataRow[self::COL_ATTR_SET] = null;
                $dataRow[self::COL_TYPE] = null;
                if (isset($productData[Store::DEFAULT_STORE_ID][self::COL_VISIBILITY])) {
                    $dataRow[self::COL_VISIBILITY] = $productData[Store::DEFAULT_STORE_ID][self::COL_VISIBILITY];
                }
            }

            $result[] = $dataRow;
            $dataRow = [];
        }

        return $result;
    }

    /**
     * @param int[] $productIds
     * @return array
     */
    protected function getCustomOptionsData($productIds)
    {
        $customOptionsData = [];
        $customOptionsDataPre = [];

        foreach ($this->_storeIdToCode as $storeId => $storeCode) {
            $options = $this->_optionColFactory->create()->reset()->addTitleToResult(
                $storeId
            )->addPriceToResult(
                $storeId
            )->addProductToFilter(
                $productIds
            )->addValuesToResult(
                $storeId
            );

            foreach ($options as $option) {
                $row = [];
                $productId = $option['product_id'];
                $optionId = $option['option_id'];

                if (Store::DEFAULT_STORE_ID == $storeId) {
                    $row['_custom_option_type'] = $option['type'];
                    $row['_custom_option_title'] = $option['title'];
                    $row['_custom_option_is_required'] = $option['is_require'];
                    $row['_custom_option_price'] = $option['price'] . ($option['price_type'] == 'percent' ? '%' : '');
                    $row['_custom_option_sku'] = $option['sku'];
                    $row['_custom_option_max_characters'] = $option['max_characters'];
                    $row['_custom_option_sort_order'] = $option['sort_order'];

                    // remember default title for later comparisons
                    $defaultTitles[$option['option_id']] = $option['title'];
                } else {
                    $row['_custom_option_title'] = $option['title'];
                }
                $values = $option->getValues();
                if ($values) {
                    $firstValue = array_shift($values);
                    $priceType = $firstValue['price_type'] == 'percent' ? '%' : '';

                    if (Store::DEFAULT_STORE_ID == $storeId) {
                        $row['_custom_option_row_title'] = $firstValue['title'];
                        $row['_custom_option_row_price'] = $firstValue['price'] . $priceType;
                        $row['_custom_option_row_sku'] = $firstValue['sku'];
                        $row['_custom_option_row_sort'] = $firstValue['sort_order'];

                        $defaultValueTitles[$firstValue['option_type_id']] = $firstValue['title'];
                    } else {
                        $row['_custom_option_row_title'] = $firstValue['title'];
                    }
                }

                if (Store::DEFAULT_STORE_ID != $storeId) {
                    $row['_custom_option_store'] = $this->_storeIdToCode[$storeId];
                }
                $customOptionsDataPre[$productId][$optionId][] = $row;

                foreach ($values as $value) {
                    $row = [];
                    $valuePriceType = $value['price_type'] == 'percent' ? '%' : '';

                    if (Store::DEFAULT_STORE_ID == $storeId) {
                        $row['_custom_option_row_title'] = $value['title'];
                        $row['_custom_option_row_price'] = $value['price'] . $valuePriceType;
                        $row['_custom_option_row_sku'] = $value['sku'];
                        $row['_custom_option_row_sort'] = $value['sort_order'];
                    } else {
                        $row['_custom_option_row_title'] = $value['title'];
                    }
                    if ($row) {
                        if (Store::DEFAULT_STORE_ID != $storeId) {
                            $row['_custom_option_store'] = $this->_storeIdToCode[$storeId];
                        }
                        $customOptionsDataPre[$option['product_id']][$optionId][] = $row;
                    }
                }
                $option = null;
            }
<<<<<<< HEAD
            $options = null;
=======
        } catch (\Exception $e) {
            $this->_logger->critical($e);
>>>>>>> 52b2e787
        }

        foreach ($customOptionsDataPre as $productId => $optionsData) {
            $customOptionsData[$productId] = [];
            foreach ($optionsData as $optionId => $optionRows) {
                $customOptionsData[$productId] = array_merge(
                    $customOptionsData[$productId],
                    $optionRows
                );
            }
        }

        return $customOptionsData;
    }

    /**
     * Clean up already loaded attribute collection.
     *
     * @param \Magento\Eav\Model\Resource\Entity\Attribute\Collection $collection
     * @return \Magento\Eav\Model\Resource\Entity\Attribute\Collection
     */
    public function filterAttributeCollection(\Magento\Eav\Model\Resource\Entity\Attribute\Collection $collection)
    {
        $validTypes = array_keys($this->_productTypeModels);

        foreach (parent::filterAttributeCollection($collection) as $attribute) {
            if (in_array($attribute->getAttributeCode(), $this->_bannedAttributes)) {
                $collection->removeItemByKey($attribute->getId());
                continue;
            }
            $attrApplyTo = $attribute->getApplyTo();
            $attrApplyTo = $attrApplyTo ? array_intersect($attrApplyTo, $validTypes) : $validTypes;

            if ($attrApplyTo) {
                foreach ($attrApplyTo as $productType) {
                    // override attributes by its product type model
                    if ($this->_productTypeModels[$productType]->overrideAttribute($attribute)) {
                        break;
                    }
                }
            } else {
                // remove attributes of not-supported product types
                $collection->removeItemByKey($attribute->getId());
            }
        }
        return $collection;
    }

    /**
     * Entity attributes collection getter.
     *
     * @return \Magento\Catalog\Model\Resource\Product\Attribute\Collection
     */
    public function getAttributeCollection()
    {
        return $this->_attributeColFactory->create();
    }

    /**
     * EAV entity type code getter.
     *
     * @return string
     */
    public function getEntityTypeCode()
    {
        return 'catalog_product';
    }

    /**
     * Initialize attribute option values and types.
     *
     * @return $this
     */
    protected function initAttributes()
    {
        foreach ($this->getAttributeCollection() as $attribute) {
            $this->_attributeValues[$attribute->getAttributeCode()] = $this->getAttributeOptions($attribute);
            $this->_attributeTypes[$attribute->getAttributeCode()] =
                \Magento\ImportExport\Model\Import::getAttributeType($attribute);
        }
        return $this;
    }
}<|MERGE_RESOLUTION|>--- conflicted
+++ resolved
@@ -1110,12 +1110,7 @@
                 }
                 $option = null;
             }
-<<<<<<< HEAD
             $options = null;
-=======
-        } catch (\Exception $e) {
-            $this->_logger->critical($e);
->>>>>>> 52b2e787
         }
 
         foreach ($customOptionsDataPre as $productId => $optionsData) {
