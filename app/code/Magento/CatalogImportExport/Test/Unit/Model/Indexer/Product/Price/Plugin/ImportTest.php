<?php declare(strict_types=1);
/**
 * Copyright © Magento, Inc. All rights reserved.
 * See COPYING.txt for license details.
 */
declare(strict_types=1);

namespace Magento\CatalogImportExport\Test\Unit\Model\Indexer\Product\Price\Plugin;

use Magento\Catalog\Model\Indexer\Product\Price\Processor;
use Magento\CatalogImportExport\Model\Indexer\Product\Price\Plugin\Import;
use Magento\Framework\Indexer\IndexerRegistry;
use Magento\Framework\TestFramework\Unit\Helper\ObjectManager;
use Magento\Indexer\Model\Indexer;
use PHPUnit\Framework\MockObject\MockObject;
use PHPUnit\Framework\TestCase;

class ImportTest extends TestCase
{
    /**
     * @var ObjectManager
     */
    protected $_objectManager;

    /**
     * @var Import
     */
    protected $_model;

    /**
     * @var Indexer|MockObject
     */
    protected $_indexerMock;

    /**
     * @var IndexerRegistry|MockObject
     */
    protected $indexerRegistryMock;

    protected function setUp(): void
    {
        $this->_objectManager = new ObjectManager($this);

<<<<<<< HEAD
        $this->_indexerMock = $this->getMockBuilder(Indexer::class)
            ->addMethods(['getPriceIndexer'])
            ->onlyMethods(['getId', 'invalidate', 'isScheduled'])
            ->disableOriginalConstructor()
            ->getMock();
=======
        $this->_indexerMock = $this->createPartialMock(
            Indexer::class,
            ['getId', 'invalidate', 'getPriceIndexer', 'isScheduled']
        );
>>>>>>> 7d02f1ee
        $this->indexerRegistryMock = $this->createPartialMock(
            IndexerRegistry::class,
            ['get']
        );

        $this->_model = $this->_objectManager->getObject(
            Import::class,
            ['indexerRegistry' => $this->indexerRegistryMock]
        );
    }

    /**
     * Test AfterImportSource()
     */
    public function testAfterImportSource()
    {
        $this->_indexerMock->expects($this->once())->method('invalidate');
        $this->indexerRegistryMock->expects($this->any())
            ->method('get')
            ->with(Processor::INDEXER_ID)
<<<<<<< HEAD
            ->willReturn($this->_indexerMock);
=======
            ->will($this->returnValue($this->_indexerMock));
>>>>>>> 7d02f1ee
        $this->_indexerMock->expects($this->any())
            ->method('isScheduled')
            ->willReturn(false);

        $importMock = $this->createMock(\Magento\ImportExport\Model\Import::class);
        $this->assertEquals('return_value', $this->_model->afterImportSource($importMock, 'return_value'));
    }
}<|MERGE_RESOLUTION|>--- conflicted
+++ resolved
@@ -3,8 +3,6 @@
  * Copyright © Magento, Inc. All rights reserved.
  * See COPYING.txt for license details.
  */
-declare(strict_types=1);
-
 namespace Magento\CatalogImportExport\Test\Unit\Model\Indexer\Product\Price\Plugin;
 
 use Magento\Catalog\Model\Indexer\Product\Price\Processor;
@@ -41,18 +39,10 @@
     {
         $this->_objectManager = new ObjectManager($this);
 
-<<<<<<< HEAD
-        $this->_indexerMock = $this->getMockBuilder(Indexer::class)
-            ->addMethods(['getPriceIndexer'])
-            ->onlyMethods(['getId', 'invalidate', 'isScheduled'])
-            ->disableOriginalConstructor()
-            ->getMock();
-=======
         $this->_indexerMock = $this->createPartialMock(
             Indexer::class,
             ['getId', 'invalidate', 'getPriceIndexer', 'isScheduled']
         );
->>>>>>> 7d02f1ee
         $this->indexerRegistryMock = $this->createPartialMock(
             IndexerRegistry::class,
             ['get']
@@ -73,14 +63,10 @@
         $this->indexerRegistryMock->expects($this->any())
             ->method('get')
             ->with(Processor::INDEXER_ID)
-<<<<<<< HEAD
-            ->willReturn($this->_indexerMock);
-=======
             ->will($this->returnValue($this->_indexerMock));
->>>>>>> 7d02f1ee
         $this->_indexerMock->expects($this->any())
             ->method('isScheduled')
-            ->willReturn(false);
+            ->will($this->returnValue(false));
 
         $importMock = $this->createMock(\Magento\ImportExport\Model\Import::class);
         $this->assertEquals('return_value', $this->_model->afterImportSource($importMock, 'return_value'));
