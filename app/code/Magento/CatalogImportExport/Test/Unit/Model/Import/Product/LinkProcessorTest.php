<?php declare(strict_types=1);
/**
 * Copyright © Magento, Inc. All rights reserved.
 * See COPYING.txt for license details.
 */
declare(strict_types=1);

namespace Magento\CatalogImportExport\Test\Unit\Model\Import\Product;

use Magento\Catalog\Model\ResourceModel\Product\Link;
<<<<<<< HEAD
use Magento\Catalog\Model\ResourceModel\Product\LinkFactory;
=======
>>>>>>> 7d02f1ee
use Magento\CatalogImportExport\Model\Import\Product;
use Magento\CatalogImportExport\Model\Import\Product\LinkProcessor;
use Magento\CatalogImportExport\Model\Import\Product\SkuProcessor;
use Magento\CatalogImportExport\Model\Import\Product\Type\AbstractType;
use Magento\Framework\DB\Adapter\AdapterInterface;
use Magento\Framework\DB\Select;
use Magento\Framework\Exception\LocalizedException;
use Magento\Framework\TestFramework\Unit\Helper\ObjectManager as ObjectManagerHelper;
use Magento\ImportExport\Model\ResourceModel\Helper;
use Magento\ImportExport\Model\ResourceModel\Import\Data;
use PHPUnit\Framework\MockObject\MockObject;
use PHPUnit\Framework\TestCase;
use Psr\Log\LoggerInterface;

/**
 * @SuppressWarnings(PHPMD.CouplingBetweenObjects)
 */
class LinkProcessorTest extends TestCase
{
    /**
     * @var \Magento\Framework\TestFramework\Unit\Helper\ObjectManager
     */
    protected $objectManager;

    /** @var ObjectManagerHelper */
    protected $objectManagerHelper;

    /**
     * @var LinkProcessor|MockObject
     */
    protected $linkProcessor;

    /**
     * @var AbstractType
     */
    protected $product;

    /**
     * @var Helper
     */
    protected $resourceHelper;

    /**
     * @var Link
     */
    protected $resource;

    /**
     * @var LinkFactory
     */
    protected $linkFactory;

    /**
     * @var SkuProcessor ::class
     */
    protected $skuProcessor;

    /**
     * @var LoggerInterface
     */
    protected $logger;

    protected function setUp(): void
    {
        $this->objectManager = new \Magento\Framework\TestFramework\Unit\Helper\ObjectManager($this);
        $this->objectManagerHelper = new ObjectManagerHelper($this);

        $this->resourceHelper = $this->createMock(Helper::class);

        $this->resource = $this->createMock(Link::class);
        $this->resource->method('getMainTable')->willReturn('main_link_table');

        $this->linkFactory = $this->createPartialMock(
            LinkFactory::class,
            ['create']
        );
        $this->linkFactory->method('create')->willReturn($this->resource);

        $this->skuProcessor = $this->createMock(
            SkuProcessor::class
        );
        $this->logger = $this->createMock(LoggerInterface::class);
    }

    /**
     * @dataProvider diConfigDataProvider
     * @param $expectedCallCount
     * @param $linkToNameId
     * @throws LocalizedException
     */
    public function testSaveLinks($expectedCallCount, $linkToNameId)
    {
        $this->linkProcessor =
            new LinkProcessor(
                $this->linkFactory,
                $this->resourceHelper,
                $this->skuProcessor,
                $this->logger,
                $linkToNameId
            );

        $importEntity = $this->createMock(Product::class);
        $connection = $this->createMock(AdapterInterface::class);
        $importEntity->method('getConnection')->willReturn($connection);
        $select = $this->createMock(Select::class);

        // expect one call per linkToNameId
        $connection->expects($this->exactly($expectedCallCount))->method('select')->willReturn($select);

        $select->method('from')->willReturn($select);

        $dataSourceModel = $this->createMock(Data::class);

        $this->linkProcessor->saveLinks($importEntity, $dataSourceModel, '_related_');
    }

    /**
     * @return array
     */
    public function diConfigDataProvider()
    {
        return [
            [3, [
                '_related_' => \Magento\Catalog\Model\Product\Link::LINK_TYPE_RELATED,
                '_crosssell_' => \Magento\Catalog\Model\Product\Link::LINK_TYPE_CROSSSELL,
                '_upsell_' => \Magento\Catalog\Model\Product\Link::LINK_TYPE_UPSELL,
            ]],
            [4, [
                '_related_' => \Magento\Catalog\Model\Product\Link::LINK_TYPE_RELATED,
                '_crosssell_' => \Magento\Catalog\Model\Product\Link::LINK_TYPE_CROSSSELL,
                '_upsell_' => \Magento\Catalog\Model\Product\Link::LINK_TYPE_UPSELL,
                '_custom_link_' => 9,
            ]],
        ];
    }
}<|MERGE_RESOLUTION|>--- conflicted
+++ resolved
@@ -3,15 +3,10 @@
  * Copyright © Magento, Inc. All rights reserved.
  * See COPYING.txt for license details.
  */
-declare(strict_types=1);
 
 namespace Magento\CatalogImportExport\Test\Unit\Model\Import\Product;
 
 use Magento\Catalog\Model\ResourceModel\Product\Link;
-<<<<<<< HEAD
-use Magento\Catalog\Model\ResourceModel\Product\LinkFactory;
-=======
->>>>>>> 7d02f1ee
 use Magento\CatalogImportExport\Model\Import\Product;
 use Magento\CatalogImportExport\Model\Import\Product\LinkProcessor;
 use Magento\CatalogImportExport\Model\Import\Product\SkuProcessor;
@@ -60,7 +55,7 @@
     protected $resource;
 
     /**
-     * @var LinkFactory
+     * @var \Magento\Catalog\Model\ResourceModel\Product\LinkFactory
      */
     protected $linkFactory;
 
@@ -85,7 +80,7 @@
         $this->resource->method('getMainTable')->willReturn('main_link_table');
 
         $this->linkFactory = $this->createPartialMock(
-            LinkFactory::class,
+            \Magento\Catalog\Model\ResourceModel\Product\LinkFactory::class,
             ['create']
         );
         $this->linkFactory->method('create')->willReturn($this->resource);
