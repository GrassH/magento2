<?php declare(strict_types=1);
/**
 * Copyright © Magento, Inc. All rights reserved.
 * See COPYING.txt for license details.
 */
declare(strict_types=1);

namespace Magento\CatalogImportExport\Test\Unit\Model\Import\Product;

use Magento\Catalog\Model\Category;
<<<<<<< HEAD
use Magento\Catalog\Model\CategoryFactory;
use Magento\Catalog\Model\ResourceModel\Category\Collection;
use Magento\Catalog\Model\ResourceModel\Category\CollectionFactory;
=======
use Magento\Catalog\Model\ResourceModel\Category\Collection;
>>>>>>> 7d02f1ee
use Magento\CatalogImportExport\Model\Import\Product\CategoryProcessor;
use Magento\CatalogImportExport\Model\Import\Product\Type\AbstractType;
use Magento\Framework\Exception\AlreadyExistsException;
use Magento\Framework\TestFramework\Unit\Helper\ObjectManager as ObjectManagerHelper;
use PHPUnit\Framework\MockObject\MockObject;
use PHPUnit\Framework\TestCase;

class CategoryProcessorTest extends TestCase
{
    const PARENT_CATEGORY_ID = 1;

    const CHILD_CATEGORY_ID = 2;

    const CHILD_CATEGORY_NAME = 'Child';

    /**
     * @var \Magento\Framework\TestFramework\Unit\Helper\ObjectManager
     */
    protected $objectManager;

    /** @var ObjectManagerHelper */
    protected $objectManagerHelper;

    /**
     * @var CategoryProcessor|MockObject
     */
    protected $categoryProcessor;

    /**
     * @var AbstractType
     */
    protected $product;

    /**
     * @var \Magento\Catalog\Model\Category
     */
    private $childCategory;

    /**
     * \Magento\Catalog\Model\Category
     */
    private $parentCategory;

    protected function setUp(): void
    {
        $this->objectManager = new \Magento\Framework\TestFramework\Unit\Helper\ObjectManager($this);
        $this->objectManagerHelper = new ObjectManagerHelper($this);

        $this->childCategory = $this->getMockBuilder(Category::class)
            ->disableOriginalConstructor()
            ->getMock();
        $this->childCategory->method('getId')->willReturn(self::CHILD_CATEGORY_ID);
        $this->childCategory->method('getName')->willReturn(self::CHILD_CATEGORY_NAME);
        $this->childCategory->method('getPath')->willReturn(
            self::PARENT_CATEGORY_ID . CategoryProcessor::DELIMITER_CATEGORY
            . self::CHILD_CATEGORY_ID
        );

        $this->parentCategory = $this->getMockBuilder(Category::class)
            ->disableOriginalConstructor()
            ->getMock();
        $this->parentCategory->method('getId')->willReturn(self::PARENT_CATEGORY_ID);
        $this->parentCategory->method('getName')->willReturn('Parent');
        $this->parentCategory->method('getPath')->willReturn(self::PARENT_CATEGORY_ID);

        $categoryCollection =
            $this->objectManagerHelper->getCollectionMock(
                Collection::class,
                [
                    self::PARENT_CATEGORY_ID => $this->parentCategory,
                    self::CHILD_CATEGORY_ID => $this->childCategory,
                ]
            );
        $map = [
            [self::PARENT_CATEGORY_ID, $this->parentCategory],
            [self::CHILD_CATEGORY_ID, $this->childCategory],
        ];
        $categoryCollection->expects($this->any())
            ->method('getItemById')
            ->willReturnMap($map);
        $categoryCollection->expects($this->exactly(3))
            ->method('addAttributeToSelect')
            ->withConsecutive(
                ['name'],
                ['url_key'],
                ['url_path']
            )
            ->willReturnSelf();

        $categoryColFactory = $this->createPartialMock(
            CollectionFactory::class,
            ['create']
        );

        $categoryColFactory->method('create')->willReturn($categoryCollection);

        $categoryFactory = $this->createPartialMock(CategoryFactory::class, ['create']);

        $categoryFactory->method('create')->willReturn($this->childCategory);

        $this->categoryProcessor =
            new CategoryProcessor(
                $categoryColFactory,
                $categoryFactory
            );
    }

    public function testUpsertCategories()
    {
        $categoriesSeparator = ',';
        $categoryIds = $this->categoryProcessor->upsertCategories(self::CHILD_CATEGORY_NAME, $categoriesSeparator);
        $this->assertArrayHasKey(self::CHILD_CATEGORY_ID, array_flip($categoryIds));
    }

    /**
     * Tests case when newly created category save throws exception.
     */
    public function testUpsertCategoriesWithAlreadyExistsException()
    {
        $exception = new AlreadyExistsException();
        $categoriesSeparator = '/';
        $categoryName = 'Exception Category';
        $this->childCategory->method('save')->willThrowException($exception);
        $this->categoryProcessor->upsertCategories($categoryName, $categoriesSeparator);
        $this->assertNotEmpty($this->categoryProcessor->getFailedCategories());
    }

    public function testClearFailedCategories()
    {
        $dummyFailedCategory = [
            [
                'category' => 'dummy category',
                'exception' => 'dummy exception',
            ]
        ];

        $this->setPropertyValue($this->categoryProcessor, 'failedCategories', $dummyFailedCategory);
        $this->assertCount(count($dummyFailedCategory), $this->categoryProcessor->getFailedCategories());

        $this->categoryProcessor->clearFailedCategories();
        $this->assertEmpty($this->categoryProcessor->getFailedCategories());
    }

    /**
     * Cover getCategoryById().
     *
     * @dataProvider getCategoryByIdDataProvider
     */
    public function testGetCategoryById($categoriesCache, $expectedResult)
    {
        $categoryId = 'category_id';
        $this->setPropertyValue($this->categoryProcessor, 'categoriesCache', $categoriesCache);

        $actualResult = $this->categoryProcessor->getCategoryById($categoryId);
        $this->assertEquals($expectedResult, $actualResult);
    }

    /**
     * @return array
     */
    public function getCategoryByIdDataProvider()
    {
        return [
            [
                '$categoriesCache' => [
                    'category_id' => 'category_id value',
                ],
                '$expectedResult' => 'category_id value',
            ],
            [
                '$categoriesCache' => [],
                '$expectedResult' => null,
            ],
        ];
    }

    /**
     * Set property for an object.
     *
     * @param object $object
     * @param string $property
     * @param mixed $value
     */
    protected function setPropertyValue(&$object, $property, $value)
    {
        $reflection = new \ReflectionClass(get_class($object));
        $reflectionProperty = $reflection->getProperty($property);
        $reflectionProperty->setAccessible(true);
        $reflectionProperty->setValue($object, $value);
        return $object;
    }
}<|MERGE_RESOLUTION|>--- conflicted
+++ resolved
@@ -3,18 +3,10 @@
  * Copyright © Magento, Inc. All rights reserved.
  * See COPYING.txt for license details.
  */
-declare(strict_types=1);
-
 namespace Magento\CatalogImportExport\Test\Unit\Model\Import\Product;
 
 use Magento\Catalog\Model\Category;
-<<<<<<< HEAD
-use Magento\Catalog\Model\CategoryFactory;
 use Magento\Catalog\Model\ResourceModel\Category\Collection;
-use Magento\Catalog\Model\ResourceModel\Category\CollectionFactory;
-=======
-use Magento\Catalog\Model\ResourceModel\Category\Collection;
->>>>>>> 7d02f1ee
 use Magento\CatalogImportExport\Model\Import\Product\CategoryProcessor;
 use Magento\CatalogImportExport\Model\Import\Product\Type\AbstractType;
 use Magento\Framework\Exception\AlreadyExistsException;
@@ -66,19 +58,19 @@
         $this->childCategory = $this->getMockBuilder(Category::class)
             ->disableOriginalConstructor()
             ->getMock();
-        $this->childCategory->method('getId')->willReturn(self::CHILD_CATEGORY_ID);
-        $this->childCategory->method('getName')->willReturn(self::CHILD_CATEGORY_NAME);
-        $this->childCategory->method('getPath')->willReturn(
+        $this->childCategory->method('getId')->will($this->returnValue(self::CHILD_CATEGORY_ID));
+        $this->childCategory->method('getName')->will($this->returnValue(self::CHILD_CATEGORY_NAME));
+        $this->childCategory->method('getPath')->will($this->returnValue(
             self::PARENT_CATEGORY_ID . CategoryProcessor::DELIMITER_CATEGORY
             . self::CHILD_CATEGORY_ID
-        );
+        ));
 
         $this->parentCategory = $this->getMockBuilder(Category::class)
             ->disableOriginalConstructor()
             ->getMock();
-        $this->parentCategory->method('getId')->willReturn(self::PARENT_CATEGORY_ID);
-        $this->parentCategory->method('getName')->willReturn('Parent');
-        $this->parentCategory->method('getPath')->willReturn(self::PARENT_CATEGORY_ID);
+        $this->parentCategory->method('getId')->will($this->returnValue(self::PARENT_CATEGORY_ID));
+        $this->parentCategory->method('getName')->will($this->returnValue('Parent'));
+        $this->parentCategory->method('getPath')->will($this->returnValue(self::PARENT_CATEGORY_ID));
 
         $categoryCollection =
             $this->objectManagerHelper->getCollectionMock(
@@ -94,7 +86,7 @@
         ];
         $categoryCollection->expects($this->any())
             ->method('getItemById')
-            ->willReturnMap($map);
+            ->will($this->returnValueMap($map));
         $categoryCollection->expects($this->exactly(3))
             ->method('addAttributeToSelect')
             ->withConsecutive(
@@ -102,18 +94,18 @@
                 ['url_key'],
                 ['url_path']
             )
-            ->willReturnSelf();
+            ->will($this->returnSelf());
 
         $categoryColFactory = $this->createPartialMock(
-            CollectionFactory::class,
+            \Magento\Catalog\Model\ResourceModel\Category\CollectionFactory::class,
             ['create']
         );
 
-        $categoryColFactory->method('create')->willReturn($categoryCollection);
-
-        $categoryFactory = $this->createPartialMock(CategoryFactory::class, ['create']);
-
-        $categoryFactory->method('create')->willReturn($this->childCategory);
+        $categoryColFactory->method('create')->will($this->returnValue($categoryCollection));
+
+        $categoryFactory = $this->createPartialMock(\Magento\Catalog\Model\CategoryFactory::class, ['create']);
+
+        $categoryFactory->method('create')->will($this->returnValue($this->childCategory));
 
         $this->categoryProcessor =
             new CategoryProcessor(
