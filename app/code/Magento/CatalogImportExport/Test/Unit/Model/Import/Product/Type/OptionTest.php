--- conflicted
+++ resolved
@@ -3,19 +3,11 @@
  * Copyright © Magento, Inc. All rights reserved.
  * See COPYING.txt for license details.
  */
-declare(strict_types=1);
-
 namespace Magento\CatalogImportExport\Test\Unit\Model\Import\Product\Type;
 
 use Magento\Catalog\Api\Data\ProductInterface;
 use Magento\Catalog\Helper\Data;
-<<<<<<< HEAD
-use Magento\Catalog\Model\ProductFactory;
 use Magento\Catalog\Model\ResourceModel\Product\Option\Value\Collection;
-use Magento\Catalog\Model\ResourceModel\Product\Option\Value\CollectionFactory;
-=======
-use Magento\Catalog\Model\ResourceModel\Product\Option\Value\Collection;
->>>>>>> 7d02f1ee
 use Magento\CatalogImportExport\Model\Import\Product;
 use Magento\CatalogImportExport\Model\Import\Product\Option;
 use Magento\Framework\App\Config\ScopeConfigInterface;
@@ -29,10 +21,6 @@
 use Magento\Framework\Stdlib\DateTime\TimezoneInterface;
 use Magento\ImportExport\Model\Import;
 use Magento\ImportExport\Model\Import\ErrorProcessing\ProcessingErrorAggregatorInterface;
-<<<<<<< HEAD
-use Magento\ImportExport\Model\ResourceModel\CollectionByPagesIteratorFactory;
-=======
->>>>>>> 7d02f1ee
 use Magento\ImportExport\Model\ResourceModel\Helper;
 use Magento\ImportExport\Test\Unit\Model\Import\AbstractImportTestCase;
 use Magento\Store\Model\StoreManagerInterface;
@@ -286,7 +274,7 @@
             ->method('getLinkField')
             ->willReturn('entity_id');
         $optionValueCollectionFactoryMock = $this->createMock(
-            CollectionFactory::class
+            \Magento\Catalog\Model\ResourceModel\Product\Option\Value\CollectionFactory::class
         );
         $optionValueCollectionMock = $this->createPartialMock(
             Collection::class,
@@ -301,13 +289,9 @@
             $this->createMock(ResourceConnection::class),
             $this->createMock(Helper::class),
             $this->createMock(StoreManagerInterface::class),
-<<<<<<< HEAD
-            $this->createMock(ProductFactory::class),
-=======
             $this->createMock(\Magento\Catalog\Model\ProductFactory::class),
->>>>>>> 7d02f1ee
             $this->createMock(\Magento\Catalog\Model\ResourceModel\Product\Option\CollectionFactory::class),
-            $this->createMock(CollectionByPagesIteratorFactory::class),
+            $this->createMock(\Magento\ImportExport\Model\ResourceModel\CollectionByPagesIteratorFactory::class),
             $catalogDataMock,
             $scopeConfig,
             $timezoneInterface,
@@ -350,49 +334,47 @@
      */
     protected function _getModelDependencies($addExpectations = false, $deleteBehavior = false, $doubleOptions = false)
     {
-        $connection = $this->getMockBuilder(\stdClass::class)
-            ->addMethods(['delete', 'quoteInto', 'insertMultiple', 'insertOnDuplicate'])
-            ->disableOriginalConstructor()
-            ->getMock();
+        $connection = $this->createPartialMock(
+            \stdClass::class,
+            ['delete', 'quoteInto', 'insertMultiple', 'insertOnDuplicate']
+        );
         if ($addExpectations) {
             if ($deleteBehavior) {
                 $connection->expects(
                     $this->exactly(2)
                 )->method(
                     'quoteInto'
-                )->willReturnCallback(
-                    [$this, 'stubQuoteInto']
+                )->will(
+                    $this->returnCallback([$this, 'stubQuoteInto'])
                 );
                 $connection->expects(
                     $this->exactly(2)
                 )->method(
                     'delete'
-                )->willReturnCallback(
-                    [$this, 'verifyDelete']
+                )->will(
+                    $this->returnCallback([$this, 'verifyDelete'])
                 );
             } else {
                 $connection->expects(
                     $this->once()
                 )->method(
                     'insertMultiple'
-                )->willReturnCallback(
-                    [$this, 'verifyInsertMultiple']
+                )->will(
+                    $this->returnCallback([$this, 'verifyInsertMultiple'])
                 );
                 $connection->expects(
                     $this->exactly(6)
                 )->method(
                     'insertOnDuplicate'
-                )->willReturnCallback(
-                    [$this, 'verifyInsertOnDuplicate']
+                )->will(
+                    $this->returnCallback([$this, 'verifyInsertOnDuplicate'])
                 );
             }
         }
 
-        $resourceHelper = $this->getMockBuilder(\stdClass::class)->addMethods(['getNextAutoincrement'])
-            ->disableOriginalConstructor()
-            ->getMock();
+        $resourceHelper = $this->createPartialMock(\stdClass::class, ['getNextAutoincrement']);
         if ($addExpectations) {
-            $resourceHelper->expects($this->any())->method('getNextAutoincrement')->willReturn(2);
+            $resourceHelper->expects($this->any())->method('getNextAutoincrement')->will($this->returnValue(2));
         }
 
         $data = [
@@ -420,18 +402,16 @@
     {
         $csvData = $this->_loadCsvFile();
 
-        $dataSourceModel = $this->getMockBuilder(\stdClass::class)->addMethods(['getNextBunch'])
-            ->disableOriginalConstructor()
-            ->getMock();
+        $dataSourceModel = $this->createPartialMock(\stdClass::class, ['getNextBunch']);
         if ($addExpectations) {
             $dataSourceModel->expects(
                 $this->at(0)
             )->method(
                 'getNextBunch'
-            )->willReturn(
-                $csvData['data']
+            )->will(
+                $this->returnValue($csvData['data'])
             );
-            $dataSourceModel->expects($this->at(1))->method('getNextBunch')->willReturn(null);
+            $dataSourceModel->expects($this->at(1))->method('getNextBunch')->will($this->returnValue(null));
         }
 
         $products = [];
@@ -460,22 +440,16 @@
         $reflectionProperty->setAccessible(true);
         $reflectionProperty->setValue($this->productEntity, $this->metadataPoolMock);
 
-        $productModelMock = $this->getMockBuilder(\stdClass::class)->addMethods(['getProductEntitiesInfo'])
-            ->disableOriginalConstructor()
-            ->getMock();
+        $productModelMock = $this->createPartialMock(\stdClass::class, ['getProductEntitiesInfo']);
         $productModelMock->expects(
             $this->any()
         )->method(
             'getProductEntitiesInfo'
-        )->willReturn(
-            $products
+        )->will(
+            $this->returnValue($products)
         );
 
-<<<<<<< HEAD
-        $fetchStrategy = $this->createPartialMock(
-=======
         $fetchStrategy = $this->getMockForAbstractClass(
->>>>>>> 7d02f1ee
             FetchStrategyInterface::class,
             ['fetchAll']
         );
@@ -488,24 +462,19 @@
             ->getMockForAbstractClass();
 
         $select = $this->createPartialMock(Select::class, ['join', 'where']);
-<<<<<<< HEAD
-        $select->expects($this->any())->method('join')->willReturnSelf();
-        $select->expects($this->any())->method('where')->willReturnSelf();
-=======
         $select->expects($this->any())->method('join')->will($this->returnSelf());
         $select->expects($this->any())->method('where')->will($this->returnSelf());
->>>>>>> 7d02f1ee
 
         $optionCollection->expects(
             $this->any()
         )->method(
             'getNewEmptyItem'
-        )->willReturnCallback(
-            [$this, 'getNewOptionMock']
+        )->will(
+            $this->returnCallback([$this, 'getNewOptionMock'])
         );
-        $optionCollection->expects($this->any())->method('reset')->willReturnSelf();
-        $optionCollection->expects($this->any())->method('addProductToFilter')->willReturnSelf();
-        $optionCollection->expects($this->any())->method('getSelect')->willReturn($select);
+        $optionCollection->expects($this->any())->method('reset')->will($this->returnSelf());
+        $optionCollection->expects($this->any())->method('addProductToFilter')->will($this->returnSelf());
+        $optionCollection->expects($this->any())->method('getSelect')->will($this->returnValue($select));
 
         $optionsData = array_values($products);
         if ($doubleOptions) {
@@ -516,17 +485,15 @@
             }
         }
 
-        $fetchStrategy->expects($this->any())->method('fetchAll')->willReturn($optionsData);
-
-        $collectionIterator = $this->getMockBuilder(\stdClass::class)->addMethods(['iterate'])
-            ->disableOriginalConstructor()
-            ->getMock();
+        $fetchStrategy->expects($this->any())->method('fetchAll')->will($this->returnValue($optionsData));
+
+        $collectionIterator = $this->createPartialMock(\stdClass::class, ['iterate']);
         $collectionIterator->expects(
             $this->any()
         )->method(
             'iterate'
-        )->willReturnCallback(
-            [$this, 'iterate']
+        )->will(
+            $this->returnCallback([$this, 'iterate'])
         );
 
         $data = [
@@ -744,8 +711,8 @@
     private function _bypassModelMethodGetMultiRowFormat($rowData)
     {
         $this->modelMock->expects($this->any())
-            ->method('_getMultiRowFormat')
-            ->willReturn([$rowData]);
+                        ->method('_getMultiRowFormat')
+                        ->will($this->returnValue([$rowData]));
     }
 
     /**
@@ -855,16 +822,11 @@
      */
     public function validateRowStoreViewCodeFieldDataProvider()
     {
-        $rowConfig = 'name=Test Field Title,type=field,required=1;sku=1-text,price=0,price_type=fixed';
         return [
             'with_store_view_code' => [
                 '$rowData' => [
                     'store_view_code' => '',
-<<<<<<< HEAD
-                    'custom_options' => $rowConfig
-=======
                     'custom_options' => 'name=Test Field Title,type=field,required=1;sku=1-text,price=0,price_type=fixed'
->>>>>>> 7d02f1ee
                 ],
                 '$responseData' => [
                     'store_view_code' => '',
@@ -885,11 +847,7 @@
             ],
             'without_store_view_code' => [
                 '$rowData' => [
-<<<<<<< HEAD
-                    'custom_options' => $rowConfig
-=======
                     'custom_options' => 'name=Test Field Title,type=field,required=1;sku=1-text,price=0,price_type=fixed'
->>>>>>> 7d02f1ee
                 ],
                 '$responseData' => [
                     'custom_options' => [
@@ -1042,22 +1000,20 @@
 
     public function testParseRequiredData()
     {
-        $modelData = $this->getMockBuilder(\stdClass::class)->addMethods(['getNextBunch'])
-            ->disableOriginalConstructor()
-            ->getMock();
+        $modelData = $this->createPartialMock(\stdClass::class, ['getNextBunch']);
         $modelData->expects(
             $this->at(0)
         )->method(
             'getNextBunch'
-        )->willReturn(
-            [['sku' => 'simple3', '_custom_option_type' => 'field', '_custom_option_title' => 'Title']]
+        )->will(
+            $this->returnValue(
+                [['sku' => 'simple3', '_custom_option_type' => 'field', '_custom_option_title' => 'Title']]
+            )
         );
-        $modelData->expects($this->at(1))->method('getNextBunch')->willReturn(null);
-
-        $productModel = $this->getMockBuilder(\stdClass::class)->addMethods(['getProductEntitiesInfo'])
-            ->disableOriginalConstructor()
-            ->getMock();
-        $productModel->expects($this->any())->method('getProductEntitiesInfo')->willReturn([]);
+        $modelData->expects($this->at(1))->method('getNextBunch')->will($this->returnValue(null));
+
+        $productModel = $this->createPartialMock(\stdClass::class, ['getProductEntitiesInfo']);
+        $productModel->expects($this->any())->method('getProductEntitiesInfo')->will($this->returnValue([]));
 
         /** @var Product $productEntityMock */
         $productEntityMock = $this->createMock(Product::class);
