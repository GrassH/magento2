--- conflicted
+++ resolved
@@ -232,11 +232,7 @@
         $scopeConfig = $this->getMock('Magento\Framework\App\Config\ScopeConfigInterface');
 
         $modelClassName = '\Magento\CatalogImportExport\Model\Import\Product\Option';
-<<<<<<< HEAD
-        $modelClassArgs = array(
-=======
         $modelClassArgs = [
->>>>>>> 95515a4b
             $this->getMock('Magento\ImportExport\Model\Resource\Import\Data', [], [], '', false),
             $this->getMock('Magento\Framework\App\Resource', [], [], '', false),
             $this->getMock('Magento\ImportExport\Model\Resource\Helper', [], [], '', false),
@@ -260,11 +256,7 @@
             $scopeConfig,
             new \Magento\Framework\Stdlib\DateTime(),
             $this->_getModelDependencies($addExpectations, $deleteBehavior, $doubleOptions)
-<<<<<<< HEAD
-        );
-=======
         ];
->>>>>>> 95515a4b
 
         $class = new \ReflectionClass($modelClassName);
         $this->_model = $class->newInstanceArgs($modelClassArgs);
@@ -272,11 +264,7 @@
         $this->_modelMock = $this->
             getMockBuilder($modelClassName)->
             setConstructorArgs($modelClassArgs)->
-<<<<<<< HEAD
-            setMethods(array('_getMultiRowFormat'))->
-=======
             setMethods(['_getMultiRowFormat'])->
->>>>>>> 95515a4b
             getMock();
     }
 
@@ -668,16 +656,11 @@
      *  old format data
      * @return void
      */
-<<<<<<< HEAD
-    private function _bypassModelMethod_getMultiRowFormat($rowData) {
-        $this->_modelMock->expects($this->any())->method('_getMultiRowFormat')->will($this->returnValue(array($rowData)));
-=======
     private function _bypassModelMethodGetMultiRowFormat($rowData)
     {
         $this->_modelMock->expects($this->any())
                         ->method('_getMultiRowFormat')
                         ->will($this->returnValue([$rowData]));
->>>>>>> 95515a4b
     }
 
     /**
@@ -688,11 +671,7 @@
     public function testValidateRowNoCustomOption()
     {
         $rowData = include __DIR__ . '/_files/row_data_no_custom_option.php';
-<<<<<<< HEAD
-        $this->_bypassModelMethod_getMultiRowFormat($rowData);
-=======
         $this->_bypassModelMethodGetMultiRowFormat($rowData);
->>>>>>> 95515a4b
         $this->assertFalse($this->_modelMock->validateRow($rowData, 0));
     }
 
@@ -715,11 +694,7 @@
      */
     public function testValidateRow(array $rowData, array $errors)
     {
-<<<<<<< HEAD
-        $this->_bypassModelMethod_getMultiRowFormat($rowData);
-=======
         $this->_bypassModelMethodGetMultiRowFormat($rowData);
->>>>>>> 95515a4b
 
         if (empty($errors)) {
             $this->assertTrue($this->_modelMock->validateRow($rowData, 0));
@@ -756,11 +731,7 @@
             $this->_modelMock->setParameters(['behavior' => \Magento\ImportExport\Model\Import::BEHAVIOR_APPEND]);
         }
 
-<<<<<<< HEAD
-        $this->_bypassModelMethod_getMultiRowFormat($rowData);
-=======
         $this->_bypassModelMethodGetMultiRowFormat($rowData);
->>>>>>> 95515a4b
 
         for ($i = 0; $i < $numberOfValidations; $i++) {
             $this->_modelMock->validateRow($rowData, $i);
