--- conflicted
+++ resolved
@@ -1,156 +1,3 @@
-<<<<<<< HEAD
-<?php
-/**
- * Copyright © 2015 Magento. All rights reserved.
- * See COPYING.txt for license details.
- */
-
-namespace Magento\CatalogImportExport\Test\Unit\Model\Import\Product\Type;
-
-use Magento\Framework\TestFramework\Unit\Helper\ObjectManager as ObjectManagerHelper;
-
-/**
- * Test class for import product AbstractType class
- */
-class AbstractTypeTest extends \PHPUnit_Framework_TestCase
-{
-    /**
-     * @var \Magento\CatalogImportExport\Model\Import\Product|\PHPUnit_Framework_MockObject_MockObject
-     */
-    protected $entityModel;
-
-    /**
-     * @var \Magento\CatalogImportExport\Model\Import\Product\Type\Simple
-     */
-    protected $simpleType;
-
-    /**
-     * @var ObjectManagerHelper
-     */
-    protected $objectManagerHelper;
-
-    protected function setUp()
-    {
-        $this->entityModel = $this->getMock(
-            '\Magento\CatalogImportExport\Model\Import\Product',
-            [],
-            [],
-            '',
-            false
-        );
-        $attrSetColFactory = $this->getMock(
-            '\Magento\Eav\Model\Resource\Entity\Attribute\Set\CollectionFactory',
-            [],
-            [],
-            '',
-            false
-        );
-        $attrSetCollection = $this->getMock(
-            '\Magento\Eav\Model\Resource\Entity\Attribute\Set\Collection',
-            [],
-            [],
-            '',
-            false
-        );
-        $attrColFactory = $this->getMock(
-            '\Magento\Catalog\Model\Resource\Product\Attribute\CollectionFactory',
-            [],
-            [],
-            '',
-            false
-        );
-        $attributeSet = $this->getMock(
-            '\Magento\Eav\Model\Entity\Attribute\Set',
-            [],
-            [],
-            '',
-            false
-        );
-        $attrCollection = $this->getMock(
-            '\Magento\Eav\Model\Resource\Entity\Attribute\Collection',
-            [],
-            [],
-            '',
-            false
-        );
-        $attribute = $this->getMock(
-            '\Magento\Eav\Model\Entity\Attribute',
-            [
-                'getAttributeCode',
-                'getId',
-                'getIsVisible',
-                'getIsGlobal',
-                'getIsRequired',
-                'getIsUnique',
-                'getFrontendLabel',
-                'isStatic',
-                'getApplyTo',
-                'getDefaultValue',
-                'usesSource',
-                'getFrontendInput',
-            ],
-            [],
-            '',
-            false
-        );
-
-        $this->entityModel->expects($this->any())->method('getEntityTypeId')->willReturn(3);
-        $this->entityModel->expects($this->any())->method('getAttributeOptions')->willReturn(['option1', 'option2']);
-        $attrSetColFactory->expects($this->any())->method('create')->willReturn($attrSetCollection);
-        $attrSetCollection->expects($this->any())->method('setEntityTypeFilter')->willReturn([$attributeSet]);
-        $attrColFactory->expects($this->any())->method('create')->willReturn($attrCollection);
-        $attrCollection->expects($this->any())->method('setAttributeSetFilter')->willReturn([$attribute]);
-        $attributeSet->expects($this->any())->method('getId')->willReturn(1);
-        $attributeSet->expects($this->any())->method('getAttributeSetName')->willReturn('attribute_set_name');
-        $attribute->expects($this->any())->method('getAttributeCode')->willReturn('attr_code');
-        $attribute->expects($this->any())->method('getId')->willReturn('1');
-        $attribute->expects($this->any())->method('getIsVisible')->willReturn(true);
-        $attribute->expects($this->any())->method('getIsGlobal')->willReturn(true);
-        $attribute->expects($this->any())->method('getIsRequired')->willReturn(true);
-        $attribute->expects($this->any())->method('getIsUnique')->willReturn(true);
-        $attribute->expects($this->any())->method('getFrontendLabel')->willReturn('frontend_label');
-        $attribute->expects($this->any())->method('isStatic')->willReturn(true);
-        $attribute->expects($this->any())->method('getApplyTo')->willReturn(['simple']);
-        $attribute->expects($this->any())->method('getDefaultValue')->willReturn('default_value');
-        $attribute->expects($this->any())->method('usesSource')->willReturn(true);
-        $attribute->expects($this->any())->method('getFrontendInput')->willReturn('multiselect');
-
-        $this->objectManagerHelper = new ObjectManagerHelper($this);
-        $this->simpleType = $this->objectManagerHelper->getObject(
-            'Magento\CatalogImportExport\Model\Import\Product\Type\Simple',
-            [
-                'attrSetColFac' => $attrSetColFactory,
-                'prodAttrColFac' => $attrColFactory,
-                'params' => [$this->entityModel, 'simple'],
-            ]
-        );
-    }
-
-    public function testIsRowValidSuccess()
-    {
-        $rowData = ['_attribute_set' => 'attribute_set_name'];
-        $rowNum = 1;
-        $this->entityModel->expects($this->any())->method('getRowScope')->willReturn(null);
-        $this->entityModel->expects($this->never())->method('addRowError');
-        $this->assertTrue($this->simpleType->isRowValid($rowData, $rowNum));
-    }
-
-    public function testIsRowValidError()
-    {
-        $rowData = ['_attribute_set' => 'attribute_set_name'];
-        $rowNum = 1;
-        $this->entityModel->expects($this->any())->method('getRowScope')->willReturn(1);
-        $this->entityModel->expects($this->once())->method('addRowError')
-            ->with(
-                \Magento\CatalogImportExport\Model\Import\Product\RowValidatorInterface::ERROR_VALUE_IS_REQUIRED,
-                1,
-                'attr_code'
-            )
-            ->willReturnSelf();
-        $this->assertFalse($this->simpleType->isRowValid($rowData, $rowNum));
-    }
-}
-=======
 <?php
 /**
  * Copyright © 2015 Magento. All rights reserved.
@@ -300,5 +147,4 @@
             ->willReturnSelf();
         $this->assertFalse($this->simpleType->isRowValid($rowData, $rowNum));
     }
-}
->>>>>>> ea7b254c
+}