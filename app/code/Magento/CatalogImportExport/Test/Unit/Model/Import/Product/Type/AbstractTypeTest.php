--- conflicted
+++ resolved
@@ -13,10 +13,6 @@
 use Magento\Eav\Model\Entity\Attribute;
 use Magento\Eav\Model\Entity\Attribute\Set;
 use Magento\Eav\Model\ResourceModel\Entity\Attribute\Set\Collection;
-<<<<<<< HEAD
-use Magento\Eav\Model\ResourceModel\Entity\Attribute\Set\CollectionFactory;
-=======
->>>>>>> 7d02f1ee
 use Magento\Framework\App\ResourceConnection;
 use Magento\Framework\DB\Adapter\AdapterInterface;
 use Magento\Framework\DB\Adapter\Pdo\Mysql;
@@ -72,7 +68,7 @@
     {
         $this->entityModel = $this->createMock(Product::class);
         $attrSetColFactory = $this->createPartialMock(
-            CollectionFactory::class,
+            \Magento\Eav\Model\ResourceModel\Entity\Attribute\Set\CollectionFactory::class,
             ['create']
         );
         $attrSetCollection = $this->createMock(Collection::class);
@@ -88,24 +84,6 @@
                 'setAttributeSetFilter'
             ]
         );
-<<<<<<< HEAD
-        $attribute = $this->getMockBuilder(Attribute::class)
-            ->addMethods(['getIsVisible', 'getIsGlobal', 'getFrontendLabel', 'getApplyTo'])
-            ->onlyMethods(
-                [
-                    'getAttributeCode',
-                    'getId',
-                    'getIsRequired',
-                    'getIsUnique',
-                    'isStatic',
-                    'getDefaultValue',
-                    'usesSource',
-                    'getFrontendInput'
-                ]
-            )
-            ->disableOriginalConstructor()
-            ->getMock();
-=======
         $attribute = $this->createPartialMock(
             Attribute::class,
             [
@@ -123,7 +101,6 @@
                 'getFrontendInput',
             ]
         );
->>>>>>> 7d02f1ee
         $attribute->expects($this->any())->method('getIsVisible')->willReturn(true);
         $attribute->expects($this->any())->method('getIsGlobal')->willReturn(true);
         $attribute->expects($this->any())->method('getIsRequired')->willReturn(true);
@@ -184,22 +161,6 @@
                 [
                     [
                         'in' => [
-<<<<<<< HEAD
-                            'attribute_id',
-                            'boolean_attribute',
-                        ],
-                    ],
-                    [
-                        'in' => [
-                            'related_tgtr_position_behavior',
-                            'related_tgtr_position_limit',
-                            'upsell_tgtr_position_behavior',
-                            'upsell_tgtr_position_limit',
-                            'thumbnail_label',
-                            'small_image_label',
-                            'image_label',
-                        ],
-=======
                                 'attribute_id',
                                 'boolean_attribute',
                             ],
@@ -214,19 +175,11 @@
                                 'small_image_label',
                                 'image_label',
                             ],
->>>>>>> 7d02f1ee
                     ],
                 ]
             )
             ->willReturn([$attribute1, $attribute2, $attribute3]);
 
-<<<<<<< HEAD
-        $this->connection = $this->getMockBuilder(Mysql::class)
-            ->addMethods(['joinLeft'])
-            ->onlyMethods(['select', 'fetchAll', 'fetchPairs', 'insertOnDuplicate', 'delete', 'quoteInto'])
-            ->disableOriginalConstructor()
-            ->getMock();
-=======
         $this->connection = $this->createPartialMock(
             Mysql::class,
             [
@@ -239,7 +192,6 @@
                 'quoteInto'
             ]
         );
->>>>>>> 7d02f1ee
         $this->select = $this->createPartialMock(
             Select::class,
             [
@@ -249,21 +201,12 @@
                 'getConnection',
             ]
         );
-<<<<<<< HEAD
-        $this->select->expects($this->any())->method('from')->willReturnSelf();
-        $this->select->expects($this->any())->method('where')->willReturnSelf();
-        $this->select->expects($this->any())->method('joinLeft')->willReturnSelf();
-        $this->connection->expects($this->any())->method('select')->willReturn($this->select);
-        $connection = $this->createMock(Mysql::class);
-        $connection->expects($this->any())->method('quoteInto')->willReturn('query');
-=======
         $this->select->expects($this->any())->method('from')->will($this->returnSelf());
         $this->select->expects($this->any())->method('where')->will($this->returnSelf());
         $this->select->expects($this->any())->method('joinLeft')->will($this->returnSelf());
         $this->connection->expects($this->any())->method('select')->will($this->returnValue($this->select));
         $connection = $this->createMock(Mysql::class);
         $connection->expects($this->any())->method('quoteInto')->will($this->returnValue('query'));
->>>>>>> 7d02f1ee
         $this->select->expects($this->any())->method('getConnection')->willReturn($connection);
         $this->connection->expects($this->any())->method('insertOnDuplicate')->willReturnSelf();
         $this->connection->expects($this->any())->method('delete')->willReturnSelf();
@@ -271,7 +214,7 @@
         $this->connection
             ->expects($this->any())
             ->method('fetchAll')
-            ->willReturn($entityAttributes);
+            ->will($this->returnValue($entityAttributes));
 
         $this->resource = $this->createPartialMock(
             ResourceConnection::class,
@@ -280,11 +223,11 @@
                 'getTableName',
             ]
         );
-        $this->resource->expects($this->any())->method('getConnection')->willReturn(
-            $this->connection
-        );
-        $this->resource->expects($this->any())->method('getTableName')->willReturn(
-            'tableName'
+        $this->resource->expects($this->any())->method('getConnection')->will(
+            $this->returnValue($this->connection)
+        );
+        $this->resource->expects($this->any())->method('getTableName')->will(
+            $this->returnValue('tableName')
         );
 
         $this->objectManagerHelper = new ObjectManagerHelper($this);
@@ -301,8 +244,8 @@
         $this->abstractType = $this->getMockBuilder(
             \Magento\CatalogImportExport\Model\Import\Product\Type\AbstractType::class
         )
-            ->disableOriginalConstructor()
-            ->getMockForAbstractClass();
+        ->disableOriginalConstructor()
+        ->getMockForAbstractClass();
     }
 
     /**
