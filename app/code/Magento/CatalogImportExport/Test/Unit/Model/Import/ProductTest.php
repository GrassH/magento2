--- conflicted
+++ resolved
@@ -512,27 +512,6 @@
                 ]
             ]
         ];
-<<<<<<< HEAD
-        $entityTable = 'catalog_product_entity';
-        $resource = $this->getMockBuilder(\Magento\CatalogImportExport\Model\Import\Proxy\Product\ResourceModel::class)
-            ->disableOriginalConstructor()
-            ->setMethods(['getTable'])
-            ->getMock();
-        $resource->expects($this->once())->method('getTable')->with($entityTable)->willReturnArgument(0);
-        $this->_resourceFactory->expects($this->once())->method('create')->willReturn($resource);
-        $selectMock = $this->getMockBuilder(\Magento\Framework\DB\Select::class)
-            ->disableOriginalConstructor()
-            ->getMock();
-        $selectMock->expects($this->once())->method('from')->with($entityTable, ['entity_id'], null)->willReturnSelf();
-        $selectMock->expects($this->once())->method('where')->with('sku = ?', $testSku)->willReturnSelf();
-        $this->_connection->expects($this->any())->method('fetchOne')->willReturn(self::ENTITY_ID);
-        $this->_connection->expects($this->any())->method('select')->willReturn($selectMock);
-        $this->_connection->expects($this->any())
-            ->method('quoteInto')
-            ->willReturnCallback([$this, 'returnQuoteCallback']);
-
-=======
->>>>>>> b99f6f71
         $tableData[] = [
             'entity_id' => self::ENTITY_ID,
             'attribute_id' => $attributeId,
