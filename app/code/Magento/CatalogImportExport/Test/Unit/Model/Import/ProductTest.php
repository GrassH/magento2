<?php declare(strict_types=1);
/**
 * Copyright © Magento, Inc. All rights reserved.
 * See COPYING.txt for license details.
 */
declare(strict_types=1);

namespace Magento\CatalogImportExport\Test\Unit\Model\Import;

use Magento\Catalog\Api\Data\ProductInterface;
use Magento\Catalog\Model\Product\Url;
<<<<<<< HEAD
use Magento\Catalog\Model\ResourceModel\Product\LinkFactory;
=======
>>>>>>> 7d02f1ee
use Magento\CatalogImportExport\Model\Import\Product;
use Magento\CatalogImportExport\Model\Import\Product\CategoryProcessor;
use Magento\CatalogImportExport\Model\Import\Product\ImageTypeProcessor;
use Magento\CatalogImportExport\Model\Import\Product\Option;
<<<<<<< HEAD
use Magento\CatalogImportExport\Model\Import\Product\OptionFactory;
=======
>>>>>>> 7d02f1ee
use Magento\CatalogImportExport\Model\Import\Product\SkuProcessor;
use Magento\CatalogImportExport\Model\Import\Product\StoreResolver;
use Magento\CatalogImportExport\Model\Import\Product\TaxClassProcessor;
use Magento\CatalogImportExport\Model\Import\Product\Type\AbstractType;
use Magento\CatalogImportExport\Model\Import\Product\Type\Factory;
use Magento\CatalogImportExport\Model\Import\Product\Validator;
use Magento\CatalogImportExport\Model\Import\Proxy\Product\ResourceModel;
<<<<<<< HEAD
use Magento\CatalogImportExport\Model\Import\Proxy\Product\ResourceModelFactory;
use Magento\CatalogImportExport\Model\Import\Proxy\ProductFactory;
use Magento\CatalogImportExport\Model\Import\Uploader;
use Magento\CatalogImportExport\Model\Import\UploaderFactory;
use Magento\CatalogInventory\Api\StockConfigurationInterface;
use Magento\CatalogInventory\Api\StockRegistryInterface;
use Magento\CatalogInventory\Model\ResourceModel\Stock\ItemFactory;
=======
use Magento\CatalogImportExport\Model\Import\Uploader;
use Magento\CatalogInventory\Api\StockConfigurationInterface;
use Magento\CatalogInventory\Api\StockRegistryInterface;
>>>>>>> 7d02f1ee
use Magento\CatalogInventory\Model\Spi\StockStateProviderInterface;
use Magento\Eav\Model\Config;
use Magento\Eav\Model\Entity\Attribute\AbstractAttribute;
use Magento\Eav\Model\Entity\Attribute\Set;
use Magento\Eav\Model\Entity\Type;
use Magento\Eav\Model\ResourceModel\Entity\Attribute\Set\Collection;
<<<<<<< HEAD
use Magento\Eav\Model\ResourceModel\Entity\Attribute\Set\CollectionFactory;
=======
>>>>>>> 7d02f1ee
use Magento\Framework\App\Config\ScopeConfigInterface;
use Magento\Framework\App\Filesystem\DirectoryList;
use Magento\Framework\App\ResourceConnection;
use Magento\Framework\DB\Adapter\AdapterInterface;
use Magento\Framework\EntityManager\EntityMetadata;
use Magento\Framework\EntityManager\MetadataPool;
use Magento\Framework\Event\ManagerInterface;
use Magento\Framework\Exception\LocalizedException;
use Magento\Framework\Filesystem;
use Magento\Framework\Filesystem\Directory\WriteInterface;
use Magento\Framework\Indexer\IndexerRegistry;
use Magento\Framework\Json\Helper\Data;
use Magento\Framework\Model\ResourceModel\Db\ObjectRelationProcessor;
use Magento\Framework\Model\ResourceModel\Db\TransactionManagerInterface;
use Magento\Framework\Stdlib\DateTime;
use Magento\Framework\Stdlib\DateTime\TimezoneInterface;
use Magento\Framework\Stdlib\StringUtils;
use Magento\Framework\TestFramework\Unit\Helper\ObjectManager;
use Magento\ImportExport\Model\Import;
use Magento\ImportExport\Model\Import\ErrorProcessing\ProcessingErrorAggregatorInterface;
use Magento\ImportExport\Model\ResourceModel\Helper;
use Magento\ImportExport\Test\Unit\Model\Import\AbstractImportTestCase;
use PHPUnit\Framework\MockObject\MockObject;
use Psr\Log\LoggerInterface;

/**
 * Test import entity product model
 *
 * @SuppressWarnings(PHPMD.TooManyFields)
 * @SuppressWarnings(PHPMD.ExcessiveClassComplexity)
 * @SuppressWarnings(PHPMD.CouplingBetweenObjects)
 */
class ProductTest extends AbstractImportTestCase
{
    const MEDIA_DIRECTORY = 'media/import';

    const ENTITY_TYPE_ID = 1;

    const ENTITY_TYPE_CODE = 'catalog_product';

    const ENTITY_ID = 13;

    /** @var AdapterInterface|MockObject */
    protected $_connection;

    /** @var \Magento\Framework\Json\Helper\Data| MockObject */
    protected $jsonHelper;

    /** @var \Magento\ImportExport\Model\ResourceModel\Import\Data| MockObject */
    protected $_dataSourceModel;

    /** @var ResourceConnection|MockObject */
    protected $resource;

    /** @var Helper|MockObject */
    protected $_resourceHelper;

    /** @var StringUtils|MockObject */
    protected $string;

    /** @var ManagerInterface|MockObject */
    protected $_eventManager;

    /** @var StockRegistryInterface|MockObject */
    protected $stockRegistry;

    /** @var OptionFactory|MockObject */
    protected $optionFactory;

    /** @var StockConfigurationInterface|MockObject */
    protected $stockConfiguration;

    /** @var StockStateProviderInterface|MockObject */
    protected $stockStateProvider;

    /** @var Option|MockObject */
    protected $optionEntity;

    /** @var DateTime|MockObject */
    protected $dateTime;

    /** @var array */
    protected $data;

    /** @var \Magento\ImportExport\Helper\Data|MockObject */
    protected $importExportData;

    /** @var \Magento\ImportExport\Model\ResourceModel\Import\Data|MockObject */
    protected $importData;

    /** @var Config|MockObject */
    protected $config;

    /** @var Helper|MockObject */
    protected $resourceHelper;

    /** @var \Magento\Catalog\Helper\Data|MockObject */
    protected $_catalogData;

    /** @var \Magento\ImportExport\Model\Import\Config|MockObject */
    protected $_importConfig;

    /** @var MockObject */
    protected $_resourceFactory;

    // @codingStandardsIgnoreStart
    /** @var  CollectionFactory|MockObject */
    protected $_setColFactory;

    /** @var  Factory|MockObject */
    protected $_productTypeFactory;

    /** @var  LinkFactory|MockObject */
    protected $_linkFactory;

    /** @var  ProductFactory|MockObject */
    protected $_proxyProdFactory;

    /** @var  UploaderFactory|MockObject */
    protected $_uploaderFactory;

    /** @var  Filesystem|MockObject */
    protected $_filesystem;

    /** @var  WriteInterface|MockObject */
    protected $_mediaDirectory;

    /** @var  ItemFactory|MockObject */
    protected $_stockResItemFac;

    /** @var  TimezoneInterface|MockObject */
    protected $_localeDate;

    /** @var IndexerRegistry|MockObject */
    protected $indexerRegistry;

    /** @var LoggerInterface|MockObject */
    protected $_logger;

    /** @var  StoreResolver|MockObject */
    protected $storeResolver;

    /** @var  SkuProcessor|MockObject */
    protected $skuProcessor;

    /** @var  CategoryProcessor|MockObject */
    protected $categoryProcessor;

    /** @var  Validator|MockObject */
    protected $validator;

    /** @var  ObjectRelationProcessor|MockObject */
    protected $objectRelationProcessor;

    /** @var  TransactionManagerInterface|MockObject */
    protected $transactionManager;

    /** @var  TaxClassProcessor|MockObject */
    // @codingStandardsIgnoreEnd
    protected $taxClassProcessor;

    /** @var  Product */
    protected $importProduct;

    /**
     * @var ProcessingErrorAggregatorInterface
     */
    protected $errorAggregator;

    /** @var ScopeConfigInterface|MockObject */
    protected $scopeConfig;

    /** @var Url|MockObject */
    protected $productUrl;

    /** @var  ImageTypeProcessor|MockObject */
    protected $imageTypeProcessor;

    /**
     * @SuppressWarnings(PHPMD.ExcessiveMethodLength)
     */
    protected function setUp(): void
    {
        parent::setUp();

        $metadataPoolMock = $this->createMock(MetadataPool::class);
        $entityMetadataMock = $this->createMock(EntityMetadata::class);
        $metadataPoolMock->expects($this->any())
            ->method('getMetadata')
            ->with(ProductInterface::class)
            ->willReturn($entityMetadataMock);
        $entityMetadataMock->expects($this->any())
            ->method('getLinkField')
            ->willReturn('entity_id');

        /* For parent object construct */
        $this->jsonHelper =
            $this->getMockBuilder(Data::class)
                ->disableOriginalConstructor()
                ->getMock();
        $this->importExportData =
            $this->getMockBuilder(\Magento\ImportExport\Helper\Data::class)
                ->disableOriginalConstructor()
                ->getMock();
        $this->_dataSourceModel =
            $this->getMockBuilder(\Magento\ImportExport\Model\ResourceModel\Import\Data::class)
                ->disableOriginalConstructor()
                ->getMock();
        $this->config =
            $this->getMockBuilder(Config::class)
                ->disableOriginalConstructor()
                ->getMock();
        $this->resource =
            $this->getMockBuilder(ResourceConnection::class)
                ->disableOriginalConstructor()
                ->getMock();
        $this->resourceHelper =
            $this->getMockBuilder(Helper::class)
                ->disableOriginalConstructor()
                ->getMock();
        $this->string =
            $this->getMockBuilder(StringUtils::class)
                ->disableOriginalConstructor()
                ->getMock();

        /* For object construct */
        $this->_eventManager =
            $this->getMockBuilder(ManagerInterface::class)
                ->getMock();
        $this->stockRegistry =
            $this->getMockBuilder(StockRegistryInterface::class)
                ->getMock();
        $this->stockConfiguration =
            $this->getMockBuilder(StockConfigurationInterface::class)
                ->getMock();
        $this->stockStateProvider =
            $this->getMockBuilder(StockStateProviderInterface::class)
                ->getMock();
        $this->_catalogData =
            $this->getMockBuilder(\Magento\Catalog\Helper\Data::class)
                ->disableOriginalConstructor()
                ->getMock();
        $this->_importConfig =
            $this->getMockBuilder(\Magento\ImportExport\Model\Import\Config::class)
                ->disableOriginalConstructor()
                ->getMock();
        $this->_resourceFactory = $this->createPartialMock(
            ResourceModelFactory::class,
            ['create']
        );
        $this->_setColFactory = $this->createPartialMock(
            CollectionFactory::class,
            ['create']
        );
        $this->_productTypeFactory = $this->createPartialMock(
            Factory::class,
            ['create']
        );
        $this->_linkFactory = $this->createPartialMock(
            LinkFactory::class,
            ['create']
        );
        $this->_proxyProdFactory = $this->createPartialMock(
            ProductFactory::class,
            ['create']
        );
        $this->_uploaderFactory = $this->createPartialMock(
            UploaderFactory::class,
            ['create']
        );
        $this->_filesystem =
            $this->getMockBuilder(Filesystem::class)
                ->disableOriginalConstructor()
                ->getMock();
        $this->_mediaDirectory =
            $this->getMockBuilder(WriteInterface::class)
                ->getMock();
        $this->_stockResItemFac = $this->createPartialMock(
            ItemFactory::class,
            ['create']
        );
        $this->_localeDate =
            $this->getMockBuilder(TimezoneInterface::class)
                ->getMock();
        $this->dateTime =
            $this->getMockBuilder(DateTime::class)
                ->disableOriginalConstructor()
                ->getMock();
        $this->indexerRegistry =
            $this->getMockBuilder(IndexerRegistry::class)
                ->disableOriginalConstructor()
                ->getMock();
        $this->_logger =
            $this->getMockBuilder(LoggerInterface::class)
                ->getMock();
        $this->storeResolver =
            $this->getMockBuilder(StoreResolver::class)
                ->setMethods(
                    [
                        'getStoreCodeToId',
                    ]
                )
                ->disableOriginalConstructor()
                ->getMock();
        $this->skuProcessor =
            $this->getMockBuilder(SkuProcessor::class)
                ->disableOriginalConstructor()
                ->getMock();
        $reflection = new \ReflectionClass(SkuProcessor::class);
        $reflectionProperty = $reflection->getProperty('metadataPool');
        $reflectionProperty->setAccessible(true);
        $reflectionProperty->setValue($this->skuProcessor, $metadataPoolMock);

        $this->categoryProcessor =
            $this->getMockBuilder(CategoryProcessor::class)
                ->disableOriginalConstructor()
                ->getMock();
        $this->validator =
            $this->getMockBuilder(Validator::class)
                ->setMethods(['isAttributeValid', 'getMessages', 'isValid', 'init'])
                ->disableOriginalConstructor()
                ->getMock();
        $this->objectRelationProcessor =
            $this->getMockBuilder(ObjectRelationProcessor::class)
                ->disableOriginalConstructor()
                ->getMock();
        $this->transactionManager =
            $this->getMockBuilder(TransactionManagerInterface::class)
                ->getMock();

        $this->taxClassProcessor =
            $this->getMockBuilder(TaxClassProcessor::class)
                ->disableOriginalConstructor()
                ->getMock();

        $this->scopeConfig = $this->getMockBuilder(ScopeConfigInterface::class)
            ->disableOriginalConstructor()
            ->getMockForAbstractClass();

        $this->productUrl = $this->getMockBuilder(Url::class)
            ->disableOriginalConstructor()
            ->getMock();

        $this->errorAggregator = $this->getErrorAggregatorObject();

        $this->data = [];

        $this->imageTypeProcessor = $this->getMockBuilder(ImageTypeProcessor::class)
            ->disableOriginalConstructor()
            ->getMock();

        $this->_objectConstructor()
            ->_parentObjectConstructor()
            ->_initAttributeSets()
            ->_initTypeModels()
            ->_initSkus()
            ->_initImagesArrayKeys();

        $objectManager = new ObjectManager($this);

        $this->importProduct = $objectManager->getObject(
            Product::class,
            [
                'jsonHelper' => $this->jsonHelper,
                'importExportData' => $this->importExportData,
                'importData' => $this->_dataSourceModel,
                'config' => $this->config,
                'resource' => $this->resource,
                'resourceHelper' => $this->resourceHelper,
                'string' => $this->string,
                'errorAggregator' => $this->errorAggregator,
                'eventManager' => $this->_eventManager,
                'stockRegistry' => $this->stockRegistry,
                'stockConfiguration' => $this->stockConfiguration,
                'stockStateProvider' => $this->stockStateProvider,
                'catalogData' => $this->_catalogData,
                'importConfig' => $this->_importConfig,
                'resourceFactory' => $this->_resourceFactory,
                'optionFactory' => $this->optionFactory,
                'setColFactory' => $this->_setColFactory,
                'productTypeFactory' => $this->_productTypeFactory,
                'linkFactory' => $this->_linkFactory,
                'proxyProdFactory' => $this->_proxyProdFactory,
                'uploaderFactory' => $this->_uploaderFactory,
                'filesystem' => $this->_filesystem,
                'stockResItemFac' => $this->_stockResItemFac,
                'localeDate' => $this->_localeDate,
                'dateTime' => $this->dateTime,
                'logger' => $this->_logger,
                'indexerRegistry' => $this->indexerRegistry,
                'storeResolver' => $this->storeResolver,
                'skuProcessor' => $this->skuProcessor,
                'categoryProcessor' => $this->categoryProcessor,
                'validator' => $this->validator,
                'objectRelationProcessor' => $this->objectRelationProcessor,
                'transactionManager' => $this->transactionManager,
                'taxClassProcessor' => $this->taxClassProcessor,
                'scopeConfig' => $this->scopeConfig,
                'productUrl' => $this->productUrl,
                'data' => $this->data,
                'imageTypeProcessor' => $this->imageTypeProcessor
            ]
        );
        $reflection = new \ReflectionClass(Product::class);
        $reflectionProperty = $reflection->getProperty('metadataPool');
        $reflectionProperty->setAccessible(true);
        $reflectionProperty->setValue($this->importProduct, $metadataPoolMock);
    }

    /**
     * @return $this
     */
    protected function _objectConstructor()
    {
        $this->optionFactory = $this->createPartialMock(
            OptionFactory::class,
            ['create']
        );
        $this->optionEntity = $this->getMockBuilder(Option::class)
<<<<<<< HEAD
            ->disableOriginalConstructor()
            ->getMock();
=======
            ->disableOriginalConstructor()->getMock();
>>>>>>> 7d02f1ee
        $this->optionFactory->expects($this->once())->method('create')->willReturn($this->optionEntity);

        $this->_filesystem->expects($this->once())
            ->method('getDirectoryWrite')
            ->with(DirectoryList::ROOT)
            ->willReturn($this->_mediaDirectory);

        $this->validator->expects($this->any())->method('init');
        return $this;
    }

    /**
     * @return $this
     */
    protected function _parentObjectConstructor()
    {
<<<<<<< HEAD
        $type = $this->getMockBuilder(Type::class)
            ->disableOriginalConstructor()
            ->getMock();
        $type->expects($this->any())->method('getEntityTypeId')->willReturn(self::ENTITY_TYPE_ID);
=======
        $type = $this->getMockBuilder(Type::class)->disableOriginalConstructor()->getMock();
        $type->expects($this->any())->method('getEntityTypeId')->will($this->returnValue(self::ENTITY_TYPE_ID));
>>>>>>> 7d02f1ee
        $this->config->expects($this->any())->method('getEntityType')->with(self::ENTITY_TYPE_CODE)->willReturn($type);

        $this->_connection = $this->createMock(AdapterInterface::class);
        $this->resource->expects($this->any())->method('getConnection')->willReturn($this->_connection);
        return $this;
    }

    /**
     * @return $this
     */
    protected function _initAttributeSets()
    {
        $attributeSetOne = $this->getMockBuilder(Set::class)
            ->disableOriginalConstructor()
            ->getMock();
        $attributeSetOne->expects($this->any())
            ->method('getAttributeSetName')
            ->willReturn('attributeSet1');
        $attributeSetOne->expects($this->any())
            ->method('getId')
            ->willReturn('1');
        $attributeSetTwo = $this->getMockBuilder(Set::class)
            ->disableOriginalConstructor()
            ->getMock();
        $attributeSetTwo->expects($this->any())
            ->method('getAttributeSetName')
            ->willReturn('attributeSet2');
        $attributeSetTwo->expects($this->any())
            ->method('getId')
            ->willReturn('2');
        $attributeSetCol = [$attributeSetOne, $attributeSetTwo];
        $collection = $this->getMockBuilder(Collection::class)
            ->disableOriginalConstructor()
            ->getMock();
        $collection->expects($this->once())
            ->method('setEntityTypeFilter')
            ->with(self::ENTITY_TYPE_ID)
            ->willReturn($attributeSetCol);
        $this->_setColFactory->expects($this->once())
            ->method('create')
            ->willReturn($collection);
        return $this;
    }

    /**
     * @return $this
     */
    protected function _initTypeModels()
    {
        $entityTypes = [
            'simple' => [
                'model' => 'simple_product',
                'params' => [],
            ]];
        $productTypeInstance =
            $this->getMockBuilder(AbstractType::class)
<<<<<<< HEAD
                ->disableOriginalConstructor()
                ->getMock();
=======
                ->disableOriginalConstructor()->getMock();
>>>>>>> 7d02f1ee
        $productTypeInstance->expects($this->once())
            ->method('isSuitable')
            ->willReturn(true);
        $productTypeInstance->expects($this->once())
            ->method('getParticularAttributes')
            ->willReturn([]);
        $productTypeInstance->expects($this->once())
            ->method('getCustomFieldsMapping')
            ->willReturn([]);
        $this->_importConfig->expects($this->once())
            ->method('getEntityTypes')
            ->with(self::ENTITY_TYPE_CODE)
            ->willReturn($entityTypes);
        $this->_productTypeFactory->expects($this->once())->method('create')->willReturn($productTypeInstance);
        return $this;
    }

    /**
     * @return $this
     */
    protected function _initSkus()
    {
        $this->skuProcessor->expects($this->once())->method('setTypeModels');
        $this->skuProcessor->expects($this->once())->method('reloadOldSkus')->willReturnSelf();
        $this->skuProcessor->expects($this->once())->method('getOldSkus')->willReturn([]);
        return $this;
    }

    /**
     * @return $this
     */
    protected function _initImagesArrayKeys()
    {
        $this->imageTypeProcessor->expects($this->once())->method('getImageTypes')->willReturn(
            ['image', 'small_image', 'thumbnail', 'swatch_image', '_media_image']
        );
        return $this;
    }

    public function testSaveProductAttributes()
    {
        $testTable = 'test_table';
        $attributeId = 'test_attribute_id';
        $storeId = 'test_store_id';
        $testSku = 'test_sku';
        $attributesData = [
            $testTable => [
                $testSku => [
                    $attributeId => [
                        $storeId => [
                            'foo' => 'bar'
                        ]
                    ]
                ]
            ]
        ];
        $tableData[] = [
            'entity_id' => self::ENTITY_ID,
            'attribute_id' => $attributeId,
            'store_id' => $storeId,
            'value' => $attributesData[$testTable][$testSku][$attributeId][$storeId],
        ];
        $this->_connection->expects($this->once())
            ->method('insertOnDuplicate')
            ->with($testTable, $tableData, ['value']);
        $attribute = $this->getMockBuilder(AbstractAttribute::class)
            ->disableOriginalConstructor()
            ->setMethods(['getId'])
            ->getMockForAbstractClass();
        $attribute->expects($this->once())->method('getId')->willReturn(1);
        $resource = $this->getMockBuilder(ResourceModel::class)
            ->disableOriginalConstructor()
            ->setMethods(['getAttribute'])
            ->getMock();
        $resource->expects($this->once())->method('getAttribute')->willReturn($attribute);
        $this->_resourceFactory->expects($this->once())->method('create')->willReturn($resource);
        $this->setPropertyValue($this->importProduct, '_oldSku', [$testSku => ['entity_id' => self::ENTITY_ID]]);
        $object = $this->invokeMethod($this->importProduct, '_saveProductAttributes', [$attributesData]);
        $this->assertEquals($this->importProduct, $object);
    }

    /**
     * @dataProvider isAttributeValidAssertAttrValidDataProvider
     */
    public function testIsAttributeValidAssertAttrValid($attrParams, $rowData)
    {
        $attrCode = 'code';
        $rowNum = 0;
<<<<<<< HEAD
        $string = $this->getMockBuilder(StringUtils::class)
            ->setMethods(null)->getMock();
=======
        $string = $this->getMockBuilder(StringUtils::class)->setMethods(null)->getMock();
>>>>>>> 7d02f1ee
        $this->setPropertyValue($this->importProduct, 'string', $string);

        $this->validator->expects($this->once())->method('isAttributeValid')->willReturn(true);

        $result = $this->importProduct->isAttributeValid($attrCode, $attrParams, $rowData, $rowNum);
        $this->assertTrue($result);
    }

    /**
     * @dataProvider isAttributeValidAssertAttrInvalidDataProvider
     */
    public function testIsAttributeValidAssertAttrInvalid($attrParams, $rowData)
    {
        $attrCode = 'code';
        $rowNum = 0;
<<<<<<< HEAD
        $string = $this->getMockBuilder(StringUtils::class)
            ->setMethods(null)->getMock();
=======
        $string = $this->getMockBuilder(StringUtils::class)->setMethods(null)->getMock();
>>>>>>> 7d02f1ee
        $this->setPropertyValue($this->importProduct, 'string', $string);

        $this->validator->expects($this->once())->method('isAttributeValid')->willReturn(false);
        $messages = ['validator message'];
        $this->validator->expects($this->once())->method('getMessages')->willReturn($messages);

        $result = $this->importProduct->isAttributeValid($attrCode, $attrParams, $rowData, $rowNum);
        $this->assertFalse($result);
    }

    public function testGetMultipleValueSeparatorDefault()
    {
        $this->setPropertyValue($this->importProduct, '_parameters', null);
        $this->assertEquals(
            Import::DEFAULT_GLOBAL_MULTI_VALUE_SEPARATOR,
            $this->importProduct->getMultipleValueSeparator()
        );
    }

    public function testGetMultipleValueSeparatorFromParameters()
    {
        $expectedSeparator = 'value';
        $this->setPropertyValue(
            $this->importProduct,
            '_parameters',
            [
                Import::FIELD_FIELD_MULTIPLE_VALUE_SEPARATOR => $expectedSeparator,
            ]
        );

        $this->assertEquals(
            $expectedSeparator,
            $this->importProduct->getMultipleValueSeparator()
        );
    }

    public function testGetEmptyAttributeValueConstantDefault()
    {
        $this->setPropertyValue($this->importProduct, '_parameters', null);
        $this->assertEquals(
            Import::DEFAULT_EMPTY_ATTRIBUTE_VALUE_CONSTANT,
            $this->importProduct->getEmptyAttributeValueConstant()
        );
    }

    public function testGetEmptyAttributeValueConstantFromParameters()
    {
        $expectedSeparator = '__EMPTY__VALUE__TEST__';
        $this->setPropertyValue(
            $this->importProduct,
            '_parameters',
            [
                Import::FIELD_EMPTY_ATTRIBUTE_VALUE_CONSTANT => $expectedSeparator,
            ]
        );

        $this->assertEquals(
            $expectedSeparator,
            $this->importProduct->getEmptyAttributeValueConstant()
        );
    }

    public function testDeleteProductsForReplacement()
    {
        $importProduct = $this->getMockBuilder(Product::class)
            ->disableOriginalConstructor()
            ->setMethods(
                [
                    'setParameters',
                    '_deleteProducts'
                ]
            )
            ->getMock();

        $importProduct->expects($this->once())->method('setParameters')->with(
            [
                'behavior' => Import::BEHAVIOR_DELETE,
            ]
        );
        $importProduct->expects($this->once())->method('_deleteProducts');

        $result = $importProduct->deleteProductsForReplacement();

        $this->assertEquals($importProduct, $result);
    }

    public function testGetMediaGalleryAttributeIdIfNotSetYet()
    {
        // reset possible existing id
        $this->setPropertyValue($this->importProduct, '_mediaGalleryAttributeId', null);

        $expectedId = '100';
        $attribute = $this->getMockBuilder(AbstractAttribute::class)
            ->disableOriginalConstructor()
            ->setMethods(['getId'])
            ->getMockForAbstractClass();
        $attribute->expects($this->once())->method('getId')->willReturn($expectedId);
        $resource = $this->getMockBuilder(ResourceModel::class)
            ->disableOriginalConstructor()
            ->setMethods(['getAttribute'])
            ->getMock();
        $resource->expects($this->once())->method('getAttribute')->willReturn($attribute);
        $this->_resourceFactory->expects($this->once())->method('create')->willReturn($resource);

        $result = $this->importProduct->getMediaGalleryAttributeId();
        $this->assertEquals($expectedId, $result);
    }

    /**
     * @dataProvider getRowScopeDataProvider
     */
    public function testGetRowScope($rowData, $expectedResult)
    {
        $result = $this->importProduct->getRowScope($rowData);
        $this->assertEquals($expectedResult, $result);
    }

    /**
     * @SuppressWarnings(PHPMD.UnusedFormalParameter)
     */
    public function testValidateRowIsAlreadyValidated()
    {
        $rowNum = 0;
        $this->setPropertyValue($this->importProduct, '_validatedRows', [$rowNum => true]);
        $result = $this->importProduct->validateRow([], $rowNum);
        $this->assertTrue($result);
    }

    /**
     * @dataProvider validateRowDataProvider
     */
    public function testValidateRow($rowScope, $oldSku, $expectedResult, $behaviour = Import::BEHAVIOR_DELETE)
    {
        $importProduct = $this->getMockBuilder(Product::class)
            ->disableOriginalConstructor()
            ->setMethods(['getBehavior', 'getRowScope', 'getErrorAggregator'])
            ->getMock();
        $importProduct
            ->expects($this->any())
            ->method('getBehavior')
            ->willReturn($behaviour);
        $importProduct
            ->method('getErrorAggregator')
            ->willReturn($this->getErrorAggregatorObject());
        $importProduct->expects($this->once())->method('getRowScope')->willReturn($rowScope);
        $skuKey = Product::COL_SKU;
        $rowData = [
            $skuKey => 'sku',
        ];
        $this->setPropertyValue($importProduct, '_oldSku', [$rowData[$skuKey] => $oldSku]);
        $rowNum = 0;
        $result = $importProduct->validateRow($rowData, $rowNum);
        $this->assertEquals($expectedResult, $result);
    }

    public function testValidateRowDeleteBehaviourAddRowErrorCall()
    {
        $importProduct = $this->getMockBuilder(Product::class)
            ->disableOriginalConstructor()
            ->setMethods(['getBehavior', 'getRowScope', 'addRowError', 'getErrorAggregator'])
            ->getMock();

        $importProduct->expects($this->exactly(2))->method('getBehavior')
            ->willReturn(Import::BEHAVIOR_DELETE);
        $importProduct->expects($this->once())->method('getRowScope')
            ->willReturn(Product::SCOPE_DEFAULT);
        $importProduct->expects($this->once())->method('addRowError');
        $importProduct->method('getErrorAggregator')
            ->willReturn(
                $this->getErrorAggregatorObject(['addRowToSkip'])
            );
        $rowData = [
            Product::COL_SKU => 'sku',
        ];

        $importProduct->validateRow($rowData, 0);
    }

    public function testValidateRowValidatorCheck()
    {
        $messages = ['validator message'];
        $this->validator->expects($this->once())->method('getMessages')->willReturn($messages);
        $rowData = [
            Product::COL_SKU => 'sku',
        ];
        $rowNum = 0;
        $this->importProduct->validateRow($rowData, $rowNum);
    }

    /**
     * Cover getProductWebsites().
     */
    public function testGetProductWebsites()
    {
        $productSku = 'productSku';
        $productValue = [
            'key 1' => 'val',
            'key 2' => 'val',
            'key 3' => 'val',
        ];
        $expectedResult = array_keys($productValue);
        $this->setPropertyValue(
            $this->importProduct,
            'websitesCache',
            [
                $productSku => $productValue
            ]
        );

        $actualResult = $this->importProduct->getProductWebsites($productSku);

        $this->assertEquals($expectedResult, $actualResult);
    }

    /**
     * Cover getProductCategories().
     */
    public function testGetProductCategories()
    {
        $productSku = 'productSku';
        $productValue = [
            'key 1' => 'val',
            'key 2' => 'val',
            'key 3' => 'val',
        ];
        $expectedResult = array_keys($productValue);
        $this->setPropertyValue(
            $this->importProduct,
            'categoriesCache',
            [
                $productSku => $productValue
            ]
        );

        $actualResult = $this->importProduct->getProductCategories($productSku);

        $this->assertEquals($expectedResult, $actualResult);
    }

    /**
     * Cover getStoreIdByCode().
     *
     * @dataProvider getStoreIdByCodeDataProvider
     */
    public function testGetStoreIdByCode($storeCode, $expectedResult)
    {
        $this->storeResolver
            ->expects($this->any())
            ->method('getStoreCodeToId')
            ->willReturn('getStoreCodeToId value');

        $actualResult = $this->importProduct->getStoreIdByCode($storeCode);
        $this->assertEquals($expectedResult, $actualResult);
    }

    /**
     * Cover getNewSku().
     */
    public function testGetNewSku()
    {
        $expectedSku = 'value';
        $expectedResult = 'result value';

        $this->skuProcessor
            ->expects($this->any())
            ->method('getNewSku')
            ->with($expectedSku)
            ->willReturn($expectedResult);

        $actualResult = $this->importProduct->getNewSku($expectedSku);
        $this->assertEquals($expectedResult, $actualResult);
    }

    /**
     * Cover getCategoryProcessor().
     */
    public function testGetCategoryProcessor()
    {
        $expectedResult = 'value';
        $this->setPropertyValue($this->importProduct, 'categoryProcessor', $expectedResult);

        $actualResult = $this->importProduct->getCategoryProcessor();
        $this->assertEquals($expectedResult, $actualResult);
    }

    /**
     * @return array
     */
    public function getStoreIdByCodeDataProvider()
    {
        return [
            [
                '$storeCode' => null,
                '$expectedResult' => Product::SCOPE_DEFAULT,
            ],
            [
                '$storeCode' => 'value',
                '$expectedResult' => 'getStoreCodeToId value',
            ],
        ];
    }

    /**
     * @dataProvider validateRowCheckSpecifiedSkuDataProvider
     */
    public function testValidateRowCheckSpecifiedSku($sku, $expectedError)
    {
        $importProduct = $this->createModelMockWithErrorAggregator(
            ['addRowError', 'getOptionEntity', 'getRowScope'],
            ['isRowInvalid' => true]
        );

        $rowNum = 0;
        $rowData = [
            Product::COL_SKU => $sku,
            Product::COL_STORE => '',
        ];

        $this->storeResolver->method('getStoreCodeToId')->willReturn(null);
        $this->setPropertyValue($importProduct, 'storeResolver', $this->storeResolver);
        $this->setPropertyValue($importProduct, 'skuProcessor', $this->skuProcessor);

        $this->_suppressValidateRowOptionValidatorInvalidRows($importProduct);

        $importProduct
            ->expects($this->once())
            ->method('getRowScope')
            ->willReturn(Product::SCOPE_STORE);
        $importProduct->expects($this->at(1))->method('addRowError')->with($expectedError, $rowNum)->willReturn(null);

        $importProduct->validateRow($rowData, $rowNum);
    }

    public function testValidateRowProcessEntityIncrement()
    {
        $count = 0;
        $rowNum = 0;
        $errorAggregator = $this->getErrorAggregatorObject(['isRowInvalid']);
        $errorAggregator->method('isRowInvalid')->willReturn(true);
        $this->setPropertyValue($this->importProduct, '_processedEntitiesCount', $count);
        $this->setPropertyValue($this->importProduct, 'errorAggregator', $errorAggregator);
        $rowData = [Product::COL_SKU => false];
        //suppress validator
        $this->_setValidatorMockInImportProduct($this->importProduct);
        $this->importProduct->validateRow($rowData, $rowNum);
        $this->assertEquals(++$count, $this->importProduct->getProcessedEntitiesCount());
    }

    public function testValidateRowValidateExistingProductTypeAddNewSku()
    {
        $importProduct = $this->createModelMockWithErrorAggregator(
            ['addRowError', 'getOptionEntity'],
            ['isRowInvalid' => true]
        );

        $sku = 'sku';
        $rowNum = 0;
        $rowData = [
            Product::COL_SKU => $sku,
        ];
        $oldSku = [
            $sku => [
                'entity_id' => 'entity_id_val',
                'type_id' => 'type_id_val',
                'attr_set_id' => 'attr_set_id_val',
            ],
        ];

        $_productTypeModels = [
            $oldSku[$sku]['type_id'] => 'type_id_val_val',
        ];
        $this->setPropertyValue($importProduct, '_productTypeModels', $_productTypeModels);

        $_attrSetIdToName = [
            $oldSku[$sku]['attr_set_id'] => 'attr_set_code_val'
        ];
        $this->setPropertyValue($importProduct, '_attrSetIdToName', $_attrSetIdToName);

        $this->setPropertyValue($importProduct, '_oldSku', $oldSku);

        $expectedData = [
            'entity_id' => $oldSku[$sku]['entity_id'], //entity_id_val
            'type_id' => $oldSku[$sku]['type_id'],// type_id_val
            'attr_set_id' => $oldSku[$sku]['attr_set_id'], //attr_set_id_val
            'attr_set_code' => $_attrSetIdToName[$oldSku[$sku]['attr_set_id']],//attr_set_id_val
        ];
        $this->skuProcessor->expects($this->once())->method('addNewSku')->with($sku, $expectedData);
        $this->setPropertyValue($importProduct, 'skuProcessor', $this->skuProcessor);

        $this->_suppressValidateRowOptionValidatorInvalidRows($importProduct);

        $importProduct->validateRow($rowData, $rowNum);
    }

    public function testValidateRowValidateExistingProductTypeAddErrorRowCall()
    {
        $sku = 'sku';
        $rowNum = 0;
        $rowData = [
            Product::COL_SKU => $sku,
        ];
        $oldSku = [
            $sku => [
                'type_id' => 'type_id_val',
            ],
        ];
        $importProduct = $this->createModelMockWithErrorAggregator(
            ['addRowError', 'getOptionEntity'],
            ['isRowInvalid' => true]
        );

        $this->setPropertyValue($importProduct, '_oldSku', $oldSku);
        $importProduct->expects($this->once())->method('addRowError')->with(
            Validator::ERROR_TYPE_UNSUPPORTED,
            $rowNum
        );

        $this->_suppressValidateRowOptionValidatorInvalidRows($importProduct);

        $importProduct->validateRow($rowData, $rowNum);
    }

    /**
     * @dataProvider validateRowValidateNewProductTypeAddRowErrorCallDataProvider
     * @param string $colType
     * @param string $productTypeModelsColType
     * @param string $colAttrSet
     * @param string $attrSetNameToIdColAttrSet
     * @param string $error
     */
    public function testValidateRowValidateNewProductTypeAddRowErrorCall(
        $colType,
        $productTypeModelsColType,
        $colAttrSet,
        $attrSetNameToIdColAttrSet,
        $error
    ) {
        $sku = 'sku';
        $rowNum = 0;
        $rowData = [
            Product::COL_SKU => $sku,
            Product::COL_TYPE => $colType,
            Product::COL_ATTR_SET => $colAttrSet,
        ];
        $_attrSetNameToId = [
            $rowData[Product::COL_ATTR_SET] => $attrSetNameToIdColAttrSet,
        ];
        $_productTypeModels = [
            $rowData[Product::COL_TYPE] => $productTypeModelsColType,
        ];
        $oldSku = [
            $sku => null,
        ];
        $importProduct = $this->createModelMockWithErrorAggregator(
            ['addRowError', 'getOptionEntity'],
            ['isRowInvalid' => true]
        );

        $this->setPropertyValue($importProduct, '_oldSku', $oldSku);
        $this->setPropertyValue($importProduct, '_productTypeModels', $_productTypeModels);
        $this->setPropertyValue($importProduct, '_attrSetNameToId', $_attrSetNameToId);

        $importProduct->expects($this->once())->method('addRowError')->with(
            $error,
            $rowNum
        );
        $this->_suppressValidateRowOptionValidatorInvalidRows($importProduct);

        $importProduct->validateRow($rowData, $rowNum);
    }

    public function testValidateRowValidateNewProductTypeGetNewSkuCall()
    {
        $sku = 'sku';
        $rowNum = 0;
        $rowData = [
            Product::COL_SKU => $sku,
            Product::COL_TYPE => 'value',
            Product::COL_ATTR_SET => 'value',
        ];
        $_productTypeModels = [
            $rowData[Product::COL_TYPE] => 'value',
        ];
        $oldSku = [
            $sku => null,
        ];
        $_attrSetNameToId = [
            $rowData[Product::COL_ATTR_SET] => 'attr_set_code_val'
        ];
        $expectedData = [
            'entity_id' => null,
            'type_id' => $rowData[Product::COL_TYPE],//value
            //attr_set_id_val
            'attr_set_id' => $_attrSetNameToId[$rowData[Product::COL_ATTR_SET]],
            'attr_set_code' => $rowData[Product::COL_ATTR_SET],//value
            'row_id' => null
        ];
        $importProduct = $this->createModelMockWithErrorAggregator(
            ['addRowError', 'getOptionEntity'],
            ['isRowInvalid' => true]
        );

        $this->setPropertyValue($importProduct, '_oldSku', $oldSku);
        $this->setPropertyValue($importProduct, '_productTypeModels', $_productTypeModels);
        $this->setPropertyValue($importProduct, '_attrSetNameToId', $_attrSetNameToId);

        $this->skuProcessor->expects($this->once())->method('getNewSku')->willReturn(null);
        $this->skuProcessor->expects($this->once())->method('addNewSku')->with($sku, $expectedData);
        $this->setPropertyValue($importProduct, 'skuProcessor', $this->skuProcessor);

        $this->_suppressValidateRowOptionValidatorInvalidRows($importProduct);

        $importProduct->validateRow($rowData, $rowNum);
    }

    public function testValidateDefaultScopeNotValidAttributesResetSku()
    {
        $this->validator->expects($this->once())->method('isAttributeValid')->willReturn(false);
        $messages = ['validator message'];
        $this->validator->expects($this->once())->method('getMessages')->willReturn($messages);

        $result = $this->importProduct->isAttributeValid('code', ['attribute params'], ['row data'], 1);
        $this->assertFalse($result);
    }

    public function testValidateRowSetAttributeSetCodeIntoRowData()
    {
        $sku = 'sku';
        $rowNum = 0;
        $rowData = [
            Product::COL_SKU => $sku,
            Product::COL_ATTR_SET => 'col_attr_set_val',
        ];
        $expectedAttrSetCode = 'new_attr_set_code';
        $newSku = [
            'attr_set_code' => $expectedAttrSetCode,
            'type_id' => 'new_type_id_val',
        ];
        $expectedRowData = [
            Product::COL_SKU => $sku,
            Product::COL_ATTR_SET => $newSku['attr_set_code'],
        ];
        $oldSku = [
            $sku => [
                'type_id' => 'type_id_val',
            ],
        ];
        $importProduct = $this->createModelMockWithErrorAggregator(['getOptionEntity']);

        $this->setPropertyValue($importProduct, '_oldSku', $oldSku);
        $this->skuProcessor->expects($this->any())->method('getNewSku')->willReturn($newSku);
        $this->setPropertyValue($importProduct, 'skuProcessor', $this->skuProcessor);

        $productType = $this->getMockBuilder(AbstractType::class)
            ->disableOriginalConstructor()
            ->getMock();
        $productType->expects($this->once())->method('isRowValid')->with($expectedRowData);
        $this->setPropertyValue(
            $importProduct,
            '_productTypeModels',
            [
                $newSku['type_id'] => $productType
            ]
        );

        //suppress option validation
        $this->_rewriteGetOptionEntityInImportProduct($importProduct);
        //suppress validator
        $this->_setValidatorMockInImportProduct($importProduct);

        $importProduct->validateRow($rowData, $rowNum);
    }

    public function testValidateValidateOptionEntity()
    {
        $sku = 'sku';
        $rowNum = 0;
        $rowData = [
            Product::COL_SKU => $sku,
            Product::COL_ATTR_SET => 'col_attr_set_val',
        ];
        $oldSku = [
            $sku => [
                'type_id' => 'type_id_val',
            ],
        ];
        $importProduct = $this->createModelMockWithErrorAggregator(
            ['addRowError', 'getOptionEntity'],
            ['isRowInvalid' => true]
        );

        $this->setPropertyValue($importProduct, '_oldSku', $oldSku);

        //suppress validator
        $this->_setValidatorMockInImportProduct($importProduct);

        $option = $this->getMockBuilder(Option::class)
            ->disableOriginalConstructor()
            ->getMock();
        $option->expects($this->once())->method('validateRow')->with($rowData, $rowNum);
        $importProduct->expects($this->once())->method('getOptionEntity')->willReturn($option);

        $importProduct->validateRow($rowData, $rowNum);
    }

    /**
     * @dataProvider getImagesFromRowDataProvider
     */
    public function testGetImagesFromRow($rowData, $expectedResult)
    {
        $this->assertEquals(
            $this->importProduct->getImagesFromRow($rowData),
            $expectedResult
        );
    }

    public function testParseAttributesWithoutWrappedValuesWillReturnsLowercasedAttributeCodes()
    {
        $attributesData = 'PARAM1=value1,param2=value2';
        $preparedAttributes = $this->invokeMethod(
            $this->importProduct,
            'parseAttributesWithoutWrappedValues',
            [$attributesData]
        );

        $this->assertArrayHasKey('param1', $preparedAttributes);
        $this->assertEquals('value1', $preparedAttributes['param1']);

        $this->assertArrayHasKey('param2', $preparedAttributes);
        $this->assertEquals('value2', $preparedAttributes['param2']);

        $this->assertArrayNotHasKey('PARAM1', $preparedAttributes);
    }

    public function testParseAttributesWithWrappedValuesWillReturnsLowercasedAttributeCodes()
    {
        $attribute1 = $this->getMockBuilder(AbstractAttribute::class)
            ->disableOriginalConstructor()
            ->setMethods(['getFrontendInput'])
            ->getMockForAbstractClass();

        $attribute1->expects($this->once())
            ->method('getFrontendInput')
            ->willReturn('text');

        $attribute2 = $this->getMockBuilder(AbstractAttribute::class)
            ->disableOriginalConstructor()
            ->setMethods(['getFrontendInput'])
            ->getMockForAbstractClass();

        $attribute2->expects($this->once())
            ->method('getFrontendInput')
            ->willReturn('multiselect');

        $attributeCache = [
            'param1' => $attribute1,
            'param2' => $attribute2,
        ];

        $this->setPropertyValue($this->importProduct, '_attributeCache', $attributeCache);

        $attributesData = 'PARAM1="value1",PARAM2="value2"';
        $attributes = $this->invokeMethod(
            $this->importProduct,
            'parseAttributesWithWrappedValues',
            [$attributesData]
        );

        $this->assertArrayHasKey('param1', $attributes);
        $this->assertEquals('value1', $attributes['param1']);

        $this->assertArrayHasKey('param2', $attributes);
        $this->assertEquals('"value2"', $attributes['param2']);

        $this->assertArrayNotHasKey('PARAM1', $attributes);
        $this->assertArrayNotHasKey('PARAM2', $attributes);
    }

    /**
     * @param bool $isRead
     * @param bool $isWrite
     * @param string $message
     * @dataProvider fillUploaderObjectDataProvider
     */
    public function testFillUploaderObject($isRead, $isWrite, $message)
    {
        $fileUploaderMock = $this
            ->getMockBuilder(Uploader::class)
            ->disableOriginalConstructor()
            ->getMock();

        $fileUploaderMock
            ->method('setTmpDir')
            ->with('pub/media/import')
            ->willReturn($isRead);

        $fileUploaderMock
            ->method('setDestDir')
            ->with('pub/media/catalog/product')
            ->willReturn($isWrite);

        $this->_mediaDirectory
            ->method('getRelativePath')
            ->willReturnMap(
                [
                    ['import', 'import'],
                    ['catalog/product', 'catalog/product'],
                ]
            );

        $this->_mediaDirectory
            ->method('create')
            ->with('pub/media/catalog/product');

        $this->_uploaderFactory
            ->expects($this->once())
            ->method('create')
            ->willReturn($fileUploaderMock);

        try {
            $this->importProduct->getUploader();
            $this->assertNotNull($this->getPropertyValue($this->importProduct, '_fileUploader'));
        } catch (LocalizedException $e) {
            $this->assertNull($this->getPropertyValue($this->importProduct, '_fileUploader'));
            $this->assertEquals($message, $e->getMessage());
        }
    }

    /**
     * Test that errors occurred during importing images are logged.
     *
     * @param string $fileName
     * @param bool $throwException
     * @dataProvider uploadMediaFilesDataProvider
     */
    public function testUploadMediaFiles(string $fileName, bool $throwException)
    {
        $exception = new \Exception();
        $expectedFileName = $fileName;
        if ($throwException) {
            $expectedFileName = '';
            $this->_logger->expects($this->once())->method('critical')->with($exception);
        }
        $fileUploaderMock = $this
            ->getMockBuilder(Uploader::class)
            ->disableOriginalConstructor()
            ->getMock();
        $fileUploaderMock
            ->expects($this->once())
            ->method('move')
            ->willReturnCallback(
                function ($name) use ($throwException, $exception) {
                    if ($throwException) {
                        throw $exception;
                    }
                    return ['file' => $name];
                }
            );
        $this->setPropertyValue(
            $this->importProduct,
            '_fileUploader',
            $fileUploaderMock
        );
        $actualFileName = $this->invokeMethod(
            $this->importProduct,
            'uploadMediaFiles',
            [$fileName]
        );
        $this->assertEquals(
            $expectedFileName,
            $actualFileName
        );
    }

    /**
     * Data provider for testFillUploaderObject.
     *
     * @return array
     */
    public function fillUploaderObjectDataProvider()
    {
        return [
            [false, true, 'File directory \'pub/media/import\' is not readable.'],
            [true, false, 'File directory \'pub/media/catalog/product\' is not writable.'],
            [true, true, ''],
        ];
    }

    /**
     * Data provider for testUploadMediaFiles.
     *
     * @return array
     */
    public function uploadMediaFilesDataProvider()
    {
        return [
            ['test1.jpg', false],
            ['test2.jpg', true],
        ];
    }

    /**
     * @return array
     */
    public function getImagesFromRowDataProvider()
    {
        return [
            [
                [],
                [[], []]
            ],
            [
                [
                    'image' => 'image3.jpg',
                    '_media_image' => 'image1.jpg,image2.png',
                    '_media_image_label' => 'label1,label2'
                ],
                [
                    [
                        'image' => ['image3.jpg'],
                        '_media_image' => ['image1.jpg', 'image2.png']
                    ],
                    [
                        '_media_image' => ['label1', 'label2']
                    ],
                ]
            ]
        ];
    }

    /**
     * @return array
     */
    public function validateRowValidateNewProductTypeAddRowErrorCallDataProvider()
    {
        return [
            [
                '$colType' => null,
                '$productTypeModelsColType' => 'value',
                '$colAttrSet' => null,
                '$attrSetNameToIdColAttrSet' => null,
                '$error' => Validator::ERROR_INVALID_TYPE
            ],
            [
                '$colType' => 'value',
                '$productTypeModelsColType' => null,
                '$colAttrSet' => null,
                '$attrSetNameToIdColAttrSet' => null,
                '$error' => Validator::ERROR_INVALID_TYPE,
            ],
            [
                '$colType' => 'value',
                '$productTypeModelsColType' => 'value',
                '$colAttrSet' => null,
                '$attrSetNameToIdColAttrSet' => 'value',
                '$error' => Validator::ERROR_INVALID_ATTR_SET,
            ],
            [
                '$colType' => 'value',
                '$productTypeModelsColType' => 'value',
                '$colAttrSet' => 'value',
                '$attrSetNameToIdColAttrSet' => null,
                '$error' => Validator::ERROR_INVALID_ATTR_SET,
            ],
        ];
    }

    /**
     * @return array
     */
    public function validateRowCheckSpecifiedSkuDataProvider()
    {
        return [
            [
                '$sku' => null,
                '$expectedError' => Validator::ERROR_SKU_IS_EMPTY,
            ],
            [
                '$sku' => false,
                '$expectedError' => Validator::ERROR_ROW_IS_ORPHAN,
            ],
            [
                '$sku' => 'sku',
                '$expectedError' => Validator::ERROR_INVALID_STORE,
            ],
        ];
    }

    /**
     * @return array
     */
    public function validateRowDataProvider()
    {
        return [
            [
                '$rowScope' => Product::SCOPE_DEFAULT,
                '$oldSku' => null,
                '$expectedResult' => false,
            ],
            [
                '$rowScope' => null,
                '$oldSku' => null,
                '$expectedResult' => true,
            ],
            [
                '$rowScope' => null,
                '$oldSku' => true,
                '$expectedResult' => true,
            ],
            [
                '$rowScope' => Product::SCOPE_DEFAULT,
                '$oldSku' => true,
                '$expectedResult' => true,
            ],
            [
                '$rowScope' => Product::SCOPE_DEFAULT,
                '$oldSku' => null,
                '$expectedResult' => false,
                '$behaviour' => Import::BEHAVIOR_REPLACE
            ],
        ];
    }

    /**
     * @return array
     */
    public function isAttributeValidAssertAttrValidDataProvider()
    {
        return [
            [
                '$attrParams' => [
                    'type' => 'varchar',
                ],
                '$rowData' => [
                    'code' => str_repeat(
                        'a',
                        Product::DB_MAX_VARCHAR_LENGTH - 1
                    ),
                ],
            ],
            [
                '$attrParams' => [
                    'type' => 'decimal',
                ],
                '$rowData' => [
                    'code' => 10,
                ],
            ],
            [
                '$attrParams' => [
                    'type' => 'select',
                    'options' => ['code' => 1]
                ],
                '$rowData' => [
                    'code' => 'code',
                ],
            ],
            [
                '$attrParams' => [
                    'type' => 'multiselect',
                    'options' => ['code' => 1]
                ],
                '$rowData' => [
                    'code' => 'code',
                ],
            ],
            [
                '$attrParams' => [
                    'type' => 'int',
                ],
                '$rowData' => [
                    'code' => 1000,
                ],
            ],
            [
                '$attrParams' => [
                    'type' => 'datetime',
                ],
                '$rowData' => [
                    'code' => "5 September 2015",
                ],
            ],
            [
                '$attrParams' => [
                    'type' => 'text',
                ],
                '$rowData' => [
                    'code' => str_repeat(
                        'a',
                        Product::DB_MAX_TEXT_LENGTH - 1
                    ),
                ],
            ],
        ];
    }

    /**
     * @return array
     */
    public function isAttributeValidAssertAttrInvalidDataProvider()
    {
        return [
            [
                '$attrParams' => [
                    'type' => 'varchar',
                ],
                '$rowData' => [
                    'code' => str_repeat(
                        'a',
                        Product::DB_MAX_VARCHAR_LENGTH + 1
                    ),
                ],
            ],
            [
                '$attrParams' => [
                    'type' => 'decimal',
                ],
                '$rowData' => [
                    'code' => 'incorrect',
                ],
            ],
            [
                '$attrParams' => [
                    'type' => 'select',
                    'not options' => null,
                ],
                '$rowData' => [
                    'code' => 'code',
                ],
            ],
            [
                '$attrParams' => [
                    'type' => 'multiselect',
                    'not options' => null,
                ],
                '$rowData' => [
                    'code' => 'code',
                ],
            ],
            [
                '$attrParams' => [
                    'type' => 'int',
                ],
                '$rowData' => [
                    'code' => 'not int',
                ],
            ],
            [
                '$attrParams' => [
                    'type' => 'datetime',
                ],
                '$rowData' => [
                    'code' => "incorrect datetime",
                ],
            ],
            [
                '$attrParams' => [
                    'type' => 'text',
                ],
                '$rowData' => [
                    'code' => str_repeat(
                        'a',
                        Product::DB_MAX_TEXT_LENGTH + 1
                    ),
                ],
            ],
        ];
    }

    /**
     * @return array
     */
    public function getRowScopeDataProvider()
    {
        $colSku = Product::COL_SKU;
        $colStore = Product::COL_STORE;

        return [
            [
                '$rowData' => [
                    $colSku => null,
                    $colStore => 'store',
                ],
                '$expectedResult' => Product::SCOPE_STORE
            ],
            [
                '$rowData' => [
                    $colSku => 'sku',
                    $colStore => null,
                ],
                '$expectedResult' => Product::SCOPE_DEFAULT
            ],
            [
                '$rowData' => [
                    $colSku => 'sku',
                    $colStore => 'store',
                ],
                '$expectedResult' => Product::SCOPE_STORE
            ],
        ];
    }

    /**
     * @return mixed
     */
    public function returnQuoteCallback()
    {
        $args = func_get_args();
        return str_replace('?', (is_array($args[1]) ? implode(',', $args[1]) : $args[1]), $args[0]);
    }

    /**
     * @param $object
     * @param $methodName
     * @param array $parameters
     * @return mixed
     */
    protected function invokeMethod(&$object, $methodName, array $parameters = [])
    {
        $reflection = new \ReflectionClass(get_class($object));
        $method = $reflection->getMethod($methodName);
        $method->setAccessible(true);

        return $method->invokeArgs($object, $parameters);
    }

    /**
     * @param $object
     * @param $property
     * @param $value
     */
    protected function setPropertyValue(&$object, $property, $value)
    {
        $reflection = new \ReflectionClass(get_class($object));
        $reflectionProperty = $reflection->getProperty($property);
        $reflectionProperty->setAccessible(true);
        $reflectionProperty->setValue($object, $value);
        return $object;
    }

    /**
     * @param $object
     * @param $property
     */
    protected function getPropertyValue(&$object, $property)
    {
        $reflection = new \ReflectionClass(get_class($object));
        $reflectionProperty = $reflection->getProperty($property);
        $reflectionProperty->setAccessible(true);

        return $reflectionProperty->getValue($object);
    }

    /**
     * @param $object
     * @param $methodName
     * @param array $parameters
     * @return mixed
     */
    protected function overrideMethod(&$object, $methodName, array $parameters = [])
    {
        $reflection = new \ReflectionClass(get_class($object));

        $method = $reflection->getMethod($methodName);

        return $method->invokeArgs($object, $parameters);
    }

    /**
     * Used in group of validateRow method's tests.
     * Suppress part of validateRow func-ty to run some tests separately and bypass errors.
     *
     * @see _rewriteGetOptionEntityInImportProduct()
     * @see _setValidatorMockInImportProduct()
     * @param Product  Param should go with rewritten getOptionEntity method.
     * @return Option|MockObject
     */
    private function _suppressValidateRowOptionValidatorInvalidRows($importProduct)
    {
        //suppress option validation
        $this->_rewriteGetOptionEntityInImportProduct($importProduct);
        //suppress validator
        $this->_setValidatorMockInImportProduct($importProduct);

        return $importProduct;
    }

    /**
     * Used in group of validateRow method's tests.
     * Set validator mock in importProduct, return true for isValid method.
     *
     * @param Product
     * @return Validator|MockObject
     */
    private function _setValidatorMockInImportProduct($importProduct)
    {
        $this->validator->expects($this->once())->method('isValid')->willReturn(true);
        $this->setPropertyValue($importProduct, 'validator', $this->validator);

        return $importProduct;
    }

    /**
     * Used in group of validateRow method's tests.
     * Make getOptionEntity return option mock.
     *
     * @param Product  Param should go with rewritten getOptionEntity method.
     * @return Option|MockObject
     */
    private function _rewriteGetOptionEntityInImportProduct($importProduct)
    {
        $option = $this->getMockBuilder(Option::class)
            ->disableOriginalConstructor()
            ->getMock();
        $importProduct->expects($this->once())->method('getOptionEntity')->willReturn($option);

        return $importProduct;
    }

    /**
     * @param array $methods
     * @param array $errorAggregatorMethods
     * @return MockObject
     */
    protected function createModelMockWithErrorAggregator(array $methods = [], array $errorAggregatorMethods = [])
    {
        $methods[] = 'getErrorAggregator';
        $importProduct = $this->getMockBuilder(Product::class)
            ->disableOriginalConstructor()
            ->setMethods($methods)
            ->getMock();
        $errorMethods = array_keys($errorAggregatorMethods);
        $errorAggregator = $this->getErrorAggregatorObject($errorMethods);
        foreach ($errorAggregatorMethods as $method => $result) {
            $errorAggregator->method($method)->willReturn($result);
        }
        $importProduct->method('getErrorAggregator')->willReturn($errorAggregator);

        return $importProduct;
    }
}<|MERGE_RESOLUTION|>--- conflicted
+++ resolved
@@ -3,24 +3,15 @@
  * Copyright © Magento, Inc. All rights reserved.
  * See COPYING.txt for license details.
  */
-declare(strict_types=1);
 
 namespace Magento\CatalogImportExport\Test\Unit\Model\Import;
 
 use Magento\Catalog\Api\Data\ProductInterface;
 use Magento\Catalog\Model\Product\Url;
-<<<<<<< HEAD
-use Magento\Catalog\Model\ResourceModel\Product\LinkFactory;
-=======
->>>>>>> 7d02f1ee
 use Magento\CatalogImportExport\Model\Import\Product;
 use Magento\CatalogImportExport\Model\Import\Product\CategoryProcessor;
 use Magento\CatalogImportExport\Model\Import\Product\ImageTypeProcessor;
 use Magento\CatalogImportExport\Model\Import\Product\Option;
-<<<<<<< HEAD
-use Magento\CatalogImportExport\Model\Import\Product\OptionFactory;
-=======
->>>>>>> 7d02f1ee
 use Magento\CatalogImportExport\Model\Import\Product\SkuProcessor;
 use Magento\CatalogImportExport\Model\Import\Product\StoreResolver;
 use Magento\CatalogImportExport\Model\Import\Product\TaxClassProcessor;
@@ -28,29 +19,15 @@
 use Magento\CatalogImportExport\Model\Import\Product\Type\Factory;
 use Magento\CatalogImportExport\Model\Import\Product\Validator;
 use Magento\CatalogImportExport\Model\Import\Proxy\Product\ResourceModel;
-<<<<<<< HEAD
-use Magento\CatalogImportExport\Model\Import\Proxy\Product\ResourceModelFactory;
-use Magento\CatalogImportExport\Model\Import\Proxy\ProductFactory;
-use Magento\CatalogImportExport\Model\Import\Uploader;
-use Magento\CatalogImportExport\Model\Import\UploaderFactory;
-use Magento\CatalogInventory\Api\StockConfigurationInterface;
-use Magento\CatalogInventory\Api\StockRegistryInterface;
-use Magento\CatalogInventory\Model\ResourceModel\Stock\ItemFactory;
-=======
 use Magento\CatalogImportExport\Model\Import\Uploader;
 use Magento\CatalogInventory\Api\StockConfigurationInterface;
 use Magento\CatalogInventory\Api\StockRegistryInterface;
->>>>>>> 7d02f1ee
 use Magento\CatalogInventory\Model\Spi\StockStateProviderInterface;
 use Magento\Eav\Model\Config;
 use Magento\Eav\Model\Entity\Attribute\AbstractAttribute;
 use Magento\Eav\Model\Entity\Attribute\Set;
 use Magento\Eav\Model\Entity\Type;
 use Magento\Eav\Model\ResourceModel\Entity\Attribute\Set\Collection;
-<<<<<<< HEAD
-use Magento\Eav\Model\ResourceModel\Entity\Attribute\Set\CollectionFactory;
-=======
->>>>>>> 7d02f1ee
 use Magento\Framework\App\Config\ScopeConfigInterface;
 use Magento\Framework\App\Filesystem\DirectoryList;
 use Magento\Framework\App\ResourceConnection;
@@ -117,7 +94,7 @@
     /** @var StockRegistryInterface|MockObject */
     protected $stockRegistry;
 
-    /** @var OptionFactory|MockObject */
+    /** @var \Magento\CatalogImportExport\Model\Import\Product\OptionFactory|MockObject */
     protected $optionFactory;
 
     /** @var StockConfigurationInterface|MockObject */
@@ -157,19 +134,19 @@
     protected $_resourceFactory;
 
     // @codingStandardsIgnoreStart
-    /** @var  CollectionFactory|MockObject */
+    /** @var  \Magento\Eav\Model\ResourceModel\Entity\Attribute\Set\CollectionFactory|MockObject */
     protected $_setColFactory;
 
     /** @var  Factory|MockObject */
     protected $_productTypeFactory;
 
-    /** @var  LinkFactory|MockObject */
+    /** @var  \Magento\Catalog\Model\ResourceModel\Product\LinkFactory|MockObject */
     protected $_linkFactory;
 
-    /** @var  ProductFactory|MockObject */
+    /** @var  \Magento\CatalogImportExport\Model\Import\Proxy\ProductFactory|MockObject */
     protected $_proxyProdFactory;
 
-    /** @var  UploaderFactory|MockObject */
+    /** @var  \Magento\CatalogImportExport\Model\Import\UploaderFactory|MockObject */
     protected $_uploaderFactory;
 
     /** @var  Filesystem|MockObject */
@@ -178,7 +155,7 @@
     /** @var  WriteInterface|MockObject */
     protected $_mediaDirectory;
 
-    /** @var  ItemFactory|MockObject */
+    /** @var  \Magento\CatalogInventory\Model\ResourceModel\Stock\ItemFactory|MockObject */
     protected $_stockResItemFac;
 
     /** @var  TimezoneInterface|MockObject */
@@ -208,7 +185,7 @@
     /** @var  TransactionManagerInterface|MockObject */
     protected $transactionManager;
 
-    /** @var  TaxClassProcessor|MockObject */
+    /** @var  \Magento\CatalogImportExport\Model\Import\Product\TaxClassProcessor|MockObject */
     // @codingStandardsIgnoreEnd
     protected $taxClassProcessor;
 
@@ -298,11 +275,11 @@
                 ->disableOriginalConstructor()
                 ->getMock();
         $this->_resourceFactory = $this->createPartialMock(
-            ResourceModelFactory::class,
+            \Magento\CatalogImportExport\Model\Import\Proxy\Product\ResourceModelFactory::class,
             ['create']
         );
         $this->_setColFactory = $this->createPartialMock(
-            CollectionFactory::class,
+            \Magento\Eav\Model\ResourceModel\Entity\Attribute\Set\CollectionFactory::class,
             ['create']
         );
         $this->_productTypeFactory = $this->createPartialMock(
@@ -310,15 +287,15 @@
             ['create']
         );
         $this->_linkFactory = $this->createPartialMock(
-            LinkFactory::class,
+            \Magento\Catalog\Model\ResourceModel\Product\LinkFactory::class,
             ['create']
         );
         $this->_proxyProdFactory = $this->createPartialMock(
-            ProductFactory::class,
+            \Magento\CatalogImportExport\Model\Import\Proxy\ProductFactory::class,
             ['create']
         );
         $this->_uploaderFactory = $this->createPartialMock(
-            UploaderFactory::class,
+            \Magento\CatalogImportExport\Model\Import\UploaderFactory::class,
             ['create']
         );
         $this->_filesystem =
@@ -329,7 +306,7 @@
             $this->getMockBuilder(WriteInterface::class)
                 ->getMock();
         $this->_stockResItemFac = $this->createPartialMock(
-            ItemFactory::class,
+            \Magento\CatalogInventory\Model\ResourceModel\Stock\ItemFactory::class,
             ['create']
         );
         $this->_localeDate =
@@ -466,16 +443,11 @@
     protected function _objectConstructor()
     {
         $this->optionFactory = $this->createPartialMock(
-            OptionFactory::class,
+            \Magento\CatalogImportExport\Model\Import\Product\OptionFactory::class,
             ['create']
         );
         $this->optionEntity = $this->getMockBuilder(Option::class)
-<<<<<<< HEAD
-            ->disableOriginalConstructor()
-            ->getMock();
-=======
             ->disableOriginalConstructor()->getMock();
->>>>>>> 7d02f1ee
         $this->optionFactory->expects($this->once())->method('create')->willReturn($this->optionEntity);
 
         $this->_filesystem->expects($this->once())
@@ -492,15 +464,8 @@
      */
     protected function _parentObjectConstructor()
     {
-<<<<<<< HEAD
-        $type = $this->getMockBuilder(Type::class)
-            ->disableOriginalConstructor()
-            ->getMock();
-        $type->expects($this->any())->method('getEntityTypeId')->willReturn(self::ENTITY_TYPE_ID);
-=======
         $type = $this->getMockBuilder(Type::class)->disableOriginalConstructor()->getMock();
         $type->expects($this->any())->method('getEntityTypeId')->will($this->returnValue(self::ENTITY_TYPE_ID));
->>>>>>> 7d02f1ee
         $this->config->expects($this->any())->method('getEntityType')->with(self::ENTITY_TYPE_CODE)->willReturn($type);
 
         $this->_connection = $this->createMock(AdapterInterface::class);
@@ -557,12 +522,7 @@
             ]];
         $productTypeInstance =
             $this->getMockBuilder(AbstractType::class)
-<<<<<<< HEAD
-                ->disableOriginalConstructor()
-                ->getMock();
-=======
                 ->disableOriginalConstructor()->getMock();
->>>>>>> 7d02f1ee
         $productTypeInstance->expects($this->once())
             ->method('isSuitable')
             ->willReturn(true);
@@ -651,12 +611,7 @@
     {
         $attrCode = 'code';
         $rowNum = 0;
-<<<<<<< HEAD
-        $string = $this->getMockBuilder(StringUtils::class)
-            ->setMethods(null)->getMock();
-=======
         $string = $this->getMockBuilder(StringUtils::class)->setMethods(null)->getMock();
->>>>>>> 7d02f1ee
         $this->setPropertyValue($this->importProduct, 'string', $string);
 
         $this->validator->expects($this->once())->method('isAttributeValid')->willReturn(true);
@@ -672,12 +627,7 @@
     {
         $attrCode = 'code';
         $rowNum = 0;
-<<<<<<< HEAD
-        $string = $this->getMockBuilder(StringUtils::class)
-            ->setMethods(null)->getMock();
-=======
         $string = $this->getMockBuilder(StringUtils::class)->setMethods(null)->getMock();
->>>>>>> 7d02f1ee
         $this->setPropertyValue($this->importProduct, 'string', $string);
 
         $this->validator->expects($this->once())->method('isAttributeValid')->willReturn(false);
