--- conflicted
+++ resolved
@@ -1132,13 +1132,8 @@
         $importProduct
             ->method('addRowError')
             ->willReturnCallback(
-<<<<<<< HEAD
-                function ($arg1, $arg2) use ($expectedError, $rowNum) {
-                    if ($arg1 == $expectedError && $arg2 == $rowNum) {
-=======
                 function ($arg1) use ($rowNum) {
                     if ($arg1 == $rowNum) {
->>>>>>> a2d4e9f4
                         return null;
                     }
                 }
