<?php
/**
 * Copyright © Magento, Inc. All rights reserved.
 * See COPYING.txt for license details.
 */
declare(strict_types=1);

namespace Magento\CatalogImportExport\Test\Unit\Model\Import;

use Magento\Catalog\Api\Data\ProductInterface;
use Magento\Catalog\Model\Product\Url;
use Magento\CatalogImportExport\Model\Import\Product;
use Magento\CatalogImportExport\Model\Import\Product\CategoryProcessor;
use Magento\CatalogImportExport\Model\Import\Product\ImageTypeProcessor;
use Magento\CatalogImportExport\Model\Import\Product\Option;
use Magento\CatalogImportExport\Model\Import\Product\SkuProcessor;
use Magento\CatalogImportExport\Model\Import\Product\StoreResolver;
use Magento\CatalogImportExport\Model\Import\Product\TaxClassProcessor;
use Magento\CatalogImportExport\Model\Import\Product\Type\AbstractType;
use Magento\CatalogImportExport\Model\Import\Product\Type\Factory;
use Magento\CatalogImportExport\Model\Import\Product\Validator;
use Magento\CatalogImportExport\Model\Import\Proxy\Product\ResourceModel;
use Magento\CatalogImportExport\Model\Import\Uploader;
use Magento\CatalogInventory\Api\StockConfigurationInterface;
use Magento\CatalogInventory\Api\StockRegistryInterface;
use Magento\CatalogInventory\Model\Spi\StockStateProviderInterface;
use Magento\Eav\Model\Config;
use Magento\Eav\Model\Entity\Attribute\AbstractAttribute;
use Magento\Eav\Model\Entity\Attribute\Set;
use Magento\Eav\Model\Entity\Type;
use Magento\Eav\Model\ResourceModel\Entity\Attribute\Set\Collection;
use Magento\Framework\App\Config\ScopeConfigInterface;
use Magento\Framework\App\Filesystem\DirectoryList;
use Magento\Framework\App\ResourceConnection;
use Magento\Framework\DB\Adapter\AdapterInterface;
use Magento\Framework\EntityManager\EntityMetadata;
use Magento\Framework\EntityManager\MetadataPool;
use Magento\Framework\Event\ManagerInterface;
use Magento\Framework\Exception\LocalizedException;
use Magento\Framework\Filesystem;
use Magento\Framework\Filesystem\Directory\WriteInterface;
use Magento\Framework\Filesystem\Driver\File as DriverFile;
use Magento\Framework\Indexer\IndexerRegistry;
use Magento\Framework\Json\Helper\Data;
use Magento\Framework\Model\ResourceModel\Db\ObjectRelationProcessor;
use Magento\Framework\Model\ResourceModel\Db\TransactionManagerInterface;
use Magento\Framework\Stdlib\DateTime;
use Magento\Framework\Stdlib\DateTime\TimezoneInterface;
use Magento\Framework\Stdlib\StringUtils;
use Magento\Framework\TestFramework\Unit\Helper\ObjectManager;
use Magento\ImportExport\Model\Import;
use Magento\ImportExport\Model\Import\ErrorProcessing\ProcessingErrorAggregatorInterface;
use Magento\ImportExport\Model\ResourceModel\Helper;
use Magento\ImportExport\Test\Unit\Model\Import\AbstractImportTestCase;
use PHPUnit\Framework\MockObject\MockObject;
use Psr\Log\LoggerInterface;

/**
 * Test import entity product model
 *
 * @SuppressWarnings(PHPMD.TooManyFields)
 * @SuppressWarnings(PHPMD.ExcessiveClassComplexity)
 * @SuppressWarnings(PHPMD.CouplingBetweenObjects)
 */
class ProductTest extends AbstractImportTestCase
{
    const MEDIA_DIRECTORY = 'media/import';

    const ENTITY_TYPE_ID = 1;

    const ENTITY_TYPE_CODE = 'catalog_product';

    const ENTITY_ID = 13;

    /**
     * @var AdapterInterface|MockObject
     */
    protected $_connection;

    /**
     * @var \Magento\Framework\Json\Helper\Data|MockObject
     */
    protected $jsonHelper;

    /**
     * @var \Magento\ImportExport\Model\ResourceModel\Import\Data|MockObject
     */
    protected $_dataSourceModel;

    /**
     * @var ResourceConnection|MockObject
     */
    protected $resource;

    /**
     * @var Helper|MockObject
     */
    protected $_resourceHelper;

    /**
     * @var StringUtils|MockObject
     */
    protected $string;

    /**
     * @var ManagerInterface|MockObject
     */
    protected $_eventManager;

    /**
     * @var StockRegistryInterface|MockObject
     */
    protected $stockRegistry;

    /**
     * @var \Magento\CatalogImportExport\Model\Import\Product\OptionFactory|MockObject
     */
    protected $optionFactory;

    /**
     * @var StockConfigurationInterface|MockObject
     */
    protected $stockConfiguration;

    /**
     * @var StockStateProviderInterface|MockObject
     */
    protected $stockStateProvider;

    /**
     * @var Option|MockObject
     */
    protected $optionEntity;

    /**
     * @var DateTime|MockObject
     */
    protected $dateTime;

    /**
     * @var array
     */
    protected $data;

    /**
     * @var \Magento\ImportExport\Helper\Data|MockObject
     */
    protected $importExportData;

    /**
     * @var \Magento\ImportExport\Model\ResourceModel\Import\Data|MockObject
     */
    protected $importData;

    /**
     * @var Config|MockObject
     */
    protected $config;

    /**
     * @var Helper|MockObject
     */
    protected $resourceHelper;

    /**
     * @var \Magento\Catalog\Helper\Data|MockObject
     */
    protected $_catalogData;

    /**
     * @var \Magento\ImportExport\Model\Import\Config|MockObject
     */
    protected $_importConfig;

    /**
     * @var MockObject
     */
    protected $_resourceFactory;

    // @codingStandardsIgnoreStart
    /**
     * @var \Magento\Eav\Model\ResourceModel\Entity\Attribute\Set\CollectionFactory|MockObject
     */
    protected $_setColFactory;

    /**
     * @var Factory|MockObject
     */
    protected $_productTypeFactory;

    /**
     * @var \Magento\Catalog\Model\ResourceModel\Product\LinkFactory|MockObject
     */
    protected $_linkFactory;

    /**
     * @var \Magento\CatalogImportExport\Model\Import\Proxy\ProductFactory|MockObject
     */
    protected $_proxyProdFactory;

    /**
     * @var \Magento\CatalogImportExport\Model\Import\UploaderFactory|MockObject
     */
    protected $_uploaderFactory;

    /**
     * @var Filesystem|MockObject
     */
    protected $_filesystem;

    /**
     * @var WriteInterface|MockObject
     */
    protected $_mediaDirectory;

    /**
     * @var \Magento\CatalogInventory\Model\ResourceModel\Stock\ItemFactory|MockObject
     */
    protected $_stockResItemFac;

    /**
     * @var TimezoneInterface|MockObject
     */
    protected $_localeDate;

    /**
     * @var IndexerRegistry|MockObject
     */
    protected $indexerRegistry;

    /**
     * @var LoggerInterface|MockObject
     */
    protected $_logger;

    /**
     * @var StoreResolver|MockObject
     */
    protected $storeResolver;

    /**
     * @var SkuProcessor|MockObject
     */
    protected $skuProcessor;

    /**
     * @var CategoryProcessor|MockObject
     */
    protected $categoryProcessor;

    /**
     * @var Validator|MockObject
     */
    protected $validator;

    /**
     * @var ObjectRelationProcessor|MockObject
     */
    protected $objectRelationProcessor;

    /**
     * @var TransactionManagerInterface|MockObject
     */
    protected $transactionManager;

    /**
     * @var \Magento\CatalogImportExport\Model\Import\Product\TaxClassProcessor|MockObject
     */
    // @codingStandardsIgnoreEnd
    protected $taxClassProcessor;

    /**
     * @var Product
     */
    protected $importProduct;

    /**
     * @var ProcessingErrorAggregatorInterface
     */
    protected $errorAggregator;

    /**
     * @var ScopeConfigInterface|MockObject
     */
    protected $scopeConfig;

    /**
     * @var Url|MockObject
     */
    protected $productUrl;

    /**
     * @var ImageTypeProcessor|MockObject
     */
    protected $imageTypeProcessor;

    /**
     * @var DriverFile|MockObject
     */
    private $driverFile;

    /**
     * @inheritDoc
     * @SuppressWarnings(PHPMD.ExcessiveMethodLength)
     */
    protected function setUp(): void
    {
        parent::setUp();

        $metadataPoolMock = $this->createMock(MetadataPool::class);
        $entityMetadataMock = $this->createMock(EntityMetadata::class);
        $metadataPoolMock->expects($this->any())
            ->method('getMetadata')
            ->with(ProductInterface::class)
            ->willReturn($entityMetadataMock);
        $entityMetadataMock->expects($this->any())
            ->method('getLinkField')
            ->willReturn('entity_id');

        /* For parent object construct */
        $this->jsonHelper =
            $this->getMockBuilder(Data::class)
                ->disableOriginalConstructor()
                ->getMock();
        $this->importExportData =
            $this->getMockBuilder(\Magento\ImportExport\Helper\Data::class)
                ->disableOriginalConstructor()
                ->getMock();
        $this->_dataSourceModel =
            $this->getMockBuilder(\Magento\ImportExport\Model\ResourceModel\Import\Data::class)
                ->disableOriginalConstructor()
                ->getMock();
        $this->config =
            $this->getMockBuilder(Config::class)
                ->disableOriginalConstructor()
                ->getMock();
        $this->resource =
            $this->getMockBuilder(ResourceConnection::class)
                ->disableOriginalConstructor()
                ->getMock();
        $this->resourceHelper =
            $this->getMockBuilder(Helper::class)
                ->disableOriginalConstructor()
                ->getMock();
        $this->string =
            $this->getMockBuilder(StringUtils::class)
                ->disableOriginalConstructor()
                ->getMock();

        /* For object construct */
        $this->_eventManager =
            $this->getMockBuilder(ManagerInterface::class)
                ->getMock();
        $this->stockRegistry =
            $this->getMockBuilder(StockRegistryInterface::class)
                ->getMock();
        $this->stockConfiguration =
            $this->getMockBuilder(StockConfigurationInterface::class)
                ->getMock();
        $this->stockStateProvider =
            $this->getMockBuilder(StockStateProviderInterface::class)
                ->getMock();
        $this->_catalogData =
            $this->getMockBuilder(\Magento\Catalog\Helper\Data::class)
                ->disableOriginalConstructor()
                ->getMock();
        $this->_importConfig =
            $this->getMockBuilder(\Magento\ImportExport\Model\Import\Config::class)
                ->disableOriginalConstructor()
                ->getMock();
        $this->_resourceFactory = $this->createPartialMock(
            \Magento\CatalogImportExport\Model\Import\Proxy\Product\ResourceModelFactory::class,
            ['create']
        );
        $this->_setColFactory = $this->createPartialMock(
            \Magento\Eav\Model\ResourceModel\Entity\Attribute\Set\CollectionFactory::class,
            ['create']
        );
        $this->_productTypeFactory = $this->createPartialMock(
            Factory::class,
            ['create']
        );
        $this->_linkFactory = $this->createPartialMock(
            \Magento\Catalog\Model\ResourceModel\Product\LinkFactory::class,
            ['create']
        );
        $this->_proxyProdFactory = $this->createPartialMock(
            \Magento\CatalogImportExport\Model\Import\Proxy\ProductFactory::class,
            ['create']
        );
        $this->_uploaderFactory = $this->createPartialMock(
            \Magento\CatalogImportExport\Model\Import\UploaderFactory::class,
            ['create']
        );
        $this->_filesystem =
            $this->getMockBuilder(Filesystem::class)
                ->disableOriginalConstructor()
                ->getMock();
        $this->_mediaDirectory =
            $this->getMockBuilder(WriteInterface::class)
                ->getMock();
        $this->_stockResItemFac = $this->createPartialMock(
            \Magento\CatalogInventory\Model\ResourceModel\Stock\ItemFactory::class,
            ['create']
        );
        $this->_localeDate =
            $this->getMockBuilder(TimezoneInterface::class)
                ->getMock();
        $this->dateTime =
            $this->getMockBuilder(DateTime::class)
                ->disableOriginalConstructor()
                ->getMock();
        $this->indexerRegistry =
            $this->getMockBuilder(IndexerRegistry::class)
                ->disableOriginalConstructor()
                ->getMock();
        $this->_logger =
            $this->getMockBuilder(LoggerInterface::class)
                ->getMock();
        $this->storeResolver =
            $this->getMockBuilder(StoreResolver::class)
                ->onlyMethods(['getStoreCodeToId'])
                ->disableOriginalConstructor()
                ->getMock();
        $this->skuProcessor =
            $this->getMockBuilder(SkuProcessor::class)
                ->disableOriginalConstructor()
                ->getMock();
        $reflection = new \ReflectionClass(SkuProcessor::class);
        $reflectionProperty = $reflection->getProperty('metadataPool');
        $reflectionProperty->setAccessible(true);
        $reflectionProperty->setValue($this->skuProcessor, $metadataPoolMock);

        $this->categoryProcessor =
            $this->getMockBuilder(CategoryProcessor::class)
                ->disableOriginalConstructor()
                ->getMock();
        $this->validator =
            $this->getMockBuilder(Validator::class)
                ->onlyMethods(['isAttributeValid', 'getMessages', 'isValid', 'init'])
                ->disableOriginalConstructor()
                ->getMock();
        $this->objectRelationProcessor =
            $this->getMockBuilder(ObjectRelationProcessor::class)
                ->disableOriginalConstructor()
                ->getMock();
        $this->transactionManager =
            $this->getMockBuilder(TransactionManagerInterface::class)
                ->getMock();

        $this->taxClassProcessor =
            $this->getMockBuilder(TaxClassProcessor::class)
                ->disableOriginalConstructor()
                ->getMock();

        $this->scopeConfig = $this->getMockBuilder(ScopeConfigInterface::class)
            ->disableOriginalConstructor()
            ->getMockForAbstractClass();

        $this->productUrl = $this->getMockBuilder(Url::class)
            ->disableOriginalConstructor()
            ->getMock();

        $this->errorAggregator = $this->getErrorAggregatorObject();

        $this->driverFile = $this->getMockBuilder(DriverFile::class)
            ->disableOriginalConstructor()
            ->getMock();

        $this->data = [];

        $this->imageTypeProcessor = $this->getMockBuilder(ImageTypeProcessor::class)
            ->disableOriginalConstructor()
            ->getMock();

        $this->_objectConstructor()
            ->_parentObjectConstructor()
            ->_initAttributeSets()
            ->_initTypeModels()
            ->_initSkus()
            ->_initImagesArrayKeys();

        $objectManager = new ObjectManager($this);

        $this->importProduct = $objectManager->getObject(
            Product::class,
            [
                'jsonHelper' => $this->jsonHelper,
                'importExportData' => $this->importExportData,
                'importData' => $this->_dataSourceModel,
                'config' => $this->config,
                'resource' => $this->resource,
                'resourceHelper' => $this->resourceHelper,
                'string' => $this->string,
                'errorAggregator' => $this->errorAggregator,
                'eventManager' => $this->_eventManager,
                'stockRegistry' => $this->stockRegistry,
                'stockConfiguration' => $this->stockConfiguration,
                'stockStateProvider' => $this->stockStateProvider,
                'catalogData' => $this->_catalogData,
                'importConfig' => $this->_importConfig,
                'resourceFactory' => $this->_resourceFactory,
                'optionFactory' => $this->optionFactory,
                'setColFactory' => $this->_setColFactory,
                'productTypeFactory' => $this->_productTypeFactory,
                'linkFactory' => $this->_linkFactory,
                'proxyProdFactory' => $this->_proxyProdFactory,
                'uploaderFactory' => $this->_uploaderFactory,
                'filesystem' => $this->_filesystem,
                'stockResItemFac' => $this->_stockResItemFac,
                'localeDate' => $this->_localeDate,
                'dateTime' => $this->dateTime,
                'logger' => $this->_logger,
                'indexerRegistry' => $this->indexerRegistry,
                'storeResolver' => $this->storeResolver,
                'skuProcessor' => $this->skuProcessor,
                'categoryProcessor' => $this->categoryProcessor,
                'validator' => $this->validator,
                'objectRelationProcessor' => $this->objectRelationProcessor,
                'transactionManager' => $this->transactionManager,
                'taxClassProcessor' => $this->taxClassProcessor,
                'scopeConfig' => $this->scopeConfig,
                'productUrl' => $this->productUrl,
                'data' => $this->data,
                'imageTypeProcessor' => $this->imageTypeProcessor
            ]
        );
        $reflection = new \ReflectionClass(Product::class);
        $reflectionProperty = $reflection->getProperty('metadataPool');
        $reflectionProperty->setAccessible(true);
        $reflectionProperty->setValue($this->importProduct, $metadataPoolMock);
    }

    /**
     * @return $this
     */
    protected function _objectConstructor()
    {
        $this->optionFactory = $this->createPartialMock(
            \Magento\CatalogImportExport\Model\Import\Product\OptionFactory::class,
            ['create']
        );
        $this->optionEntity = $this->getMockBuilder(Option::class)
            ->disableOriginalConstructor()
            ->getMock();
        $this->optionFactory->expects($this->once())->method('create')->willReturn($this->optionEntity);

        $this->_filesystem->expects($this->once())
            ->method('getDirectoryWrite')
            ->with(DirectoryList::ROOT)
            ->willReturn($this->_mediaDirectory);

        $this->validator->expects($this->any())->method('init');
        return $this;
    }

    /**
     * @return $this
     */
    protected function _parentObjectConstructor()
    {
        $type = $this->getMockBuilder(Type::class)
            ->disableOriginalConstructor()
            ->getMock();
        $type->expects($this->any())->method('getEntityTypeId')->willReturn(self::ENTITY_TYPE_ID);
        $this->config->expects($this->any())->method('getEntityType')->with(self::ENTITY_TYPE_CODE)->willReturn($type);

        $this->_connection = $this->getMockForAbstractClass(AdapterInterface::class);
        $this->resource->expects($this->any())->method('getConnection')->willReturn($this->_connection);
        return $this;
    }

    /**
     * @return $this
     */
    protected function _initAttributeSets()
    {
        $attributeSetOne = $this->getMockBuilder(Set::class)
            ->disableOriginalConstructor()
            ->getMock();
        $attributeSetOne->expects($this->any())
            ->method('getAttributeSetName')
            ->willReturn('attributeSet1');
        $attributeSetOne->expects($this->any())
            ->method('getId')
            ->willReturn('1');
        $attributeSetTwo = $this->getMockBuilder(Set::class)
            ->disableOriginalConstructor()
            ->getMock();
        $attributeSetTwo->expects($this->any())
            ->method('getAttributeSetName')
            ->willReturn('attributeSet2');
        $attributeSetTwo->expects($this->any())
            ->method('getId')
            ->willReturn('2');
        $attributeSetCol = [$attributeSetOne, $attributeSetTwo];
        $collection = $this->getMockBuilder(Collection::class)
            ->disableOriginalConstructor()
            ->getMock();
        $collection->expects($this->once())
            ->method('setEntityTypeFilter')
            ->with(self::ENTITY_TYPE_ID)
            ->willReturn($attributeSetCol);
        $this->_setColFactory->expects($this->once())
            ->method('create')
            ->willReturn($collection);
        return $this;
    }

    /**
     * @return $this
     */
    protected function _initTypeModels()
    {
        $entityTypes = [
            'simple' => [
                'model' => 'simple_product',
                'params' => []
            ]];
        $productTypeInstance =
            $this->getMockBuilder(AbstractType::class)
                ->disableOriginalConstructor()
                ->getMock();
        $productTypeInstance->expects($this->once())
            ->method('isSuitable')
            ->willReturn(true);
        $productTypeInstance->expects($this->once())
            ->method('getParticularAttributes')
            ->willReturn([]);
        $productTypeInstance->expects($this->once())
            ->method('getCustomFieldsMapping')
            ->willReturn([]);
        $this->_importConfig->expects($this->once())
            ->method('getEntityTypes')
            ->with(self::ENTITY_TYPE_CODE)
            ->willReturn($entityTypes);
        $this->_productTypeFactory->expects($this->once())->method('create')->willReturn($productTypeInstance);
        return $this;
    }

    /**
     * @return $this
     */
    protected function _initSkus()
    {
        $this->skuProcessor->expects($this->once())->method('setTypeModels');
        $this->skuProcessor->expects($this->once())->method('reloadOldSkus')->willReturnSelf();
        $this->skuProcessor->expects($this->once())->method('getOldSkus')->willReturn([]);
        return $this;
    }

    /**
     * @return $this
     */
    protected function _initImagesArrayKeys()
    {
        $this->imageTypeProcessor->expects($this->once())->method('getImageTypes')->willReturn(
            ['image', 'small_image', 'thumbnail', 'swatch_image', '_media_image']
        );
        return $this;
    }

    /**
    * @return void
    */
    public function testSaveProductAttributes(): void
    {
        $testTable = 'test_table';
        $attributeId = 'test_attribute_id';
        $storeId = 'test_store_id';
        $testSku = 'test_sku';
        $attributesData = [
            $testTable => [
                $testSku => [
                    $attributeId => [
                        $storeId => [
                            'foo' => 'bar'
                        ]
                    ]
                ]
            ]
        ];
        $tableData[] = [
            'entity_id' => self::ENTITY_ID,
            'attribute_id' => $attributeId,
            'store_id' => $storeId,
            'value' => $attributesData[$testTable][$testSku][$attributeId][$storeId],
        ];
        $this->_connection->expects($this->once())
            ->method('insertOnDuplicate')
            ->with($testTable, $tableData, ['value']);
        $attribute = $this->getMockBuilder(AbstractAttribute::class)
            ->disableOriginalConstructor()
            ->onlyMethods(['getId'])
            ->getMockForAbstractClass();
        $attribute->expects($this->once())->method('getId')->willReturn(1);
        $resource = $this->getMockBuilder(ResourceModel::class)
            ->disableOriginalConstructor()
            ->onlyMethods(['getAttribute'])
            ->getMock();
        $resource->expects($this->once())->method('getAttribute')->willReturn($attribute);
        $this->_resourceFactory->expects($this->once())->method('create')->willReturn($resource);
        $this->setPropertyValue($this->importProduct, '_oldSku', [$testSku => ['entity_id' => self::ENTITY_ID]]);
        $object = $this->invokeMethod($this->importProduct, '_saveProductAttributes', [$attributesData]);
        $this->assertEquals($this->importProduct, $object);
    }

    /**
     * @return void
     * @dataProvider isAttributeValidAssertAttrValidDataProvider
     */
    public function testIsAttributeValidAssertAttrValid($attrParams, $rowData): void
    {
        $attrCode = 'code';
        $rowNum = 0;
        $string = $this->getMockBuilder(StringUtils::class)
            ->setMethods(null)->getMock();
        $this->setPropertyValue($this->importProduct, 'string', $string);

        $this->validator->expects($this->once())->method('isAttributeValid')->willReturn(true);

        $result = $this->importProduct->isAttributeValid($attrCode, $attrParams, $rowData, $rowNum);
        $this->assertTrue($result);
    }

    /**
     * @return void
     * @dataProvider isAttributeValidAssertAttrInvalidDataProvider
     */
    public function testIsAttributeValidAssertAttrInvalid($attrParams, $rowData): void
    {
        $attrCode = 'code';
        $rowNum = 0;
        $string = $this->getMockBuilder(StringUtils::class)
            ->setMethods(null)->getMock();
        $this->setPropertyValue($this->importProduct, 'string', $string);

        $this->validator->expects($this->once())->method('isAttributeValid')->willReturn(false);
        $messages = ['validator message'];
        $this->validator->expects($this->once())->method('getMessages')->willReturn($messages);

        $result = $this->importProduct->isAttributeValid($attrCode, $attrParams, $rowData, $rowNum);
        $this->assertFalse($result);
    }

    /**
    * @return void
    */
    public function testGetMultipleValueSeparatorDefault(): void
    {
        $this->setPropertyValue($this->importProduct, '_parameters', null);
        $this->assertEquals(
            Import::DEFAULT_GLOBAL_MULTI_VALUE_SEPARATOR,
            $this->importProduct->getMultipleValueSeparator()
        );
    }

    /**
    * @return void
    */
    public function testGetMultipleValueSeparatorFromParameters(): void
    {
        $expectedSeparator = 'value';
        $this->setPropertyValue(
            $this->importProduct,
            '_parameters',
            [
                Import::FIELD_FIELD_MULTIPLE_VALUE_SEPARATOR => $expectedSeparator,
            ]
        );

        $this->assertEquals(
            $expectedSeparator,
            $this->importProduct->getMultipleValueSeparator()
        );
    }

    /**
    * @return void
    */
    public function testGetEmptyAttributeValueConstantDefault(): void
    {
        $this->setPropertyValue($this->importProduct, '_parameters', null);
        $this->assertEquals(
            Import::DEFAULT_EMPTY_ATTRIBUTE_VALUE_CONSTANT,
            $this->importProduct->getEmptyAttributeValueConstant()
        );
    }

    /**
    * @return void
    */
    public function testGetEmptyAttributeValueConstantFromParameters(): void
    {
        $expectedSeparator = '__EMPTY__VALUE__TEST__';
        $this->setPropertyValue(
            $this->importProduct,
            '_parameters',
            [
                Import::FIELD_EMPTY_ATTRIBUTE_VALUE_CONSTANT => $expectedSeparator
            ]
        );

        $this->assertEquals(
            $expectedSeparator,
            $this->importProduct->getEmptyAttributeValueConstant()
        );
    }

    /**
    * @return void
    */
    public function testDeleteProductsForReplacement(): void
    {
        $importProduct = $this->getMockBuilder(Product::class)
            ->disableOriginalConstructor()
            ->onlyMethods(['setParameters', '_deleteProducts'])
            ->getMock();

        $importProduct->expects($this->once())->method('setParameters')->with(
            [
                'behavior' => Import::BEHAVIOR_DELETE,
            ]
        );
        $importProduct->expects($this->once())->method('_deleteProducts');

        $result = $importProduct->deleteProductsForReplacement();

        $this->assertEquals($importProduct, $result);
    }

    /**
    * @return void
    */
    public function testGetMediaGalleryAttributeIdIfNotSetYet(): void
    {
        // reset possible existing id
        $this->setPropertyValue($this->importProduct, '_mediaGalleryAttributeId', null);

        $expectedId = '100';
        $attribute = $this->getMockBuilder(AbstractAttribute::class)->disableOriginalConstructor()
            ->onlyMethods(['getId'])
            ->getMockForAbstractClass();
        $attribute->expects($this->once())->method('getId')->willReturn($expectedId);
        $resource = $this->getMockBuilder(ResourceModel::class)
            ->disableOriginalConstructor()
            ->onlyMethods(['getAttribute'])
            ->getMock();
        $resource->expects($this->once())->method('getAttribute')->willReturn($attribute);
        $this->_resourceFactory->expects($this->once())->method('create')->willReturn($resource);

        $result = $this->importProduct->getMediaGalleryAttributeId();
        $this->assertEquals($expectedId, $result);
    }

    /**
     * @return void
     * @dataProvider getRowScopeDataProvider
     */
    public function testGetRowScope($rowData, $expectedResult): void
    {
        $result = $this->importProduct->getRowScope($rowData);
        $this->assertEquals($expectedResult, $result);
    }

    /**
     * @return void
     * @SuppressWarnings(PHPMD.UnusedFormalParameter)
     */
    public function testValidateRowIsAlreadyValidated(): void
    {
        $rowNum = 0;
        $this->setPropertyValue($this->importProduct, '_validatedRows', [$rowNum => true]);
        $result = $this->importProduct->validateRow([], $rowNum);
        $this->assertTrue($result);
    }

    /**
     * @return void
     * @dataProvider validateRowDataProvider
     */
    public function testValidateRow($rowScope, $oldSku, $expectedResult, $behaviour = Import::BEHAVIOR_DELETE): void
    {
        $importProduct = $this->getMockBuilder(Product::class)->disableOriginalConstructor()
            ->onlyMethods(['getBehavior', 'getRowScope', 'getErrorAggregator'])
            ->getMock();
        $importProduct
            ->expects($this->any())
            ->method('getBehavior')
            ->willReturn($behaviour);
        $importProduct
            ->method('getErrorAggregator')
            ->willReturn($this->getErrorAggregatorObject());
        $importProduct->expects($this->once())->method('getRowScope')->willReturn($rowScope);
        $skuKey = Product::COL_SKU;
        $rowData = [
            $skuKey => 'sku',
        ];
        $this->setPropertyValue($importProduct, '_oldSku', [$rowData[$skuKey] => $oldSku]);
        $rowNum = 0;
        $result = $importProduct->validateRow($rowData, $rowNum);
        $this->assertEquals($expectedResult, $result);
    }

    /**
    * @return void
    */
    public function testValidateRowDeleteBehaviourAddRowErrorCall(): void
    {
        $importProduct = $this->getMockBuilder(Product::class)
            ->disableOriginalConstructor()
            ->onlyMethods(['getBehavior', 'getRowScope', 'addRowError', 'getErrorAggregator'])
            ->getMock();

        $importProduct->expects($this->exactly(2))->method('getBehavior')
            ->willReturn(Import::BEHAVIOR_DELETE);
        $importProduct->expects($this->once())->method('getRowScope')
            ->willReturn(Product::SCOPE_DEFAULT);
        $importProduct->expects($this->once())->method('addRowError');
        $importProduct->method('getErrorAggregator')
            ->willReturn(
                $this->getErrorAggregatorObject(['addRowToSkip'])
            );
        $rowData = [
            Product::COL_SKU => 'sku',
        ];

        $importProduct->validateRow($rowData, 0);
    }

    /**
    * @return void
    */
    public function testValidateRowValidatorCheck(): void
    {
        $messages = ['validator message'];
        $this->validator->expects($this->once())->method('getMessages')->willReturn($messages);
        $rowData = [
            Product::COL_SKU => 'sku',
        ];
        $rowNum = 0;
        $this->importProduct->validateRow($rowData, $rowNum);
    }

    /**
     * Cover getProductWebsites().
     *
     * @return void
     */
    public function testGetProductWebsites(): void
    {
        $productSku = 'productSku';
        $productValue = [
            'key 1' => 'val',
            'key 2' => 'val',
            'key 3' => 'val',
        ];
        $expectedResult = array_keys($productValue);
        $this->setPropertyValue(
            $this->importProduct,
            'websitesCache',
            [
                $productSku => $productValue
            ]
        );

        $actualResult = $this->importProduct->getProductWebsites($productSku);

        $this->assertEquals($expectedResult, $actualResult);
    }

    /**
     * Cover getProductCategories().
     *
     * @return void
     */
    public function testGetProductCategories(): void
    {
        $productSku = 'productSku';
        $productValue = [
            'key 1' => 'val',
            'key 2' => 'val',
            'key 3' => 'val',
        ];
        $expectedResult = array_keys($productValue);
        $this->setPropertyValue(
            $this->importProduct,
            'categoriesCache',
            [
                $productSku => $productValue
            ]
        );

        $actualResult = $this->importProduct->getProductCategories($productSku);

        $this->assertEquals($expectedResult, $actualResult);
    }

    /**
     * Cover getStoreIdByCode().
     *
     * @return void
     * @dataProvider getStoreIdByCodeDataProvider
     */
    public function testGetStoreIdByCode($storeCode, $expectedResult): void
    {
        $this->storeResolver
            ->expects($this->any())
            ->method('getStoreCodeToId')
            ->willReturn('getStoreCodeToId value');

        $actualResult = $this->importProduct->getStoreIdByCode($storeCode);
        $this->assertEquals($expectedResult, $actualResult);
    }

    /**
     * Cover getNewSku().
     *
     * @return void
     */
    public function testGetNewSku(): void
    {
        $expectedSku = 'value';
        $expectedResult = 'result value';

        $this->skuProcessor
            ->expects($this->any())
            ->method('getNewSku')
            ->with($expectedSku)
            ->willReturn($expectedResult);

        $actualResult = $this->importProduct->getNewSku($expectedSku);
        $this->assertEquals($expectedResult, $actualResult);
    }

    /**
     * Cover getCategoryProcessor().
     *
     * @return void
     */
    public function testGetCategoryProcessor(): void
    {
        $expectedResult = 'value';
        $this->setPropertyValue($this->importProduct, 'categoryProcessor', $expectedResult);

        $actualResult = $this->importProduct->getCategoryProcessor();
        $this->assertEquals($expectedResult, $actualResult);
    }

    /**
     * @return array
     */
    public function getStoreIdByCodeDataProvider(): array
    {
        return [
            [
                '$storeCode' => null,
                '$expectedResult' => Product::SCOPE_DEFAULT
            ],
            [
                '$storeCode' => 'value',
                '$expectedResult' => 'getStoreCodeToId value'
            ]
        ];
    }

    /**
     * @return void
     * @dataProvider validateRowCheckSpecifiedSkuDataProvider
     */
    public function testValidateRowCheckSpecifiedSku($sku, $expectedError): void
    {
        $importProduct = $this->createModelMockWithErrorAggregator(
            ['addRowError', 'getOptionEntity', 'getRowScope'],
            ['isRowInvalid' => true]
        );

        $rowNum = 0;
        $rowData = [
            Product::COL_SKU => $sku,
            Product::COL_STORE => ''
        ];

        $this->storeResolver->method('getStoreCodeToId')->willReturn(null);
        $this->setPropertyValue($importProduct, 'storeResolver', $this->storeResolver);
        $this->setPropertyValue($importProduct, 'skuProcessor', $this->skuProcessor);

        $this->_suppressValidateRowOptionValidatorInvalidRows($importProduct);

        $importProduct
            ->expects($this->once())
            ->method('getRowScope')
            ->willReturn(Product::SCOPE_STORE);
        $importProduct
            ->method('addRowError')
            ->withConsecutive([$expectedError, $rowNum])
            ->willReturnOnConsecutiveCalls(null);

        $importProduct->validateRow($rowData, $rowNum);
    }

    /**
    * @return void
    */
    public function testValidateRowProcessEntityIncrement(): void
    {
        $count = 0;
        $rowNum = 0;
        $errorAggregator = $this->getErrorAggregatorObject(['isRowInvalid']);
        $errorAggregator->method('isRowInvalid')->willReturn(true);
        $this->setPropertyValue($this->importProduct, '_processedEntitiesCount', $count);
        $this->setPropertyValue($this->importProduct, 'errorAggregator', $errorAggregator);
        $rowData = [Product::COL_SKU => false];
        //suppress validator
        $this->_setValidatorMockInImportProduct($this->importProduct);
        $this->importProduct->validateRow($rowData, $rowNum);
        $this->assertEquals(++$count, $this->importProduct->getProcessedEntitiesCount());
    }

    /**
    * @return void
    */
    public function testValidateRowValidateExistingProductTypeAddNewSku(): void
    {
        $importProduct = $this->createModelMockWithErrorAggregator(
            ['addRowError', 'getOptionEntity'],
            ['isRowInvalid' => true]
        );

        $sku = 'sku';
        $rowNum = 0;
        $rowData = [
            Product::COL_SKU => $sku,
        ];
        $oldSku = [
            $sku => [
                'entity_id' => 'entity_id_val',
                'type_id' => 'type_id_val',
                'attr_set_id' => 'attr_set_id_val'
            ]
        ];

        $_productTypeModels = [
            $oldSku[$sku]['type_id'] => 'type_id_val_val'
        ];
        $this->setPropertyValue($importProduct, '_productTypeModels', $_productTypeModels);

        $_attrSetIdToName = [
            $oldSku[$sku]['attr_set_id'] => 'attr_set_code_val'
        ];
        $this->setPropertyValue($importProduct, '_attrSetIdToName', $_attrSetIdToName);

        $this->setPropertyValue($importProduct, '_oldSku', $oldSku);

        $expectedData = [
            'entity_id' => $oldSku[$sku]['entity_id'], //entity_id_val
            'type_id' => $oldSku[$sku]['type_id'],// type_id_val
            'attr_set_id' => $oldSku[$sku]['attr_set_id'], //attr_set_id_val
            'attr_set_code' => $_attrSetIdToName[$oldSku[$sku]['attr_set_id']],//attr_set_id_val
        ];
        $this->skuProcessor->expects($this->once())->method('addNewSku')->with($sku, $expectedData);
        $this->setPropertyValue($importProduct, 'skuProcessor', $this->skuProcessor);

        $this->_suppressValidateRowOptionValidatorInvalidRows($importProduct);

        $importProduct->validateRow($rowData, $rowNum);
    }

    /**
    * @return void
    */
    public function testValidateRowValidateExistingProductTypeAddErrorRowCall(): void
    {
        $sku = 'sku';
        $rowNum = 0;
        $rowData = [
            Product::COL_SKU => $sku,
        ];
        $oldSku = [
            $sku => [
                'type_id' => 'type_id_val'
            ],
        ];
        $importProduct = $this->createModelMockWithErrorAggregator(
            ['addRowError', 'getOptionEntity'],
            ['isRowInvalid' => true]
        );

        $this->setPropertyValue($importProduct, '_oldSku', $oldSku);
        $importProduct->expects($this->once())->method('addRowError')->with(
            Validator::ERROR_TYPE_UNSUPPORTED,
            $rowNum
        );

        $this->_suppressValidateRowOptionValidatorInvalidRows($importProduct);

        $importProduct->validateRow($rowData, $rowNum);
    }

    /**
     * @param string $colType
     * @param string $productTypeModelsColType
     * @param string $colAttrSet
     * @param string $attrSetNameToIdColAttrSet
     * @param string $error
     *
     * @return void
     * @dataProvider validateRowValidateNewProductTypeAddRowErrorCallDataProvider
     */
    public function testValidateRowValidateNewProductTypeAddRowErrorCall(
        $colType,
        $productTypeModelsColType,
        $colAttrSet,
        $attrSetNameToIdColAttrSet,
        $error
    ): void {
        $sku = 'sku';
        $rowNum = 0;
        $rowData = [
            Product::COL_SKU => $sku,
            Product::COL_TYPE => $colType,
            Product::COL_ATTR_SET => $colAttrSet
        ];
        $_attrSetNameToId = [
            $rowData[Product::COL_ATTR_SET] => $attrSetNameToIdColAttrSet
        ];
        $_productTypeModels = [
            $rowData[Product::COL_TYPE] => $productTypeModelsColType
        ];
        $oldSku = [
            $sku => null
        ];
        $importProduct = $this->createModelMockWithErrorAggregator(
            ['addRowError', 'getOptionEntity'],
            ['isRowInvalid' => true]
        );

        $this->setPropertyValue($importProduct, '_oldSku', $oldSku);
        $this->setPropertyValue($importProduct, '_productTypeModels', $_productTypeModels);
        $this->setPropertyValue($importProduct, '_attrSetNameToId', $_attrSetNameToId);

        $importProduct->expects($this->once())->method('addRowError')->with(
            $error,
            $rowNum
        );
        $this->_suppressValidateRowOptionValidatorInvalidRows($importProduct);

        $importProduct->validateRow($rowData, $rowNum);
    }

    /**
    * @return void
    */
    public function testValidateRowValidateNewProductTypeGetNewSkuCall(): void
    {
        $sku = 'sku';
        $rowNum = 0;
        $rowData = [
            Product::COL_SKU => $sku,
            Product::COL_TYPE => 'value',
            Product::COL_ATTR_SET => 'value'
        ];
        $_productTypeModels = [
            $rowData[Product::COL_TYPE] => 'value'
        ];
        $oldSku = [
            $sku => null
        ];
        $_attrSetNameToId = [
            $rowData[Product::COL_ATTR_SET] => 'attr_set_code_val'
        ];
        $expectedData = [
            'entity_id' => null,
            'type_id' => $rowData[Product::COL_TYPE],//value
            //attr_set_id_val
            'attr_set_id' => $_attrSetNameToId[$rowData[Product::COL_ATTR_SET]],
            'attr_set_code' => $rowData[Product::COL_ATTR_SET],//value
            'row_id' => null
        ];
        $importProduct = $this->createModelMockWithErrorAggregator(
            ['addRowError', 'getOptionEntity'],
            ['isRowInvalid' => true]
        );

        $this->setPropertyValue($importProduct, '_oldSku', $oldSku);
        $this->setPropertyValue($importProduct, '_productTypeModels', $_productTypeModels);
        $this->setPropertyValue($importProduct, '_attrSetNameToId', $_attrSetNameToId);

        $this->skuProcessor->expects($this->once())->method('getNewSku')->willReturn(null);
        $this->skuProcessor->expects($this->once())->method('addNewSku')->with($sku, $expectedData);
        $this->setPropertyValue($importProduct, 'skuProcessor', $this->skuProcessor);

        $this->_suppressValidateRowOptionValidatorInvalidRows($importProduct);

        $importProduct->validateRow($rowData, $rowNum);
    }

    /**
    * @return void
    */
    public function testValidateDefaultScopeNotValidAttributesResetSku(): void
    {
        $this->validator->expects($this->once())->method('isAttributeValid')->willReturn(false);
        $messages = ['validator message'];
        $this->validator->expects($this->once())->method('getMessages')->willReturn($messages);

        $result = $this->importProduct->isAttributeValid('code', ['attribute params'], ['row data'], 1);
        $this->assertFalse($result);
    }

    /**
    * @return void
    */
    public function testValidateRowSetAttributeSetCodeIntoRowData(): void
    {
        $sku = 'sku';
        $rowNum = 0;
        $rowData = [
            Product::COL_SKU => $sku,
            Product::COL_ATTR_SET => 'col_attr_set_val'
        ];
        $expectedAttrSetCode = 'new_attr_set_code';
        $newSku = [
            'attr_set_code' => $expectedAttrSetCode,
            'type_id' => 'new_type_id_val'
        ];
        $expectedRowData = [
            Product::COL_SKU => $sku,
            Product::COL_ATTR_SET => $newSku['attr_set_code']
        ];
        $oldSku = [
            $sku => [
                'type_id' => 'type_id_val'
            ]
        ];
        $importProduct = $this->createModelMockWithErrorAggregator(['getOptionEntity']);

        $this->setPropertyValue($importProduct, '_oldSku', $oldSku);
        $this->skuProcessor->expects($this->any())->method('getNewSku')->willReturn($newSku);
        $this->setPropertyValue($importProduct, 'skuProcessor', $this->skuProcessor);

        $productType = $this->getMockBuilder(AbstractType::class)
            ->disableOriginalConstructor()
            ->getMock();
        $productType->expects($this->once())->method('isRowValid')->with($expectedRowData);
        $this->setPropertyValue(
            $importProduct,
            '_productTypeModels',
            [
                $newSku['type_id'] => $productType
            ]
        );

        //suppress option validation
        $this->_rewriteGetOptionEntityInImportProduct($importProduct);
        //suppress validator
        $this->_setValidatorMockInImportProduct($importProduct);

        $importProduct->validateRow($rowData, $rowNum);
    }

    /**
    * @return void
    */
    public function testValidateValidateOptionEntity(): void
    {
        $sku = 'sku';
        $rowNum = 0;
        $rowData = [
            Product::COL_SKU => $sku,
            Product::COL_ATTR_SET => 'col_attr_set_val'
        ];
        $oldSku = [
            $sku => [
                'type_id' => 'type_id_val'
            ]
        ];
        $importProduct = $this->createModelMockWithErrorAggregator(
            ['addRowError', 'getOptionEntity'],
            ['isRowInvalid' => true]
        );

        $this->setPropertyValue($importProduct, '_oldSku', $oldSku);

        //suppress validator
        $this->_setValidatorMockInImportProduct($importProduct);

        $option = $this->getMockBuilder(Option::class)
            ->disableOriginalConstructor()
            ->getMock();
        $option->expects($this->once())->method('validateRow')->with($rowData, $rowNum);
        $importProduct->expects($this->once())->method('getOptionEntity')->willReturn($option);

        $importProduct->validateRow($rowData, $rowNum);
    }

    /**
     * @return void
     * @dataProvider getImagesFromRowDataProvider
     */
    public function testGetImagesFromRow($rowData, $expectedResult): void
    {
        $this->assertEquals(
            $this->importProduct->getImagesFromRow($rowData),
            $expectedResult
        );
    }

    /**
    * @return void
    */
    public function testParseAttributesWithoutWrappedValuesWillReturnsLowercasedAttributeCodes(): void
    {
        $attributesData = 'PARAM1=value1,param2=value2';
        $preparedAttributes = $this->invokeMethod(
            $this->importProduct,
            'parseAttributesWithoutWrappedValues',
            [$attributesData]
        );

        $this->assertArrayHasKey('param1', $preparedAttributes);
        $this->assertEquals('value1', $preparedAttributes['param1']);

        $this->assertArrayHasKey('param2', $preparedAttributes);
        $this->assertEquals('value2', $preparedAttributes['param2']);

        $this->assertArrayNotHasKey('PARAM1', $preparedAttributes);
    }

    /**
    * @return void
    */
    public function testParseAttributesWithWrappedValuesWillReturnsLowercasedAttributeCodes(): void
    {
        $attribute1 = $this->getMockBuilder(AbstractAttribute::class)->disableOriginalConstructor()
            ->onlyMethods(['getFrontendInput'])
            ->getMockForAbstractClass();

        $attribute1->expects($this->once())
            ->method('getFrontendInput')
            ->willReturn('text');

        $attribute2 = $this->getMockBuilder(AbstractAttribute::class)->disableOriginalConstructor()
            ->onlyMethods(['getFrontendInput'])
            ->getMockForAbstractClass();

        $attribute2->expects($this->once())
            ->method('getFrontendInput')
            ->willReturn('multiselect');

        $attributeCache = [
            'param1' => $attribute1,
            'param2' => $attribute2
        ];

        $this->setPropertyValue($this->importProduct, '_attributeCache', $attributeCache);

        $attributesData = 'PARAM1="value1",PARAM2="value2"';
        $attributes = $this->invokeMethod(
            $this->importProduct,
            'parseAttributesWithWrappedValues',
            [$attributesData]
        );

        $this->assertArrayHasKey('param1', $attributes);
        $this->assertEquals('value1', $attributes['param1']);

        $this->assertArrayHasKey('param2', $attributes);
        $this->assertEquals('"value2"', $attributes['param2']);

        $this->assertArrayNotHasKey('PARAM1', $attributes);
        $this->assertArrayNotHasKey('PARAM2', $attributes);
    }

    /**
     * @param bool $isRead
     * @param bool $isWrite
     * @param string $message
     *
     * @return void
     * @dataProvider fillUploaderObjectDataProvider
     */
    public function testFillUploaderObject($isRead, $isWrite, $message): void
    {
        $dir = $this->createMock(WriteInterface::class);
        $dir->method('getAbsolutePath')
            ->willReturn('pub/media');
        $this->_filesystem->method('getDirectoryRead')
            ->with(DirectoryList::MEDIA)
            ->willReturn($dir);

        $fileUploaderMock = $this
            ->getMockBuilder(Uploader::class)
            ->disableOriginalConstructor()
            ->getMock();

        $fileUploaderMock
            ->method('setTmpDir')
            ->with('pub/media/import')
            ->willReturn($isRead);

        $fileUploaderMock
            ->method('setDestDir')
            ->with('pub/media/catalog/product')
            ->willReturn($isWrite);

        $this->_mediaDirectory
            ->method('getDriver')
            ->willReturn($this->driverFile);

        $this->_mediaDirectory
            ->method('getRelativePath')
            ->willReturnMap(
                [
                    ['import', 'import'],
<<<<<<< HEAD
                    ['catalog/product', 'catalog/product']
=======
                    ['catalog/product', 'catalog/product'],
                    ['pub/media', 'pub/media'],
>>>>>>> fde9f3f1
                ]
            );

        $this->_mediaDirectory
            ->method('create')
            ->with('pub/media/catalog/product');

        $this->_uploaderFactory
            ->expects($this->once())
            ->method('create')
            ->willReturn($fileUploaderMock);

        try {
            $this->importProduct->getUploader();
            $this->assertNotNull($this->getPropertyValue($this->importProduct, '_fileUploader'));
        } catch (LocalizedException $e) {
            $this->assertNull($this->getPropertyValue($this->importProduct, '_fileUploader'));
            $this->assertEquals($message, $e->getMessage());
        }
    }

    /**
     * Test that errors occurred during importing images are logged.
     *
     * @param string $fileName
     * @param bool $throwException
     *
     * @return void
     * @dataProvider uploadMediaFilesDataProvider
     */
    public function testUploadMediaFiles(string $fileName, bool $throwException): void
    {
        $exception = new \Exception();
        $expectedFileName = $fileName;
        if ($throwException) {
            $expectedFileName = '';
            $this->_logger->expects($this->once())->method('critical')->with($exception);
        }
        $fileUploaderMock = $this
            ->getMockBuilder(Uploader::class)
            ->disableOriginalConstructor()
            ->getMock();
        $fileUploaderMock
            ->expects($this->once())
            ->method('move')
            ->willReturnCallback(
                function ($name) use ($throwException, $exception) {
                    if ($throwException) {
                        throw $exception;
                    }
                    return ['file' => $name];
                }
            );
        $this->setPropertyValue(
            $this->importProduct,
            '_fileUploader',
            $fileUploaderMock
        );
        $actualFileName = $this->invokeMethod(
            $this->importProduct,
            'uploadMediaFiles',
            [$fileName]
        );
        $this->assertEquals(
            $expectedFileName,
            $actualFileName
        );
    }

    /**
     * Data provider for testFillUploaderObject.
     *
     * @return array
     */
    public function fillUploaderObjectDataProvider(): array
    {
        return [
            [false, true, 'File directory \'pub/media/import\' is not readable.'],
            [true, false, 'File directory \'pub/media/catalog/product\' is not writable.'],
            [true, true, ''],
        ];
    }

    /**
     * Data provider for testUploadMediaFiles.
     *
     * @return array
     */
    public function uploadMediaFilesDataProvider(): array
    {
        return [
            ['test1.jpg', false],
            ['test2.jpg', true]
        ];
    }

    /**
     * @return array
     */
    public function getImagesFromRowDataProvider(): array
    {
        return [
            [
                [],
                [[], []]
            ],
            [
                [
                    'image' => 'image3.jpg',
                    '_media_image' => 'image1.jpg,image2.png',
                    '_media_image_label' => 'label1,label2'
                ],
                [
                    [
                        'image' => ['image3.jpg'],
                        '_media_image' => ['image1.jpg', 'image2.png']
                    ],
                    [
                        '_media_image' => ['label1', 'label2']
                    ]
                ]
            ]
        ];
    }

    /**
     * @return array
     */
    public function validateRowValidateNewProductTypeAddRowErrorCallDataProvider(): array
    {
        return [
            [
                '$colType' => null,
                '$productTypeModelsColType' => 'value',
                '$colAttrSet' => null,
                '$attrSetNameToIdColAttrSet' => null,
                '$error' => Validator::ERROR_INVALID_TYPE
            ],
            [
                '$colType' => 'value',
                '$productTypeModelsColType' => null,
                '$colAttrSet' => null,
                '$attrSetNameToIdColAttrSet' => null,
                '$error' => Validator::ERROR_INVALID_TYPE
            ],
            [
                '$colType' => 'value',
                '$productTypeModelsColType' => 'value',
                '$colAttrSet' => null,
                '$attrSetNameToIdColAttrSet' => 'value',
                '$error' => Validator::ERROR_INVALID_ATTR_SET
            ],
            [
                '$colType' => 'value',
                '$productTypeModelsColType' => 'value',
                '$colAttrSet' => 'value',
                '$attrSetNameToIdColAttrSet' => null,
                '$error' => Validator::ERROR_INVALID_ATTR_SET
            ]
        ];
    }

    /**
     * @return array
     */
    public function validateRowCheckSpecifiedSkuDataProvider(): array
    {
        return [
            [
                '$sku' => null,
                '$expectedError' => Validator::ERROR_SKU_IS_EMPTY
            ],
            [
                '$sku' => false,
                '$expectedError' => Validator::ERROR_ROW_IS_ORPHAN
            ],
            [
                '$sku' => 'sku',
                '$expectedError' => Validator::ERROR_INVALID_STORE
            ]
        ];
    }

    /**
     * @return array
     */
    public function validateRowDataProvider(): array
    {
        return [
            [
                '$rowScope' => Product::SCOPE_DEFAULT,
                '$oldSku' => null,
                '$expectedResult' => false
            ],
            [
                '$rowScope' => null,
                '$oldSku' => null,
                '$expectedResult' => true
            ],
            [
                '$rowScope' => null,
                '$oldSku' => true,
                '$expectedResult' => true
            ],
            [
                '$rowScope' => Product::SCOPE_DEFAULT,
                '$oldSku' => true,
                '$expectedResult' => true
            ],
            [
                '$rowScope' => Product::SCOPE_DEFAULT,
                '$oldSku' => null,
                '$expectedResult' => false,
                '$behaviour' => Import::BEHAVIOR_REPLACE
            ]
        ];
    }

    /**
     * @return array
     */
    public function isAttributeValidAssertAttrValidDataProvider(): array
    {
        return [
            [
                '$attrParams' => [
                    'type' => 'varchar',
                ],
                '$rowData' => [
                    'code' => str_repeat(
                        'a',
                        Product::DB_MAX_VARCHAR_LENGTH - 1
                    ),
                ],
            ],
            [
                '$attrParams' => [
                    'type' => 'decimal'
                ],
                '$rowData' => [
                    'code' => 10
                ]
            ],
            [
                '$attrParams' => [
                    'type' => 'select',
                    'options' => ['code' => 1]
                ],
                '$rowData' => [
                    'code' => 'code'
                ]
            ],
            [
                '$attrParams' => [
                    'type' => 'multiselect',
                    'options' => ['code' => 1]
                ],
                '$rowData' => [
                    'code' => 'code'
                ]
            ],
            [
                '$attrParams' => [
                    'type' => 'int'
                ],
                '$rowData' => [
                    'code' => 1000
                ]
            ],
            [
                '$attrParams' => [
                    'type' => 'datetime'
                ],
                '$rowData' => [
                    'code' => "5 September 2015"
                ]
            ],
            [
                '$attrParams' => [
                    'type' => 'text'
                ],
                '$rowData' => [
                    'code' => str_repeat(
                        'a',
                        Product::DB_MAX_TEXT_LENGTH - 1
                    )
                ]
            ]
        ];
    }

    /**
     * @return array
     */
    public function isAttributeValidAssertAttrInvalidDataProvider(): array
    {
        return [
            [
                '$attrParams' => [
                    'type' => 'varchar'
                ],
                '$rowData' => [
                    'code' => str_repeat(
                        'a',
                        Product::DB_MAX_VARCHAR_LENGTH + 1
                    )
                ]
            ],
            [
                '$attrParams' => [
                    'type' => 'decimal'
                ],
                '$rowData' => [
                    'code' => 'incorrect'
                ]
            ],
            [
                '$attrParams' => [
                    'type' => 'select',
                    'not options' => null
                ],
                '$rowData' => [
                    'code' => 'code'
                ]
            ],
            [
                '$attrParams' => [
                    'type' => 'multiselect',
                    'not options' => null
                ],
                '$rowData' => [
                    'code' => 'code'
                ]
            ],
            [
                '$attrParams' => [
                    'type' => 'int'
                ],
                '$rowData' => [
                    'code' => 'not int'
                ]
            ],
            [
                '$attrParams' => [
                    'type' => 'datetime'
                ],
                '$rowData' => [
                    'code' => "incorrect datetime"
                ]
            ],
            [
                '$attrParams' => [
                    'type' => 'text'
                ],
                '$rowData' => [
                    'code' => str_repeat(
                        'a',
                        Product::DB_MAX_TEXT_LENGTH + 1
                    )
                ]
            ]
        ];
    }

    /**
     * @return array
     */
    public function getRowScopeDataProvider(): array
    {
        $colSku = Product::COL_SKU;
        $colStore = Product::COL_STORE;

        return [
            [
                '$rowData' => [
                    $colSku => null,
                    $colStore => 'store'
                ],
                '$expectedResult' => Product::SCOPE_STORE
            ],
            [
                '$rowData' => [
                    $colSku => 'sku',
                    $colStore => null
                ],
                '$expectedResult' => Product::SCOPE_DEFAULT
            ],
            [
                '$rowData' => [
                    $colSku => 'sku',
                    $colStore => 'store'
                ],
                '$expectedResult' => Product::SCOPE_STORE
            ],
        ];
    }

    /**
     * @return mixed
     */
    public function returnQuoteCallback()
    {
        $args = func_get_args();
        return str_replace('?', (is_array($args[1]) ? implode(',', $args[1]) : $args[1]), $args[0]);
    }

    /**
     * @param $object
     * @param $methodName
     * @param array $parameters
     * @return mixed
     */
    protected function invokeMethod(&$object, $methodName, array $parameters = [])
    {
        $reflection = new \ReflectionClass(get_class($object));
        $method = $reflection->getMethod($methodName);
        $method->setAccessible(true);

        return $method->invokeArgs($object, $parameters);
    }

    /**
     * @param $object
     * @param $property
     * @param $value
     */
    protected function setPropertyValue(&$object, $property, $value)
    {
        $reflection = new \ReflectionClass(get_class($object));
        $reflectionProperty = $reflection->getProperty($property);
        $reflectionProperty->setAccessible(true);
        $reflectionProperty->setValue($object, $value);
        return $object;
    }

    /**
     * @param $object
     * @param $property
     */
    protected function getPropertyValue(&$object, $property)
    {
        $reflection = new \ReflectionClass(get_class($object));
        $reflectionProperty = $reflection->getProperty($property);
        $reflectionProperty->setAccessible(true);

        return $reflectionProperty->getValue($object);
    }

    /**
     * @param $object
     * @param $methodName
     * @param array $parameters
     * @return mixed
     */
    protected function overrideMethod(&$object, $methodName, array $parameters = [])
    {
        $reflection = new \ReflectionClass(get_class($object));

        $method = $reflection->getMethod($methodName);

        return $method->invokeArgs($object, $parameters);
    }

    /**
     * Used in group of validateRow method's tests.
     * Suppress part of validateRow func-ty to run some tests separately and bypass errors.
     *
     * @see _rewriteGetOptionEntityInImportProduct()
     * @see _setValidatorMockInImportProduct()
     * @param Product  Param should go with rewritten getOptionEntity method.
     *
     * @return Option|MockObject
     */
    private function _suppressValidateRowOptionValidatorInvalidRows($importProduct): MockObject
    {
        //suppress option validation
        $this->_rewriteGetOptionEntityInImportProduct($importProduct);
        //suppress validator
        $this->_setValidatorMockInImportProduct($importProduct);

        return $importProduct;
    }

    /**
     * Used in group of validateRow method's tests.
     * Set validator mock in importProduct, return true for isValid method.
     *
     * @param Product
     *
     * @return Validator|MockObject
     */
    private function _setValidatorMockInImportProduct($importProduct)
    {
        $this->validator->expects($this->once())->method('isValid')->willReturn(true);
        $this->setPropertyValue($importProduct, 'validator', $this->validator);

        return $importProduct;
    }

    /**
     * Used in group of validateRow method's tests.
     * Make getOptionEntity return option mock.
     *
     * @param Product  Param should go with rewritten getOptionEntity method.
     *
     * @return Option|MockObject
     */
    private function _rewriteGetOptionEntityInImportProduct($importProduct): MockObject
    {
        $option = $this->getMockBuilder(Option::class)
            ->disableOriginalConstructor()
            ->getMock();
        $importProduct->expects($this->once())->method('getOptionEntity')->willReturn($option);

        return $importProduct;
    }

    /**
     * @param array $methods
     * @param array $errorAggregatorMethods
     *
     * @return MockObject
     */
    protected function createModelMockWithErrorAggregator(
        array $methods = [],
        array $errorAggregatorMethods = []
    ): MockObject {
        $methods[] = 'getErrorAggregator';
        $importProduct = $this->getMockBuilder(Product::class)
            ->disableOriginalConstructor()
            ->setMethods($methods)
            ->getMock();
        $errorMethods = array_keys($errorAggregatorMethods);
        $errorAggregator = $this->getErrorAggregatorObject($errorMethods);
        foreach ($errorAggregatorMethods as $method => $result) {
            $errorAggregator->method($method)->willReturn($result);
        }
        $importProduct->method('getErrorAggregator')->willReturn($errorAggregator);

        return $importProduct;
    }
}<|MERGE_RESOLUTION|>--- conflicted
+++ resolved
@@ -1513,12 +1513,8 @@
             ->willReturnMap(
                 [
                     ['import', 'import'],
-<<<<<<< HEAD
-                    ['catalog/product', 'catalog/product']
-=======
                     ['catalog/product', 'catalog/product'],
-                    ['pub/media', 'pub/media'],
->>>>>>> fde9f3f1
+                    ['pub/media', 'pub/media']
                 ]
             );
 
