<?xml version="1.0" encoding="UTF-8"?>
<!--
 /**
  * Copyright © Magento, Inc. All rights reserved.
  * See COPYING.txt for license details.
  */
-->

<tests xmlns:xsi="http://www.w3.org/2001/XMLSchema-instance"
       xsi:noNamespaceSchemaLocation="urn:magento:mftf:Test/etc/testSchema.xsd">
    <test name="AdminExportSimpleProductAndConfigurableProductsWithAssignedImagesTest">
        <annotations>
            <features value="CatalogImportExport"/>
            <stories value="Export products"/>
            <title value="Export Simple product and Configurable products with assigned images"/>
            <description value="Admin should be able to export Simple and Configurable products with assigned images"/>
            <severity value="CRITICAL"/>
            <testCaseId value="MC-14004"/>
            <group value="catalog_import_export"/>
            <group value="mtf_migrated"/>
        </annotations>
        <before>
            <!-- Create category -->
            <createData entity="SimpleSubCategory" stepKey="createCategory"/>

            <!-- Create configurable product with two attributes -->
            <createData entity="ApiConfigurableProduct" stepKey="createConfigProduct">
                <requiredEntity createDataKey="createCategory"/>
            </createData>
            <createData entity="productAttributeWithTwoOptions" stepKey="createConfigProductAttribute"/>
            <createData entity="productAttributeOption1" stepKey="createConfigProductAttributeFirstOption">
                <requiredEntity createDataKey="createConfigProductAttribute"/>
            </createData>
            <createData entity="productAttributeOption2" stepKey="createConfigProductAttributeSecondOption">
                <requiredEntity createDataKey="createConfigProductAttribute"/>
            </createData>
            <createData entity="AddToDefaultSet" stepKey="createConfigAddToAttributeSet">
                <requiredEntity createDataKey="createConfigProductAttribute"/>
            </createData>
            <getData entity="ProductAttributeOptionGetter" index="1" stepKey="getConfigAttributeFirstOption">
                <requiredEntity createDataKey="createConfigProductAttribute"/>
            </getData>
            <getData entity="ProductAttributeOptionGetter" index="2" stepKey="getConfigAttributeSecondOption">
                <requiredEntity createDataKey="createConfigProductAttribute"/>
            </getData>

            <!-- Create first simple product which will be the part of configurable product -->
            <createData entity="ApiSimpleOne" stepKey="createConfigFirstChildProduct">
                <requiredEntity createDataKey="createConfigProductAttribute"/>
                <requiredEntity createDataKey="getConfigAttributeFirstOption"/>
            </createData>

            <!-- Add image to first simple product -->
            <createData entity="ApiProductAttributeMediaGalleryEntryTestImage" stepKey="createConfigChildFirstProductImage">
                <requiredEntity createDataKey="createConfigFirstChildProduct"/>
            </createData>

            <!-- Create second simple product which will be the part of configurable product -->
            <createData entity="ApiSimpleTwo" stepKey="createConfigSecondChildProduct">
                <requiredEntity createDataKey="createConfigProductAttribute"/>
                <requiredEntity createDataKey="getConfigAttributeSecondOption"/>
            </createData>

            <!-- Add image to second simple product -->
            <createData entity="ApiProductAttributeMediaGalleryEntryMagentoLogo" stepKey="createConfigSecondChildProductImage">
                <requiredEntity createDataKey="createConfigSecondChildProduct"/>
            </createData>

            <!-- Add two options to configurable product -->
            <createData entity="ConfigurableProductTwoOptions" stepKey="createConfigProductOption">
                <requiredEntity createDataKey="createConfigProduct"/>
                <requiredEntity createDataKey="createConfigProductAttribute"/>
                <requiredEntity createDataKey="getConfigAttributeFirstOption"/>
                <requiredEntity createDataKey="getConfigAttributeSecondOption"/>
            </createData>

            <!-- Add created below children products to configurable product -->
            <createData entity="ConfigurableProductAddChild" stepKey="createConfigProductAddFirstChild">
                <requiredEntity createDataKey="createConfigProduct"/>
                <requiredEntity createDataKey="createConfigFirstChildProduct"/>
            </createData>
            <createData entity="ConfigurableProductAddChild" stepKey="createConfigProductAddSecondChild">
                <requiredEntity createDataKey="createConfigProduct"/>
                <requiredEntity createDataKey="createConfigSecondChildProduct"/>
            </createData>

            <!-- Add image to configurable product -->
            <createData entity="ApiProductAttributeMediaGalleryEntryTestImage" stepKey="createConfigProductImage">
                <requiredEntity createDataKey="createConfigProduct"/>
            </createData>

<<<<<<< HEAD
            <magentoCron stepKey="runCronIndex" groups="index"/>
            <actionGroup ref="LoginAsAdmin" stepKey="loginAsAdmin"/>
=======
            <!-- Run cron twice -->
            <magentoCLI command="cron:run" stepKey="runCron1"/>
            <magentoCLI command="cron:run" stepKey="runCron2"/>

            <!-- Login as admin -->
            <actionGroup ref="AdminLoginActionGroup" stepKey="loginAsAdmin"/>
>>>>>>> 15dc8749
        </before>
        <after>
            <!-- Delete configurable product creation -->
            <deleteData createDataKey="createConfigProduct" stepKey="deleteConfigProduct"/>
            <deleteData createDataKey="createConfigFirstChildProduct" stepKey="deleteConfigFirstChildProduct"/>
            <deleteData createDataKey="createConfigSecondChildProduct" stepKey="deleteConfigSecondChildProduct"/>
            <deleteData createDataKey="createConfigProductAttribute" stepKey="deleteConfigProductAttribute"/>
            <deleteData createDataKey="createCategory" stepKey="deleteCategory"/>

            <actionGroup ref="AdminLogoutActionGroup" stepKey="logout"/>
            <magentoCron groups="index" stepKey="reindexInvalidatedIndices"/>
        </after>

        <!-- Go to export page -->
        <amOnPage url="{{AdminExportIndexPage.url}}" stepKey="goToExportIndexPage"/>

        <!-- Fill entity attributes data -->
        <actionGroup ref="ExportProductsFilterByAttributeActionGroup" stepKey="exportProductBySku">
            <argument name="attribute" value="sku"/>
            <argument name="attributeData" value="$$createConfigProduct.sku$$"/>
        </actionGroup>

        <magentoCron stepKey="runCronIndex" groups="index"/>

        <grabTextFrom selector="{{AdminExportAttributeSection.exportFileNameByPosition('0')}}" stepKey="grabNameFile"/>

        <!-- Download product -->
        <actionGroup ref="DownloadFileActionGroup" stepKey="downloadCreatedProducts">
            <argument name="fileName" value="{$grabNameFile}"/>
        </actionGroup>

        <!-- Delete exported file -->
        <actionGroup ref="DeleteExportedFileActionGroup" stepKey="deleteExportedFile">
            <argument name="fileName" value="{$grabNameFile}"/>
        </actionGroup>
    </test>
</tests><|MERGE_RESOLUTION|>--- conflicted
+++ resolved
@@ -89,17 +89,8 @@
                 <requiredEntity createDataKey="createConfigProduct"/>
             </createData>
 
-<<<<<<< HEAD
             <magentoCron stepKey="runCronIndex" groups="index"/>
-            <actionGroup ref="LoginAsAdmin" stepKey="loginAsAdmin"/>
-=======
-            <!-- Run cron twice -->
-            <magentoCLI command="cron:run" stepKey="runCron1"/>
-            <magentoCLI command="cron:run" stepKey="runCron2"/>
-
-            <!-- Login as admin -->
             <actionGroup ref="AdminLoginActionGroup" stepKey="loginAsAdmin"/>
->>>>>>> 15dc8749
         </before>
         <after>
             <!-- Delete configurable product creation -->
