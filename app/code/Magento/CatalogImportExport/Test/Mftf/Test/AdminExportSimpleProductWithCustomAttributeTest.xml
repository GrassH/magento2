<?xml version="1.0" encoding="UTF-8"?>
<!--
 /**
  * Copyright © Magento, Inc. All rights reserved.
  * See COPYING.txt for license details.
  */
-->

<tests xmlns:xsi="http://www.w3.org/2001/XMLSchema-instance"
       xsi:noNamespaceSchemaLocation="urn:magento:mftf:Test/etc/testSchema.xsd">
    <test name="AdminExportSimpleProductWithCustomAttributeTest">
        <annotations>
            <features value="CatalogImportExport"/>
            <stories value="Export Products"/>
            <title value="Export Simple Product with custom attribute"/>
            <description value="Admin should be able to export Simple Product with custom attribute"/>
            <severity value="CRITICAL"/>
            <testCaseId value="MC-14007"/>
            <group value="catalog_import_export"/>
            <group value="mtf_migrated"/>
            <group value="pr_exclude"/>
        </annotations>
        <before>
            <!-- Create simple product with custom attribute set -->
            <createData entity="_defaultCategory" stepKey="createCategory"/>
            <createData entity="CatalogAttributeSet" stepKey="createAttributeSet"/>
            <createData entity="SimpleProductWithCustomAttributeSet" stepKey="createSimpleProductWithCustomAttributeSet">
                <requiredEntity createDataKey="createCategory"/>
                <requiredEntity createDataKey="createAttributeSet"/>
            </createData>

<<<<<<< HEAD
            <magentoCron groups="index" stepKey="cronRun"/>
            <magentoCron groups="index" stepKey="cronRunToStartReindex"/>
=======
            <actionGroup ref="CliIndexerReindexActionGroup" stepKey="cronRun">
                <argument name="indices" value=""/>
            </actionGroup>
            <comment userInput="BIC workaround" stepKey="cronRunToStartReindex"/>
>>>>>>> 9a587943
            <actionGroup ref="AdminLoginActionGroup" stepKey="loginAsAdmin"/>
        </before>
        <after>
            <!-- Delete product creations -->
            <deleteData createDataKey="createSimpleProductWithCustomAttributeSet" stepKey="deleteSimpleProductWithCustomAttributeSet"/>
            <deleteData createDataKey="createAttributeSet" stepKey="deleteAttributeSet"/>
            <deleteData createDataKey="createCategory" stepKey="deleteCategory"/>
            <actionGroup ref="CliIndexerReindexActionGroup" stepKey="reindexInvalidatedIndices">
                <argument name="indices" value=""/>
            </actionGroup>
            <!-- Log out -->
            <actionGroup ref="AdminLogoutActionGroup" stepKey="logout"/>
        </after>

        <!-- Go to export page -->
        <amOnPage url="{{AdminExportIndexPage.url}}" stepKey="goToExportIndexPage"/>
        <waitForPageLoad stepKey="waitForExportIndexPageLoad"/>

        <!-- Export created below products -->
        <actionGroup ref="ExportAllProductsActionGroup" stepKey="exportCreatedProducts"/>

        <!-- Start message queue for export consumer -->
        <actionGroup ref="CliConsumerStartActionGroup" stepKey="startMessageQueue">
            <argument name="consumerName" value="{{AdminExportMessageConsumerData.consumerName}}"/>
            <argument name="maxMessages" value="{{AdminExportMessageConsumerData.messageLimit}}"/>
        </actionGroup>
        <reloadPage stepKey="pageReload" />
        <waitForElementVisible selector="{{AdminExportAttributeSection.exportFileNameByPosition('0')}}" stepKey="waitForFileName"/>
        <grabTextFrom selector="{{AdminExportAttributeSection.exportFileNameByPosition('0')}}" stepKey="getFilename"/>
        <actionGroup ref="AdminGetExportFilenameOnServerActionGroup" stepKey="grabNameFile">
            <argument name="rowIndex" value="0"/>
        </actionGroup>

        <!-- Download product -->
        <actionGroup ref="DownloadFileActionGroup" stepKey="downloadCreatedProducts">
            <argument name="fileName" value="{$getFilename}"/>
        </actionGroup>

        <!-- Delete exported file -->
        <actionGroup ref="DeleteExportedFileActionGroup" stepKey="deleteExportedFile">
            <argument name="fileName" value="{$getFilename}"/>
        </actionGroup>

    </test>
</tests><|MERGE_RESOLUTION|>--- conflicted
+++ resolved
@@ -29,15 +29,9 @@
                 <requiredEntity createDataKey="createAttributeSet"/>
             </createData>
 
-<<<<<<< HEAD
-            <magentoCron groups="index" stepKey="cronRun"/>
-            <magentoCron groups="index" stepKey="cronRunToStartReindex"/>
-=======
             <actionGroup ref="CliIndexerReindexActionGroup" stepKey="cronRun">
                 <argument name="indices" value=""/>
             </actionGroup>
-            <comment userInput="BIC workaround" stepKey="cronRunToStartReindex"/>
->>>>>>> 9a587943
             <actionGroup ref="AdminLoginActionGroup" stepKey="loginAsAdmin"/>
         </before>
         <after>
