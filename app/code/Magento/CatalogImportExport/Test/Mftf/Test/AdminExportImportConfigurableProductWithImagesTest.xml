--- conflicted
+++ resolved
@@ -128,14 +128,8 @@
 
             <magentoCron stepKey="runCronIndex" groups="index"/>
 
-            <!-- Login as admin -->
-<<<<<<< HEAD
-            <actionGroup ref="LoginAsAdmin" stepKey="loginAsAdmin"/>
-        </before>
-=======
             <actionGroup ref="AdminLoginActionGroup" stepKey="loginAsAdmin"/>
     </before>
->>>>>>> 15dc8749
         <after>
             <!-- Remove downloadable domains -->
             <magentoCLI stepKey="removeDownloadableDomain" command="downloadable:domains:remove example.com static.magento.com"/>
