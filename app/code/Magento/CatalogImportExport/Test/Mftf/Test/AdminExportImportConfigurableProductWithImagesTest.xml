--- conflicted
+++ resolved
@@ -134,7 +134,6 @@
             <magentoCLI stepKey="removeDownloadableDomain" command="downloadable:domains:remove example.com static.magento.com"/>
 
             <!-- Delete created data -->
-            <deleteData createDataKey="createCategory" stepKey="deleteCategory"/>
             <deleteData createDataKey="createFirstSimpleProduct" stepKey="deleteFisrtSimpleProduct"/>
             <deleteData createDataKey="createSecondSimpleProduct" stepKey="deleteSecondSimpleProduct"/>
             <deleteData createDataKey="createDownloadableProduct" stepKey="deleteDownloadableProduct"/>
@@ -147,10 +146,7 @@
             <deleteData createDataKey="createConfigurableProduct" stepKey="deleteConfigurableProduct"/>
             <deleteData createDataKey="createConfigChildProduct" stepKey="deleteConfigChildProduct"/>
             <deleteData createDataKey="createConfigProductAttr" stepKey="deleteConfigProductAttr"/>
-<<<<<<< HEAD
-=======
             <deleteData createDataKey="createCategory" stepKey="deleteCategory"/>
->>>>>>> dbb7dec8
             <amOnPage url="{{AdminProductIndexPage.url}}" stepKey="navigateToProductIndex"/>
             <actionGroup ref="ResetProductGridToDefaultViewActionGroup" stepKey="resetProductGridColumnsInitial"/>
             <!-- Admin logout-->
