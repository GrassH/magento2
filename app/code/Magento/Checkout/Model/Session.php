<?php
/**
 * Copyright © 2015 Magento. All rights reserved.
 * See COPYING.txt for license details.
 */
namespace Magento\Checkout\Model;

use Magento\Customer\Api\Data\CustomerInterface;
use Magento\Quote\Model\Quote;
use Magento\Quote\Model\QuoteIdMaskFactory;

/**
 * @SuppressWarnings(PHPMD.CouplingBetweenObjects)
 */
class Session extends \Magento\Framework\Session\SessionManager
{
    /**
     * Checkout state begin
     */
    const CHECKOUT_STATE_BEGIN = 'begin';

    /**
     * Quote instance
     *
     * @var Quote
     */
    protected $_quote;

    /**
     * Customer Data Object
     *
     * @var CustomerInterface|null
     */
    protected $_customer;

    /**
     * Whether load only active quote
     *
     * @var bool
     */
    protected $_loadInactive = false;

    /**
     * Loaded order instance
     *
     * @var \Magento\Sales\Model\Order
     */
    protected $_order;

    /**
     * @var \Magento\Sales\Model\OrderFactory
     */
    protected $_orderFactory;

    /**
     * @var \Magento\Customer\Model\Session
     */
    protected $_customerSession;

    /**
     * @var \Magento\Quote\Model\QuoteRepository
     */
    protected $quoteRepository;

    /**
     * @var \Magento\Framework\HTTP\PhpEnvironment\RemoteAddress
     */
    protected $_remoteAddress;

    /**
     * @var \Magento\Framework\Event\ManagerInterface
     */
    protected $_eventManager;

    /**
     * @var \Magento\Store\Model\StoreManagerInterface
     */
    protected $_storeManager;

    /**
     * @var \Magento\Customer\Api\CustomerRepositoryInterface
     */
    protected $customerRepository;

    /**
     * @param QuoteIdMaskFactory
     */
    protected $quoteIdMaskFactory;

    /**
     * @param \Magento\Framework\App\Request\Http $request
     * @param \Magento\Framework\Session\SidResolverInterface $sidResolver
     * @param \Magento\Framework\Session\Config\ConfigInterface $sessionConfig
     * @param \Magento\Framework\Session\SaveHandlerInterface $saveHandler
     * @param \Magento\Framework\Session\ValidatorInterface $validator
     * @param \Magento\Framework\Session\StorageInterface $storage
     * @param \Magento\Framework\Stdlib\CookieManagerInterface $cookieManager
     * @param \Magento\Framework\Stdlib\Cookie\CookieMetadataFactory $cookieMetadataFactory
     * @param \Magento\Framework\App\State $appState
     * @param \Magento\Sales\Model\OrderFactory $orderFactory
     * @param \Magento\Customer\Model\Session $customerSession
     * @param \Magento\Quote\Model\QuoteRepository $quoteRepository
     * @param \Magento\Framework\HTTP\PhpEnvironment\RemoteAddress $remoteAddress
     * @param \Magento\Framework\Event\ManagerInterface $eventManager
     * @param \Magento\Store\Model\StoreManagerInterface $storeManager
     * @param \Magento\Customer\Api\CustomerRepositoryInterface $customerRepository
<<<<<<< HEAD
     * @param QuoteIdMaskFactory $quoteIdMaskFactory
=======
     * @throws \Magento\Framework\Exception\SessionException
>>>>>>> 4f25bddc
     * @SuppressWarnings(PHPMD.ExcessiveParameterList)
     */
    public function __construct(
        \Magento\Framework\App\Request\Http $request,
        \Magento\Framework\Session\SidResolverInterface $sidResolver,
        \Magento\Framework\Session\Config\ConfigInterface $sessionConfig,
        \Magento\Framework\Session\SaveHandlerInterface $saveHandler,
        \Magento\Framework\Session\ValidatorInterface $validator,
        \Magento\Framework\Session\StorageInterface $storage,
        \Magento\Framework\Stdlib\CookieManagerInterface $cookieManager,
        \Magento\Framework\Stdlib\Cookie\CookieMetadataFactory $cookieMetadataFactory,
        \Magento\Framework\App\State $appState,
        \Magento\Sales\Model\OrderFactory $orderFactory,
        \Magento\Customer\Model\Session $customerSession,
        \Magento\Quote\Model\QuoteRepository $quoteRepository,
        \Magento\Framework\HTTP\PhpEnvironment\RemoteAddress $remoteAddress,
        \Magento\Framework\Event\ManagerInterface $eventManager,
        \Magento\Store\Model\StoreManagerInterface $storeManager,
        \Magento\Customer\Api\CustomerRepositoryInterface $customerRepository,
        QuoteIdMaskFactory $quoteIdMaskFactory
    ) {
        $this->_orderFactory = $orderFactory;
        $this->_customerSession = $customerSession;
        $this->quoteRepository = $quoteRepository;
        $this->_remoteAddress = $remoteAddress;
        $this->_eventManager = $eventManager;
        $this->_storeManager = $storeManager;
        $this->customerRepository = $customerRepository;
        $this->quoteIdMaskFactory = $quoteIdMaskFactory;
        parent::__construct(
            $request,
            $sidResolver,
            $sessionConfig,
            $saveHandler,
            $validator,
            $storage,
            $cookieManager,
            $cookieMetadataFactory,
            $appState
        );
    }

    /**
     * Set customer data.
     *
     * @param CustomerInterface|null $customer
     * @return \Magento\Checkout\Model\Session
     */
    public function setCustomerData($customer)
    {
        $this->_customer = $customer;
        return $this;
    }

    /**
     * Check whether current session has quote
     *
     * @return bool
     */
    public function hasQuote()
    {
        return isset($this->_quote);
    }

    /**
     * Set quote to be loaded even if inactive
     *
     * @param bool $load
     * @return $this
     */
    public function setLoadInactive($load = true)
    {
        $this->_loadInactive = $load;
        return $this;
    }

    /**
     * Get checkout quote instance by current session
     *
     * @return Quote
     * @SuppressWarnings(PHPMD.CyclomaticComplexity)
     * @SuppressWarnings(PHPMD.NPathComplexity)
     */
    public function getQuote()
    {
        $this->_eventManager->dispatch('custom_quote_process', ['checkout_session' => $this]);

        if ($this->_quote === null) {
            $quote = $this->quoteRepository->create();
            if ($this->getQuoteId()) {
                try {
                    if ($this->_loadInactive) {
                        $quote = $this->quoteRepository->get($this->getQuoteId());
                    } else {
                        $quote = $this->quoteRepository->getActive($this->getQuoteId());
                    }

                    /**
                     * If current currency code of quote is not equal current currency code of store,
                     * need recalculate totals of quote. It is possible if customer use currency switcher or
                     * store switcher.
                     */
                    if ($quote->getQuoteCurrencyCode() != $this->_storeManager->getStore()->getCurrentCurrencyCode()) {
                        $quote->setStore($this->_storeManager->getStore());
                        $this->quoteRepository->save($quote->collectTotals());
                        /*
                         * We mast to create new quote object, because collectTotals()
                         * can to create links with other objects.
                         */
                        $quote = $this->quoteRepository->get($this->getQuoteId());
                    }
                } catch (\Magento\Framework\Exception\NoSuchEntityException $e) {
                    $this->setQuoteId(null);
                }
            }

            if (!$this->getQuoteId()) {
                if ($this->_customerSession->isLoggedIn() || $this->_customer) {
                    $customerId = $this->_customer
                        ? $this->_customer->getId()
                        : $this->_customerSession->getCustomerId();
                    try {
                        $quote = $this->quoteRepository->getActiveForCustomer($customerId);
                        $this->setQuoteId($quote->getId());
                    } catch (\Magento\Framework\Exception\NoSuchEntityException $e) {
                    }
                } else {
                    $quote->setIsCheckoutCart(true);
                    $this->_eventManager->dispatch('checkout_quote_init', ['quote' => $quote]);
                }
            }

            if ($this->_customer) {
                $quote->setCustomer($this->_customer);
            } elseif ($this->_customerSession->isLoggedIn()) {
                $quote->setCustomer($this->customerRepository->getById($this->_customerSession->getCustomerId()));
            }

            $quote->setStore($this->_storeManager->getStore());
            $this->_quote = $quote;
        }

        if (!$this->isQuoteMasked() && !$this->_customerSession->isLoggedIn() && $this->getQuoteId()) {
            $quoteId = $this->getQuoteId();
            /** @var $quoteIdMask \Magento\Quote\Model\QuoteIdMask */
            $quoteIdMask = $this->quoteIdMaskFactory->create()->load($quoteId);
            if ($quoteIdMask->getMaskedId() === null) {
                $quoteIdMask->setId($quoteId)->save();
            }
            $this->setIsQuoteMasked(true);
        }

        $remoteAddress = $this->_remoteAddress->getRemoteAddress();
        if ($remoteAddress) {
            $this->_quote->setRemoteIp($remoteAddress);
            $xForwardIp = $this->request->getServer('HTTP_X_FORWARDED_FOR');
            $this->_quote->setXForwardedFor($xForwardIp);
        }

        return $this->_quote;
    }

    /**
     * @return string
     */
    protected function _getQuoteIdKey()
    {
        return 'quote_id_' . $this->_storeManager->getStore()->getWebsiteId();
    }

    /**
     * @param int $quoteId
     * @return void
     */
    public function setQuoteId($quoteId)
    {
        $this->storage->setData($this->_getQuoteIdKey(), $quoteId);
    }

    /**
     * @return int
     */
    public function getQuoteId()
    {
        return $this->getData($this->_getQuoteIdKey());
    }

    /**
     * Load data for customer quote and merge with current quote
     *
     * @return $this
     */
    public function loadCustomerQuote()
    {
        if (!$this->_customerSession->getCustomerId()) {
            return $this;
        }

        $this->_eventManager->dispatch('load_customer_quote_before', ['checkout_session' => $this]);

        try {
            $customerQuote = $this->quoteRepository->getForCustomer($this->_customerSession->getCustomerId());
        } catch (\Magento\Framework\Exception\NoSuchEntityException $e) {
            $customerQuote = $this->quoteRepository->create();
        }
        $customerQuote->setStoreId($this->_storeManager->getStore()->getId());

        if ($customerQuote->getId() && $this->getQuoteId() != $customerQuote->getId()) {
            if ($this->getQuoteId()) {
                $this->quoteRepository->save(
                    $customerQuote->merge($this->getQuote())->collectTotals()
                );
            }

            $this->setQuoteId($customerQuote->getId());

            if ($this->_quote) {
                $this->quoteRepository->delete($this->_quote);
            }
            $this->_quote = $customerQuote;
        } else {
            $this->getQuote()->getBillingAddress();
            $this->getQuote()->getShippingAddress();
            $this->getQuote()->setCustomer($this->_customerSession->getCustomerDataObject())
                ->setTotalsCollectedFlag(false)
                ->collectTotals();
            $this->quoteRepository->save($this->getQuote());
        }
        return $this;
    }

    /**
     * @param string $step
     * @param array|string $data
     * @param bool|string|null $value
     * @return $this
     */
    public function setStepData($step, $data, $value = null)
    {
        $steps = $this->getSteps();
        if ($value === null) {
            if (is_array($data)) {
                $steps[$step] = $data;
            }
        } else {
            if (!isset($steps[$step])) {
                $steps[$step] = [];
            }
            if (is_string($data)) {
                $steps[$step][$data] = $value;
            }
        }
        $this->setSteps($steps);

        return $this;
    }

    /**
     * @param string|null $step
     * @param string|null $data
     * @return array|string|bool
     */
    public function getStepData($step = null, $data = null)
    {
        $steps = $this->getSteps();
        if ($step === null) {
            return $steps;
        }
        if (!isset($steps[$step])) {
            return false;
        }
        if ($data === null) {
            return $steps[$step];
        }
        if (!is_string($data) || !isset($steps[$step][$data])) {
            return false;
        }
        return $steps[$step][$data];
    }

    /**
     * Destroy/end a session
     * Unset all data associated with object
     *
     * @return $this
     */
    public function clearQuote()
    {
        $this->_eventManager->dispatch('checkout_quote_destroy', ['quote' => $this->getQuote()]);
        $this->_quote = null;
        $this->setQuoteId(null);
        $this->setLastSuccessQuoteId(null);
        return $this;
    }

    /**
     * Unset all session data and quote
     *
     * @return $this
     */
    public function clearStorage()
    {
        parent::clearStorage();
        $this->_quote = null;
        return $this;
    }

    /**
     * Clear misc checkout parameters
     *
     * @return void
     */
    public function clearHelperData()
    {
        $this->setRedirectUrl(null)->setLastOrderId(null)->setLastRealOrderId(null)->setAdditionalMessages(null);
    }

    /**
     * @return $this
     */
    public function resetCheckout()
    {
        $this->setCheckoutState(self::CHECKOUT_STATE_BEGIN);
        return $this;
    }

    /**
     * @param Quote $quote
     * @return $this
     */
    public function replaceQuote($quote)
    {
        $this->_quote = $quote;
        $this->setQuoteId($quote->getId());
        return $this;
    }

    /**
     * Get order instance based on last order ID
     *
     * @return \Magento\Sales\Model\Order
     */
    public function getLastRealOrder()
    {
        $orderId = $this->getLastRealOrderId();
        if ($this->_order !== null && $orderId == $this->_order->getIncrementId()) {
            return $this->_order;
        }
        $this->_order = $this->_orderFactory->create();
        if ($orderId) {
            $this->_order->loadByIncrementId($orderId);
        }
        return $this->_order;
    }

    /**
     * Restore last active quote
     *
     * @return bool True if quote restored successfully, false otherwise
     */
    public function restoreQuote()
    {
        /** @var \Magento\Sales\Model\Order $order */
        $order = $this->getLastRealOrder();
        if ($order->getId()) {
            try {
                $quote = $this->quoteRepository->get($order->getQuoteId());
                $quote->setIsActive(1)->setReservedOrderId(null);
                $this->quoteRepository->save($quote);
                $this->replaceQuote($quote)->unsLastRealOrderId();
                $this->_eventManager->dispatch('restore_quote', ['order' => $order, 'quote' => $quote]);
                return true;
            } catch (\Magento\Framework\Exception\NoSuchEntityException $e) {
            }
        }
        return false;
    }

    /**
     * @param $isQuoteMasked bool
     */
    public function setIsQuoteMasked($isQuoteMasked)
    {
        $this->storage->setData('quote_id_masked', $isQuoteMasked);
    }

    /**
     * @return bool|null
     */
    public function isQuoteMasked()
    {
        return $this->storage->getData('quote_id_masked');
    }
}<|MERGE_RESOLUTION|>--- conflicted
+++ resolved
@@ -104,11 +104,8 @@
      * @param \Magento\Framework\Event\ManagerInterface $eventManager
      * @param \Magento\Store\Model\StoreManagerInterface $storeManager
      * @param \Magento\Customer\Api\CustomerRepositoryInterface $customerRepository
-<<<<<<< HEAD
+     * @throws \Magento\Framework\Exception\SessionException
      * @param QuoteIdMaskFactory $quoteIdMaskFactory
-=======
-     * @throws \Magento\Framework\Exception\SessionException
->>>>>>> 4f25bddc
      * @SuppressWarnings(PHPMD.ExcessiveParameterList)
      */
     public function __construct(
