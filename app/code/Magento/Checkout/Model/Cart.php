<?php
/**
 * Copyright © 2015 Magento. All rights reserved.
 * See COPYING.txt for license details.
 */
namespace Magento\Checkout\Model;

use Magento\Catalog\Api\ProductRepositoryInterface;
use Magento\Catalog\Model\Product;
use Magento\Checkout\Model\Cart\CartInterface;
use Magento\Framework\Exception\NoSuchEntityException;
use Magento\Framework\Object;

/**
 * Shopping cart model
 * @SuppressWarnings(PHPMD.CouplingBetweenObjects)
 */
class Cart extends Object implements CartInterface
{
    /**
     * Shopping cart items summary quantity(s)
     *
     * @var int|null
     */
    protected $_summaryQty;

    /**
     * List of product ids in shopping cart
     *
     * @var int[]|null
     */
    protected $_productIds;

    /**
     * Core event manager proxy
     *
     * @var \Magento\Framework\Event\ManagerInterface
     */
    protected $_eventManager;

    /**
     * Core store config
     *
     * @var \Magento\Framework\App\Config\ScopeConfigInterface
     */
    protected $_scopeConfig;

    /**
     * @var \Magento\Store\Model\StoreManagerInterface
     */
    protected $_storeManager;

    /**
     * @var \Magento\Checkout\Model\Resource\Cart
     */
    protected $_resourceCart;

    /**
     * @var Session
     */
    protected $_checkoutSession;

    /**
     * @var \Magento\Customer\Model\Session
     */
    protected $_customerSession;

    /**
     * @var \Magento\Framework\Message\ManagerInterface
     */
    protected $messageManager;

    /**
     * @var \Magento\CatalogInventory\Api\StockRegistryInterface
     */
    protected $stockRegistry;

    /**
     * @var \Magento\CatalogInventory\Api\StockStateInterface
     */
    protected $stockState;

    /**
     * @var \Magento\Quote\Model\QuoteRepository
     */
    protected $quoteRepository;

    /**
     * @var ProductRepositoryInterface
     */
    protected $productRepository;

    /**
     * @param \Magento\Framework\Event\ManagerInterface $eventManager
     * @param \Magento\Framework\App\Config\ScopeConfigInterface $scopeConfig
     * @param \Magento\Store\Model\StoreManagerInterface $storeManager
     * @param Resource\Cart $resourceCart
     * @param Session $checkoutSession
     * @param \Magento\Customer\Model\Session $customerSession
     * @param \Magento\Framework\Message\ManagerInterface $messageManager
     * @param \Magento\CatalogInventory\Api\StockRegistryInterface $stockRegistry
     * @param \Magento\CatalogInventory\Api\StockStateInterface $stockState
     * @param \Magento\Quote\Model\QuoteRepository $quoteRepository
     * @param ProductRepositoryInterface $productRepository
     * @param array $data
     * @SuppressWarnings(PHPMD.ExcessiveParameterList)
     */
    public function __construct(
        \Magento\Framework\Event\ManagerInterface $eventManager,
        \Magento\Framework\App\Config\ScopeConfigInterface $scopeConfig,
        \Magento\Store\Model\StoreManagerInterface $storeManager,
        \Magento\Checkout\Model\Resource\Cart $resourceCart,
        Session $checkoutSession,
        \Magento\Customer\Model\Session $customerSession,
        \Magento\Framework\Message\ManagerInterface $messageManager,
        \Magento\CatalogInventory\Api\StockRegistryInterface $stockRegistry,
        \Magento\CatalogInventory\Api\StockStateInterface $stockState,
        \Magento\Quote\Model\QuoteRepository $quoteRepository,
        ProductRepositoryInterface $productRepository,
        array $data = []
    ) {
        $this->_eventManager = $eventManager;
        $this->_scopeConfig = $scopeConfig;
        $this->_storeManager = $storeManager;
        $this->_resourceCart = $resourceCart;
        $this->_checkoutSession = $checkoutSession;
        $this->_customerSession = $customerSession;
        $this->messageManager = $messageManager;
        $this->stockRegistry = $stockRegistry;
        $this->stockState = $stockState;
        $this->quoteRepository = $quoteRepository;
        parent::__construct($data);
        $this->productRepository = $productRepository;
    }

    /**
     * Get shopping cart resource model
     *
     * @return \Magento\Checkout\Model\Resource\Cart
     */
    protected function _getResource()
    {
        return $this->_resourceCart;
    }

    /**
     * Retrieve checkout session model
     *
     * @return Session
     */
    public function getCheckoutSession()
    {
        return $this->_checkoutSession;
    }

    /**
     * Retrieve customer session model
     *
     * @return \Magento\Customer\Model\Session
     */
    public function getCustomerSession()
    {
        return $this->_customerSession;
    }

    /**
     * List of shopping cart items
     *
     * @return \Magento\Eav\Model\Entity\Collection\AbstractCollection|array
     */
    public function getItems()
    {
        if (!$this->getQuote()->getId()) {
            return [];
        }
        return $this->getQuote()->getItemsCollection();
    }

    /**
     * Retrieve array of cart product ids
     *
     * @return array
     */
    public function getQuoteProductIds()
    {
        $products = $this->getData('product_ids');
        if (is_null($products)) {
            $products = [];
            foreach ($this->getQuote()->getAllItems() as $item) {
                $products[$item->getProductId()] = $item->getProductId();
            }
            $this->setData('product_ids', $products);
        }
        return $products;
    }

    /**
     * Get quote object associated with cart. By default it is current customer session quote
     *
     * @return \Magento\Quote\Model\Quote
     */
    public function getQuote()
    {
        if (!$this->hasData('quote')) {
            $this->setData('quote', $this->_checkoutSession->getQuote());
        }
        return $this->_getData('quote');
    }

    /**
     * Set quote object associated with the cart
     *
     * @param \Magento\Quote\Model\Quote $quote
     * @return $this
     */
    public function setQuote(\Magento\Quote\Model\Quote $quote)
    {
        $this->setData('quote', $quote);
        return $this;
    }

    /**
     * Initialize cart quote state to be able use it on cart page
     *
     * @return $this
     */
    public function init()
    {
        $quote = $this->getQuote()->setCheckoutMethod('');

        if ($this->_checkoutSession->getCheckoutState() !== Session::CHECKOUT_STATE_BEGIN) {
            $quote->removeAllAddresses()->removePayment();
            $this->_checkoutSession->resetCheckout();
        }

        if (!$quote->hasItems()) {
            $quote->getShippingAddress()->setCollectShippingRates(false)->removeAllShippingRates();
        }

        return $this;
    }

    /**
     * Convert order item to quote item
     *
     * @param \Magento\Sales\Model\Order\Item $orderItem
     * @param true|null $qtyFlag if is null set product qty like in order
     * @return $this
     */
    public function addOrderItem($orderItem, $qtyFlag = null)
    {
        /* @var $orderItem \Magento\Sales\Model\Order\Item */
        if (is_null($orderItem->getParentItem())) {
            $storeId = $this->_storeManager->getStore()->getId();
            try {
                $product = $this->productRepository->getById($orderItem->getProductId(), false, $storeId);
            } catch (NoSuchEntityException $e) {
                return $this;
            }
            $info = $orderItem->getProductOptionByCode('info_buyRequest');
            $info = new \Magento\Framework\Object($info);
            if (is_null($qtyFlag)) {
                $info->setQty($orderItem->getQtyOrdered());
            } else {
                $info->setQty(1);
            }

            $this->addProduct($product, $info);
        }
        return $this;
    }

    /**
     * Get product object based on requested product information
     *
     * @param   Product|int|string $productInfo
     * @return  Product
     * @throws \Magento\Framework\Model\Exception
     */
    protected function _getProduct($productInfo)
    {
        $product = null;
        if ($productInfo instanceof Product) {
            $product = $productInfo;
            if (!$product->getId()) {
                throw new \Magento\Framework\Model\Exception(__('We can\'t find the product.'));
            }
        } elseif (is_int($productInfo) || is_string($productInfo)) {
            $storeId = $this->_storeManager->getStore()->getId();
            try {
                $product = $this->productRepository->getById($productInfo, false, $storeId);
            } catch (NoSuchEntityException $e) {
                throw new \Magento\Framework\Model\Exception(__('We can\'t find the product.'), 0, $e);
            }
        } else {
            throw new \Magento\Framework\Model\Exception(__('We can\'t find the product.'));
        }
        $currentWebsiteId = $this->_storeManager->getStore()->getWebsiteId();
        if (!is_array($product->getWebsiteIds()) || !in_array($currentWebsiteId, $product->getWebsiteIds())) {
            throw new \Magento\Framework\Model\Exception(__('We can\'t find the product.'));
        }
        return $product;
    }

    /**
     * Get request for product add to cart procedure
     *
     * @param   \Magento\Framework\Object|int|array $requestInfo
     * @return  \Magento\Framework\Object
     */
    protected function _getProductRequest($requestInfo)
    {
        if ($requestInfo instanceof \Magento\Framework\Object) {
            $request = $requestInfo;
        } elseif (is_numeric($requestInfo)) {
            $request = new \Magento\Framework\Object(['qty' => $requestInfo]);
        } else {
            $request = new \Magento\Framework\Object($requestInfo);
        }

        if (!$request->hasQty()) {
            $request->setQty(1);
        }

        return $request;
    }

    /**
     * Add product to shopping cart (quote)
     *
     * @param int|Product $productInfo
     * @param \Magento\Framework\Object|int|array $requestInfo
     * @return $this
     * @throws \Magento\Framework\Model\Exception
     * @SuppressWarnings(PHPMD.CyclomaticComplexity)
     */
    public function addProduct($productInfo, $requestInfo = null)
    {
        $product = $this->_getProduct($productInfo);
        $request = $this->_getProductRequest($requestInfo);
        $productId = $product->getId();

        if ($productId) {
            $stockItem = $this->stockRegistry->getStockItem($productId, $product->getStore()->getWebsiteId());
            $minimumQty = $stockItem->getMinSaleQty();
            //If product was not found in cart and there is set minimal qty for it
            if ($minimumQty
                && $minimumQty > 0
                && $request->getQty() < $minimumQty
                && !$this->getQuote()->hasProductId($productId)
            ) {
                $request->setQty($minimumQty);
            }
        }

        if ($productId) {
            try {
                $result = $this->getQuote()->addProduct($product, $request);
            } catch (\Magento\Framework\Model\Exception $e) {
                $this->_checkoutSession->setUseNotice(false);
                $result = $e->getMessage();
            }
            /**
             * String we can get if prepare process has error
             */
            if (is_string($result)) {
                if ($product->hasOptionsValidationFail()) {
                    $redirectUrl = $product->getUrlModel()->getUrl(
                        $product,
                        ['_query' => ['startcustomization' => 1]]
                    );
                } else {
                    $redirectUrl = $product->getProductUrl();
                }
                $this->_checkoutSession->setRedirectUrl($redirectUrl);
                if ($this->_checkoutSession->getUseNotice() === null) {
                    $this->_checkoutSession->setUseNotice(true);
                }
                throw new \Magento\Framework\Model\Exception($result);
            }
        } else {
            throw new \Magento\Framework\Model\Exception(__('The product does not exist.'));
        }

        $this->_eventManager->dispatch(
            'checkout_cart_product_add_after',
            ['quote_item' => $result, 'product' => $product]
        );
        $this->_checkoutSession->setLastAddedProductId($productId);
        return $this;
    }

    /**
     * Adding products to cart by ids
     *
     * @param  int[] $productIds
     * @return $this
     */
    public function addProductsByIds($productIds)
    {
        $allAvailable = true;
        $allAdded = true;

        if (!empty($productIds)) {
            foreach ($productIds as $productId) {
                $productId = (int)$productId;
                if (!$productId) {
                    continue;
                }
                $product = $this->_getProduct($productId);
                if ($product->getId() && $product->isVisibleInCatalog()) {
                    try {
                        $this->getQuote()->addProduct($product);
                    } catch (\Exception $e) {
                        $allAdded = false;
                    }
                } else {
                    $allAvailable = false;
                }
            }

            if (!$allAvailable) {
                $this->messageManager->addError(__("We don't have some of the products you want."));
            }
            if (!$allAdded) {
                $this->messageManager->addError(__("We don't have as many of some products as you want."));
            }
        }
        return $this;
    }

    /**
     * Returns suggested quantities for items.
     * Can be used to automatically fix user entered quantities before updating cart
     * so that cart contains valid qty values
     *
     * The $data is an array of ($quoteItemId => (item info array with 'qty' key), ...)
     *
     * @param   array $data
     * @return  array
     */
    public function suggestItemsQty($data)
    {
        foreach ($data as $itemId => $itemInfo) {
            if (!isset($itemInfo['qty'])) {
                continue;
            }
            $qty = (float)$itemInfo['qty'];
            if ($qty <= 0) {
                continue;
            }

            $quoteItem = $this->getQuote()->getItemById($itemId);
            if (!$quoteItem) {
                continue;
            }

            $product = $quoteItem->getProduct();
            if (!$product) {
                continue;
            }

            $data[$itemId]['before_suggest_qty'] = $qty;
            $data[$itemId]['qty'] = $this->stockState->suggestQty(
                $product->getId(),
                $qty,
                $product->getStore()->getWebsiteId()
            );
        }
        return $data;
    }

    /**
     * Update cart items information
     *
     * @param  array $data
     * @return $this
     * @throws \Magento\Framework\Model\Exception
     * @SuppressWarnings(PHPMD.CyclomaticComplexity)
     * @SuppressWarnings(PHPMD.NPathComplexity)
     */
    public function updateItems($data)
    {
        $infoDataObject = new \Magento\Framework\Object($data);
        $this->_eventManager->dispatch(
            'checkout_cart_update_items_before',
            ['cart' => $this, 'info' => $infoDataObject]
        );

        $qtyRecalculatedFlag = false;
        foreach ($data as $itemId => $itemInfo) {
            $item = $this->getQuote()->getItemById($itemId);
            if (!$item) {
                continue;
            }

            if (!empty($itemInfo['remove']) || isset($itemInfo['qty']) && $itemInfo['qty'] == '0') {
                $this->removeItem($itemId);
                continue;
            }

            $qty = isset($itemInfo['qty']) ? (double)$itemInfo['qty'] : false;
            if ($qty > 0) {
                $item->setQty($qty);

                $itemInQuote = $this->getQuote()->getItemById($item->getId());

                if (!$itemInQuote && $item->getHasError()) {
                    throw new \Magento\Framework\Model\Exception($item->getMessage());
                }

                if (isset($itemInfo['before_suggest_qty']) && $itemInfo['before_suggest_qty'] != $qty) {
                    $qtyRecalculatedFlag = true;
                    $this->messageManager->addNotice(
                        __('Quantity was recalculated from %1 to %2', $itemInfo['before_suggest_qty'], $qty),
                        'quote_item' . $item->getId()
                    );
                }
            }
        }

        if ($qtyRecalculatedFlag) {
            $this->messageManager->addNotice(
                __('Some products quantities were recalculated because of quantity increment mismatch.')
            );
        }

        $this->_eventManager->dispatch(
            'checkout_cart_update_items_after',
            ['cart' => $this, 'info' => $infoDataObject]
        );
        return $this;
    }

    /**
     * Remove item from cart
     *
     * @param  int $itemId
     * @return $this
     */
    public function removeItem($itemId)
    {
        $this->getQuote()->removeItem($itemId);
        return $this;
    }

    /**
     * Save cart
     *
     * @return $this
     */
    public function save()
    {
        $this->_eventManager->dispatch('checkout_cart_save_before', ['cart' => $this]);

        $this->getQuote()->getBillingAddress();
        $this->getQuote()->getShippingAddress()->setCollectShippingRates(true);
        $this->getQuote()->collectTotals();
        $this->quoteRepository->save($this->getQuote());
        $this->_checkoutSession->setQuoteId($this->getQuote()->getId());
        /**
         * Cart save usually called after changes with cart items.
         */
        $this->_eventManager->dispatch('checkout_cart_save_after', ['cart' => $this]);
        return $this;
    }

    /**
     * Save cart (implement interface method)
     *
     * @return void
     */
    public function saveQuote()
    {
        $this->save();
    }

    /**
     * Mark all quote items as deleted (empty shopping cart)
     *
     * @return $this
     */
    public function truncate()
    {
        $this->getQuote()->removeAllItems();
        return $this;
    }

    /**
     * @return int[]
     */
    public function getProductIds()
    {
        if (null === $this->_productIds) {
            $this->_productIds = [];
            if ($this->getSummaryQty() > 0) {
                foreach ($this->getQuote()->getAllItems() as $item) {
                    $this->_productIds[] = $item->getProductId();
                }
            }
            $this->_productIds = array_unique($this->_productIds);
        }
        return $this->_productIds;
    }

    /**
     * Get shopping cart items summary (includes config settings)
     *
     * @return int|float
     */
    public function getSummaryQty()
    {
        $quoteId = $this->_checkoutSession->getQuoteId();

        //If there is no quote id in session trying to load quote
        //and get new quote id. This is done for cases when quote was created
        //not by customer (from backend for example).
        if (!$quoteId && $this->_customerSession->isLoggedIn()) {
            $this->_checkoutSession->getQuote();
            $quoteId = $this->_checkoutSession->getQuoteId();
        }

        if ($quoteId && $this->_summaryQty === null) {
            $useQty = $this->_scopeConfig->getValue(
                'checkout/cart_link/use_qty',
                \Magento\Store\Model\ScopeInterface::SCOPE_STORE
            );
            $this->_summaryQty = $useQty ? $this->getItemsQty() : $this->getItemsCount();
        }
        return $this->_summaryQty;
    }

    /**
     * Get shopping cart items count
     *
     * @return int
     */
    public function getItemsCount()
    {
        return $this->getQuote()->getItemsCount() * 1;
    }

    /**
     * Get shopping cart summary qty
     *
     * @return int|float
     */
    public function getItemsQty()
    {
        return $this->getQuote()->getItemsQty() * 1;
    }

    /**
     * Update item in shopping cart (quote)
     * $requestInfo - either qty (int) or buyRequest in form of array or \Magento\Framework\Object
     * $updatingParams - information on how to perform update, passed to Quote->updateItem() method
     *
     * @param int $itemId
     * @param int|array|\Magento\Framework\Object $requestInfo
     * @param null|array|\Magento\Framework\Object $updatingParams
     * @return \Magento\Quote\Model\Quote\Item|string
     * @throws \Magento\Framework\Model\Exception
     *
     * @see \Magento\Quote\Model\Quote::updateItem()
<<<<<<< HEAD
=======
     * @SuppressWarnings(PHPMD.CyclomaticComplexity)
>>>>>>> ea45f999
     */
    public function updateItem($itemId, $requestInfo = null, $updatingParams = null)
    {
        try {
            $item = $this->getQuote()->getItemById($itemId);
            if (!$item) {
                throw new \Magento\Framework\Model\Exception(__('This quote item does not exist.'));
            }
            $productId = $item->getProduct()->getId();
            $product = $this->_getProduct($productId);
            $request = $this->_getProductRequest($requestInfo);

            if ($productId) {
                $stockItem = $this->stockRegistry->getStockItem($productId, $product->getStore()->getWebsiteId());
                $minimumQty = $stockItem->getMinSaleQty();
                // If product was not found in cart and there is set minimal qty for it
                if ($minimumQty
                    && $minimumQty > 0
                    && $request->getQty() < $minimumQty
                    && !$this->getQuote()->hasProductId($productId)
                ) {
                    $request->setQty($minimumQty);
                }
            }

            $result = $this->getQuote()->updateItem($itemId, $request, $updatingParams);
        } catch (\Magento\Framework\Model\Exception $e) {
            $this->_checkoutSession->setUseNotice(false);
            $result = $e->getMessage();
        }

        /**
         * We can get string if updating process had some errors
         */
        if (is_string($result)) {
            if ($this->_checkoutSession->getUseNotice() === null) {
                $this->_checkoutSession->setUseNotice(true);
            }
            throw new \Magento\Framework\Model\Exception($result);
        }

        $this->_eventManager->dispatch(
            'checkout_cart_product_update_after',
            ['quote_item' => $result, 'product' => $product]
        );
        $this->_checkoutSession->setLastAddedProductId($productId);
        return $result;
    }
}<|MERGE_RESOLUTION|>--- conflicted
+++ resolved
@@ -662,10 +662,7 @@
      * @throws \Magento\Framework\Model\Exception
      *
      * @see \Magento\Quote\Model\Quote::updateItem()
-<<<<<<< HEAD
-=======
      * @SuppressWarnings(PHPMD.CyclomaticComplexity)
->>>>>>> ea45f999
      */
     public function updateItem($itemId, $requestInfo = null, $updatingParams = null)
     {
