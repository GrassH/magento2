<?php
/**
 * Copyright © 2015 Magento. All rights reserved.
 * See COPYING.txt for license details.
 */
namespace Magento\Checkout\Model;

use Magento\Checkout\Helper\Data as CheckoutHelper;
use Magento\Checkout\Model\Session as CheckoutSession;
use Magento\Customer\Api\CustomerRepositoryInterface as CustomerRepository;
use Magento\Customer\Model\Context as CustomerContext;
use Magento\Customer\Model\Registration as CustomerRegistration;
use Magento\Customer\Model\Session as CustomerSession;
use Magento\Customer\Model\Url as CustomerUrlManager;
use Magento\Framework\App\Http\Context as HttpContext;
use Magento\Framework\Data\Form\FormKey;
use Magento\Framework\Locale\CurrencyInterface as CurrencyManager;
use Magento\Quote\Api\CartRepositoryInterface;
use Magento\Quote\Api\CartItemRepositoryInterface as QuoteItemRepository;
use Magento\Quote\Api\ShippingMethodManagementInterface as ShippingMethodManager;
use Magento\Catalog\Helper\Product\ConfigurationPool;
use Magento\Quote\Model\QuoteIdMaskFactory;
use Magento\Framework\Locale\FormatInterface as LocaleFormat;
use Magento\Framework\UrlInterface;
use Magento\Quote\Api\CartTotalRepositoryInterface;
use Magento\Framework\App\Config\ScopeConfigInterface;
use Magento\Store\Model\ScopeInterface;

/**
 * @SuppressWarnings(PHPMD.CouplingBetweenObjects)
 * @SuppressWarnings(PHPMD.TooManyFields)
 */
class DefaultConfigProvider implements ConfigProviderInterface
{
    /**
     * @var CheckoutHelper
     */
    private $checkoutHelper;

    /**
     * @var CheckoutSession
     */
    private $checkoutSession;

    /**
     * @var CustomerRepository
     */
    private $customerRepository;

    /**
     * @var CustomerSession
     */
    private $customerSession;

    /**
     * @var CustomerUrlManager
     */
    private $customerUrlManager;

    /**
     * @var HttpContext
     */
    private $httpContext;

    /**
<<<<<<< HEAD
     * @var CurrencyManager
     */
    private $currencyManager;

    /**
     * @var \Magento\Quote\Api\CartRepositoryInterface
=======
     * @var QuoteRepository
>>>>>>> ec5598bd
     */
    private $quoteRepository;

    /**
     * @var QuoteItemRepository
     */
    private $quoteItemRepository;

    /**
     * @var ShippingMethodManager
     */
    private $shippingMethodManager;

    /**
     * @var ConfigurationPool
     */
    private $configurationPool;

    /**
     * @param QuoteIdMaskFactory
     */
    protected $quoteIdMaskFactory;

    /**
     * @var LocaleFormat
     */
    protected $localeFormat;

    /**
     * @var \Magento\Customer\Model\Address\Mapper
     */
    protected $addressMapper;

    /**
     * @var \Magento\Customer\Model\Address\Config
     */
    protected $addressConfig;

    /**
     * @var FormKey
     */
    protected $formKey;

    /**
     * @var \Magento\Catalog\Helper\Image
     */
    protected $imageHelper;

    /**
     * @var \Magento\Framework\View\ConfigInterface
     */
    protected $viewConfig;

    /**
     * @var \Magento\Directory\Model\Country\Postcode\ConfigInterface
     */
    protected $postCodesConfig;

    /**
     * @var \Magento\Directory\Helper\Data
     */
    protected $directoryHelper;

    /**
     * @var Cart\ImageProvider
     */
    protected $imageProvider;

    /**
     * @var CartTotalRepositoryInterface
     */
    protected $cartTotalRepository;

    /**
     * @var ScopeConfigInterface
     */
    protected $scopeConfig;

    /**
     * @var \Magento\Shipping\Model\Config
     */
    protected $shippingMethodConfig;

    /**
     * @var \Magento\Store\Model\StoreManagerInterface
     */
    protected $storeManager;

    /**
     * @var \Magento\Quote\Api\PaymentMethodManagementInterface
     */
    protected $paymentMethodManagement;

    /**
     * @var UrlInterface
     */
    protected $urlBuilder;

    /**
     * @param CheckoutHelper $checkoutHelper
     * @param Session $checkoutSession
     * @param CustomerRepository $customerRepository
     * @param CustomerSession $customerSession
     * @param CustomerUrlManager $customerUrlManager
     * @param HttpContext $httpContext
<<<<<<< HEAD
     * @param CurrencyManager $currencyManager
     * @param CartRepositoryInterface $quoteRepository
=======
     * @param QuoteRepository $quoteRepository
>>>>>>> ec5598bd
     * @param QuoteItemRepository $quoteItemRepository
     * @param ShippingMethodManager $shippingMethodManager
     * @param ConfigurationPool $configurationPool
     * @param QuoteIdMaskFactory $quoteIdMaskFactory
     * @param LocaleFormat $localeFormat
     * @param \Magento\Customer\Model\Address\Mapper $addressMapper
     * @param \Magento\Customer\Model\Address\Config $addressConfig
     * @param FormKey $formKey
     * @param \Magento\Catalog\Helper\Image $imageHelper
     * @param \Magento\Framework\View\ConfigInterface $viewConfig
     * @param \Magento\Directory\Model\Country\Postcode\ConfigInterface $postCodesConfig
     * @param Cart\ImageProvider $imageProvider
     * @param \Magento\Directory\Helper\Data $directoryHelper
     * @param CartTotalRepositoryInterface $cartTotalRepository
     * @param ScopeConfigInterface $scopeConfig
     * @param \Magento\Shipping\Model\Config $shippingMethodConfig
     * @param \Magento\Store\Model\StoreManagerInterface $storeManager
     * @param \Magento\Quote\Api\PaymentMethodManagementInterface $paymentMethodManagement
     * @param UrlInterface $urlBuilder
     * @codeCoverageIgnore
     * @SuppressWarnings(PHPMD.ExcessiveParameterList)
     */
    public function __construct(
        CheckoutHelper $checkoutHelper,
        CheckoutSession $checkoutSession,
        CustomerRepository $customerRepository,
        CustomerSession $customerSession,
        CustomerUrlManager $customerUrlManager,
        HttpContext $httpContext,
<<<<<<< HEAD
        CurrencyManager $currencyManager,
        CartRepositoryInterface $quoteRepository,
=======
        QuoteRepository $quoteRepository,
>>>>>>> ec5598bd
        QuoteItemRepository $quoteItemRepository,
        ShippingMethodManager $shippingMethodManager,
        ConfigurationPool $configurationPool,
        QuoteIdMaskFactory $quoteIdMaskFactory,
        LocaleFormat $localeFormat,
        \Magento\Customer\Model\Address\Mapper $addressMapper,
        \Magento\Customer\Model\Address\Config $addressConfig,
        FormKey $formKey,
        \Magento\Catalog\Helper\Image $imageHelper,
        \Magento\Framework\View\ConfigInterface $viewConfig,
        \Magento\Directory\Model\Country\Postcode\ConfigInterface $postCodesConfig,
        Cart\ImageProvider $imageProvider,
        \Magento\Directory\Helper\Data $directoryHelper,
        CartTotalRepositoryInterface $cartTotalRepository,
        ScopeConfigInterface $scopeConfig,
        \Magento\Shipping\Model\Config $shippingMethodConfig,
        \Magento\Store\Model\StoreManagerInterface $storeManager,
        \Magento\Quote\Api\PaymentMethodManagementInterface $paymentMethodManagement,
        UrlInterface $urlBuilder
    ) {
        $this->checkoutHelper = $checkoutHelper;
        $this->checkoutSession = $checkoutSession;
        $this->customerRepository = $customerRepository;
        $this->customerSession = $customerSession;
        $this->customerUrlManager = $customerUrlManager;
        $this->httpContext = $httpContext;
        $this->quoteRepository = $quoteRepository;
        $this->quoteItemRepository = $quoteItemRepository;
        $this->shippingMethodManager = $shippingMethodManager;
        $this->configurationPool = $configurationPool;
        $this->quoteIdMaskFactory = $quoteIdMaskFactory;
        $this->localeFormat = $localeFormat;
        $this->addressMapper = $addressMapper;
        $this->addressConfig = $addressConfig;
        $this->formKey = $formKey;
        $this->imageHelper = $imageHelper;
        $this->viewConfig = $viewConfig;
        $this->postCodesConfig = $postCodesConfig;
        $this->imageProvider = $imageProvider;
        $this->directoryHelper = $directoryHelper;
        $this->cartTotalRepository = $cartTotalRepository;
        $this->scopeConfig = $scopeConfig;
        $this->shippingMethodConfig = $shippingMethodConfig;
        $this->storeManager = $storeManager;
        $this->paymentMethodManagement = $paymentMethodManagement;
        $this->urlBuilder = $urlBuilder;
    }

    /**
     * {@inheritdoc}
     */
    public function getConfig()
    {
        $quoteId = $this->checkoutSession->getQuote()->getId();
        $output['formKey'] = $this->formKey->getFormKey();
        $output['customerData'] = $this->getCustomerData();
        $output['quoteData'] = $this->getQuoteData();
        $output['quoteItemData'] = $this->getQuoteItemData();
        $output['isCustomerLoggedIn'] = $this->isCustomerLoggedIn();
        $output['selectedShippingMethod'] = $this->getSelectedShippingMethod();
        $output['storeCode'] = $this->getStoreCode();
        $output['isGuestCheckoutAllowed'] = $this->isGuestCheckoutAllowed();
        $output['isCustomerLoginRequired'] = $this->isCustomerLoginRequired();
        $output['registerUrl'] = $this->getRegisterUrl();
        $output['checkoutUrl'] = $this->getCheckoutUrl();
        $output['pageNotFoundUrl'] = $this->pageNotFoundUrl();
        $output['forgotPasswordUrl'] = $this->getForgotPasswordUrl();
        $output['staticBaseUrl'] = $this->getStaticBaseUrl();
        $output['priceFormat'] = $this->localeFormat->getPriceFormat(
            null,
            $this->checkoutSession->getQuote()->getQuoteCurrencyCode()
        );
        $output['basePriceFormat'] = $this->localeFormat->getPriceFormat(
            null,
            $this->checkoutSession->getQuote()->getBaseCurrencyCode()
        );
        $output['postCodes'] = $this->postCodesConfig->getPostCodes();
        $output['imageData'] = $this->imageProvider->getImages($quoteId);
        $output['defaultCountryId'] = $this->directoryHelper->getDefaultCountry();
        $output['totalsData'] = $this->getTotalsData();
        $output['shippingPolicy'] = [
            'isEnabled' => $this->scopeConfig->isSetFlag(
                'shipping/shipping_policy/enable_shipping_policy',
                ScopeInterface::SCOPE_STORE
            ),
            'shippingPolicyContent' => nl2br(
                $this->scopeConfig->getValue(
                    'shipping/shipping_policy/shipping_policy_content',
                    ScopeInterface::SCOPE_STORE
                )
            )
        ];
        $output['activeCarriers'] = $this->getActiveCarriers();
        $output['originCountryCode'] = $this->getOriginCountryCode();
        $output['paymentMethods'] = $this->getPaymentMethods();
        $output['autocomplete'] = $this->isAutocompleteEnabled();
        return $output;
    }

    /**
     * Is autocomplete enabled for storefront
     *
     * @return string
     * @codeCoverageIgnore
     */
    private function isAutocompleteEnabled()
    {
         return $this->scopeConfig->getValue(
             \Magento\Customer\Model\Form::XML_PATH_ENABLE_AUTOCOMPLETE,
             \Magento\Store\Model\ScopeInterface::SCOPE_STORE
         ) ? 'on' : 'off';
    }

    /**
     * Retrieve customer data
     *
     * @return array
     */
    private function getCustomerData()
    {
        $customerData = [];
        if ($this->isCustomerLoggedIn()) {
            $customer = $this->customerRepository->getById($this->customerSession->getCustomerId());
            $customerData = $customer->__toArray();
            foreach ($customer->getAddresses() as $key => $address) {
                $customerData['addresses'][$key]['inline'] = $this->getCustomerAddressInline($address);
            }
        }
        return $customerData;
    }

    /**
     * Set additional customer address data
     *
     * @param \Magento\Customer\Api\Data\AddressInterface $address
     * @return string
     */
    private function getCustomerAddressInline($address)
    {
        $builtOutputAddressData = $this->addressMapper->toFlatArray($address);
        return $this->addressConfig
            ->getFormatByCode(\Magento\Customer\Model\Address\Config::DEFAULT_ADDRESS_FORMAT)
            ->getRenderer()
            ->renderArray($builtOutputAddressData);
    }

    /**
     * Retrieve quote data
     *
     * @return array
     */
    private function getQuoteData()
    {
        $quoteData = [];
        if ($this->checkoutSession->getQuote()->getId()) {
            $quote = $this->quoteRepository->get($this->checkoutSession->getQuote()->getId());
            $quoteData = $quote->toArray();
            $quoteData['is_virtual'] = $quote->getIsVirtual();

            if (!$quote->getCustomer()->getId()) {
                /** @var $quoteIdMask \Magento\Quote\Model\QuoteIdMask */
                $quoteIdMask = $this->quoteIdMaskFactory->create();
                $quoteData['entity_id'] = $quoteIdMask->load(
                    $this->checkoutSession->getQuote()->getId(),
                    'quote_id'
                )->getMaskedId();
            }

        }
        return $quoteData;
    }

    /**
     * Retrieve quote item data
     *
     * @return array
     */
    private function getQuoteItemData()
    {
        $quoteItemData = [];
        $quoteId = $this->checkoutSession->getQuote()->getId();
        if ($quoteId) {
            $quoteItems = $this->quoteItemRepository->getList($quoteId);
            foreach ($quoteItems as $index => $quoteItem) {
                $quoteItemData[$index] = $quoteItem->toArray();
                $quoteItemData[$index]['options'] = $this->getFormattedOptionValue($quoteItem);
                $quoteItemData[$index]['thumbnail'] = $this->imageHelper->init(
                    $quoteItem->getProduct(),
                    'product_thumbnail_image'
                )->getUrl();
            }
        }
        return $quoteItemData;
    }

    /**
     * Retrieve formatted item options view
     *
     * @param \Magento\Quote\Api\Data\CartItemInterface $item
     * @return array
     */
    protected function getFormattedOptionValue($item)
    {
        $optionsData = [];
        $options = $this->configurationPool->getByProductType($item->getProductType())->getOptions($item);
        foreach ($options as $index => $optionValue) {
            /* @var $helper \Magento\Catalog\Helper\Product\Configuration */
            $helper = $this->configurationPool->getByProductType('default');
            $params = [
                'max_length' => 55,
                'cut_replacer' => ' <a href="#" class="dots tooltip toggle" onclick="return false">...</a>'
            ];
            $option = $helper->getFormattedOptionValue($optionValue, $params);
            $optionsData[$index] = $option;
            $optionsData[$index]['label'] = $optionValue['label'];
        }
        return $optionsData;
    }

    /**
     * Retrieve customer registration URL
     *
     * @return string
     * @codeCoverageIgnore
     */
    public function getRegisterUrl()
    {
        return $this->customerUrlManager->getRegisterUrl();
    }

    /**
     * Retrieve checkout URL
     *
     * @return string
     * @codeCoverageIgnore
     */
    public function getCheckoutUrl()
    {
        return $this->urlBuilder->getUrl('checkout');
    }

    /**
     * Retrieve checkout URL
     *
     * @return string
     * @codeCoverageIgnore
     */
    public function pageNotFoundUrl()
    {
        return $this->urlBuilder->getUrl('checkout/noroute');
    }

    /**
     * Retrieve selected shipping method
     *
     * @return array|null
     */
    private function getSelectedShippingMethod()
    {
        $shippingMethodData = null;
        try {
            $quoteId = $this->checkoutSession->getQuote()->getId();
            $shippingMethod = $this->shippingMethodManager->get($quoteId);
            if ($shippingMethod) {
                $shippingMethodData = $shippingMethod->__toArray();
            }
        } catch (\Exception $exception) {
            $shippingMethodData = null;
        }
        return $shippingMethodData;
    }

    /**
     * Retrieve store code
     *
     * @return string
     * @codeCoverageIgnore
     */
    private function getStoreCode()
    {
        return $this->checkoutSession->getQuote()->getStore()->getCode();
    }

    /**
     * Check if guest checkout is allowed
     *
     * @return bool
     * @codeCoverageIgnore
     */
    private function isGuestCheckoutAllowed()
    {
        return $this->checkoutHelper->isAllowedGuestCheckout($this->checkoutSession->getQuote());
    }

    /**
     * Check if customer is logged in
     *
     * @return bool
     * @codeCoverageIgnore
     */
    private function isCustomerLoggedIn()
    {
        return (bool)$this->httpContext->getValue(CustomerContext::CONTEXT_AUTH);
    }

    /**
     * Check if customer must be logged in to proceed with checkout
     *
     * @return bool
     * @codeCoverageIgnore
     */
    private function isCustomerLoginRequired()
    {
        return $this->checkoutHelper->isCustomerMustBeLogged();
    }

    /**
     * Return forgot password URL
     *
     * @return string
     * @codeCoverageIgnore
     */
    private function getForgotPasswordUrl()
    {
        return $this->customerUrlManager->getForgotPasswordUrl();
    }

    /**
     * Return base static url.
     *
     * @return string
     * @codeCoverageIgnore
     */
    protected function getStaticBaseUrl()
    {
        return $this->checkoutSession->getQuote()->getStore()->getBaseUrl(UrlInterface::URL_TYPE_STATIC);
    }

    /**
     * Return quote totals data
     * @return array
     */
    private function getTotalsData()
    {
        /** @var \Magento\Quote\Api\Data\TotalsInterface $totals */
        $totals = $this->cartTotalRepository->get($this->checkoutSession->getQuote()->getId());
        $items = [];
        /** @var  \Magento\Quote\Model\Cart\Totals\Item $item */
        foreach ($totals->getItems() as $item) {
            $items[] = $item->__toArray();
        }
        $totalSegmentsData = [];
        /** @var \Magento\Quote\Model\Cart\TotalSegment $totalSegment */
        foreach ($totals->getTotalSegments() as $totalSegment) {
            $totalSegmentArray = $totalSegment->toArray();
            if (is_object($totalSegment->getExtensionAttributes())) {
                $totalSegmentArray['extension_attributes'] = $totalSegment->getExtensionAttributes()->__toArray();
            }
            $totalSegmentsData[] = $totalSegmentArray;
        }
        $totals->setItems($items);
        $totals->setTotalSegments($totalSegmentsData);
        $totalsArray = $totals->toArray();
        if (is_object($totals->getExtensionAttributes())) {
            $totalsArray['extension_attributes'] = $totals->getExtensionAttributes()->__toArray();
        }
        return $totalsArray;
    }

    /**
     * Returns active carriers codes
     * @return array
     */
    private function getActiveCarriers()
    {
        $activeCarriers = [];
        foreach ($this->shippingMethodConfig->getActiveCarriers() as $carrier) {
            $activeCarriers[] = $carrier->getCarrierCode();
        }
        return $activeCarriers;
    }

    /**
     * Returns origin country code
     * @return string
     */
    private function getOriginCountryCode()
    {
        return $this->scopeConfig->getValue(
            \Magento\Shipping\Model\Config::XML_PATH_ORIGIN_COUNTRY_ID,
            \Magento\Store\Model\ScopeInterface::SCOPE_STORE,
            $this->storeManager->getStore()
        );
    }

    /**
     * Returns array of payment methods
     * @return array
     */
    private function getPaymentMethods()
    {
        $paymentMethods = [];
        $quote = $this->checkoutSession->getQuote();
        if ($quote->getIsVirtual()) {
            foreach ($this->paymentMethodManagement->getList($quote->getId()) as $paymentMethod) {
                $paymentMethods[] = [
                    'code' => $paymentMethod->getCode(),
                    'title' => $paymentMethod->getTitle()
                ];
            }
        }
        return $paymentMethods;
    }
}<|MERGE_RESOLUTION|>--- conflicted
+++ resolved
@@ -63,16 +63,7 @@
     private $httpContext;
 
     /**
-<<<<<<< HEAD
-     * @var CurrencyManager
-     */
-    private $currencyManager;
-
-    /**
      * @var \Magento\Quote\Api\CartRepositoryInterface
-=======
-     * @var QuoteRepository
->>>>>>> ec5598bd
      */
     private $quoteRepository;
 
@@ -178,12 +169,7 @@
      * @param CustomerSession $customerSession
      * @param CustomerUrlManager $customerUrlManager
      * @param HttpContext $httpContext
-<<<<<<< HEAD
-     * @param CurrencyManager $currencyManager
-     * @param CartRepositoryInterface $quoteRepository
-=======
-     * @param QuoteRepository $quoteRepository
->>>>>>> ec5598bd
+     * @param \Magento\Quote\Api\CartRepositoryInterface $quoteRepository
      * @param QuoteItemRepository $quoteItemRepository
      * @param ShippingMethodManager $shippingMethodManager
      * @param ConfigurationPool $configurationPool
@@ -213,12 +199,7 @@
         CustomerSession $customerSession,
         CustomerUrlManager $customerUrlManager,
         HttpContext $httpContext,
-<<<<<<< HEAD
-        CurrencyManager $currencyManager,
-        CartRepositoryInterface $quoteRepository,
-=======
-        QuoteRepository $quoteRepository,
->>>>>>> ec5598bd
+        \Magento\Quote\Api\CartRepositoryInterface $quoteRepository,
         QuoteItemRepository $quoteItemRepository,
         ShippingMethodManager $shippingMethodManager,
         ConfigurationPool $configurationPool,
