--- conflicted
+++ resolved
@@ -222,11 +222,7 @@
      * Set additional customer address data
      *
      * @param \Magento\Customer\Api\Data\AddressInterface $address
-<<<<<<< HEAD
-     * @return array
-=======
-     * @return string
->>>>>>> d2317149
+     * @return string
      */
     private function getCustomerAddressInline($address)
     {
