--- conflicted
+++ resolved
@@ -198,11 +198,9 @@
      * @param CustomerRepositoryInterface $customerRepository
      * @param \Magento\Quote\Model\QuoteRepository $quoteRepository
      * @param \Magento\Framework\Api\ExtensibleDataObjectConverter $extensibleDataObjectConverter
-<<<<<<< HEAD
+     * @param \Magento\Quote\Model\QuoteManagement $quoteManagement
      * @SuppressWarnings(PHPMD.ExcessiveParameterList)
-=======
-     * @param \Magento\Quote\Model\QuoteManagement $quoteManagement
->>>>>>> 1bba5fea
+     *
      */
     public function __construct(
         \Magento\Framework\Event\ManagerInterface $eventManager,
