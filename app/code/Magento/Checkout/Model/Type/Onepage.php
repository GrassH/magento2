<?php
/**
 * Copyright © 2015 Magento. All rights reserved.
 * See COPYING.txt for license details.
 */

// @codingStandardsIgnoreFile

/**
 * One page checkout processing model
 */
namespace Magento\Checkout\Model\Type;

use Magento\Customer\Api\AccountManagementInterface;
use Magento\Customer\Api\AddressMetadataInterface as AddressMetadata;
use Magento\Customer\Api\AddressRepositoryInterface;
use Magento\Customer\Api\CustomerRepositoryInterface;
use Magento\Customer\Api\Data\AddressDataBuilder as AddressBuilder;
use Magento\Customer\Api\Data\CustomerDataBuilder as CustomerBuilder;
use Magento\Customer\Api\Data\GroupInterface;
use Magento\Customer\Model\Metadata\Form;
use Magento\Framework\Exception\NoSuchEntityException;
use Magento\Sales\Model\Order\Email\Sender\OrderSender;

/**
 * @SuppressWarnings(PHPMD.TooManyFields)
 * @SuppressWarnings(PHPMD.ExcessiveClassComplexity)
 * @SuppressWarnings(PHPMD.CouplingBetweenObjects)
 */
class Onepage
{
    /**
     * Checkout types: Checkout as Guest, Register, Logged In Customer
     */
    const METHOD_GUEST    = 'guest';
    const METHOD_REGISTER = 'register';
    const METHOD_CUSTOMER = 'customer';
    const USE_FOR_SHIPPING = 1;
    const NOT_USE_FOR_SHIPPING = 0;

    /**
     * @var \Magento\Customer\Model\Session
     */
    protected $_customerSession;

    /**
     * @var \Magento\Checkout\Model\Session
     */
    protected $_checkoutSession;

    /**
     * @var \Magento\Quote\Model\Quote
     */
    protected $_quote = null;

    /**
     * @var \Magento\Checkout\Helper\Data
     */
    protected $_helper;

    /**
     * @var \Psr\Log\LoggerInterface
     */
    protected $_logger;

    /**
     * Customer url
     *
     * @var \Magento\Customer\Model\Url
     */
    protected $_customerUrl;

    /**
     * Core event manager proxy
     *
     * @var \Magento\Framework\Event\ManagerInterface
     */
    protected $_eventManager = null;

    /**
     * @var \Magento\Store\Model\StoreManagerInterface
     */
    protected $_storeManager;

    /**
     * @var \Magento\Framework\App\RequestInterface
     */
    protected $_request;

    /**
     * @var \Magento\Customer\Model\AddressFactory
     */
    protected $_customrAddrFactory;

    /**
     * @var \Magento\Customer\Model\FormFactory
     */
    protected $_customerFormFactory;

    /**
     * @var \Magento\Customer\Model\CustomerFactory
     */
    protected $_customerFactory;

    /**
     * @var \Magento\Sales\Model\OrderFactory
     */
    protected $_orderFactory;

    /**
     * @var \Magento\Framework\Object\Copy
     */
    protected $_objectCopyService;

    /**
     * @var \Magento\Framework\Message\ManagerInterface
     */
    protected $messageManager;

    /**
     * @var \Magento\Customer\Model\Metadata\FormFactory
     */
    protected $_formFactory;

    /**
     * @var CustomerBuilder
     */
    protected $_customerBuilder;

    /**
     * @var AddressBuilder
     */
    protected $_addressBuilder;

    /**
     * @var \Magento\Framework\Math\Random
     */
    protected $mathRandom;

    /**
     * @var AddressRepositoryInterface
     */
    protected $addressRepository;

    /**
     * @var AccountManagementInterface
     */
    protected $accountManagement;

    /**
     * @var OrderSender
     */
    protected $orderSender;

    /**
     * @var \Magento\Quote\Model\QuoteRepository
     */
    protected $quoteRepository;

    /**
     * @var CustomerRepositoryInterface
     */
    protected $customerRepository;

    /**
     * @var \Magento\Framework\Api\ExtensibleDataObjectConverter
     */
    protected $extensibleDataObjectConverter;

    /**
     * @var \Magento\Quote\Model\QuoteManagement
     */
    protected $quoteManagement;

    /**
     * @param \Magento\Framework\Event\ManagerInterface $eventManager
     * @param \Magento\Checkout\Helper\Data $helper
     * @param \Magento\Customer\Model\Url $customerUrl
     * @param \Psr\Log\LoggerInterface $logger
     * @param \Magento\Checkout\Model\Session $checkoutSession
     * @param \Magento\Customer\Model\Session $customerSession
     * @param \Magento\Store\Model\StoreManagerInterface $storeManager
     * @param \Magento\Framework\App\RequestInterface $request
     * @param \Magento\Customer\Model\AddressFactory $customrAddrFactory
     * @param \Magento\Customer\Model\FormFactory $customerFormFactory
     * @param \Magento\Customer\Model\CustomerFactory $customerFactory
     * @param \Magento\Sales\Model\OrderFactory $orderFactory
     * @param \Magento\Framework\Object\Copy $objectCopyService
     * @param \Magento\Framework\Message\ManagerInterface $messageManager
     * @param \Magento\Customer\Model\Metadata\FormFactory $formFactory
     * @param CustomerBuilder $customerBuilder
     * @param AddressBuilder $addressBuilder
     * @param \Magento\Framework\Math\Random $mathRandom
     * @param \Magento\Framework\Encryption\EncryptorInterface $encryptor
     * @param AddressRepositoryInterface $addressRepository
     * @param AccountManagementInterface $accountManagement
     * @param OrderSender $orderSender
     * @param CustomerRepositoryInterface $customerRepository
     * @param \Magento\Quote\Model\QuoteRepository $quoteRepository
     * @param \Magento\Framework\Api\ExtensibleDataObjectConverter $extensibleDataObjectConverter
     * @param \Magento\Quote\Model\QuoteManagement $quoteManagement
<<<<<<< HEAD
=======
     * @SuppressWarnings(PHPMD.ExcessiveParameterList)
     *
>>>>>>> ea45f999
     */
    public function __construct(
        \Magento\Framework\Event\ManagerInterface $eventManager,
        \Magento\Checkout\Helper\Data $helper,
        \Magento\Customer\Model\Url $customerUrl,
        \Psr\Log\LoggerInterface $logger,
        \Magento\Checkout\Model\Session $checkoutSession,
        \Magento\Customer\Model\Session $customerSession,
        \Magento\Store\Model\StoreManagerInterface $storeManager,
        \Magento\Framework\App\RequestInterface $request,
        \Magento\Customer\Model\AddressFactory $customrAddrFactory,
        \Magento\Customer\Model\FormFactory $customerFormFactory,
        \Magento\Customer\Model\CustomerFactory $customerFactory,
        \Magento\Sales\Model\OrderFactory $orderFactory,
        \Magento\Framework\Object\Copy $objectCopyService,
        \Magento\Framework\Message\ManagerInterface $messageManager,
        \Magento\Customer\Model\Metadata\FormFactory $formFactory,
        CustomerBuilder $customerBuilder,
        AddressBuilder $addressBuilder,
        \Magento\Framework\Math\Random $mathRandom,
        \Magento\Framework\Encryption\EncryptorInterface $encryptor,
        AddressRepositoryInterface $addressRepository,
        AccountManagementInterface $accountManagement,
        OrderSender $orderSender,
        CustomerRepositoryInterface $customerRepository,
        \Magento\Quote\Model\QuoteRepository $quoteRepository,
        \Magento\Framework\Api\ExtensibleDataObjectConverter $extensibleDataObjectConverter,
        \Magento\Quote\Model\QuoteManagement $quoteManagement
    ) {
        $this->_eventManager = $eventManager;
        $this->_customerUrl = $customerUrl;
        $this->_helper = $helper;
        $this->_checkoutSession = $checkoutSession;
        $this->_customerSession = $customerSession;
        $this->_logger = $logger;
        $this->_storeManager = $storeManager;
        $this->_request = $request;
        $this->_customrAddrFactory = $customrAddrFactory;
        $this->_customerFormFactory = $customerFormFactory;
        $this->_customerFactory = $customerFactory;
        $this->_orderFactory = $orderFactory;
        $this->_objectCopyService = $objectCopyService;
        $this->messageManager = $messageManager;
        $this->_formFactory = $formFactory;
        $this->_customerBuilder = $customerBuilder;
        $this->_addressBuilder = $addressBuilder;
        $this->mathRandom = $mathRandom;
        $this->_encryptor = $encryptor;
        $this->addressRepository = $addressRepository;
        $this->accountManagement = $accountManagement;
        $this->orderSender = $orderSender;
        $this->customerRepository = $customerRepository;
        $this->quoteRepository = $quoteRepository;
        $this->extensibleDataObjectConverter = $extensibleDataObjectConverter;
        $this->quoteManagement = $quoteManagement;
    }

    /**
     * Get frontend checkout session object
     *
     * @return \Magento\Checkout\Model\Session
     */
    public function getCheckout()
    {
        return $this->_checkoutSession;
    }

    /**
     * Quote object getter
     *
     * @return \Magento\Quote\Model\Quote
     */
    public function getQuote()
    {
        if ($this->_quote === null) {
            return $this->_checkoutSession->getQuote();
        }
        return $this->_quote;
    }

    /**
     * Declare checkout quote instance
     *
     * @param \Magento\Quote\Model\Quote $quote
     * @return $this
     */
    public function setQuote(\Magento\Quote\Model\Quote $quote)
    {
        $this->_quote = $quote;
        return $this;
    }

    /**
     * Get customer session object
     *
     * @return \Magento\Customer\Model\Session
     */
    public function getCustomerSession()
    {
        return $this->_customerSession;
    }

    /**
     * Initialize quote state to be valid for one page checkout
     *
     * @return $this
     * @SuppressWarnings(PHPMD.UnusedLocalVariable)
     */
    public function initCheckout()
    {
        $checkout = $this->getCheckout();
        $customerSession = $this->getCustomerSession();
        if (is_array($checkout->getStepData())) {
            foreach ($checkout->getStepData() as $step => $data) {
                if (!($step === 'login' || $customerSession->isLoggedIn() && $step === 'billing')) {
                    $checkout->setStepData($step, 'allow', false);
                }
            }
        }

        $quote = $this->getQuote();
        if ($quote->isMultipleShippingAddresses()) {
            $quote->removeAllAddresses();
            $this->quoteRepository->save($quote);
        }

        /*
         * want to load the correct customer information by assigning to address
         * instead of just loading from sales/quote_address
         */
        $customer = $customerSession->getCustomerDataObject();
        if ($customer) {
            $quote->assignCustomer($customer);
        }
        return $this;
    }

    /**
     * Get quote checkout method
     *
     * @return string
     */
    public function getCheckoutMethod()
    {
        if ($this->getCustomerSession()->isLoggedIn()) {
            return self::METHOD_CUSTOMER;
        }
        if (!$this->getQuote()->getCheckoutMethod()) {
            if ($this->_helper->isAllowedGuestCheckout($this->getQuote())) {
                $this->getQuote()->setCheckoutMethod(self::METHOD_GUEST);
            } else {
                $this->getQuote()->setCheckoutMethod(self::METHOD_REGISTER);
            }
        }
        return $this->getQuote()->getCheckoutMethod();
    }

    /**
     * Specify checkout method
     *
     * @param   string $method
     * @return  array
     */
    public function saveCheckoutMethod($method)
    {
        if (empty($method)) {
            return ['error' => -1, 'message' => __('Invalid data')];
        }

        $this->quoteRepository->save($this->getQuote()->setCheckoutMethod($method));
        $this->getCheckout()->setStepData('billing', 'allow', true);
        return [];
    }

    /**
     * Save billing address information to quote
     * This method is called by One Page Checkout JS (AJAX) while saving the billing information.
     *
     * @param   array $data
     * @param   int $customerAddressId
     * @return  array
     * @SuppressWarnings(PHPMD.CyclomaticComplexity)
     * @SuppressWarnings(PHPMD.NPathComplexity)
     * @SuppressWarnings(PHPMD.ExcessiveMethodLength)
     */
    public function saveBilling($data, $customerAddressId)
    {
        if (empty($data)) {
            return ['error' => -1, 'message' => __('Invalid data')];
        }

        $address = $this->getQuote()->getBillingAddress();
        $addressForm = $this->_formFactory->create(
            AddressMetadata::ENTITY_TYPE_ADDRESS,
            'customer_address_edit',
            [],
            $this->_request->isAjax(),
            Form::IGNORE_INVISIBLE,
            []
        );

        if ($customerAddressId) {
            try {
                $customerAddress = $this->addressRepository->getById($customerAddressId);
                if ($customerAddress->getCustomerId() != $this->getQuote()->getCustomerId()) {
                    return ['error' => 1, 'message' => __('The customer address is not valid.')];
                }
                $address->importCustomerAddressData($customerAddress)->setSaveInAddressBook(0);
            } catch (\Exception $e) {
                return ['error' => 1, 'message' => __('Address does not exist.')];
            }
        } else {
            // emulate request object
            $addressData = $addressForm->extractData($addressForm->prepareRequest($data));
            $addressErrors = $addressForm->validateData($addressData);
            if ($addressErrors !== true) {
                return ['error' => 1, 'message' => array_values($addressErrors)];
            }
            $address->addData($addressForm->compactData($addressData));
            //unset billing address attributes which were not shown in form
            foreach ($addressForm->getAttributes() as $attribute) {
                if (!isset($data[$attribute->getAttributeCode()])) {
                    $address->setData($attribute->getAttributeCode(), null);
                }
            }
            $address->setCustomerAddressId(null);
            // Additional form data, not fetched by extractData (as it fetches only attributes)
            $address->setSaveInAddressBook(empty($data['save_in_address_book']) ? 0 : 1);
            $this->getQuote()->setBillingAddress($address);
        }

        // validate billing address
        if (($validateRes = $address->validate()) !== true) {
            return ['error' => 1, 'message' => $validateRes];
        }

        if (true !== ($result = $this->_validateCustomerData($data))) {
            return $result;
        } else {
            /** Even though _validateCustomerData should not modify data, it does */
            $address = $this->getQuote()->getBillingAddress();
        }

        if (!$this->getQuote()->getCustomerId() && $this->isCheckoutMethodRegister()) {
            if ($this->_customerEmailExists($address->getEmail(), $this->_storeManager->getWebsite()->getId())) {
                return [
                    'error' => 1,
                    // @codingStandardsIgnoreStart
                    'message' => __(
                        'There is already a registered customer using this email address. Please log in using this email address or enter a different email address to register your account.'
                    )
                    // @codingStandardsIgnoreEnd
                ];
            }
        }

        if (!$this->getQuote()->isVirtual()) {
            /**
             * Billing address using options
             */
            $usingCase = isset($data['use_for_shipping']) ? (int)$data['use_for_shipping'] : self::NOT_USE_FOR_SHIPPING;

            switch ($usingCase) {
                case self::NOT_USE_FOR_SHIPPING:
                    $shipping = $this->getQuote()->getShippingAddress();
                    $shipping->setSameAsBilling(0);
                    $shipping->save();
                    break;
                case self::USE_FOR_SHIPPING:
                    $billing = clone $address;
                    $billing->unsAddressId()->unsAddressType();
                    $shipping = $this->getQuote()->getShippingAddress();
                    $shippingMethod = $shipping->getShippingMethod();

                    // Billing address properties that must be always copied to shipping address
                    $requiredBillingAttributes = ['customer_address_id'];

                    // don't reset original shipping data, if it was not changed by customer
                    foreach ($shipping->getData() as $shippingKey => $shippingValue) {
                        if (!is_null(
                            $shippingValue
                        ) && !is_null(
                            $billing->getData($shippingKey)
                        ) && !isset(
                            $data[$shippingKey]
                        ) && !in_array(
                            $shippingKey,
                            $requiredBillingAttributes
                        )
                        ) {
                            $billing->unsetData($shippingKey);
                        }
                    }
                    $shipping->addData(
                        $billing->getData()
                    )->setSameAsBilling(
                        1
                    )->setSaveInAddressBook(
                        0
                    )->setShippingMethod(
                        $shippingMethod
                    )->setCollectShippingRates(
                        true
                    )->collectTotals();
                    if (!$this->isCheckoutMethodRegister()) {
                        $shipping->save();
                    }
                    $this->getCheckout()->setStepData('shipping', 'complete', true);
                    break;
            }
        }

        if ($this->isCheckoutMethodRegister()) {
            $this->quoteRepository->save($this->getQuote());
        } else {
            $address->save();
        }

        $this->getCheckout()->setStepData(
            'billing',
            'allow',
            true
        )->setStepData(
            'billing',
            'complete',
            true
        )->setStepData(
            'shipping',
            'allow',
            true
        );

        return [];
    }

    /**
     * Check whether checkout method is "register"
     *
     * @return bool
     */
    protected function isCheckoutMethodRegister()
    {
        return $this->getQuote()->getCheckoutMethod() == self::METHOD_REGISTER;
    }

    /**
     * Validate customer data and set some its data for further usage in quote
     *
     * Will return either true or array with error messages
     *
     * @param array $data
     * @return bool|array
     */
    protected function _validateCustomerData(array $data)
    {
        $quote = $this->getQuote();
        $isCustomerNew = !$quote->getCustomerId();
        $customer = $quote->getCustomer();
        $customerData = $this->extensibleDataObjectConverter->toFlatArray($customer, [], '\Magento\Customer\Api\Data\CustomerInterface');

        /** @var Form $customerForm */
        $customerForm = $this->_formFactory->create(
            \Magento\Customer\Api\CustomerMetadataInterface::ENTITY_TYPE_CUSTOMER,
            'checkout_register',
            $customerData,
            $this->_request->isAjax(),
            Form::IGNORE_INVISIBLE,
            []
        );

        if ($isCustomerNew) {
            $customerRequest = $customerForm->prepareRequest($data);
            $customerData = $customerForm->extractData($customerRequest);
        }

        $customerErrors = $customerForm->validateData($customerData);
        if ($customerErrors !== true) {
            return ['error' => -1, 'message' => implode(', ', $customerErrors)];
        }

        if (!$isCustomerNew) {
            return true;
        }

        $this->_customerBuilder->populateWithArray($customerData);
        $customer = $this->_customerBuilder->create();

        if ($quote->getCheckoutMethod() == self::METHOD_REGISTER) {
            // We always have $customerRequest here, otherwise we would have been kicked off the function several
            // lines above
            $password = $customerRequest->getParam('customer_password');
            if ($password != $customerRequest->getParam('confirm_password')) {
                return [
                    'error'   => -1,
                    'message' => __('Password and password confirmation are not equal.')
                ];
            }
            $quote->setPasswordHash($this->accountManagement->getPasswordHash($password));
        } else {
            // set NOT LOGGED IN group id explicitly,
            // otherwise copyFieldsetToTarget('customer_account', 'to_quote') will fill it with default group id value
            $this->_customerBuilder->populate($customer);
            $this->_customerBuilder->setGroupId(GroupInterface::NOT_LOGGED_IN_ID);
            $customer = $this->_customerBuilder->create();
        }

        //validate customer
        $result = $this->accountManagement->validate($customer);
        if (!$result->isValid()) {
            return [
                'error' => -1,
                'message' => implode(', ', $result->getMessages())
            ];
        }

        // copy customer/guest email to address
        $quote->getBillingAddress()->setEmail($customer->getEmail());

        // copy customer data to quote
        $this->_objectCopyService->copyFieldsetToTarget(
            'customer_account',
            'to_quote',
            $this->extensibleDataObjectConverter->toFlatArray($customer, [], '\Magento\Customer\Api\Data\CustomerInterface'),
            $quote
        );

        return true;
    }

    /**
     * Save checkout shipping address
     *
     * @param   array $data
     * @param   int $customerAddressId
     * @return  array
     * @SuppressWarnings(PHPMD.CyclomaticComplexity)
     * @SuppressWarnings(PHPMD.NPathComplexity)
     */
    public function saveShipping($data, $customerAddressId)
    {
        if (empty($data)) {
            return ['error' => -1, 'message' => __('Invalid data')];
        }
        $address = $this->getQuote()->getShippingAddress();

        $addressForm = $this->_formFactory->create(
            'customer_address',
            'customer_address_edit',
            [],
            $this->_request->isAjax(),
            Form::IGNORE_INVISIBLE,
            []
        );

        if (!empty($customerAddressId)) {
            $addressData = null;
            try {
                $addressData = $this->addressRepository->getById($customerAddressId);
            } catch (NoSuchEntityException $e) {
                // do nothing if customer is not found by id
            }

            if ($addressData->getCustomerId() != $this->getQuote()->getCustomerId()) {
                return ['error' => 1, 'message' => __('The customer address is not valid.')];
            }

            $address->importCustomerAddressData($addressData)->setSaveInAddressBook(0);
            $addressErrors = $addressForm->validateData($address->getData());
            if ($addressErrors !== true) {
                return ['error' => 1, 'message' => $addressErrors];
            }
        } else {
            // emulate request object
            $addressData = $addressForm->extractData($addressForm->prepareRequest($data));
            $addressErrors = $addressForm->validateData($addressData);
            if ($addressErrors !== true) {
                return ['error' => 1, 'message' => $addressErrors];
            }
            $compactedData = $addressForm->compactData($addressData);
            // unset shipping address attributes which were not shown in form
            foreach ($addressForm->getAttributes() as $attribute) {
                $attributeCode = $attribute->getAttributeCode();
                if (!isset($data[$attributeCode])) {
                    $address->setData($attributeCode, null);
                } else {
                    $address->setDataUsingMethod($attributeCode, $compactedData[$attributeCode]);
                }
            }

            $address->setCustomerAddressId(null);
            // Additional form data, not fetched by extractData (as it fetches only attributes)
            $address->setSaveInAddressBook(empty($data['save_in_address_book']) ? 0 : 1);
            $address->setSameAsBilling(empty($data['same_as_billing']) ? 0 : 1);
        }

        $address->setCollectShippingRates(true);

        if (($validateRes = $address->validate()) !== true) {
            return ['error' => 1, 'message' => $validateRes];
        }

        $address->collectTotals()->save();

        $this->getCheckout()->setStepData('shipping', 'complete', true)->setStepData('shipping_method', 'allow', true);

        return [];
    }

    /**
     * Specify quote shipping method
     *
     * @param   string $shippingMethod
     * @return  array
     */
    public function saveShippingMethod($shippingMethod)
    {
        if (empty($shippingMethod)) {
            return ['error' => -1, 'message' => __('Invalid shipping method')];
        }
        $shippingAddress = $this->getQuote()->getShippingAddress();
        $rate = $shippingAddress->getShippingRateByCode($shippingMethod);
        if (!$rate) {
            return ['error' => -1, 'message' => __('Invalid shipping method')];
        } else {
            $shippingDescription = $rate->getCarrierTitle() . ' - ' . $rate->getMethodTitle();
            $shippingAddress->setShippingDescription(trim($shippingDescription, ' -'));
        }
        $shippingAddress->setShippingMethod($shippingMethod)->save();

        $this->getCheckout()->setStepData('shipping_method', 'complete', true)->setStepData('payment', 'allow', true);

        return [];
    }

    /**
     * Specify quote payment method
     *
     * @param   array $data
     * @return  array
     */
    public function savePayment($data)
    {
        if (empty($data)) {
            return ['error' => -1, 'message' => __('Invalid data')];
        }
        $quote = $this->getQuote();

        // shipping totals may be affected by payment method
        if (!$quote->isVirtual() && $quote->getShippingAddress()) {
            $quote->getShippingAddress()->setCollectShippingRates(true);
        }

        $data['checks'] = [
            \Magento\Payment\Model\Method\AbstractMethod::CHECK_USE_CHECKOUT,
            \Magento\Payment\Model\Method\AbstractMethod::CHECK_USE_FOR_COUNTRY,
            \Magento\Payment\Model\Method\AbstractMethod::CHECK_USE_FOR_CURRENCY,
            \Magento\Payment\Model\Method\AbstractMethod::CHECK_ORDER_TOTAL_MIN_MAX,
            \Magento\Payment\Model\Method\AbstractMethod::CHECK_ZERO_TOTAL,
        ];

        $payment = $quote->getPayment();
        $payment->importData($data);

        $this->quoteRepository->save($quote);

        $this->getCheckout()->setStepData('payment', 'complete', true)->setStepData('review', 'allow', true);

        return [];
    }

    /**
     * Validate quote state to be integrated with one page checkout process
     *
     * @return void
     * @throws \Magento\Framework\Model\Exception
     */
    protected function validate()
    {
        $quote = $this->getQuote();

        if ($quote->isMultipleShippingAddresses()) {
            throw new \Magento\Framework\Model\Exception(__('There are more than one shipping address.'));
        }

        if ($quote->getCheckoutMethod() == self::METHOD_GUEST && !$this->_helper->isAllowedGuestCheckout($quote)) {
            throw new \Magento\Framework\Model\Exception(__('Sorry, guest checkout is not enabled.'));
        }
    }

    /**
     * Prepare quote for guest checkout order submit
     *
     * @return $this
     */
    protected function _prepareGuestQuote()
    {
        $quote = $this->getQuote();
        $quote->setCustomerId(null)
            ->setCustomerEmail($quote->getBillingAddress()->getEmail())
            ->setCustomerIsGuest(true)
            ->setCustomerGroupId(GroupInterface::NOT_LOGGED_IN_ID);
        return $this;
    }

    /**
     * Prepare quote for customer registration and customer order submit
     *
     * @return void
     */
    protected function _prepareNewCustomerQuote()
    {
        $quote = $this->getQuote();
        $billing = $quote->getBillingAddress();
        $shipping = $quote->isVirtual() ? null : $quote->getShippingAddress();

        $customer = $quote->getCustomer();
        $customerBillingData = $billing->exportCustomerAddress();
        $dataArray = $this->_objectCopyService->getDataFromFieldset('checkout_onepage_quote', 'to_customer', $quote);
        $customer = $this->_customerBuilder->mergeDataObjectWithArray($customer, $dataArray);
        $quote->setCustomer($customer->create())->setCustomerId(true);

        $customerBillingData = $this->_addressBuilder->populate(
            $customerBillingData
        )->setDefaultBilling(
            true
        )->create();

        if ($shipping) {
            if (!$shipping->getSameAsBilling()) {
                $customerShippingData = $shipping->exportCustomerAddress();
                $customerShippingData = $this->_addressBuilder->populate($customerShippingData)
                    ->setDefaultShipping(true)
                    ->create();
                $shipping->setCustomerAddressData($customerShippingData);
                // Add shipping address to quote since customer Data Object does not hold address information
                $quote->addCustomerAddress($customerShippingData);
            } else {
                $shipping->setCustomerAddressData($customerBillingData);
                $customerBillingData = $this->_addressBuilder->populate($customerBillingData)
                    ->setDefaultShipping(true)
                    ->create();
            }
        } else {
            $customerBillingData = $this->_addressBuilder->populate($customerBillingData)
                ->setDefaultShipping(true)
                ->create();
        }
        $billing->setCustomerAddressData($customerBillingData);
        // TODO : Eventually need to remove this legacy hack
        // Add billing address to quote since customer Data Object does not hold address information
        $quote->addCustomerAddress($customerBillingData);
    }

    /**
     * Prepare quote for customer order submit
     *
     * @return void
     * @SuppressWarnings(PHPMD.CyclomaticComplexity)
     */
    protected function _prepareCustomerQuote()
    {
        $quote = $this->getQuote();
        $billing = $quote->getBillingAddress();
        $shipping = $quote->isVirtual() ? null : $quote->getShippingAddress();

        $customer = $this->customerRepository->getById($this->getCustomerSession()->getCustomerId());
        $hasDefaultBilling = (bool)$customer->getDefaultBilling();
        $hasDefaultShipping = (bool)$customer->getDefaultShipping();

        if ($shipping && !$shipping->getSameAsBilling() &&
            (!$shipping->getCustomerId() || $shipping->getSaveInAddressBook())
        ) {
            $shippingAddress = $shipping->exportCustomerAddress();
            if (!$hasDefaultShipping) {
                //Make provided address as default shipping address
                $shippingAddress = $this->_addressBuilder
                    ->populate($shippingAddress)
                    ->setDefaultShipping(true)
                    ->create();
                $hasDefaultShipping = true;
            }
            $quote->addCustomerAddress($shippingAddress);
            $shipping->setCustomerAddressData($shippingAddress);
        }

        if (!$billing->getCustomerId() || $billing->getSaveInAddressBook()) {
            $billingAddress = $billing->exportCustomerAddress();
            if (!$hasDefaultBilling) {
                //Make provided address as default shipping address
                $this->_addressBuilder->populate($billingAddress);
                if (!$hasDefaultShipping) {
                    //Make provided address as default shipping address
                    $this->_addressBuilder->setDefaultShipping(true);
                }
                $this->_addressBuilder->setDefaultBilling(true);
                $billingAddress = $this->_addressBuilder->create();
            }
            $quote->addCustomerAddress($billingAddress);
            $billing->setCustomerAddressData($billingAddress);
        }
    }

    /**
     * Involve new customer to system
     *
     * @return $this
     */
    protected function _involveNewCustomer()
    {
        $customer = $this->getQuote()->getCustomer();
        $confirmationStatus = $this->accountManagement->getConfirmationStatus($customer->getId());
        if ($confirmationStatus === \Magento\Customer\Model\AccountManagement::ACCOUNT_CONFIRMATION_REQUIRED) {
            $url = $this->_customerUrl->getEmailConfirmationUrl($customer->getEmail());
            $this->messageManager->addSuccess(
                // @codingStandardsIgnoreStart
                __(
                    'Account confirmation is required. Please, check your e-mail for confirmation link. To resend confirmation email please <a href="%1">click here</a>.',
                    $url
                )
                // @codingStandardsIgnoreEnd
            );
        } else {
            $this->getCustomerSession()->loginById($customer->getId());
        }
        return $this;
    }

    /**
     * Create order based on checkout type. Create customer if necessary.
     *
     * @return $this
     */
    public function saveOrder()
    {
        $this->validate();
        $isNewCustomer = false;
        switch ($this->getCheckoutMethod()) {
            case self::METHOD_GUEST:
                $this->_prepareGuestQuote();
                break;
            case self::METHOD_REGISTER:
                $this->_prepareNewCustomerQuote();
                $isNewCustomer = true;
                break;
            default:
                $this->_prepareCustomerQuote();
                break;
        }
        $order = $this->quoteManagement->submit($this->getQuote());
        if ($isNewCustomer) {
            try {
                $this->_involveNewCustomer();
            } catch (\Exception $e) {
                $this->_logger->critical($e);
            }
        }
        $this->_checkoutSession->setLastQuoteId(
            $this->getQuote()->getId()
        )->setLastSuccessQuoteId(
            $this->getQuote()->getId()
        )->setLastOrderId(
            $order->getIncrementId()
        )->clearHelperData();

        if ($order) {
            $this->_eventManager->dispatch(
                'checkout_type_onepage_save_order_after',
                ['order' => $order, 'quote' => $this->getQuote()]
            );

            /**
             * a flag to set that there will be redirect to third party after confirmation
             */
            $redirectUrl = $this->getQuote()->getPayment()->getOrderPlaceRedirectUrl();
            /**
             * we only want to send to customer about new order when there is no redirect to third party
             */
            if (!$redirectUrl && $order->getCanSendNewEmailFlag()) {
                try {
                    $this->orderSender->send($order);
                } catch (\Exception $e) {
                    $this->_logger->critical($e);
                }
            }

            // add order information to the session
            $this->_checkoutSession->setLastOrderId(
                $order->getId()
            )->setRedirectUrl(
                $redirectUrl
            )->setLastRealOrderId(
                $order->getIncrementId()
            );
        }

        $this->_eventManager->dispatch(
            'checkout_submit_all_after',
            ['order' => $order, 'quote' => $this->getQuote()]
        );

        return $this;
    }

    /**
     * Check if customer email exists
     *
     * @param string $email
     * @param int $websiteId
     * @return false|\Magento\Customer\Model\Customer
     */
    protected function _customerEmailExists($email, $websiteId = null)
    {
        return !$this->accountManagement->isEmailAvailable($email, $websiteId);
    }

    /**
     * Get last order increment id by order id
     *
     * @return string
     */
    public function getLastOrderId()
    {
        $lastId = $this->getCheckout()->getLastOrderId();
        $orderId = false;
        if ($lastId) {
            $order = $this->_orderFactory->create();
            $order->load($lastId);
            $orderId = $order->getIncrementId();
        }
        return $orderId;
    }
}<|MERGE_RESOLUTION|>--- conflicted
+++ resolved
@@ -199,11 +199,8 @@
      * @param \Magento\Quote\Model\QuoteRepository $quoteRepository
      * @param \Magento\Framework\Api\ExtensibleDataObjectConverter $extensibleDataObjectConverter
      * @param \Magento\Quote\Model\QuoteManagement $quoteManagement
-<<<<<<< HEAD
-=======
      * @SuppressWarnings(PHPMD.ExcessiveParameterList)
      *
->>>>>>> ea45f999
      */
     public function __construct(
         \Magento\Framework\Event\ManagerInterface $eventManager,
