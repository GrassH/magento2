--- conflicted
+++ resolved
@@ -197,11 +197,8 @@
      * @param \Magento\Framework\Api\ExtensibleDataObjectConverter $extensibleDataObjectConverter
      * @param \Magento\Quote\Model\QuoteManagement $quoteManagement
      * @param \Magento\Framework\Api\DataObjectHelper $dataObjectHelper
-<<<<<<< HEAD
      * @param \Magento\Quote\Model\Quote\TotalsCollector $totalsCollector
-=======
      * @codeCoverageIgnore
->>>>>>> 4cc81e9f
      * @SuppressWarnings(PHPMD.ExcessiveParameterList)
      */
     public function __construct(
