--- conflicted
+++ resolved
@@ -909,11 +909,7 @@
             $this->messageManager->addSuccess(
                 // @codingStandardsIgnoreStart
                 __(
-<<<<<<< HEAD
-                    'Account confirmation is required. Please check your email for confirmation link. To resend confirmation email please <a href="%1">click here</a>.',
-=======
                     'You must confirm your account. Please check your email for the confirmation link or <a href="%1">click here</a> for a new link.',
->>>>>>> 6b93a3b2
                     $url
                 )
                 // @codingStandardsIgnoreEnd
