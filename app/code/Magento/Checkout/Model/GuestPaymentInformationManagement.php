<?php
/**
 * Copyright © Magento, Inc. All rights reserved.
 * See COPYING.txt for license details.
 */
declare(strict_types=1);

namespace Magento\Checkout\Model;

use Magento\Checkout\Api\Exception\PaymentProcessingRateLimitExceededException;
use Magento\Checkout\Api\PaymentProcessingRateLimiterInterface;
use Magento\Checkout\Api\PaymentSavingRateLimiterInterface;
use Magento\Framework\App\ObjectManager;
use Magento\Quote\Api\CartRepositoryInterface;
use Magento\Framework\Exception\CouldNotSaveException;
use Magento\Quote\Model\Quote;
use Psr\Log\LoggerInterface as Logger;

/**
 * Guest payment information management model.
 *
 * @SuppressWarnings(PHPMD.CouplingBetweenObjects)
 */
class GuestPaymentInformationManagement implements \Magento\Checkout\Api\GuestPaymentInformationManagementInterface
{

    /**
     * @var \Magento\Quote\Api\GuestBillingAddressManagementInterface
     */
    protected $billingAddressManagement;

    /**
     * @var \Magento\Quote\Api\GuestPaymentMethodManagementInterface
     */
    protected $paymentMethodManagement;

    /**
     * @var \Magento\Quote\Api\GuestCartManagementInterface
     */
    protected $cartManagement;

    /**
     * @var \Magento\Checkout\Api\PaymentInformationManagementInterface
     */
    protected $paymentInformationManagement;

    /**
     * @var \Magento\Quote\Model\QuoteIdMaskFactory
     */
    protected $quoteIdMaskFactory;

    /**
     * @var CartRepositoryInterface
     */
    protected $cartRepository;

    /**
     * @var Logger
     */
    private $logger;

    /**
     * @var PaymentProcessingRateLimiterInterface
     */
    private $paymentsRateLimiter;

    /**
     * @var PaymentSavingRateLimiterInterface
     */
    private $savingRateLimiter;

    /**
     * @var bool
     */
    private $saveRateLimitDisabled = false;

    /**
     * @var AddressComparatorInterface
     */
    private $addressComparator;

    /**
     * @param \Magento\Quote\Api\GuestBillingAddressManagementInterface $billingAddressManagement
     * @param \Magento\Quote\Api\GuestPaymentMethodManagementInterface $paymentMethodManagement
     * @param \Magento\Quote\Api\GuestCartManagementInterface $cartManagement
     * @param \Magento\Checkout\Api\PaymentInformationManagementInterface $paymentInformationManagement
     * @param \Magento\Quote\Model\QuoteIdMaskFactory $quoteIdMaskFactory
     * @param CartRepositoryInterface $cartRepository
     * @param Logger $logger
     * @param PaymentProcessingRateLimiterInterface|null $paymentsRateLimiter
     * @param PaymentSavingRateLimiterInterface|null $savingRateLimiter
     * @param AddressComparatorInterface|null $addressComparator
     * @codeCoverageIgnore
     */
    public function __construct(
        \Magento\Quote\Api\GuestBillingAddressManagementInterface $billingAddressManagement,
        \Magento\Quote\Api\GuestPaymentMethodManagementInterface $paymentMethodManagement,
        \Magento\Quote\Api\GuestCartManagementInterface $cartManagement,
        \Magento\Checkout\Api\PaymentInformationManagementInterface $paymentInformationManagement,
        \Magento\Quote\Model\QuoteIdMaskFactory $quoteIdMaskFactory,
        CartRepositoryInterface $cartRepository,
        Logger $logger,
        ?PaymentProcessingRateLimiterInterface $paymentsRateLimiter = null,
        ?PaymentSavingRateLimiterInterface $savingRateLimiter = null,
        ?AddressComparatorInterface $addressComparator = null
    ) {
        $this->billingAddressManagement = $billingAddressManagement;
        $this->paymentMethodManagement = $paymentMethodManagement;
        $this->cartManagement = $cartManagement;
        $this->paymentInformationManagement = $paymentInformationManagement;
        $this->quoteIdMaskFactory = $quoteIdMaskFactory;
        $this->cartRepository = $cartRepository;
        $this->paymentsRateLimiter = $paymentsRateLimiter
            ?? ObjectManager::getInstance()->get(PaymentProcessingRateLimiterInterface::class);
        $this->savingRateLimiter = $savingRateLimiter
            ?? ObjectManager::getInstance()->get(PaymentSavingRateLimiterInterface::class);
<<<<<<< HEAD
        $this->addressComparator = $addressComparator
            ?? ObjectManager::getInstance()->get(AddressComparatorInterface::class);
=======
        $this->logger = $logger;
>>>>>>> abe22bc0
    }

    /**
     * @inheritdoc
     */
    public function savePaymentInformationAndPlaceOrder(
        $cartId,
        $email,
        \Magento\Quote\Api\Data\PaymentInterface $paymentMethod,
        \Magento\Quote\Api\Data\AddressInterface $billingAddress = null
    ) {
        $this->paymentsRateLimiter->limit();
        try {
            //Have to do this hack because of savePaymentInformation() plugins.
            $this->saveRateLimitDisabled = true;
            $this->savePaymentInformation($cartId, $email, $paymentMethod, $billingAddress);
        } finally {
            $this->saveRateLimitDisabled = false;
        }
        try {
            $orderId = $this->cartManagement->placeOrder($cartId);
        } catch (\Magento\Framework\Exception\LocalizedException $e) {
            $this->logger->critical(
                'Placing an order with quote_id ' . $cartId . ' is failed: ' . $e->getMessage()
            );
            throw new CouldNotSaveException(
                __($e->getMessage()),
                $e
            );
        } catch (\Exception $e) {
            $this->logger->critical($e);
            throw new CouldNotSaveException(
                __('An error occurred on the server. Please try to place the order again.'),
                $e
            );
        }

        return $orderId;
    }

    /**
     * @inheritdoc
     */
    public function savePaymentInformation(
        $cartId,
        $email,
        \Magento\Quote\Api\Data\PaymentInterface $paymentMethod,
        \Magento\Quote\Api\Data\AddressInterface $billingAddress = null
    ) {
        if (!$this->saveRateLimitDisabled) {
            try {
                $this->savingRateLimiter->limit();
            } catch (PaymentProcessingRateLimitExceededException $ex) {
                //Limit reached
                return false;
            }
        }

        $quoteIdMask = $this->quoteIdMaskFactory->create()->load($cartId, 'masked_id');
        /** @var Quote $quote */
        $quote = $this->cartRepository->getActive($quoteIdMask->getQuoteId());
        $shippingAddress = $quote->getShippingAddress();
        if ($this->addressComparator->isEqual($shippingAddress, $billingAddress)) {
            $shippingAddress->setSameAsBilling(1);
        }
        if ($billingAddress) {
            $billingAddress->setEmail($email);
            $quote->removeAddress($quote->getBillingAddress()->getId());
            $quote->setBillingAddress($billingAddress);
            $quote->setDataChanges(true);
        } else {
            $quote->getBillingAddress()->setEmail($email);
        }
        $this->limitShippingCarrier($quote);

        if (!(float)$quote->getItemsQty()) {
            throw new CouldNotSaveException(__('Some of the products are disabled.'));
        }

        $this->paymentMethodManagement->set($cartId, $paymentMethod);
        return true;
    }

    /**
     * @inheritdoc
     */
    public function getPaymentInformation($cartId)
    {
        $quoteIdMask = $this->quoteIdMaskFactory->create()->load($cartId, 'masked_id');
        return $this->paymentInformationManagement->getPaymentInformation($quoteIdMask->getQuoteId());
    }

    /**
<<<<<<< HEAD
     * Get logger instance
     *
     * @return \Psr\Log\LoggerInterface
     * @deprecated 100.1.8
     * @see not in use anymore
     */
    private function getLogger()
    {
        if (!$this->logger) {
            $this->logger = \Magento\Framework\App\ObjectManager::getInstance()->get(\Psr\Log\LoggerInterface::class);
        }
        return $this->logger;
    }

    /**
=======
>>>>>>> abe22bc0
     * Limits shipping rates request by carrier from shipping address.
     *
     * @param Quote $quote
     *
     * @return void
     * @see \Magento\Shipping\Model\Shipping::collectRates
     */
    private function limitShippingCarrier(Quote $quote) : void
    {
        $shippingAddress = $quote->getShippingAddress();
        if ($shippingAddress && $shippingAddress->getShippingMethod()) {
            $shippingRate = $shippingAddress->getShippingRateByCode($shippingAddress->getShippingMethod());
            if ($shippingRate) {
                $shippingAddress->setLimitCarrier($shippingRate->getCarrier());
            }
        }
    }
}<|MERGE_RESOLUTION|>--- conflicted
+++ resolved
@@ -114,12 +114,9 @@
             ?? ObjectManager::getInstance()->get(PaymentProcessingRateLimiterInterface::class);
         $this->savingRateLimiter = $savingRateLimiter
             ?? ObjectManager::getInstance()->get(PaymentSavingRateLimiterInterface::class);
-<<<<<<< HEAD
         $this->addressComparator = $addressComparator
             ?? ObjectManager::getInstance()->get(AddressComparatorInterface::class);
-=======
         $this->logger = $logger;
->>>>>>> abe22bc0
     }
 
     /**
@@ -213,24 +210,6 @@
     }
 
     /**
-<<<<<<< HEAD
-     * Get logger instance
-     *
-     * @return \Psr\Log\LoggerInterface
-     * @deprecated 100.1.8
-     * @see not in use anymore
-     */
-    private function getLogger()
-    {
-        if (!$this->logger) {
-            $this->logger = \Magento\Framework\App\ObjectManager::getInstance()->get(\Psr\Log\LoggerInterface::class);
-        }
-        return $this->logger;
-    }
-
-    /**
-=======
->>>>>>> abe22bc0
      * Limits shipping rates request by carrier from shipping address.
      *
      * @param Quote $quote
