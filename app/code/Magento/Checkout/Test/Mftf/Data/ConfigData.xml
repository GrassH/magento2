--- conflicted
+++ resolved
@@ -53,11 +53,7 @@
         <data key="label">Yes</data>
         <data key="value">1</data>
     </entity>
-<<<<<<< HEAD
-    <entity name="EnableFlatRateDefaultPrice">
-=======
     <entity name="EnableFlatRateDefaultPriceConfigData">
->>>>>>> d8f13f9a
         <data key="path">carriers/flatrate/price</data>
         <data key="scope">carriers</data>
         <data key="scope_id">1</data>
