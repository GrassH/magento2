--- conflicted
+++ resolved
@@ -34,13 +34,10 @@
         <element name="productSubtotalByName" type="input" selector="//main//table[@id='shopping-cart-table']//tbody//tr[..//strong[contains(@class, 'product-item-name')]//a/text()='{{var1}}'][1]//td[contains(@class, 'subtotal')]//span[@class='price']" parameterized="true"/>
         <element name="updateShoppingCartButton" type="button" selector="#form-validate button[type='submit'].update" timeout="30"/>
         <element name="qty" type="input" selector="//input[@data-cart-item-id='{{var}}'][@title='Qty']" parameterized="true"/>
-<<<<<<< HEAD
-        <element name="emptyCart" selector=".cart-empty" type="text"/>
-=======
         <element name="quantity" type="text" selector="//div[@class='field qty']//div/input[@value='{{qty}}']" parameterized="true"/>
         <element name="productOptionLabel" type="text" selector="//dl[@class='item-options']"/>
         <element name="checkoutCartProductPrice" type="text" selector="//td[@class='col price']//span[@class='price']"/>
         <element name="checkoutCartSubtotal" type="text" selector="//td[@class='col subtotal']//span[@class='price']"/>
->>>>>>> de172263
+        <element name="emptyCart" selector=".cart-empty" type="text"/>
     </section>
 </sections>