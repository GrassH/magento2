<?xml version="1.0" encoding="UTF-8"?>
<!--
 /**
  * Copyright © Magento, Inc. All rights reserved.
  * See COPYING.txt for license details.
  */
-->

<sections xmlns:xsi="http://www.w3.org/2001/XMLSchema-instance"
        xsi:noNamespaceSchemaLocation="urn:magento:mftf:Page/etc/SectionObject.xsd">
    <section name="CheckoutOrderSummarySection">
        <element name="miniCartTab" type="button" selector=".title[role='tab']"/>
        <element name="productItemName" type="text" selector=".product-item-name"/>
        <element name="productItemQty" type="text" selector=".value"/>
        <element name="productItemPrice" type="text" selector=".price"/>
        <element name="orderNumber" type="text" selector="//div[@class='checkout-success']//a"/>
        <element name="shippingAddress" type="textarea" selector="//*[@class='box box-address-shipping']//address"/>
        <element name="billingAddress" type="textarea" selector="//*[@class='box box-address-billing']//address"/>
        <element name="additionalAddress" type="text" selector=".block.block-addresses-list"/>
        <element name="miniCartTabClosed" type="button" selector=".title[aria-expanded='false']" timeout="30"/>
<<<<<<< HEAD
=======
        <element name="itemsQtyInCart" type="text" selector=".items-in-cart > .title > strong > span"/>
>>>>>>> f85e6644
    </section>
</sections><|MERGE_RESOLUTION|>--- conflicted
+++ resolved
@@ -18,9 +18,6 @@
         <element name="billingAddress" type="textarea" selector="//*[@class='box box-address-billing']//address"/>
         <element name="additionalAddress" type="text" selector=".block.block-addresses-list"/>
         <element name="miniCartTabClosed" type="button" selector=".title[aria-expanded='false']" timeout="30"/>
-<<<<<<< HEAD
-=======
         <element name="itemsQtyInCart" type="text" selector=".items-in-cart > .title > strong > span"/>
->>>>>>> f85e6644
     </section>
 </sections>