--- conflicted
+++ resolved
@@ -15,13 +15,9 @@
         <element name="shippingMethodForm" type="text" selector="#co-shipping-method-form"/>
         <element name="shippingMethod" type="text" selector="//*[@id='cart-totals']//tr[@class='totals shipping excl']//th//span[@class='value']"/>
         <element name="shipping" type="text" selector="//*[@id='cart-totals']//tr[@class='totals shipping excl']//td//span[@class='price']"/>
-<<<<<<< HEAD
-        <element name="total" type="text" selector="//*[@id='cart-totals']//tr[@class='grand totals']//td//span[@class='price']" timeout="10"/>
-=======
         <element name="shippingAmount" type="text" selector="//*[@id='cart-totals']//tr[@class='totals shipping excl']//td//span[@class='price' and contains(text(), '{{amount}}')]" parameterized="true"/>
         <element name="total" type="text" selector="//*[@id='cart-totals']//tr[@class='grand totals']//td//span[@class='price']"/>
         <element name="totalAmount" type="text" selector="//*[@id='cart-totals']//tr[@class='grand totals']//td//span[@class='price' and contains(text(), '{{amount}}')]" parameterized="true"/>
->>>>>>> f85e6644
         <element name="proceedToCheckout" type="button" selector=".action.primary.checkout span" timeout="30"/>
         <element name="discountAmount" type="text" selector="td[data-th='Discount']"/>
         <element name="shippingHeading" type="button" selector="#block-shipping-heading"/>
