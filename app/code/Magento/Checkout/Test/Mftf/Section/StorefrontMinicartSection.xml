<?xml version="1.0" encoding="UTF-8"?>
<!--
 /**
  * Copyright © Magento, Inc. All rights reserved.
  * See COPYING.txt for license details.
  */
-->

<sections xmlns:xsi="http://www.w3.org/2001/XMLSchema-instance"
        xsi:noNamespaceSchemaLocation="urn:magento:mftf:Page/etc/SectionObject.xsd">
    <section name="StorefrontMinicartSection">
        <element name="blockMiniCart" type="block" selector=".block-minicart" timeout="30"/>
        <element name="productCount" type="text" selector="//header//div[contains(@class, 'minicart-wrapper')]//a[contains(@class, 'showcart')]//span[@class='counter-number']"/>
        <element name="productLinkByName" type="button" selector="//header//ol[@id='mini-cart']//div[@class='product-item-details']//a[contains(text(), '{{var1}}')]"  parameterized="true"/>
        <element name="productPriceByName" type="text" selector="//header//ol[@id='mini-cart']//div[@class='product-item-details'][.//a[contains(text(), '{{var1}}')]]//span[@class='price']"  parameterized="true"/>
        <element name="productPriceByItsName" type="text" selector="//a[normalize-space()='{{prodName}}']/../following-sibling::*//*[@class='price']"  parameterized="true"/>
        <element name="productImageByName" type="text" selector="header ol[id='mini-cart'] span[class='product-image-container'] img[alt='{{prodName}}']"  parameterized="true"/>
        <element name="productImageByItsName" type="text" selector="img[alt='{{prodName}}']"  parameterized="true"/>
        <element name="productName" type="text" selector=".product-item-name"/>
        <element name="productOptionsDetailsByName" type="button" selector="//header//ol[@id='mini-cart']//div[@class='product-item-details'][.//a[contains(text(), '{{var1}}')]]//span[.='See Details']"  parameterized="true"/>
        <element name="productOptionByNameAndAttribute" type="text" selector="//header//ol[@id='mini-cart']//div[@class='product-item-details'][.//a[contains(text(), '{{var1}}')]]//dt[@class='label' and .='{{var2}}']/following-sibling::dd[@class='values']//span"  parameterized="true"/>
        <element name="showCart" type="button" selector="a.showcart" timeout="60"/>
        <element name="quantity" type="button" selector="span.counter-number"/>
        <element name="miniCartOpened" type="button" selector="a.showcart.active"/>
        <element name="goToCheckout" type="button" selector="#top-cart-btn-checkout" timeout="60"/>
        <element name="viewAndEditCart" type="button" selector=".action.viewcart" timeout="30"/>
        <element name="miniCartItemsText" type="text" selector=".minicart-items"/>
        <element name="editMiniCartItem" type="button" selector=".action.edit" timeout="30"/>
        <element name="deleteMiniCartItem" type="button" selector=".action.delete" timeout="30"/>
        <element name="deleteMiniCartItemByName" type="button" selector="//ol[@id='mini-cart']//div[contains(., '{{var}}')]//a[contains(@class, 'delete')]" parameterized="true"/>
        <element name="miniCartSubtotalField" type="text" selector=".block-minicart .amount span.price"/>
        <element name="itemQuantityBySku" type="input" selector="#minicart-content-wrapper input[data-cart-item-id='{{productSku}}']" parameterized="true"/>
        <element name="itemQuantityUpdateBySku" type="button" selector="//div[@id='minicart-content-wrapper']//input[@data-cart-item-id='{{productSku}}']/../button[contains(@class, 'update-cart-item')]" parameterized="true"/>
        <element name="itemQuantity" type="input" selector="//a[text()='{{productName}}']/../..//input[contains(@class,'cart-item-qty')]" parameterized="true"/>
        <element name="itemQuantityUpdate" type="button" selector="//a[text()='{{productName}}']/../..//span[text()='Update']" parameterized="true"/>
        <element name="itemDiscount" type="text" selector="//tr[@class='totals']//td[@class='amount']/span"/>
        <element name="subtotal" type="text" selector="//tr[@class='totals sub']//td[@class='amount']/span"/>
        <element name="emptyCart" type="text" selector=".minicart-wrapper .counter.qty.empty"/>
        <element name="nonEmptyCartCounter" type="text" selector=".minicart-wrapper .counter.qty:not(.empty)"/>
        <element name="emptyMiniCart" type="text" selector="//div[@class='minicart-wrapper']//span[@class='counter qty empty']/../.."/>
        <element name="minicartContent" type="block" selector="#minicart-content-wrapper"/>
        <element name="messageEmptyCart" type="text" selector="//*[@id='minicart-content-wrapper']//*[contains(@class,'subtitle empty')]"/>
        <element name="emptyCartMessageContent" type="text" selector="#minicart-content-wrapper .minicart.empty.text" timeout="30"/>
        <element name="visibleItemsCountText" type="text" selector="//div[@class='items-total']"/>
        <element name="productQuantity" type="input" selector="//*[@id='mini-cart']//a[contains(text(),'{{productName}}')]/../..//div[@class='details-qty qty']//input[@data-item-qty='{{qty}}']" parameterized="true"/>
        <element name="productImage" type="text" selector="//ol[@id='mini-cart']//img[@class='product-image-photo']"/>
        <element name="productSubTotal" type="text" selector="//div[@class='subtotal']//span/span[@class='price']"/>
        <element name="productCountLabel" type="text" selector="//*[@id='minicart-content-wrapper']/div[2]/div[1]/span[2]"/>
        <element name="productCartName" type="text" selector="//tbody[@class='cart item']//strong[@class='product-item-name']//a[contains(text(),'{{var}}')]" parameterized="true"/>
        <element name="minicartclose" type="button" selector="//button[@id='btn-minicart-close']"/>
<<<<<<< HEAD
        <element name="image" type="text" selector="//*[@class='product-image-container']//img[contains(@src, '{{var1}}')]" parameterized="true"/>
=======
        <element name="productCountNew" type="text" selector=".minicart-wrapper .action.showcart .counter-number"/>
>>>>>>> fc35000d
    </section>
</sections><|MERGE_RESOLUTION|>--- conflicted
+++ resolved
@@ -48,10 +48,7 @@
         <element name="productCountLabel" type="text" selector="//*[@id='minicart-content-wrapper']/div[2]/div[1]/span[2]"/>
         <element name="productCartName" type="text" selector="//tbody[@class='cart item']//strong[@class='product-item-name']//a[contains(text(),'{{var}}')]" parameterized="true"/>
         <element name="minicartclose" type="button" selector="//button[@id='btn-minicart-close']"/>
-<<<<<<< HEAD
+        <element name="productCountNew" type="text" selector=".minicart-wrapper .action.showcart .counter-number"/>
         <element name="image" type="text" selector="//*[@class='product-image-container']//img[contains(@src, '{{var1}}')]" parameterized="true"/>
-=======
-        <element name="productCountNew" type="text" selector=".minicart-wrapper .action.showcart .counter-number"/>
->>>>>>> fc35000d
     </section>
 </sections>