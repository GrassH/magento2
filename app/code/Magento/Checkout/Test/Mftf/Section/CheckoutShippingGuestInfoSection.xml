--- conflicted
+++ resolved
@@ -20,10 +20,6 @@
         <element name="regionInput" type="input" selector="input[name=region]"/>
         <element name="postcode" type="input" selector="input[name=postcode]"/>
         <element name="country" type="select" selector="select[name=country_id]"/>
-<<<<<<< HEAD
-        <element name="company" type="input" selector="input[name=company]"/>
-=======
->>>>>>> f85e6644
         <element name="telephone" type="input" selector="input[name=telephone]"/>
         <element name="next" type="button" selector="button.button.action.continue.primary" timeout="30"/>
         <element name="firstShippingMethod" type="radio" selector=".row:nth-of-type(1) .col-method .radio"/>
