--- conflicted
+++ resolved
@@ -37,13 +37,7 @@
         <element name="stateInput" type="input" selector="input[name=region]"/>
         <element name="regionOptions" type="select" selector="select[name=region_id] option"/>
         <element name="editActiveAddress" type="button" selector="//div[@class='shipping-address-item selected-item']//span[text()='Edit']" timeout="30"/>
-<<<<<<< HEAD
-        <element name="password" type="input" selector="#customer-password"/>
-        <element name="loginButton" type="button" selector="//button[@data-action='checkout-method-login']" timeout="30"/>
-        <element name="emailAddress" type="input" selector="#checkout-customer-email"/>
-=======
         <element name="loginButton" type="button" selector=".action.login" timeout="30"/>
         <element name="shipHereButton" type="button" selector="//div[text()='{{street}}']/button[@class='action action-select-shipping-item']" parameterized="true" timeout="30"/>
->>>>>>> 7cf16a1c
     </section>
 </sections>