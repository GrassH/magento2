<?xml version="1.0" encoding="UTF-8"?>
<!--
 /**
  * Copyright © Magento, Inc. All rights reserved.
  * See COPYING.txt for license details.
  */
-->

<sections xmlns:xsi="http://www.w3.org/2001/XMLSchema-instance"
        xsi:noNamespaceSchemaLocation="urn:magento:mftf:Page/etc/SectionObject.xsd">
    <section name="CheckoutShippingSection">
        <element name="isShippingStep" type="text" selector="//*[@class='opc-progress-bar']/li[contains(@class, '_active') and span[contains(.,'Shipping')]]"/>
        <element name="shippingTab" type="text" selector="//li[contains(@class,'opc-progress-bar-item')]//*[text()='Shipping']" timeout="30"/>
        <element name="selectedShippingAddress" type="text" selector=".shipping-address-item.selected-item"/>
        <element name="editAddressButton" type="button" selector=".action-edit-address" timeout="30"/>
        <element name="addressDropdown" type="select" selector="[name=billing_address_id]"/>
        <element name="newAddressButton" type="button" selector=".action-show-popup" timeout="30"/>
<<<<<<< HEAD
        <element name="email" type="input" selector="fieldset input[id*=customer-email]"/>
=======
        <element name="newAddressForm" type="text" selector="#co-shipping-form"/>
        <element name="email" type="input" selector="input[id*=customer-email]"/>
>>>>>>> 05a3e7ec
        <element name="password" type="input" selector="#customer-password"/>
        <element name="firstName" type="input" selector="input[name=firstname]"/>
        <element name="lastName" type="input" selector="input[name=lastname]"/>
        <element name="company" type="input" selector="input[name=company]"/>
        <element name="street" type="input" selector="input[name='street[0]']"/>
        <element name="street2" type="input" selector="input[name='street[1]']"/>
        <element name="city" type="input" selector="input[name=city]"/>
        <element name="region" type="select" selector="select[name=region_id]"/>
        <element name="postcode" type="input" selector="input[name=postcode]"/>
        <element name="country" type="select" selector="select[name=country_id]"/>
        <element name="telephone" type="input" selector="input[name=telephone]"/>
        <element name="saveAddress" type="button" selector=".action-save-address"/>
        <element name="cancelChangeAddress" type="button" selector=".action-hide-popup"/>
        <element name="updateAddress" type="button" selector=".action-update"/>
        <element name="next" type="button" selector="button.button.action.continue.primary" timeout="30"/>
        <element name="firstShippingMethod" type="radio" selector="//*[@id='checkout-shipping-method-load']//input[@class='radio']"/>
        <element name="defaultShipping" type="button" selector=".billing-address-details"/>
        <element name="state" type="button" selector="//*[text()='Alabama']"/>
        <element name="stateInput" type="input" selector="input[name=region]"/>
        <element name="regionOptions" type="select" selector="select[name=region_id] option"/>
        <element name="editActiveAddress" type="button" selector="//div[@class='shipping-address-item selected-item']//span[text()='Edit']" timeout="30"/>
        <element name="loginButton" type="button" selector="//button[@data-action='checkout-method-login']" timeout="30"/>
        <element name="editActiveAddressButton" type="button" selector="//div[contains(@class,'payment-method _active')]//button[contains(@class,'action action-edit-address')]" timeout="30"/>
        <element name="emailAddress" type="input" selector="fieldset input[type='email']"/>
        <element name="shipHereButton" type="button" selector="//div[text()='{{street}}']/button[@class='action action-select-shipping-item']" parameterized="true" timeout="30"/>
        <element name="addressFieldValidationError" type="text" selector="div.address div.field .field-error"/>
        <element name="textFieldAttrRequireMessage" type="text" selector="//input[@name='custom_attributes[{{attribute}}]']/ancestor::div[contains(@class, 'control')]/div/span" parameterized="true" timeout="30"/>
        <element name="textFieldAttribute" type="input" selector="[name*='custom_attributes[{{attribute}}]']" parameterized="true" timeout="30"/>
    </section>
</sections><|MERGE_RESOLUTION|>--- conflicted
+++ resolved
@@ -15,12 +15,8 @@
         <element name="editAddressButton" type="button" selector=".action-edit-address" timeout="30"/>
         <element name="addressDropdown" type="select" selector="[name=billing_address_id]"/>
         <element name="newAddressButton" type="button" selector=".action-show-popup" timeout="30"/>
-<<<<<<< HEAD
-        <element name="email" type="input" selector="fieldset input[id*=customer-email]"/>
-=======
         <element name="newAddressForm" type="text" selector="#co-shipping-form"/>
         <element name="email" type="input" selector="input[id*=customer-email]"/>
->>>>>>> 05a3e7ec
         <element name="password" type="input" selector="#customer-password"/>
         <element name="firstName" type="input" selector="input[name=firstname]"/>
         <element name="lastName" type="input" selector="input[name=lastname]"/>
