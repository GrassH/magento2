<?xml version="1.0" encoding="UTF-8"?>
<!--
 /**
  * Copyright © Magento, Inc. All rights reserved.
  * See COPYING.txt for license details.
  */
-->

<sections xmlns:xsi="http://www.w3.org/2001/XMLSchema-instance"
        xsi:noNamespaceSchemaLocation="urn:magento:mftf:Page/etc/SectionObject.xsd">
    <section name="CheckoutShippingSection">
        <element name="isShippingStep" type="text" selector="//*[@class='opc-progress-bar']/li[contains(@class, '_active') and span[contains(.,'Shipping')]]"/>
        <element name="shippingTab" type="text" selector="//li[contains(@class,'opc-progress-bar-item')]//*[text()='Shipping']" timeout="30"/>
        <element name="selectedShippingAddress" type="text" selector=".shipping-address-item.selected-item"/>
        <element name="editAddressButton" type="button" selector=".action-edit-address" timeout="30"/>
        <element name="addressDropdown" type="select" selector="[name=billing_address_id]"/>
        <element name="newAddressButton" type="button" selector=".action-show-popup" timeout="30"/>
        <element name="email" type="input" selector="#customer-email"/>
        <element name="firstName" type="input" selector="input[name=firstname]"/>
        <element name="lastName" type="input" selector="input[name=lastname]"/>
        <element name="company" type="input" selector="input[name=company]"/>
        <element name="street" type="input" selector="input[name='street[0]']"/>
        <element name="street2" type="input" selector="input[name='street[1]']"/>
        <element name="city" type="input" selector="input[name=city]"/>
        <element name="region" type="select" selector="select[name=region_id]"/>
        <element name="postcode" type="input" selector="input[name=postcode]"/>
        <element name="country" type="select" selector="select[name=country_id]"/>
        <element name="telephone" type="input" selector="input[name=telephone]"/>
        <element name="saveAddress" type="button" selector=".action-save-address"/>
        <element name="updateAddress" type="button" selector=".action-update"/>
        <element name="next" type="button" selector="button.button.action.continue.primary" timeout="30"/>
        <element name="firstShippingMethod" type="radio" selector="//*[@id='checkout-shipping-method-load']//input[@class='radio']"/>
        <element name="defaultShipping" type="button" selector=".billing-address-details"/>
        <element name="state" type="button" selector="//*[text()='Alabama']"/>
        <element name="stateInput" type="input" selector="input[name=region]"/>
<<<<<<< HEAD
        <element name="regionOptions" type="select" selector="select[name=region_id] option"/>
=======
        <element name="editActiveAddress" type="button" selector="//div[@class='shipping-address-item selected-item']//span[text()='Edit']" timeout="30"/>
>>>>>>> 1536c15f
    </section>
</sections><|MERGE_RESOLUTION|>--- conflicted
+++ resolved
@@ -33,10 +33,7 @@
         <element name="defaultShipping" type="button" selector=".billing-address-details"/>
         <element name="state" type="button" selector="//*[text()='Alabama']"/>
         <element name="stateInput" type="input" selector="input[name=region]"/>
-<<<<<<< HEAD
         <element name="regionOptions" type="select" selector="select[name=region_id] option"/>
-=======
         <element name="editActiveAddress" type="button" selector="//div[@class='shipping-address-item selected-item']//span[text()='Edit']" timeout="30"/>
->>>>>>> 1536c15f
     </section>
 </sections>