--- conflicted
+++ resolved
@@ -48,18 +48,13 @@
                 <requiredEntity createDataKey="createBundleOption1_1"/>
                 <requiredEntity createDataKey="simpleProduct2"/>
             </createData>
-<<<<<<< HEAD
-            <actionGroup ref="CliIndexerReindexActionGroup" stepKey="reindex">
-                <argument name="indices" value=""/>
-            </actionGroup>
-            <actionGroup ref="CliCacheFlushActionGroup" stepKey="flushCache">
-                <argument name="tags" value=""/>
-=======
             <actionGroup ref="AdminLoginActionGroup" stepKey="loginAsAdmin"/>
             <actionGroup ref="AdminCartPriceRuleDeleteAllActionGroup" stepKey="deleteAllRules"/>
             <actionGroup ref="CliIndexerReindexActionGroup" stepKey="reindex">
                 <argument name="indices" value="cataloginventory_stock"/>
->>>>>>> 56e17b8c
+            </actionGroup>
+            <actionGroup ref="CliCacheFlushActionGroup" stepKey="flushCache">
+                <argument name="tags" value=""/>
             </actionGroup>
         </before>
         <after>
