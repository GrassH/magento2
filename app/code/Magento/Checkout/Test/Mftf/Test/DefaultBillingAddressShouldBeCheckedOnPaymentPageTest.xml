--- conflicted
+++ resolved
@@ -33,16 +33,9 @@
             </actionGroup>
         </before>
         <after>
-<<<<<<< HEAD
-            <comment userInput="Comment is added to preserve the step key for backward compatibility" stepKey="disableFlatRate"/>
-            <!-- set shipping as default -->
-            <createData entity="FlatRateShippingMethodDefault" stepKey="setDefaultFlatRateShippingMethod"/>
-            <!--Logout from customer account -->
-=======
             <!-- Disable shipping method for customer with default address -->
             <comment userInput="config:set DisableFlatRateConfigData.path DisableFlatRateConfigData.value" stepKey="disableFlatRate"/>
             <!--Logout from customer account-->
->>>>>>> d0aa378e
             <actionGroup ref="StorefrontCustomerLogoutActionGroup" stepKey="logoutStorefront"/>
             <deleteData createDataKey="createProduct" stepKey="deleteProduct"/>
             <deleteData createDataKey="createCategory" stepKey="deleteCategory"/>
