<?xml version="1.0" encoding="UTF-8"?>
<!--
 /**
  * Copyright © Magento, Inc. All rights reserved.
  * See COPYING.txt for license details.
  */
-->
<tests xmlns:xsi="http://www.w3.org/2001/XMLSchema-instance"
       xsi:noNamespaceSchemaLocation="urn:magento:mftf:Test/etc/testSchema.xsd">
    <test name="CheckoutSpecificDestinationsTest">
        <annotations>
            <title value="Check that top destinations can be removed after a selection was previously saved"/>
            <stories value="MAGETWO-91511: Top destinations cannot be removed after a selection was previously saved"/>
            <description value="Check that top destinations can be removed after a selection was previously saved"/>
            <features value="Checkout"/>
            <severity value="AVERAGE"/>
            <testCaseId value="MAGETWO-94195"/>
            <group value="Checkout"/>
        </annotations>

        <before>
            <createData entity="_defaultCategory" stepKey="defaultCategory"/>
            <createData entity="_defaultProduct" stepKey="simpleProduct">
                <requiredEntity createDataKey="defaultCategory"/>
            </createData>

            <actionGroup ref="AdminLoginActionGroup" stepKey="loginAsAdmin"/>
        </before>

        <!--Go to configuration general page-->
        <actionGroup ref="NavigateToConfigurationGeneralPageActionGroup" stepKey="navigateToConfigurationGeneralPage"/>

        <!--Open country options section-->
        <conditionalClick selector="{{CountryOptionsSection.countryOptions}}" dependentSelector="{{CountryOptionsSection.countryOptionsOpen}}" visible="false" stepKey="clickOnStoreInformation"/>

        <!--Select top destinations country-->
        <actionGroup ref="SelectTopDestinationsCountryActionGroup" stepKey="selectTopDestinationsCountry">
            <argument name="countries" value="Countries"/>
        </actionGroup>

        <!--Go to product page-->
        <amOnPage url="{{StorefrontProductPage.url($$simpleProduct.custom_attributes[url_key]$$)}}" stepKey="amOnStorefrontProductPage"/>
        <waitForPageLoad stepKey="waitForProductPageLoad"/>

        <!--Add product to cart-->
        <actionGroup ref="StorefrontAddToCartCustomOptionsProductPageActionGroup" stepKey="addToCart">
            <argument name="productName" value="$$simpleProduct.name$$"/>
        </actionGroup>

        <!--Go to shopping cart-->
        <actionGroup ref="StorefrontCartPageOpenActionGroup" stepKey="amOnPageShoppingCart"/>
        <!--Verify country options in checkout top destination section-->
        <actionGroup ref="VerifyTopDestinationsCountryActionGroup" stepKey="verifyTopDestinationsCountry">
            <argument name="country" value="Bahamas"/>
            <argument name="placeNumber" value="2"/>
        </actionGroup>

        <!--Go to configuration general page-->
        <actionGroup ref="NavigateToConfigurationGeneralPageActionGroup" stepKey="navigateToConfigurationGeneralPage2"/>

        <!--Open country options section-->
        <conditionalClick selector="{{CountryOptionsSection.countryOptions}}" dependentSelector="{{CountryOptionsSection.countryOptionsOpen}}" visible="false" stepKey="clickOnStoreInformation2"/>

        <!--Deselect top destinations country-->
        <actionGroup ref="UnSelectTopDestinationsCountryActionGroup" stepKey="unSelectTopDestinationsCountry">
            <argument name="countries" value="Countries"/>
        </actionGroup>

        <!--Go to shopping cart-->
        <actionGroup ref="StorefrontCartPageOpenActionGroup" stepKey="amOnPageShoppingCart2"/>

        <!--Verify country options is shown by default-->
        <actionGroup ref="VerifyTopDestinationsCountryActionGroup" stepKey="verifyTopDestinationsCountry2">
            <argument name="country" value="Afghanistan"/>
            <argument name="placeNumber" value="2"/>
        </actionGroup>
        <after>
            <actionGroup ref="AdminLogoutActionGroup" stepKey="logout"/>
<<<<<<< HEAD
            
=======
>>>>>>> 725b6483
            <deleteData createDataKey="simpleProduct" stepKey="deleteProduct"/>
            <deleteData createDataKey="defaultCategory" stepKey="deleteCategory"/>
        </after>
    </test>
</tests><|MERGE_RESOLUTION|>--- conflicted
+++ resolved
@@ -76,10 +76,6 @@
         </actionGroup>
         <after>
             <actionGroup ref="AdminLogoutActionGroup" stepKey="logout"/>
-<<<<<<< HEAD
-            
-=======
->>>>>>> 725b6483
             <deleteData createDataKey="simpleProduct" stepKey="deleteProduct"/>
             <deleteData createDataKey="defaultCategory" stepKey="deleteCategory"/>
         </after>
