--- conflicted
+++ resolved
@@ -36,13 +36,8 @@
             <createData entity="Simple_US_Customer_US_UK_Addresses" stepKey="createCustomer"/>
         </before>
         <after>
-<<<<<<< HEAD
-            <comment userInput="Comment is added to preserve the step key for backward compatibility" stepKey="disableFlatRate"/>
-            <createData entity="FlatRateShippingMethodDefault" stepKey="setDefaultFlatRateShippingMethod"/>
-=======
             <!-- Disable shipping method for customer with default address -->
             <comment userInput="config:set DisableFlatRateConfigData.path DisableFlatRateConfigData.value" stepKey="disableFlatRate"/>
->>>>>>> d0aa378e
             <!--Disable Cash On Delivery method-->
             <actionGroup ref="CashOnDeliverySpecificCountryActionGroup" stepKey="disableCashOnDelivery"/>
             <!--Customer log out-->
