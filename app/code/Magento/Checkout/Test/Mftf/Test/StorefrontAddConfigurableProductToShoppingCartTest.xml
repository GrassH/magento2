--- conflicted
+++ resolved
@@ -22,11 +22,7 @@
 
         <before>
             <magentoCLI command="config:set {{EnableFlatRateConfigData.path}} {{EnableFlatRateConfigData.value}}" stepKey="enableFlatRate"/>
-<<<<<<< HEAD
-            <magentoCLI command="config:set {{EnableFlatRateDefaultPrice.path}} {{EnableFlatRateDefaultPrice.value}}" stepKey="enableFlatRateDefaultPrice"/>
-=======
             <magentoCLI command="config:set {{EnableFlatRateDefaultPriceConfigData.path}} {{EnableFlatRateDefaultPriceConfigData.value}}" stepKey="enableFlatRatePrice"/>
->>>>>>> 6b93423e
             <!-- Create Default Category -->
             <createData entity="_defaultCategory" stepKey="createCategory"/>
 
