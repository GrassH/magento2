<?xml version="1.0" encoding="UTF-8"?>
<!--
 /**
  * Copyright © Magento, Inc. All rights reserved.
  * See COPYING.txt for license details.
  */
-->

<tests xmlns:xsi="http://www.w3.org/2001/XMLSchema-instance"
        xsi:noNamespaceSchemaLocation="urn:magento:mftf:Test/etc/testSchema.xsd">
    <test name="StorefrontGuestCheckoutTest">
        <annotations>
            <features value="Checkout"/>
            <stories value="Checkout via Guest Checkout"/>
            <title value="Guest Checkout - guest should be able to place an order"/>
            <description value="Should be able to place an order as a Guest"/>
            <severity value="CRITICAL"/>
            <testCaseId value="MC-12825"/>
            <group value="checkout"/>
        </annotations>
        <before>
            <createData entity="_defaultCategory" stepKey="createCategory"/>
            <createData entity="ApiSimpleProduct" stepKey="createProduct">
                <requiredEntity createDataKey="createCategory"/>
            </createData>

            <!-- Perform reindex and flush cache -->
            <magentoCLI command="indexer:reindex" stepKey="reindex"/>
            <magentoCLI command="cache:flush" stepKey="flushCache"/>
        </before>
        <after>
            <actionGroup ref="logout" stepKey="adminLogout"/>
            <deleteData createDataKey="createCategory" stepKey="deleteCategory"/>
            <deleteData createDataKey="createProduct" stepKey="deleteProduct"/>
        </after>

        <amOnPage url="{{StorefrontCategoryPage.url($$createCategory.name$$)}}" stepKey="onCategoryPage"/>
        <waitForPageLoad stepKey="waitForPageLoad1"/>
        <moveMouseOver selector="{{StorefrontCategoryMainSection.ProductItemInfo}}" stepKey="hoverProduct"/>
        <click selector="{{StorefrontCategoryMainSection.AddToCartBtn}}" stepKey="addToCart"/>
        <waitForElementVisible selector="{{StorefrontCategoryMainSection.SuccessMsg}}" time="30" stepKey="waitForProductAdded"/>
        <see selector="{{StorefrontCategoryMainSection.SuccessMsg}}" userInput="You added $$createProduct.name$$ to your shopping cart." stepKey="seeAddedToCartMessage"/>
        <see selector="{{StorefrontMinicartSection.quantity}}" userInput="1" stepKey="seeCartQuantity"/>
        <actionGroup ref="GoToCheckoutFromMinicartActionGroup" stepKey="guestGoToCheckoutFromMinicart" />
        <actionGroup ref="GuestCheckoutFillingShippingSectionActionGroup" stepKey="guestCheckoutFillingShippingSection">
            <argument name="customerVar" value="CustomerEntityOne" />
            <argument name="customerAddressVar" value="CustomerAddressSimple" />
        </actionGroup>
        <actionGroup ref="CheckoutSelectCheckMoneyOrderPaymentActionGroup" stepKey="guestSelectCheckMoneyOrderPayment" />
        <actionGroup ref="CheckBillingAddressInCheckoutActionGroup" stepKey="guestSeeAddress">
            <argument name="customerVar" value="CustomerEntityOne" />
            <argument name="customerAddressVar" value="CustomerAddressSimple" />
        </actionGroup>
        <actionGroup ref="CheckoutPlaceOrderActionGroup" stepKey="guestPlaceorder">
            <argument name="orderNumberMessage" value="CONST.successGuestCheckoutOrderNumberMessage" />
            <argument name="emailYouMessage" value="CONST.successCheckoutEmailYouMessage" />
        </actionGroup>
        <grabTextFrom selector="{{CheckoutSuccessMainSection.orderNumber}}" stepKey="grabOrderNumber"/>

        <actionGroup ref="LoginAsAdmin" stepKey="loginAsAdmin1"/>

        <amOnPage url="{{AdminOrdersPage.url}}" stepKey="onOrdersPage"/>
        <waitForLoadingMaskToDisappear stepKey="waitForLoadingMaskToDisappearOnOrdersPage"/>
        <actionGroup ref="clearFiltersAdminDataGrid" stepKey="clearGridFilter"/>
        <fillField selector="{{AdminOrdersGridSection.search}}" userInput="{$grabOrderNumber}" stepKey="fillOrderNum"/>
        <click selector="{{AdminOrdersGridSection.submitSearch}}" stepKey="submitSearchOrderNum"/>
        <waitForLoadingMaskToDisappear stepKey="waitForLoadingMaskToDisappearOnSearch"/>
        <click selector="{{AdminOrdersGridSection.firstRow}}" stepKey="clickOrderRow"/>
        <waitForPageLoad stepKey="waitForOrderPageToLoad"/>
        <see selector="{{AdminOrderDetailsInformationSection.orderStatus}}" userInput="Pending" stepKey="seeAdminOrderStatus"/>
        <see selector="{{AdminOrderDetailsInformationSection.accountInformation}}" userInput="{{CustomerEntityOne.fullname}}"  stepKey="seeAdminOrderGuest"/>
        <see selector="{{AdminOrderDetailsInformationSection.accountInformation}}" userInput="{{CustomerEntityOne.email}}" stepKey="seeAdminOrderEmail"/>
        <see selector="{{AdminOrderDetailsInformationSection.billingAddress}}" userInput="{{CustomerAddressSimple.street[0]}}" stepKey="seeAdminOrderBillingAddress"/>
        <see selector="{{AdminOrderDetailsInformationSection.shippingAddress}}" userInput="{{CustomerAddressSimple.street[0]}}" stepKey="seeAdminOrderShippingAddress"/>
        <see selector="{{AdminOrderDetailsInformationSection.itemsOrdered}}" userInput="$$createProduct.name$$" stepKey="seeAdminOrderProduct"/>
    </test>
    <test name="StorefrontGuestCheckoutWithSidebarDisabledTest" extends="StorefrontGuestCheckoutTest">
        <annotations>
            <features value="Checkout"/>
            <stories value="Checkout via Guest Checkout"/>
            <title value="Guest Checkout when Cart sidebar disabled"/>
            <description value="Should be able to place an order as a Guest when Cart sidebar is disabled"/>
            <severity value="CRITICAL"/>
            <testCaseId value="MAGETWO-97001"/>
            <group value="checkout"/>
            <skip>
                <issueId value="MC-17140"/>
            </skip>
        </annotations>
        <before>
            <magentoCLI stepKey="disableSidebar" command="config:set checkout/sidebar/display 0" />
        </before>
        <after>
            <magentoCLI stepKey="enableSidebar" command="config:set checkout/sidebar/display 1" />
        </after>
        <remove keyForRemoval="guestGoToCheckoutFromMinicart" />
        <actionGroup ref="GoToCheckoutFromCartActionGroup" stepKey="guestGoToCheckoutFromCart" after="seeCartQuantity" />
    </test>
    <test name="StorefrontGuestCheckoutTestWithRestrictedCountriesForPayment">
        <annotations>
            <features value="Checkout"/>
            <stories value="Checkout flow if payment solutions are not available"/>
            <title value="Checkout via Guest Checkout with restricted countries for payment"/>
            <description value="Should be able to place an order as a Guest with restricted countries for payment."/>
            <severity value="CRITICAL"/>
            <testCaseId value="MAGETWO-42653"/>
            <group value="checkout"/>
        </annotations>
        <before>
            <createData entity="_defaultCategory" stepKey="createCategory"/>
            <createData entity="ApiSimpleProduct" stepKey="createProduct">
                <requiredEntity createDataKey="createCategory"/>
            </createData>
            <magentoCLI stepKey="allowSpecificValue" command="config:set payment/checkmo/allowspecific 1" />
            <magentoCLI stepKey="specificCountryValue" command="config:set payment/checkmo/specificcountry GB" />
<<<<<<< HEAD
            <!-- Clear page cache -->
            <magentoCLI command="cache:flush" arguments="full_page" stepKey="flushCache"/>
=======
            <magentoCLI command="indexer:reindex" stepKey="reindex"/>
            <magentoCLI command="cache:flush" stepKey="flushCache"/>
>>>>>>> 65763df7
        </before>
        <after>
            <actionGroup ref="logout" stepKey="adminLogout"/>
            <deleteData createDataKey="createCategory" stepKey="deleteCategory"/>
            <deleteData createDataKey="createProduct" stepKey="deleteProduct"/>
            <magentoCLI stepKey="allowSpecificValue" command="config:set payment/checkmo/allowspecific 0" />
            <magentoCLI stepKey="specificCountryValue" command="config:set payment/checkmo/specificcountry ''" />
        </after>

        <!-- Add product to cart -->
        <amOnPage url="{{StorefrontCategoryPage.url($$createCategory.name$$)}}" stepKey="onCategoryPage"/>
        <waitForPageLoad stepKey="waitForPageLoad1"/>
        <moveMouseOver selector="{{StorefrontCategoryMainSection.ProductItemInfo}}" stepKey="hoverProduct"/>
        <click selector="{{StorefrontCategoryMainSection.AddToCartBtn}}" stepKey="addToCart"/>
        <waitForElementVisible selector="{{StorefrontCategoryMainSection.SuccessMsg}}" time="30" stepKey="waitForProductAdded"/>
        <see selector="{{StorefrontCategoryMainSection.SuccessMsg}}" userInput="You added $$createProduct.name$$ to your shopping cart." stepKey="seeAddedToCartMessage"/>
        <see selector="{{StorefrontMinicartSection.quantity}}" userInput="1" stepKey="seeCartQuantity"/>

        <!-- Go to checkout page -->
        <actionGroup ref="GoToCheckoutFromMinicartActionGroup" stepKey="guestGoToCheckoutFromMinicart" />

        <!-- Fill US Address and verify that no payment available -->
        <actionGroup ref="GuestCheckoutWithSpecificCountryOptionForPaymentMethodActionGroup" stepKey="guestCheckoutFillingShippingSection">
            <argument name="customerVar" value="CustomerEntityOne" />
            <argument name="customerAddressVar" value="CustomerAddressSimple" />
            <argument name="paymentMethod" value="Check / Money order"/>
        </actionGroup>

        <!-- Fill UK Address and verify that payment available and checkout successful -->
        <click selector="{{CheckoutHeaderSection.shippingMethodStep}}" stepKey="goToShipping" />
        <actionGroup ref="GuestCheckoutFillingShippingSectionWithoutRegionActionGroup" stepKey="guestCheckoutFillingShippingSectionUK">
            <argument name="customerVar" value="CustomerEntityOne" />
            <argument name="customerAddressVar" value="UK_Not_Default_Address" />
        </actionGroup>
        <actionGroup ref="CheckoutSelectCheckMoneyOrderPaymentActionGroup" stepKey="guestSelectCheckMoneyOrderPayment" />
        <actionGroup ref="CheckoutPlaceOrderActionGroup" stepKey="guestPlaceorder">
            <argument name="orderNumberMessage" value="CONST.successGuestCheckoutOrderNumberMessage" />
            <argument name="emailYouMessage" value="CONST.successCheckoutEmailYouMessage" />
        </actionGroup>
    </test>
</tests><|MERGE_RESOLUTION|>--- conflicted
+++ resolved
@@ -113,13 +113,8 @@
             </createData>
             <magentoCLI stepKey="allowSpecificValue" command="config:set payment/checkmo/allowspecific 1" />
             <magentoCLI stepKey="specificCountryValue" command="config:set payment/checkmo/specificcountry GB" />
-<<<<<<< HEAD
-            <!-- Clear page cache -->
-            <magentoCLI command="cache:flush" arguments="full_page" stepKey="flushCache"/>
-=======
             <magentoCLI command="indexer:reindex" stepKey="reindex"/>
             <magentoCLI command="cache:flush" stepKey="flushCache"/>
->>>>>>> 65763df7
         </before>
         <after>
             <actionGroup ref="logout" stepKey="adminLogout"/>
