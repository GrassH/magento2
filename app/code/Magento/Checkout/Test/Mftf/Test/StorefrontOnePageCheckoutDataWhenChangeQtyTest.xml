--- conflicted
+++ resolved
@@ -23,13 +23,9 @@
             <!--Create a product-->
             <createData entity="SimpleProduct2" stepKey="createProduct"/>
 
-<<<<<<< HEAD
-            <magentoCron groups="index" stepKey="runCronIndexer"/>
-=======
             <actionGroup ref="CliIndexerReindexActionGroup" stepKey="runCronIndexer">
                 <argument name="indices" value=""/>
             </actionGroup>
->>>>>>> 9a587943
         </before>
         <after>
             <!--Delete created data-->
