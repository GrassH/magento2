<?xml version="1.0" encoding="UTF-8"?>
<!--
 /**
  * Copyright © Magento, Inc. All rights reserved.
  * See COPYING.txt for license details.
  */
-->
<tests xmlns:xsi="http://www.w3.org/2001/XMLSchema-instance"
       xsi:noNamespaceSchemaLocation="urn:magento:mftf:Test/etc/testSchema.xsd">
    <test name="StorefrontAddDownloadableProductToShoppingCartTest">
        <annotations>
            <stories value="Shopping Cart"/>
            <title value="Create Downloadable product with two links and add to the shopping cart"/>
            <description value="Create Downloadable product with two links and add to the shopping cart"/>
            <testCaseId value="MC-14717"/>
            <severity value="CRITICAL"/>
            <group value="mtf_migrated"/>
        </annotations>

        <before>
<<<<<<< HEAD
            <magentoCLI stepKey="addDownloadableDomain" command="downloadable:domains:add example.com static.magento.com"/>
            <createData entity="FlatRateShippingMethodDefault" stepKey="setDefaultFlatRateShippingMethod"/>
=======
            <magentoCLI command="config:set {{EnableFlatRateConfigData.path}} {{EnableFlatRateConfigData.value}}" stepKey="enableFlatRate"/>
            <magentoCLI command="config:set {{EnableFlatRateDefaultPriceConfigData.path}} {{EnableFlatRateDefaultPriceConfigData.value}}" stepKey="enableFlatRateDefaultPrice"/>
>>>>>>> aab079d0
            <createData entity="ApiDownloadableProduct" stepKey="createDownloadableProduct"/>
            <createData entity="downloadableLink1" stepKey="addDownloadableLink1">
                <requiredEntity createDataKey="createDownloadableProduct"/>
            </createData>
            <createData entity="downloadableLink2" stepKey="addDownloadableLink2">
                <requiredEntity createDataKey="createDownloadableProduct"/>
            </createData>
            <magentoCLI command="indexer:reindex" stepKey="reindex"/>
            <magentoCLI command="cache:flush" stepKey="flushCache"/>
        </before>
        <after>
            <deleteData createDataKey="createDownloadableProduct" stepKey="deleteProduct"/>
            <actionGroup ref="logout" stepKey="logout"/>
            <magentoCLI stepKey="removeDownloadableDomain" command="downloadable:domains:remove example.com static.magento.com"/>
        </after>

        <!-- Open Downloadable Product page -->
        <amOnPage url="{{StorefrontProductPage.url($$createDownloadableProduct.custom_attributes[url_key]$$)}}" stepKey="OpenStoreFrontProductPage"/>
        <waitForPageLoad stepKey="waitForPageToLoad"/>

        <!-- Add Downloadable product to the cart -->
        <actionGroup ref="StorefrontAddToCartCustomOptionsProductPageActionGroup" stepKey="addToTheCart">
            <argument name="productName" value="$$createDownloadableProduct.name$$" />
        </actionGroup>

        <!-- Select Mini Cart and select 'View And Edit Cart' -->
        <actionGroup ref="clickViewAndEditCartFromMiniCart" stepKey="selectViewAndEditCart"/>

        <!--Assert Shopping Cart Summary-->
        <actionGroup ref="AssertStorefrontShoppingCartSummaryItemsActionGroup" stepKey="AssertCartSummary" >
            <argument name="subtotal" value="$123.00"/>
            <argument name="total" value="123.00"/>
        </actionGroup>

        <!--Assert Product Details In Checkout cart -->
        <actionGroup ref="AssertStorefrontCheckoutCartItemsActionGroup" stepKey="assertProductItemInCheckOutCart">
            <argument name="productName" value="$$createDownloadableProduct.name$$"/>
            <argument name="productSku" value="$$createDownloadableProduct.sku$$"/>
            <argument name="productPrice" value="$123.00"/>
            <argument name="subtotal" value="$123.00" />
            <argument name="qty" value="1"/>
        </actionGroup>
        <actionGroup ref="AssertStorefrontElementVisibleActionGroup" stepKey="seeLinksInCart">
            <argument name="selector" value="{{CheckoutCartProductSection.productOptionLabel}}"/>
            <argument name="userInput" value="Links"/>
        </actionGroup>
        <actionGroup ref="AssertStorefrontElementVisibleActionGroup" stepKey="seeProductOptionLink1">
            <argument name="selector" value="{{CheckoutCartProductSection.productOptionLabel}}"/>
            <argument name="userInput" value="{{downloadableLink1.title}}"/>
        </actionGroup>
        <actionGroup ref="AssertStorefrontElementVisibleActionGroup" stepKey="seeProductOptionLink2">
            <argument name="selector" value="{{CheckoutCartProductSection.productOptionLabel}}"/>
            <argument name="userInput" value="{{downloadableLink2.title}}"/>
        </actionGroup>

        <!-- Assert product details in Mini Cart -->
        <click selector="{{StorefrontMinicartSection.showCart}}" stepKey="clickOnMiniCart"/>
        <waitForPageLoad stepKey="waitForPageToLoad1"/>
        <actionGroup ref="AssertStorefrontMiniCartItemsActionGroup" stepKey="assertMiniCart">
            <argument name="productName" value="$$createDownloadableProduct.name$$"/>
            <argument name="productPrice" value="$123.00"/>
            <argument name="cartSubtotal" value="123.00" />
            <argument name="qty" value="1"/>
        </actionGroup>
    </test>
</tests><|MERGE_RESOLUTION|>--- conflicted
+++ resolved
@@ -18,13 +18,9 @@
         </annotations>
 
         <before>
-<<<<<<< HEAD
             <magentoCLI stepKey="addDownloadableDomain" command="downloadable:domains:add example.com static.magento.com"/>
-            <createData entity="FlatRateShippingMethodDefault" stepKey="setDefaultFlatRateShippingMethod"/>
-=======
             <magentoCLI command="config:set {{EnableFlatRateConfigData.path}} {{EnableFlatRateConfigData.value}}" stepKey="enableFlatRate"/>
             <magentoCLI command="config:set {{EnableFlatRateDefaultPriceConfigData.path}} {{EnableFlatRateDefaultPriceConfigData.value}}" stepKey="enableFlatRateDefaultPrice"/>
->>>>>>> aab079d0
             <createData entity="ApiDownloadableProduct" stepKey="createDownloadableProduct"/>
             <createData entity="downloadableLink1" stepKey="addDownloadableLink1">
                 <requiredEntity createDataKey="createDownloadableProduct"/>
