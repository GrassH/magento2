<?xml version="1.0" encoding="UTF-8"?>
<!--
 /**
  * Copyright © Magento, Inc. All rights reserved.
  * See COPYING.txt for license details.
  */
-->

<actionGroups xmlns:xsi="http://www.w3.org/2001/XMLSchema-instance"
              xsi:noNamespaceSchemaLocation="urn:magento:mftf:Test/etc/actionGroupSchema.xsd">
    <actionGroup name="LoginAsCustomerOnCheckoutPageActionGroup">
        <annotations>
            <description>Fills in the provided Customer (Email and Password) details in the 'Sign In' modal on the Storefront Checkout page.</description>
        </annotations>
        <arguments>
            <argument name="customer" type="entity"/>
        </arguments>

        <waitForPageLoad stepKey="waitForCheckoutShippingSectionToLoad"/>
<<<<<<< HEAD
        <fillField selector="{{CheckoutShippingSection.emailAddress}}" userInput="{{customer.email}}" stepKey="fillEmailField"/>
        <waitForLoadingMaskToDisappear stepKey="waitForLoadingMaskToDisappear"/>
=======
        <fillField selector="{{CheckoutShippingSection.email}}" userInput="{{customer.email}}" stepKey="fillEmailField"/>
        <waitForPageLoad stepKey="waitForLoadingMaskToDisappear"/>
>>>>>>> 4a1f1b23
        <waitForElementVisible selector="{{CheckoutShippingSection.password}}" stepKey="waitForElementVisible"/>
        <fillField selector="{{CheckoutShippingSection.password}}" userInput="{{customer.password}}" stepKey="fillPasswordField"/>
        <waitForPageLoad stepKey="waitForLoadingMaskToDisappear2"/>
        <waitForElementVisible selector="{{CheckoutShippingSection.loginButton}}" stepKey="waitForLoginButtonVisible"/>
        <doubleClick selector="{{CheckoutShippingSection.loginButton}}" stepKey="clickLoginBtn"/>
        <waitForPageLoad stepKey="waitForLoadingMaskToDisappear3"/>
        <waitForPageLoad stepKey="waitToBeLoggedIn"/>
        <waitForElementNotVisible selector="{{CheckoutShippingSection.email}}" stepKey="waitForEmailInvisible" time ="60"/>
    </actionGroup>
</actionGroups><|MERGE_RESOLUTION|>--- conflicted
+++ resolved
@@ -17,13 +17,8 @@
         </arguments>
 
         <waitForPageLoad stepKey="waitForCheckoutShippingSectionToLoad"/>
-<<<<<<< HEAD
         <fillField selector="{{CheckoutShippingSection.emailAddress}}" userInput="{{customer.email}}" stepKey="fillEmailField"/>
-        <waitForLoadingMaskToDisappear stepKey="waitForLoadingMaskToDisappear"/>
-=======
-        <fillField selector="{{CheckoutShippingSection.email}}" userInput="{{customer.email}}" stepKey="fillEmailField"/>
         <waitForPageLoad stepKey="waitForLoadingMaskToDisappear"/>
->>>>>>> 4a1f1b23
         <waitForElementVisible selector="{{CheckoutShippingSection.password}}" stepKey="waitForElementVisible"/>
         <fillField selector="{{CheckoutShippingSection.password}}" userInput="{{customer.password}}" stepKey="fillPasswordField"/>
         <waitForPageLoad stepKey="waitForLoadingMaskToDisappear2"/>
