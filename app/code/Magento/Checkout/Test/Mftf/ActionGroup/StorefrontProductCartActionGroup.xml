<?xml version="1.0" encoding="UTF-8"?>
<!--
 /**
  * Copyright © Magento, Inc. All rights reserved.
  * See COPYING.txt for license details.
  */
-->

<actionGroups xmlns:xsi="http://www.w3.org/2001/XMLSchema-instance"
              xsi:noNamespaceSchemaLocation="urn:magento:mftf:Test/etc/actionGroupSchema.xsd">
    <!-- Add Product to Cart from the category page and check message and product count in Minicart -->
    <actionGroup name="StorefrontAddCategoryProductToCartActionGroup">
        <arguments>
            <argument name="product"/>
            <argument name="productCount"/>
        </arguments>
        <moveMouseOver selector="{{StorefrontCategoryProductSection.ProductInfoByName(product.name)}}" stepKey="moveMouseOverProduct" />
        <click selector="{{StorefrontCategoryProductSection.ProductAddToCartByName(product.name)}}" stepKey="clickAddToCart" />
        <waitForElementVisible selector="{{StorefrontCategoryMainSection.SuccessMsg}}" stepKey="waitForSuccessMessage" />
        <see selector="{{StorefrontCategoryMainSection.SuccessMsg}}" userInput="You added {{product.name}} to your shopping cart." stepKey="assertSuccessMessage"/>
        <seeLink stepKey="assertLinkToShoppingCart" url="{{_ENV.MAGENTO_BASE_URL}}checkout/cart/" userInput="shopping cart" />
        <waitForText userInput="{{productCount}}" selector="{{StorefrontMinicartSection.productCount}}" time="30" stepKey="assertProductCount"/>
    </actionGroup>

    <!-- Add Product to Cart from the category page with specified quantity and check message and product count in Minicart -->
    <actionGroup name="StorefrontAddCategoryProductToCartWithQuantityActionGroup">
        <arguments>
            <argument name="product"/>
            <argument name="quantity" defaultValue="1" type="string"/>
            <argument name="checkQuantity" defaultValue="1" type="string"/>
        </arguments>
        <moveMouseOver selector="{{StorefrontCategoryProductSection.ProductInfoByName(product.name)}}" stepKey="moveMouseOverProduct" />
        <click selector="{{StorefrontCategoryProductSection.ProductAddToCartByName(product.name)}}" stepKey="clickAddToCart" />
        <waitForElementVisible selector="{{StorefrontCategoryMainSection.SuccessMsg}}" stepKey="waitForSuccessMessage" />
        <see selector="{{StorefrontCategoryMainSection.SuccessMsg}}" userInput="You added {{product.name}} to your shopping cart." stepKey="assertSuccessMessage"/>
        <seeLink stepKey="assertLinkToShoppingCart" url="{{_ENV.MAGENTO_BASE_URL}}checkout/cart/" userInput="shopping cart" />
        <waitForText userInput="{{checkQuantity}}" selector="{{StorefrontMinicartSection.productCount}}" time="30" stepKey="assertProductCount"/>
        <conditionalClick selector="{{StorefrontMinicartSection.showCart}}" dependentSelector="{{StorefrontMinicartSection.miniCartOpened}}" visible="false" stepKey="openMiniCart"/>
        <waitForElementVisible selector="{{StorefrontMinicartSection.viewAndEditCart}}" stepKey="waitForViewAndEditCartVisible"/>
        <fillField selector="{{StorefrontMinicartSection.itemQuantity(product.name)}}" userInput="{{quantity}}" stepKey="setProductQtyToFiftyInMiniCart"/>
        <click selector="{{StorefrontMinicartSection.itemQuantityUpdate(product.name)}}" stepKey="updateQtyInMiniCart"/>
    </actionGroup>

    <!-- Add Product to Cart from the product page and check message and product count in Minicart -->
    <actionGroup name="StorefrontAddProductToCartActionGroup">
        <arguments>
            <argument name="product"/>
            <argument name="productCount" type="string"/>
        </arguments>
        <click selector="{{StorefrontProductInfoMainSection.AddToCart}}" stepKey="clickAddToCart" />
        <waitForElementVisible selector="{{StorefrontCategoryMainSection.SuccessMsg}}" stepKey="waitForSuccessMessage" />
        <see selector="{{StorefrontProductPageSection.messagesBlock}}" userInput="You added {{product.name}} to your shopping cart." stepKey="assertSuccessMessage"/>
        <seeLink stepKey="assertLinkToShoppingCart" url="{{_ENV.MAGENTO_BASE_URL}}checkout/cart/" userInput="shopping cart" />
        <waitForText userInput="{{productCount}}" selector="{{StorefrontMinicartSection.productCount}}" time="30" stepKey="assertProductCount"/>
    </actionGroup>

    <!-- Open the Minicart and check Simple Product -->
    <actionGroup name="StorefrontOpenMinicartAndCheckSimpleProductActionGroup">
        <arguments>
            <argument name="product"/>
        </arguments>
        <waitForElement selector="{{StorefrontMinicartSection.productLinkByName(product.name)}}" stepKey="waitForMinicartProduct" />
        <click selector="{{StorefrontMinicartSection.showCart}}" stepKey="clickShowMinicart" />
        <see userInput="${{product.price}}.00" selector="{{StorefrontMinicartSection.productPriceByName(product.name)}}" stepKey="assertProductPrice"/>
    </actionGroup>

    <!-- Check Simple Product in the Cart -->
    <actionGroup name="StorefrontCheckCartSimpleProductActionGroup">
        <arguments>
            <argument name="product"/>
            <argument name="productQuantity"/>
        </arguments>
        <seeElement selector="{{CheckoutCartProductSection.ProductLinkByName(product.name)}}" stepKey="assertProductName"/>
        <see userInput="${{product.price}}.00" selector="{{CheckoutCartProductSection.ProductPriceByName(product.name)}}" stepKey="assertProductPrice"/>
        <seeInField userInput="{{productQuantity}}" selector="{{CheckoutCartProductSection.ProductQuantityByName(product.name)}}" stepKey="assertProductQuantity"/>
    </actionGroup>

    <!-- Check the Cart -->
    <actionGroup name="StorefrontCheckCartActionGroup">
        <arguments>
            <argument name="subtotal"/>
            <argument name="shipping"/>
            <argument name="shippingMethod"/>
            <argument name="total"/>
        </arguments>
        <seeInCurrentUrl url="{{CheckoutCartPage.url}}" stepKey="assertUrl"/>
        <waitForPageLoad stepKey="waitForCartPage"/>
        <conditionalClick selector="{{CheckoutCartSummarySection.shippingHeading}}" dependentSelector="{{CheckoutCartSummarySection.shippingMethodForm}}" visible="false" stepKey="openEstimateShippingSection"/>
        <waitForElementVisible selector="{{CheckoutCartSummarySection.flatRateShippingMethod}}" stepKey="waitForShippingSection"/>
        <checkOption selector="{{CheckoutCartSummarySection.flatRateShippingMethod}}" stepKey="selectShippingMethod"/>
        <see userInput="${{subtotal}}" selector="{{CheckoutCartSummarySection.subtotal}}" stepKey="assertSubtotal"/>
        <see userInput="({{shippingMethod}})" selector="{{CheckoutCartSummarySection.shippingMethod}}" stepKey="assertShippingMethod"/>
<<<<<<< HEAD
        <waitForText userInput="${{shipping}}" selector="{{CheckoutCartSummarySection.shipping}}" time="30" stepKey="assertShipping"/>
=======
        <waitForText userInput="${{shipping}}" selector="{{CheckoutCartSummarySection.shipping}}" time="45" stepKey="assertShipping"/>
>>>>>>> 8b7e6838
        <see userInput="${{total}}" selector="{{CheckoutCartSummarySection.total}}" stepKey="assertTotal"/>
    </actionGroup>

    <!-- Open the Cart from Minicart-->
    <actionGroup name="StorefrontOpenCartFromMinicartActionGroup">
        <waitForElement selector="{{StorefrontMinicartSection.showCart}}" stepKey="waitForShowMinicart" />
        <waitForElement selector="{{StorefrontMinicartSection.viewAndEditCart}}" stepKey="waitForCartLink" />
        <click selector="{{StorefrontMinicartSection.showCart}}" stepKey="clickShowMinicart" />
        <click selector="{{StorefrontMinicartSection.viewAndEditCart}}" stepKey="clickCart" />
    </actionGroup>

    <actionGroup name="changeSummaryQuoteAddress">
        <arguments>
            <argument name="taxCode"/>
        </arguments>
        <conditionalClick stepKey="openShippingDetails" selector="{{CheckoutCartSummarySection.shippingHeading}}" dependentSelector="{{CheckoutCartSummarySection.country}}" visible="false"/>
        <selectOption stepKey="selectCountry" selector="{{CheckoutCartSummarySection.country}}" userInput="{{taxCode.country}}"/>
        <selectOption stepKey="selectStateProvince" selector="{{CheckoutCartSummarySection.stateProvince}}" userInput="{{taxCode.state}}"/>
        <fillField stepKey="fillZip" selector="{{CheckoutCartSummarySection.postcode}}" userInput="{{taxCode.zip}}"/>
        <waitForPageLoad stepKey="waitForFormUpdate"/>
    </actionGroup>
</actionGroups><|MERGE_RESOLUTION|>--- conflicted
+++ resolved
@@ -90,11 +90,7 @@
         <checkOption selector="{{CheckoutCartSummarySection.flatRateShippingMethod}}" stepKey="selectShippingMethod"/>
         <see userInput="${{subtotal}}" selector="{{CheckoutCartSummarySection.subtotal}}" stepKey="assertSubtotal"/>
         <see userInput="({{shippingMethod}})" selector="{{CheckoutCartSummarySection.shippingMethod}}" stepKey="assertShippingMethod"/>
-<<<<<<< HEAD
-        <waitForText userInput="${{shipping}}" selector="{{CheckoutCartSummarySection.shipping}}" time="30" stepKey="assertShipping"/>
-=======
         <waitForText userInput="${{shipping}}" selector="{{CheckoutCartSummarySection.shipping}}" time="45" stepKey="assertShipping"/>
->>>>>>> 8b7e6838
         <see userInput="${{total}}" selector="{{CheckoutCartSummarySection.total}}" stepKey="assertTotal"/>
     </actionGroup>
 
