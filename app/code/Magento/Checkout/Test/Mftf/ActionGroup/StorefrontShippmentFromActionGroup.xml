<?xml version="1.0" encoding="UTF-8"?>
<!--
 /**
  * Copyright © Magento, Inc. All rights reserved.
  * See COPYING.txt for license details.
  */
-->

<actionGroups xmlns:xsi="http://www.w3.org/2001/XMLSchema-instance"
              xsi:noNamespaceSchemaLocation="urn:magento:mftf:Test/etc/actionGroupSchema.xsd">
    <!--Fill shipment form for free shipping-->
    <actionGroup name="ShipmentFormFreeShippingActionGroup">
        <annotations>
            <description>Fills in the Customer details for the 'Shipping Address' section of the Storefront Checkout page. Selects 'Free Shipping'. Clicks on Next. Validates that the URL is present and correct.</description>
        </annotations>

<<<<<<< HEAD
        <fillField selector="{{CheckoutShippingSection.emailAddress}}" userInput="{{CustomerEntityOne.email}}" stepKey="setCustomerEmail"/>
=======
        <fillField selector="{{CheckoutShippingSection.email}}" userInput="{{CustomerEntityOne.email}}" stepKey="setCustomerEmail"/>
>>>>>>> 4a1f1b23
        <fillField selector="{{CheckoutShippingSection.firstName}}" userInput="{{CustomerEntityOne.firstname}}" stepKey="SetCustomerFirstName"/>
        <fillField selector="{{CheckoutShippingSection.lastName}}" userInput="{{CustomerEntityOne.lastname}}" stepKey="SetCustomerLastName"/>
        <fillField selector="{{CheckoutShippingSection.street}}" userInput="{{CustomerAddressSimple.street}}" stepKey="SetCustomerStreetAddress"/>
        <fillField selector="{{CheckoutShippingSection.city}}" userInput="{{CustomerAddressSimple.city}}" stepKey="SetCustomerCity"/>
        <fillField selector="{{CheckoutShippingSection.postcode}}" userInput="{{CustomerAddressSimple.postcode}}" stepKey="SetCustomerZipCode"/>
        <fillField selector="{{CheckoutShippingSection.telephone}}" userInput="{{CustomerAddressSimple.telephone}}" stepKey="SetCustomerPhoneNumber"/>
        <click selector="{{CheckoutShippingSection.region}}" stepKey="clickToSetState"/>
        <click selector="{{CheckoutShippingSection.state}}" stepKey="clickToChooseState"/>
        <see userInput="$0.00	Free	Free Shipping" selector="{{CheckoutShippingMethodsSection.shippingMethodRowByName('Free Shipping')}}" stepKey="seeShippingMethod" after="clickToChooseState"/>
        <click selector="{{CheckoutShippingMethodsSection.checkShippingMethodByName('Free Shipping')}}" stepKey="selectFlatShippingMethod" after="seeShippingMethod"/>
        <waitForPageLoad stepKey="waitForLoadingMask" after="selectFlatShippingMethod"/>
        <click selector="{{CheckoutShippingSection.next}}" stepKey="clickToSaveShippingInfo"/>
        <waitForPageLoad time="5" stepKey="waitForReviewAndPaymentsPageIsLoaded"/>
        <seeInCurrentUrl url="payment" stepKey="reviewAndPaymentIsShown"/>
    </actionGroup>
</actionGroups><|MERGE_RESOLUTION|>--- conflicted
+++ resolved
@@ -14,11 +14,7 @@
             <description>Fills in the Customer details for the 'Shipping Address' section of the Storefront Checkout page. Selects 'Free Shipping'. Clicks on Next. Validates that the URL is present and correct.</description>
         </annotations>
 
-<<<<<<< HEAD
         <fillField selector="{{CheckoutShippingSection.emailAddress}}" userInput="{{CustomerEntityOne.email}}" stepKey="setCustomerEmail"/>
-=======
-        <fillField selector="{{CheckoutShippingSection.email}}" userInput="{{CustomerEntityOne.email}}" stepKey="setCustomerEmail"/>
->>>>>>> 4a1f1b23
         <fillField selector="{{CheckoutShippingSection.firstName}}" userInput="{{CustomerEntityOne.firstname}}" stepKey="SetCustomerFirstName"/>
         <fillField selector="{{CheckoutShippingSection.lastName}}" userInput="{{CustomerEntityOne.lastname}}" stepKey="SetCustomerLastName"/>
         <fillField selector="{{CheckoutShippingSection.street}}" userInput="{{CustomerAddressSimple.street}}" stepKey="SetCustomerStreetAddress"/>
