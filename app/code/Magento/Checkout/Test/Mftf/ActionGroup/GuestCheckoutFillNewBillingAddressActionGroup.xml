--- conflicted
+++ resolved
@@ -18,13 +18,8 @@
             <argument name="customerAddressVar"/>
         </arguments>
 
-<<<<<<< HEAD
         <fillField selector="{{CheckoutShippingSection.emailAddress}}" userInput="{{customerVar.email}}" stepKey="enterEmail"/>
-        <waitForLoadingMaskToDisappear stepKey="waitForLoading3"/>
-=======
-        <fillField selector="{{CheckoutShippingSection.email}}" userInput="{{customerVar.email}}" stepKey="enterEmail"/>
         <waitForPageLoad stepKey="waitForLoading3"/>
->>>>>>> 4a1f1b23
         <fillField selector="{{CheckoutPaymentSection.guestFirstName}}" userInput="{{customerVar.firstname}}" stepKey="enterFirstName"/>
         <fillField selector="{{CheckoutPaymentSection.guestLastName}}" userInput="{{customerVar.lastname}}" stepKey="enterLastName"/>
         <fillField selector="{{CheckoutPaymentSection.guestStreet}}" userInput="{{customerAddressVar.street[0]}}" stepKey="enterStreet"/>
