--- conflicted
+++ resolved
@@ -145,7 +145,6 @@
         <see selector="{{CheckoutSuccessMainSection.success}}" userInput="{{emailYouMessage}}" stepKey="seeEmailYou"/>
     </actionGroup>
 
-<<<<<<< HEAD
     <!--Verify country options in checkout top destination section-->
     <actionGroup name="VerifyTopDestinationsCountry">
         <arguments>
@@ -155,7 +154,6 @@
         <conditionalClick selector="{{CheckoutCartSummarySection.shippingHeading}}" dependentSelector="{{CheckoutCartSummarySection.country}}" visible="false" stepKey="openShippingDetails"/>
         <see selector="{{CheckoutCartSummarySection.countryParameterized('placeNumber')}}" userInput="{{country}}" stepKey="seeCountry"/>
     </actionGroup>
-=======
     <actionGroup name="StorefrontSignOutActionGroup">
         <click selector="{{StoreFrontSignOutSection.customerAccount}}" stepKey="clickCustomerButton"/>
         <click selector="{{StoreFrontSignOutSection.signOut}}" stepKey="clickToSignOut"/>
@@ -163,5 +161,4 @@
         <see userInput="You are signed out" stepKey="signOut"/>
     </actionGroup>
 
->>>>>>> e8588265
 </actionGroups>