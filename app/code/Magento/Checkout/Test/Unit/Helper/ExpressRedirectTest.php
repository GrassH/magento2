--- conflicted
+++ resolved
@@ -19,40 +19,24 @@
 class ExpressRedirectTest extends TestCase
 {
     /**
-<<<<<<< HEAD
-     * @var \PHPUnit\Framework\MockObject\MockObject
-=======
      * @var MockObject
->>>>>>> b2f063af
      */
     protected $_actionFlag;
 
     /**
-<<<<<<< HEAD
-     * @var \PHPUnit\Framework\MockObject\MockObject
-=======
      * @var MockObject
->>>>>>> b2f063af
      */
     protected $_objectManager;
 
     /**
      * Customer session
      *
-<<<<<<< HEAD
-     * @var \PHPUnit\Framework\MockObject\MockObject
-=======
      * @var MockObject
->>>>>>> b2f063af
      */
     protected $_customerSession;
 
     /**
-<<<<<<< HEAD
-     * @var \PHPUnit\Framework\MockObject\MockObject
-=======
      * @var MockObject
->>>>>>> b2f063af
      */
     protected $_context;
 
@@ -112,8 +96,8 @@
             $this->any()
         )->method(
             'getActionFlagList'
-        )->willReturn(
-            $actionFlagList
+        )->will(
+            $this->returnValue($actionFlagList)
         );
 
         $atIndex = 0;
@@ -128,8 +112,8 @@
             $this->once()
         )->method(
             'getLoginUrl'
-        )->willReturn(
-            $expectedLoginUrl
+        )->will(
+            $this->returnValue($expectedLoginUrl)
         );
 
         $urlMock = $this->getMockBuilder(
@@ -144,8 +128,8 @@
         )->with(
             $expectedLoginUrl,
             ['context' => 'checkout']
-        )->willReturn(
-            $expectedLoginUrl
+        )->will(
+            $this->returnValue($expectedLoginUrl)
         );
 
         $this->_objectManager->expects(
@@ -153,15 +137,9 @@
         )->method(
             'get'
         )->with(
-<<<<<<< HEAD
-            \Magento\Framework\Url\Helper\Data::class
-        )->willReturn(
-            $urlMock
-=======
             Data::class
         )->will(
             $this->returnValue($urlMock)
->>>>>>> b2f063af
         );
 
         $responseMock = $this->getMockBuilder(
@@ -171,14 +149,14 @@
         )->getMock();
         $responseMock->expects($this->once())->method('setRedirect')->with($expectedLoginUrl);
 
-        $expressRedirectMock->expects($this->once())->method('getResponse')->willReturn($responseMock);
+        $expressRedirectMock->expects($this->once())->method('getResponse')->will($this->returnValue($responseMock));
 
         $expressRedirectMock->expects(
             $this->any()
         )->method(
             'getCustomerBeforeAuthUrl'
-        )->willReturn(
-            $customerBeforeAuthUrl
+        )->will(
+            $this->returnValue($customerBeforeAuthUrl)
         );
         $expectedCustomerBeforeAuthUrl = $customerBeforeAuthUrl !== null
         ? $customerBeforeAuthUrl : $customerBeforeAuthUrlDefault;
