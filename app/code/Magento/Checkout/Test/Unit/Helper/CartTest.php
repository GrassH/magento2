--- conflicted
+++ resolved
@@ -24,56 +24,32 @@
 class CartTest extends TestCase
 {
     /**
-<<<<<<< HEAD
-     * @var \PHPUnit\Framework\MockObject\MockObject
-=======
-     * @var MockObject
->>>>>>> b2f063af
+     * @var MockObject
      */
     protected $urlBuilderMock;
 
     /**
-<<<<<<< HEAD
-     * @var \PHPUnit\Framework\MockObject\MockObject
-=======
-     * @var MockObject
->>>>>>> b2f063af
+     * @var MockObject
      */
     protected $requestMock;
 
     /**
-<<<<<<< HEAD
-     * @var \PHPUnit\Framework\MockObject\MockObject
-=======
-     * @var MockObject
->>>>>>> b2f063af
+     * @var MockObject
      */
     protected $scopeConfigMock;
 
     /**
-<<<<<<< HEAD
-     * @var \PHPUnit\Framework\MockObject\MockObject
-=======
-     * @var MockObject
->>>>>>> b2f063af
+     * @var MockObject
      */
     protected $cartMock;
 
     /**
-<<<<<<< HEAD
-     * @var \PHPUnit\Framework\MockObject\MockObject
-=======
-     * @var MockObject
->>>>>>> b2f063af
+     * @var MockObject
      */
     protected $checkoutSessionMock;
 
     /**
-<<<<<<< HEAD
-     * @var \PHPUnit\Framework\MockObject\MockObject|\Magento\Framework\Url\EncoderInterface
-=======
      * @var MockObject|EncoderInterface
->>>>>>> b2f063af
      */
     protected $urlEncoder;
 
@@ -118,15 +94,10 @@
     public function testGetRemoveUrl()
     {
         $quoteItemId = 1;
-<<<<<<< HEAD
-        $quoteItemMock = $this->createMock(\Magento\Quote\Model\Quote\Item::class);
-        $quoteItemMock->expects($this->any())->method('getId')->willReturn($quoteItemId);
-=======
         $quoteItemMock = $this->createMock(Item::class);
         $quoteItemMock->expects($this->any())->method('getId')->will($this->returnValue($quoteItemId));
->>>>>>> b2f063af
         $currentUrl = 'http://www.example.com/';
-        $this->urlBuilderMock->expects($this->any())->method('getCurrentUrl')->willReturn($currentUrl);
+        $this->urlBuilderMock->expects($this->any())->method('getCurrentUrl')->will($this->returnValue($currentUrl));
         $params = [
             'id' => $quoteItemId,
             Action::PARAM_NAME_BASE64_URL => strtr(base64_encode($currentUrl), '+/=', '-_,'),
@@ -143,34 +114,29 @@
 
     public function testGetQuote()
     {
-<<<<<<< HEAD
-        $quoteMock = $this->createMock(\Magento\Quote\Model\Quote::class);
-        $this->checkoutSessionMock->expects($this->once())->method('getQuote')->willReturn($quoteMock);
-=======
         $quoteMock = $this->createMock(Quote::class);
         $this->checkoutSessionMock->expects($this->once())->method('getQuote')->will($this->returnValue($quoteMock));
->>>>>>> b2f063af
         $this->assertEquals($quoteMock, $this->helper->getQuote());
     }
 
     public function testGetItemsCount()
     {
         $itemsCount = 1;
-        $this->cartMock->expects($this->any())->method('getItemsCount')->willReturn($itemsCount);
+        $this->cartMock->expects($this->any())->method('getItemsCount')->will($this->returnValue($itemsCount));
         $this->assertEquals($itemsCount, $this->helper->getItemsCount());
     }
 
     public function testGetItemsQty()
     {
         $itemsQty = 1;
-        $this->cartMock->expects($this->any())->method('getItemsQty')->willReturn($itemsQty);
+        $this->cartMock->expects($this->any())->method('getItemsQty')->will($this->returnValue($itemsQty));
         $this->assertEquals($itemsQty, $this->helper->getItemsQty());
     }
 
     public function testGetSummaryCount()
     {
         $summaryQty = 1;
-        $this->cartMock->expects($this->any())->method('getSummaryQty')->willReturn($summaryQty);
+        $this->cartMock->expects($this->any())->method('getSummaryQty')->will($this->returnValue($summaryQty));
         $this->assertEquals($summaryQty, $this->helper->getSummaryCount());
     }
 
@@ -183,13 +149,13 @@
             Product::class,
             ['getEntityId', 'hasUrlDataObject', 'getUrlDataObject', '__wakeup']
         );
-        $productMock->expects($this->any())->method('getEntityId')->willReturn($productEntityId);
-        $productMock->expects($this->any())->method('hasUrlDataObject')->willReturn(true);
+        $productMock->expects($this->any())->method('getEntityId')->will($this->returnValue($productEntityId));
+        $productMock->expects($this->any())->method('hasUrlDataObject')->will($this->returnValue(true));
         $productMock->expects($this->any())->method('getUrlDataObject')
-            ->willReturn(new DataObject(['store_id' => $storeId]));
-
-        $this->requestMock->expects($this->any())->method('getRouteName')->willReturn('checkout');
-        $this->requestMock->expects($this->any())->method('getControllerName')->willReturn('cart');
+            ->will($this->returnValue(new DataObject(['store_id' => $storeId])));
+
+        $this->requestMock->expects($this->any())->method('getRouteName')->will($this->returnValue('checkout'));
+        $this->requestMock->expects($this->any())->method('getControllerName')->will($this->returnValue('cart'));
         $this->requestMock->expects($this->once())->method('isSecure')->willReturn($isRequestSecure);
 
         $params = [
@@ -209,15 +175,9 @@
     public function testGetIsVirtualQuote()
     {
         $isVirtual = true;
-<<<<<<< HEAD
-        $quoteMock = $this->createMock(\Magento\Quote\Model\Quote::class);
-        $this->checkoutSessionMock->expects($this->once())->method('getQuote')->willReturn($quoteMock);
-        $quoteMock->expects($this->any())->method('isVirtual')->willReturn($isVirtual);
-=======
         $quoteMock = $this->createMock(Quote::class);
         $this->checkoutSessionMock->expects($this->once())->method('getQuote')->will($this->returnValue($quoteMock));
         $quoteMock->expects($this->any())->method('isVirtual')->will($this->returnValue($isVirtual));
->>>>>>> b2f063af
         $this->assertEquals($isVirtual, $this->helper->getIsVirtualQuote());
     }
 
@@ -225,13 +185,8 @@
     {
         $storeId = 1;
         $this->scopeConfigMock->expects($this->once())->method('isSetFlag')
-<<<<<<< HEAD
-            ->with(Cart::XML_PATH_REDIRECT_TO_CART, \Magento\Store\Model\ScopeInterface::SCOPE_STORE, $storeId)
-            ->willReturn(true);
-=======
             ->with(Cart::XML_PATH_REDIRECT_TO_CART, ScopeInterface::SCOPE_STORE, $storeId)
             ->will($this->returnValue(true));
->>>>>>> b2f063af
         $this->assertTrue($this->helper->getShouldRedirectToCart($storeId));
     }
 
@@ -244,16 +199,16 @@
             Product::class,
             ['getEntityId', 'hasUrlDataObject', 'getUrlDataObject', '__wakeup']
         );
-        $productMock->expects($this->any())->method('getEntityId')->willReturn($productEntityId);
-        $productMock->expects($this->any())->method('hasUrlDataObject')->willReturn(true);
+        $productMock->expects($this->any())->method('getEntityId')->will($this->returnValue($productEntityId));
+        $productMock->expects($this->any())->method('hasUrlDataObject')->will($this->returnValue(true));
         $productMock->expects($this->any())->method('getUrlDataObject')
-            ->willReturn(new DataObject(['store_id' => $storeId]));
+            ->will($this->returnValue(new DataObject(['store_id' => $storeId])));
 
         $currentUrl = 'http://www.example.com/';
-        $this->urlBuilderMock->expects($this->any())->method('getCurrentUrl')->willReturn($currentUrl);
-
-        $this->requestMock->expects($this->any())->method('getRouteName')->willReturn('checkout');
-        $this->requestMock->expects($this->any())->method('getControllerName')->willReturn('cart');
+        $this->urlBuilderMock->expects($this->any())->method('getCurrentUrl')->will($this->returnValue($currentUrl));
+
+        $this->requestMock->expects($this->any())->method('getRouteName')->will($this->returnValue('checkout'));
+        $this->requestMock->expects($this->any())->method('getControllerName')->will($this->returnValue('cart'));
         $this->requestMock->expects($this->once())->method('isSecure')->willReturn($isRequestSecure);
 
         $params = [
@@ -285,19 +240,19 @@
 
         $item->expects($this->once())
             ->method('getId')
-            ->willReturn($id);
+            ->will($this->returnValue($id));
 
         $this->requestMock->expects($this->once())
             ->method('isAjax')
-            ->willReturn($isAjax);
+            ->will($this->returnValue($isAjax));
 
         $this->urlBuilderMock->expects($this->any())
             ->method('getCurrentUrl')
-            ->willReturn($url);
+            ->will($this->returnValue($url));
 
         $this->urlBuilderMock->expects($this->once())
             ->method('getUrl')
-            ->willReturn($url);
+            ->will($this->returnValue($url));
 
         $result = $this->helper->getDeletePostJson($item);
         $this->assertEquals($expectedPostData, $result);
