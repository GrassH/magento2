<?php declare(strict_types=1);
/**
 * Copyright © Magento, Inc. All rights reserved.
 * See COPYING.txt for license details.
 */
namespace Magento\Checkout\Test\Unit\Controller\Cart;

use Magento\Checkout\Controller\Cart\Index;
use Magento\Checkout\Model\Cart;
use Magento\Checkout\Model\Session;
use Magento\Framework\App\Action\Context;
use Magento\Framework\App\Config\ScopeConfigInterface;
use Magento\Framework\App\Request\Http;
use Magento\Framework\Event\Manager;
use Magento\Framework\Message\ManagerInterface;
use Magento\Framework\ObjectManager\ObjectManager;
use Magento\Framework\View\Page\Config;
use Magento\Framework\View\Page\Title;
use Magento\Framework\View\Result\Page;
use Magento\Framework\View\Result\PageFactory;
use Magento\Quote\Model\Quote;
use PHPUnit\Framework\MockObject\MockObject;
use PHPUnit\Framework\TestCase;

/**
 * @SuppressWarnings(PHPMD.CouplingBetweenObjects)
 */
class IndexTest extends TestCase
{
    /**
     * @var Index
     */
    protected $controller;

    /**
<<<<<<< HEAD
     * @var \Magento\Checkout\Model\Session | \PHPUnit\Framework\MockObject\MockObject
=======
     * @var Session|MockObject
>>>>>>> b2f063af
     */
    protected $checkoutSession;

    /**
<<<<<<< HEAD
     * @var \Magento\Framework\App\Request\Http | \PHPUnit\Framework\MockObject\MockObject
=======
     * @var Http|MockObject
>>>>>>> b2f063af
     */
    protected $request;

    /**
<<<<<<< HEAD
     * @var \Magento\Framework\App\Response\Http | \PHPUnit\Framework\MockObject\MockObject
=======
     * @var \Magento\Framework\App\Response\Http|MockObject
>>>>>>> b2f063af
     */
    protected $response;

    /**
<<<<<<< HEAD
     * @var \Magento\Quote\Model\Quote | \PHPUnit\Framework\MockObject\MockObject
=======
     * @var Quote|MockObject
>>>>>>> b2f063af
     */
    protected $quote;

    /**
<<<<<<< HEAD
     * @var \Magento\Framework\Event\Manager | \PHPUnit\Framework\MockObject\MockObject
=======
     * @var Manager|MockObject
>>>>>>> b2f063af
     */
    protected $eventManager;

    /**
<<<<<<< HEAD
     * @var \Magento\Framework\Event\Manager | \PHPUnit\Framework\MockObject\MockObject
=======
     * @var Manager|MockObject
>>>>>>> b2f063af
     */
    protected $objectManagerMock;

    /**
<<<<<<< HEAD
     * @var \PHPUnit\Framework\MockObject\MockObject
=======
     * @var MockObject
>>>>>>> b2f063af
     */
    protected $cart;

    /**
<<<<<<< HEAD
     * @var \PHPUnit\Framework\MockObject\MockObject
=======
     * @var MockObject
>>>>>>> b2f063af
     */
    protected $scopeConfig;

    /**
<<<<<<< HEAD
     * @var \PHPUnit\Framework\MockObject\MockObject
=======
     * @var MockObject
>>>>>>> b2f063af
     */
    protected $messageManager;

    /**
<<<<<<< HEAD
     * @var \PHPUnit\Framework\MockObject\MockObject
=======
     * @var MockObject
>>>>>>> b2f063af
     */
    protected $resultPageFactory;

    /**
     * @return void
     */
    protected function setUp(): void
    {
        $this->request = $this->createMock(Http::class);
        $this->response = $this->createMock(\Magento\Framework\App\Response\Http::class);
        $this->quote = $this->createMock(Quote::class);
        $this->eventManager = $this->createMock(Manager::class);
        $this->checkoutSession = $this->createMock(Session::class);

        $this->objectManagerMock = $this->createMock(ObjectManager::class);

        $this->messageManager = $this->getMockBuilder(ManagerInterface::class)
            ->disableOriginalConstructor()
            ->getMock();

        $context = $this->createMock(Context::class);
        $context->expects($this->once())
            ->method('getObjectManager')
            ->willReturn($this->objectManagerMock);
        $context->expects($this->once())
            ->method('getRequest')
            ->willReturn($this->request);
        $context->expects($this->once())
            ->method('getResponse')
            ->willReturn($this->response);
        $context->expects($this->once())
            ->method('getEventManager')
            ->willReturn($this->eventManager);
        $context->expects($this->once())
            ->method('getMessageManager')
            ->willReturn($this->messageManager);

        $this->cart = $this->getMockBuilder(Cart::class)
            ->disableOriginalConstructor()
            ->getMock();
        $this->scopeConfig = $this->getMockBuilder(ScopeConfigInterface::class)
            ->disableOriginalConstructor()
            ->getMock();
        $this->resultPageFactory = $this->getMockBuilder(PageFactory::class)
            ->disableOriginalConstructor()
            ->setMethods(['create'])
            ->getMock();

        $objectManagerHelper = new \Magento\Framework\TestFramework\Unit\Helper\ObjectManager($this);

        $this->controller = $objectManagerHelper->getObject(
            Index::class,
            [
                'context' => $context,
                'checkoutSession' => $this->checkoutSession,
                'cart' => $this->cart,
                'scopeConfig' => $this->scopeConfig,
                'resultPageFactory' => $this->resultPageFactory
            ]
        );
    }

    /**
     * @return void
     */
    public function testExecuteWithMessages()
    {
        $title = $this->getMockBuilder(Title::class)
            ->disableOriginalConstructor()
            ->getMock();
        $title->expects($this->once())
            ->method('set')
            ->with('Shopping Cart');

        $config = $this->getMockBuilder(Config::class)
            ->disableOriginalConstructor()
            ->getMock();
        $config->expects($this->once())
            ->method('getTitle')
            ->willReturn($title);

        $page = $this->getMockBuilder(Page::class)
            ->disableOriginalConstructor()
            ->getMock();

        $page->expects($this->once())
            ->method('getConfig')
            ->willReturn($config);

        $this->resultPageFactory->expects($this->once())
            ->method('create')
            ->willReturn($page);
        $result = $this->controller->execute();
        $this->assertInstanceOf(Page::class, $result);
    }
}<|MERGE_RESOLUTION|>--- conflicted
+++ resolved
@@ -33,92 +33,52 @@
     protected $controller;
 
     /**
-<<<<<<< HEAD
-     * @var \Magento\Checkout\Model\Session | \PHPUnit\Framework\MockObject\MockObject
-=======
      * @var Session|MockObject
->>>>>>> b2f063af
      */
     protected $checkoutSession;
 
     /**
-<<<<<<< HEAD
-     * @var \Magento\Framework\App\Request\Http | \PHPUnit\Framework\MockObject\MockObject
-=======
      * @var Http|MockObject
->>>>>>> b2f063af
      */
     protected $request;
 
     /**
-<<<<<<< HEAD
-     * @var \Magento\Framework\App\Response\Http | \PHPUnit\Framework\MockObject\MockObject
-=======
      * @var \Magento\Framework\App\Response\Http|MockObject
->>>>>>> b2f063af
      */
     protected $response;
 
     /**
-<<<<<<< HEAD
-     * @var \Magento\Quote\Model\Quote | \PHPUnit\Framework\MockObject\MockObject
-=======
      * @var Quote|MockObject
->>>>>>> b2f063af
      */
     protected $quote;
 
     /**
-<<<<<<< HEAD
-     * @var \Magento\Framework\Event\Manager | \PHPUnit\Framework\MockObject\MockObject
-=======
      * @var Manager|MockObject
->>>>>>> b2f063af
      */
     protected $eventManager;
 
     /**
-<<<<<<< HEAD
-     * @var \Magento\Framework\Event\Manager | \PHPUnit\Framework\MockObject\MockObject
-=======
      * @var Manager|MockObject
->>>>>>> b2f063af
      */
     protected $objectManagerMock;
 
     /**
-<<<<<<< HEAD
-     * @var \PHPUnit\Framework\MockObject\MockObject
-=======
      * @var MockObject
->>>>>>> b2f063af
      */
     protected $cart;
 
     /**
-<<<<<<< HEAD
-     * @var \PHPUnit\Framework\MockObject\MockObject
-=======
      * @var MockObject
->>>>>>> b2f063af
      */
     protected $scopeConfig;
 
     /**
-<<<<<<< HEAD
-     * @var \PHPUnit\Framework\MockObject\MockObject
-=======
      * @var MockObject
->>>>>>> b2f063af
      */
     protected $messageManager;
 
     /**
-<<<<<<< HEAD
-     * @var \PHPUnit\Framework\MockObject\MockObject
-=======
      * @var MockObject
->>>>>>> b2f063af
      */
     protected $resultPageFactory;
 
