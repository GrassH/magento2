--- conflicted
+++ resolved
@@ -31,15 +31,7 @@
 use PHPUnit\Framework\MockObject\Builder\InvocationMocker as InvocationMocker;
 use PHPUnit\Framework\MockObject\Matcher\InvokedCount as InvokedCount;
 use PHPUnit\Framework\MockObject\MockObject as MockObject;
-<<<<<<< HEAD
-use Magento\Checkout\Helper\Data;
-use Magento\Quote\Model\Quote;
-use Magento\Framework\View\Result\Page;
-use Magento\Checkout\Controller\Index\Index;
-use Magento\Framework\ObjectManagerInterface;
-=======
 use PHPUnit\Framework\TestCase;
->>>>>>> b2f063af
 
 /**
  * @SuppressWarnings(PHPMD.TooManyFields)
@@ -194,7 +186,7 @@
         ];
         $this->objectManagerMock->expects($this->any())
             ->method('get')
-            ->willReturnMap($objectManagerReturns);
+            ->will($this->returnValueMap($objectManagerReturns));
         $this->basicStub($this->objectManagerMock, 'create')
             ->willReturn($this->basicMock(UrlInterface::class));
         // context stubs
