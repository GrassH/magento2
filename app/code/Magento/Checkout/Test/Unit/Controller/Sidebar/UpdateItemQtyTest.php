--- conflicted
+++ resolved
@@ -251,46 +251,6 @@
     /**
      * @return void
      */
-<<<<<<< HEAD
-    public function testExecuteWithWrongRequestParams(): void
-    {
-        $this->requestMock
-            ->method('getParam')
-            ->withConsecutive(['item_id'], ['item_qty'])
-            ->willReturnOnConsecutiveCalls(0, 'error');
-
-        $this->sidebarMock->expects($this->once())
-            ->method('checkQuoteItem')
-            ->with(0)
-            ->willThrowException(new LocalizedException(__('Error!')));
-
-        $this->sidebarMock->expects($this->once())
-            ->method('getResponseData')
-            ->with('Error!')
-            ->willReturn(
-                [
-                    'success' => false,
-                    'error_message' => 'Error!'
-                ]
-            );
-
-        $this->jsonHelperMock->expects($this->once())
-            ->method('jsonEncode')
-            ->with(
-                [
-                    'success' => false,
-                    'error_message' => 'Error!'
-                ]
-            )
-            ->willReturn('json encoded');
-
-        $this->responseMock->expects($this->once())
-            ->method('representJson')
-            ->with('json encoded')
-            ->willReturn('json represented');
-
-        $this->assertEquals('json represented', $this->updateItemQty->execute());
-=======
     public function testExecuteWithInvalidItemQty(): void
     {
         $error = [
@@ -318,6 +278,5 @@
             ->willReturn($jsonResult);
 
         $this->assertEquals($jsonResult, $this->updateItemQty->execute());
->>>>>>> 673fd677
     }
 }