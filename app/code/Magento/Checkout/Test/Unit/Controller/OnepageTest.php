<?php declare(strict_types=1);
/**
 * Copyright © Magento, Inc. All rights reserved.
 * See COPYING.txt for license details.
 */
namespace Magento\Checkout\Test\Unit\Controller;

use Magento\Checkout\Controller\Onepage;
use Magento\Checkout\Model\Session;
use Magento\Checkout\Test\Unit\Controller\Stub\OnepageStub;
use Magento\Framework\App\Action\Context;
use Magento\Framework\App\Request\Http;
use Magento\Framework\Event\Manager;
use Magento\Framework\TestFramework\Unit\Helper\ObjectManager;
use Magento\Quote\Model\Quote;
use PHPUnit\Framework\MockObject\MockObject;
use PHPUnit\Framework\TestCase;

class OnepageTest extends TestCase
{
    /**
     * @var Onepage
     */
    protected $controller;

    /**
<<<<<<< HEAD
     * @var \Magento\Checkout\Model\Session | \PHPUnit\Framework\MockObject\MockObject
=======
     * @var Session|MockObject
>>>>>>> b2f063af
     */
    protected $checkoutSession;

    /**
<<<<<<< HEAD
     * @var \Magento\Customer\Model\Session | \PHPUnit\Framework\MockObject\MockObject
=======
     * @var \Magento\Customer\Model\Session|MockObject
>>>>>>> b2f063af
     */
    protected $customerSession;

    /**
<<<<<<< HEAD
     * @var \Magento\Framework\App\Request\Http | \PHPUnit\Framework\MockObject\MockObject
=======
     * @var Http|MockObject
>>>>>>> b2f063af
     */
    protected $request;

    /**
<<<<<<< HEAD
     * @var \Magento\Framework\App\Response\Http | \PHPUnit\Framework\MockObject\MockObject
=======
     * @var \Magento\Framework\App\Response\Http|MockObject
>>>>>>> b2f063af
     */
    protected $response;

    /**
<<<<<<< HEAD
     * @var \Magento\Quote\Model\Quote | \PHPUnit\Framework\MockObject\MockObject
=======
     * @var Quote|MockObject
>>>>>>> b2f063af
     */
    protected $quote;

    /**
<<<<<<< HEAD
     * @var \Magento\Framework\Event\Manager | \PHPUnit\Framework\MockObject\MockObject
=======
     * @var Manager|MockObject
>>>>>>> b2f063af
     */
    protected $eventManager;

    protected function setUp(): void
    {
        $objectManager = new ObjectManager($this);

        $this->request = $this->createMock(Http::class);
        $this->response = $this->createMock(\Magento\Framework\App\Response\Http::class);
        $this->quote = $this->createMock(Quote::class);
        $this->eventManager = $this->createMock(Manager::class);
        $this->customerSession = $this->createMock(\Magento\Customer\Model\Session::class);
        $this->checkoutSession = $this->createMock(Session::class);
        $this->checkoutSession->expects($this->once())
            ->method('getQuote')
            ->willReturn($this->quote);

        $objectManagerMock = $this->createMock(\Magento\Framework\ObjectManager\ObjectManager::class);
        $objectManagerMock->expects($this->at(0))
            ->method('get')
            ->with(Session::class)
            ->willReturn($this->checkoutSession);
        $objectManagerMock->expects($this->at(1))
            ->method('get')
            ->with(\Magento\Customer\Model\Session::class)
            ->willReturn($this->customerSession);

        $context = $this->createMock(Context::class);
        $context->expects($this->once())
            ->method('getObjectManager')
            ->willReturn($objectManagerMock);
        $context->expects($this->once())
            ->method('getRequest')
            ->willReturn($this->request);
        $context->expects($this->once())
            ->method('getResponse')
            ->willReturn($this->response);
        $context->expects($this->once())
            ->method('getEventManager')
            ->willReturn($this->eventManager);

        $this->controller = $objectManager->getObject(
            OnepageStub::class,
            [
                'context' => $context
            ]
        );
    }

    public function testDispatch()
    {
        $this->request->expects($this->once())
            ->method('getActionName')
            ->willReturn('index');

        $this->assertEquals($this->response, $this->controller->dispatch($this->request));
    }
}<|MERGE_RESOLUTION|>--- conflicted
+++ resolved
@@ -24,56 +24,32 @@
     protected $controller;
 
     /**
-<<<<<<< HEAD
-     * @var \Magento\Checkout\Model\Session | \PHPUnit\Framework\MockObject\MockObject
-=======
      * @var Session|MockObject
->>>>>>> b2f063af
      */
     protected $checkoutSession;
 
     /**
-<<<<<<< HEAD
-     * @var \Magento\Customer\Model\Session | \PHPUnit\Framework\MockObject\MockObject
-=======
      * @var \Magento\Customer\Model\Session|MockObject
->>>>>>> b2f063af
      */
     protected $customerSession;
 
     /**
-<<<<<<< HEAD
-     * @var \Magento\Framework\App\Request\Http | \PHPUnit\Framework\MockObject\MockObject
-=======
      * @var Http|MockObject
->>>>>>> b2f063af
      */
     protected $request;
 
     /**
-<<<<<<< HEAD
-     * @var \Magento\Framework\App\Response\Http | \PHPUnit\Framework\MockObject\MockObject
-=======
      * @var \Magento\Framework\App\Response\Http|MockObject
->>>>>>> b2f063af
      */
     protected $response;
 
     /**
-<<<<<<< HEAD
-     * @var \Magento\Quote\Model\Quote | \PHPUnit\Framework\MockObject\MockObject
-=======
      * @var Quote|MockObject
->>>>>>> b2f063af
      */
     protected $quote;
 
     /**
-<<<<<<< HEAD
-     * @var \Magento\Framework\Event\Manager | \PHPUnit\Framework\MockObject\MockObject
-=======
      * @var Manager|MockObject
->>>>>>> b2f063af
      */
     protected $eventManager;
 
