<?php declare(strict_types=1);
/**
 * Copyright © Magento, Inc. All rights reserved.
 * See COPYING.txt for license details.
 */
namespace Magento\Checkout\Test\Unit\Block\Cart;

use Magento\Checkout\Block\Cart\LayoutProcessor;
use Magento\Checkout\Block\Checkout\AttributeMerger;
use Magento\Directory\Model\ResourceModel\Country\Collection;
use Magento\Directory\Model\TopDestinationCountries;
use Magento\Framework\TestFramework\Unit\Helper\ObjectManager;
use PHPUnit\Framework\MockObject\MockObject;
use PHPUnit\Framework\TestCase;

class LayoutProcessorTest extends TestCase
{
    /**
     * @var LayoutProcessor
     */
    private $layoutProcessor;

    /**
     * @var LayoutProcessor
     */
    protected $model;

    /**
<<<<<<< HEAD
     * @var \PHPUnit\Framework\MockObject\MockObject
=======
     * @var MockObject
>>>>>>> b2f063af
     */
    protected $merger;

    /**
<<<<<<< HEAD
     * @var \PHPUnit\Framework\MockObject\MockObject
=======
     * @var MockObject
>>>>>>> b2f063af
     */
    protected $countryCollection;

    /**
<<<<<<< HEAD
     * @var \PHPUnit\Framework\MockObject\MockObject
=======
     * @var MockObject
>>>>>>> b2f063af
     */
    protected $regionCollection;

    /**
<<<<<<< HEAD
     * @var \PHPUnit\Framework\MockObject\MockObject
=======
     * @var MockObject
>>>>>>> b2f063af
     */
    protected $topDestinationCountries;

    protected function setUp(): void
    {
        $this->merger = $this->getMockBuilder(AttributeMerger::class)
            ->disableOriginalConstructor()
            ->getMock();
        $this->countryCollection =
            $this->getMockBuilder(Collection::class)
                ->disableOriginalConstructor()
                ->getMock();
        $this->regionCollection =
            $this->getMockBuilder(\Magento\Directory\Model\ResourceModel\Region\Collection::class)
                ->disableOriginalConstructor()
                ->getMock();
        $this->topDestinationCountries =
            $this->getMockBuilder(TopDestinationCountries::class)
                ->disableOriginalConstructor()
                ->getMock();
        $objectManager = new ObjectManager($this);
        $this->layoutProcessor = $objectManager->getObject(
            LayoutProcessor::class,
            [
                'merger' => $this->merger,
                'countryCollection' => $this->countryCollection,
                'regionCollection' => $this->regionCollection,
                'topDestinationCountries' => $this->topDestinationCountries
            ]
        );
    }

    public function testProcess()
    {
        $countries = [];
        $regions = [];
        $topDestinationCountries = ['UA','AF'];

        $layout = [];
        $layout['components']['block-summary']['children']['block-shipping']['children']
        ['address-fieldsets']['children'] = [
            'fieldOne' => ['param' => 'value'],
            'fieldTwo' => ['param' => 'value']
        ];
        $layoutPointer = &$layout['components']['block-summary']['children']['block-shipping']
        ['children']['address-fieldsets']['children'];

        $this->countryCollection->expects($this->once())->method('loadByStore')->willReturnSelf();
        $this->countryCollection
            ->expects($this->once())
            ->method('setForegroundCountries')
            ->with($topDestinationCountries)
            ->willReturnSelf();
        $this->countryCollection->expects($this->once())->method('toOptionArray')->willReturn($countries);

        $this->regionCollection->expects($this->once())->method('addAllowedCountriesFilter')->willReturnSelf();
        $this->regionCollection->expects($this->once())->method('toOptionArray')->willReturn($regions);

        $this->topDestinationCountries->expects($this->once())->method('getTopDestinations')
            ->willReturn($topDestinationCountries);

        $layoutMerged = $layout;
        $layoutMerged['components']['block-summary']['children']['block-shipping']['children']
        ['address-fieldsets']['children']['fieldThree'] = ['param' => 'value'];
        $layoutMergedPointer = &$layoutMerged['components']['block-summary']['children']['block-shipping']
        ['children']['address-fieldsets']['children'];
        $layoutMerged['components']['checkoutProvider'] = [
            'dictionaries' => [
                'country_id' => [],
                'region_id' => [],
            ]
        ];
        $elements = [
            'city' => [
                'visible' => false,
                'formElement' => 'input',
                'label' => __('City'),
                'value' => null
            ],
            'country_id' => [
                'visible' => 1,
                'formElement' => 'select',
                'label' => __('Country'),
                'options' => [],
                'value' => null
            ],
            'region_id' => [
                'visible' => 1,
                'formElement' => 'select',
                'label' => __('State/Province'),
                'options' => [],
                'value' => null
            ],
            'postcode' => [
                'visible' => 1,
                'formElement' => 'input',
                'label' => __('Zip/Postal Code'),
                'value' => null
            ]
        ];
        $this->merger->expects($this->once())
            ->method('merge')
            ->with($elements, 'checkoutProvider', 'shippingAddress', $layoutPointer)
            ->willReturn($layoutMergedPointer);

        $this->assertEquals($layoutMerged, $this->layoutProcessor->process($layout));
    }
}<|MERGE_RESOLUTION|>--- conflicted
+++ resolved
@@ -26,38 +26,22 @@
     protected $model;
 
     /**
-<<<<<<< HEAD
-     * @var \PHPUnit\Framework\MockObject\MockObject
-=======
      * @var MockObject
->>>>>>> b2f063af
      */
     protected $merger;
 
     /**
-<<<<<<< HEAD
-     * @var \PHPUnit\Framework\MockObject\MockObject
-=======
      * @var MockObject
->>>>>>> b2f063af
      */
     protected $countryCollection;
 
     /**
-<<<<<<< HEAD
-     * @var \PHPUnit\Framework\MockObject\MockObject
-=======
      * @var MockObject
->>>>>>> b2f063af
      */
     protected $regionCollection;
 
     /**
-<<<<<<< HEAD
-     * @var \PHPUnit\Framework\MockObject\MockObject
-=======
      * @var MockObject
->>>>>>> b2f063af
      */
     protected $topDestinationCountries;
 
