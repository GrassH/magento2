--- conflicted
+++ resolved
@@ -20,11 +20,7 @@
      */
     protected $model;
 
-<<<<<<< HEAD
-    /** @var \Magento\Framework\UrlInterface|\PHPUnit\Framework\MockObject\MockObject */
-=======
     /** @var UrlInterface|MockObject */
->>>>>>> b2f063af
     protected $urlBuilderMock;
 
     protected function setUp(): void
@@ -50,22 +46,14 @@
         $configureUrl = 'configure url';
 
         /**
-<<<<<<< HEAD
-         * @var Item|\PHPUnit\Framework\MockObject\MockObject $itemMock
-=======
          * @var Item|MockObject $itemMock
->>>>>>> b2f063af
          */
         $itemMock = $this->getMockBuilder(Item::class)
             ->disableOriginalConstructor()
             ->getMock();
 
         /**
-<<<<<<< HEAD
-         * @var Product|\PHPUnit\Framework\MockObject\MockObject $itemMock
-=======
          * @var Product|MockObject $itemMock
->>>>>>> b2f063af
          */
         $productMock = $this->getMockBuilder(Product::class)
             ->disableOriginalConstructor()
