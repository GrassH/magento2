--- conflicted
+++ resolved
@@ -19,11 +19,7 @@
      */
     protected $model;
 
-<<<<<<< HEAD
-    /** @var Cart|\PHPUnit\Framework\MockObject\MockObject */
-=======
     /** @var Cart|MockObject */
->>>>>>> b2f063af
     protected $cartHelperMock;
 
     protected function setUp(): void
@@ -47,11 +43,7 @@
         $json = '{json;}';
 
         /**
-<<<<<<< HEAD
-         * @var Item|\PHPUnit\Framework\MockObject\MockObject $itemMock
-=======
          * @var Item|MockObject $itemMock
->>>>>>> b2f063af
          */
         $itemMock = $this->getMockBuilder(Item::class)
             ->disableOriginalConstructor()
