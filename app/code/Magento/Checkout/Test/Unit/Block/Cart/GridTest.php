<?php declare(strict_types=1);
/**
 * Copyright © Magento, Inc. All rights reserved.
 * See COPYING.txt for license details.
 */

namespace Magento\Checkout\Test\Unit\Block\Cart;

use Magento\Checkout\Block\Cart\Grid;
use Magento\Checkout\Model\Session;
use Magento\Framework\Api\ExtensionAttribute\JoinProcessorInterface;
use Magento\Framework\App\Config\ScopeConfigInterface;
use Magento\Framework\TestFramework\Unit\Helper\ObjectManager as ObjectManagerHelper;
use Magento\Framework\View\LayoutInterface;
use Magento\Quote\Model\Quote;
use Magento\Quote\Model\Quote\Item;
use Magento\Quote\Model\ResourceModel\Quote\Item\Collection;
use Magento\Quote\Model\ResourceModel\Quote\Item\CollectionFactory;
use Magento\Store\Api\Data\StoreInterface;
use Magento\Store\Model\ScopeInterface;
use Magento\Store\Model\StoreManagerInterface;
use Magento\Theme\Block\Html\Pager;
use PHPUnit\Framework\MockObject\MockObject;
use PHPUnit\Framework\TestCase;

/**
 * @SuppressWarnings(PHPMD.CouplingBetweenObjects)
 */
class GridTest extends TestCase
{
    /**
     * @var Grid
     */
    private $block;

    /**
<<<<<<< HEAD
     * @var \PHPUnit\Framework\MockObject\MockObject
=======
     * @var MockObject
>>>>>>> b2f063af
     */
    private $itemCollectionFactoryMock;

    /**
<<<<<<< HEAD
     * @var \PHPUnit\Framework\MockObject\MockObject
=======
     * @var MockObject
>>>>>>> b2f063af
     */
    private $joinAttributeProcessorMock;

    /**
<<<<<<< HEAD
     * @var \PHPUnit\Framework\MockObject\MockObject
=======
     * @var MockObject
>>>>>>> b2f063af
     */
    private $scopeConfigMock;

    /**
<<<<<<< HEAD
     * @var \PHPUnit\Framework\MockObject\MockObject
=======
     * @var MockObject
>>>>>>> b2f063af
     */
    private $checkoutSessionMock;

    /**
<<<<<<< HEAD
     * @var \PHPUnit\Framework\MockObject\MockObject
=======
     * @var MockObject
>>>>>>> b2f063af
     */
    private $itemCollectionMock;

    /**
<<<<<<< HEAD
     * @var \PHPUnit\Framework\MockObject\MockObject
=======
     * @var MockObject
>>>>>>> b2f063af
     */
    private $quoteMock;

    /**
<<<<<<< HEAD
     * @var \PHPUnit\Framework\MockObject\MockObject
=======
     * @var MockObject
>>>>>>> b2f063af
     */
    private $layoutMock;

    /**
<<<<<<< HEAD
     * @var \PHPUnit\Framework\MockObject\MockObject
=======
     * @var MockObject
>>>>>>> b2f063af
     */
    private $pagerBlockMock;

    protected function setUp(): void
    {
        $objectManagerHelper = new ObjectManagerHelper($this);
        $this->itemCollectionFactoryMock =
            $this->getMockBuilder(CollectionFactory::class)
                ->disableOriginalConstructor()
                ->setMethods(['create'])
                ->getMock();
        $this->joinAttributeProcessorMock =
            $this->getMockBuilder(JoinProcessorInterface::class)
                ->getMockForAbstractClass();
        $this->scopeConfigMock = $this->getMockBuilder(ScopeConfigInterface::class)
            ->getMockForAbstractClass();
        $this->checkoutSessionMock = $this->getMockBuilder(Session::class)
            ->disableOriginalConstructor()
            ->getMock();
        $this->itemCollectionMock = $objectManagerHelper
            ->getCollectionMock(Collection::class, []);
        $this->quoteMock = $this->getMockBuilder(Quote::class)
            ->disableOriginalConstructor()
            ->getMock();
        $this->layoutMock = $this->getMockBuilder(LayoutInterface::class)
            ->getMockForAbstractClass();
        $this->pagerBlockMock = $this->getMockBuilder(Pager::class)
            ->disableOriginalConstructor()
            ->getMock();
        $this->checkoutSessionMock->expects($this->any())->method('getQuote')->willReturn($this->quoteMock);
        $this->quoteMock->expects($this->any())->method('getAllVisibleItems')->willReturn([]);
        $this->scopeConfigMock->expects($this->at(0))
            ->method('getValue')
            ->with(
                Grid::XPATH_CONFIG_NUMBER_ITEMS_TO_DISPLAY_PAGER,
                ScopeInterface::SCOPE_STORE,
                null
            )->willReturn(20);
        $this->block = $objectManagerHelper->getObject(
            Grid::class,
            [
                'itemCollectionFactory' => $this->itemCollectionFactoryMock,
                'joinAttributeProcessor' => $this->joinAttributeProcessorMock,
                'scopeConfig' => $this->scopeConfigMock,
                'checkoutSession' => $this->checkoutSessionMock,
                'layout' => $this->layoutMock,
                'data' => ['template' => 'cart/form1.phtml']
            ]
        );
    }

    public function testGetTemplate()
    {
        $this->assertEquals('cart/form1.phtml', $this->block->getTemplate());
    }

    public function testGetItemsForGrid()
    {
        $this->getMockItemsForGrid();
        $this->assertEquals($this->itemCollectionMock, $this->block->getItemsForGrid());
    }

    /**
     * @cover \Magento\Checkout\Block\Cart\Grid::_prepareLayout
     */
    public function testSetLayout()
    {
        $itemsCount = 150;
        $availableLimit = 20;
        $this->getMockItemsForGrid();
        $this->quoteMock->expects($this->once())->method('getItemsCount')->willReturn($itemsCount);
        $this->scopeConfigMock->expects($this->at(1))
            ->method('getValue')
            ->with(
                Grid::XPATH_CONFIG_NUMBER_ITEMS_TO_DISPLAY_PAGER,
                ScopeInterface::SCOPE_STORE,
                null
            )->willReturn($availableLimit);
        $this->layoutMock
            ->expects($this->once())
            ->method('createBlock')
            ->with(Pager::class)
            ->willReturn($this->pagerBlockMock);
        $this->pagerBlockMock
            ->expects($this->once())
            ->method('setAvailableLimit')
            ->with([$availableLimit => $availableLimit])
            ->willReturnSelf();
        $this->pagerBlockMock
            ->expects($this->once())
            ->method('setCollection')
            ->with($this->itemCollectionMock)
            ->willReturnSelf();
        $this->layoutMock->expects($this->once())->method('setChild')->with(null, null, 'pager');
        $this->itemCollectionMock->expects($this->once())->method('load')->willReturnSelf();
        $this->quoteMock->expects($this->never())->method('getAllVisibleItems');
        $this->itemCollectionMock->expects($this->once())->method('getItems')->willReturn([]);
        $this->block->setLayout($this->layoutMock);
    }

    public function testGetItems()
    {
        $this->getMockItemsForGrid();
        $this->quoteMock->expects($this->once())->method('getItemsCount')->willReturn(20);
        $this->itemCollectionMock->expects($this->once())->method('getItems')->willReturn(['expected']);
        $this->assertEquals(['expected'], $this->block->getItems());
    }

    private function getMockItemsForGrid()
    {
        $this->itemCollectionFactoryMock
            ->expects($this->once())
            ->method('create')
            ->willReturn($this->itemCollectionMock);
        $this->checkoutSessionMock->expects($this->any())->method('getQuote')->willReturn($this->quoteMock);
        $this->itemCollectionMock->expects($this->once())->method('setQuote')->with($this->quoteMock)->willReturnSelf();
        $this->itemCollectionMock
            ->expects($this->once())
            ->method('addFieldToFilter')
            ->with('parent_item_id', ['null' => true])
            ->willReturnSelf();
        $this->joinAttributeProcessorMock->expects($this->once())->method('process')->with($this->itemCollectionMock);
    }

    /**
     * @cover \Magento\Checkout\Block\Cart::prepareItemUrls
     */
    public function testGetItemsIfCustomItemsExists()
    {
        $itemMock = $this->getMockBuilder(Item::class)
            ->disableOriginalConstructor()
            ->getMock();
        $storeManager = $this->getMockBuilder(StoreManagerInterface::class)
            ->getMockForAbstractClass();
        $storeMock = $this->getMockBuilder(StoreInterface::class)
            ->getMockForAbstractClass();
        $storeManager->expects($this->once())->method('getStore')->willReturn($storeMock);
        $objectManagerHelper = new ObjectManagerHelper($this);
        $this->block = $objectManagerHelper->getObject(
            Grid::class,
            [
                'itemCollectionFactory' => $this->itemCollectionFactoryMock,
                'joinAttributeProcessor' => $this->joinAttributeProcessorMock,
                'scopeConfig' => $this->scopeConfigMock,
                'checkoutSession' => $this->checkoutSessionMock,
                'layout' => $this->layoutMock,
                'data' => ['custom_items' => [$itemMock]],
                'storeManager' => $storeManager
            ]
        );
        $this->assertEquals([$itemMock], $this->block->getItems());
    }

    public function testGetItemsWhenPagerNotVisible()
    {
        $this->assertEquals([], $this->block->getItems());
    }
}<|MERGE_RESOLUTION|>--- conflicted
+++ resolved
@@ -34,74 +34,42 @@
     private $block;
 
     /**
-<<<<<<< HEAD
-     * @var \PHPUnit\Framework\MockObject\MockObject
-=======
-     * @var MockObject
->>>>>>> b2f063af
+     * @var MockObject
      */
     private $itemCollectionFactoryMock;
 
     /**
-<<<<<<< HEAD
-     * @var \PHPUnit\Framework\MockObject\MockObject
-=======
-     * @var MockObject
->>>>>>> b2f063af
+     * @var MockObject
      */
     private $joinAttributeProcessorMock;
 
     /**
-<<<<<<< HEAD
-     * @var \PHPUnit\Framework\MockObject\MockObject
-=======
-     * @var MockObject
->>>>>>> b2f063af
+     * @var MockObject
      */
     private $scopeConfigMock;
 
     /**
-<<<<<<< HEAD
-     * @var \PHPUnit\Framework\MockObject\MockObject
-=======
-     * @var MockObject
->>>>>>> b2f063af
+     * @var MockObject
      */
     private $checkoutSessionMock;
 
     /**
-<<<<<<< HEAD
-     * @var \PHPUnit\Framework\MockObject\MockObject
-=======
-     * @var MockObject
->>>>>>> b2f063af
+     * @var MockObject
      */
     private $itemCollectionMock;
 
     /**
-<<<<<<< HEAD
-     * @var \PHPUnit\Framework\MockObject\MockObject
-=======
-     * @var MockObject
->>>>>>> b2f063af
+     * @var MockObject
      */
     private $quoteMock;
 
     /**
-<<<<<<< HEAD
-     * @var \PHPUnit\Framework\MockObject\MockObject
-=======
-     * @var MockObject
->>>>>>> b2f063af
+     * @var MockObject
      */
     private $layoutMock;
 
     /**
-<<<<<<< HEAD
-     * @var \PHPUnit\Framework\MockObject\MockObject
-=======
-     * @var MockObject
->>>>>>> b2f063af
+     * @var MockObject
      */
     private $pagerBlockMock;
 
