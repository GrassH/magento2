<?php
/**
 * Copyright © 2016 Magento. All rights reserved.
 * See COPYING.txt for license details.
 */
namespace Magento\Checkout\Test\Unit\Block\Cart;

/**
 * @SuppressWarnings(PHPMD.CouplingBetweenObjects)
 */
class SidebarTest extends \PHPUnit_Framework_TestCase
{
    /** @var \Magento\Framework\TestFramework\Unit\Helper\ObjectManager  */
    protected $_objectManager;

    /**
     * @var \Magento\Checkout\Block\Cart\Sidebar
     */
    protected $model;

    /**
     * @var \PHPUnit_Framework_MockObject_MockObject
     */
    protected $layoutMock;

    /**
     * @var \PHPUnit_Framework_MockObject_MockObject
     */
    protected $urlBuilderMock;

    /**
     * @var \PHPUnit_Framework_MockObject_MockObject
     */
    protected $storeManagerMock;

    /**
     * @var \PHPUnit_Framework_MockObject_MockObject
     */
    protected $imageHelper;

    /**
     * @var \PHPUnit_Framework_MockObject_MockObject
     */
    protected $scopeConfigMock;

    /**
     * @var \PHPUnit_Framework_MockObject_MockObject
     */
    protected $checkoutSessionMock;

    /**
     * @var \PHPUnit_Framework_MockObject_MockObject
     */
    protected $requestMock;

    protected function setUp()
    {
        $this->_objectManager = new \Magento\Framework\TestFramework\Unit\Helper\ObjectManager($this);

        $this->requestMock = $this->getMock(\Magento\Framework\App\RequestInterface::class);
        $this->layoutMock = $this->getMock(\Magento\Framework\View\Layout::class, [], [], '', false);
        $this->checkoutSessionMock = $this->getMock(\Magento\Checkout\Model\Session::class, [], [], '', false);
        $this->urlBuilderMock = $this->getMock(\Magento\Framework\UrlInterface::class, [], [], '', false);
        $this->storeManagerMock = $this->getMock(\Magento\Store\Model\StoreManagerInterface::class, [], [], '', false);
        $this->imageHelper = $this->getMock(\Magento\Catalog\Helper\Image::class, [], [], '', false);
        $this->scopeConfigMock = $this->getMock(
            \Magento\Framework\App\Config\ScopeConfigInterface::class,
            [],
            [],
            '',
            false
        );

        $contextMock = $this->getMock(
            \Magento\Framework\View\Element\Template\Context::class,
            ['getLayout', 'getUrlBuilder', 'getStoreManager', 'getScopeConfig', 'getRequest'],
            [],
            '',
            false
        );
        $contextMock->expects($this->once())
            ->method('getLayout')
            ->will($this->returnValue($this->layoutMock));
        $contextMock->expects($this->once())
            ->method('getUrlBuilder')
            ->will($this->returnValue($this->urlBuilderMock));
        $contextMock->expects($this->once())
            ->method('getStoreManager')
            ->will($this->returnValue($this->storeManagerMock));
        $contextMock->expects($this->once())
            ->method('getScopeConfig')
            ->will($this->returnValue($this->scopeConfigMock));
        $contextMock->expects($this->any())
            ->method('getRequest')
            ->will($this->returnValue($this->requestMock));

        $this->model = $this->_objectManager->getObject(
            \Magento\Checkout\Block\Cart\Sidebar::class,
            [
                'context' => $contextMock,
                'imageHelper' => $this->imageHelper,
                'checkoutSession' => $this->checkoutSessionMock
            ]
        );
    }

    public function testGetTotalsHtml()
    {
        $totalsHtml = "$134.36";
        $totalsBlockMock = $this->getMockBuilder(\Magento\Checkout\Block\Shipping\Price::class)
            ->disableOriginalConstructor()
            ->setMethods(['toHtml'])
            ->getMock();

        $totalsBlockMock->expects($this->once())
            ->method('toHtml')
            ->will($this->returnValue($totalsHtml));

        $this->layoutMock->expects($this->once())
            ->method('getBlock')
            ->with('checkout.cart.minicart.totals')
            ->will($this->returnValue($totalsBlockMock));

        $this->assertEquals($totalsHtml, $this->model->getTotalsHtml());
    }

    public function testGetConfig()
    {
<<<<<<< HEAD
        $storeMock = $this->getMock(\Magento\Store\Model\Store::class, [], [], '', false);
=======
        $websiteId = 100;
        $storeMock = $this->getMock('\Magento\Store\Model\Store', [], [], '', false);
>>>>>>> f5539378

        $shoppingCartUrl = 'http://url.com/cart';
        $checkoutUrl = 'http://url.com/checkout';
        $updateItemQtyUrl = 'http://url.com/updateItemQty';
        $removeItemUrl = 'http://url.com/removeItem';
        $baseUrl = 'http://url.com/';
        $imageTemplate = 'Magento_Catalog/product/image_with_borders';

        $expectedResult = [
            'shoppingCartUrl' => $shoppingCartUrl,
            'checkoutUrl' => $checkoutUrl,
            'updateItemQtyUrl' => $updateItemQtyUrl,
            'removeItemUrl' => $removeItemUrl,
            'imageTemplate' => $imageTemplate,
            'baseUrl' => $baseUrl,
            'minicartMaxItemsVisible' => 3,
            'websiteId' => 100
        ];

        $valueMap = [
            ['checkout/cart', [], $shoppingCartUrl],
            ['checkout', [], $checkoutUrl],
            ['checkout/sidebar/updateItemQty', ['_secure' => false], $updateItemQtyUrl],
            ['checkout/sidebar/removeItem', ['_secure' => false], $removeItemUrl]
        ];

        $this->requestMock->expects($this->any())
            ->method('isSecure')
            ->willReturn(false);

        $this->urlBuilderMock->expects($this->exactly(4))
            ->method('getUrl')
            ->willReturnMap($valueMap);
        $this->storeManagerMock->expects($this->exactly(2))->method('getStore')->willReturn($storeMock);
        $storeMock->expects($this->once())->method('getBaseUrl')->willReturn($baseUrl);
        $this->imageHelper->expects($this->once())->method('getFrame')->willReturn(false);

        $this->scopeConfigMock->expects($this->once())
            ->method('getValue')
            ->with(
                \Magento\Checkout\Block\Cart\Sidebar::XML_PATH_CHECKOUT_SIDEBAR_COUNT,
                \Magento\Store\Model\ScopeInterface::SCOPE_STORE
            )->willReturn(3);
        
        $storeMock->expects($this->once())->method('getWebsiteId')->willReturn($websiteId);

        $this->assertEquals($expectedResult, $this->model->getConfig());
    }

    public function testGetIsNeedToDisplaySideBar()
    {
        $this->scopeConfigMock->expects($this->once())
            ->method('getValue')
            ->with(
                \Magento\Checkout\Block\Cart\Sidebar::XML_PATH_CHECKOUT_SIDEBAR_DISPLAY,
                \Magento\Store\Model\ScopeInterface::SCOPE_STORE
            )->willReturn(true);

        $this->assertTrue($this->model->getIsNeedToDisplaySideBar());
    }

    public function testGetTotalsCache()
    {
        $quoteMock = $this->getMock(\Magento\Quote\Model\Quote::class, [], [], '', false);
        $totalsMock = ['totals'];
        $this->checkoutSessionMock->expects($this->once())->method('getQuote')->willReturn($quoteMock);
        $quoteMock->expects($this->once())->method('getTotals')->willReturn($totalsMock);

        $this->assertEquals($totalsMock, $this->model->getTotalsCache());
    }
}<|MERGE_RESOLUTION|>--- conflicted
+++ resolved
@@ -126,12 +126,8 @@
 
     public function testGetConfig()
     {
-<<<<<<< HEAD
+        $websiteId = 100;
         $storeMock = $this->getMock(\Magento\Store\Model\Store::class, [], [], '', false);
-=======
-        $websiteId = 100;
-        $storeMock = $this->getMock('\Magento\Store\Model\Store', [], [], '', false);
->>>>>>> f5539378
 
         $shoppingCartUrl = 'http://url.com/cart';
         $checkoutUrl = 'http://url.com/checkout';
@@ -175,7 +171,7 @@
                 \Magento\Checkout\Block\Cart\Sidebar::XML_PATH_CHECKOUT_SIDEBAR_COUNT,
                 \Magento\Store\Model\ScopeInterface::SCOPE_STORE
             )->willReturn(3);
-        
+
         $storeMock->expects($this->once())->method('getWebsiteId')->willReturn($websiteId);
 
         $this->assertEquals($expectedResult, $this->model->getConfig());
