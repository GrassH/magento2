<?php declare(strict_types=1);
/**
 * Copyright © Magento, Inc. All rights reserved.
 * See COPYING.txt for license details.
 */
namespace Magento\Checkout\Test\Unit\Block\Cart;

use Magento\Catalog\Helper\Image;
use Magento\Checkout\Block\Cart\Sidebar;
use Magento\Checkout\Block\Shipping\Price;
use Magento\Checkout\Model\Session;
use Magento\Framework\App\Config\ScopeConfigInterface;
use Magento\Framework\App\RequestInterface;
use Magento\Framework\Serialize\Serializer\Json;
use Magento\Framework\TestFramework\Unit\Helper\ObjectManager;
use Magento\Framework\UrlInterface;
use Magento\Framework\View\Element\Template\Context;
use Magento\Framework\View\Layout;
use Magento\Quote\Model\Quote;
use Magento\Store\Model\ScopeInterface;
use Magento\Store\Model\Store;
use Magento\Store\Model\StoreManagerInterface;
use PHPUnit\Framework\MockObject\MockObject;
use PHPUnit\Framework\TestCase;

/**
 * @SuppressWarnings(PHPMD.CouplingBetweenObjects)
 */
class SidebarTest extends TestCase
{
    /** @var ObjectManager  */
    protected $_objectManager;

    /**
     * @var Sidebar
     */
    protected $model;

    /**
<<<<<<< HEAD
     * @var \PHPUnit\Framework\MockObject\MockObject
=======
     * @var MockObject
>>>>>>> b2f063af
     */
    protected $layoutMock;

    /**
<<<<<<< HEAD
     * @var \PHPUnit\Framework\MockObject\MockObject
=======
     * @var MockObject
>>>>>>> b2f063af
     */
    protected $urlBuilderMock;

    /**
<<<<<<< HEAD
     * @var \PHPUnit\Framework\MockObject\MockObject
=======
     * @var MockObject
>>>>>>> b2f063af
     */
    protected $storeManagerMock;

    /**
<<<<<<< HEAD
     * @var \PHPUnit\Framework\MockObject\MockObject
=======
     * @var MockObject
>>>>>>> b2f063af
     */
    protected $imageHelper;

    /**
<<<<<<< HEAD
     * @var \PHPUnit\Framework\MockObject\MockObject
=======
     * @var MockObject
>>>>>>> b2f063af
     */
    protected $scopeConfigMock;

    /**
<<<<<<< HEAD
     * @var \PHPUnit\Framework\MockObject\MockObject
=======
     * @var MockObject
>>>>>>> b2f063af
     */
    protected $checkoutSessionMock;

    /**
<<<<<<< HEAD
     * @var \PHPUnit\Framework\MockObject\MockObject
=======
     * @var MockObject
>>>>>>> b2f063af
     */
    protected $requestMock;

    /**
<<<<<<< HEAD
     * @var \PHPUnit\Framework\MockObject\MockObject
=======
     * @var MockObject
>>>>>>> b2f063af
     */
    private $serializer;

    protected function setUp(): void
    {
        $this->_objectManager = new ObjectManager($this);

        $this->requestMock = $this->createMock(RequestInterface::class);
        $this->layoutMock = $this->createMock(Layout::class);
        $this->checkoutSessionMock = $this->createMock(Session::class);
        $this->urlBuilderMock = $this->createMock(UrlInterface::class);
        $this->storeManagerMock = $this->createMock(StoreManagerInterface::class);
        $this->imageHelper = $this->createMock(Image::class);
        $this->scopeConfigMock = $this->createMock(ScopeConfigInterface::class);

        $contextMock = $this->createPartialMock(
            Context::class,
            ['getLayout', 'getUrlBuilder', 'getStoreManager', 'getScopeConfig', 'getRequest']
        );
        $contextMock->expects($this->once())
            ->method('getLayout')
            ->willReturn($this->layoutMock);
        $contextMock->expects($this->once())
            ->method('getUrlBuilder')
            ->willReturn($this->urlBuilderMock);
        $contextMock->expects($this->once())
            ->method('getStoreManager')
            ->willReturn($this->storeManagerMock);
        $contextMock->expects($this->once())
            ->method('getScopeConfig')
            ->willReturn($this->scopeConfigMock);
        $contextMock->expects($this->any())
            ->method('getRequest')
            ->willReturn($this->requestMock);

        $this->serializer = $this->createMock(Json::class);

        $this->model = $this->_objectManager->getObject(
            Sidebar::class,
            [
                'context' => $contextMock,
                'imageHelper' => $this->imageHelper,
                'checkoutSession' => $this->checkoutSessionMock,
                'serializer' => $this->serializer
            ]
        );
    }

    public function testGetTotalsHtml()
    {
        $totalsHtml = "$134.36";
        $totalsBlockMock = $this->getMockBuilder(Price::class)
            ->disableOriginalConstructor()
            ->setMethods(['toHtml'])
            ->getMock();

        $totalsBlockMock->expects($this->once())
            ->method('toHtml')
            ->willReturn($totalsHtml);

        $this->layoutMock->expects($this->once())
            ->method('getBlock')
            ->with('checkout.cart.minicart.totals')
            ->willReturn($totalsBlockMock);

        $this->assertEquals($totalsHtml, $this->model->getTotalsHtml());
    }

    public function testGetConfig()
    {
        $websiteId = 100;
        $storeMock = $this->createMock(Store::class);

        $shoppingCartUrl = 'http://url.com/cart';
        $checkoutUrl = 'http://url.com/checkout';
        $updateItemQtyUrl = 'http://url.com/updateItemQty';
        $removeItemUrl = 'http://url.com/removeItem';
        $baseUrl = 'http://url.com/';
        $imageTemplate = 'Magento_Catalog/product/image_with_borders';

        $expectedResult = [
            'shoppingCartUrl' => $shoppingCartUrl,
            'checkoutUrl' => $checkoutUrl,
            'updateItemQtyUrl' => $updateItemQtyUrl,
            'removeItemUrl' => $removeItemUrl,
            'imageTemplate' => $imageTemplate,
            'baseUrl' => $baseUrl,
            'minicartMaxItemsVisible' => 3,
            'websiteId' => 100,
            'maxItemsToDisplay' => 8,
            'storeId' => null,
            'storeGroupId' => null
        ];

        $valueMap = [
            ['checkout/cart', [], $shoppingCartUrl],
            ['checkout', [], $checkoutUrl],
            ['checkout/sidebar/updateItemQty', ['_secure' => false], $updateItemQtyUrl],
            ['checkout/sidebar/removeItem', ['_secure' => false], $removeItemUrl]
        ];

        $this->requestMock->expects($this->any())
            ->method('isSecure')
            ->willReturn(false);

        $this->urlBuilderMock->expects($this->exactly(4))
            ->method('getUrl')
            ->willReturnMap($valueMap);
        $this->storeManagerMock->expects($this->any())->method('getStore')->willReturn($storeMock);
        $storeMock->expects($this->once())->method('getBaseUrl')->willReturn($baseUrl);

        $this->scopeConfigMock->expects($this->at(0))
            ->method('getValue')
            ->with(
                Sidebar::XML_PATH_CHECKOUT_SIDEBAR_COUNT,
                ScopeInterface::SCOPE_STORE
            )->willReturn(3);

        $this->scopeConfigMock->expects($this->at(1))
            ->method('getValue')
            ->with(
                'checkout/sidebar/max_items_display_count',
                ScopeInterface::SCOPE_STORE
            )->willReturn(8);

        $storeMock->expects($this->once())->method('getWebsiteId')->willReturn($websiteId);

        $this->assertEquals($expectedResult, $this->model->getConfig());
    }

    public function testGetIsNeedToDisplaySideBar()
    {
        $this->scopeConfigMock->expects($this->once())
            ->method('getValue')
            ->with(
                Sidebar::XML_PATH_CHECKOUT_SIDEBAR_DISPLAY,
                ScopeInterface::SCOPE_STORE
            )->willReturn(true);

        $this->assertTrue($this->model->getIsNeedToDisplaySideBar());
    }

    public function testGetTotalsCache()
    {
        $quoteMock = $this->createMock(Quote::class);
        $totalsMock = ['totals'];
        $this->checkoutSessionMock->expects($this->once())->method('getQuote')->willReturn($quoteMock);
        $quoteMock->expects($this->once())->method('getTotals')->willReturn($totalsMock);

        $this->assertEquals($totalsMock, $this->model->getTotalsCache());
    }
}<|MERGE_RESOLUTION|>--- conflicted
+++ resolved
@@ -37,74 +37,42 @@
     protected $model;
 
     /**
-<<<<<<< HEAD
-     * @var \PHPUnit\Framework\MockObject\MockObject
-=======
-     * @var MockObject
->>>>>>> b2f063af
+     * @var MockObject
      */
     protected $layoutMock;
 
     /**
-<<<<<<< HEAD
-     * @var \PHPUnit\Framework\MockObject\MockObject
-=======
-     * @var MockObject
->>>>>>> b2f063af
+     * @var MockObject
      */
     protected $urlBuilderMock;
 
     /**
-<<<<<<< HEAD
-     * @var \PHPUnit\Framework\MockObject\MockObject
-=======
-     * @var MockObject
->>>>>>> b2f063af
+     * @var MockObject
      */
     protected $storeManagerMock;
 
     /**
-<<<<<<< HEAD
-     * @var \PHPUnit\Framework\MockObject\MockObject
-=======
-     * @var MockObject
->>>>>>> b2f063af
+     * @var MockObject
      */
     protected $imageHelper;
 
     /**
-<<<<<<< HEAD
-     * @var \PHPUnit\Framework\MockObject\MockObject
-=======
-     * @var MockObject
->>>>>>> b2f063af
+     * @var MockObject
      */
     protected $scopeConfigMock;
 
     /**
-<<<<<<< HEAD
-     * @var \PHPUnit\Framework\MockObject\MockObject
-=======
-     * @var MockObject
->>>>>>> b2f063af
+     * @var MockObject
      */
     protected $checkoutSessionMock;
 
     /**
-<<<<<<< HEAD
-     * @var \PHPUnit\Framework\MockObject\MockObject
-=======
-     * @var MockObject
->>>>>>> b2f063af
+     * @var MockObject
      */
     protected $requestMock;
 
     /**
-<<<<<<< HEAD
-     * @var \PHPUnit\Framework\MockObject\MockObject
-=======
-     * @var MockObject
->>>>>>> b2f063af
+     * @var MockObject
      */
     private $serializer;
 
@@ -126,19 +94,19 @@
         );
         $contextMock->expects($this->once())
             ->method('getLayout')
-            ->willReturn($this->layoutMock);
+            ->will($this->returnValue($this->layoutMock));
         $contextMock->expects($this->once())
             ->method('getUrlBuilder')
-            ->willReturn($this->urlBuilderMock);
+            ->will($this->returnValue($this->urlBuilderMock));
         $contextMock->expects($this->once())
             ->method('getStoreManager')
-            ->willReturn($this->storeManagerMock);
+            ->will($this->returnValue($this->storeManagerMock));
         $contextMock->expects($this->once())
             ->method('getScopeConfig')
-            ->willReturn($this->scopeConfigMock);
+            ->will($this->returnValue($this->scopeConfigMock));
         $contextMock->expects($this->any())
             ->method('getRequest')
-            ->willReturn($this->requestMock);
+            ->will($this->returnValue($this->requestMock));
 
         $this->serializer = $this->createMock(Json::class);
 
@@ -163,12 +131,12 @@
 
         $totalsBlockMock->expects($this->once())
             ->method('toHtml')
-            ->willReturn($totalsHtml);
+            ->will($this->returnValue($totalsHtml));
 
         $this->layoutMock->expects($this->once())
             ->method('getBlock')
             ->with('checkout.cart.minicart.totals')
-            ->willReturn($totalsBlockMock);
+            ->will($this->returnValue($totalsBlockMock));
 
         $this->assertEquals($totalsHtml, $this->model->getTotalsHtml());
     }
