--- conflicted
+++ resolved
@@ -18,11 +18,7 @@
     protected $model;
 
     /**
-<<<<<<< HEAD
-     * @var \Magento\Framework\App\Config\ScopeConfigInterface|\PHPUnit\Framework\MockObject\MockObject
-=======
      * @var ScopeConfigInterface|MockObject
->>>>>>> b2f063af
      */
     protected $scopeConfig;
 
