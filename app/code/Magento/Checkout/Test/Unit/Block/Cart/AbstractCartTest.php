--- conflicted
+++ resolved
@@ -43,13 +43,13 @@
         )->with(
             $expectedType,
             AbstractCart::DEFAULT_TYPE
-        )->willReturn(
-            'rendererObject'
+        )->will(
+            $this->returnValue('rendererObject')
         );
 
         $layout = $this->createPartialMock(Layout::class, ['getChildName', 'getBlock']);
 
-        $layout->expects($this->once())->method('getChildName')->willReturn('renderer.list');
+        $layout->expects($this->once())->method('getChildName')->will($this->returnValue('renderer.list'));
 
         $layout->expects(
             $this->once()
@@ -57,8 +57,8 @@
             'getBlock'
         )->with(
             'renderer.list'
-        )->willReturn(
-            $renderer
+        )->will(
+            $this->returnValue($renderer)
         );
 
         /** @var $block \Magento\Sales\Block\Items\AbstractItems */
@@ -83,24 +83,12 @@
         return [[null, AbstractCart::DEFAULT_TYPE], ['some-type', 'some-type']];
     }
 
-<<<<<<< HEAD
-    /**
-     */
-    public function testGetItemRendererThrowsExceptionForNonexistentRenderer()
-    {
-        $this->expectException(\RuntimeException::class);
-        $this->expectExceptionMessage('Renderer list for block "" is not defined');
-
-        $layout = $this->createPartialMock(\Magento\Framework\View\Layout::class, ['getChildName', 'getBlock']);
-        $layout->expects($this->once())->method('getChildName')->willReturn(null);
-=======
     public function testGetItemRendererThrowsExceptionForNonexistentRenderer()
     {
         $this->expectException('RuntimeException');
         $this->expectExceptionMessage('Renderer list for block "" is not defined');
         $layout = $this->createPartialMock(Layout::class, ['getChildName', 'getBlock']);
         $layout->expects($this->once())->method('getChildName')->will($this->returnValue(null));
->>>>>>> b2f063af
 
         /** @var $block \Magento\Checkout\Block\Cart\AbstractCart */
         $block = $this->_objectManager->getObject(
