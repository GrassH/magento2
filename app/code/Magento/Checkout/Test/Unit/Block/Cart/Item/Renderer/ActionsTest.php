<?php declare(strict_types=1);
/**
 * Copyright © Magento, Inc. All rights reserved.
 * See COPYING.txt for license details.
 */
namespace Magento\Checkout\Test\Unit\Block\Cart\Item\Renderer;

use Magento\Checkout\Block\Cart\Item\Renderer\Actions;
use Magento\Checkout\Block\Cart\Item\Renderer\Actions\Generic;
use Magento\Framework\App\Config\ScopeConfigInterface;
use Magento\Framework\TestFramework\Unit\Helper\ObjectManager;
use Magento\Framework\View\LayoutInterface;
use Magento\Quote\Model\Quote\Item;
use PHPUnit\Framework\MockObject\MockObject;
use PHPUnit\Framework\TestCase;

class ActionsTest extends TestCase
{
    /**
     * @var Actions
     */
    protected $model;

    /**
<<<<<<< HEAD
     * @var \Magento\Framework\App\Config\ScopeConfigInterface|\PHPUnit\Framework\MockObject\MockObject
=======
     * @var ScopeConfigInterface|MockObject
>>>>>>> b2f063af
     */
    protected $scopeConfigMock;

    /**
<<<<<<< HEAD
     * @var \Magento\Framework\View\LayoutInterface|\PHPUnit\Framework\MockObject\MockObject
=======
     * @var LayoutInterface|MockObject
>>>>>>> b2f063af
     */
    protected $layoutMock;

    /**
     * @inheritdoc
     */
    protected function setUp(): void
    {
        $objectManagerHelper = new ObjectManager($this);

        $this->scopeConfigMock = $this->getMockBuilder(ScopeConfigInterface::class)
            ->getMockForAbstractClass();

        $this->layoutMock = $this->getMockBuilder(LayoutInterface::class)
            ->getMockForAbstractClass();

        $this->model = $objectManagerHelper->getObject(
            Actions::class,
            [
                'scopeConfig' => $this->scopeConfigMock,
                'layout' => $this->layoutMock,
            ]
        );
    }

    public function testGetItem()
    {
        /**
<<<<<<< HEAD
         * @var Item|\PHPUnit\Framework\MockObject\MockObject $itemMock
=======
         * @var Item|MockObject $itemMock
>>>>>>> b2f063af
         */
        $itemMock = $this->getMockBuilder(Item::class)
            ->disableOriginalConstructor()
            ->getMock();

        $this->assertEquals($this->model, $this->model->setItem($itemMock));
        $this->assertEquals($itemMock, $this->model->getItem());
    }

    public function testToHtml()
    {
        $childNameOne = 'child.1';
        $childNameTextOne = 'child.1 text';
        $childNameTwo = 'child.2';
        $childNames = [$childNameOne, $childNameTwo];

        $this->scopeConfigMock->expects($this->once())
            ->method('getValue')
            ->willReturn(false);

        /**
<<<<<<< HEAD
         * @var Item|\PHPUnit\Framework\MockObject\MockObject $itemMock
=======
         * @var Item|MockObject $itemMock
>>>>>>> b2f063af
         */
        $itemMock = $this->getMockBuilder(Item::class)
            ->disableOriginalConstructor()
            ->getMock();
        $this->model->setItem($itemMock);

        $this->layoutMock->expects($this->once())
            ->method('getChildNames')
            ->with($this->model->getNameInLayout())
            ->willReturn($childNames);

<<<<<<< HEAD
        /** @var Generic|\PHPUnit\Framework\MockObject\MockObject $childMockOne */
        $childMockOne = $this->getMockBuilder(\Magento\Checkout\Block\Cart\Item\Renderer\Actions\Generic::class)
=======
        /** @var Generic|MockObject $childMockOne */
        $childMockOne = $this->getMockBuilder(Generic::class)
>>>>>>> b2f063af
            ->disableOriginalConstructor()
            ->getMock();
        $childMockOne->expects($this->once())
            ->method('setItem')
            ->with($itemMock);

        $childMockTwo = false;

        $this->layoutMock->expects($this->once())
            ->method('renderElement')
            ->with($childNameOne, false)
            ->willReturn($childNameTextOne);
        $this->layoutMock->expects($this->exactly(2))
            ->method('getBlock')
            ->willReturnMap(
                [
                    [$childNameOne, $childMockOne],
                    [$childNameTwo, $childMockTwo],
                ]
            );

        $this->assertEquals($childNameTextOne, $this->model->toHtml());
    }
}<|MERGE_RESOLUTION|>--- conflicted
+++ resolved
@@ -22,20 +22,12 @@
     protected $model;
 
     /**
-<<<<<<< HEAD
-     * @var \Magento\Framework\App\Config\ScopeConfigInterface|\PHPUnit\Framework\MockObject\MockObject
-=======
      * @var ScopeConfigInterface|MockObject
->>>>>>> b2f063af
      */
     protected $scopeConfigMock;
 
     /**
-<<<<<<< HEAD
-     * @var \Magento\Framework\View\LayoutInterface|\PHPUnit\Framework\MockObject\MockObject
-=======
      * @var LayoutInterface|MockObject
->>>>>>> b2f063af
      */
     protected $layoutMock;
 
@@ -64,11 +56,7 @@
     public function testGetItem()
     {
         /**
-<<<<<<< HEAD
-         * @var Item|\PHPUnit\Framework\MockObject\MockObject $itemMock
-=======
          * @var Item|MockObject $itemMock
->>>>>>> b2f063af
          */
         $itemMock = $this->getMockBuilder(Item::class)
             ->disableOriginalConstructor()
@@ -90,11 +78,7 @@
             ->willReturn(false);
 
         /**
-<<<<<<< HEAD
-         * @var Item|\PHPUnit\Framework\MockObject\MockObject $itemMock
-=======
          * @var Item|MockObject $itemMock
->>>>>>> b2f063af
          */
         $itemMock = $this->getMockBuilder(Item::class)
             ->disableOriginalConstructor()
@@ -106,13 +90,8 @@
             ->with($this->model->getNameInLayout())
             ->willReturn($childNames);
 
-<<<<<<< HEAD
-        /** @var Generic|\PHPUnit\Framework\MockObject\MockObject $childMockOne */
-        $childMockOne = $this->getMockBuilder(\Magento\Checkout\Block\Cart\Item\Renderer\Actions\Generic::class)
-=======
         /** @var Generic|MockObject $childMockOne */
         $childMockOne = $this->getMockBuilder(Generic::class)
->>>>>>> b2f063af
             ->disableOriginalConstructor()
             ->getMock();
         $childMockOne->expects($this->once())
