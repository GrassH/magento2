<?php declare(strict_types=1);
/**
 * Copyright © Magento, Inc. All rights reserved.
 * See COPYING.txt for license details.
 */
namespace Magento\Checkout\Test\Unit\Block\Onepage;

use Magento\Checkout\Block\Onepage\Success;
use Magento\Checkout\Model\Session;
use Magento\Framework\App\Config\ScopeConfigInterface;
use Magento\Framework\Event\ManagerInterface;
use Magento\Framework\TestFramework\Unit\Helper\ObjectManager;
use Magento\Framework\UrlInterface;
use Magento\Framework\View\Element\Template\Context;
use Magento\Framework\View\LayoutInterface;
use Magento\Sales\Model\Order;
use Magento\Sales\Model\Order\Config;
use Magento\Store\Model\ScopeInterface;
use Magento\Store\Model\Store;
use Magento\Store\Model\StoreManagerInterface;
use PHPUnit\Framework\MockObject\MockObject;
use PHPUnit\Framework\TestCase;

/**
 * @SuppressWarnings(PHPMD.CouplingBetweenObjects)
 */
class SuccessTest extends TestCase
{
    /**
     * @var Success
     */
    protected $block;

    /**
<<<<<<< HEAD
     * @var \PHPUnit\Framework\MockObject\MockObject
=======
     * @var MockObject
>>>>>>> b2f063af
     */
    protected $layout;

    /**
<<<<<<< HEAD
     * @var \Magento\Sales\Model\Order\Config | \PHPUnit\Framework\MockObject\MockObject
=======
     * @var Config|MockObject
>>>>>>> b2f063af
     */
    protected $orderConfig;

    /**
<<<<<<< HEAD
     * @var \Magento\Checkout\Model\Session | \PHPUnit\Framework\MockObject\MockObject
=======
     * @var Session|MockObject
>>>>>>> b2f063af
     */
    protected $checkoutSession;

    /**
<<<<<<< HEAD
     * @var \PHPUnit\Framework\MockObject\MockObject
=======
     * @var MockObject
>>>>>>> b2f063af
     */
    protected $storeManagerMock;

    protected function setUp(): void
    {
        $objectManager = new ObjectManager($this);

        $this->orderConfig = $this->createMock(Config::class);
        $this->storeManagerMock = $this->createMock(StoreManagerInterface::class);

        $this->layout = $this->getMockBuilder(LayoutInterface::class)
            ->disableOriginalConstructor()
            ->setMethods([])
            ->getMock();

        $this->checkoutSession = $this->getMockBuilder(Session::class)
            ->disableOriginalConstructor()
            ->getMock();

        $eventManager = $this->getMockBuilder(ManagerInterface::class)
            ->disableOriginalConstructor()
            ->setMethods([])
            ->getMock();

        $urlBuilder = $this->getMockBuilder(UrlInterface::class)
            ->disableOriginalConstructor()
            ->setMethods([])
            ->getMock();

        $scopeConfig = $this->getMockBuilder(ScopeConfigInterface::class)
            ->disableOriginalConstructor()
            ->setMethods([])
            ->getMock();
        $scopeConfig->expects($this->any())
            ->method('getValue')
            ->with(
                $this->stringContains(
                    'advanced/modules_disable_output/'
                ),
                ScopeInterface::SCOPE_STORE
            )
            ->willReturn(false);

        $context = $this->getMockBuilder(Context::class)
            ->disableOriginalConstructor()
            ->setMethods(['getLayout', 'getEventManager', 'getUrlBuilder', 'getScopeConfig', 'getStoreManager'])
            ->getMock();
        $context->expects($this->any())->method('getLayout')->willReturn($this->layout);
        $context->expects($this->any())->method('getEventManager')->willReturn($eventManager);
        $context->expects($this->any())->method('getUrlBuilder')->willReturn($urlBuilder);
        $context->expects($this->any())->method('getScopeConfig')->willReturn($scopeConfig);
        $context->expects($this->any())->method('getStoreManager')->willReturn($this->storeManagerMock);

        $this->block = $objectManager->getObject(
            Success::class,
            [
                'context' => $context,
                'orderConfig' => $this->orderConfig,
                'checkoutSession' => $this->checkoutSession
            ]
        );
    }

    public function testGetAdditionalInfoHtml()
    {
        $layout = $this->createMock(LayoutInterface::class);
        $layout->expects(
            $this->once()
        )->method(
            'renderElement'
        )->with(
            'order.success.additional.info'
        )->willReturn(
            'AdditionalInfoHtml'
        );
        $this->block->setLayout($layout);
        $this->assertEquals('AdditionalInfoHtml', $this->block->getAdditionalInfoHtml());
    }

    /**
     * @dataProvider invisibleStatusesProvider
     *
     * @param array $invisibleStatuses
     * @param bool $expectedResult
     */
    public function testToHtmlOrderVisibleOnFront(array $invisibleStatuses, $expectedResult)
    {
        $orderId = 5;
        $realOrderId = 100003332;
        $status = Order::STATE_PENDING_PAYMENT;

        $order = $this->getMockBuilder(Order::class)
            ->disableOriginalConstructor()
            ->getMock();

        $this->checkoutSession->expects($this->once())
            ->method('getLastRealOrder')
            ->willReturn($order);
        $order->expects($this->atLeastOnce())
            ->method('getEntityId')
            ->willReturn($orderId);
        $order->expects($this->atLeastOnce())
            ->method('getIncrementId')
            ->willReturn($realOrderId);
        $order->expects($this->atLeastOnce())
            ->method('getStatus')
            ->willReturn($status);

        $this->orderConfig->expects($this->any())
            ->method('getInvisibleOnFrontStatuses')
            ->willReturn($invisibleStatuses);

        $this->block->toHtml();

        $this->assertEquals($expectedResult, $this->block->getIsOrderVisible());
    }

    /**
     * @return array
     */
    public function invisibleStatusesProvider()
    {
        return [
            [[Order::STATE_PENDING_PAYMENT, 'status2'],  false],
            [['status1', 'status2'], true]
        ];
    }

    public function testGetContinueUrl()
    {
<<<<<<< HEAD
        $storeMock = $this->createMock(\Magento\Store\Model\Store::class);
        $this->storeManagerMock->expects($this->once())->method('getStore')->willReturn($storeMock);
        $storeMock->expects($this->once())->method('getBaseUrl')->willReturn('Expected Result');
=======
        $storeMock = $this->createMock(Store::class);
        $this->storeManagerMock->expects($this->once())->method('getStore')->will($this->returnValue($storeMock));
        $storeMock->expects($this->once())->method('getBaseUrl')->will($this->returnValue('Expected Result'));
>>>>>>> b2f063af

        $this->assertEquals('Expected Result', $this->block->getContinueUrl());
    }
}<|MERGE_RESOLUTION|>--- conflicted
+++ resolved
@@ -32,38 +32,22 @@
     protected $block;
 
     /**
-<<<<<<< HEAD
-     * @var \PHPUnit\Framework\MockObject\MockObject
-=======
      * @var MockObject
->>>>>>> b2f063af
      */
     protected $layout;
 
     /**
-<<<<<<< HEAD
-     * @var \Magento\Sales\Model\Order\Config | \PHPUnit\Framework\MockObject\MockObject
-=======
      * @var Config|MockObject
->>>>>>> b2f063af
      */
     protected $orderConfig;
 
     /**
-<<<<<<< HEAD
-     * @var \Magento\Checkout\Model\Session | \PHPUnit\Framework\MockObject\MockObject
-=======
      * @var Session|MockObject
->>>>>>> b2f063af
      */
     protected $checkoutSession;
 
     /**
-<<<<<<< HEAD
-     * @var \PHPUnit\Framework\MockObject\MockObject
-=======
      * @var MockObject
->>>>>>> b2f063af
      */
     protected $storeManagerMock;
 
@@ -105,17 +89,17 @@
                 ),
                 ScopeInterface::SCOPE_STORE
             )
-            ->willReturn(false);
+            ->will($this->returnValue(false));
 
         $context = $this->getMockBuilder(Context::class)
             ->disableOriginalConstructor()
             ->setMethods(['getLayout', 'getEventManager', 'getUrlBuilder', 'getScopeConfig', 'getStoreManager'])
             ->getMock();
-        $context->expects($this->any())->method('getLayout')->willReturn($this->layout);
-        $context->expects($this->any())->method('getEventManager')->willReturn($eventManager);
-        $context->expects($this->any())->method('getUrlBuilder')->willReturn($urlBuilder);
-        $context->expects($this->any())->method('getScopeConfig')->willReturn($scopeConfig);
-        $context->expects($this->any())->method('getStoreManager')->willReturn($this->storeManagerMock);
+        $context->expects($this->any())->method('getLayout')->will($this->returnValue($this->layout));
+        $context->expects($this->any())->method('getEventManager')->will($this->returnValue($eventManager));
+        $context->expects($this->any())->method('getUrlBuilder')->will($this->returnValue($urlBuilder));
+        $context->expects($this->any())->method('getScopeConfig')->will($this->returnValue($scopeConfig));
+        $context->expects($this->any())->method('getStoreManager')->will($this->returnValue($this->storeManagerMock));
 
         $this->block = $objectManager->getObject(
             Success::class,
@@ -136,8 +120,8 @@
             'renderElement'
         )->with(
             'order.success.additional.info'
-        )->willReturn(
-            'AdditionalInfoHtml'
+        )->will(
+            $this->returnValue('AdditionalInfoHtml')
         );
         $this->block->setLayout($layout);
         $this->assertEquals('AdditionalInfoHtml', $this->block->getAdditionalInfoHtml());
@@ -194,15 +178,9 @@
 
     public function testGetContinueUrl()
     {
-<<<<<<< HEAD
-        $storeMock = $this->createMock(\Magento\Store\Model\Store::class);
-        $this->storeManagerMock->expects($this->once())->method('getStore')->willReturn($storeMock);
-        $storeMock->expects($this->once())->method('getBaseUrl')->willReturn('Expected Result');
-=======
         $storeMock = $this->createMock(Store::class);
         $this->storeManagerMock->expects($this->once())->method('getStore')->will($this->returnValue($storeMock));
         $storeMock->expects($this->once())->method('getBaseUrl')->will($this->returnValue('Expected Result'));
->>>>>>> b2f063af
 
         $this->assertEquals('Expected Result', $this->block->getContinueUrl());
     }
