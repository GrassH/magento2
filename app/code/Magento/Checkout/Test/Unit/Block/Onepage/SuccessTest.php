--- conflicted
+++ resolved
@@ -34,21 +34,11 @@
 
         $this->orderConfig = $this->getMock('Magento\Sales\Model\Order\Config', [], [], '', false);
 
-<<<<<<< HEAD
-        $this->checkoutSession = $this->getMock(
-            'Magento\Checkout\Model\Session',
-            ['getLastOrderId', 'getLastRealOrderId', 'getLastOrderStatus'],
-            [],
-            '',
-            false
-        );
-=======
         $this->checkoutSession = $this->getMockBuilder(
             'Magento\Checkout\Model\Session'
         )
             ->disableOriginalConstructor()
             ->getMock();
->>>>>>> df1c4255
 
         $this->block = $objectManager->getObject(
             'Magento\Checkout\Block\Onepage\Success',
@@ -85,22 +75,6 @@
     {
         $orderId = 5;
         $realOrderId = 100003332;
-<<<<<<< HEAD
-
-        $this->checkoutSession->expects($this->once())
-            ->method('getLastOrderId')
-            ->will($this->returnValue($orderId));
-        $this->checkoutSession->expects($this->once())
-            ->method('getLastRealOrderId')
-            ->will($this->returnValue($realOrderId));
-        $this->checkoutSession->expects($this->once())
-            ->method('getLastOrderStatus')
-            ->will($this->returnValue($orderStatus));
-
-        $this->orderConfig->expects($this->any())
-            ->method('getInvisibleOnFrontStatuses')
-            ->will($this->returnValue($invisibleStatuses));
-=======
         $status = Order::STATE_PENDING_PAYMENT;
 
         $order = $this->getMockBuilder('Magento\Sales\Model\Order')
@@ -123,7 +97,6 @@
         $this->orderConfig->expects($this->any())
             ->method('getInvisibleOnFrontStatuses')
             ->willReturn($invisibleStatuses);
->>>>>>> df1c4255
 
         $this->block->toHtml();
 
