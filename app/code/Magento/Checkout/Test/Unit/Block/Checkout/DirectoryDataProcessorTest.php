--- conflicted
+++ resolved
@@ -23,65 +23,37 @@
     protected $model;
 
     /**
-<<<<<<< HEAD
-     * @var \PHPUnit\Framework\MockObject\MockObject
-=======
      * @var MockObject
->>>>>>> b2f063af
      */
     protected $countryCollectionFactoryMock;
 
     /**
-<<<<<<< HEAD
-     * @var \PHPUnit\Framework\MockObject\MockObject
-=======
      * @var MockObject
->>>>>>> b2f063af
      */
     protected $countryCollectionMock;
 
     /**
-<<<<<<< HEAD
-     * @var \PHPUnit\Framework\MockObject\MockObject
-=======
      * @var MockObject
->>>>>>> b2f063af
      */
     protected $regionCollectionFactoryMock;
 
     /**
-<<<<<<< HEAD
-     * @var \PHPUnit\Framework\MockObject\MockObject
-=======
      * @var MockObject
->>>>>>> b2f063af
      */
     protected $regionCollectionMock;
 
     /**
-<<<<<<< HEAD
-     * @var \PHPUnit\Framework\MockObject\MockObject
-=======
      * @var MockObject
->>>>>>> b2f063af
      */
     protected $storeResolverMock;
 
     /**
-<<<<<<< HEAD
-     * @var \PHPUnit\Framework\MockObject\MockObject
-=======
      * @var MockObject
->>>>>>> b2f063af
      */
     protected $storeManagerMock;
 
     /**
-<<<<<<< HEAD
-     * @var \PHPUnit\Framework\MockObject\MockObject
-=======
      * @var MockObject
->>>>>>> b2f063af
      */
     private $directoryDataHelperMock;
 
