<?php declare(strict_types=1);
/**
 * Copyright © Magento, Inc. All rights reserved.
 * See COPYING.txt for license details.
 */
namespace Magento\Checkout\Test\Unit\Block;

use Magento\Checkout\Block\Checkout\LayoutProcessorInterface;
use Magento\Checkout\Block\Onepage;
use Magento\Checkout\Model\CompositeConfigProvider;
use Magento\Framework\Data\Form\FormKey;
use Magento\Framework\Serialize\Serializer\JsonHexTag;
use Magento\Framework\View\Element\Template\Context;
use Magento\Store\Model\Store;
use Magento\Store\Model\StoreManagerInterface;
use PHPUnit\Framework\MockObject\MockObject;
use PHPUnit\Framework\TestCase;

class OnepageTest extends TestCase
{
    /**
     * @var Onepage
     */
    protected $model;

    /**
<<<<<<< HEAD
     * @var \PHPUnit\Framework\MockObject\MockObject
=======
     * @var MockObject
>>>>>>> b2f063af
     */
    protected $configProviderMock;

    /**
<<<<<<< HEAD
     * @var \PHPUnit\Framework\MockObject\MockObject
=======
     * @var MockObject
>>>>>>> b2f063af
     */
    protected $storeManagerMock;

    /**
<<<<<<< HEAD
     * @var \PHPUnit\Framework\MockObject\MockObject
=======
     * @var MockObject
>>>>>>> b2f063af
     */
    protected $formKeyMock;

    /**
<<<<<<< HEAD
     * @var \PHPUnit\Framework\MockObject\MockObject
=======
     * @var MockObject
>>>>>>> b2f063af
     */
    protected $layoutProcessorMock;

    /**
<<<<<<< HEAD
     * @var \PHPUnit\Framework\MockObject\MockObject
=======
     * @var MockObject
>>>>>>> b2f063af
     */
    private $serializerMock;

    protected function setUp(): void
    {
        $contextMock = $this->createMock(Context::class);
        $this->formKeyMock = $this->createMock(FormKey::class);
        $this->configProviderMock = $this->createMock(CompositeConfigProvider::class);

        $this->storeManagerMock = $this->createMock(StoreManagerInterface::class);
        $contextMock->expects($this->once())->method('getStoreManager')->willReturn($this->storeManagerMock);
        $this->layoutProcessorMock = $this->createMock(
            LayoutProcessorInterface::class
        );

        $this->serializerMock = $this->createMock(JsonHexTag::class);

        $this->model = new Onepage(
            $contextMock,
            $this->formKeyMock,
            $this->configProviderMock,
            [$this->layoutProcessorMock],
            [],
            $this->serializerMock,
            $this->serializerMock
        );
    }

    public function testGetBaseUrl()
    {
        $baseUrl = 'http://magento.com';
        $storeMock = $this->createMock(Store::class);

        $storeMock->expects($this->once())->method('getBaseUrl')->willReturn($baseUrl);
        $this->storeManagerMock->expects($this->once())->method('getStore')->willReturn($storeMock);

        $this->assertEquals($baseUrl, $this->model->getBaseUrl());
    }

    public function testGetCheckoutConfig()
    {
        $checkoutConfig = ['checkout', 'config'];
        $this->configProviderMock->expects($this->once())->method('getConfig')->willReturn($checkoutConfig);

        $this->assertEquals($checkoutConfig, $this->model->getCheckoutConfig());
    }

    public function testGetFormKey()
    {
        $formKey = 'form_key';
        $this->formKeyMock->expects($this->once())->method('getFormKey')->willReturn($formKey);

        $this->assertEquals($formKey, $this->model->getFormKey());
    }

    public function testGetJsLayout()
    {
        $processedLayout = ['layout' => ['processed' => true]];
        $jsonLayout = '{"layout":{"processed":true}}';
        $this->layoutProcessorMock->expects($this->once())->method('process')->with([])->willReturn($processedLayout);
        $this->serializerMock->expects($this->once())->method('serialize')->willReturn($jsonLayout);

        $this->assertEquals($jsonLayout, $this->model->getJsLayout());
    }

    public function testGetSerializedCheckoutConfig()
    {
        $checkoutConfig = ['checkout', 'config'];
        $this->configProviderMock->expects($this->once())->method('getConfig')->willReturn($checkoutConfig);
        $this->serializerMock->expects($this->once())->method('serialize')->willReturn(json_encode($checkoutConfig));

        $this->assertEquals(json_encode($checkoutConfig), $this->model->getSerializedCheckoutConfig());
    }
}<|MERGE_RESOLUTION|>--- conflicted
+++ resolved
@@ -24,47 +24,27 @@
     protected $model;
 
     /**
-<<<<<<< HEAD
-     * @var \PHPUnit\Framework\MockObject\MockObject
-=======
      * @var MockObject
->>>>>>> b2f063af
      */
     protected $configProviderMock;
 
     /**
-<<<<<<< HEAD
-     * @var \PHPUnit\Framework\MockObject\MockObject
-=======
      * @var MockObject
->>>>>>> b2f063af
      */
     protected $storeManagerMock;
 
     /**
-<<<<<<< HEAD
-     * @var \PHPUnit\Framework\MockObject\MockObject
-=======
      * @var MockObject
->>>>>>> b2f063af
      */
     protected $formKeyMock;
 
     /**
-<<<<<<< HEAD
-     * @var \PHPUnit\Framework\MockObject\MockObject
-=======
      * @var MockObject
->>>>>>> b2f063af
      */
     protected $layoutProcessorMock;
 
     /**
-<<<<<<< HEAD
-     * @var \PHPUnit\Framework\MockObject\MockObject
-=======
      * @var MockObject
->>>>>>> b2f063af
      */
     private $serializerMock;
 
