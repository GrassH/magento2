--- conflicted
+++ resolved
@@ -23,11 +23,7 @@
     private $model;
 
     /**
-<<<<<<< HEAD
-     * @var HelperData|\PHPUnit\Framework\MockObject\MockObject
-=======
      * @var HelperData|MockObject
->>>>>>> b2f063af
      */
     private $directoryHelperMock;
 
