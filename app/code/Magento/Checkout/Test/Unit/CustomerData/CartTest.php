<?php
/**
 * Copyright © 2016 Magento. All rights reserved.
 * See COPYING.txt for license details.
 */

namespace Magento\Checkout\Test\Unit\CustomerData;

/**
 * @SuppressWarnings(PHPMD.CouplingBetweenObjects)
 */
class CartTest extends \PHPUnit_Framework_TestCase
{
    /**
     * @var \Magento\Checkout\CustomerData\Cart
     */
    protected $model;

    /**
     * @var \PHPUnit_Framework_MockObject_MockObject
     */
    protected $checkoutSessionMock;

    /**
     * @var \PHPUnit_Framework_MockObject_MockObject
     */
    protected $catalogUrlMock;

    /**
     * @var \PHPUnit_Framework_MockObject_MockObject
     */
    protected $checkoutCartMock;

    /**
     * @var \PHPUnit_Framework_MockObject_MockObject
     */
    protected $checkoutHelperMock;

    /**
     * @var \PHPUnit_Framework_MockObject_MockObject
     */
    protected $itemPoolInterfaceMock;

    /**
     * @var \PHPUnit_Framework_MockObject_MockObject
     */
    protected $layoutMock;

    protected function setUp()
    {
        $this->checkoutSessionMock = $this->getMock(\Magento\Checkout\Model\Session::class, [], [], '', false);
        $this->catalogUrlMock = $this->getMock(
            \Magento\Catalog\Model\ResourceModel\Url::class,
            ['getRewriteByProductStore'],
            [],
            '',
            false
        );
        $this->checkoutCartMock = $this->getMock(\Magento\Checkout\Model\Cart::class, [], [], '', false);
        $this->checkoutHelperMock = $this->getMock(\Magento\Checkout\Helper\Data::class, [], [], '', false);
        $this->layoutMock = $this->getMock(\Magento\Framework\View\LayoutInterface::class, [], [], '', false);
        $this->itemPoolInterfaceMock = $this->getMock(
            \Magento\Checkout\CustomerData\ItemPoolInterface::class,
            [],
            [],
            '',
            false
        );

        $this->model = new \Magento\Checkout\CustomerData\Cart(
            $this->checkoutSessionMock,
            $this->catalogUrlMock,
            $this->checkoutCartMock,
            $this->checkoutHelperMock,
            $this->itemPoolInterfaceMock,
            $this->layoutMock
        );
    }

    public function testIsGuestCheckoutAllowed()
    {
        $quoteMock = $this->getMock(\Magento\Quote\Model\Quote::class, [], [], '', false);
        $this->checkoutSessionMock->expects($this->once())->method('getQuote')->willReturn($quoteMock);
        $this->checkoutHelperMock->expects($this->once())->method('isAllowedGuestCheckout')->with($quoteMock)
            ->willReturn(true);

        $this->assertTrue($this->model->isGuestCheckoutAllowed());
    }

    public function testGetSectionData()
    {
        $summaryQty = 100;
        $subtotalValue = 200;
        $productId = 10;
        $storeId = 20;
        $productRewrite = [$productId => ['rewrite' => 'product']];
        $itemData = ['item' => 'data'];
        $shortcutButtonsHtml = '<span>Buttons</span>';
        $websiteId = 100;

        $subtotalMock = $this->getMock(\Magento\Framework\DataObject::class, ['getValue'], [], '', false);
        $subtotalMock->expects($this->once())->method('getValue')->willReturn($subtotalValue);
        $totals = ['subtotal' => $subtotalMock];

        $quoteMock = $this->getMock(
<<<<<<< HEAD
            \Magento\Quote\Model\Quote::class,
            ['getTotals', 'getHasError', 'getAllVisibleItems'],
=======
            '\Magento\Quote\Model\Quote',
            ['getTotals', 'getHasError', 'getAllVisibleItems', 'getStore'],
>>>>>>> f5539378
            [],
            '',
            false
        );
        $this->checkoutSessionMock->expects($this->exactly(2))->method('getQuote')->willReturn($quoteMock);
        $quoteMock->expects($this->once())->method('getTotals')->willReturn($totals);
        $quoteMock->expects($this->once())->method('getHasError')->willReturn(false);

        $this->checkoutCartMock->expects($this->once())->method('getSummaryQty')->willReturn($summaryQty);
        $this->checkoutHelperMock->expects($this->once())
            ->method('formatPrice')
            ->with($subtotalValue)
            ->willReturn($subtotalValue);
        $this->checkoutHelperMock->expects($this->once())->method('canOnepageCheckout')->willReturn(true);

        $quoteItemMock = $this->getMock(
            \Magento\Quote\Model\Quote\Item::class,
            ['getProduct', 'getStoreId'],
            [],
            '',
            false
        );
        $quoteMock->expects($this->once())->method('getAllVisibleItems')->willReturn([$quoteItemMock]);

        $storeMock = $this->getMock(\Magento\Store\Model\System\Store::class, ['getWebsiteId'], [], '', false);
        $storeMock->expects($this->once())->method('getWebsiteId')->willReturn($websiteId);
        $quoteMock->expects($this->once())->method('getStore')->willReturn($storeMock);

        $productMock = $this->getMock(
            \Magento\Catalog\Model\Product::class,
            ['isVisibleInSiteVisibility', 'getId', 'setUrlDataObject'],
            [],
            '',
            false
        );
        $quoteItemMock->expects($this->exactly(3))->method('getProduct')->willReturn($productMock);
        $quoteItemMock->expects($this->once())->method('getStoreId')->willReturn($storeId);

        $productMock->expects($this->once())->method('isVisibleInSiteVisibility')->willReturn(false);
        $productMock->expects($this->exactly(3))->method('getId')->willReturn($productId);
        $productMock->expects($this->once())
            ->method('setUrlDataObject')
            ->with(new \Magento\Framework\DataObject($productRewrite[$productId]))
            ->willReturnSelf();

        $this->catalogUrlMock->expects($this->once())
            ->method('getRewriteByProductStore')
            ->with([$productId => $storeId])
            ->willReturn($productRewrite);

        $this->itemPoolInterfaceMock->expects($this->once())
            ->method('getItemData')
            ->with($quoteItemMock)
            ->willReturn($itemData);

        $shortcutButtonsMock = $this->getMock(\Magento\Catalog\Block\ShortcutButtons::class, [], [], '', false);
        $this->layoutMock->expects($this->once())
            ->method('createBlock')
            ->with(\Magento\Catalog\Block\ShortcutButtons::class)
            ->willReturn($shortcutButtonsMock);

        $shortcutButtonsMock->expects($this->once())->method('toHtml')->willReturn($shortcutButtonsHtml);
        $this->checkoutHelperMock->expects($this->once())
            ->method('isAllowedGuestCheckout')
            ->with($quoteMock)
            ->willReturn(true);

        $expectedResult = [
            'summary_count' => 100,
            'subtotal' => 200,
            'possible_onepage_checkout' => 1,
            'items' => [
                ['item' => 'data']
            ],
            'extra_actions' => '<span>Buttons</span>',
            'isGuestCheckoutAllowed' => 1,
            'website_id' => $websiteId
        ];
        $this->assertEquals($expectedResult, $this->model->getSectionData());
    }

    /**
     * @SuppressWarnings(PHPMD.ExcessiveMethodLength)
     */
    public function testGetSectionDataWithCompositeProduct()
    {
        $summaryQty = 100;
        $subtotalValue = 200;
        $productId = 10;
        $storeId = 20;
        $websiteId = 100;

        $productRewrite = [$productId => ['rewrite' => 'product']];
        $itemData = ['item' => 'data'];
        $shortcutButtonsHtml = '<span>Buttons</span>';
        $subtotalMock = $this->getMock(\Magento\Framework\DataObject::class, ['getValue'], [], '', false);
        $subtotalMock->expects($this->once())->method('getValue')->willReturn($subtotalValue);
        $totals = ['subtotal' => $subtotalMock];

        $quoteMock = $this->getMock(
<<<<<<< HEAD
            \Magento\Quote\Model\Quote::class,
            ['getTotals', 'getHasError', 'getAllVisibleItems'],
=======
            '\Magento\Quote\Model\Quote',
            ['getTotals', 'getHasError', 'getAllVisibleItems', 'getStore'],
>>>>>>> f5539378
            [],
            '',
            false
        );
        $quoteItemMock = $this->getMock(
            \Magento\Quote\Model\Quote\Item::class,
            ['getProduct', 'getOptionByCode', 'getStoreId'],
            [],
            '',
            false
        );

        $this->checkoutSessionMock->expects($this->exactly(2))->method('getQuote')->willReturn($quoteMock);
        $quoteMock->expects($this->once())->method('getTotals')->willReturn($totals);
        $quoteMock->expects($this->once())->method('getHasError')->willReturn(false);

        $storeMock = $this->getMock(\Magento\Store\Model\System\Store::class, ['getWebsiteId'], [], '', false);
        $storeMock->expects($this->once())->method('getWebsiteId')->willReturn($websiteId);
        $quoteMock->expects($this->once())->method('getStore')->willReturn($storeMock);

        $this->checkoutCartMock->expects($this->once())->method('getSummaryQty')->willReturn($summaryQty);
        $this->checkoutHelperMock->expects($this->once())
            ->method('formatPrice')
            ->with($subtotalValue)
            ->willReturn($subtotalValue);
        $this->checkoutHelperMock->expects($this->once())->method('canOnepageCheckout')->willReturn(true);

        $quoteMock->expects($this->once())->method('getAllVisibleItems')->willReturn([$quoteItemMock]);

        $productMock = $this->getMock(
            \Magento\Catalog\Model\Product::class,
            ['isVisibleInSiteVisibility', 'getId', 'setUrlDataObject'],
            [],
            '',
            false
        );

        $optionsMock = $this->getMock(\Magento\Quote\Model\Quote\Item\Option::class, [], [], '', false);
        $optionsMock->expects($this->once())->method('getProduct')->willReturn($productMock);

        $quoteItemMock->expects($this->exactly(2))->method('getProduct')->willReturn($productMock);
        $quoteItemMock->expects($this->exactly(2))
            ->method('getOptionByCode')
            ->with('product_type')
            ->willReturn($optionsMock);
        $quoteItemMock->expects($this->once())->method('getStoreId')->willReturn($storeId);

        $productMock->expects($this->once())->method('isVisibleInSiteVisibility')->willReturn(false);
        $productMock->expects($this->exactly(3))->method('getId')->willReturn($productId);
        $productMock->expects($this->once())
            ->method('setUrlDataObject')
            ->with(new \Magento\Framework\DataObject($productRewrite[$productId]))
            ->willReturnSelf();

        $this->catalogUrlMock->expects($this->once())
            ->method('getRewriteByProductStore')
            ->with([$productId => $storeId])
            ->willReturn($productRewrite);

        $shortcutButtonsMock = $this->getMock(\Magento\Catalog\Block\ShortcutButtons::class, [], [], '', false);
        $this->layoutMock->expects($this->once())
            ->method('createBlock')
            ->with(\Magento\Catalog\Block\ShortcutButtons::class)
            ->willReturn($shortcutButtonsMock);

        $shortcutButtonsMock->expects($this->once())->method('toHtml')->willReturn($shortcutButtonsHtml);
        $this->checkoutHelperMock->expects($this->once())
            ->method('isAllowedGuestCheckout')
            ->with($quoteMock)
            ->willReturn(true);

        $this->itemPoolInterfaceMock->expects($this->once())
            ->method('getItemData')
            ->with($quoteItemMock)
            ->willReturn($itemData);

        $expectedResult = [
            'summary_count' => 100,
            'subtotal' => 200,
            'possible_onepage_checkout' => 1,
            'items' => [
                ['item' => 'data']
            ],
            'extra_actions' => '<span>Buttons</span>',
            'isGuestCheckoutAllowed' => 1,
            'website_id' => $websiteId
        ];
        $this->assertEquals($expectedResult, $this->model->getSectionData());
    }
}<|MERGE_RESOLUTION|>--- conflicted
+++ resolved
@@ -103,13 +103,8 @@
         $totals = ['subtotal' => $subtotalMock];
 
         $quoteMock = $this->getMock(
-<<<<<<< HEAD
             \Magento\Quote\Model\Quote::class,
-            ['getTotals', 'getHasError', 'getAllVisibleItems'],
-=======
-            '\Magento\Quote\Model\Quote',
             ['getTotals', 'getHasError', 'getAllVisibleItems', 'getStore'],
->>>>>>> f5539378
             [],
             '',
             false
@@ -210,13 +205,8 @@
         $totals = ['subtotal' => $subtotalMock];
 
         $quoteMock = $this->getMock(
-<<<<<<< HEAD
             \Magento\Quote\Model\Quote::class,
-            ['getTotals', 'getHasError', 'getAllVisibleItems'],
-=======
-            '\Magento\Quote\Model\Quote',
             ['getTotals', 'getHasError', 'getAllVisibleItems', 'getStore'],
->>>>>>> f5539378
             [],
             '',
             false
