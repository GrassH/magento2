--- conflicted
+++ resolved
@@ -22,17 +22,10 @@
     /** @var ObjectManager */
     protected $objectManager;
 
-<<<<<<< HEAD
-    /** @var \PHPUnit\Framework\MockObject\MockObject */
-    protected $checkoutSession;
-
-    /** @var \Magento\Framework\Message\ManagerInterface|\PHPUnit\Framework\MockObject\MockObject */
-=======
     /** @var MockObject */
     protected $checkoutSession;
 
     /** @var ManagerInterface|MockObject */
->>>>>>> b2f063af
     protected $messageManager;
 
     protected function setUp(): void
