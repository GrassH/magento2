--- conflicted
+++ resolved
@@ -33,92 +33,52 @@
     private $model;
 
     /**
-<<<<<<< HEAD
-     * @var CustomerSession|\PHPUnit\Framework\MockObject\MockObject
-=======
      * @var CustomerSession|MockObject
->>>>>>> b2f063af
      */
     private $customerSessionMock;
 
     /**
-<<<<<<< HEAD
-     * @var CustomerRepositoryInterface|\PHPUnit\Framework\MockObject\MockObject
-=======
      * @var CustomerRepositoryInterface|MockObject
->>>>>>> b2f063af
      */
     private $customerRepositoryMock;
 
     /**
-<<<<<<< HEAD
-     * @var AddressRepositoryInterface|\PHPUnit\Framework\MockObject\MockObject
-=======
      * @var AddressRepositoryInterface|MockObject
->>>>>>> b2f063af
      */
     private $addressRepositoryMock;
 
     /**
-<<<<<<< HEAD
-     * @var EstimateAddressInterfaceFactory|\PHPUnit\Framework\MockObject\MockObject
-=======
      * @var EstimateAddressInterfaceFactory|MockObject
->>>>>>> b2f063af
      */
     private $estimateAddressFactoryMock;
 
     /**
-<<<<<<< HEAD
-     * @var EstimateAddressInterface|\PHPUnit\Framework\MockObject\MockObject
-=======
      * @var EstimateAddressInterface|MockObject
->>>>>>> b2f063af
      */
     private $estimateAddressMock;
 
     /**
-<<<<<<< HEAD
-     * @var ShippingMethodManagementInterface|\PHPUnit\Framework\MockObject\MockObject
-=======
      * @var ShippingMethodManagementInterface|MockObject
->>>>>>> b2f063af
      */
     private $shippingMethodManagerMock;
 
     /**
-<<<<<<< HEAD
-     * @var CartRepositoryInterface|\PHPUnit\Framework\MockObject\MockObject
-=======
      * @var CartRepositoryInterface|MockObject
->>>>>>> b2f063af
      */
     private $quoteRepositoryMock;
 
     /**
-<<<<<<< HEAD
-     * @var Quote|\PHPUnit\Framework\MockObject\MockObject
-=======
      * @var Quote|MockObject
->>>>>>> b2f063af
      */
     private $quoteMock;
 
     /**
-<<<<<<< HEAD
-     * @var CustomerInterface|\PHPUnit\Framework\MockObject\MockObject
-=======
      * @var CustomerInterface|MockObject
->>>>>>> b2f063af
      */
     private $customerMock;
 
     /**
-<<<<<<< HEAD
-     * @var AddressInterface|\PHPUnit\Framework\MockObject\MockObject
-=======
      * @var AddressInterface|MockObject
->>>>>>> b2f063af
      */
     private $addressMock;
 
@@ -137,15 +97,15 @@
             true,
             ['getById']
         );
-        $this->addressRepositoryMock = $this->getMockForAbstractClass(AddressRepositoryInterface::class);
-        $this->estimateAddressMock = $this->getMockForAbstractClass(EstimateAddressInterface::class);
+        $this->addressRepositoryMock = $this->createMock(AddressRepositoryInterface::class);
+        $this->estimateAddressMock = $this->createMock(EstimateAddressInterface::class);
         $this->estimateAddressFactoryMock =
             $this->createPartialMock(EstimateAddressInterfaceFactory::class, ['create']);
-        $this->shippingMethodManagerMock = $this->getMockForAbstractClass(ShippingMethodManagementInterface::class);
-        $this->quoteRepositoryMock = $this->getMockForAbstractClass(CartRepositoryInterface::class);
+        $this->shippingMethodManagerMock = $this->createMock(ShippingMethodManagementInterface::class);
+        $this->quoteRepositoryMock = $this->createMock(CartRepositoryInterface::class);
         $this->quoteMock = $this->createMock(Quote::class);
-        $this->customerMock = $this->getMockForAbstractClass(CustomerInterface::class);
-        $this->addressMock = $this->getMockForAbstractClass(AddressInterface::class);
+        $this->customerMock = $this->createMock(CustomerInterface::class);
+        $this->addressMock = $this->createMock(AddressInterface::class);
 
         $this->model = new CollectQuote(
             $this->customerSessionMock,
@@ -166,7 +126,7 @@
         $defaultAddressId = 999;
         $countryId = 'USA';
         $regionId = 'CA';
-        $regionMock = $this->getMockForAbstractClass(RegionInterface::class);
+        $regionMock = $this->createMock(RegionInterface::class);
 
         $this->customerSessionMock->expects(self::once())
             ->method('isLoggedIn')
