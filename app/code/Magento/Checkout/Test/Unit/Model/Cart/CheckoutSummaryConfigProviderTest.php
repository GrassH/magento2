--- conflicted
+++ resolved
@@ -16,20 +16,12 @@
 class CheckoutSummaryConfigProviderTest extends TestCase
 {
     /**
-<<<<<<< HEAD
-     * @var \PHPUnit\Framework\MockObject\MockObject|\Magento\Framework\UrlInterface
-=======
      * @var MockObject|UrlInterface
->>>>>>> b2f063af
      */
     private $urlBuilderMock;
 
     /**
-<<<<<<< HEAD
-     * @var \PHPUnit\Framework\MockObject\MockObject|\Magento\Framework\App\Config\ScopeConfigInterface
-=======
      * @var MockObject|ScopeConfigInterface
->>>>>>> b2f063af
      */
     private $scopeConfigMock;
 
