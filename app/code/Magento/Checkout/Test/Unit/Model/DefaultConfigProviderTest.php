<?php
/**
 * Copyright © Magento, Inc. All rights reserved.
 * See COPYING.txt for license details.
 */
declare(strict_types=1);

namespace Magento\Checkout\Test\Unit\Model;

use Magento\Captcha\Api\CaptchaConfigPostProcessorInterface;
use Magento\Catalog\Helper\Image;
use Magento\Catalog\Helper\Product\ConfigurationPool;
use Magento\Checkout\Helper\Data as CheckoutHelper;
use Magento\Checkout\Model\Cart\ImageProvider;
use Magento\Checkout\Model\DefaultConfigProvider;
use Magento\Checkout\Model\Session as CheckoutSession;
use Magento\Customer\Api\AddressMetadataInterface;
use Magento\Customer\Api\CustomerRepositoryInterface as CustomerRepository;
use Magento\Customer\Api\Data\AttributeMetadataInterface;
use Magento\Customer\Model\Address\CustomerAddressDataProvider;
use Magento\Customer\Model\Address\Mapper;
use Magento\Customer\Model\Session as CustomerSession;
use Magento\Customer\Model\Url as CustomerUrlManager;
use Magento\Directory\Helper\Data;
use Magento\Directory\Model\Country\Postcode\ConfigInterface;
use Magento\Eav\Api\AttributeOptionManagementInterface;
use Magento\Framework\App\Config\ScopeConfigInterface;
use Magento\Framework\App\Http\Context as HttpContext;
use Magento\Framework\Data\Form\FormKey;
use Magento\Framework\Locale\FormatInterface as LocaleFormat;
use Magento\Framework\UrlInterface;
use Magento\Quote\Api\CartItemRepositoryInterface as QuoteItemRepository;
use Magento\Quote\Api\CartRepositoryInterface;
use Magento\Quote\Api\CartTotalRepositoryInterface;
use Magento\Quote\Api\Data\TotalsInterface;
use Magento\Quote\Api\PaymentMethodManagementInterface;
use Magento\Quote\Api\ShippingMethodManagementInterface as ShippingMethodManager;
use Magento\Quote\Model\Quote;
use Magento\Quote\Model\Quote\Address;
use Magento\Quote\Model\QuoteIdMaskFactory;
use Magento\Shipping\Model\Config;
use Magento\Store\Model\Store;
use Magento\Store\Model\StoreManagerInterface;
use PHPUnit\Framework\MockObject\MockObject;
use PHPUnit\Framework\TestCase;
use Magento\Framework\Escaper;

/**
 * @SuppressWarnings(PHPMD.CouplingBetweenObjects)
 */
class DefaultConfigProviderTest extends TestCase
{
    /**
     * @var DefaultConfigProvider
     */
    private $model;

    /**
     * @var CheckoutSession|MockObject
     */
    private $checkoutSession;

    /**
     * @var ShippingMethodManager|MockObject
     */
    private $shippingMethodManager;

    /**
     * @var AddressMetadataInterface|MockObject
     */
    private $addressMetadata;

    /**
     * @var CartTotalRepositoryInterface|MockObject
     */
    private $cartTotalRepository;

    /**
     * @var Config|MockObject
     */
    private $shippingMethodConfig;

    /**
     * @var CaptchaConfigPostProcessorInterface|MockObject
     */
    private $configPostProcessor;

    /**
     * @var Escaper
     */
    private $escaper;

    /**
     * @inheritdoc
     */
    protected function setUp(): void
    {
        parent::setUp();
        $checkoutHelper = $this->createMock(CheckoutHelper::class);
        $this->checkoutSession = $this->createMock(CheckoutSession::class);
        $customerRepository = $this->createMock(CustomerRepository::class);
        $customerSession = $this->createMock(CustomerSession::class);
        $customerUrlManager = $this->createMock(CustomerUrlManager::class);
        $httpContext = $this->createMock(HttpContext::class);
        $quoteRepository = $this->createMock(CartRepositoryInterface::class);
        $quoteItemRepository = $this->createMock(QuoteItemRepository::class);
        $this->shippingMethodManager = $this->getMockBuilder(ShippingMethodManager::class)
            ->addMethods(['get'])
            ->getMockForAbstractClass();
        $configurationPool = $this->createMock(ConfigurationPool::class);
        $quoteIdMaskFactory = $this->createMock(QuoteIdMaskFactory::class);
        $localeFormat = $this->createMock(LocaleFormat::class);
        $addressMapper = $this->createMock(Mapper::class);
        $addressConfig = $this->createMock(\Magento\Customer\Model\Address\Config::class);
        $formKey = $this->createMock(FormKey::class);
        $imageHelper = $this->createMock(Image::class);
        $viewConfig = $this->createMock(\Magento\Framework\View\ConfigInterface::class);
        $postCodesConfig = $this->createMock(ConfigInterface::class);
        $imageProvider = $this->createMock(ImageProvider::class);
        $directoryHelper = $this->createMock(Data::class);
        $this->cartTotalRepository = $this->createMock(CartTotalRepositoryInterface::class);
        $scopeConfig = $this->createMock(ScopeConfigInterface::class);
        $this->shippingMethodConfig = $this->createMock(Config::class);
        $storeManager = $this->createMock(StoreManagerInterface::class);
        $paymentMethodManagement = $this->createMock(PaymentMethodManagementInterface::class);
        $urlBuilder = $this->createMock(UrlInterface::class);
        $this->configPostProcessor = $this->createMock(CaptchaConfigPostProcessorInterface::class);
        $this->addressMetadata = $this->createMock(AddressMetadataInterface::class);
        $attributeOptionManager = $this->createMock(AttributeOptionManagementInterface::class);
        $customerAddressData = $this->createMock(CustomerAddressDataProvider::class);
<<<<<<< HEAD
        $escaper = $this->createMock(Escaper::class);
=======
        $this->escaper = $this->createMock(Escaper::class);
>>>>>>> ff4439c7
        $this->model = new DefaultConfigProvider(
            $checkoutHelper,
            $this->checkoutSession,
            $customerRepository,
            $customerSession,
            $customerUrlManager,
            $httpContext,
            $quoteRepository,
            $quoteItemRepository,
            $this->shippingMethodManager,
            $configurationPool,
            $quoteIdMaskFactory,
            $localeFormat,
            $addressMapper,
            $addressConfig,
            $formKey,
            $imageHelper,
            $viewConfig,
            $postCodesConfig,
            $imageProvider,
            $directoryHelper,
            $this->cartTotalRepository,
            $scopeConfig,
            $this->shippingMethodConfig,
            $storeManager,
            $paymentMethodManagement,
            $urlBuilder,
            $this->configPostProcessor,
            $this->addressMetadata,
            $attributeOptionManager,
            $customerAddressData,
<<<<<<< HEAD
            $escaper
=======
            $this->escaper
>>>>>>> ff4439c7
        );
    }

    /**
     * @param array $shippingAddressData
     * @param array $billingAddressData
     * @param array $expected
     * @dataProvider getConfigQuoteAddressDataDataProvider
     */
    public function testGetConfigQuoteAddressData(
        array $shippingAddressData,
        array $billingAddressData,
        array $expected
    ): void {
        $shippingAddressData['email'] = 'john.doe@example.com';
        $billingAddressData['email'] = 'john.doe@example.com';
        $keys = [
            'isShippingAddressFromDataValid',
            'shippingAddressFromData',
            'isBillingAddressFromDataValid',
            'billingAddressFromData',
        ];
        $quote = $this->createMock(Quote::class);
        $shippingAddress = $this->getMockBuilder(Address::class)
            ->disableOriginalConstructor()
            ->onlyMethods(['validate'])
            ->getMockForAbstractClass();
        $shippingAddress->addData($shippingAddressData);
        $shippingAddress->method('validate')
            ->willReturn(!empty($shippingAddress['firstname']));
        $billingAddress = $this->getMockBuilder(Address::class)
            ->disableOriginalConstructor()
            ->onlyMethods(['validate'])
            ->getMockForAbstractClass();
        $billingAddress->addData($billingAddressData);
        $billingAddress->method('validate')
            ->willReturn(!empty($shippingAddress['firstname']));
        $quote->method('getShippingAddress')
            ->willReturn($shippingAddress);
        $quote->method('getBillingAddress')
            ->willReturn($billingAddress);
        $quote->method('getStore')
            ->willReturn($this->createMock(Store::class));
        $this->checkoutSession->expects($this->atLeast(1))
            ->method('getQuote')
            ->willReturn($quote);

        $attributeMetadata1 = $this->createMock(AttributeMetadataInterface::class);
        $attributeMetadata1->method('isVisible')
            ->willReturn(true);
        $attributeMetadata1->method('getAttributeCode')
            ->willReturn('firstname');

        $attributeMetadata2 = $this->createMock(AttributeMetadataInterface::class);
        $attributeMetadata2->method('isVisible')
            ->willReturn(true);
        $attributeMetadata2->method('getAttributeCode')
            ->willReturn('lastname');

        $this->addressMetadata->method('getAllAttributesMetadata')
            ->willReturn([$attributeMetadata1, $attributeMetadata2]);

        $totals = $this->getMockBuilder(TotalsInterface::class)
            ->addMethods(['toArray'])
            ->getMockForAbstractClass();
        $totals->method('getItems')
            ->willReturn([]);
        $totals->method('getTotalSegments')
            ->willReturn([]);
        $this->cartTotalRepository->method('get')
            ->willReturn($totals);
        $this->shippingMethodConfig->method('getActiveCarriers')
            ->willReturn([]);
        $this->configPostProcessor->method('process')
            ->willReturnArgument(0);
        $actual = array_intersect_key($this->model->getConfig(), array_flip($keys));
        $this->assertEquals($expected, $actual);
    }

    /**
     * @return array
     */
    public function getConfigQuoteAddressDataDataProvider(): array
    {
        return [
            [
                [],
                [],
                []
            ],
            [
                [
                    'firstname' => 'John'
                ],
                [
                    'firstname' => 'Jack'
                ],
                [
                    'isShippingAddressFromDataValid' => true,
                    'shippingAddressFromData' => [
                        'firstname' => 'John'
                    ],
                    'isBillingAddressFromDataValid' => true,
                    'billingAddressFromData' => [
                        'firstname' => 'Jack'
                    ]
                ]
            ],
            [
                [
                    'lastname' => 'John'
                ],
                [
                    'lastname' => 'Jack'
                ],
                [
                    'isShippingAddressFromDataValid' => false,
                    'shippingAddressFromData' => [
                        'lastname' => 'John'
                    ],
                    'isBillingAddressFromDataValid' => false,
                    'billingAddressFromData' => [
                        'lastname' => 'Jack'
                    ]
                ]
            ],
            [
                [
                    'firstname' => 'John'
                ],
                [
                    'firstname' => 'John'
                ],
                [
                    'isShippingAddressFromDataValid' => true,
                    'shippingAddressFromData' => [
                        'firstname' => 'John'
                    ],
                ]
            ],
        ];
    }
}<|MERGE_RESOLUTION|>--- conflicted
+++ resolved
@@ -128,11 +128,7 @@
         $this->addressMetadata = $this->createMock(AddressMetadataInterface::class);
         $attributeOptionManager = $this->createMock(AttributeOptionManagementInterface::class);
         $customerAddressData = $this->createMock(CustomerAddressDataProvider::class);
-<<<<<<< HEAD
-        $escaper = $this->createMock(Escaper::class);
-=======
         $this->escaper = $this->createMock(Escaper::class);
->>>>>>> ff4439c7
         $this->model = new DefaultConfigProvider(
             $checkoutHelper,
             $this->checkoutSession,
@@ -164,11 +160,7 @@
             $this->addressMetadata,
             $attributeOptionManager,
             $customerAddressData,
-<<<<<<< HEAD
-            $escaper
-=======
             $this->escaper
->>>>>>> ff4439c7
         );
     }
 
