<?php
/**
 * Copyright © 2016 Magento. All rights reserved.
 * See COPYING.txt for license details.
 */
namespace Magento\Checkout\Test\Unit\Model;

/**
 * @SuppressWarnings(PHPMD.CouplingBetweenObjects)
 * @SuppressWarnings(PHPMD.TooManyFields)
 */
class ShippingInformationManagementTest extends \PHPUnit_Framework_TestCase
{
    /**
     * @var \Magento\Framework\TestFramework\Unit\Helper\ObjectManager
     */
    private $objectManager;

    /**
     * @var \PHPUnit_Framework_MockObject_MockObject
     */
    protected $paymentMethodManagementMock;

    /**
     * @var \PHPUnit_Framework_MockObject_MockObject
     */
    protected $paymentDetailsFactoryMock;

    /**
     * @var \PHPUnit_Framework_MockObject_MockObject
     */
    protected $cartTotalsRepositoryMock;

    /**
     * @var \PHPUnit_Framework_MockObject_MockObject
     */
    protected $quoteRepositoryMock;

    /**
     * @var \PHPUnit_Framework_MockObject_MockObject
     */
    protected $shippingAddressMock;

    /**
     * @var \PHPUnit_Framework_MockObject_MockObject
     */
    protected $quoteMock;

    /**
     * @var \Magento\Checkout\Model\ShippingInformationManagement
     */
    protected $model;

    /**
     * @var \PHPUnit_Framework_MockObject_MockObject
     */
    private $shippingAssignmentFactoryMock;

    /**
     * @var \PHPUnit_Framework_MockObject_MockObject
     */
    private $cartExtensionFactoryMock;

    /**
     * @var \PHPUnit_Framework_MockObject_MockObject
     */
    private $shippingFactoryMock;

    /**
     * @var \PHPUnit_Framework_MockObject_MockObject
     */
    private $cartExtensionMock;

    /**
     * @var \PHPUnit_Framework_MockObject_MockObject
     */
    private $shippingAssignmentMock;

    /**
     * @var \PHPUnit_Framework_MockObject_MockObject
     */
    private $shippingMock;

    /**
     * @SuppressWarnings(PHPMD.ExcessiveMethodLength)
     */
    protected function setUp()
    {
        $this->objectManager = new \Magento\Framework\TestFramework\Unit\Helper\ObjectManager($this);
        $this->paymentMethodManagementMock = $this->getMock(\Magento\Quote\Api\PaymentMethodManagementInterface::class);
        $this->paymentDetailsFactoryMock = $this->getMock(
            \Magento\Checkout\Model\PaymentDetailsFactory::class,
            ['create'],
            [],
            '',
            false
        );
        $this->cartTotalsRepositoryMock = $this->getMock(\Magento\Quote\Api\CartTotalRepositoryInterface::class);
        $this->quoteRepositoryMock = $this->getMock(\Magento\Quote\Api\CartRepositoryInterface::class);
        $this->shippingAddressMock = $this->getMock(
            \Magento\Quote\Model\Quote\Address::class,
            [
                'getSaveInAddressBook',
                'getSameAsBilling',
                'getCustomerAddressId',
                'setShippingAddress',
                'getShippingAddress',
                'setSaveInAddressBook',
                'setSameAsBilling',
                'setCollectShippingRates',
                'getCountryId',
                'importCustomerAddressData',
                'save',
                'getShippingRateByCode',
                'getShippingMethod'
            ],
            [],
            '',
            false
        );

        $this->quoteMock = $this->getMock(
            \Magento\Quote\Model\Quote::class,
            [
                'isVirtual',
                'getItemsCount',
                'getIsMultiShipping',
                'setIsMultiShipping',
                'validateMinimumAmount',
                'getStoreId',
                'setShippingAddress',
                'getShippingAddress',
                'collectTotals',
                'getExtensionAttributes',
                'setExtensionAttributes',
                'setBillingAddress'
            ],
            [],
            '',
            false
        );

        $this->shippingAssignmentFactoryMock =
            $this->getMock(\Magento\Quote\Model\ShippingAssignmentFactory::class, ['create'], [], '', false);
        $this->cartExtensionFactoryMock =
            $this->getMock(\Magento\Quote\Api\Data\CartExtensionInterfaceFactory::class, ['create'], [], '', false);
        $this->shippingFactoryMock =
            $this->getMock(\Magento\Quote\Model\ShippingFactory::class, ['create'], [], '', false);

<<<<<<< HEAD
        $this->model = new \Magento\Checkout\Model\ShippingInformationManagement(
            $this->paymentMethodManagementMock,
            $this->paymentDetailsFactoryMock,
            $this->cartTotalsRepositoryMock,
            $this->quoteRepositoryMock,
            $this->addressValidatorMock,
            $this->loggerMock,
            $this->addressRepositoryMock,
            $this->scopeConfigMock,
            $this->totalsCollectorMock
=======
        $this->model = $this->objectManager->getObject(
            \Magento\Checkout\Model\ShippingInformationManagement::class,
            [
                'paymentMethodManagement' => $this->paymentMethodManagementMock,
                'paymentDetailsFactory' => $this->paymentDetailsFactoryMock,
                'cartTotalsRepository' => $this->cartTotalsRepositoryMock,
                'quoteRepository' => $this->quoteRepositoryMock,
            ]
        );
        $this->objectManager->setBackwardCompatibleProperty(
            $this->model,
            'shippingAssignmentFactory',
            $this->shippingAssignmentFactoryMock
        );
        $this->objectManager->setBackwardCompatibleProperty(
            $this->model,
            'cartExtensionFactory',
            $this->cartExtensionFactoryMock
        );
        $this->objectManager->setBackwardCompatibleProperty(
            $this->model,
            'shippingFactory',
            $this->shippingFactoryMock
>>>>>>> ac2d0145
        );
        $this->objectManager->setBackwardCompatibleProperty(
            $this->model,
            'shippingAssignmentFactory',
            $this->shippingAssignmentFactoryMock
        );
        $this->objectManager->setBackwardCompatibleProperty(
            $this->model,
            'cartExtensionFactory',
            $this->cartExtensionFactoryMock
        );
        $this->objectManager->setBackwardCompatibleProperty(
            $this->model,
            'shippingFactory',
            $this->shippingFactoryMock
        );
    }

    /**
     * @expectedException \Magento\Framework\Exception\InputException
     * @expectedExceptionMessage Shipping method is not applicable for empty cart
     */
    public function testSaveAddressInformationIfCartIsEmpty()
    {
        $cartId = 100;
        $carrierCode = 'carrier_code';
        $shippingMethod = 'shipping_method';
        $addressInformationMock = $this->getMock(\Magento\Checkout\Api\Data\ShippingInformationInterface::class);

        $billingAddress = $this->getMock(\Magento\Quote\Api\Data\AddressInterface::class);
        $addressInformationMock->expects($this->once())
            ->method('getShippingAddress')
            ->willReturn($this->shippingAddressMock);
        $addressInformationMock->expects($this->once())->method('getBillingAddress')->willReturn($billingAddress);
        $addressInformationMock->expects($this->once())->method('getShippingCarrierCode')->willReturn($carrierCode);
        $addressInformationMock->expects($this->once())->method('getShippingMethodCode')->willReturn($shippingMethod);

        $this->shippingAddressMock->expects($this->once())->method('getCountryId')->willReturn('USA');

        $this->setShippingAssignmentsMocks($carrierCode . '_' . $shippingMethod);

        $this->quoteMock->expects($this->once())->method('getItemsCount')->willReturn(0);
        $this->quoteRepositoryMock->expects($this->once())
            ->method('getActive')
            ->with($cartId)
            ->willReturn($this->quoteMock);

        $this->model->saveAddressInformation($cartId, $addressInformationMock);
    }

    /**
     * @param string $shippingMethod
     */
    private function setShippingAssignmentsMocks($shippingMethod)
    {
        $this->quoteMock->expects($this->once())->method('getExtensionAttributes')->willReturn(null);

        $this->cartExtensionMock = $this->getMock(
            \Magento\Quote\Api\Data\CartExtension::class,
            ['getShippingAssignments', 'setShippingAssignments'],
            [],
            '',
            false
        );
        $this->cartExtensionFactoryMock->expects($this->once())
            ->method('create')
            ->willReturn($this->cartExtensionMock);
        $this->cartExtensionMock->expects($this->once())->method('getShippingAssignments')->willReturn(null);

        $this->shippingAssignmentMock = $this->getMock(
            \Magento\Quote\Model\ShippingAssignment::class,
            [],
            [],
            '',
            false
        );
        $this->shippingAssignmentFactoryMock->expects($this->once())
            ->method('create')
            ->willReturn($this->shippingAssignmentMock);
        $this->shippingAssignmentMock->expects($this->once())->method('getShipping')->willReturn(null);

        $this->shippingMock = $this->getMock(\Magento\Quote\Model\Shipping::class, [], [], '', false);
        $this->shippingFactoryMock->expects($this->once())->method('create')->willReturn($this->shippingMock);

        $this->shippingMock->expects($this->once())
            ->method('setAddress')
            ->with($this->shippingAddressMock)
            ->willReturnSelf();
        $this->shippingMock->expects($this->once())->method('setMethod')->with($shippingMethod)->willReturnSelf();

        $this->shippingAssignmentMock->expects($this->once())
            ->method('setShipping')
            ->with($this->shippingMock)
            ->willReturnSelf();

        $this->cartExtensionMock->expects($this->once())
            ->method('setShippingAssignments')
            ->with([$this->shippingAssignmentMock])
            ->willReturnSelf();

        $this->quoteMock->expects($this->once())
            ->method('setExtensionAttributes')
            ->with($this->cartExtensionMock)
            ->willReturnSelf();
    }

    /**
     * @expectedException \Magento\Framework\Exception\StateException
     * @expectedExceptionMessage Shipping address is not set
     */
    public function testSaveAddressInformationIfShippingAddressNotSet()
    {
        $cartId = 100;
        $carrierCode = 'carrier_code';
        $shippingMethod = 'shipping_method';
        $addressInformationMock = $this->getMock(\Magento\Checkout\Api\Data\ShippingInformationInterface::class);

        $addressInformationMock->expects($this->once())
            ->method('getShippingAddress')
            ->willReturn($this->shippingAddressMock);
        $addressInformationMock->expects($this->once())->method('getShippingCarrierCode')->willReturn($carrierCode);
        $addressInformationMock->expects($this->once())->method('getShippingMethodCode')->willReturn($shippingMethod);

        $billingAddress = $this->getMock(\Magento\Quote\Api\Data\AddressInterface::class);
        $addressInformationMock->expects($this->once())->method('getBillingAddress')->willReturn($billingAddress);

        $this->shippingAddressMock->expects($this->once())->method('getCountryId')->willReturn(null);

        $this->model->saveAddressInformation($cartId, $addressInformationMock);
    }

    /**
     * @expectedException \Magento\Framework\Exception\InputException
     * @expectedExceptionMessage Unable to save shipping information. Please check input data.
     */
    public function testSaveAddressInformationIfCanNotSaveQuote()
    {
        $cartId = 100;
        $carrierCode = 'carrier_code';
        $shippingMethod = 'shipping_method';
        $addressInformationMock = $this->getMock(\Magento\Checkout\Api\Data\ShippingInformationInterface::class);

        $this->quoteRepositoryMock->expects($this->once())
            ->method('getActive')
            ->with($cartId)
            ->willReturn($this->quoteMock);

        $addressInformationMock->expects($this->once())
            ->method('getShippingAddress')
            ->willReturn($this->shippingAddressMock);
        $addressInformationMock->expects($this->once())->method('getShippingCarrierCode')->willReturn($carrierCode);
        $addressInformationMock->expects($this->once())->method('getShippingMethodCode')->willReturn($shippingMethod);

        $billingAddress = $this->getMock(\Magento\Quote\Api\Data\AddressInterface::class);
        $addressInformationMock->expects($this->once())->method('getBillingAddress')->willReturn($billingAddress);

        $this->shippingAddressMock->expects($this->once())->method('getCountryId')->willReturn('USA');

        $this->setShippingAssignmentsMocks($carrierCode . '_' . $shippingMethod);

        $this->quoteMock->expects($this->once())->method('getItemsCount')->willReturn(100);
        $this->quoteMock->expects($this->once())->method('setIsMultiShipping')->with(false)->willReturnSelf();
        $this->quoteMock->expects($this->once())->method('setBillingAddress')->with($billingAddress)->willReturnSelf();

        $this->quoteRepositoryMock->expects($this->once())
            ->method('save')
            ->with($this->quoteMock)
            ->willThrowException(new \Exception());

        $this->model->saveAddressInformation($cartId, $addressInformationMock);
    }

    /**
     * @expectedException \Magento\Framework\Exception\NoSuchEntityException
     * @expectedExceptionMessage Carrier with such method not found: carrier_code, shipping_method
     */
    public function testSaveAddressInformationIfCarrierCodeIsInvalid()
    {
        $cartId = 100;
        $carrierCode = 'carrier_code';
        $shippingMethod = 'shipping_method';
        $addressInformationMock = $this->getMock(\Magento\Checkout\Api\Data\ShippingInformationInterface::class);

        $this->quoteRepositoryMock->expects($this->once())
            ->method('getActive')
            ->with($cartId)
            ->willReturn($this->quoteMock);
        $addressInformationMock->expects($this->once())
            ->method('getShippingAddress')
            ->willReturn($this->shippingAddressMock);
        $addressInformationMock->expects($this->once())->method('getShippingCarrierCode')->willReturn($carrierCode);
        $addressInformationMock->expects($this->once())->method('getShippingMethodCode')->willReturn($shippingMethod);

        $billingAddress = $this->getMock(\Magento\Quote\Api\Data\AddressInterface::class);
        $addressInformationMock->expects($this->once())->method('getBillingAddress')->willReturn($billingAddress);
        $this->shippingAddressMock->expects($this->once())->method('getCountryId')->willReturn('USA');

        $this->setShippingAssignmentsMocks($carrierCode . '_' . $shippingMethod);

        $this->quoteMock->expects($this->once())->method('getItemsCount')->willReturn(100);
        $this->quoteMock->expects($this->once())->method('setIsMultiShipping')->with(false)->willReturnSelf();
        $this->quoteMock->expects($this->once())->method('setBillingAddress')->with($billingAddress)->willReturnSelf();
        $this->quoteMock->expects($this->once())->method('getShippingAddress')->willReturn($this->shippingAddressMock);

        $this->quoteRepositoryMock->expects($this->once())
            ->method('save')
            ->with($this->quoteMock);

        $this->shippingAddressMock->expects($this->once())->method('getShippingMethod')->willReturn($shippingMethod);
        $this->shippingAddressMock->expects($this->once())
            ->method('getShippingRateByCode')
            ->with($shippingMethod)
            ->willReturn(false);

        $this->model->saveAddressInformation($cartId, $addressInformationMock);
    }

    public function testSaveAddressInformation()
    {
        $cartId = 100;
        $carrierCode = 'carrier_code';
        $shippingMethod = 'shipping_method';
        $addressInformationMock = $this->getMock(\Magento\Checkout\Api\Data\ShippingInformationInterface::class);

        $this->quoteRepositoryMock->expects($this->once())
            ->method('getActive')
            ->with($cartId)
            ->willReturn($this->quoteMock);
        $addressInformationMock->expects($this->once())
            ->method('getShippingAddress')
            ->willReturn($this->shippingAddressMock);
        $addressInformationMock->expects($this->once())->method('getShippingCarrierCode')->willReturn($carrierCode);
        $addressInformationMock->expects($this->once())->method('getShippingMethodCode')->willReturn($shippingMethod);

        $billingAddress = $this->getMock(\Magento\Quote\Api\Data\AddressInterface::class);
        $addressInformationMock->expects($this->once())->method('getBillingAddress')->willReturn($billingAddress);
        $this->shippingAddressMock->expects($this->once())->method('getCountryId')->willReturn('USA');

        $this->setShippingAssignmentsMocks($carrierCode . '_' . $shippingMethod);

        $this->quoteMock->expects($this->once())->method('getItemsCount')->willReturn(100);
        $this->quoteMock->expects($this->once())->method('setIsMultiShipping')->with(false)->willReturnSelf();
        $this->quoteMock->expects($this->once())->method('setBillingAddress')->with($billingAddress)->willReturnSelf();
        $this->quoteMock->expects($this->once())->method('getShippingAddress')->willReturn($this->shippingAddressMock);

        $this->quoteRepositoryMock->expects($this->once())
            ->method('save')
            ->with($this->quoteMock);

        $this->shippingAddressMock->expects($this->once())->method('getShippingMethod')->willReturn($shippingMethod);
        $this->shippingAddressMock->expects($this->once())
            ->method('getShippingRateByCode')
            ->with($shippingMethod)
            ->willReturn('rates');

        $paymentDetailsMock = $this->getMock(\Magento\Checkout\Api\Data\PaymentDetailsInterface::class);
        $this->paymentDetailsFactoryMock->expects($this->once())->method('create')->willReturn($paymentDetailsMock);

        $paymentMethodMock = $this->getMock(\Magento\Quote\Api\Data\PaymentMethodInterface::class);
        $this->paymentMethodManagementMock->expects($this->once())
            ->method('getList')
            ->with($cartId)
            ->willReturn([$paymentMethodMock]);

        $cartTotalsMock = $this->getMock(\Magento\Quote\Api\Data\TotalsInterface::class);
        $this->cartTotalsRepositoryMock->expects($this->once())
            ->method('get')
            ->with($cartId)
            ->willReturn($cartTotalsMock);

        $paymentDetailsMock->expects($this->once())
            ->method('setPaymentMethods')
            ->with([$paymentMethodMock])
            ->willReturnSelf();
        $paymentDetailsMock->expects($this->once())->method('setTotals')->with()->willReturnSelf($cartTotalsMock);

        $this->assertEquals(
            $paymentDetailsMock,
            $this->model->saveAddressInformation($cartId, $addressInformationMock)
        );
    }
}<|MERGE_RESOLUTION|>--- conflicted
+++ resolved
@@ -81,9 +81,6 @@
      */
     private $shippingMock;
 
-    /**
-     * @SuppressWarnings(PHPMD.ExcessiveMethodLength)
-     */
     protected function setUp()
     {
         $this->objectManager = new \Magento\Framework\TestFramework\Unit\Helper\ObjectManager($this);
@@ -147,18 +144,6 @@
         $this->shippingFactoryMock =
             $this->getMock(\Magento\Quote\Model\ShippingFactory::class, ['create'], [], '', false);
 
-<<<<<<< HEAD
-        $this->model = new \Magento\Checkout\Model\ShippingInformationManagement(
-            $this->paymentMethodManagementMock,
-            $this->paymentDetailsFactoryMock,
-            $this->cartTotalsRepositoryMock,
-            $this->quoteRepositoryMock,
-            $this->addressValidatorMock,
-            $this->loggerMock,
-            $this->addressRepositoryMock,
-            $this->scopeConfigMock,
-            $this->totalsCollectorMock
-=======
         $this->model = $this->objectManager->getObject(
             \Magento\Checkout\Model\ShippingInformationManagement::class,
             [
@@ -182,22 +167,6 @@
             $this->model,
             'shippingFactory',
             $this->shippingFactoryMock
->>>>>>> ac2d0145
-        );
-        $this->objectManager->setBackwardCompatibleProperty(
-            $this->model,
-            'shippingAssignmentFactory',
-            $this->shippingAssignmentFactoryMock
-        );
-        $this->objectManager->setBackwardCompatibleProperty(
-            $this->model,
-            'cartExtensionFactory',
-            $this->cartExtensionFactoryMock
-        );
-        $this->objectManager->setBackwardCompatibleProperty(
-            $this->model,
-            'shippingFactory',
-            $this->shippingFactoryMock
         );
     }
 
