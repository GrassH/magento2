<?php declare(strict_types=1);
/**
 * Copyright © Magento, Inc. All rights reserved.
 * See COPYING.txt for license details.
 */
namespace Magento\Checkout\Test\Unit\Model;

use Magento\Checkout\Api\Data\PaymentDetailsInterface;
use Magento\Checkout\Api\Data\ShippingInformationInterface;
use Magento\Checkout\Api\ShippingInformationManagementInterface;
use Magento\Checkout\Model\GuestShippingInformationManagement;
use Magento\Framework\TestFramework\Unit\Helper\ObjectManager;
use Magento\Quote\Model\QuoteIdMask;
use Magento\Quote\Model\QuoteIdMaskFactory;
use PHPUnit\Framework\MockObject\MockObject;
use PHPUnit\Framework\TestCase;

class GuestShippingInformationManagementTest extends TestCase
{
    /**
<<<<<<< HEAD
     * @var \PHPUnit\Framework\MockObject\MockObject
=======
     * @var MockObject
>>>>>>> b2f063af
     */
    protected $shippingInformationManagementMock;

    /**
<<<<<<< HEAD
     * @var \PHPUnit\Framework\MockObject\MockObject
=======
     * @var MockObject
>>>>>>> b2f063af
     */
    protected $quoteIdMaskFactoryMock;

    /**
     * @var GuestShippingInformationManagement
     */
    protected $model;

    protected function setUp(): void
    {
        $objectManager = new ObjectManager($this);
        $this->quoteIdMaskFactoryMock = $this->createPartialMock(
            QuoteIdMaskFactory::class,
            ['create']
        );
        $this->shippingInformationManagementMock = $this->createMock(
            ShippingInformationManagementInterface::class
        );

        $this->model = $objectManager->getObject(
            GuestShippingInformationManagement::class,
            [
                'quoteIdMaskFactory' => $this->quoteIdMaskFactoryMock,
                'shippingInformationManagement' => $this->shippingInformationManagementMock
            ]
        );
    }

    public function testSaveAddressInformation()
    {
        $cartId = 'masked_id';
        $quoteId = 100;
        $addressInformationMock = $this->createMock(ShippingInformationInterface::class);

        $quoteIdMaskMock = $this->createPartialMock(QuoteIdMask::class, ['load', 'getQuoteId']);
        $this->quoteIdMaskFactoryMock->expects($this->once())->method('create')->willReturn($quoteIdMaskMock);

        $quoteIdMaskMock->expects($this->once())->method('load')->with($cartId, 'masked_id')->willReturnSelf();
        $quoteIdMaskMock->expects($this->once())->method('getQuoteId')->willReturn($quoteId);

        $paymentInformationMock = $this->createMock(PaymentDetailsInterface::class);
        $this->shippingInformationManagementMock->expects($this->once())
            ->method('saveAddressInformation')
            ->with($quoteId, $addressInformationMock)
            ->willReturn($paymentInformationMock);

        $this->model->saveAddressInformation($cartId, $addressInformationMock);
    }
}<|MERGE_RESOLUTION|>--- conflicted
+++ resolved
@@ -18,20 +18,12 @@
 class GuestShippingInformationManagementTest extends TestCase
 {
     /**
-<<<<<<< HEAD
-     * @var \PHPUnit\Framework\MockObject\MockObject
-=======
      * @var MockObject
->>>>>>> b2f063af
      */
     protected $shippingInformationManagementMock;
 
     /**
-<<<<<<< HEAD
-     * @var \PHPUnit\Framework\MockObject\MockObject
-=======
      * @var MockObject
->>>>>>> b2f063af
      */
     protected $quoteIdMaskFactoryMock;
 
