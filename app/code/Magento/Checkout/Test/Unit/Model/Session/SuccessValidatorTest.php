<?php declare(strict_types=1);
/**
 * Copyright © Magento, Inc. All rights reserved.
 * See COPYING.txt for license details.
 */
namespace Magento\Checkout\Test\Unit\Model\Session;

use Magento\Checkout\Model\Session;
use Magento\Checkout\Model\Session\SuccessValidator;
use Magento\Framework\TestFramework\Unit\Helper\ObjectManager as ObjectManagerHelper;
use PHPUnit\Framework\MockObject\MockObject;
use PHPUnit\Framework\TestCase;

class SuccessValidatorTest extends TestCase
{
    /** @var ObjectManagerHelper */
    protected $objectManagerHelper;

    protected function setUp(): void
    {
        $this->objectManagerHelper = new ObjectManagerHelper($this);
    }

    public function testIsValid()
    {
        $checkoutSession = $this->getMockBuilder(
            Session::class
        )->disableOriginalConstructor()->getMock();
        $this->assertFalse($this->createSuccessValidator($checkoutSession)->isValid($checkoutSession));
    }

    public function testIsValidWithNotEmptyGetLastSuccessQuoteId()
    {
        $checkoutSession = $this->getMockBuilder(
            Session::class
        )->disableOriginalConstructor()->getMock();

        $checkoutSession->expects(
            $this->at(0)
        )->method(
            '__call'
        )->with(
            'getLastSuccessQuoteId'
        )->willReturn(
            1
        );

        $checkoutSession->expects($this->at(1))->method('__call')->with('getLastQuoteId')->willReturn(0);

        $this->assertFalse($this->createSuccessValidator($checkoutSession)->isValid($checkoutSession));
    }

    public function testIsValidWithEmptyQuoteAndOrder()
    {
        $checkoutSession = $this->getMockBuilder(
            Session::class
        )->disableOriginalConstructor()->getMock();
        $checkoutSession->expects(
            $this->at(0)
        )->method(
            '__call'
        )->with(
            'getLastSuccessQuoteId'
        )->willReturn(
            1
        );

        $checkoutSession->expects($this->at(1))->method('__call')->with('getLastQuoteId')->willReturn(1);

        $checkoutSession->expects($this->at(2))->method('__call')->with('getLastOrderId')->willReturn(0);

        $this->assertFalse($this->createSuccessValidator($checkoutSession)->isValid($checkoutSession));
    }

    public function testIsValidTrue()
    {
        $checkoutSession = $this->getMockBuilder(
            Session::class
        )->disableOriginalConstructor()->getMock();
        $checkoutSession->expects(
            $this->at(0)
        )->method(
            '__call'
        )->with(
            'getLastSuccessQuoteId'
        )->willReturn(
            1
        );

        $checkoutSession->expects($this->at(1))->method('__call')->with('getLastQuoteId')->willReturn(1);

        $checkoutSession->expects($this->at(2))->method('__call')->with('getLastOrderId')->willReturn(1);

        $this->assertTrue($this->createSuccessValidator($checkoutSession)->isValid($checkoutSession));
    }

    /**
<<<<<<< HEAD
     * @param \PHPUnit\Framework\MockObject\MockObject $checkoutSession
     * @return object
     */
    protected function createSuccessValidator(\PHPUnit\Framework\MockObject\MockObject $checkoutSession)
=======
     * @param MockObject $checkoutSession
     * @return object
     */
    protected function createSuccessValidator(MockObject $checkoutSession)
>>>>>>> b2f063af
    {
        return $this->objectManagerHelper->getObject(
            SuccessValidator::class,
            ['checkoutSession' => $checkoutSession]
        );
    }
}<|MERGE_RESOLUTION|>--- conflicted
+++ resolved
@@ -41,11 +41,11 @@
             '__call'
         )->with(
             'getLastSuccessQuoteId'
-        )->willReturn(
-            1
+        )->will(
+            $this->returnValue(1)
         );
 
-        $checkoutSession->expects($this->at(1))->method('__call')->with('getLastQuoteId')->willReturn(0);
+        $checkoutSession->expects($this->at(1))->method('__call')->with('getLastQuoteId')->will($this->returnValue(0));
 
         $this->assertFalse($this->createSuccessValidator($checkoutSession)->isValid($checkoutSession));
     }
@@ -61,13 +61,13 @@
             '__call'
         )->with(
             'getLastSuccessQuoteId'
-        )->willReturn(
-            1
+        )->will(
+            $this->returnValue(1)
         );
 
-        $checkoutSession->expects($this->at(1))->method('__call')->with('getLastQuoteId')->willReturn(1);
+        $checkoutSession->expects($this->at(1))->method('__call')->with('getLastQuoteId')->will($this->returnValue(1));
 
-        $checkoutSession->expects($this->at(2))->method('__call')->with('getLastOrderId')->willReturn(0);
+        $checkoutSession->expects($this->at(2))->method('__call')->with('getLastOrderId')->will($this->returnValue(0));
 
         $this->assertFalse($this->createSuccessValidator($checkoutSession)->isValid($checkoutSession));
     }
@@ -83,29 +83,22 @@
             '__call'
         )->with(
             'getLastSuccessQuoteId'
-        )->willReturn(
-            1
+        )->will(
+            $this->returnValue(1)
         );
 
-        $checkoutSession->expects($this->at(1))->method('__call')->with('getLastQuoteId')->willReturn(1);
+        $checkoutSession->expects($this->at(1))->method('__call')->with('getLastQuoteId')->will($this->returnValue(1));
 
-        $checkoutSession->expects($this->at(2))->method('__call')->with('getLastOrderId')->willReturn(1);
+        $checkoutSession->expects($this->at(2))->method('__call')->with('getLastOrderId')->will($this->returnValue(1));
 
         $this->assertTrue($this->createSuccessValidator($checkoutSession)->isValid($checkoutSession));
     }
 
     /**
-<<<<<<< HEAD
-     * @param \PHPUnit\Framework\MockObject\MockObject $checkoutSession
-     * @return object
-     */
-    protected function createSuccessValidator(\PHPUnit\Framework\MockObject\MockObject $checkoutSession)
-=======
      * @param MockObject $checkoutSession
      * @return object
      */
     protected function createSuccessValidator(MockObject $checkoutSession)
->>>>>>> b2f063af
     {
         return $this->objectManagerHelper->getObject(
             SuccessValidator::class,
