--- conflicted
+++ resolved
@@ -53,11 +53,7 @@
     /**
      * @param int|null $orderId
      * @param int|null $incrementId
-<<<<<<< HEAD
-     * @param \Magento\Sales\Model\Order|\PHPUnit\Framework\MockObject\MockObject $orderMock
-=======
      * @param Order|MockObject $orderMock
->>>>>>> b2f063af
      * @dataProvider getLastRealOrderDataProvider
      */
     public function testGetLastRealOrder($orderId, $incrementId, $orderMock)
@@ -66,7 +62,7 @@
             ->disableOriginalConstructor()
             ->setMethods(['create'])
             ->getMock();
-        $orderFactory->expects($this->once())->method('create')->willReturn($orderMock);
+        $orderFactory->expects($this->once())->method('create')->will($this->returnValue($orderMock));
 
         $messageCollectionFactory = $this->getMockBuilder(CollectionFactory::class)
             ->disableOriginalConstructor()
@@ -74,19 +70,11 @@
             ->getMock();
         $quoteRepository = $this->createMock(CartRepositoryInterface::class);
 
-<<<<<<< HEAD
-        $appState = $this->createPartialMock(\Magento\Framework\App\State::class, ['isInstalled']);
-        $appState->expects($this->any())->method('isInstalled')->willReturn(true);
-
-        $request = $this->createMock(\Magento\Framework\App\Request\Http::class);
-        $request->expects($this->any())->method('getHttpHost')->willReturn([]);
-=======
         $appState = $this->createPartialMock(State::class, ['isInstalled']);
         $appState->expects($this->any())->method('isInstalled')->will($this->returnValue(true));
 
         $request = $this->createMock(Http::class);
         $request->expects($this->any())->method('getHttpHost')->will($this->returnValue([]));
->>>>>>> b2f063af
 
         $constructArguments = $this->_helper->getConstructArguments(
             Session::class,
@@ -122,19 +110,11 @@
     /**
      * @param int|null $incrementId
      * @param int|null $orderId
-<<<<<<< HEAD
-     * @return \Magento\Sales\Model\Order|\PHPUnit\Framework\MockObject\MockObject
+     * @return Order|MockObject
      */
     protected function _getOrderMock($incrementId, $orderId)
     {
-        /** @var $order \PHPUnit\Framework\MockObject\MockObject|\Magento\Sales\Model\Order */
-=======
-     * @return Order|MockObject
-     */
-    protected function _getOrderMock($incrementId, $orderId)
-    {
         /** @var $order MockObject|\Magento\Sales\Model\Order */
->>>>>>> b2f063af
         $order = $this->getMockBuilder(
             Order::class
         )->disableOriginalConstructor()->setMethods(
@@ -142,7 +122,7 @@
         )->getMock();
 
         if ($orderId && $incrementId) {
-            $order->expects($this->once())->method('getIncrementId')->willReturn($incrementId);
+            $order->expects($this->once())->method('getIncrementId')->will($this->returnValue($incrementId));
             $order->expects($this->once())->method('loadByIncrementId')->with($orderId);
         }
 
@@ -187,19 +167,6 @@
             Order::class,
             ['getId', 'loadByIncrementId', '__wakeup']
         );
-<<<<<<< HEAD
-        $order->expects($this->once())->method('getId')->willReturn($hasOrderId ? 'order id' : null);
-        $orderFactory = $this->createPartialMock(\Magento\Sales\Model\OrderFactory::class, ['create']);
-        $orderFactory->expects($this->once())->method('create')->willReturn($order);
-        $quoteRepository = $this->getMockBuilder(\Magento\Quote\Api\CartRepositoryInterface::class)
-            ->setMethods(['save'])
-            ->getMockForAbstractClass();
-        $storage = new \Magento\Framework\Session\Storage();
-        $store = $this->createMock(\Magento\Store\Model\Store::class);
-        $storeManager = $this->getMockForAbstractClass(\Magento\Store\Model\StoreManagerInterface::class);
-        $storeManager->expects($this->any())->method('getStore')->willReturn($store);
-        $eventManager = $this->getMockForAbstractClass(\Magento\Framework\Event\ManagerInterface::class);
-=======
         $order->expects($this->once())->method('getId')->will($this->returnValue($hasOrderId ? 'order id' : null));
         $orderFactory = $this->createPartialMock(OrderFactory::class, ['create']);
         $orderFactory->expects($this->once())->method('create')->will($this->returnValue($order));
@@ -211,7 +178,6 @@
         $storeManager = $this->getMockForAbstractClass(StoreManagerInterface::class);
         $storeManager->expects($this->any())->method('getStore')->will($this->returnValue($store));
         $eventManager = $this->getMockForAbstractClass(ManagerInterface::class);
->>>>>>> b2f063af
 
         /** @var Session $session */
         $session = $this->_helper->getObject(
@@ -242,8 +208,8 @@
                     $this->any()
                 )->method(
                     'getId'
-                )->willReturn(
-                    $anotherQuoteId
+                )->will(
+                    $this->returnValue($anotherQuoteId)
                 );
                 $eventManager->expects(
                     $this->once()
@@ -259,8 +225,8 @@
                     'setIsActive'
                 )->with(
                     $this->equalTo(1)
-                )->willReturnSelf(
-                    
+                )->will(
+                    $this->returnSelf()
                 );
                 $quote->expects(
                     $this->once()
@@ -268,8 +234,8 @@
                     'setReservedOrderId'
                 )->with(
                     $this->isNull()
-                )->willReturnSelf(
-                    
+                )->will(
+                    $this->returnSelf()
                 );
                 $quoteRepository->expects($this->once())->method('save')->with($quote);
             } else {
@@ -323,19 +289,19 @@
             ->getMock();
         $store->expects($this->any())
             ->method('getWebsiteId')
-            ->willReturn($websiteId);
+            ->will($this->returnValue($websiteId));
 
         $storeManager = $this->getMockForAbstractClass(StoreManagerInterface::class);
         $storeManager->expects($this->any())
             ->method('getStore')
-            ->willReturn($store);
+            ->will($this->returnValue($store));
 
         $quote = $this->getMockBuilder(Quote::class)
             ->disableOriginalConstructor()
             ->getMock();
         $quote->expects($this->once())
             ->method('getId')
-            ->willReturn($replaceQuoteId);
+            ->will($this->returnValue($replaceQuoteId));
 
         $storage = $this->getMockBuilder(Storage::class)
             ->disableOriginalConstructor()
@@ -454,13 +420,8 @@
              ->getMock();
         $storeManager->expects($this->any())
              ->method('getStore')
-<<<<<<< HEAD
-             ->willReturn($store);
-        $storage = $this->getMockBuilder(\Magento\Framework\Session\Storage::class)
-=======
              ->will($this->returnValue($store));
         $storage = $this->getMockBuilder(Storage::class)
->>>>>>> b2f063af
              ->disableOriginalConstructor()
              ->setMethods(['setData', 'getData'])
              ->getMock();
