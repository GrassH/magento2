--- conflicted
+++ resolved
@@ -59,10 +59,6 @@
             ]
         ];
         $this->helper->prepareObjectManager($objects);
-<<<<<<< HEAD
-
-=======
->>>>>>> f89a447e
     }
 
     /**
