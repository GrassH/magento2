--- conflicted
+++ resolved
@@ -14,11 +14,7 @@
 class CompositeConfigProviderTest extends TestCase
 {
     /**
-<<<<<<< HEAD
-     * @var \PHPUnit\Framework\MockObject\MockObject
-=======
      * @var MockObject
->>>>>>> b2f063af
      */
     protected $configProviderMock;
 
