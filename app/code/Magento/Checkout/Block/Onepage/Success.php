<?php
/**
 * Copyright © 2015 Magento. All rights reserved.
 * See COPYING.txt for license details.
 */
namespace Magento\Checkout\Block\Onepage;

use Magento\Customer\Model\Context;
use Magento\Sales\Model\Order;

/**
 * One page checkout success page
 */
class Success extends \Magento\Framework\View\Element\Template
{
    /**
     * @var \Magento\Checkout\Model\Session
     */
    protected $_checkoutSession;

    /**
     * @var \Magento\Sales\Model\Order\Config
     */
    protected $_orderConfig;

    /**
     * @var \Magento\Framework\App\Http\Context
     */
    protected $httpContext;

    /**
     * @param \Magento\Framework\View\Element\Template\Context $context
     * @param \Magento\Checkout\Model\Session $checkoutSession
     * @param \Magento\Sales\Model\Order\Config $orderConfig
     * @param \Magento\Framework\App\Http\Context $httpContext
     * @param array $data
     */
    public function __construct(
        \Magento\Framework\View\Element\Template\Context $context,
        \Magento\Checkout\Model\Session $checkoutSession,
        \Magento\Sales\Model\Order\Config $orderConfig,
        \Magento\Framework\App\Http\Context $httpContext,
        array $data = []
    ) {
        parent::__construct($context, $data);
        $this->_checkoutSession = $checkoutSession;
        $this->_orderConfig = $orderConfig;
        $this->_isScopePrivate = true;
        $this->httpContext = $httpContext;
    }

    /**
     * Render additional order information lines and return result html
     *
     * @return string
     */
    public function getAdditionalInfoHtml()
    {
        return $this->_layout->renderElement('order.success.additional.info');
    }

    /**
     * Initialize data and prepare it for output
     *
     * @return string
     */
    protected function _beforeToHtml()
    {
        $this->prepareBlockData();
        return parent::_beforeToHtml();
    }

    /**
     * Prepares block data
     *
     * @return void
     */
    protected function prepareBlockData()
    {
        $order = $this->_checkoutSession->getLastRealOrder();

        $this->addData(
            [
                'is_order_visible' => $this->isVisible($order),
                'view_order_url' => $this->getUrl(
                    'sales/order/view/',
                    ['order_id' => $order->getEntityId()]
                ),
                'print_url' => $this->getUrl(
                    'sales/order/print',
                    ['order_id' => $order->getEntityId()]
                ),
                'can_print_order' => $this->isVisible($order),
                'can_view_order'  => $this->canViewOrder($order),
                'order_id'  => $order->getIncrementId()
            ]
        );
    }

    /**
     * Is order visible
     *
     * @param Order $order
     * @return bool
     */
    protected function isVisible(Order $order)
    {
        return !in_array(
            $order->getStatus(),
            $this->_orderConfig->getInvisibleOnFrontStatuses()
        );
    }

    /**
     * Can view order
     *
     * @param Order $order
     * @return bool
     */
    protected function canViewOrder(Order $order)
    {
<<<<<<< HEAD
        $orderId = $this->_checkoutSession->getLastOrderId();
        if ($orderId) {
            $incrementId = $this->_checkoutSession->getLastRealOrderId();
            $status = $this->_checkoutSession->getLastOrderStatus();
            if ($status && $incrementId) {
                $isVisible = !in_array($status, $this->_orderConfig->getInvisibleOnFrontStatuses());
                $canView = $this->httpContext->getValue(Context::CONTEXT_AUTH) && $isVisible;
                $this->addData(
                    [
                        'is_order_visible' => $isVisible,
                        'view_order_url' => $this->getUrl('sales/order/view/', ['order_id' => $orderId]),
                        'print_url' => $this->getUrl('sales/order/print', ['order_id' => $orderId]),
                        'can_print_order' => $isVisible,
                        'can_view_order'  => $canView,
                        'order_id'  => $incrementId,
                    ]
                );
            }
        }
=======
        return $this->httpContext->getValue(Context::CONTEXT_AUTH)
            && $this->isVisible($order);
>>>>>>> df1c4255
    }
}<|MERGE_RESOLUTION|>--- conflicted
+++ resolved
@@ -119,29 +119,7 @@
      */
     protected function canViewOrder(Order $order)
     {
-<<<<<<< HEAD
-        $orderId = $this->_checkoutSession->getLastOrderId();
-        if ($orderId) {
-            $incrementId = $this->_checkoutSession->getLastRealOrderId();
-            $status = $this->_checkoutSession->getLastOrderStatus();
-            if ($status && $incrementId) {
-                $isVisible = !in_array($status, $this->_orderConfig->getInvisibleOnFrontStatuses());
-                $canView = $this->httpContext->getValue(Context::CONTEXT_AUTH) && $isVisible;
-                $this->addData(
-                    [
-                        'is_order_visible' => $isVisible,
-                        'view_order_url' => $this->getUrl('sales/order/view/', ['order_id' => $orderId]),
-                        'print_url' => $this->getUrl('sales/order/print', ['order_id' => $orderId]),
-                        'can_print_order' => $isVisible,
-                        'can_view_order'  => $canView,
-                        'order_id'  => $incrementId,
-                    ]
-                );
-            }
-        }
-=======
         return $this->httpContext->getValue(Context::CONTEXT_AUTH)
             && $this->isVisible($order);
->>>>>>> df1c4255
     }
 }