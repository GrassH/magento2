--- conflicted
+++ resolved
@@ -160,51 +160,6 @@
     }
 
     /**
-<<<<<<< HEAD
-     * Get product thumbnail image url
-     *
-     * @return \Magento\Catalog\Model\Product\Image
-     */
-    public function getProductThumbnailUrl()
-    {
-        return (string)$this->getProductThumbnail()->resize($this->getThumbnailSize());
-    }
-
-    /**
-     * Product image thumbnail getter
-     *
-     * @return int
-     */
-    public function getThumbnailSize()
-    {
-        return $this->getVar('product_thumbnail_image_size', 'Magento_Catalog');
-    }
-
-    /**
-     * Get product thumbnail image url for sidebar
-     *
-     * @return \Magento\Catalog\Model\Product\Image
-     */
-    public function getProductThumbnailSidebarUrl()
-    {
-        return (string)$this->getProductThumbnail()
-            ->resize($this->getThumbnailSidebarSize())
-            ->setWatermarkSize('30x10');
-    }
-
-    /**
-     * Product image thumbnail getter
-     *
-     * @return int
-     */
-    public function getThumbnailSidebarSize()
-    {
-        return $this->getVar('product_thumbnail_image_sidebar_size', 'Magento_Catalog');
-    }
-
-    /**
-=======
->>>>>>> fc2de564
      * @param string $productUrl
      * @return $this
      */
