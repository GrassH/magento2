--- conflicted
+++ resolved
@@ -25,11 +25,8 @@
  *
  * @api
  * @author      Magento Core Team <core@magentocommerce.com>
-<<<<<<< HEAD
  * @since 100.0.2
-=======
  * @SuppressWarnings(PHPMD.CouplingBetweenObjects)
->>>>>>> 56e17b8c
  */
 class Crosssell extends AbstractProduct
 {
