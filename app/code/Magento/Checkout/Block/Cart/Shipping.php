<?php
/**
 * Copyright © 2015 Magento. All rights reserved.
 * See COPYING.txt for license details.
 */
namespace Magento\Checkout\Block\Cart;

use Magento\Customer\Api\AddressRepositoryInterface;
use Magento\Customer\Api\CustomerRepositoryInterface;
use Magento\Framework\Pricing\PriceCurrencyInterface;
use Magento\Quote\Api\Data\EstimateAddressInterfaceFactory;
use Magento\Quote\Api\ShippingMethodManagementInterface;
use Magento\Quote\Model\QuoteRepository;

/**
 * @SuppressWarnings(PHPMD.CouplingBetweenObjects)
 */
class Shipping extends \Magento\Checkout\Block\Cart\AbstractCart
{
    /**
     * Available Carriers Instances
     * @var null|array
     */
    protected $_carriers = null;

    /**
     * Estimate Rates
     * @var array
     */
    protected $_rates = [];

    /**
     * Address Model
     *
     * @var array
     */
    protected $_address = [];

    /**
     * @var \Magento\Directory\Block\Data
     */
    protected $_directoryBlock;

    /**
     * @var \Magento\Shipping\Model\CarrierFactoryInterface
     */
    protected $_carrierFactory;

    /**
     * @var PriceCurrencyInterface
     */
    protected $priceCurrency;

    /**
     * @var EstimateAddressInterfaceFactory
     */
    protected $estimatedAddressFactory;

    /**
     * @var ShippingMethodManagementInterface
     */
    protected $shippingMethodManager;

    /**
     * @var AddressRepositoryInterface
     */
    protected $addressRepository;

    /**
     * @var CustomerRepositoryInterface
     */
    protected $customerRepository;

    /**
     * @var QuoteRepository
     */
    protected $quoteRepository;

    /**
     * @param \Magento\Framework\View\Element\Template\Context $context
     * @param \Magento\Customer\Model\Session $customerSession
     * @param \Magento\Checkout\Model\Session $checkoutSession
     * @param \Magento\Directory\Block\Data $directoryBlock
     * @param \Magento\Shipping\Model\CarrierFactoryInterface $carrierFactory
     * @param PriceCurrencyInterface $priceCurrency
     * @param EstimateAddressInterfaceFactory $estimatedAddressFactory
     * @param ShippingMethodManagementInterface $shippingMethodManager
     * @param AddressRepositoryInterface $addressRepository
     * @param CustomerRepositoryInterface $customerRepository
     * @param QuoteRepository $quoteRepository
     * @param array $data
     * @SuppressWarnings(PHPMD.ExcessiveParameterList)
     */
    public function __construct(
        \Magento\Framework\View\Element\Template\Context $context,
        \Magento\Customer\Model\Session $customerSession,
        \Magento\Checkout\Model\Session $checkoutSession,
        \Magento\Directory\Block\Data $directoryBlock,
        \Magento\Shipping\Model\CarrierFactoryInterface $carrierFactory,
        PriceCurrencyInterface $priceCurrency,
        EstimateAddressInterfaceFactory $estimatedAddressFactory,
        ShippingMethodManagementInterface $shippingMethodManager,
        AddressRepositoryInterface $addressRepository,
        CustomerRepositoryInterface $customerRepository,
        QuoteRepository $quoteRepository,
        array $data = []
    ) {
        $this->priceCurrency = $priceCurrency;
        $this->_directoryBlock = $directoryBlock;
        $this->_carrierFactory = $carrierFactory;
        $this->estimatedAddressFactory = $estimatedAddressFactory;
        $this->shippingMethodManager = $shippingMethodManager;
        $this->addressRepository = $addressRepository;
        $this->customerRepository = $customerRepository;
        $this->quoteRepository = $quoteRepository;
        parent::__construct($context, $customerSession, $checkoutSession, $data);
        $this->_isScopePrivate = true;
    }

    /**
     * Get config
     *
     * @param string $path
     * @return string|null
     */
    public function getConfig($path)
    {
        return $this->_scopeConfig->getValue($path, \Magento\Store\Model\ScopeInterface::SCOPE_STORE);
    }

    /**
     * @return \Magento\Directory\Block\Data
     */
    public function getDirectoryBlock()
    {
        return $this->_directoryBlock;
    }

    /**
     * Get Estimate Rates
     *
     * @return array
     */
    public function getEstimateRates()
    {
        if (empty($this->_rates)) {
            $groups = $this->getAddress()->getGroupedAllShippingRates();
            $this->_rates = $groups;
        }
        return $this->_rates;
    }

    /**
     * Get Address Model
     *
     * @return \Magento\Quote\Model\Quote\Address
     */
    public function getAddress()
    {
        if (empty($this->_address)) {
            $this->_address = $this->getQuote()->getShippingAddress();
        }
        return $this->_address;
    }

    /**
     * Get Carrier Name
     *
     * @param string $carrierCode
     * @return string
     */
    public function getCarrierName($carrierCode)
    {
        if ($name = $this->_scopeConfig->getValue(
            'carriers/' . $carrierCode . '/title',
            \Magento\Store\Model\ScopeInterface::SCOPE_STORE
        )
        ) {
            return $name;
        }
        return $carrierCode;
    }

    /**
     * Get Shipping Method
     *
     * @return string
     */
    public function getAddressShippingMethod()
    {
        return $this->getAddress()->getShippingMethod();
    }

    /**
     * Get Estimate Country Id
     *
     * @return string
     */
    public function getEstimateCountryId()
    {
        return $this->getAddress()->getCountryId();
    }

    /**
     * Get Estimate Postcode
     *
     * @return string
     */
    public function getEstimatePostcode()
    {
        return $this->getAddress()->getPostcode();
    }

    /**
     * Get Estimate City
     *
     * @return string
     */
    public function getEstimateCity()
    {
        return $this->getAddress()->getCity();
    }

    /**
     * Get Estimate Region Id
     *
     * @return mixed
     */
    public function getEstimateRegionId()
    {
        return $this->getAddress()->getRegionId();
    }

    /**
     * Get Estimate Region
     *
     * @return string
     */
    public function getEstimateRegion()
    {
        return $this->getAddress()->getRegion();
    }

    /**
     * Show City in Shipping Estimation
     *
     * @return bool
     * @SuppressWarnings(PHPMD.BooleanGetMethodName)
     */
    public function getCityActive()
    {
        return false;
    }

    /**
     * Show State in Shipping Estimation. Result updated using plugins
     *
     * @return bool
     * @SuppressWarnings(PHPMD.BooleanGetMethodName)
     */
    public function getStateActive()
    {
        return false;
    }

    /**
     * Convert price from default currency to current currency
     *
     * @param float $price
     * @return float
     */
    public function formatPrice($price)
    {
        return $this->priceCurrency->convertAndFormat(
            $price,
            true,
            PriceCurrencyInterface::DEFAULT_PRECISION,
            $this->getQuote()->getStore()
        );
    }

    /**
     * Obtain available carriers instances
     *
     * @return array
     */
    public function getCarriers()
    {
        if (null === $this->_carriers) {
            $this->_carriers = [];
            $this->getEstimateRates();
            foreach ($this->_rates as $rateGroup) {
                if (!empty($rateGroup)) {
                    foreach ($rateGroup as $rate) {
                        $this->_carriers[] = $this->_carrierFactory->get($rate->getCarrier());
                    }
                }
            }
        }
        return $this->_carriers;
    }

    /**
     * Check if one of carriers require state/province
     *
     * @return bool
     */
    public function isStateProvinceRequired()
    {
        foreach ($this->getCarriers() as $carrier) {
            if ($carrier->isStateProvinceRequired()) {
                return true;
            }
        }
        return false;
    }

    /**
     * Check if one of carriers require city
     *
     * @return bool
     */
    public function isCityRequired()
    {
        foreach ($this->getCarriers() as $carrier) {
            if ($carrier->isCityRequired()) {
                return true;
            }
        }
        return false;
    }

    /**
     * Check if one of carriers require zip code
     *
     * @return bool
     */
    public function isZipCodeRequired()
    {
        foreach ($this->getCarriers() as $carrier) {
            if ($carrier->isZipCodeRequired($this->getEstimateCountryId())) {
                return true;
            }
        }
        return false;
    }

    /**
     * Get shipping price html
     *
     * @param \Magento\Quote\Model\Quote\Address\Rate $shippingRate
     * @return string
     */
    public function getShippingPriceHtml(\Magento\Quote\Model\Quote\Address\Rate $shippingRate)
    {
        /** @var \Magento\Checkout\Block\Shipping\Price $block */
        $block = $this->getLayout()->getBlock('checkout.shipping.price');
        $block->setShippingRate($shippingRate);
        return $block->toHtml();
    }

    /**
<<<<<<< HEAD
     * Check if multiple countries for shipping is allowed
     *
     * @return bool
     */
    public function isMultipleCountriesAllowed()
    {
        $collection = $this->_directoryBlock->getCountryCollection();
        return $collection->count() > 1 ? true : false;
=======
     * {@inheritDoc}
     */
    protected function _beforeToHtml()
    {
        if ($this->_customerSession->isLoggedIn()) {
            $customer = $this->customerRepository->getById($this->_customerSession->getCustomerId());
            if ($defaultShipping = $customer->getDefaultShipping()) {
                $address = $this->addressRepository->getById($defaultShipping);
                if ($address) {
                    /** @var \Magento\Quote\Api\Data\EstimateAddressInterface $estimatedAddress */
                    $estimatedAddress = $this->estimatedAddressFactory->create();
                    $estimatedAddress->setCountryId($address->getCountryId());
                    $estimatedAddress->setPostcode($address->getPostcode());
                    $estimatedAddress->setRegion((string)$address->getRegion()->getRegion());
                    $estimatedAddress->setRegionId($address->getRegionId());
                    $this->shippingMethodManager->estimateByAddress($this->getQuote()->getId(), $estimatedAddress);
                    $this->quoteRepository->save($this->getQuote());
                }
            }
        }
        return parent::_beforeToHtml();
>>>>>>> d12365ae
    }
}<|MERGE_RESOLUTION|>--- conflicted
+++ resolved
@@ -360,16 +360,6 @@
     }
 
     /**
-<<<<<<< HEAD
-     * Check if multiple countries for shipping is allowed
-     *
-     * @return bool
-     */
-    public function isMultipleCountriesAllowed()
-    {
-        $collection = $this->_directoryBlock->getCountryCollection();
-        return $collection->count() > 1 ? true : false;
-=======
      * {@inheritDoc}
      */
     protected function _beforeToHtml()
@@ -391,6 +381,16 @@
             }
         }
         return parent::_beforeToHtml();
->>>>>>> d12365ae
+    }
+
+    /**
+     * Check if multiple countries for shipping is allowed
+     *
+     * @return bool
+     */
+    public function isMultipleCountriesAllowed()
+    {
+        $collection = $this->_directoryBlock->getCountryCollection();
+        return $collection->count() > 1 ? true : false;
     }
 }