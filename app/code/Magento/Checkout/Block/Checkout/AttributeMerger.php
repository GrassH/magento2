--- conflicted
+++ resolved
@@ -15,11 +15,8 @@
 
 /**
  * Fields attribute merger.
-<<<<<<< HEAD
-=======
  *
  * @SuppressWarnings(PHPMD.CookieAndSessionMisuse)
->>>>>>> 2db42cc8
  */
 class AttributeMerger
 {
