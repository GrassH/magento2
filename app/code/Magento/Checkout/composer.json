{
    "name": "magento/module-checkout",
    "description": "N/A",
    "require": {
        "php": "~5.5.0|~5.6.0",
<<<<<<< HEAD
        "magento/module-store": "0.74.0-beta13",
        "magento/module-sales": "0.74.0-beta13",
        "magento/module-catalog-inventory": "0.74.0-beta13",
        "magento/module-config": "0.74.0-beta13",
        "magento/module-customer": "0.74.0-beta13",
        "magento/module-catalog": "0.74.0-beta13",
        "magento/module-payment": "0.74.0-beta13",
        "magento/module-shipping": "0.74.0-beta13",
        "magento/module-tax": "0.74.0-beta13",
        "magento/module-directory": "0.74.0-beta13",
        "magento/module-eav": "0.74.0-beta13",
        "magento/module-gift-message": "0.74.0-beta13",
        "magento/module-page-cache": "0.74.0-beta13",
        "magento/module-theme": "0.74.0-beta13",
        "magento/module-msrp": "0.74.0-beta13",
        "magento/framework": "0.74.0-beta13",
        "magento/module-ui": "0.74.0-beta13",
        "magento/module-quote": "0.74.0-beta13",
=======
        "magento/module-store": "0.74.0-beta14",
        "magento/module-sales": "0.74.0-beta14",
        "magento/module-catalog-inventory": "0.74.0-beta14",
        "magento/module-config": "0.74.0-beta14",
        "magento/module-customer": "0.74.0-beta14",
        "magento/module-catalog": "0.74.0-beta14",
        "magento/module-payment": "0.74.0-beta14",
        "magento/module-shipping": "0.74.0-beta14",
        "magento/module-tax": "0.74.0-beta14",
        "magento/module-directory": "0.74.0-beta14",
        "magento/module-eav": "0.74.0-beta14",
        "magento/module-gift-message": "0.74.0-beta14",
        "magento/module-wishlist": "0.74.0-beta14",
        "magento/module-page-cache": "0.74.0-beta14",
        "magento/module-theme": "0.74.0-beta14",
        "magento/module-msrp": "0.74.0-beta14",
        "magento/framework": "0.74.0-beta14",
        "magento/module-ui": "0.74.0-beta14",
        "magento/module-quote": "0.74.0-beta14",
>>>>>>> 3ad1194c
        "magento/magento-composer-installer": "*"
    },
    "suggest": {
        "magento/module-cookie": "0.74.0-beta14"
    },
    "type": "magento2-module",
    "version": "0.74.0-beta14",
    "license": [
        "OSL-3.0",
        "AFL-3.0"
    ],
    "extra": {
        "map": [
            [
                "*",
                "Magento/Checkout"
            ]
        ]
    }
}<|MERGE_RESOLUTION|>--- conflicted
+++ resolved
@@ -3,26 +3,6 @@
     "description": "N/A",
     "require": {
         "php": "~5.5.0|~5.6.0",
-<<<<<<< HEAD
-        "magento/module-store": "0.74.0-beta13",
-        "magento/module-sales": "0.74.0-beta13",
-        "magento/module-catalog-inventory": "0.74.0-beta13",
-        "magento/module-config": "0.74.0-beta13",
-        "magento/module-customer": "0.74.0-beta13",
-        "magento/module-catalog": "0.74.0-beta13",
-        "magento/module-payment": "0.74.0-beta13",
-        "magento/module-shipping": "0.74.0-beta13",
-        "magento/module-tax": "0.74.0-beta13",
-        "magento/module-directory": "0.74.0-beta13",
-        "magento/module-eav": "0.74.0-beta13",
-        "magento/module-gift-message": "0.74.0-beta13",
-        "magento/module-page-cache": "0.74.0-beta13",
-        "magento/module-theme": "0.74.0-beta13",
-        "magento/module-msrp": "0.74.0-beta13",
-        "magento/framework": "0.74.0-beta13",
-        "magento/module-ui": "0.74.0-beta13",
-        "magento/module-quote": "0.74.0-beta13",
-=======
         "magento/module-store": "0.74.0-beta14",
         "magento/module-sales": "0.74.0-beta14",
         "magento/module-catalog-inventory": "0.74.0-beta14",
@@ -42,7 +22,6 @@
         "magento/framework": "0.74.0-beta14",
         "magento/module-ui": "0.74.0-beta14",
         "magento/module-quote": "0.74.0-beta14",
->>>>>>> 3ad1194c
         "magento/magento-composer-installer": "*"
     },
     "suggest": {
