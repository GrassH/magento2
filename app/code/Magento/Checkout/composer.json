--- conflicted
+++ resolved
@@ -12,30 +12,6 @@
     "version": "100.4.7-beta3",
     "require": {
         "php": "~8.1.0||~8.2.0||~8.3.0",
-<<<<<<< HEAD
-        "magento/framework": "*",
-        "magento/module-captcha": "*",
-        "magento/module-catalog": "*",
-        "magento/module-catalog-inventory": "*",
-        "magento/module-config": "*",
-        "magento/module-customer": "*",
-        "magento/module-directory": "*",
-        "magento/module-eav": "*",
-        "magento/module-msrp": "*",
-        "magento/module-page-cache": "*",
-        "magento/module-payment": "*",
-        "magento/module-quote": "*",
-        "magento/module-sales": "*",
-        "magento/module-sales-rule": "*",
-        "magento/module-security": "*",
-        "magento/module-shipping": "*",
-        "magento/module-store": "*",
-        "magento/module-tax": "*",
-        "magento/module-theme": "*",
-        "magento/module-ui": "*",
-        "magento/module-authorization": "*",
-        "magento/module-csp": "*"
-=======
         "magento/framework": "103.0.*",
         "magento/module-captcha": "100.4.*",
         "magento/module-catalog": "104.0.*",
@@ -56,8 +32,8 @@
         "magento/module-tax": "100.4.*",
         "magento/module-theme": "101.1.*",
         "magento/module-ui": "101.2.*",
-        "magento/module-authorization": "100.4.*"
->>>>>>> 2090f740
+        "magento/module-authorization": "100.4.*",
+        "magento/module-csp": "*"
     },
     "suggest": {
         "magento/module-cookie": "100.4.*"
