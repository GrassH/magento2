{
    "name": "magento/module-checkout",
    "description": "N/A",
    "require": {
        "php": "~5.5.0|~5.6.0",
<<<<<<< HEAD
        "magento/module-store": "0.74.0-beta13",
        "magento/module-sales": "0.74.0-beta13",
        "magento/module-catalog-inventory": "0.74.0-beta13",
        "magento/module-config": "0.74.0-beta13",
        "magento/module-customer": "0.74.0-beta13",
        "magento/module-catalog": "0.74.0-beta13",
        "magento/module-payment": "0.74.0-beta13",
        "magento/module-shipping": "0.74.0-beta13",
        "magento/module-tax": "0.74.0-beta13",
        "magento/module-directory": "0.74.0-beta13",
        "magento/module-eav": "0.74.0-beta13",
        "magento/module-gift-message": "0.74.0-beta13",
        "magento/module-wishlist": "0.74.0-beta13",
        "magento/module-page-cache": "0.74.0-beta13",
        "magento/module-theme": "0.74.0-beta13",
        "magento/module-msrp": "0.74.0-beta13",
        "magento/framework": "0.74.0-beta13",
        "magento/module-ui": "0.74.0-beta13",
        "magento/module-quote": "0.74.0-beta13",
        "magento/magento-composer-installer": "*"
    },
    "suggest": {
        "magento/module-cookie": "0.74.0-beta13"
    },
    "type": "magento2-module",
    "version": "0.74.0-beta13",
=======
        "magento/module-store": "1.0.0-beta",
        "magento/module-sales": "1.0.0-beta",
        "magento/module-backend": "1.0.0-beta",
        "magento/module-catalog-inventory": "1.0.0-beta",
        "magento/module-config": "1.0.0-beta",
        "magento/module-customer": "1.0.0-beta",
        "magento/module-catalog": "1.0.0-beta",
        "magento/module-payment": "1.0.0-beta",
        "magento/module-shipping": "1.0.0-beta",
        "magento/module-tax": "1.0.0-beta",
        "magento/module-directory": "1.0.0-beta",
        "magento/module-eav": "1.0.0-beta",
        "magento/module-gift-message": "1.0.0-beta",
        "magento/module-page-cache": "1.0.0-beta",
        "magento/module-sales-rule": "1.0.0-beta",
        "magento/module-theme": "1.0.0-beta",
        "magento/module-msrp": "1.0.0-beta",
        "magento/framework": "1.0.0-beta",
        "magento/module-ui": "1.0.0-beta",
        "magento/module-quote": "1.0.0-beta",
        "magento/magento-composer-installer": "*"
    },
    "suggest": {
        "magento/module-cookie": "1.0.0-beta"
    },
    "type": "magento2-module",
    "version": "1.0.0-beta",
>>>>>>> b0372d69
    "license": [
        "OSL-3.0",
        "AFL-3.0"
    ],
    "extra": {
        "map": [
            [
                "*",
                "Magento/Checkout"
            ]
        ]
    }
}<|MERGE_RESOLUTION|>--- conflicted
+++ resolved
@@ -3,34 +3,6 @@
     "description": "N/A",
     "require": {
         "php": "~5.5.0|~5.6.0",
-<<<<<<< HEAD
-        "magento/module-store": "0.74.0-beta13",
-        "magento/module-sales": "0.74.0-beta13",
-        "magento/module-catalog-inventory": "0.74.0-beta13",
-        "magento/module-config": "0.74.0-beta13",
-        "magento/module-customer": "0.74.0-beta13",
-        "magento/module-catalog": "0.74.0-beta13",
-        "magento/module-payment": "0.74.0-beta13",
-        "magento/module-shipping": "0.74.0-beta13",
-        "magento/module-tax": "0.74.0-beta13",
-        "magento/module-directory": "0.74.0-beta13",
-        "magento/module-eav": "0.74.0-beta13",
-        "magento/module-gift-message": "0.74.0-beta13",
-        "magento/module-wishlist": "0.74.0-beta13",
-        "magento/module-page-cache": "0.74.0-beta13",
-        "magento/module-theme": "0.74.0-beta13",
-        "magento/module-msrp": "0.74.0-beta13",
-        "magento/framework": "0.74.0-beta13",
-        "magento/module-ui": "0.74.0-beta13",
-        "magento/module-quote": "0.74.0-beta13",
-        "magento/magento-composer-installer": "*"
-    },
-    "suggest": {
-        "magento/module-cookie": "0.74.0-beta13"
-    },
-    "type": "magento2-module",
-    "version": "0.74.0-beta13",
-=======
         "magento/module-store": "1.0.0-beta",
         "magento/module-sales": "1.0.0-beta",
         "magento/module-backend": "1.0.0-beta",
@@ -58,7 +30,6 @@
     },
     "type": "magento2-module",
     "version": "1.0.0-beta",
->>>>>>> b0372d69
     "license": [
         "OSL-3.0",
         "AFL-3.0"
