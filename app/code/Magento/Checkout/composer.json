--- conflicted
+++ resolved
@@ -25,13 +25,8 @@
         "magento/module-store": "*",
         "magento/module-tax": "*",
         "magento/module-theme": "*",
-<<<<<<< HEAD
-        "magento/module-ui": "*"
-=======
         "magento/module-ui": "*",
-        "magento/module-captcha": "*",
         "magento/module-authorization": "*"
->>>>>>> f4725367
     },
     "suggest": {
         "magento/module-cookie": "*"
