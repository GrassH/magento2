--- conflicted
+++ resolved
@@ -53,7 +53,6 @@
                 type="Magento\Checkout\Model\CaptchaPaymentProcessingRateLimiter" />
     <preference for="Magento\Checkout\Api\PaymentSavingRateLimiterInterface"
                 type="Magento\Checkout\Model\CaptchaPaymentSavingRateLimiter" />
-<<<<<<< HEAD
     <type name="Magento\Framework\Webapi\Backpressure\CompositeRequestTypeExtractor">
         <arguments>
             <argument name="extractors" xsi:type="array">
@@ -62,9 +61,8 @@
                 </item>
             </argument>
         </arguments>
-=======
+    </type>
     <type name="Magento\Customer\Model\ResourceModel\Customer">
         <plugin name="recollect_quote_on_customer_group_change" type="Magento\Checkout\Model\Plugin\RecollectQuoteOnCustomerGroupChange"/>
->>>>>>> 81340cb1
     </type>
 </config>