<?xml version="1.0"?>
<!--
/**
 * Copyright © Magento, Inc. All rights reserved.
 * See COPYING.txt for license details.
 */
-->
<config xmlns:xsi="http://www.w3.org/2001/XMLSchema-instance"
        xsi:noNamespaceSchemaLocation="urn:magento:framework:ObjectManager/etc/config.xsd">
    <type name="Magento\Framework\Url\SecurityInfo">
        <arguments>
            <argument name="secureUrlList" xsi:type="array">
                <item name="checkout_index" xsi:type="string">/checkout</item>
            </argument>
            <argument name="excludedUrlList" xsi:type="array">
                <item name="checkout_sidebar" xsi:type="string">/checkout/sidebar</item>
            </argument>
        </arguments>
    </type>
    <type name="Magento\Framework\View\Layout">
        <plugin name="checkout-session-depersonalize"
                type="Magento\Checkout\Model\Layout\DepersonalizePlugin" sortOrder="20"/>
    </type>
    <type name="Magento\Customer\CustomerData\SectionPoolInterface">
        <arguments>
            <argument name="sectionSourceMap" xsi:type="array">
                <item name="cart" xsi:type="string">Magento\Checkout\CustomerData\Cart</item>
                <item name="directory-data" xsi:type="string">Magento\Checkout\CustomerData\DirectoryData</item>
            </argument>
        </arguments>
    </type>
    <type name="Magento\Customer\Block\SectionConfig">
        <arguments>
            <argument name="clientSideSections" xsi:type="array">
                <item name="checkout-data" xsi:type="string">checkout-data</item>
                <item name="cart-data" xsi:type="string">cart-data</item>
            </argument>
        </arguments>
    </type>
    <preference for="Magento\Checkout\CustomerData\ItemPoolInterface"
                type="Magento\Checkout\CustomerData\ItemPool"/>
    <type name="Magento\Checkout\CustomerData\ItemPool">
        <arguments>
            <argument name="defaultItemId" xsi:type="string">Magento\Checkout\CustomerData\DefaultItem</argument>
        </arguments>
    </type>
    <type name="Magento\Checkout\Model\CompositeConfigProvider">
        <arguments>
            <argument name="configProviders" xsi:type="array">
                <item name="checkout_default_config_provider" xsi:type="object">Magento\Checkout\Model\DefaultConfigProvider</item>
                <item name="checkout_summary_config_provider" xsi:type="object">Magento\Checkout\Model\Cart\CheckoutSummaryConfigProvider</item>
                <item name="checkout_payment_provider" xsi:type="object">Magento\Checkout\Model\PaymentCaptchaConfigProvider</item>
            </argument>
        </arguments>
    </type>
    <type name="Magento\Checkout\Block\Onepage">
        <arguments>
            <argument name="layoutProcessors" xsi:type="array">
                <item name="addressFormAttributes" xsi:type="object">Magento\Checkout\Block\Checkout\LayoutProcessor</item>
                <item name="totalsSortOrder" xsi:type="object">Magento\Checkout\Block\Checkout\TotalsProcessor</item>
                <item name="directoryData" xsi:type="object">Magento\Checkout\Block\Checkout\DirectoryDataProcessor</item>
            </argument>
            <argument name="serializer" xsi:type="object">Magento\Framework\Serialize\Serializer\JsonHexTag</argument>
        </arguments>
    </type>
    <type name="Magento\Checkout\Block\Cart\Totals">
        <arguments>
            <argument name="layoutProcessors" xsi:type="array">
                <item name="totalsSortOrder" xsi:type="object">Magento\Checkout\Block\Cart\CartTotalsProcessor</item>
            </argument>
        </arguments>
    </type>
    <type name="Magento\Checkout\Block\Cart\Shipping">
        <arguments>
            <argument name="layoutProcessors" xsi:type="array">
                <item name="addressFormAttributes" xsi:type="object">Magento\Checkout\Block\Cart\LayoutProcessor</item>
            </argument>
        </arguments>
    </type>
    <type name="Magento\Checkout\Model\Cart\RequestInfoFilter">
        <arguments>
            <argument name="filterList" xsi:type="array">
                <item name="form_key" xsi:type="string">form_key</item>
                <item name="custom_price" xsi:type="string">custom_price</item>
            </argument>
        </arguments>
    </type>
    <type name="Magento\Framework\View\Element\Message\MessageConfigurationsPool">
        <arguments>
            <argument name="configurationsMap" xsi:type="array">
                <item name="addCartSuccessMessage" xsi:type="array">
                    <item name="renderer" xsi:type="const">\Magento\Framework\View\Element\Message\Renderer\BlockRenderer::CODE</item>
                    <item name="data" xsi:type="array">
                        <item name="template" xsi:type="string">Magento_Checkout::messages/addCartSuccessMessage.phtml</item>
                    </item>
                </item>
            </argument>
        </arguments>
    </type>
    <type name="Magento\Quote\Model\Quote">
        <plugin name="clear_addresses_after_product_delete" type="Magento\Checkout\Plugin\Model\Quote\ResetQuoteAddresses"/>
    </type>
<<<<<<< HEAD
    <type name="Magento\Store\Model\StoreSwitcher\RedirectDataPreprocessorComposite">
        <arguments>
            <argument name="processors" xsi:type="array">
                <item name="checkout_session" xsi:type="object">Magento\Checkout\Model\StoreSwitcher\RedirectDataPreprocessor</item>
            </argument>
        </arguments>
    </type>
    <type name="Magento\Store\Model\StoreSwitcher\RedirectDataPostprocessorComposite">
        <arguments>
            <argument name="processors" xsi:type="array">
                <item name="checkout_session" xsi:type="object">Magento\Checkout\Model\StoreSwitcher\RedirectDataPostprocessor</item>
=======
    <type name="Magento\Captcha\CustomerData\Captcha">
        <arguments>
            <argument name="formIds" xsi:type="array">
                <item name="payment_processing_request" xsi:type="string">payment_processing_request</item>
>>>>>>> 445b0f1a
            </argument>
        </arguments>
    </type>
</config><|MERGE_RESOLUTION|>--- conflicted
+++ resolved
@@ -100,7 +100,13 @@
     <type name="Magento\Quote\Model\Quote">
         <plugin name="clear_addresses_after_product_delete" type="Magento\Checkout\Plugin\Model\Quote\ResetQuoteAddresses"/>
     </type>
-<<<<<<< HEAD
+    <type name="Magento\Captcha\CustomerData\Captcha">
+        <arguments>
+            <argument name="formIds" xsi:type="array">
+                <item name="payment_processing_request" xsi:type="string">payment_processing_request</item>
+            </argument>
+        </arguments>
+    </type>
     <type name="Magento\Store\Model\StoreSwitcher\RedirectDataPreprocessorComposite">
         <arguments>
             <argument name="processors" xsi:type="array">
@@ -112,12 +118,6 @@
         <arguments>
             <argument name="processors" xsi:type="array">
                 <item name="checkout_session" xsi:type="object">Magento\Checkout\Model\StoreSwitcher\RedirectDataPostprocessor</item>
-=======
-    <type name="Magento\Captcha\CustomerData\Captcha">
-        <arguments>
-            <argument name="formIds" xsi:type="array">
-                <item name="payment_processing_request" xsi:type="string">payment_processing_request</item>
->>>>>>> 445b0f1a
             </argument>
         </arguments>
     </type>
