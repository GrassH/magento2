<?xml version="1.0"?>
<!--
/**
 * Copyright © 2015 Magento. All rights reserved.
 * See COPYING.txt for license details.
 */
-->
<config xmlns:xsi="http://www.w3.org/2001/XMLSchema-instance"
        xsi:noNamespaceSchemaLocation="../../../../Magento/Customer/etc/sections.xsd">
    <action name="checkout/cart/add">
        <section name="cart"/>
    </action>
    <action name="checkout/cart/delete">
        <section name="cart"/>
    </action>
    <action name="checkout/cart/updatePost">
        <section name="cart"/>
    </action>
    <action name="checkout/cart/updateItemOptions">
        <section name="cart"/>
    </action>
    <action name="checkout/cart/couponPost">
        <section name="cart"/>
    </action>
    <action name="checkout/cart/estimatePost">
        <section name="cart"/>
    </action>
    <action name="checkout/cart/estimateUpdatePost">
        <section name="cart"/>
    </action>
    <action name="checkout/onepage/saveOrder">
        <section name="cart"/>
    </action>
    <action name="checkout/sidebar/removeItem">
        <section name="cart"/>
    </action>
    <action name="checkout/sidebar/updateItemQty">
        <section name="cart"/>
    </action>
<<<<<<< HEAD
    <action name="rest/*/V1/carts/*/order">
        <section name="cart"/>
    </action>
    <action name="rest/*/V1/guest-carts/*/order">
        <section name="cart"/>
=======
    <action name="checkout/onepage/saveOrder">
        <section name="last-ordered-items"/>
>>>>>>> 4fd68c37
    </action>
</config><|MERGE_RESOLUTION|>--- conflicted
+++ resolved
@@ -37,15 +37,13 @@
     <action name="checkout/sidebar/updateItemQty">
         <section name="cart"/>
     </action>
-<<<<<<< HEAD
+    <action name="checkout/onepage/saveOrder">
+        <section name="last-ordered-items"/>
+    </action>
     <action name="rest/*/V1/carts/*/order">
         <section name="cart"/>
     </action>
     <action name="rest/*/V1/guest-carts/*/order">
         <section name="cart"/>
-=======
-    <action name="checkout/onepage/saveOrder">
-        <section name="last-ordered-items"/>
->>>>>>> 4fd68c37
     </action>
 </config>