<?php
/**
 * Copyright © 2015 Magento. All rights reserved.
 * See COPYING.txt for license details.
 */

<<<<<<< HEAD
/** @var $block \Magento\Checkout\Block\Item\Price\Renderer */
=======
// @codingStandardsIgnoreFile

/** @var $this \Magento\Checkout\Block\Item\Price\Renderer */
>>>>>>> c2cfbbfd

$_item = $block->getItem();
?>
<span class="price-including-tax" data-label="<?php echo $block->escapeHtml(__('Excl. Tax')); ?>">
    <span class="cart-price">
        <?php echo $this->helper('Magento\Checkout\Helper\Data')->formatPrice($_item->getCalculationPrice()) ?>
    </span>
</span><|MERGE_RESOLUTION|>--- conflicted
+++ resolved
@@ -4,13 +4,9 @@
  * See COPYING.txt for license details.
  */
 
-<<<<<<< HEAD
-/** @var $block \Magento\Checkout\Block\Item\Price\Renderer */
-=======
 // @codingStandardsIgnoreFile
 
-/** @var $this \Magento\Checkout\Block\Item\Price\Renderer */
->>>>>>> c2cfbbfd
+/** @var $block \Magento\Checkout\Block\Item\Price\Renderer */
 
 $_item = $block->getItem();
 ?>
