--- conflicted
+++ resolved
@@ -3,14 +3,10 @@
  * Copyright © 2015 Magento. All rights reserved.
  * See COPYING.txt for license details.
  */
-<<<<<<< HEAD
-/* @var $block \Magento\Checkout\Block\Onepage\Progress */
-=======
 
 // @codingStandardsIgnoreFile
 
-/* @var $this \Magento\Checkout\Block\Onepage\Progress */
->>>>>>> c2cfbbfd
+/* @var $block \Magento\Checkout\Block\Onepage\Progress */
 ?>
 <div class="opc-block-progress<?php if ($block->isStepComplete('billing')): ?> active<?php endif; ?><?php if ($block->isStepComplete('payment')): ?> order-review-step<?php endif; ?>">
     <div class="title">
