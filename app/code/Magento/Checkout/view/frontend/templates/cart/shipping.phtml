--- conflicted
+++ resolved
@@ -23,45 +23,6 @@
                     "Magento_Ui/js/core/app": <?php echo $block->getJsLayout();?>
                 }
             }
-<<<<<<< HEAD
-        }
-    </script>
-    <?php if (($_shippingRateGroups = $block->getEstimateRates())): ?>
-    <form id="co-shipping-method-form" action="<?php echo $block->getUrl('checkout/cart/estimateUpdatePost') ?>" method="post">
-        <fieldset class="fieldset rates">
-            <legend class="legend">
-                <span><?php echo __('Shipping Methods') ?></span>
-            </legend><br />
-            <dl class="items methods">
-                <?php foreach ($_shippingRateGroups as $code => $_rates): ?>
-                    <dt class="item-title"><span><?php echo $block->escapeHtml($block->getCarrierName($code)) ?></span></dt>
-                    <dd class="item-options">
-                    <?php foreach ($_rates as $_rate): ?>
-                        <div
-                            class="<?php if ($_rate->getErrorMessage()): echo ' message error'; else: echo 'field choice item'; endif; ?>">
-                           <?php if ($_rate->getErrorMessage()): ?>
-                                <div><?php echo $block->escapeHtml($_rate->getErrorMessage()) ?></div>
-                           <?php else: ?>
-                                <input name="estimate_method" type="radio" value="<?php echo $_rate->getCode() ?>" id="s_method_<?php echo $_rate->getCode() ?>"<?php if($_rate->getCode()===$block->getAddressShippingMethod()) echo ' checked="checked"' ?> class="radio" />
-                                <label class="label" for="s_method_<?php echo $_rate->getCode() ?>">
-                                    <?php echo $block->escapeHtml($_rate->getMethodTitle()) ?>
-                                    <?php echo $block->getShippingPriceHtml($_rate) ?>
-                                </label>
-                           <?php endif ?>
-                        </div>
-                    <?php endforeach; ?>
-                    </dd>
-                <?php endforeach; ?>
-            </dl>
-            <div class="actions-toolbar">
-                <div class="primary">
-                    <button type="submit" class="action primary update" name="do" value="<?php echo __('Update Total') ?>"><span><?php echo __('Update Total') ?></span></button>
-                </div>
-            </div>
-        </fieldset>
-    </form>
-    <?php endif; ?>
-=======
         </script>
         <script>
             window.checkoutConfig = <?php echo \Zend_Json::encode($block->getCheckoutConfig()); ?>;
@@ -75,6 +36,5 @@
                 return url.setBaseUrl('<?php echo $block->getBaseUrl();?>');
             })
         </script>
->>>>>>> 75751593
     </div>
 </div>