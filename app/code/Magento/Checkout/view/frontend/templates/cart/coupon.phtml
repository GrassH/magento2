--- conflicted
+++ resolved
@@ -54,13 +54,8 @@
                     <?php endif; ?>
                 </div>
             </div>
-<<<<<<< HEAD
-            <?php if (!strlen($block->getCouponCode())): ?>
-            <?= /* @noEscape */ $block->getChildHtml('captcha') ?>
-=======
             <?php if (!strlen($block->getCouponCode())) : ?>
                 <?= /* @noEscape */ $block->getChildHtml('captcha') ?>
->>>>>>> 7ffabd07
             <?php endif; ?>
         </form>
     </div>
