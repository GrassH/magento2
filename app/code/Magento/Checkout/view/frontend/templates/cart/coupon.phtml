<?php
/**
 * Copyright © Magento, Inc. All rights reserved.
 * See COPYING.txt for license details.
 */

<<<<<<< HEAD
// @codingStandardsIgnoreFile

/**
 * @var \Magento\Framework\View\Element\AbstractBlock $block
 */
=======
>>>>>>> db740dfc
?>
<div class="block discount"
     id="block-discount"
     data-mage-init='{"collapsible":{"openedState": "active", "saveState": false}}'
>
    <div class="title" data-role="title">
        <strong id="block-discount-heading" role="heading" aria-level="2"><?= $block->escapeHtml(__('Apply Discount Code')) ?></strong>
    </div>
    <div class="content" data-role="content" aria-labelledby="block-discount-heading">
        <form id="discount-coupon-form"
              action="<?= $block->escapeUrl($block->getUrl('checkout/cart/couponPost')) ?>"
              method="post"
              data-mage-init='{"discountCode":{"couponCodeSelector": "#coupon_code",
                                               "removeCouponSelector": "#remove-coupon",
                                               "applyButton": "button.action.apply",
                                               "cancelButton": "button.action.cancel"}}'>
            <div class="fieldset coupon<?= strlen($block->getCouponCode()) ? ' applied' : '' ?>">
                <input type="hidden" name="remove" id="remove-coupon" value="0" />
                <div class="field">
                    <label for="coupon_code" class="label"><span><?= $block->escapeHtml(__('Enter discount code')) ?></span></label>
                    <div class="control">
                        <input type="text"
                               class="input-text"
                               id="coupon_code"
                               name="coupon_code"
                               value="<?= $block->escapeHtmlAttr($block->getCouponCode()) ?>"
                               placeholder="<?= $block->escapeHtmlAttr(__('Enter discount code')) ?>"
                                <?php if (strlen($block->getCouponCode())) :?>
                                   disabled="disabled"
                                <?php endif; ?>
                        />
                    </div>
                </div>
                <div class="actions-toolbar">
                    <?php if (!strlen($block->getCouponCode())) :?>
                    <div class="primary">
                        <button class="action apply primary" type="button" value="<?= $block->escapeHtmlAttr(__('Apply Discount')) ?>">
                            <span><?= $block->escapeHtml(__('Apply Discount')) ?></span>
                        </button>
                    </div>
                    <?php else :?>
                        <div class="primary">
                            <button  type="button" class="action cancel primary" value="<?= $block->escapeHtmlAttr(__('Cancel Coupon')) ?>"><span><?= $block->escapeHtml(__('Cancel Coupon')) ?></span></button>
                        </div>
                    <?php endif; ?>
                </div>
            </div>
            <?php if (!strlen($block->getCouponCode())): ?>
            <?= /* @noEscape */ $block->getChildHtml('captcha') ?>
            <?php endif; ?>
        </form>
    </div>
</div><|MERGE_RESOLUTION|>--- conflicted
+++ resolved
@@ -4,14 +4,9 @@
  * See COPYING.txt for license details.
  */
 
-<<<<<<< HEAD
-// @codingStandardsIgnoreFile
-
 /**
  * @var \Magento\Framework\View\Element\AbstractBlock $block
  */
-=======
->>>>>>> db740dfc
 ?>
 <div class="block discount"
      id="block-discount"
