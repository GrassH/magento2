--- conflicted
+++ resolved
@@ -14,11 +14,7 @@
           method="post"
           id="form-validate"
           data-mage-init='{"Magento_Checkout/js/action/update-shopping-cart":
-<<<<<<< HEAD
-              {"validationURL" : "/checkout/cart/updateItemQty",
-=======
               {"validationURL" : "<?= $block->escapeUrl($block->getUrl('checkout/cart/updateItemQty')) ?>",
->>>>>>> f85e6644
               "updateCartActionContainer": "#update_cart_action_container"}
           }'
           class="form form-cart">
