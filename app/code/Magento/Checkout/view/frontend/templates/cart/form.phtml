<?php
/**
 * Copyright © 2015 Magento. All rights reserved.
 * See COPYING.txt for license details.
 */

// @codingStandardsIgnoreFile

/**  @var $block \Magento\Checkout\Block\Cart */
?>
<?php $mergedCells = ($this->helper('Magento\Tax\Helper\Data')->displayCartBothPrices() ? 2 : 1); ?>
<?php echo $block->getChildHtml('form_before') ?>
<form action="<?php echo $block->getUrl('checkout/cart/updatePost') ?>"
          method="post"
          id="form-validate"
          data-mage-init='{"validation":{}}'
          class="form form-cart">
    <?php echo $block->getBlockHtml('formkey'); ?>
    <div class="cart table-wrapper<?php echo $mergedCells == 2 ? ' detailed' : ''; ?>">
        <table id="shopping-cart-table"
               class="cart items data table"
               data-mage-init='{"shoppingCart":{"emptyCartButton": "action.clear",
               "updateCartActionContainer": "#update_cart_action_container"}}'>
            <caption role="heading" aria-level="2" class="table-caption"><?php echo __('Shopping Cart Items') ?></caption>
            <thead>
                <tr>
                    <th class="col item" scope="col"><span><?php echo __('Item') ?></span></th>
                    <th class="col price" scope="col"><span><?php echo __('Price') ?></span></th>
                    <th class="col qty" scope="col"><span><?php echo __('Qty') ?></span></th>
                    <th class="col subtotal" scope="col"><span><?php echo __('Subtotal') ?></span></th>
                </tr>
            </thead>
            <?php foreach ($block->getItems() as $_item): ?>
                <?php echo $block->getItemHtml($_item) ?>
            <?php endforeach ?>
        </table>
    </div>
    <div class="cart main actions">
        <?php if ($block->getContinueShoppingUrl()): ?>
            <a class="action continue"
               href="<?php echo $block->getContinueShoppingUrl() ?>"
               title="<?php echo $block->escapeHtml(__('Continue Shopping')); ?>">
                <span><?php echo __('Continue Shopping') ?></span>
            </a>
        <?php endif; ?>
        <button type="submit"
                name="update_cart_action"
                value="empty_cart"
                title="<?php echo $block->escapeHtml(__('Clear Shopping Cart')); ?>"
                class="action clear" id="empty_cart_button">
            <span><?php echo __('Clear Shopping Cart'); ?></span>
        </button>
        <button type="submit"
                name="update_cart_action"
                value="update_qty"
                title="<?php echo $block->escapeHtml(__('Update Shopping Cart')); ?>"
                class="action update">
            <span><?php echo __('Update Shopping Cart'); ?></span>
        </button>
        <input type="hidden" value="" id="update_cart_action_container" />
    </div>
</form>
<<<<<<< HEAD
<?php echo $block->getChildHtml('shopping.cart.table.after'); ?>
<?php echo $block->getChildHtml('checkout.cart.additional.options') ?>
=======

<?php /* Temp MAGETWO-36023 markup */?>
<div class="cart-gift-item">
    <div class="gift-item-block block"
         data-collapsible="true"
         data-mage-init='{"collapsible":{"openedState": "_active"}}'>
        <div class="title" data-role="title">
            <span><?php echo __('Gift wrap this order'); ?></span>
        </div>
        <div class="content" data-role="content">
            <div class="gift-options">
                <?php /* Gift Wrapping */ ?>
                <?php include ($block->getTemplateFile('Magento_GiftWrapping::checkout\new-options.phtml')); ?>

                <?php /* Gift Message */ ?>
                <?php include ($block->getTemplateFile('Magento_GiftMessage::form.phtml')); ?>
            </div>

            <?php /* Gift options applied */ ?>
            <div class="gift-summary">
                <?php /* Applied Gift Wrapping */ ?>
                <?php include ($block->getTemplateFile('Magento_GiftWrapping::checkout\applied.phtml')); ?>

                <?php /* Applied Gift Message */ ?>
                <?php include ($block->getTemplateFile('Magento_GiftMessage::applied.phtml')); ?>

                <div class="actions-toolbar">
                    <div class="secondary">
                        <button type="submit"
                                class="action action-edit"
                                title="<?php echo $block->escapeHtml(__('Edit')); ?>">
                            <span><?php echo __('Edit'); ?></span>
                        </button>
                        <button class="action action-delete"
                                title="<?php echo $block->escapeHtml(__('Delete')); ?>">
                            <span><?php echo __('Delete'); ?></span>
                        </button>
                    </div>
                </div>
            </div>
            <?php /* End Gift options applied */ ?>
        </div>
    </div>
</div>

<?php /* End Temp MAGETWO-36023 markup */?>

<?php echo $block->getChildHtml('shopping.cart.table.after'); ?>
>>>>>>> b4cc3417
<|MERGE_RESOLUTION|>--- conflicted
+++ resolved
@@ -60,10 +60,6 @@
         <input type="hidden" value="" id="update_cart_action_container" />
     </div>
 </form>
-<<<<<<< HEAD
-<?php echo $block->getChildHtml('shopping.cart.table.after'); ?>
-<?php echo $block->getChildHtml('checkout.cart.additional.options') ?>
-=======
 
 <?php /* Temp MAGETWO-36023 markup */?>
 <div class="cart-gift-item">
@@ -112,4 +108,4 @@
 <?php /* End Temp MAGETWO-36023 markup */?>
 
 <?php echo $block->getChildHtml('shopping.cart.table.after'); ?>
->>>>>>> b4cc3417
+<?php echo $block->getChildHtml('checkout.cart.additional.options') ?>