<?php
/**
 * Copyright © 2015 Magento. All rights reserved.
 * See COPYING.txt for license details.
 */

<<<<<<< HEAD
/**  @var $block \Magento\Checkout\Block\Cart */
=======
// @codingStandardsIgnoreFile

/**  @var $this \Magento\Checkout\Block\Cart */
>>>>>>> c2cfbbfd
?>
<?php $mergedCells = ($this->helper('Magento\Tax\Helper\Data')->displayCartBothPrices() ? 2 : 1); ?>
<?php echo $block->getChildHtml('form_before') ?>
<form action="<?php echo $block->getUrl('checkout/cart/updatePost') ?>"
          method="post"
          id="form-validate"
          data-mage-init='{"validation":{}}'
          class="form form-cart">
    <?php echo $block->getBlockHtml('formkey'); ?>
    <div class="cart table-wrapper<?php echo $mergedCells == 2 ? ' detailed' : ''; ?>">
        <table id="shopping-cart-table"
               class="cart items data table"
               data-mage-init='{"shoppingCart":{"emptyCartButton": "action.clear",
               "updateCartActionContainer": "#update_cart_action_container"}}'>
            <caption role="heading" aria-level="2" class="table-caption"><?php echo __('Shopping Cart Items') ?></caption>
            <thead>
                <tr>
                    <th class="col item" scope="col"><span><?php echo __('Item') ?></span></th>
                    <th class="col price" scope="col"><span><?php echo __('Price') ?></span></th>
                    <th class="col qty" scope="col"><span><?php echo __('Qty') ?></span></th>
                    <th class="col subtotal" scope="col"><span><?php echo __('Subtotal') ?></span></th>
                </tr>
            </thead>
            <?php foreach ($block->getItems() as $_item): ?>
                <?php echo $block->getItemHtml($_item) ?>
            <?php endforeach ?>
        </table>
    </div>
    <div class="cart main actions">
        <?php if ($block->getContinueShoppingUrl()): ?>
            <a class="action continue" href="<?php echo $block->getContinueShoppingUrl() ?>" title="<?php echo __('Continue Shopping') ?>">
                <span><?php echo __('Continue Shopping') ?></span>
            </a>
        <?php endif; ?>
        <button type="submit" name="update_cart_action" value="update_qty" title="<?php echo __('Update Shopping Cart'); ?>" class="action update">
            <span><?php echo __('Update Shopping Cart'); ?></span>
        </button>
        <button type="submit" name="update_cart_action" value="empty_cart" title="<?php echo __('Clear Shopping Cart'); ?>" class="action clear" id="empty_cart_button">
            <span><?php echo __('Clear Shopping Cart'); ?></span>
        </button>
        <!--[if lt IE 8]>
        <input type="hidden" value="" id="update_cart_action_container" />
        <![endif]-->
    </div>
</form>
<?php echo $block->getChildHtml('shopping.cart.table.after'); ?><|MERGE_RESOLUTION|>--- conflicted
+++ resolved
@@ -4,13 +4,9 @@
  * See COPYING.txt for license details.
  */
 
-<<<<<<< HEAD
-/**  @var $block \Magento\Checkout\Block\Cart */
-=======
 // @codingStandardsIgnoreFile
 
-/**  @var $this \Magento\Checkout\Block\Cart */
->>>>>>> c2cfbbfd
+/**  @var $block \Magento\Checkout\Block\Cart */
 ?>
 <?php $mergedCells = ($this->helper('Magento\Tax\Helper\Data')->displayCartBothPrices() ? 2 : 1); ?>
 <?php echo $block->getChildHtml('form_before') ?>
