<?php
/**
 * Copyright © 2015 Magento. All rights reserved.
 * See COPYING.txt for license details.
 */

// @codingStandardsIgnoreFile

/** @var \Magento\Checkout\Block\Onepage\Payment $_paymentBlock */
$_paymentBlock = $block->getLayout()->getBlock('checkout.onepage.payment');
?>

<div class="opc-wrapper">
    <ol class="opc"
        id="checkoutSteps"
        data-accordion='{
                "collapsibleElement": " > li",
                "openedState": "active"
            }'
        data-mage-init='{
                "opcOrderReview": {
                    "checkoutAgreements": "#checkout-agreements",
                    "checkoutProgressContainer": "#checkout-progress-wrapper",
                    "methodDescription": ".items"
                }
            }'>
    <?php $i = 0; foreach ($block->getSteps() as $_stepId => $_stepInfo): ?>
    <?php if (!$block->getChildBlock($_stepId) || !$block->getChildBlock($_stepId)->isShow()): continue; endif; $i++ ?>
        <li id="opc-<?php echo $_stepId ?>" class="section<?php echo !empty($_stepInfo['allow']) ? ' allow' : '' ?><?php echo !empty($_stepInfo['complete']) ? ' saved' : '' ?>">
            <div class="step-title" data-role="title">
                <span class="number"><?php echo $i ?></span>
                <h2><?php echo $_stepInfo['label'] ?></h2>
            </div>
            <div id="checkout-step-<?php echo $_stepId ?>" class="step-content" data-role="content">
                <?php echo $block->getChildHtml($_stepId) ?>
            </div>
        </li>
    <?php endforeach ?>
    </ol>
<<<<<<< HEAD
    <script>
require([
    "underscore",
    "accordion",
    "opcOrderReview",
], function(_, accordion, opcOrderReview){
    'use strict';

    /**
     * @todo refactor opcCheckoutMethod
     *
     * Initializiation of this components can't be moved to a data-mage-init attribute
     * due to dependencies between instances of opcCheckoutMethod and mage.accordion.
     * Thus initializiation has to be synchronyous.
     */
    var elem = document.getElementById('checkoutSteps'),
        opcConfig;

    opcConfig = _.extend({
        'checkoutAgreements': '#checkout-agreements',
        'checkoutProgressContainer': '#checkout-progress-wrapper',
        'methodDescription': '.items'
    },<?php echo $this->helper('Magento\Framework\Json\Helper\Data')->jsonEncode($_paymentBlock->getOptions()); ?>);

    accordion({
        'collapsibleElement': ' > li',
        'openedState': 'active'
    }, elem);

    opcOrderReview(opcConfig, elem);
});
</script>
=======
    <script type="text/x-magento-init">
        {
           "#checkoutSteps": {
                "opcOrderReview": <?php echo $this->helper('Magento\Core\Helper\Data')->jsonEncode($_paymentBlock->getOptions()); ?>
           }    
        }
    </script>
>>>>>>> 1c7e9f46
</div><|MERGE_RESOLUTION|>--- conflicted
+++ resolved
@@ -37,46 +37,11 @@
         </li>
     <?php endforeach ?>
     </ol>
-<<<<<<< HEAD
-    <script>
-require([
-    "underscore",
-    "accordion",
-    "opcOrderReview",
-], function(_, accordion, opcOrderReview){
-    'use strict';
-
-    /**
-     * @todo refactor opcCheckoutMethod
-     *
-     * Initializiation of this components can't be moved to a data-mage-init attribute
-     * due to dependencies between instances of opcCheckoutMethod and mage.accordion.
-     * Thus initializiation has to be synchronyous.
-     */
-    var elem = document.getElementById('checkoutSteps'),
-        opcConfig;
-
-    opcConfig = _.extend({
-        'checkoutAgreements': '#checkout-agreements',
-        'checkoutProgressContainer': '#checkout-progress-wrapper',
-        'methodDescription': '.items'
-    },<?php echo $this->helper('Magento\Framework\Json\Helper\Data')->jsonEncode($_paymentBlock->getOptions()); ?>);
-
-    accordion({
-        'collapsibleElement': ' > li',
-        'openedState': 'active'
-    }, elem);
-
-    opcOrderReview(opcConfig, elem);
-});
-</script>
-=======
     <script type="text/x-magento-init">
         {
            "#checkoutSteps": {
-                "opcOrderReview": <?php echo $this->helper('Magento\Core\Helper\Data')->jsonEncode($_paymentBlock->getOptions()); ?>
-           }    
+                "opcOrderReview": <?php echo $this->helper('Magento\Framework\Json\Helper\Data')->jsonEncode($_paymentBlock->getOptions()); ?>
+           }
         }
     </script>
->>>>>>> 1c7e9f46
 </div>