--- conflicted
+++ resolved
@@ -40,13 +40,8 @@
     <script type="text/x-magento-init">
         {
            "#checkoutSteps": {
-<<<<<<< HEAD
-                "opcOrderReview": <?php echo $this->helper('Magento\Core\Helper\Data')->jsonEncode($_paymentBlock->getOptions()); ?>
-           }    
-=======
                 "opcOrderReview": <?php echo $this->helper('Magento\Framework\Json\Helper\Data')->jsonEncode($_paymentBlock->getOptions()); ?>
            }
->>>>>>> d09e2963
         }
     </script>
 </div>