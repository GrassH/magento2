--- conflicted
+++ resolved
@@ -22,11 +22,7 @@
 
     <div class="actions-toolbar">
         <div class="primary">
-<<<<<<< HEAD
-            <a class="action primary continue" title="<?php /* @escapeNotVerified */ echo __('Continue Shopping') ?>" href="<?php /* @escapeNotVerified */ echo $block->getUrl() ?>"><span><?php /* @escapeNotVerified */ echo __('Continue Shopping') ?></span></a>
-=======
-            <a class="action primary continue" href="<?php echo $block->getUrl() ?>"><span><?php echo __('Continue Shopping') ?></span></a>
->>>>>>> 95f5b4a2
+            <a class="action primary continue" href="<?php /* @escapeNotVerified */ echo $block->getUrl() ?>"><span><?php /* @escapeNotVerified */ echo __('Continue Shopping') ?></span></a>
         </div>
     </div>
 </div>