--- conflicted
+++ resolved
@@ -9,21 +9,13 @@
     <update handle="checkout_item_price_renderers"/>
     <body>
         <referenceBlock name="checkout.cart.item.renderers">
-<<<<<<< HEAD
-            <block class="Magento\Checkout\Block\Cart\Item\Renderer" name="checkout.cart.item.renderers.default" as="default" template="cart/item/default.phtml">
-=======
-            <block class="Magento\Checkout\Block\Cart\Item\Renderer" as="default" template="Magento_Checkout::cart/item/default.phtml">
->>>>>>> c955c32c
+            <block class="Magento\Checkout\Block\Cart\Item\Renderer" name="checkout.cart.item.renderers.default" as="default" template="Magento_Checkout::cart/item/default.phtml">
                 <block class="Magento\Checkout\Block\Cart\Item\Renderer\Actions" name="checkout.cart.item.renderers.default.actions" as="actions">
                     <block class="Magento\Checkout\Block\Cart\Item\Renderer\Actions\Edit" name="checkout.cart.item.renderers.default.actions.edit" template="Magento_Checkout::cart/item/renderer/actions/edit.phtml"/>
                     <block class="Magento\Checkout\Block\Cart\Item\Renderer\Actions\Remove" name="checkout.cart.item.renderers.default.actions.remove" template="Magento_Checkout::cart/item/renderer/actions/remove.phtml"/>
                 </block>
             </block>
-<<<<<<< HEAD
-            <block class="Magento\Checkout\Block\Cart\Item\Renderer" name="checkout.cart.item.renderers.simple" as="simple" template="cart/item/default.phtml">
-=======
-            <block class="Magento\Checkout\Block\Cart\Item\Renderer" as="simple" template="Magento_Checkout::cart/item/default.phtml">
->>>>>>> c955c32c
+            <block class="Magento\Checkout\Block\Cart\Item\Renderer" name="checkout.cart.item.renderers.simple" as="simple" template="Magento_Checkout::cart/item/default.phtml">
                 <block class="Magento\Checkout\Block\Cart\Item\Renderer\Actions" name="checkout.cart.item.renderers.simple.actions" as="actions">
                     <block class="Magento\Checkout\Block\Cart\Item\Renderer\Actions\Edit" name="checkout.cart.item.renderers.simple.actions.edit" template="Magento_Checkout::cart/item/renderer/actions/edit.phtml"/>
                     <block class="Magento\Checkout\Block\Cart\Item\Renderer\Actions\Remove" name="checkout.cart.item.renderers.simple.actions.remove" template="Magento_Checkout::cart/item/renderer/actions/remove.phtml"/>
