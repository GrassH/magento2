<?xml version="1.0"?>
<!--
/**
 * Copyright © 2015 Magento. All rights reserved.
 * See COPYING.txt for license details.
 */
-->
<page xmlns:xsi="http://www.w3.org/2001/XMLSchema-instance" layout="1column" xsi:noNamespaceSchemaLocation="urn:magento:framework:View/Layout/etc/page_configuration.xsd">
    <head>
        <script src="Magento_Checkout/js/checkout-loader.js"/>
    </head>
    <body>
        <referenceContainer name="content">
            <block class="Magento\Checkout\Block\Onepage" name="checkout.root" template="onepage.phtml" cacheable="false">
                <arguments>
                    <argument name="jsLayout" xsi:type="array">
                        <item name="types" xsi:type="array">
                            <item name="form.input" xsi:type="array">
                                <item name="component" xsi:type="string">Magento_Ui/js/form/element/abstract</item>
                                <item name="config" xsi:type="array">
                                    <item name="provider" xsi:type="string">checkoutProvider</item>
                                    <item name="deps" xsi:type="array">
                                        <item name="0" xsi:type="string">checkoutProvider</item>
                                    </item>
                                    <item name="template" xsi:type="string">ui/form/field</item>
                                    <item name="elementTmpl" xsi:type="string">ui/form/element/input</item>
                                </item>
                            </item>
                        </item>
                        <item name="components" xsi:type="array">
                            <item name="checkout" xsi:type="array">
                                <item name="component" xsi:type="string">uiComponent</item>
                                <item name="config" xsi:type="array">
                                    <item name="template" xsi:type="string">Magento_Checkout/onepage</item>
                                </item>
                                <item name="children" xsi:type="array">
                                    <item name="errors" xsi:type="array">
                                        <item name="sortOrder" xsi:type="string">0</item>
                                        <item name="component" xsi:type="string">Magento_Ui/js/view/messages</item>
                                        <item name="displayArea" xsi:type="string">messages</item>
                                    </item>
                                    <item name="authentication" xsi:type="array">
                                        <item name="sortOrder" xsi:type="string">1</item>
                                        <item name="component" xsi:type="string">Magento_Checkout/js/view/authentication</item>
                                        <item name="displayArea" xsi:type="string">authentication</item>
                                        <item name="children" xsi:type="array">
                                        <!--Additional authentication fields-->
                                            <item name="errors" xsi:type="array">
                                                <item name="sortOrder" xsi:type="string">0</item>
                                                <item name="component" xsi:type="string">Magento_Checkout/js/view/authentication-messages</item>
                                                <item name="displayArea" xsi:type="string">messages</item>
                                            </item>
                                        </item>
                                    </item>
                                    <item name="progressBar" xsi:type="array">
                                        <item name="sortOrder" xsi:type="string">0</item>
                                        <item name="component" xsi:type="string">Magento_Checkout/js/view/progress-bar</item>
                                        <item name="displayArea" xsi:type="string">progressBar</item>
                                        <item name="config" xsi:type="array">
                                            <item name="deps" xsi:type="array">
                                                <item name="0" xsi:type="string">checkout.steps.shipping-step.shippingAddress</item>
                                                <item name="1" xsi:type="string">checkout.steps.billing-step.payment</item>
                                            </item>
                                        </item>
                                    </item>
                                    <item name="estimation" xsi:type="array">
                                        <item name="sortOrder" xsi:type="string">10</item>
                                        <item name="component" xsi:type="string">Magento_Checkout/js/view/estimation</item>
                                        <item name="displayArea" xsi:type="string">estimation</item>
                                        <item name="config" xsi:type="array">
                                            <item name="template" xsi:type="string">Magento_Checkout/estimation</item>
                                            <item name="deps" xsi:type="array">
                                                <item name="0" xsi:type="string">checkout.sidebar</item>
                                            </item>
                                        </item>
                                    </item>
                                    <item name="steps" xsi:type="array">
                                        <item name="component" xsi:type="string">uiComponent</item>
                                        <item name="displayArea" xsi:type="string">steps</item>
                                        <item name="children" xsi:type="array">
                                            <item name="shipping-step" xsi:type="array">
                                                <item name="component" xsi:type="string">uiComponent</item>
                                                <item name="sortOrder" xsi:type="string">1</item>
                                                <item name="children" xsi:type="array">
                                                    <item name="step-config" xsi:type="array">
                                                        <item name="component" xsi:type="string">uiComponent</item>
                                                        <item name="children" xsi:type="array">
                                                            <item name="shipping-rates-validation" xsi:type="array">
                                                                <item name="children" xsi:type="array">
                                                                    <!--Step configuration components-->
                                                                </item>
                                                            </item>
                                                        </item>
                                                    </item>
                                                    <item name="shippingAddress" xsi:type="array">
                                                        <item name="config" xsi:type="array">
                                                            <item name="deps" xsi:type="array">
                                                                <item name="0" xsi:type="string">checkout.steps.shipping-step.step-config</item>
                                                                <item name="1" xsi:type="string">checkoutProvider</item>
                                                            </item>
                                                            <item name="popUpForm" xsi:type="array">
                                                                <item name="element" xsi:type="string">#opc-new-shipping-address</item>
                                                                <item name="options" xsi:type="array">
                                                                    <item name="type" xsi:type="string">popup</item>
                                                                    <item name="responsive" xsi:type="boolean">true</item>
                                                                    <item name="innerScroll" xsi:type="boolean">true</item>
                                                                    <item name="title" xsi:type="string" translate="true">Shipping Address</item>
                                                                    <item name="trigger" xsi:type="string">opc-new-shipping-address</item>
                                                                    <item name="buttons" xsi:type="array">
                                                                        <item name="save" xsi:type="array">
                                                                            <item name="text" xsi:type="string" translate="true">Save Address</item>
                                                                            <item name="class" xsi:type="string">action primary action-save-address</item>
                                                                        </item>
                                                                        <item name="cancel" xsi:type="array">
                                                                            <item name="text" xsi:type="string" translate="true">Cancel</item>
                                                                            <item name="class" xsi:type="string">action secondary action-hide-popup</item>
                                                                        </item>
                                                                    </item>
                                                                </item>
                                                            </item>
                                                        </item>
                                                        <item name="component" xsi:type="string">Magento_Checkout/js/view/shipping</item>
                                                        <item name="provider" xsi:type="string">checkoutProvider</item>
                                                        <item name="sortOrder" xsi:type="string">1</item>
                                                        <item name="children" xsi:type="array">
                                                            <item name="customer-email" xsi:type="array">
                                                                <item name="component" xsi:type="string">Magento_Checkout/js/view/form/element/email</item>
                                                                <item name="displayArea" xsi:type="string">customer-email</item>
                                                                <item name="tooltip" xsi:type="array">
                                                                    <item name="description" xsi:type="string" translate="true">We'll send your order confirmation here.</item>
                                                                </item>
                                                                <item name="children" xsi:type="array">
                                                                    <item name="before-login-form" xsi:type="array">
                                                                        <item name="component" xsi:type="string">uiComponent</item>
                                                                        <item name="displayArea" xsi:type="string">before-login-form</item>
                                                                        <item name="children" xsi:type="array">
                                                                            <!-- before login form fields -->
                                                                        </item>
                                                                    </item>
                                                                    <item name="additional-login-form-fields" xsi:type="array">
                                                                        <item name="component" xsi:type="string">uiComponent</item>
                                                                        <item name="displayArea" xsi:type="string">additional-login-form-fields</item>
                                                                        <item name="children" xsi:type="array">
                                                                            <!-- additional login form fields -->
                                                                        </item>
                                                                    </item>
                                                                </item>
                                                            </item>
                                                            <item name="before-form" xsi:type="array">
                                                                <item name="component" xsi:type="string">uiComponent</item>
                                                                <item name="displayArea" xsi:type="string">before-form</item>
                                                                <item name="children" xsi:type="array">
                                                                    <!-- before form fields -->
                                                                </item>
                                                            </item>
                                                            <item name="before-fields" xsi:type="array">
                                                                <item name="component" xsi:type="string">uiComponent</item>
                                                                <item name="displayArea" xsi:type="string">before-fields</item>
                                                                <item name="children" xsi:type="array">
                                                                    <!-- before fields -->
                                                                </item>
                                                            </item>
                                                            <item name="address-list" xsi:type="array">
                                                                <item name="component" xsi:type="string">Magento_Checkout/js/view/shipping-address/list</item>
                                                                <item name="displayArea" xsi:type="string">address-list</item>
                                                            </item>
                                                            <item name="address-list-additional-addresses" xsi:type="array">
                                                                <item name="component" xsi:type="string">uiComponent</item>
                                                                <item name="displayArea" xsi:type="string">address-list-additional-addresses</item>
                                                                <item name="children" xsi:type="array">
                                                                    <!-- address-list-additional-addresses -->
                                                                </item>
                                                              </item>
                                                            <item name="before-shipping-method-form" xsi:type="array">
                                                                <item name="component" xsi:type="string">uiComponent</item>
                                                                <item name="displayArea" xsi:type="string">before-shipping-method-form</item>
                                                                <item name="children" xsi:type="array">
                                                                    <!-- address-list-additional-addresses -->
                                                                </item>
                                                            </item>
                                                            <item name="shipping-address-fieldset" xsi:type="array">
                                                                <item name="component" xsi:type="string">uiComponent</item>
                                                                <item name="config" xsi:type="array">
                                                                    <item name="deps" xsi:type="array">
                                                                        <item name="0" xsi:type="string">checkoutProvider</item>
                                                                    </item>
                                                                </item>
                                                                <item name="displayArea" xsi:type="string">additional-fieldsets</item>
                                                                <item name="children" xsi:type="array">
                                                                     <!-- The following items override configuration of corresponding address attributes -->
                                                                    <item name="region" xsi:type="array">
                                                                        <!-- Make region attribute invisible on frontend. Corresponding input element is created by region_id field -->
                                                                        <item name="visible" xsi:type="boolean">false</item>
                                                                    </item>
                                                                    <item name="region_id" xsi:type="array">
                                                                        <item name="component" xsi:type="string">Magento_Ui/js/form/element/region</item>
                                                                        <item name="config" xsi:type="array">
                                                                            <item name="template" xsi:type="string">ui/form/field</item>
                                                                            <item name="elementTmpl" xsi:type="string">ui/form/element/select</item>
                                                                            <item name="customEntry" xsi:type="string">shippingAddress.region</item>
                                                                        </item>
                                                                        <item name="validation" xsi:type="array">
                                                                            <item name="validate-select" xsi:type="string">true</item>
                                                                        </item>
                                                                        <!-- Value of region_id field is filtered by the value of county_id attribute -->
                                                                        <item name="filterBy" xsi:type="array">
                                                                            <item name="target" xsi:type="string"><![CDATA[${ $.provider }:${ $.parentScope }.country_id]]></item>
                                                                            <item name="field" xsi:type="string">country_id</item>
                                                                        </item>
                                                                    </item>
                                                                    <item name="postcode" xsi:type="array">
                                                                        <!-- post-code field has custom UI component -->
                                                                        <item name="component" xsi:type="string">Magento_Ui/js/form/element/post-code</item>
                                                                        <item name="validation" xsi:type="array">
                                                                            <item name="required-entry" xsi:type="string">true</item>
                                                                        </item>
                                                                    </item>
                                                                    <item name="company" xsi:type="array">
                                                                        <item name="validation" xsi:type="array">
                                                                            <item name="min_text_length" xsi:type="number">0</item>
                                                                        </item>
                                                                    </item>
                                                                    <item name="fax" xsi:type="array">
                                                                        <item name="validation" xsi:type="array">
                                                                            <item name="min_text_length" xsi:type="number">0</item>
                                                                        </item>
                                                                    </item>
                                                                    <item name="country_id" xsi:type="array">
                                                                        <item name="sortOrder" xsi:type="string">115</item>
                                                                    </item>
                                                                    <item name="telephone" xsi:type="array">
                                                                        <item name="config" xsi:type="array">
                                                                            <item name="tooltip" xsi:type="array">
                                                                                <item name="description" xsi:type="string" translate="true">For delivery questions.</item>
                                                                            </item>
                                                                        </item>
                                                                    </item>
                                                                </item>
                                                            </item>
                                                        </item>
                                                    </item>
                                                </item>
                                            </item>
                                            <item name="billing-step" xsi:type="array">
                                                <item name="component" xsi:type="string">uiComponent</item>
                                                <item name="sortOrder" xsi:type="string">2</item>
                                                <item name="children" xsi:type="array">
                                                    <item name="payment" xsi:type="array">
                                                        <item name="component" xsi:type="string">Magento_Checkout/js/view/payment</item>
                                                        <item name="config" xsi:type="array">
                                                            <item name="title" xsi:type="string" translate="true">Payment</item>
                                                        </item>
                                                        <item name="children" xsi:type="array">
                                                            <item name="renders" xsi:type="array">
                                                                <item name="component" xsi:type="string">uiComponent</item>
                                                                <item name="children" xsi:type="array">
                                                                    <!-- merge payment method renders here -->
                                                                </item>
                                                            </item>
                                                            <item name="additional-payment-validators" xsi:type="array">
                                                                <item name="component" xsi:type="string">uiComponent</item>
                                                                <item name="children" xsi:type="array">
                                                                    <!-- merge payment validators here -->
                                                                    <item name="email-validator" xsi:type="array">
                                                                        <item name="component" xsi:type="string">Magento_Checkout/js/view/payment/email-validator</item>
                                                                    </item>
                                                                </item>
                                                            </item>
                                                            <item name="customer-email" xsi:type="array">
                                                                <item name="component" xsi:type="string">Magento_Checkout/js/view/form/element/email</item>
                                                                <item name="displayArea" xsi:type="string">customer-email</item>
                                                                <item name="tooltip" xsi:type="array">
                                                                    <item name="description" xsi:type="string" translate="true">We'll send your order confirmation here.</item>
                                                                </item>
                                                                <item name="children" xsi:type="array">
                                                                    <item name="before-login-form" xsi:type="array">
                                                                        <item name="component" xsi:type="string">uiComponent</item>
                                                                        <item name="displayArea" xsi:type="string">before-login-form</item>
                                                                        <item name="children" xsi:type="array">
                                                                            <!-- before login form fields -->
                                                                        </item>
                                                                    </item>
                                                                    <item name="additional-login-form-fields" xsi:type="array">
                                                                        <item name="component" xsi:type="string">uiComponent</item>
                                                                        <item name="displayArea" xsi:type="string">additional-login-form-fields</item>
                                                                        <item name="children" xsi:type="array">
                                                                            <!-- additional login form fields -->
                                                                        </item>
                                                                    </item>
                                                                </item>
                                                            </item>
                                                            <item name="beforeMethods" xsi:type="array">
                                                                <item name="component" xsi:type="string">uiComponent</item>
                                                                <item name="displayArea" xsi:type="string">beforeMethods</item>
                                                                <item name="children" xsi:type="array">
                                                                    <!-- merge additional data before payment methods here -->
                                                                </item>
                                                                <item name="validation" xsi:type="array">
                                                                    <item name="validate-select" xsi:type="string">true</item>
                                                                </item>
                                                                <!-- Value of region_id field is filtered by the value of county_id attribute -->
                                                                <item name="filterBy" xsi:type="array">
                                                                    <item name="target" xsi:type="string">${ $.provider }:${ $.parentScope }.country_id</item>
                                                                    <item name="field" xsi:type="string">country_id</item>
                                                                </item>
                                                            </item>
                                                            <item name="payments-list" xsi:type="array">
                                                                <item name="component" xsi:type="string">Magento_Checkout/js/view/payment/list</item>
                                                                <item name="displayArea" xsi:type="string">payment-methods-list</item>
                                                                <item name="config" xsi:type="array">
                                                                    <item name="deps" xsi:type="array">
                                                                        <item name="0" xsi:type="string">checkout.steps.billing-step.payment.renders</item>
                                                                        <item name="1" xsi:type="string">checkout.steps.billing-step.payment.additional-payment-validators</item>
                                                                    </item>
                                                                </item>
                                                            </item>
                                                            <!-- merge your payment methods here -->
                                                            <item name="afterMethods" xsi:type="array">
                                                                <item name="component" xsi:type="string">uiComponent</item>
                                                                <item name="displayArea" xsi:type="string">afterMethods</item>
                                                                <item name="children" xsi:type="array">
                                                                    <!-- merge additional data after payment methods here -->
                                                                </item>
                                                            </item>
                                                        </item>
                                                    </item>
                                                </item>
                                            </item>
                                        </item>
                                    </item>
                                    <item name="sidebar" xsi:type="array">
                                        <item name="sortOrder" xsi:type="string">50</item>
                                        <item name="component" xsi:type="string">Magento_Checkout/js/view/sidebar</item>
                                        <item name="displayArea" xsi:type="string">sidebar</item>
                                        <item name="config" xsi:type="array">
                                            <item name="template" xsi:type="string">Magento_Checkout/sidebar</item>
                                            <item name="deps" xsi:type="array">
                                                <item name="0" xsi:type="string">checkout.steps</item>
                                            </item>
                                        </item>
                                        <item name="children" xsi:type="array">
                                            <item name="summary" xsi:type="array">
                                                <item name="component" xsi:type="string">Magento_Checkout/js/view/summary</item>
                                                <item name="displayArea" xsi:type="string">summary</item>
                                                <item name="config" xsi:type="array">
                                                    <item name="template" xsi:type="string">Magento_Checkout/summary</item>
                                                </item>
                                                <item name="children" xsi:type="array">
                                                    <item name="totals" xsi:type="array">
                                                        <item name="component" xsi:type="string">Magento_Checkout/js/view/summary/totals</item>
                                                        <item name="displayArea" xsi:type="string">totals</item>
                                                        <item name="config" xsi:type="array">
                                                            <item name="template" xsi:type="string">Magento_Checkout/summary/totals</item>
                                                        </item>
                                                        <item name="children" xsi:type="array">
                                                            <!-- sort order for this totals is configured on admin panel-->
                                                            <!-- Stores->Configuration->SALES->Sales->General->Checkout Totals Sort Order -->
                                                            <item name="subtotal" xsi:type="array">
                                                                <item name="component"  xsi:type="string">Magento_Checkout/js/view/summary/subtotal</item>
                                                                <item name="config" xsi:type="array">
                                                                    <item name="title" xsi:type="string" translate="true">Cart Subtotal</item>
                                                                </item>
                                                            </item>
                                                            <item name="shipping" xsi:type="array">
                                                                <item name="component"  xsi:type="string">Magento_Checkout/js/view/summary/shipping</item>
                                                                <item name="config" xsi:type="array">
                                                                    <item name="title" xsi:type="string" translate="true">Shipping</item>
<<<<<<< HEAD
                                                                    <item name="notCalculatedMessage" xsi:type="string">Not yet calculated</item>
=======
                                                                    <item name="notCalculatedMessage" xsi:type="string" translate="true">Not yet calculated</item>
>>>>>>> 86e59e3c
                                                                </item>
                                                            </item>
                                                            <item name="grand-total" xsi:type="array">
                                                                <item name="component"  xsi:type="string">Magento_Checkout/js/view/summary/grand-total</item>
                                                                <item name="config" xsi:type="array">
                                                                    <item name="title" xsi:type="string" translate="true">Order Total</item>
                                                                </item>
                                                            </item>
                                                        </item>
                                                    </item>
                                                    <item name="itemsBefore" xsi:type="array">
                                                        <item name="component" xsi:type="string">uiComponent</item>
                                                        <item name="children" xsi:type="array">
                                                            <!-- merge your components here -->
                                                        </item>
                                                    </item>
                                                    <item name="cart_items" xsi:type="array">
                                                        <item name="component" xsi:type="string">Magento_Checkout/js/view/summary/cart-items</item>
                                                        <item name="children" xsi:type="array">
                                                            <item name="details" xsi:type="array">
                                                                <item name="component" xsi:type="string">Magento_Checkout/js/view/summary/item/details</item>
                                                                <item name="children" xsi:type="array">
                                                                    <item name="thumbnail" xsi:type="array">
                                                                        <item name="component" xsi:type="string">Magento_Checkout/js/view/summary/item/details/thumbnail</item>
                                                                        <item name="displayArea" xsi:type="string">before_details</item>
                                                                    </item>
                                                                    <item name="subtotal" xsi:type="array">
                                                                        <item name="component" xsi:type="string">Magento_Checkout/js/view/summary/item/details/subtotal</item>
                                                                        <item name="displayArea" xsi:type="string">after_details</item>
                                                                    </item>
                                                                </item>
                                                            </item>

                                                        </item>
                                                    </item>
                                                    <item name="itemsAfter" xsi:type="array">
                                                        <item name="component" xsi:type="string">uiComponent</item>
                                                        <item name="children" xsi:type="array">
                                                            <!-- merge your components here -->
                                                        </item>
                                                    </item>
                                                </item>
                                            </item>
                                            <item name="shipping-information" xsi:type="array">
                                                <item name="component" xsi:type="string">Magento_Checkout/js/view/shipping-information</item>
                                                <item name="config" xsi:type="array">
                                                    <item name="deps" xsi:type="string">checkout.steps.shipping-step.shippingAddress</item>
                                                </item>
                                                <item name="displayArea" xsi:type="string">shipping-information</item>
                                                <item name="children" xsi:type="array">
                                                    <item name="ship-to" xsi:type="array">
                                                        <item name="component" xsi:type="string">Magento_Checkout/js/view/shipping-information/list</item>
                                                        <item name="displayArea" xsi:type="string">ship-to</item>
                                                    </item>
                                                </item>
                                            </item>
                                        </item>
                                    </item>
                                </item>
                            </item>
                            <item name="checkoutProvider" xsi:type="array">
                                <item name="component" xsi:type="string">uiComponent</item>
                            </item>
                        </item>
                    </argument>
                </arguments>
            </block>
        </referenceContainer>
        <referenceContainer name="page.messages" remove="true"/>
    </body>
</page><|MERGE_RESOLUTION|>--- conflicted
+++ resolved
@@ -365,11 +365,7 @@
                                                                 <item name="component"  xsi:type="string">Magento_Checkout/js/view/summary/shipping</item>
                                                                 <item name="config" xsi:type="array">
                                                                     <item name="title" xsi:type="string" translate="true">Shipping</item>
-<<<<<<< HEAD
-                                                                    <item name="notCalculatedMessage" xsi:type="string">Not yet calculated</item>
-=======
                                                                     <item name="notCalculatedMessage" xsi:type="string" translate="true">Not yet calculated</item>
->>>>>>> 86e59e3c
                                                                 </item>
                                                             </item>
                                                             <item name="grand-total" xsi:type="array">
