<?xml version="1.0"?>
<!--
/**
 * Copyright © 2015 Magento. All rights reserved.
 * See COPYING.txt for license details.
 */
-->
<page xmlns:xsi="http://www.w3.org/2001/XMLSchema-instance" layout="1column" xsi:noNamespaceSchemaLocation="../../../../../../../lib/internal/Magento/Framework/View/Layout/etc/page_configuration.xsd">
    <body>
        <referenceContainer name="content">
            <block class="Magento\Checkout\Block\Checkout" name="checkout.root" template="checkout.phtml" cacheable="false">
                <arguments>
                    <argument name="jsLayout" xsi:type="array">
                        <item name="types" xsi:type="array">
                            <item name="form.input" xsi:type="array">
                                <item name="component" xsi:type="string">Magento_Ui/js/form/element/abstract</item>
                                <item name="config" xsi:type="array">
                                    <item name="provider" xsi:type="string">checkoutProvider</item>
                                    <item name="template" xsi:type="string">ui/form/field</item>
                                    <item name="elementTmpl" xsi:type="string">ui/form/element/input</item>
                                </item>
                            </item>
                        </item>
                        <item name="components" xsi:type="array">
                            <item name="checkout" xsi:type="array">
                                <item name="component" xsi:type="string">uiComponent</item>
                                <item name="children" xsi:type="array">
                                    <item name="errors" xsi:type="array">
                                        <item name="sortOrder" xsi:type="string">0</item>
                                        <item name="component" xsi:type="string">Magento_Ui/js/view/errors</item>
                                    </item>
                                    <!--<item name="progress" xsi:type="array"><item name="component" xsi:type="string">Magento_Checkout/js/view/progress</item></item>-->
                                    <item name="steps" xsi:type="array">
                                        <item name="component" xsi:type="string">uiComponent</item>
                                        <item name="children" xsi:type="array">
                                            <item name="authentication" xsi:type="array">
                                                <item name="sortOrder" xsi:type="string">1</item>
                                                <item name="component" xsi:type="string">Magento_Checkout/js/view/authentication</item>
                                            </item>
                                            <item name="billingAddress" xsi:type="array">
                                                <item name="component" xsi:type="string">Magento_Checkout/js/view/billing-address</item>
                                                <item name="provider" xsi:type="string">checkoutProvider</item>
                                                <item name="sortOrder" xsi:type="string">2</item>
                                                <item name="children" xsi:type="array">
                                                    <item name="billing-address-fieldset" xsi:type="array">
                                                        <item name="component" xsi:type="string">uiComponent</item>
                                                        <item name="displayArea" xsi:type="string">additional-fieldsets</item>
                                                        <item name="children" xsi:type="array">
                                                            <!-- The following items override configuration of corresponding address attributes -->
                                                            <item name="region" xsi:type="array">
                                                                <!-- Make region attribute invisible on frontend. Corresponding input element is created by region_id field -->
                                                                <item name="visible" xsi:type="boolean">false</item>
                                                            </item>
                                                            <item name="region_id" xsi:type="array">
                                                                <item name="component" xsi:type="string">Magento_Ui/js/form/element/select</item>
                                                                <item name="config" xsi:type="array">
                                                                    <item name="template" xsi:type="string">ui/form/field</item>
                                                                    <item name="elementTmpl" xsi:type="string">ui/form/element/select</item>
                                                                    <item name="customEntry" xsi:type="string">billingAddress.region</item>
                                                                </item>
                                                                <item name="validation" xsi:type="array">
                                                                    <item name="required-entry" xsi:type="boolean">true</item>
                                                                </item>
                                                                <!-- Value of region_id field is filtered by the value of county_id attribute -->
                                                                <item name="filterBy" xsi:type="array">
                                                                    <item name="target" xsi:type="string"><![CDATA[<%= provider %>:<%= parentScope %>.country_id]]></item>
                                                                    <item name="field" xsi:type="string">country_id</item>
                                                                </item>
                                                            </item>
                                                            <item name="postcode" xsi:type="array">
                                                                <!-- post-code field has custom UI component -->
                                                                <item name="component" xsi:type="string">Magento_Ui/js/form/element/post-code</item>
                                                                <item name="validation" xsi:type="array">
                                                                    <item name="required-entry" xsi:type="string">true</item>
                                                                </item>
                                                            </item>
                                                            <item name="company" xsi:type="array">
                                                                <item name="validation" xsi:type="array">
                                                                    <item name="min_text_length" xsi:type="number">0</item>
                                                                </item>
                                                            </item>
                                                            <item name="fax" xsi:type="array">
                                                                <item name="validation" xsi:type="array">
                                                                    <item name="min_text_length" xsi:type="number">0</item>
                                                                </item>
                                                            </item>
                                                            <!-- The following items describe fields that are not directly related to address but must be shown in address form -->
                                                            <item name="email" xsi:type="array">
                                                                <item name="component" xsi:type="string">Magento_Ui/js/form/element/abstract</item>
                                                                <item name="config" xsi:type="array">
                                                                    <item name="template" xsi:type="string">ui/form/field</item>
                                                                    <item name="elementTmpl" xsi:type="string">ui/form/element/email</item>
                                                                    <item name="customScope" xsi:type="string">customerDetails</item>
                                                                </item>
                                                                <item name="label" xsi:type="string">Email</item>
                                                                <item name="dataScope" xsi:type="string">customerDetails.email</item>
                                                                <item name="provider" xsi:type="string">checkoutProvider</item>
                                                                <item name="sortOrder" xsi:type="string">45</item>
                                                                <item name="validation" xsi:type="array">
                                                                    <item name="required-entry" xsi:type="boolean">true</item>
                                                                    <item name="validate-email" xsi:type="boolean">true</item>
                                                                </item>
                                                            </item>
                                                            <item name="password" xsi:type="array">
                                                                <item name="component" xsi:type="string">Magento_Ui/js/form/element/abstract</item>
                                                                <item name="config" xsi:type="array">
                                                                    <item name="template" xsi:type="string">ui/form/field</item>
                                                                    <item name="elementTmpl" xsi:type="string">ui/form/element/password</item>
                                                                    <item name="customScope" xsi:type="string">customerDetails</item>
                                                                </item>
                                                                <item name="label" xsi:type="string">Password</item>
                                                                <item name="dataScope" xsi:type="string">customerDetails.password</item>
                                                                <item name="provider" xsi:type="string">checkoutProvider</item>
                                                                <item name="sortOrder" xsi:type="string">140</item>
                                                                <!--<item name="id" xsi:type="string">customer_password</item>-->
                                                                <item name="validation" xsi:type="array">
                                                                    <item name="required-entry" xsi:type="string">true</item>
                                                                    <item name="validate-password" xsi:type="string">true</item>
                                                                </item>
                                                            </item>
                                                            <item name="confirm_password" xsi:type="array">
                                                                <item name="component" xsi:type="string">Magento_Ui/js/form/element/abstract</item>
                                                                <item name="config" xsi:type="array">
                                                                    <item name="template" xsi:type="string">ui/form/field</item>
                                                                    <item name="elementTmpl" xsi:type="string">ui/form/element/password</item>
                                                                    <item name="customScope" xsi:type="string">customerDetails</item>
                                                                </item>
                                                                <item name="label" xsi:type="string">Confirm Password</item>
                                                                <item name="dataScope" xsi:type="string">customerDetails.confirm_password</item>
                                                                <item name="provider" xsi:type="string">checkoutProvider</item>
                                                                <item name="sortOrder" xsi:type="string">150</item>
                                                                <item name="validation" xsi:type="array">
                                                                    <item name="required-entry" xsi:type="string">true</item>
                                                                    <item name="validate-password" xsi:type="string">true</item>
                                                                    <item name="equalTo" xsi:type="string"><![CDATA[[name='customerDetails[password]']]]></item>
                                                                </item>
                                                            </item>
                                                        </item>
                                                    </item>
                                                </item>
                                            </item>
                                            <item name="shippingAddress" xsi:type="array">
                                                <item name="component" xsi:type="string">Magento_Checkout/js/view/shipping-address</item>
                                                <item name="provider" xsi:type="string">checkoutProvider</item>
                                                <item name="sortOrder" xsi:type="string">3</item>
                                                <item name="children" xsi:type="array">
                                                    <item name="shipping-address-fieldset" xsi:type="array">
                                                        <item name="component" xsi:type="string">uiComponent</item>
                                                        <item name="displayArea" xsi:type="string">additional-fieldsets</item>
                                                        <item name="children" xsi:type="array">
                                                            <!-- The following items override configuration of corresponding address attributes -->
                                                            <item name="region" xsi:type="array">
                                                                <!-- Make region attribute invisible on frontend. Corresponding input element is created by region_id field -->
                                                                <item name="visible" xsi:type="boolean">false</item>
                                                            </item>
                                                            <item name="region_id" xsi:type="array">
                                                                <item name="component" xsi:type="string">Magento_Ui/js/form/element/select</item>
                                                                <item name="config" xsi:type="array">
                                                                    <item name="template" xsi:type="string">ui/form/field</item>
                                                                    <item name="elementTmpl" xsi:type="string">ui/form/element/select</item>
                                                                    <item name="customEntry" xsi:type="string">shippingAddress.region</item>
                                                                </item>
                                                                <item name="validation" xsi:type="array">
                                                                    <item name="required-entry" xsi:type="boolean">true</item>
                                                                </item>
                                                                <!-- Value of region_id field is filtered by the value of county_id attribute -->
                                                                <item name="filterBy" xsi:type="array">
                                                                    <item name="target" xsi:type="string"><![CDATA[<%= provider %>:<%= parentScope %>.country_id]]></item>
                                                                    <item name="field" xsi:type="string">country_id</item>
                                                                </item>
                                                            </item>
                                                            <item name="postcode" xsi:type="array">
                                                                <!-- post-code field has custom UI component -->
                                                                <item name="component" xsi:type="string">Magento_Ui/js/form/element/post-code</item>
                                                                <item name="validation" xsi:type="array">
                                                                    <item name="required-entry" xsi:type="string">true</item>
                                                                </item>
                                                            </item>
                                                            <item name="company" xsi:type="array">
                                                                <item name="validation" xsi:type="array">
                                                                    <item name="min_text_length" xsi:type="number">0</item>
                                                                </item>
                                                            </item>
                                                            <item name="fax" xsi:type="array">
                                                                <item name="validation" xsi:type="array">
                                                                    <item name="min_text_length" xsi:type="number">0</item>
                                                                </item>
                                                            </item>
                                                        </item>
                                                    </item>
                                                </item>
                                            </item>
                                            <item name="shipping" xsi:type="array">
                                                <item name="component" xsi:type="string">Magento_Checkout/js/view/shipping-method</item>
                                                <item name="sortOrder" xsi:type="string">4</item>
                                            </item>
                                            <item name="payment" xsi:type="array">
                                                <item name="component" xsi:type="string">Magento_Checkout/js/view/payment</item>
<<<<<<< HEAD
                                                <item name="children" xsi:type="array">
                                                    <!-- merge your payment methods here -->
                                                </item>
=======
                                                <item name="sortOrder" xsi:type="string">5</item>
>>>>>>> bec65c59
                                            </item>
                                            <item name="review" xsi:type="array">
                                                <item name="component" xsi:type="string">Magento_Checkout/js/view/review</item>
                                                <item name="sortOrder" xsi:type="string">6</item>
                                                <item name="children" xsi:type="array">
                                                    <item name="columns" xsi:type="array">
                                                        <item name="component" xsi:type="string">Magento_Checkout/js/view/columns</item>
                                                        <item name="children" xsi:type="array">
                                                            <item name="name" xsi:type="array"><item name="component" xsi:type="string">Magento_Checkout/js/view/review/item/columns/name</item></item>
                                                            <item name="price" xsi:type="array"><item name="component" xsi:type="string">Magento_Checkout/js/view/review/item/columns/price</item></item>
                                                            <item name="qty" xsi:type="array"><item name="component" xsi:type="string">Magento_Checkout/js/view/review/item/columns/qty</item></item>
                                                            <item name="subtotal" xsi:type="array"><item name="component" xsi:type="string">Magento_Checkout/js/view/review/item/columns/subtotal</item></item>
                                                        </item>
                                                    </item>
                                                    <item name="itemsBefore" xsi:type="array">
                                                        <item name="component" xsi:type="string">Magento_Checkout/js/view/itemsBefore</item>
                                                        <item name="children" xsi:type="array">
                                                            <!-- merge your components here -->
                                                        </item>
                                                    </item>
                                                    <item name="itemsAfter" xsi:type="array">
                                                        <item name="component" xsi:type="string">Magento_Checkout/js/view/itemsAfter</item>
                                                        <item name="children" xsi:type="array">
                                                            <!-- merge your components here -->
                                                        </item>
                                                    </item>
                                                    <item name="submitBefore" xsi:type="array">
                                                        <item name="component" xsi:type="string">Magento_Checkout/js/view/submitBefore</item>
                                                        <item name="children" xsi:type="array"></item>
                                                    </item>
                                                    <item name="totals" xsi:type="array">
                                                        <item name="component" xsi:type="string">Magento_Checkout/js/view/totals</item>
                                                    </item>
                                                </item>
                                            </item>
                                        </item>
                                    </item>
                                </item>
                            </item>
                            <item name="checkoutProvider" xsi:type="array">
                                <item name="component" xsi:type="string">Magento_Ui/js/lib/provider</item>
                            </item>
                        </item>
                    </argument>
                </arguments>
            </block>
        </referenceContainer>
    </body>
</page><|MERGE_RESOLUTION|>--- conflicted
+++ resolved
@@ -196,13 +196,10 @@
                                             </item>
                                             <item name="payment" xsi:type="array">
                                                 <item name="component" xsi:type="string">Magento_Checkout/js/view/payment</item>
-<<<<<<< HEAD
+                                                <item name="sortOrder" xsi:type="string">5</item>
                                                 <item name="children" xsi:type="array">
                                                     <!-- merge your payment methods here -->
                                                 </item>
-=======
-                                                <item name="sortOrder" xsi:type="string">5</item>
->>>>>>> bec65c59
                                             </item>
                                             <item name="review" xsi:type="array">
                                                 <item name="component" xsi:type="string">Magento_Checkout/js/view/review</item>
