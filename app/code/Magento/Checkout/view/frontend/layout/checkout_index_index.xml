<?xml version="1.0"?>
<!--
/**
 * Copyright © 2015 Magento. All rights reserved.
 * See COPYING.txt for license details.
 */
-->
<page xmlns:xsi="http://www.w3.org/2001/XMLSchema-instance" layout="1column" xsi:noNamespaceSchemaLocation="../../../../../../../lib/internal/Magento/Framework/View/Layout/etc/page_configuration.xsd">
    <body>
        <referenceContainer name="content">
            <block class="Magento\Checkout\Block\Checkout" name="checkout.root" template="checkout.phtml" cacheable="false">
                <arguments>
                    <argument name="jsLayout" xsi:type="array">
                        <item name="types" xsi:type="array">
                            <item name="form.input" xsi:type="array">
                                <item name="component" xsi:type="string">Magento_Ui/js/form/element/abstract</item>
                                <item name="config" xsi:type="array">
                                    <item name="provider" xsi:type="string">checkoutProvider</item>
                                    <item name="template" xsi:type="string">ui/form/field</item>
                                    <item name="elementTmpl" xsi:type="string">ui/form/element/input</item>
                                </item>
                            </item>
                        </item>
                        <item name="components" xsi:type="array">
                            <item name="checkout" xsi:type="array">
                                <item name="component" xsi:type="string">uiComponent</item>
                                <item name="children" xsi:type="array">
                                    <item name="errors" xsi:type="array">
                                        <item name="sortOrder" xsi:type="string">0</item>
                                        <item name="component" xsi:type="string">Magento_Ui/js/view/errors</item>
                                    </item>
                                    <!--<item name="progress" xsi:type="array"><item name="component" xsi:type="string">Magento_Checkout/js/view/progress</item></item>-->
                                    <item name="steps" xsi:type="array">
                                        <item name="component" xsi:type="string">uiComponent</item>
                                        <item name="children" xsi:type="array">
                                            <item name="authentication" xsi:type="array">
                                                <item name="sortOrder" xsi:type="string">1</item>
                                                <item name="component" xsi:type="string">Magento_Checkout/js/view/authentication</item>
                                            </item>
                                            <item name="billingAddress" xsi:type="array">
                                                <item name="component" xsi:type="string">Magento_Checkout/js/view/billing-address</item>
                                                <item name="provider" xsi:type="string">checkoutProvider</item>
                                                <item name="sortOrder" xsi:type="string">2</item>
                                                <item name="children" xsi:type="array">
                                                    <item name="billing-address-fieldset" xsi:type="array">
                                                        <item name="component" xsi:type="string">uiComponent</item>
                                                        <item name="displayArea" xsi:type="string">additional-fieldsets</item>
                                                        <item name="children" xsi:type="array">
                                                            <!-- The following items override configuration of corresponding address attributes -->
                                                            <item name="region" xsi:type="array">
                                                                <!-- Make region attribute invisible on frontend. Corresponding input element is created by region_id field -->
                                                                <item name="visible" xsi:type="boolean">false</item>
                                                            </item>
                                                            <item name="region_id" xsi:type="array">
                                                                <item name="component" xsi:type="string">Magento_Ui/js/form/element/select</item>
                                                                <item name="config" xsi:type="array">
                                                                    <item name="template" xsi:type="string">ui/form/field</item>
                                                                    <item name="elementTmpl" xsi:type="string">ui/form/element/select</item>
                                                                    <item name="customEntry" xsi:type="string">billingAddress.region</item>
                                                                </item>
                                                                <item name="validation" xsi:type="array">
                                                                    <item name="required-entry" xsi:type="boolean">true</item>
                                                                </item>
                                                                <!-- Value of region_id field is filtered by the value of county_id attribute -->
                                                                <item name="filterBy" xsi:type="array">
                                                                    <item name="target" xsi:type="string"><![CDATA[<%= provider %>:<%= parentScope %>.country_id]]></item>
                                                                    <item name="field" xsi:type="string">country_id</item>
                                                                </item>
                                                            </item>
                                                            <item name="postcode" xsi:type="array">
                                                                <!-- post-code field has custom UI component -->
                                                                <item name="component" xsi:type="string">Magento_Ui/js/form/element/post-code</item>
                                                                <item name="validation" xsi:type="array">
                                                                    <item name="required-entry" xsi:type="string">true</item>
                                                                </item>
                                                            </item>
                                                            <item name="company" xsi:type="array">
                                                                <item name="validation" xsi:type="array">
                                                                    <item name="min_text_length" xsi:type="number">0</item>
                                                                </item>
                                                            </item>
                                                            <item name="fax" xsi:type="array">
                                                                <item name="validation" xsi:type="array">
                                                                    <item name="min_text_length" xsi:type="number">0</item>
                                                                </item>
                                                            </item>
                                                            <!-- The following items describe fields that are not directly related to address but must be shown in address form -->
                                                            <item name="email" xsi:type="array">
                                                                <item name="component" xsi:type="string">Magento_Ui/js/form/element/abstract</item>
                                                                <item name="config" xsi:type="array">
                                                                    <item name="template" xsi:type="string">ui/form/field</item>
                                                                    <item name="elementTmpl" xsi:type="string">ui/form/element/email</item>
                                                                    <item name="customScope" xsi:type="string">customerDetails</item>
                                                                </item>
                                                                <item name="label" xsi:type="string">Email</item>
                                                                <item name="dataScope" xsi:type="string">customerDetails.email</item>
                                                                <item name="provider" xsi:type="string">checkoutProvider</item>
                                                                <item name="sortOrder" xsi:type="string">45</item>
                                                                <item name="validation" xsi:type="array">
                                                                    <item name="required-entry" xsi:type="boolean">true</item>
                                                                    <item name="validate-email" xsi:type="boolean">true</item>
                                                                </item>
                                                            </item>
                                                            <item name="password" xsi:type="array">
                                                                <item name="component" xsi:type="string">Magento_Ui/js/form/element/abstract</item>
                                                                <item name="config" xsi:type="array">
                                                                    <item name="template" xsi:type="string">ui/form/field</item>
                                                                    <item name="elementTmpl" xsi:type="string">ui/form/element/password</item>
                                                                    <item name="customScope" xsi:type="string">customerDetails</item>
                                                                </item>
                                                                <item name="label" xsi:type="string">Password</item>
                                                                <item name="dataScope" xsi:type="string">customerDetails.password</item>
                                                                <item name="provider" xsi:type="string">checkoutProvider</item>
                                                                <item name="sortOrder" xsi:type="string">140</item>
                                                                <!--<item name="id" xsi:type="string">customer_password</item>-->
                                                                <item name="validation" xsi:type="array">
                                                                    <item name="required-entry" xsi:type="string">true</item>
                                                                    <item name="validate-password" xsi:type="string">true</item>
                                                                </item>
                                                            </item>
                                                            <item name="confirm_password" xsi:type="array">
                                                                <item name="component" xsi:type="string">Magento_Ui/js/form/element/abstract</item>
                                                                <item name="config" xsi:type="array">
                                                                    <item name="template" xsi:type="string">ui/form/field</item>
                                                                    <item name="elementTmpl" xsi:type="string">ui/form/element/password</item>
                                                                    <item name="customScope" xsi:type="string">customerDetails</item>
                                                                </item>
                                                                <item name="label" xsi:type="string">Confirm Password</item>
                                                                <item name="dataScope" xsi:type="string">customerDetails.confirm_password</item>
                                                                <item name="provider" xsi:type="string">checkoutProvider</item>
                                                                <item name="sortOrder" xsi:type="string">150</item>
                                                                <item name="validation" xsi:type="array">
                                                                    <item name="required-entry" xsi:type="string">true</item>
                                                                    <item name="validate-password" xsi:type="string">true</item>
                                                                    <item name="equalTo" xsi:type="string"><![CDATA[[name='customerDetails[password]']]]></item>
                                                                </item>
                                                            </item>
                                                        </item>
                                                    </item>
                                                </item>
                                            </item>
                                            <item name="shippingAddress" xsi:type="array">
                                                <item name="component" xsi:type="string">Magento_Checkout/js/view/shipping-address</item>
                                                <item name="provider" xsi:type="string">checkoutProvider</item>
                                                <item name="sortOrder" xsi:type="string">3</item>
                                                <item name="children" xsi:type="array">
                                                    <item name="shipping-address-fieldset" xsi:type="array">
                                                        <item name="component" xsi:type="string">uiComponent</item>
                                                        <item name="displayArea" xsi:type="string">additional-fieldsets</item>
                                                        <item name="children" xsi:type="array">
                                                            <!-- The following items override configuration of corresponding address attributes -->
                                                            <item name="region" xsi:type="array">
                                                                <!-- Make region attribute invisible on frontend. Corresponding input element is created by region_id field -->
                                                                <item name="visible" xsi:type="boolean">false</item>
                                                            </item>
                                                            <item name="region_id" xsi:type="array">
                                                                <item name="component" xsi:type="string">Magento_Ui/js/form/element/select</item>
                                                                <item name="config" xsi:type="array">
                                                                    <item name="template" xsi:type="string">ui/form/field</item>
                                                                    <item name="elementTmpl" xsi:type="string">ui/form/element/select</item>
                                                                    <item name="customEntry" xsi:type="string">shippingAddress.region</item>
                                                                </item>
                                                                <item name="validation" xsi:type="array">
                                                                    <item name="required-entry" xsi:type="boolean">true</item>
                                                                </item>
                                                                <!-- Value of region_id field is filtered by the value of county_id attribute -->
                                                                <item name="filterBy" xsi:type="array">
                                                                    <item name="target" xsi:type="string"><![CDATA[<%= provider %>:<%= parentScope %>.country_id]]></item>
                                                                    <item name="field" xsi:type="string">country_id</item>
                                                                </item>
                                                            </item>
                                                            <item name="postcode" xsi:type="array">
                                                                <!-- post-code field has custom UI component -->
                                                                <item name="component" xsi:type="string">Magento_Ui/js/form/element/post-code</item>
                                                                <item name="validation" xsi:type="array">
                                                                    <item name="required-entry" xsi:type="string">true</item>
                                                                </item>
                                                            </item>
                                                            <item name="company" xsi:type="array">
                                                                <item name="validation" xsi:type="array">
                                                                    <item name="min_text_length" xsi:type="number">0</item>
                                                                </item>
                                                            </item>
                                                            <item name="fax" xsi:type="array">
                                                                <item name="validation" xsi:type="array">
                                                                    <item name="min_text_length" xsi:type="number">0</item>
                                                                </item>
                                                            </item>
                                                        </item>
                                                    </item>
                                                </item>
                                            </item>
                                            <item name="shipping" xsi:type="array">
                                                <item name="component" xsi:type="string">Magento_Checkout/js/view/shipping-method</item>
                                                <item name="sortOrder" xsi:type="string">4</item>
                                                <item name="additional" xsi:type="array">
                                                    <!-- merge your payment methods here -->
                                                </item>
                                            </item>
                                            <item name="payment" xsi:type="array">
                                                <item name="component" xsi:type="string">Magento_Checkout/js/view/payment</item>
                                                <item name="sortOrder" xsi:type="string">5</item>
                                                <item name="children" xsi:type="array">
                                                    <!-- merge your payment methods here -->
                                                </item>
                                            </item>
                                            <item name="review" xsi:type="array">
                                                <item name="component" xsi:type="string">Magento_Checkout/js/view/review</item>
                                                <item name="sortOrder" xsi:type="string">6</item>
                                                <item name="children" xsi:type="array">
                                                    <item name="columns" xsi:type="array">
                                                        <item name="component" xsi:type="string">Magento_Checkout/js/view/columns</item>
                                                        <item name="children" xsi:type="array">
                                                            <item name="name" xsi:type="array"><item name="component" xsi:type="string">Magento_Checkout/js/view/review/item/columns/name</item></item>
                                                            <item name="price" xsi:type="array"><item name="component" xsi:type="string">Magento_Checkout/js/view/review/item/columns/price</item></item>
                                                            <item name="qty" xsi:type="array"><item name="component" xsi:type="string">Magento_Checkout/js/view/review/item/columns/qty</item></item>
                                                            <item name="subtotal" xsi:type="array"><item name="component" xsi:type="string">Magento_Checkout/js/view/review/item/columns/subtotal</item></item>
                                                        </item>
                                                    </item>
                                                    <item name="itemsBefore" xsi:type="array">
                                                        <item name="component" xsi:type="string">Magento_Checkout/js/view/itemsBefore</item>
                                                        <item name="children" xsi:type="array">
                                                            <!-- merge your components here -->
                                                        </item>
                                                    </item>
                                                    <item name="itemsAfter" xsi:type="array">
                                                        <item name="component" xsi:type="string">Magento_Checkout/js/view/itemsAfter</item>
                                                        <item name="children" xsi:type="array">
                                                            <!-- merge your components here -->
                                                        </item>
                                                    </item>
<<<<<<< HEAD
                                                    <item name="submitBefore" xsi:type="array">
                                                        <item name="component" xsi:type="string">Magento_Checkout/js/view/submitBefore</item>
                                                        <item name="children" xsi:type="array">
                                                            <!-- merge your components here -->
                                                        </item>
=======
                                                    <item name="beforePlaceOrder" xsi:type="array">
                                                        <item name="component" xsi:type="string">Magento_Checkout/js/view/beforePlaceOrder</item>
                                                        <item name="children" xsi:type="array"></item>
>>>>>>> 9fee9202
                                                    </item>
                                                    <item name="totals" xsi:type="array">
                                                        <item name="component" xsi:type="string">Magento_Checkout/js/view/totals</item>
                                                    </item>
                                                    <item name="actions" xsi:type="array">
                                                        <item name="component" xsi:type="string">Magento_Checkout/js/view/review/actions</item>
                                                        <item name="children" xsi:type="array">
                                                            <item name="@default" xsi:type="array">
                                                                <item name="component" xsi:type="string">Magento_Checkout/js/view/review/actions/default</item>
                                                                <item name="config" xsi:type="array">
                                                                    <item name="isDefault" xsi:type="boolean">true</item>
                                                                </item>
                                                            </item>
                                                            <!-- merge your components here -->
                                                        </item>
                                                    </item>
                                                </item>
                                            </item>
                                        </item>
                                    </item>
                                </item>
                            </item>
                            <item name="checkoutProvider" xsi:type="array">
                                <item name="component" xsi:type="string">Magento_Ui/js/lib/provider</item>
                            </item>
                        </item>
                    </argument>
                </arguments>
            </block>
        </referenceContainer>
    </body>
</page><|MERGE_RESOLUTION|>--- conflicted
+++ resolved
@@ -229,17 +229,11 @@
                                                             <!-- merge your components here -->
                                                         </item>
                                                     </item>
-<<<<<<< HEAD
-                                                    <item name="submitBefore" xsi:type="array">
-                                                        <item name="component" xsi:type="string">Magento_Checkout/js/view/submitBefore</item>
-                                                        <item name="children" xsi:type="array">
-                                                            <!-- merge your components here -->
-                                                        </item>
-=======
                                                     <item name="beforePlaceOrder" xsi:type="array">
                                                         <item name="component" xsi:type="string">Magento_Checkout/js/view/beforePlaceOrder</item>
-                                                        <item name="children" xsi:type="array"></item>
->>>>>>> 9fee9202
+                                                        <item name="children" xsi:type="array">
+                                                            <!-- merge your components here -->
+                                                        </item>
                                                     </item>
                                                     <item name="totals" xsi:type="array">
                                                         <item name="component" xsi:type="string">Magento_Checkout/js/view/totals</item>
