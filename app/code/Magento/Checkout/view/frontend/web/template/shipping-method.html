--- conflicted
+++ resolved
@@ -4,18 +4,8 @@
  * See COPYING.txt for license details.
  */
 -->
-<<<<<<< HEAD
-<li id="opc-shipping_method" data-bind="fadeVisible: isActive()" role="presentation">
+<li id="opc-shipping_method" data-bind="fadeVisible: isActive(), blockLoader: isLoading" role="presentation">
     <div class="shippingMethod checkout-shipping-method">
-=======
-<style type="text/css">
-    .shippingMethod {
-        margin-top: 120px;
-    }
-</style>
-<li id="opc-shipping_method" data-bind="fadeVisible: isActive(), blockLoader: isLoading" role="presentation">
-    <div class="shippingMethod ">
->>>>>>> 419c69d7
     <div class="step-title" data-role="title">
         <h2 data-bind="text: $t('Shipping Method')"></h2>
     </div>
@@ -43,45 +33,8 @@
 
                     <tbody>
                     <!--ko foreach: { data: rates(), as: 'method'}-->
-<<<<<<< HEAD
-                        <!--ko foreach: { data: items, as: 'item'}-->
-                            <tr>
-                                <td class="col">
-                                    <!-- ko if:  item.error_message -->
-                                    <div class="message error">
-                                        <div data-bind="text: $t(item.error_message)"></div>
-                                    </div>
-                                    <span class="no-display">
-                                        <input name="shipping_method" type="radio" data-bind="attr: {'value' : item.method_code, 'id': 's_method_' + item.method_code}"/>
-                                    </span>
-                                    <!-- /ko -->
-                                    <!-- ko ifnot: item.error_message -->
-                                        <!-- ko if: $parent.items.length && $parents[1].rates().length == 1 -->
-                                        <input data-bind="attr: {'value' : item.carrier_code + '_' + item.method_code, 'id': 's_method_' + item.method_code}"
-                                               name="shipping_method"
-                                               class="radio"
-                                               type="radio"
-                                               checked="checked"/>
-                                        <!-- /ko -->
-                                        <!--ko ifnot: ($parent.items.length && $parents[1].rates().length == 1)-->
-                                        <input name="shipping_method" type="radio"
-                                               data-bind="checked:$parents[1].verifySelectedMethodCode(item.carrier_code + '_' + item.method_code), attr: {'value': item.carrier_code + '_' + item.method_code, 'id': 's_method_' + item.carrier_code + '_' + item.method_code}"
-                                               class="radio"/>
-                                        <!--/ko-->
-                                    <!-- /ko -->
-                                </td>
-                                <td class="col col-price">
-                                        <!-- ko foreach: $parents[1].getRegion('price') -->
-                                            <!-- ko template: getTemplate() --><!-- /ko -->
-                                    <!-- /ko -->
-                                </td>
-                                <td class="col col-method" data-bind="text: $t(item.method_title)"></td>
-                                <td class="col col-carrier" data-bind="text: $t(method.carrier_title)"></td>
-                            </tr>
-                        <!-- /ko -->
-=======
                         <tr>
-                            <td>
+                            <td class="col">
                                 <!-- ko if:  method.error_message -->
                                 <div class="message error">
                                     <div data-bind="text: $t(method.error_message)"></div>
@@ -108,18 +61,17 @@
                                     <!--/ko-->
                                 <!-- /ko -->
                             </td>
-                            <td>
+                            <td class="col col-price">
                                 <!-- ko foreach: $parent.getRegion('price') -->
                                         <!-- ko template: getTemplate() --><!-- /ko -->
                                 <!-- /ko -->
                             </td>
-                            <td data-bind="text: $t(method.method_title)"></td>
-                            <td data-bind="text: $t(method.carrier_title)"></td>
+                            <td class="col col-method" data-bind="text: $t(method.method_title)"></td>
+                            <td class="col col-carrier" data-bind="text: $t(method.carrier_title)"></td>
                         </tr>
                     <!-- /ko -->
 
                     </tr>
->>>>>>> 419c69d7
                     <!-- /ko -->
                     </tbody>
                 </table>
