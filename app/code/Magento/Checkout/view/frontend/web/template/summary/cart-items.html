--- conflicted
+++ resolved
@@ -4,17 +4,16 @@
  * See COPYING.txt for license details.
  */
 -->
-<<<<<<< HEAD
 <div class="block items-in-cart" data-bind="mageInit: {'collapsible':{'openedState': 'active'}}">
-    <div class="title" tabindex="0" aria-expanded="false" aria-selected="false" role="tab" data-role="title">
-        <strong id="block-items-in-cart-heading" role="heading" aria-level="2"><span data-bind="text: getItemsQty()"></span>
+    <div class="title" data-role="title">
+        <strong role="heading"><span data-bind="text: getItemsQty()"></span>
             <!-- ko text: $t('Items in cart') --><!-- /ko -->
         </strong>
     </div>
-    <div class="content minicart-items" aria-hidden="true" role="tabpanel" data-role="content" aria-labelledby="block-items-in-cart-heading">
+    <div class="content minicart-items" data-role="content">
         <div class="minicart-items-wrapper overflowed">
             <ol class="minicart-items">
-            <!-- ko foreach: getItems() -->
+            <!-- ko foreach: getItems -->
                 <li class="product-item">
                     <div class="product">
                     <!-- ko foreach: $parent.elems() -->
@@ -24,20 +23,6 @@
                 </li>
             <!-- /ko -->
             </ol>
-=======
-<div data-collapsible="true">
-<div class="title">
-    <strong role="heading"><span data-bind="text: getItemsQty()"></span>
-        <!-- ko text: $t('Items in cart') --><!-- /ko -->
-    </strong>
-</div>
-    <div class="content">
-    <!-- ko foreach: getItems -->
-        <div class="cart_item">
-        <!-- ko foreach: $parent.elems() -->
-            <!-- ko template: getTemplate() --><!-- /ko -->
-        <!-- /ko -->
->>>>>>> 419c69d7
         </div>
     </div>
 </div>