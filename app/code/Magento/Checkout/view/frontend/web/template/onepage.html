<!--
/**
 * Copyright © 2015 Magento. All rights reserved.
 * See COPYING.txt for license details.
 */
-->
<!-- ko foreach: getRegion('authentication') -->
<!-- ko template: getTemplate() --><!-- /ko -->
<!--/ko-->

<!-- ko foreach: getRegion('progressBar') -->
<!-- ko template: getTemplate() --><!-- /ko -->
<!--/ko-->

<!-- Temp MAGETWO-36025 markup -->
<div class="opc-estimated-wrapper">
<!-- Markup for MAGETWO-38644 -->
    <div class="estimated-block">
        <span class="estimated-label" data-bind="text: $t('Estimated Total')"></span>
        <span class="estimated-price">$100.00</span>
    </div>
    <div class="minicart-wrapper">
        <button type="button" class="action showcart action-showcart" data-toggle="opc-summary">
            <span class="counter qty">
                <span class="counter-number">6</span>
            </span>
        </button>
    </div>
    <!-- Temp MAGETWO-36025 markup
    <button
        type="button"
        class="action showcart action-showcart"
        data-toggle="opc-summary">
        <span data-bind="text: $t('View order summary')"></span>
    </button>-->
</div>
<!-- /Temp MAGETWO-36025 markup -->

<!-- ko foreach: getRegion('messages') -->
<!-- ko template: getTemplate() --><!-- /ko -->
<!--/ko-->
<div class="opc-wrapper">
    <ol class="opc" id="checkoutSteps">
    <!-- ko foreach: getRegion('steps') -->
    <!-- ko template: getTemplate() --><!-- /ko -->
    <!--/ko-->
    </ol>
</div>

<<<<<<< HEAD
<div id="opc-sidebar"
    data-bind="mageInit: {
    'Magento_Ui/js/modal/modal':{
        'type': 'custom',
        'modalClass': 'opc-sidebar opc-summary-wrapper',
        'trigger': '[data-toggle=opc-summary]',
        'wrapperClass': 'checkout-container',
        'parentModalClass': '_has-modal-custom',
        'responsive': true,
        'responsiveClass': 'custom-slide',
        'overlayClass': 'modal-custom-overlay',
        'buttons': []
    }}">
    <div class="opc-block-summary">
=======
<div class="opc-sidebar">
>>>>>>> fa5a84c9
        <!-- ko foreach: getRegion('summary') -->
        <!-- ko template: getTemplate() --><!-- /ko -->
        <!--/ko-->
    <div class="opc-block-shipping-information">
        <!-- ko foreach: getRegion('shipping-information') -->
        <!-- ko template: getTemplate() --><!-- /ko -->
        <!--/ko-->
    </div>
</div><|MERGE_RESOLUTION|>--- conflicted
+++ resolved
@@ -37,17 +37,16 @@
 <!-- /Temp MAGETWO-36025 markup -->
 
 <!-- ko foreach: getRegion('messages') -->
-<!-- ko template: getTemplate() --><!-- /ko -->
+    <!-- ko template: getTemplate() --><!-- /ko -->
 <!--/ko-->
 <div class="opc-wrapper">
     <ol class="opc" id="checkoutSteps">
     <!-- ko foreach: getRegion('steps') -->
-    <!-- ko template: getTemplate() --><!-- /ko -->
+        <!-- ko template: getTemplate() --><!-- /ko -->
     <!--/ko-->
     </ol>
 </div>
 
-<<<<<<< HEAD
 <div id="opc-sidebar"
     data-bind="mageInit: {
     'Magento_Ui/js/modal/modal':{
@@ -61,13 +60,11 @@
         'overlayClass': 'modal-custom-overlay',
         'buttons': []
     }}">
-    <div class="opc-block-summary">
-=======
-<div class="opc-sidebar">
->>>>>>> fa5a84c9
-        <!-- ko foreach: getRegion('summary') -->
+
+    <!-- ko foreach: getRegion('summary') -->
         <!-- ko template: getTemplate() --><!-- /ko -->
-        <!--/ko-->
+    <!--/ko-->
+
     <div class="opc-block-shipping-information">
         <!-- ko foreach: getRegion('shipping-information') -->
         <!-- ko template: getTemplate() --><!-- /ko -->
