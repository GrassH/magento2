<!--
/**
 * Copyright © 2015 Magento. All rights reserved.
 * See COPYING.txt for license details.
 */
-->
<li id="opc-shipping" data-bind="fadeVisible: isActive()">
    <div class="step-title" data-role="title">
        <h2 data-bind="text: $t('Shipping Information')"></h2>
    </div>
    <div id="checkout-step-shipping"
         class="step-content"
         data-role="content"
         data-bind="fadeVisible: isVisible()">
        <!-- ko foreach: getRegion('address-list') -->
        <!-- ko template: getTemplate() --><!-- /ko -->
        <!--/ko-->

        <!-- ko foreach: getRegion('address-list-additional-addresses') -->
        <!-- ko template: getTemplate() --><!-- /ko -->
        <!--/ko-->

        <!-- ko foreach: getRegion('before-form') -->
        <!-- ko template: getTemplate() --><!-- /ko -->
        <!--/ko-->

        <!-- Address form pop up -->
        <!-- ko if: (!isFormInline) -->
<<<<<<< HEAD
        <button type="button" data-open-modal="opc-new-shipping-address" class="action action-show-popup">
            <span data-bind="text: isNewAddressAdded() ? $t('Edit Delivery Address') : $t('+ New Address')"></span>
        </button>
        <div id="opc-new-shipping-address"
             data-bind="mageInit: {
                'Magento_Ui/js/modal/modal': {
                    type:'popup',
                    responsive: true,
                    innerScroll: true,
                    title: $t('Shipping Address'),
                    trigger:'opc-new-shipping-address',
                    buttons: [{
                        text: $t('Save Address'),
                        class: 'action primary action-save-address',
                        click: function() {
                            saveNewAddress();
                            this.closeModal();
                            }
                        },
                        {
                            text: $t('Cancel'),
                            class: 'action secondary action-hide-popup',
                            click: function() {this.closeModal()}
                        }]
                }}">
=======
        <input type="button" data-bind="click: showFormPopUp, value: $t('New Address'), visible: !isNewAddressAdded()" />
        <div data-bind="fadeVisible: isFormPopUpVisible">
>>>>>>> 959cce3d
            <!-- ko template: 'Magento_Checkout/shipping-address/form' --><!-- /ko -->
        </div>
        <!-- /ko -->

        <!-- Inline address form -->
        <!-- ko if: (isFormInline) -->
        <!-- ko template: 'Magento_Checkout/shipping-address/form' --><!-- /ko -->
        <!-- /ko -->
    </div>
</li><|MERGE_RESOLUTION|>--- conflicted
+++ resolved
@@ -26,8 +26,7 @@
 
         <!-- Address form pop up -->
         <!-- ko if: (!isFormInline) -->
-<<<<<<< HEAD
-        <button type="button" data-open-modal="opc-new-shipping-address" class="action action-show-popup">
+        <button type="button" data-bind="visible: !isNewAddressAdded()" data-open-modal="opc-new-shipping-address" class="action action-show-popup">
             <span data-bind="text: isNewAddressAdded() ? $t('Edit Delivery Address') : $t('+ New Address')"></span>
         </button>
         <div id="opc-new-shipping-address"
@@ -52,10 +51,6 @@
                             click: function() {this.closeModal()}
                         }]
                 }}">
-=======
-        <input type="button" data-bind="click: showFormPopUp, value: $t('New Address'), visible: !isNewAddressAdded()" />
-        <div data-bind="fadeVisible: isFormPopUpVisible">
->>>>>>> 959cce3d
             <!-- ko template: 'Magento_Checkout/shipping-address/form' --><!-- /ko -->
         </div>
         <!-- /ko -->
