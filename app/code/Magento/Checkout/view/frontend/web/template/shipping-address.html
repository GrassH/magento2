--- conflicted
+++ resolved
@@ -39,13 +39,8 @@
                 <!-- ko template: getTemplate() --><!-- /ko -->
                 <!--/ko-->
                 <!-- ko if: (isCustomerLoggedIn) -->
-<<<<<<< HEAD
                     <div class="field choice">
-                        <input type="checkbox" class="checkbox" name="shipping[save_in_address_book]" id="shipping-save-in-address-book" checked="checked" />
-=======
-                    <div class="choice field">
                         <input type="checkbox" class="checkbox" id="shipping-save-in-address-book" data-bind="checked: saveInAddressBook" />
->>>>>>> 8311e04b
                         <label class="label" for="shipping-save-in-address-book">
                             <span data-bind="text: $t('Save in address book')"></span>
                         </label>
