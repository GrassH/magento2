<!--
/**
 * Copyright © 2015 Magento. All rights reserved.
 * See COPYING.txt for license details.
 */
-->
<li id="opc-shipping" data-bind="fadeVisible: isActive()">
    <div class="step-title" data-role="title">
        <h2 data-bind="text: $t('Shipping Information')"></h2>
    </div>
    <div id="checkout-step-shipping"
         class="step-content"
         data-role="content"
         data-bind="fadeVisible: isVisible()">
        <!-- ko foreach: getRegion('address-list') -->
        <!-- ko template: getTemplate() --><!-- /ko -->
        <!--/ko-->

        <!-- ko foreach: getRegion('address-list-additional-addresses') -->
        <!-- ko template: getTemplate() --><!-- /ko -->
        <!--/ko-->

        <!-- ko foreach: getRegion('before-form') -->
        <!-- ko template: getTemplate() --><!-- /ko -->
        <!--/ko-->

        <!-- Address form pop up -->
        <!-- ko if: (!isFormInline) -->
        <button type="button" aria-haspopup="true" class="action action-show-popup" data-open-dialog="co-shipping-form">
            <span data-bind="click: showFormPopUp, text: isNewAddressAdded() ? $t('Edit Delivery Address') : $t('+ New Address')"></span>
        </button>
        <div data-bind="fadeVisible: isFormPopUpVisible">
<<<<<<< HEAD
            <form class="form form-shipping-address" id="co-shipping-form" data-hasrequired="* Required Fields">
                <!-- ko foreach: getRegion('before-fields') -->
                <!-- ko template: getTemplate() --><!-- /ko -->
                <!--/ko-->
                <fieldset id="shipping-new-address-form" class="fieldset address">
                <!-- ko foreach: getRegion('additional-fieldsets') -->
                <!-- ko template: getTemplate() --><!-- /ko -->
                <!--/ko-->
                <!-- ko if: (isCustomerLoggedIn) -->
                    <div class="field choice">
                        <input type="checkbox" class="checkbox" id="shipping-save-in-address-book" data-bind="checked: saveInAddressBook" />
                        <label class="label" for="shipping-save-in-address-book">
                            <span data-bind="text: $t('Save in address book')"></span>
                        </label>
                    </div>
                <!-- /ko -->
                </fieldset>
            </form>
            <button type="button" class="action action-save-address">
                <span data-bind="click: saveNewAddress, text: $t('Save Address')"></span>
            </button>
            <button type="button" class="action action-hide-popup">
                <span data-bind="click: hideFormPopUp, text: $t('Cancel')"></span>
            </button>
=======
            <!-- ko template: 'Magento_Checkout/shipping-address/form' --><!-- /ko -->
            <input type="button" data-bind="click: saveNewAddress, value: $t('Save Address')" />
            <input type="button" data-bind="click: hideFormPopUp, value: $t('Cancel')" />
>>>>>>> ae6440a2
        </div>
        <!-- /ko -->

        <!-- Inline address form -->
        <!-- ko if: (isFormInline) -->
<<<<<<< HEAD
        <form class="form form-shipping-address" id="co-shipping-form" data-hasrequired="* Required Fields">
            <!-- ko foreach: getRegion('before-fields') -->
            <!-- ko template: getTemplate() --><!-- /ko -->
            <!--/ko-->
            <fieldset id="shipping-new-address-form" class="fieldset address">
            <!-- ko foreach: getRegion('additional-fieldsets') -->
            <!-- ko template: getTemplate() --><!-- /ko -->
            <!--/ko-->
            </fieldset>
        </form>
=======
        <!-- ko template: 'Magento_Checkout/shipping-address/form' --><!-- /ko -->
>>>>>>> ae6440a2
        <!-- /ko -->
    </div>
</li><|MERGE_RESOLUTION|>--- conflicted
+++ resolved
@@ -30,55 +30,15 @@
             <span data-bind="click: showFormPopUp, text: isNewAddressAdded() ? $t('Edit Delivery Address') : $t('+ New Address')"></span>
         </button>
         <div data-bind="fadeVisible: isFormPopUpVisible">
-<<<<<<< HEAD
-            <form class="form form-shipping-address" id="co-shipping-form" data-hasrequired="* Required Fields">
-                <!-- ko foreach: getRegion('before-fields') -->
-                <!-- ko template: getTemplate() --><!-- /ko -->
-                <!--/ko-->
-                <fieldset id="shipping-new-address-form" class="fieldset address">
-                <!-- ko foreach: getRegion('additional-fieldsets') -->
-                <!-- ko template: getTemplate() --><!-- /ko -->
-                <!--/ko-->
-                <!-- ko if: (isCustomerLoggedIn) -->
-                    <div class="field choice">
-                        <input type="checkbox" class="checkbox" id="shipping-save-in-address-book" data-bind="checked: saveInAddressBook" />
-                        <label class="label" for="shipping-save-in-address-book">
-                            <span data-bind="text: $t('Save in address book')"></span>
-                        </label>
-                    </div>
-                <!-- /ko -->
-                </fieldset>
-            </form>
-            <button type="button" class="action action-save-address">
-                <span data-bind="click: saveNewAddress, text: $t('Save Address')"></span>
-            </button>
-            <button type="button" class="action action-hide-popup">
-                <span data-bind="click: hideFormPopUp, text: $t('Cancel')"></span>
-            </button>
-=======
             <!-- ko template: 'Magento_Checkout/shipping-address/form' --><!-- /ko -->
             <input type="button" data-bind="click: saveNewAddress, value: $t('Save Address')" />
             <input type="button" data-bind="click: hideFormPopUp, value: $t('Cancel')" />
->>>>>>> ae6440a2
         </div>
         <!-- /ko -->
 
         <!-- Inline address form -->
         <!-- ko if: (isFormInline) -->
-<<<<<<< HEAD
-        <form class="form form-shipping-address" id="co-shipping-form" data-hasrequired="* Required Fields">
-            <!-- ko foreach: getRegion('before-fields') -->
-            <!-- ko template: getTemplate() --><!-- /ko -->
-            <!--/ko-->
-            <fieldset id="shipping-new-address-form" class="fieldset address">
-            <!-- ko foreach: getRegion('additional-fieldsets') -->
-            <!-- ko template: getTemplate() --><!-- /ko -->
-            <!--/ko-->
-            </fieldset>
-        </form>
-=======
         <!-- ko template: 'Magento_Checkout/shipping-address/form' --><!-- /ko -->
->>>>>>> ae6440a2
         <!-- /ko -->
     </div>
 </li>