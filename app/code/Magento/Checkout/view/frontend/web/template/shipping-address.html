--- conflicted
+++ resolved
@@ -26,8 +26,8 @@
 
         <!-- Address form pop up -->
         <!-- ko if: (!isFormInline) -->
-        <button type="button" data-bind="visible: !isNewAddressAdded()" data-open-modal="opc-new-shipping-address" class="action action-show-popup">
-            <span data-bind="text: isNewAddressAdded() ? $t('Edit Delivery Address') : $t('+ New Address')"></span>
+        <button type="button" data-bind="click: showFormPopUp, visible: !isNewAddressAdded()" data-open-modal="opc-new-shipping-address" class="action action-show-popup">
+            <span data-bind="text: $t('New Address')"></span>
         </button>
         <div id="opc-new-shipping-address"
              data-bind="mageInit: {
@@ -48,15 +48,13 @@
                         {
                             text: $t('Cancel'),
                             class: 'action secondary action-hide-popup',
-                            click: function() {this.closeModal()}
+                            click: function() {
+                                hideFormPopUp();
+                                this.closeModal()
+                                }
                         }]
                 }}">
             <!-- ko template: 'Magento_Checkout/shipping-address/form' --><!-- /ko -->
-<<<<<<< HEAD
-=======
-            <input type="button" data-bind="click: saveNewAddress, value: $t('Ship Here')" />
-            <input type="button" data-bind="click: hideFormPopUp, value: $t('Cancel')" />
->>>>>>> 419c69d7
         </div>
         <!-- /ko -->
 
