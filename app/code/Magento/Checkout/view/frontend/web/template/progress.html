--- conflicted
+++ resolved
@@ -4,11 +4,7 @@
  * See COPYING.txt for license details.
  */
 -->
-<<<<<<< HEAD
-    <div>
-=======
 <div data-bind = "attr: {'class': getClassName()}">
->>>>>>> f0a2efa7
     <div class="title">
     </div>
     <div class="content">
@@ -52,9 +48,9 @@
                 <!--shipping method price rendering-->
 
                 <!-- ko foreach: {data: getShippingRates(), as: 'item'} -->
-                <!-- ko foreach: $parent.getRegion('shipping') -->
-                <!-- ko template: getTemplate() --><!-- /ko -->
-                <!--/ko-->
+                    <!-- ko foreach: $parent.getRegion('shipping') -->
+                        <!-- ko template: getTemplate() --><!-- /ko -->
+                    <!--/ko-->
                 <!--/ko-->
 
                 <!-- ko ifnot : (getShippingRates().length > 0) -->
