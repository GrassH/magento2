--- conflicted
+++ resolved
@@ -4,13 +4,8 @@
  * See COPYING.txt for license details.
  */
 -->
-<<<<<<< HEAD
-<li id="payment" role="presentation" class="checkout-payment-method" data-bind="fadeVisible: isVisible">
-    <div class="step-title" data-bind="text: $t(title)" data-role="title"></div>
-=======
 <li id="opc-payment" role="presentation" class="checkout-payment-method" data-bind="fadeVisible: isVisible">
     <div class="step-title" data-bind="i18n: title" data-role="title"></div>
->>>>>>> a5ea3a3e
     <div id="checkout-step-payment"
          class="step-content"
          data-role="content"
