--- conflicted
+++ resolved
@@ -4,11 +4,7 @@
  * See COPYING.txt for license details.
  */
 -->
-<<<<<<< HEAD
-<li id="opc-payment" class="checkout-payment-method" role="presentation" data-bind="fadeVisible: isVisible">
-=======
-<li id="opc-payment" role="presentation">
->>>>>>> 5c45f765
+<li id="opc-payment" role="presentation" class="checkout-payment-method">
     <div class="step-title" data-role="title">
         <h2 data-bind="text: $t(title)"></h2>
     </div>
@@ -17,63 +13,23 @@
          data-role="content"
          role="tabpanel"
          aria-hidden="false">
-<<<<<<< HEAD
-        <form id="co-payment-form" class="form form-payments" novalidate="novalidate" data-bind="submit: setPaymentMethod">
-            <input data-bind='attr: {value: getFormKey()}' type="hidden" name="form_key"/>
-            <fieldset class="fieldset">
-                <!-- ko foreach: getRegion('beforeMethods') -->
-                    <!-- ko template: getTemplate() --><!-- /ko -->
-                <!-- /ko -->
-                <div id="checkout-payment-method-load" class="opc-payment">
-                    <dl class="items methods-payment">
-                        <!-- ko foreach: getAvailableViews() -->
-                            <dt data-bind='attr: {class: "item-title " + getCode()}'>
-                                <input data-bind='attr: {id: "p_method_" + getCode(), value: getCode(), title: getTitle(), class: "radio" + $parent.getMethodControlAdditionalClass()}, checked: $parent.activeMethod, enable: isEnabled' type="radio" name="payment[method]"/>
-                                <label data-bind='attr: {for: "p_method_" + getCode()}'><!-- ko template: titleTemplate --><!--/ko--></label>
-                            </dt>
-
-                            <!-- ko if: $data.formTemplate -->
-                                <dd data-bind='attr: {class: "item-content " + getCode()}, visible: $parent.isMethodActive(getCode()), enable: isEnabled'>
-                                    <!-- ko template: formTemplate --><!--/ko-->
-
-                                    <!-- ko: if: $data.isBillingAddressRequired -->
-                                    <div data-bind="visible: $parent.isMethodActive(getCode())">
-                                        <!-- ko foreach: $data.getRegion('billing-address') -->
-                                        <!-- ko template: getTemplate() --><!-- /ko -->
-                                        <!-- /ko -->
-                                    </div>
-                                    <!-- /ko -->
-                                </dd>
-                            <!-- /ko -->
-                        <!-- /ko -->
-
-                        <!-- ko ifnot: getAvailableViews().length > 0 --><dt class="item-title"><!-- ko text: $t('No Payment Methods')--><!-- /ko --></dt><!-- /ko -->
-                    </dl>
-                </div>
-                <!-- ko foreach: getRegion('afterMethods') -->
-                    <!-- ko template: getTemplate() --><!-- /ko -->
-                <!-- /ko -->
-            </fieldset>
-        </form>
-=======
         <!-- ko if: (quoteIsVirtual) -->
-            <!-- ko foreach: getRegion('customer-email') -->
-                <!-- ko template: getTemplate() --><!-- /ko -->
-            <!--/ko-->
+        <!-- ko foreach: getRegion('customer-email') -->
+        <!-- ko template: getTemplate() --><!-- /ko -->
+        <!--/ko-->
         <!--/ko-->
         <fieldset class="fieldset">
             <!-- ko foreach: getRegion('beforeMethods') -->
-                <!-- ko template: getTemplate() --><!-- /ko -->
+            <!-- ko template: getTemplate() --><!-- /ko -->
             <!-- /ko -->
             <div id="checkout-payment-method-load" class="opc-payment">
                 <!-- ko foreach: getRegion('payment-methods-list') -->
-                    <!-- ko template: getTemplate() --><!-- /ko -->
+                <!-- ko template: getTemplate() --><!-- /ko -->
                 <!-- /ko -->
             </div>
             <!-- ko foreach: getRegion('afterMethods') -->
-                <!-- ko template: getTemplate() --><!-- /ko -->
+            <!-- ko template: getTemplate() --><!-- /ko -->
             <!-- /ko -->
         </fieldset>
->>>>>>> 5c45f765
     </div>
 </li>