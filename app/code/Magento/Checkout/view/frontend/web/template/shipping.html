<!--
/**
 * Copyright © 2015 Magento. All rights reserved.
 * See COPYING.txt for license details.
 */
-->
<li id="opc-shipping" data-bind="fadeVisible: visible()">
    <div class="step-title" data-role="title">
        <h2 data-bind="text: $t('Shipping Address')"></h2>
    </div>
    <div id="checkout-step-shipping"
         class="step-content"
         data-role="content">
        <!-- ko foreach: getRegion('address-list') -->
        <!-- ko template: getTemplate() --><!-- /ko -->
        <!--/ko-->

        <!-- ko foreach: getRegion('address-list-additional-addresses') -->
        <!-- ko template: getTemplate() --><!-- /ko -->
        <!--/ko-->

        <!-- ko if: (!quoteIsVirtual) -->
            <!-- ko foreach: getRegion('customer-email') -->
            <!-- ko template: getTemplate() --><!-- /ko -->
            <!--/ko-->
        <!--/ko-->

        <!-- ko foreach: getRegion('before-form') -->
        <!-- ko template: getTemplate() --><!-- /ko -->
        <!--/ko-->

        <!-- Address form pop up -->
        <!-- ko if: (!isFormInline) -->
        <button type="button"
                data-bind="click: showFormPopUp, visible: !isNewAddressAdded()"
                data-open-modal="opc-new-shipping-address"
                class="action action-show-popup">
            <span data-bind="text: $t('New Address')"></span></button>
        <div id="opc-new-shipping-address"
             data-bind="mageInit: {
                'Magento_Ui/js/modal/modal': {
                    type:'popup',
                    responsive: true,
                    innerScroll: true,
                    title: $t('Shipping Address'),
                    trigger:'opc-new-shipping-address',
                    buttons: [{
                        text: $t('Save Address'),
                        class: 'action primary action-save-address',
                        click: function() {
                            saveNewAddress();
                            this.closeModal();
                            }
                        },
                        {
                            text: $t('Cancel'),
                            class: 'action secondary action-hide-popup',
                            click: function() {
                                hideFormPopUp();
                                this.closeModal()
                                }
                        }]
                }}">
            <!-- ko template: 'Magento_Checkout/shipping-address/form' --><!-- /ko -->
        </div>
        <!-- /ko -->

        <!-- Inline address form -->
        <!-- ko if: (isFormInline) -->
        <!-- ko template: 'Magento_Checkout/shipping-address/form' --><!-- /ko -->
        <!-- /ko -->
    </div>
</li>


<!--Shipping method template-->
<li id="opc-shipping_method" data-bind="fadeVisible: visible(), blockLoader: isLoading" role="presentation">
<<<<<<< HEAD
    <div class="shippingMethod checkout-shipping-method">
=======
    <div class="checkout-shipping-method">
>>>>>>> 2969e4b4
        <div class="step-title" data-role="title">
            <h2 data-bind="text: $t('Shipping Method')"></h2>
        </div>
        <!-- ko foreach: getRegion('before-shipping-method-form') -->
        <!-- ko template: getTemplate() --><!-- /ko -->
        <!-- /ko -->
        <div id="checkout-step-shipping_method"
             class="step-content"
             data-role="content"
             role="tabpanel"
             aria-hidden="false">
            <!-- ko if: rates().length  -->
            <form class="form methods-shipping" id="co-shipping-method-form" data-bind="submit: setShippingInformation" novalidate="novalidate">
                <div id="checkout-shipping-method-load">
                    <table class="table-checkout-shipping-method">
                        <thead>
                            <tr>
                                <th class="col">&nbsp;</th>
                                <th class="col col-price">Price</th>
                                <th class="col col-method">Method Title</th>
                                <th class="col col-carrier">Carrier Title</th>
                            </tr>
                        </thead>
                        <tbody>

                        <!--ko foreach: { data: rates(), as: 'method'}-->
                        <tr>
                            <td class="col">
                                <!-- ko ifnot: method.error_message -->
                                <!-- ko if: $parent.rates().length == 1 -->
                                <input name="shipping_method"
                                       class="radio"
                                       type="radio"
                                       data-bind="attr: {checked: $parent.rates().length == 1, 'value' : method.carrier_code + '_' + method.method_code, 'id': 's_method_' + method.method_code}" />
                                <!-- /ko -->
                                <!--ko ifnot: ($parent.rates().length == 1)-->
                                <input name="shipping_method" type="radio"
                                       data-bind="
                                                value: method.carrier_code + '_' + method.method_code,
                                                checked: $parent.isSelected,
                                                attr: {'id': 's_method_' + method.carrier_code + '_' + method.method_code},
                                                click: $parent.selectShippingMethod"
                                       class="radio"/>
                                <!--/ko-->
                                <!-- /ko -->
                            </td>
                            <td class="col col-price">
                                <!-- ko foreach: $parent.getRegion('price') -->
                                <!-- ko template: getTemplate() --><!-- /ko -->
                                <!-- /ko -->
                            </td>
                            <td class="col col-method" data-bind="text: $t(method.method_title)"></td>
                            <td class="col col-carrier" data-bind="text: $t(method.carrier_title)"></td>
                        </tr>

                        <!-- ko if:  method.error_message -->
                        <tr class="row row-error">
                            <td class="col col-error" colspan="4">
                                <div class="message error">
                                    <div data-bind="text: $t(method.error_message)"></div>
                                </div>
                                <span class="no-display">
                                    <input name="shipping_method" type="radio" data-bind="attr: {'value' : method.method_code, 'id': 's_method_' + method.method_code}"/>
                                </span>
                            </td>
                        </tr>
                        <!-- /ko -->

                        <!-- /ko -->
                        </tbody>
                    </table>
                </div>

                <div id="onepage-checkout-shipping-method-additional-load">
                    <!-- ko foreach: getRegion('shippingAdditional') -->
                    <!-- ko template: getTemplate() --><!-- /ko -->
                    <!-- /ko -->
                </div>
                <div class="actions-toolbar" id="shipping-method-buttons-container">
                    <div class="primary">
                        <button data-role="opc-continue" type="submit" class="button action continue primary">
                            <span><!-- ko text: $t('Next')--><!-- /ko --></span>
                        </button>
                    </div>
                </div>
            </form>
            <!-- /ko -->
        </div>
    </div>
</li><|MERGE_RESOLUTION|>--- conflicted
+++ resolved
@@ -75,11 +75,7 @@
 
 <!--Shipping method template-->
 <li id="opc-shipping_method" data-bind="fadeVisible: visible(), blockLoader: isLoading" role="presentation">
-<<<<<<< HEAD
-    <div class="shippingMethod checkout-shipping-method">
-=======
     <div class="checkout-shipping-method">
->>>>>>> 2969e4b4
         <div class="step-title" data-role="title">
             <h2 data-bind="text: $t('Shipping Method')"></h2>
         </div>
