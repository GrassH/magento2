<!--
/**
 * Copyright © 2015 Magento. All rights reserved.
 * See COPYING.txt for license details.
 */
-->
<li id="opc-shipping" data-bind="fadeVisible: visible()">
    <div class="step-title" data-role="title">
        <h2 data-bind="text: $t('Shipping Address')"></h2>
    </div>
    <div id="checkout-step-shipping"
         class="step-content"
         data-role="content">
        <!-- ko foreach: getRegion('address-list') -->
        <!-- ko template: getTemplate() --><!-- /ko -->
        <!--/ko-->

        <!-- ko foreach: getRegion('address-list-additional-addresses') -->
        <!-- ko template: getTemplate() --><!-- /ko -->
        <!--/ko-->

        <!-- ko foreach: getRegion('before-form') -->
        <!-- ko template: getTemplate() --><!-- /ko -->
        <!--/ko-->

        <!-- Address form pop up -->
        <!-- ko if: (!isFormInline) -->
        <button type="button"
                data-bind="click: showFormPopUp, visible: !isNewAddressAdded()"
                data-open-modal="opc-new-shipping-address"
                class="action action-show-popup">
            <span data-bind="text: $t('New Address')"></span></button>
        <div id="opc-new-shipping-address"
             data-bind="mageInit: {
                'Magento_Ui/js/modal/modal': {
                    type:'popup',
                    responsive: true,
                    innerScroll: true,
                    title: $t('Shipping Address'),
                    trigger:'opc-new-shipping-address',
                    buttons: [{
                        text: $t('Save Address'),
                        class: 'action primary action-save-address',
                        click: function() {
                            saveNewAddress();
                            this.closeModal();
                            }
                        },
                        {
                            text: $t('Cancel'),
                            class: 'action secondary action-hide-popup',
                            click: function() {
                                hideFormPopUp();
                                this.closeModal()
                                }
                        }]
                }}">
            <!-- ko template: 'Magento_Checkout/shipping-address/form' --><!-- /ko -->
        </div>
        <!-- /ko -->

        <!-- Inline address form -->
        <!-- ko if: (isFormInline) -->
        <!-- ko template: 'Magento_Checkout/shipping-address/form' --><!-- /ko -->
        <!-- /ko -->
    </div>
</li>


<!--Shipping method template-->
<<<<<<< HEAD
<li id="opc-shipping_method" data-bind="fadeVisible: isActive(), blockLoader: isLoading" role="presentation">
    <div class="shippingMethod checkout-shipping-method">
=======
<li id="opc-shipping_method" data-bind="fadeVisible: visible(), blockLoader: isLoading" role="presentation">
    <div class="shippingMethod ">
>>>>>>> 0a7a2e23
        <div class="step-title" data-role="title">
            <h2 data-bind="text: $t('Shipping Method')"></h2>
        </div>
        <!-- ko foreach: getRegion('beforeSelect') -->
        <!-- ko template: getTemplate() --><!-- /ko -->
        <!-- /ko -->
        <div id="checkout-step-shipping_method"
             class="step-content"
             data-role="content"
             role="tabpanel"
             aria-hidden="false">
            <!-- ko if: rates().length  -->
            <form class="form methods-shipping" id="co-shipping-method-form" data-bind="submit: setShippingInformation" novalidate="novalidate">
                <div id="checkout-shipping-method-load">
                    <table class="table-checkout-shipping-method">
                        <thead>
                            <tr>
                                <th class="col">&nbsp;</th>
                                <th class="col col-price">Price</th>
                                <th class="col col-method">Method Title</th>
                                <th class="col col-carrier">Carrier Title</th>
                            </tr>
                        </thead>
                        <tbody>
                        <!--ko foreach: { data: rates(), as: 'method'}-->
                            <tr>
                                <td class="col">
                                    <!-- ko ifnot: method.error_message -->
                                    <!-- ko if: $parent.rates().length == 1 -->
                                    <input name="shipping_method"
                                           class="radio"
                                           type="radio"
                                           data-bind="attr: {checked: $parent.rates().length == 1, 'value' : method.carrier_code + '_' + method.method_code, 'id': 's_method_' + method.method_code}" />
                                    <!-- /ko -->
                                    <!--ko ifnot: ($parent.rates().length == 1)-->
                                    <input name="shipping_method" type="radio"
                                           data-bind="
                                                    value: method.carrier_code + '_' + method.method_code,
                                                    checked: $parent.isSelected,
                                                    attr: {'id': 's_method_' + method.carrier_code + '_' + method.method_code},
                                                    click: $parent.selectShippingMethod"
                                           class="radio"/>
                                    <!--/ko-->
                                    <!-- /ko -->
                                </td>
                                <td class="col col-price">
                                    <!-- ko foreach: $parent.getRegion('price') -->
                                    <!-- ko template: getTemplate() --><!-- /ko -->
                                    <!-- /ko -->
                                </td>
                                <td class="col col-method" data-bind="text: $t(method.method_title)"></td>
                                <td class="col col-carrier" data-bind="text: $t(method.carrier_title)"></td>
                            </tr>

                            <!-- ko if:  method.error_message -->
                            <tr class="row row-error">
                                <td class="col col-error" colspan="4">
                                    <div class="message error">
                                        <div data-bind="text: $t(method.error_message)"></div>
                                    </div>
                                    <span class="no-display">
                                        <input name="shipping_method" type="radio" data-bind="attr: {'value' : method.method_code, 'id': 's_method_' + method.method_code}"/>
                                    </span>
                                </td>
                            </tr>
                            <!-- /ko -->

                        <!-- /ko -->
                        </tbody>
                    </table>
                </div>

                <div id="onepage-checkout-shipping-method-additional-load">
                    <!-- ko foreach: getRegion('shippingAdditional') -->
                    <!-- ko template: getTemplate() --><!-- /ko -->
                    <!-- /ko -->
                </div>
                <div class="actions-toolbar" id="shipping-method-buttons-container">
                    <div class="primary">
                        <button data-role="opc-continue" type="submit" class="button action continue primary">
                            <span><!-- ko text: $t('Next')--><!-- /ko --></span>
                        </button>
                    </div>
                </div>
            </form>
            <!-- /ko -->
        </div>
    </div>
</li><|MERGE_RESOLUTION|>--- conflicted
+++ resolved
@@ -68,13 +68,8 @@
 
 
 <!--Shipping method template-->
-<<<<<<< HEAD
-<li id="opc-shipping_method" data-bind="fadeVisible: isActive(), blockLoader: isLoading" role="presentation">
+<li id="opc-shipping_method" data-bind="fadeVisible: visible(), blockLoader: isLoading" role="presentation">
     <div class="shippingMethod checkout-shipping-method">
-=======
-<li id="opc-shipping_method" data-bind="fadeVisible: visible(), blockLoader: isLoading" role="presentation">
-    <div class="shippingMethod ">
->>>>>>> 0a7a2e23
         <div class="step-title" data-role="title">
             <h2 data-bind="text: $t('Shipping Method')"></h2>
         </div>
@@ -99,48 +94,49 @@
                             </tr>
                         </thead>
                         <tbody>
+
                         <!--ko foreach: { data: rates(), as: 'method'}-->
-                            <tr>
-                                <td class="col">
-                                    <!-- ko ifnot: method.error_message -->
-                                    <!-- ko if: $parent.rates().length == 1 -->
-                                    <input name="shipping_method"
-                                           class="radio"
-                                           type="radio"
-                                           data-bind="attr: {checked: $parent.rates().length == 1, 'value' : method.carrier_code + '_' + method.method_code, 'id': 's_method_' + method.method_code}" />
-                                    <!-- /ko -->
-                                    <!--ko ifnot: ($parent.rates().length == 1)-->
-                                    <input name="shipping_method" type="radio"
-                                           data-bind="
-                                                    value: method.carrier_code + '_' + method.method_code,
-                                                    checked: $parent.isSelected,
-                                                    attr: {'id': 's_method_' + method.carrier_code + '_' + method.method_code},
-                                                    click: $parent.selectShippingMethod"
-                                           class="radio"/>
-                                    <!--/ko-->
-                                    <!-- /ko -->
-                                </td>
-                                <td class="col col-price">
-                                    <!-- ko foreach: $parent.getRegion('price') -->
-                                    <!-- ko template: getTemplate() --><!-- /ko -->
-                                    <!-- /ko -->
-                                </td>
-                                <td class="col col-method" data-bind="text: $t(method.method_title)"></td>
-                                <td class="col col-carrier" data-bind="text: $t(method.carrier_title)"></td>
-                            </tr>
+                        <tr>
+                            <td class="col">
+                                <!-- ko ifnot: method.error_message -->
+                                <!-- ko if: $parent.rates().length == 1 -->
+                                <input name="shipping_method"
+                                       class="radio"
+                                       type="radio"
+                                       data-bind="attr: {checked: $parent.rates().length == 1, 'value' : method.carrier_code + '_' + method.method_code, 'id': 's_method_' + method.method_code}" />
+                                <!-- /ko -->
+                                <!--ko ifnot: ($parent.rates().length == 1)-->
+                                <input name="shipping_method" type="radio"
+                                       data-bind="
+                                                value: method.carrier_code + '_' + method.method_code,
+                                                checked: $parent.isSelected,
+                                                attr: {'id': 's_method_' + method.carrier_code + '_' + method.method_code},
+                                                click: $parent.selectShippingMethod"
+                                       class="radio"/>
+                                <!--/ko-->
+                                <!-- /ko -->
+                            </td>
+                            <td class="col col-price">
+                                <!-- ko foreach: $parent.getRegion('price') -->
+                                <!-- ko template: getTemplate() --><!-- /ko -->
+                                <!-- /ko -->
+                            </td>
+                            <td class="col col-method" data-bind="text: $t(method.method_title)"></td>
+                            <td class="col col-carrier" data-bind="text: $t(method.carrier_title)"></td>
+                        </tr>
 
-                            <!-- ko if:  method.error_message -->
-                            <tr class="row row-error">
-                                <td class="col col-error" colspan="4">
-                                    <div class="message error">
-                                        <div data-bind="text: $t(method.error_message)"></div>
-                                    </div>
-                                    <span class="no-display">
-                                        <input name="shipping_method" type="radio" data-bind="attr: {'value' : method.method_code, 'id': 's_method_' + method.method_code}"/>
-                                    </span>
-                                </td>
-                            </tr>
-                            <!-- /ko -->
+                        <!-- ko if:  method.error_message -->
+                        <tr class="row row-error">
+                            <td class="col col-error" colspan="4">
+                                <div class="message error">
+                                    <div data-bind="text: $t(method.error_message)"></div>
+                                </div>
+                                <span class="no-display">
+                                    <input name="shipping_method" type="radio" data-bind="attr: {'value' : method.method_code, 'id': 's_method_' + method.method_code}"/>
+                                </span>
+                            </td>
+                        </tr>
+                        <!-- /ko -->
 
                         <!-- /ko -->
                         </tbody>
