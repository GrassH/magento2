--- conflicted
+++ resolved
@@ -5,11 +5,7 @@
  */
 -->
 <li id="shipping" class="checkout-shipping-address" data-bind="fadeVisible: visible()">
-<<<<<<< HEAD
-    <div class="step-title" data-bind="text: $t('Shipping Address')" data-role="title"></div>
-=======
     <div class="step-title" data-bind="i18n: 'Shipping Address'" data-role="title"></div>
->>>>>>> 9a960ca6
     <div id="checkout-step-shipping"
          class="step-content"
          data-role="content">
@@ -95,7 +91,8 @@
                                        data-bind="
                                                 value: method.carrier_code + '_' + method.method_code,
                                                 checked: $parent.isSelected,
-                                                attr: {'id': 's_method_' + method.carrier_code + '_' + method.method_code}"
+                                                attr: {'id': 's_method_' + method.carrier_code + '_' + method.method_code},
+                                                click: $parent.selectShippingMethod"
                                        class="radio"/>
                                 <!--/ko-->
                                 <!-- /ko -->
