/**
 * Copyright © 2015 Magento. All rights reserved.
 * See COPYING.txt for license details.
 */
/*global define*/
define([
    'uiComponent',
    'Magento_Customer/js/customer-data'
], function(Component, customerData) {
    'use strict';
    var countryData = customerData.get('directory-data');
<<<<<<< HEAD
    if (_.isEmpty(countryData())) {
        countryData(customerData.reload(['directory-data'], false));
    }
=======
>>>>>>> 24f0565c

    return Component.extend({
        defaults: {
            template: 'Magento_Checkout/shipping-information/address-renderer/default'
        },

        getCountryName: function(countryId) {
            return (countryData()[countryId] != undefined) ? countryData()[countryId].name : "";
        }
    });
});<|MERGE_RESOLUTION|>--- conflicted
+++ resolved
@@ -9,12 +9,6 @@
 ], function(Component, customerData) {
     'use strict';
     var countryData = customerData.get('directory-data');
-<<<<<<< HEAD
-    if (_.isEmpty(countryData())) {
-        countryData(customerData.reload(['directory-data'], false));
-    }
-=======
->>>>>>> 24f0565c
 
     return Component.extend({
         defaults: {
