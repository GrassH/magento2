/**
 * @category    one page checkout fourth step
 * @package     mage
 * Copyright © 2015 Magento. All rights reserved.
 * See COPYING.txt for license details.
 */
/*jshint browser:true jquery:true*/
/*global alert*/
/**
 * @deprecated
 * @removeCandidate
 */
define([
    "jquery",
    "jquery/ui",
    "Magento_Checkout/js/opc-shipping-info",
    "mage/validation",
    "mage/translate"
], function($){
    'use strict';    

    // Extension for mage.opcheckout - fourth section(Shipping Method) in one page checkout accordion
    $.widget('mage.opcShippingMethod', $.mage.opcShippingInfo, {
        options: {
            shippingMethod: {
                form: '#co-shipping-method-form',
                continueSelector: '#opc-shipping_method [data-role=opc-continue]'
            }
        },

        _create: function() {
            this._super();
            var events = {};
            events['click ' + this.options.shippingMethod.continueSelector] = function() {
                if (this._validateShippingMethod()&&
                    $(this.options.shippingMethod.form).validation &&
                    $(this.options.shippingMethod.form).validation('isValid')) {
                    this._ajaxContinue(this.options.shippingMethod.saveUrl, $(this.options.shippingMethod.form).serialize());
                }
            };
            $.extend(events, {
                'click input[name=shipping_method]': function(e) {
                    var selectedPrice = this.shippingCodePrice[$(e.target).val()] || 0,
                        oldPrice = this.shippingCodePrice[this.currentShippingMethod] || 0;
                    this.checkoutPrice = this.checkoutPrice - oldPrice + selectedPrice;
                    this.currentShippingMethod = $(e.target).val();
                },
                'contentUpdated': function() {
                    this.currentShippingMethod = this.element.find('input[name="shipping_method"]:checked').val();
                    this.shippingCodePrice = this.element.find('[data-shipping-code-price]').data('shipping-code-price');
                }
            });
            this._on(events);

            this.element.find(this.options.shippingMethod.form).validation();
        },

        /**
         * Make sure at least one shipping method is selected
         * @return {Boolean}
         * @private
         */
        _validateShippingMethod: function() {
            var methods = this.element.find('[name="shipping_method"]');
            if (methods.length === 0) {
<<<<<<< HEAD
                alert($.mage.__('We can\'t ship to this address. Please choose another address or edit the current one.'));
=======
                alert($.mage.__('We can\'t ship to this address. Please enter another address or edit this one.'));
>>>>>>> 463c7151
                return false;
            }
            if (methods.filter(':checked').length) {
                return true;
            }
            alert($.mage.__('Please specify a shipping method.'));
            return false;
        }
    });
    
    return $.mage.opcShippingMethod;
});<|MERGE_RESOLUTION|>--- conflicted
+++ resolved
@@ -63,11 +63,7 @@
         _validateShippingMethod: function() {
             var methods = this.element.find('[name="shipping_method"]');
             if (methods.length === 0) {
-<<<<<<< HEAD
-                alert($.mage.__('We can\'t ship to this address. Please choose another address or edit the current one.'));
-=======
                 alert($.mage.__('We can\'t ship to this address. Please enter another address or edit this one.'));
->>>>>>> 463c7151
                 return false;
             }
             if (methods.filter(':checked').length) {
