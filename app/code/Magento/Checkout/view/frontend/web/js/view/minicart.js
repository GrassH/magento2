/**
 * Copyright © 2013-2017 Magento, Inc. All rights reserved.
 * See COPYING.txt for license details.
 */

define([
    'uiComponent',
    'Magento_Customer/js/customer-data',
    'jquery',
    'ko',
    'underscore',
    'sidebar',
    'mage/translate'
], function (Component, customerData, $, ko, _) {
    'use strict';

    var sidebarInitialized = false,
        addToCartCalls = 0,
        miniCart;

<<<<<<< HEAD
=======
    miniCart = $('[data-block=\'minicart\']');

>>>>>>> 2e53cf0a
    /**
     * @return {Boolean}
     */
    function initSidebar() {
        if (miniCart.data('mageSidebar')) {
            miniCart.sidebar('update');
        }

        if (!$('[data-role=product-item]').length) {
            return false;
        }
        miniCart.trigger('contentUpdated');

        if (sidebarInitialized) {
            return false;
        }
        sidebarInitialized = true;
        miniCart.sidebar({
            'targetElement': 'div.block.block-minicart',
            'url': {
                'checkout': window.checkout.checkoutUrl,
                'update': window.checkout.updateItemQtyUrl,
                'remove': window.checkout.removeItemUrl,
                'loginUrl': window.checkout.customerLoginUrl,
                'isRedirectRequired': window.checkout.isRedirectRequired
            },
            'button': {
                'checkout': '#top-cart-btn-checkout',
                'remove': '#mini-cart a.action.delete',
                'close': '#btn-minicart-close'
            },
            'showcart': {
                'parent': 'span.counter',
                'qty': 'span.counter-number',
                'label': 'span.counter-label'
            },
            'minicart': {
                'list': '#mini-cart',
                'content': '#minicart-content-wrapper',
                'qty': 'div.items-total',
                'subtotal': 'div.subtotal span.price',
                'maxItemsVisible': window.checkout.minicartMaxItemsVisible
            },
            'item': {
                'qty': ':input.cart-item-qty',
                'button': ':button.update-cart-item'
            },
            'confirmMessage': $.mage.__('Are you sure you would like to remove this item from the shopping cart?')
        });
    }

<<<<<<< HEAD
    miniCart = $('[data-block=\'minicart\']');
=======
>>>>>>> 2e53cf0a
    miniCart.on('dropdowndialogopen', function () {
        initSidebar();
    });

    return Component.extend({
        shoppingCartUrl: window.checkout.shoppingCartUrl,
        maxItemsToDisplay: window.checkout.maxItemsToDisplay,
        cart: {},

        /**
         * @override
         */
        initialize: function () {
            var self = this,
                cartData = customerData.get('cart');

            this.update(cartData());
            cartData.subscribe(function (updatedCart) {
                addToCartCalls--;
                this.isLoading(addToCartCalls > 0);
                sidebarInitialized = false;
                this.update(updatedCart);
                initSidebar();
            }, this);
            $('[data-block="minicart"]').on('contentLoading', function () {
                addToCartCalls++;
                self.isLoading(true);
            });

            if (cartData()['website_id'] !== window.checkout.websiteId) {
                customerData.reload(['cart'], false);
            }

            return this._super();
        },
        isLoading: ko.observable(false),
        initSidebar: initSidebar,

        /**
         * Close mini shopping cart.
         */
        closeMinicart: function () {
            $('[data-block="minicart"]').find('[data-role="dropdownDialog"]').dropdownDialog('close');
        },

        /**
         * @return {Boolean}
         */
        closeSidebar: function () {
            var minicart = $('[data-block="minicart"]');

            minicart.on('click', '[data-action="close"]', function (event) {
                event.stopPropagation();
                minicart.find('[data-role="dropdownDialog"]').dropdownDialog('close');
            });

            return true;
        },

        /**
         * @param {String} productType
         * @return {*|String}
         */
        getItemRenderer: function (productType) {
            return this.itemRenderer[productType] || 'defaultRenderer';
        },

        /**
         * Update mini shopping cart content.
         *
         * @param {Object} updatedCart
         * @returns void
         */
        update: function (updatedCart) {
            _.each(updatedCart, function (value, key) {
                if (!this.cart.hasOwnProperty(key)) {
                    this.cart[key] = ko.observable();
                }
                this.cart[key](value);
            }, this);
        },

        /**
         * Get cart param by name.
         * @param {String} name
         * @returns {*}
         */
        getCartParam: function (name) {
            if (!_.isUndefined(name)) {
                if (!this.cart.hasOwnProperty(name)) {
                    this.cart[name] = ko.observable();
                }
            }

            return this.cart[name]();
        },

        /**
         * Returns array of cart items, limited by 'maxItemsToDisplay' setting
         * @returns []
         */
        getCartItems: function () {
            var items = this.getCartParam('items') || [];

            items = items.slice(parseInt(-this.maxItemsToDisplay, 10));

            return items;
        },

        /**
         * Returns count of cart line items
         * @returns {Number}
         */
        getCartLineItemsCount: function () {
            var items = this.getCartParam('items') || [];

            return parseInt(items.length, 10);
        }
    });
});<|MERGE_RESOLUTION|>--- conflicted
+++ resolved
@@ -18,11 +18,8 @@
         addToCartCalls = 0,
         miniCart;
 
-<<<<<<< HEAD
-=======
     miniCart = $('[data-block=\'minicart\']');
 
->>>>>>> 2e53cf0a
     /**
      * @return {Boolean}
      */
@@ -74,10 +71,6 @@
         });
     }
 
-<<<<<<< HEAD
-    miniCart = $('[data-block=\'minicart\']');
-=======
->>>>>>> 2e53cf0a
     miniCart.on('dropdowndialogopen', function () {
         initSidebar();
     });
