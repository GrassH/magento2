/**
 * Copyright © 2015 Magento. All rights reserved.
 * See COPYING.txt for license details.
 */
/*global define*/
define([
    'jquery',
    'ko',
    'uiComponent',
    'Magento_Checkout/js/action/select-shipping-address',
    'Magento_Checkout/js/model/quote',
    'Magento_Checkout/js/model/shipping-address/form-popup-state',
    'Magento_Checkout/js/checkout-data',
    'Magento_Customer/js/customer-data'
], function($, ko, Component, selectShippingAddressAction, quote, formPopUpState, checkoutData, customerData) {
    'use strict';
    var countryData = customerData.get('directory-data');
<<<<<<< HEAD
    if (_.isEmpty(countryData())) {
        countryData(customerData.reload(['directory-data'], false));
    }
=======
>>>>>>> 24f0565c

    return Component.extend({
        defaults: {
            template: 'Magento_Checkout/shipping-address/address-renderer/default'
        },

        initObservable: function () {
            this._super();
            this.isSelected = ko.computed(function() {
                var isSelected = false;
                var shippingAddress = quote.shippingAddress();
                if (shippingAddress) {
                    isSelected = shippingAddress.getKey() == this.address().getKey();
                }
                return isSelected;
            }, this);

            return this;
        },

        getCountryName: function(countryId) {
            return (countryData()[countryId] != undefined) ? countryData()[countryId].name : "";
        },

        /** Set selected customer shipping address  */
        selectAddress: function() {
            selectShippingAddressAction(this.address());
            checkoutData.setSelectedShippingAddress(this.address().getKey());
        },

        editAddress: function() {
            formPopUpState.isVisible(true);
            this.showPopup();

        },
        showPopup: function() {
            $('[data-open-modal="opc-new-shipping-address"]').trigger('click');
        }
    });
});<|MERGE_RESOLUTION|>--- conflicted
+++ resolved
@@ -15,12 +15,6 @@
 ], function($, ko, Component, selectShippingAddressAction, quote, formPopUpState, checkoutData, customerData) {
     'use strict';
     var countryData = customerData.get('directory-data');
-<<<<<<< HEAD
-    if (_.isEmpty(countryData())) {
-        countryData(customerData.reload(['directory-data'], false));
-    }
-=======
->>>>>>> 24f0565c
 
     return Component.extend({
         defaults: {
