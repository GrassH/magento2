--- conflicted
+++ resolved
@@ -39,13 +39,8 @@
             placeOrder: function(callback) {
                 var component,
                     isValid = false;
-<<<<<<< HEAD
-               if (_.isEmpty(this.submitBefore)) {
+               if (_.isEmpty(this.beforePlaceOrder)) {
                    orderAction(null, callback);
-=======
-               if (_.isEmpty(this.beforePlaceOrder)) {
-                   orderAction();
->>>>>>> 9fee9202
                } else {
                    for (component in this.beforePlaceOrder) {
                        if (this.beforePlaceOrder.hasOwnProperty(component) && !this.beforePlaceOrder[component].validate()) {
@@ -53,11 +48,7 @@
                        }
                    }
                    if (isValid) {
-<<<<<<< HEAD
-                       orderAction(this.submitBefore[component].getSubmitParams(), callback);
-=======
-                       orderAction(this.beforePlaceOrder[component].getSubmitParams());
->>>>>>> 9fee9202
+                       orderAction(this.beforePlaceOrder[component].getSubmitParams(), callback);
                    }
                }
             },
