--- conflicted
+++ resolved
@@ -161,19 +161,10 @@
                 });
             }
 
-<<<<<<< HEAD
-                if (!availableRate && window.checkoutConfig.selectedShippingMethod) {
-                    availableRate = window.checkoutConfig.selectedShippingMethod;
-                    selectShippingMethodAction(window.checkoutConfig.selectedShippingMethod);
-
-                    return;
-                }
-=======
             if (!availableRate && window.checkoutConfig.selectedShippingMethod) {
                 availableRate = window.checkoutConfig.selectedShippingMethod;
                 selectShippingMethodAction(window.checkoutConfig.selectedShippingMethod);
             }
->>>>>>> 535860ad
 
             //Unset selected shipping method if not available
             if (!availableRate) {
