/**
 * Copyright © 2013-2017 Magento, Inc. All rights reserved.
 * See COPYING.txt for license details.
 */
<<<<<<< HEAD

define([
    'Magento_Checkout/js/model/quote',
    'Magento_Checkout/js/model/shipping-rate-processor/new-address',
    'Magento_Checkout/js/model/cart/totals-processor/default'
], function (quote, defaultProcessor, totalsDefaultProvider) {
    'use strict';

    var rateProcessors = [],
        totalsProcessors = [];

=======

define([
    'Magento_Checkout/js/model/quote',
    'Magento_Checkout/js/model/shipping-rate-processor/new-address',
    'Magento_Checkout/js/model/cart/totals-processor/default',
    'Magento_Checkout/js/model/shipping-service',
    'Magento_Checkout/js/model/cart/cache',
    'Magento_Customer/js/customer-data'
], function (quote, defaultProcessor, totalsDefaultProvider, shippingService, cartCache, customerData) {
    'use strict';

    var rateProcessors = [],
        totalsProcessors = [];

>>>>>>> 2e53cf0a
    quote.shippingAddress.subscribe(function () {
        var type = quote.shippingAddress().getType();

        if (quote.isVirtual()) {
            // update totals block when estimated address was set
            totalsProcessors['default'] = totalsDefaultProvider;
            totalsProcessors[type] ?
                totalsProcessors[type].estimateTotals(quote.shippingAddress()) :
                totalsProcessors['default'].estimateTotals(quote.shippingAddress());
        } else {
<<<<<<< HEAD
=======
            // check if user data not changed -> load rates from cache
            if (!cartCache.isChanged('address', quote.shippingAddress()) &&
                !cartCache.isChanged('cartVersion', customerData.get('cart')()['data_id']) &&
                cartCache.get('rates')
            ) {
                shippingService.setShippingRates(cartCache.get('rates'));

                return;
            }

>>>>>>> 2e53cf0a
            // update rates list when estimated address was set
            rateProcessors['default'] = defaultProcessor;
            rateProcessors[type] ?
                rateProcessors[type].getRates(quote.shippingAddress()) :
                rateProcessors['default'].getRates(quote.shippingAddress());

<<<<<<< HEAD
=======
            // save rates to cache after load
            shippingService.getShippingRates().subscribe(function (rates) {
                cartCache.set('rates', rates);
            });
>>>>>>> 2e53cf0a
        }
    });
    quote.shippingMethod.subscribe(function () {
        totalsDefaultProvider.estimateTotals(quote.shippingAddress());
    });
    quote.billingAddress.subscribe(function () {
        var type = quote.billingAddress().getType();

        if (quote.isVirtual()) {
            // update totals block when estimated address was set
            totalsProcessors['default'] = totalsDefaultProvider;
            totalsProcessors[type] ?
                totalsProcessors[type].estimateTotals(quote.billingAddress()) :
                totalsProcessors['default'].estimateTotals(quote.billingAddress());
        }
    });
});<|MERGE_RESOLUTION|>--- conflicted
+++ resolved
@@ -2,19 +2,6 @@
  * Copyright © 2013-2017 Magento, Inc. All rights reserved.
  * See COPYING.txt for license details.
  */
-<<<<<<< HEAD
-
-define([
-    'Magento_Checkout/js/model/quote',
-    'Magento_Checkout/js/model/shipping-rate-processor/new-address',
-    'Magento_Checkout/js/model/cart/totals-processor/default'
-], function (quote, defaultProcessor, totalsDefaultProvider) {
-    'use strict';
-
-    var rateProcessors = [],
-        totalsProcessors = [];
-
-=======
 
 define([
     'Magento_Checkout/js/model/quote',
@@ -29,7 +16,6 @@
     var rateProcessors = [],
         totalsProcessors = [];
 
->>>>>>> 2e53cf0a
     quote.shippingAddress.subscribe(function () {
         var type = quote.shippingAddress().getType();
 
@@ -40,8 +26,6 @@
                 totalsProcessors[type].estimateTotals(quote.shippingAddress()) :
                 totalsProcessors['default'].estimateTotals(quote.shippingAddress());
         } else {
-<<<<<<< HEAD
-=======
             // check if user data not changed -> load rates from cache
             if (!cartCache.isChanged('address', quote.shippingAddress()) &&
                 !cartCache.isChanged('cartVersion', customerData.get('cart')()['data_id']) &&
@@ -52,20 +36,16 @@
                 return;
             }
 
->>>>>>> 2e53cf0a
             // update rates list when estimated address was set
             rateProcessors['default'] = defaultProcessor;
             rateProcessors[type] ?
                 rateProcessors[type].getRates(quote.shippingAddress()) :
                 rateProcessors['default'].getRates(quote.shippingAddress());
 
-<<<<<<< HEAD
-=======
             // save rates to cache after load
             shippingService.getShippingRates().subscribe(function (rates) {
                 cartCache.set('rates', rates);
             });
->>>>>>> 2e53cf0a
         }
     });
     quote.shippingMethod.subscribe(function () {
