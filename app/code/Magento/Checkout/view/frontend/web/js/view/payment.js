--- conflicted
+++ resolved
@@ -161,7 +161,6 @@
             getFormKey: function() {
                 return window.checkoutConfig.formKey;
             },
-<<<<<<< HEAD
             toggleMethods: function(code, value) {
                 var methods = _.union(this.getAdditionalMethods(), this.getRegion('paymentMethods')());
                 _.each(methods, function(elem) {
@@ -186,11 +185,10 @@
                 });
                 return methods;
             }            
-=======
+            },
             getMethodControlAdditionalClass: function() {
                 return this.getAvailableViews().length == 1 ? ' hidden' : '';
             }
->>>>>>> dda0a5fc
         });
     }
 );