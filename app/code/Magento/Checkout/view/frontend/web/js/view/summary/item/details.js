/**
 * Copyright © Magento, Inc. All rights reserved.
 * See COPYING.txt for license details.
 */

define([
    'uiComponent',
    'escaper'
], function (Component, escaper) {
    'use strict';

    return Component.extend({
        defaults: {
            template: 'Magento_Checkout/summary/item/details',
<<<<<<< HEAD
            allowedTags: ['div', 'span', 'b', 'strong', 'i', 'em', 'u', 'a']
=======
            allowedTags: ['b', 'strong', 'i', 'em', 'u']
>>>>>>> e57880ac
        },

        /**
         * @param {Object} quoteItem
         * @return {String}
         */
        getNameUnsanitizedHtml: function (quoteItem) {
            var txt = document.createElement('textarea');

            txt.innerHTML = quoteItem.name;

            return escaper.escapeHtml(txt.value, this.allowedTags);
        },

        /**
         * @param {Object} quoteItem
         * @return {String}Magento_Checkout/js/region-updater
         */
        getValue: function (quoteItem) {
            return quoteItem.name;
        },

        /**
         * Name column.
         *
         * @param {String} name
         * @returns {String}
         */
        getNameUnsanitizedHtml: function (name) {
            return escaper.escapeHtml(name, this.allowedTags);
        }
    });
});<|MERGE_RESOLUTION|>--- conflicted
+++ resolved
@@ -12,11 +12,7 @@
     return Component.extend({
         defaults: {
             template: 'Magento_Checkout/summary/item/details',
-<<<<<<< HEAD
-            allowedTags: ['div', 'span', 'b', 'strong', 'i', 'em', 'u', 'a']
-=======
             allowedTags: ['b', 'strong', 'i', 'em', 'u']
->>>>>>> e57880ac
         },
 
         /**
@@ -37,16 +33,6 @@
          */
         getValue: function (quoteItem) {
             return quoteItem.name;
-        },
-
-        /**
-         * Name column.
-         *
-         * @param {String} name
-         * @returns {String}
-         */
-        getNameUnsanitizedHtml: function (name) {
-            return escaper.escapeHtml(name, this.allowedTags);
         }
     });
 });