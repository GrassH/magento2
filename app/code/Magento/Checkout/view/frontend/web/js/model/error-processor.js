/**
 * Copyright © Magento, Inc. All rights reserved.
 * See COPYING.txt for license details.
 */

/**
 * @api
 */
define([
    'mage/url',
    'Magento_Ui/js/model/messageList',
<<<<<<< HEAD
    'consoleLogger'
], function (url, globalMessageList, consoleLogger) {
=======
    'mage/translate'
], function (url, globalMessageList, $t) {
>>>>>>> 2aa8098b
    'use strict';

    return {
        /**
         * @param {Object} response
         * @param {Object} messageContainer
         */
        process: function (response, messageContainer) {
            var error;

            messageContainer = messageContainer || globalMessageList;

            if (response.status == 401) { //eslint-disable-line eqeqeq
                window.location.replace(url.build('customer/account/login/'));
            } else {
                try {
                    error = JSON.parse(response.responseText);
<<<<<<< HEAD
                    messageContainer.addErrorMessage(error);
                } catch (e) {
                    consoleLogger.error(e);
                }
=======
                } catch (exception) {
                    error = $t('Something went wrong with your request. Please try again later.');
                }
                messageContainer.addErrorMessage(error);
>>>>>>> 2aa8098b
            }
        }
    };
});<|MERGE_RESOLUTION|>--- conflicted
+++ resolved
@@ -9,13 +9,8 @@
 define([
     'mage/url',
     'Magento_Ui/js/model/messageList',
-<<<<<<< HEAD
-    'consoleLogger'
-], function (url, globalMessageList, consoleLogger) {
-=======
     'mage/translate'
 ], function (url, globalMessageList, $t) {
->>>>>>> 2aa8098b
     'use strict';
 
     return {
@@ -33,17 +28,10 @@
             } else {
                 try {
                     error = JSON.parse(response.responseText);
-<<<<<<< HEAD
-                    messageContainer.addErrorMessage(error);
-                } catch (e) {
-                    consoleLogger.error(e);
-                }
-=======
                 } catch (exception) {
                     error = $t('Something went wrong with your request. Please try again later.');
                 }
                 messageContainer.addErrorMessage(error);
->>>>>>> 2aa8098b
             }
         }
     };
