/**
 * Copyright © 2013-2017 Magento, Inc. All rights reserved.
 * See COPYING.txt for license details.
 */
<<<<<<< HEAD
/*browser:true*/
/*global define*/
define(
    [
        'ko',
        'Magento_Checkout/js/model/totals',
        'uiComponent',
        'Magento_Checkout/js/model/step-navigator',
        'Magento_Checkout/js/model/quote'
    ],
    function (ko, totals, Component, stepNavigator, quote) {
        'use strict';

        return Component.extend({
            defaults: {
                template: 'Magento_Checkout/summary/cart-items'
            },
            totals: totals.totals(),
            items: ko.observable([]),
            maxCartItemsToDisplay: window.checkoutConfig.maxCartItemsToDisplay,
            cartUrl: window.checkoutConfig.cartUrl,

            /**
             * @deprecated Please use observable property (this.items())
             */
            getItems: totals.getItems(),

            /**
             * Returns cart items qty
             *
             * @returns {Number}
             */
            getItemsQty: function () {
                return parseFloat(this.totals['items_qty']);
            },

            /**
             * Returns count of cart line items
             *
             * @returns {Number}
             */
            getCartLineItemsCount: function () {
                return parseInt(totals.getItems()().length, 10);
            },

            /**
             * @inheritdoc
             */
            initialize: function () {
                this._super();
                // Set initial items to observable field
                this.setItems(totals.getItems()());
                // Subscribe for items data changes and refresh items in view
                totals.getItems().subscribe(function (items) {
                    this.setItems(items);
                }.bind(this));
            },

            /**
             * Set items to observable field
             *
             * @param {Object} items
             */
            setItems: function (items) {
                if (items && items.length > 0) {
                    items = items.slice(parseInt(-this.maxCartItemsToDisplay, 10));
                }
                this.items(items);
            },

            /**
             * Returns bool value for items block state (expanded or not)
             *
             * @returns {*|Boolean}
             */
            isItemsBlockExpanded: function () {
                return quote.isVirtual() || stepNavigator.isProcessed('shipping');
=======

define([
    'ko',
    'Magento_Checkout/js/model/totals',
    'uiComponent',
    'Magento_Checkout/js/model/step-navigator',
    'Magento_Checkout/js/model/quote'
], function (ko, totals, Component, stepNavigator, quote) {
    'use strict';

    return Component.extend({
        defaults: {
            template: 'Magento_Checkout/summary/cart-items'
        },
        totals: totals.totals(),
        items: ko.observable([]),
        maxCartItemsToDisplay: window.checkoutConfig.maxCartItemsToDisplay,
        cartUrl: window.checkoutConfig.cartUrl,

        /**
         * @deprecated Please use observable property (this.items())
         */
        getItems: totals.getItems(),

        /**
         * Returns cart items qty
         *
         * @returns {Number}
         */
        getItemsQty: function () {
            return parseFloat(this.totals['items_qty']);
        },

        /**
         * Returns count of cart line items
         *
         * @returns {Number}
         */
        getCartLineItemsCount: function () {
            return parseInt(totals.getItems()().length, 10);
        },

        /**
         * @inheritdoc
         */
        initialize: function () {
            this._super();
            // Set initial items to observable field
            this.setItems(totals.getItems()());
            // Subscribe for items data changes and refresh items in view
            totals.getItems().subscribe(function (items) {
                this.setItems(items);
            }.bind(this));
        },

        /**
         * Set items to observable field
         *
         * @param {Object} items
         */
        setItems: function (items) {
            if (items && items.length > 0) {
                items = items.slice(parseInt(-this.maxCartItemsToDisplay, 10));
>>>>>>> 0809d817
            }
            this.items(items);
        },

        /**
         * Returns bool value for items block state (expanded or not)
         *
         * @returns {*|Boolean}
         */
        isItemsBlockExpanded: function () {
            return quote.isVirtual() || stepNavigator.isProcessed('shipping');
        }
    });
});<|MERGE_RESOLUTION|>--- conflicted
+++ resolved
@@ -2,85 +2,6 @@
  * Copyright © 2013-2017 Magento, Inc. All rights reserved.
  * See COPYING.txt for license details.
  */
-<<<<<<< HEAD
-/*browser:true*/
-/*global define*/
-define(
-    [
-        'ko',
-        'Magento_Checkout/js/model/totals',
-        'uiComponent',
-        'Magento_Checkout/js/model/step-navigator',
-        'Magento_Checkout/js/model/quote'
-    ],
-    function (ko, totals, Component, stepNavigator, quote) {
-        'use strict';
-
-        return Component.extend({
-            defaults: {
-                template: 'Magento_Checkout/summary/cart-items'
-            },
-            totals: totals.totals(),
-            items: ko.observable([]),
-            maxCartItemsToDisplay: window.checkoutConfig.maxCartItemsToDisplay,
-            cartUrl: window.checkoutConfig.cartUrl,
-
-            /**
-             * @deprecated Please use observable property (this.items())
-             */
-            getItems: totals.getItems(),
-
-            /**
-             * Returns cart items qty
-             *
-             * @returns {Number}
-             */
-            getItemsQty: function () {
-                return parseFloat(this.totals['items_qty']);
-            },
-
-            /**
-             * Returns count of cart line items
-             *
-             * @returns {Number}
-             */
-            getCartLineItemsCount: function () {
-                return parseInt(totals.getItems()().length, 10);
-            },
-
-            /**
-             * @inheritdoc
-             */
-            initialize: function () {
-                this._super();
-                // Set initial items to observable field
-                this.setItems(totals.getItems()());
-                // Subscribe for items data changes and refresh items in view
-                totals.getItems().subscribe(function (items) {
-                    this.setItems(items);
-                }.bind(this));
-            },
-
-            /**
-             * Set items to observable field
-             *
-             * @param {Object} items
-             */
-            setItems: function (items) {
-                if (items && items.length > 0) {
-                    items = items.slice(parseInt(-this.maxCartItemsToDisplay, 10));
-                }
-                this.items(items);
-            },
-
-            /**
-             * Returns bool value for items block state (expanded or not)
-             *
-             * @returns {*|Boolean}
-             */
-            isItemsBlockExpanded: function () {
-                return quote.isVirtual() || stepNavigator.isProcessed('shipping');
-=======
 
 define([
     'ko',
@@ -144,7 +65,6 @@
         setItems: function (items) {
             if (items && items.length > 0) {
                 items = items.slice(parseInt(-this.maxCartItemsToDisplay, 10));
->>>>>>> 0809d817
             }
             this.items(items);
         },
