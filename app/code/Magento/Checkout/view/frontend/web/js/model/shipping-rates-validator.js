--- conflicted
+++ resolved
@@ -35,10 +35,7 @@
     var checkoutConfig = window.checkoutConfig,
         validators = [],
         observedElements = [],
-<<<<<<< HEAD
-=======
         postcodeElements = [],
->>>>>>> 8b7e6838
         postcodeElementName = 'postcode';
 
     validators.push(defaultValidator);
@@ -82,11 +79,7 @@
             }
 
             $.each(elements, function (index, field) {
-                var elementBinding = self.doElementBinding.bind(self),
-                    fullPath = formPath + '.' + field,
-                    func = uiRegistry.async(fullPath);
-
-                func(elementBinding);
+                uiRegistry.async(formPath + '.' + field)(self.doElementBinding.bind(self));
             });
         },
 
@@ -108,10 +101,7 @@
 
             if (element.index === postcodeElementName) {
                 this.bindHandler(element, delay);
-<<<<<<< HEAD
-=======
                 postcodeElements.push(element);
->>>>>>> 8b7e6838
             }
         },
 
@@ -146,9 +136,6 @@
                     if (!formPopUpState.isVisible()) {
                         clearTimeout(self.validateAddressTimeout);
                         self.validateAddressTimeout = setTimeout(function () {
-<<<<<<< HEAD
-                            self.postcodeValidation(element);
-=======
                             if (element.index === postcodeElementName) {
                                 self.postcodeValidation(element);
                             } else {
@@ -156,7 +143,6 @@
                                     self.postcodeValidation(elem);
                                 });
                             }
->>>>>>> 8b7e6838
                             self.validateFields();
                         }, delay);
                     }
@@ -169,11 +155,7 @@
          * @return {*}
          */
         postcodeValidation: function (postcodeElement) {
-<<<<<<< HEAD
-            var countryId = $('select[name="country_id"]').val(),
-=======
             var countryId = $('select[name="country_id"]:visible').val(),
->>>>>>> 8b7e6838
                 validationResult,
                 warnMessage;
 
