/**
 * Copyright © 2015 Magento. All rights reserved.
 * See COPYING.txt for license details.
 */
define(
    [
        'ko',
        'jquery',
        'uiComponent',
        'Magento_Checkout/js/action/place-order',
        'Magento_Checkout/js/action/select-payment-method',
        'Magento_Checkout/js/model/quote'
    ],
    function (ko, $, Component, placeOrderAction, selectPaymentMethodAction, quote) {
        'use strict';
        return Component.extend({
            /**
             * Initialize view.
             *
             * @returns {Component} Chainable.
             */
            initialize: function () {
                this._super().initChildren();
                return this;
            },

            /**
             * Initialize child elements
             *
             * @returns {Component} Chainable.
             */
            initChildren: function () {
                return this;
            },

            /**
             * Place order.
             */
            placeOrder: function () {
                if (this.validate()) {
                    placeOrderAction(this.getData());
                }
            },

<<<<<<< HEAD
            selectPaymentMethod: function(data, event) {
                var self = this;
                selectPaymentMethodAction(self.getData());
                self.expandPaymentMethod(event);
                return true;
            },

            expandPaymentMethod: function(event) {
                var currentTarget =  $(event.currentTarget),
                    container = $('.payment-methods'),
                    payments = container.find('.payment-method'),
                    activeClass = '_active';

                payments.removeClass(activeClass);
                currentTarget.parents('.payment-method').addClass(activeClass);
            },

            isEnabled: function(code) {
                return quote.paymentMethod()
                    ? quote.paymentMethod().method == code
                    : null;
            },
=======
            selectPaymentMethod: function() {
                selectPaymentMethodAction(this.getData());
                return true;
            },

            isEnabled: ko.computed(function () {
                    var self = this;
                    return quote.paymentMethod()
                        ? quote.paymentMethod().method
                        : null;
                }
            ),
>>>>>>> 2b2db8d0

            isChecked: ko.computed(function () {
                    return quote.paymentMethod()
                        ? quote.paymentMethod().method
                        : null;
                }
            ),

            /**
             * Get payment method data
             */
            getData: function() {
                return {
                    "method": this.item.code,
                    "po_number": null,
                    "cc_owner": null,
                    "cc_number": null,
                    "cc_type": null,
                    "cc_exp_year": null,
                    "cc_exp_month": null,
                    "additional_data": null
                };
            },

            /**
             * Get payment method type.
             */
            getTitle: function () {
                return this.item.title;
            },

            /**
             * Get payment method code.
             */
            getCode: function () {
                return this.item.code;
            },

            validate: function () {
                return true;
            },

            getBillingAddressFormName: function() {
                return 'billing-address-form-' + this.item.code;
            }
        });
    }
);<|MERGE_RESOLUTION|>--- conflicted
+++ resolved
@@ -42,11 +42,8 @@
                 }
             },
 
-<<<<<<< HEAD
             selectPaymentMethod: function(data, event) {
-                var self = this;
-                selectPaymentMethodAction(self.getData());
-                self.expandPaymentMethod(event);
+                selectPaymentMethodAction(this.getData());
                 return true;
             },
 
@@ -60,17 +57,6 @@
                 currentTarget.parents('.payment-method').addClass(activeClass);
             },
 
-            isEnabled: function(code) {
-                return quote.paymentMethod()
-                    ? quote.paymentMethod().method == code
-                    : null;
-            },
-=======
-            selectPaymentMethod: function() {
-                selectPaymentMethodAction(this.getData());
-                return true;
-            },
-
             isEnabled: ko.computed(function () {
                     var self = this;
                     return quote.paymentMethod()
@@ -78,7 +64,6 @@
                         : null;
                 }
             ),
->>>>>>> 2b2db8d0
 
             isChecked: ko.computed(function () {
                     return quote.paymentMethod()
