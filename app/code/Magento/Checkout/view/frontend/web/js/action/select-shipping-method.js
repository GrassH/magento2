--- conflicted
+++ resolved
@@ -8,15 +8,10 @@
         '../model/quote',
         '../model/url-builder',
         '../model/step-navigator',
-<<<<<<< HEAD
-        'Magento_Checkout/js/model/shipping-service'
-    ],
-    function (quote, urlBuilder, navigator, shippingService) {
-=======
+        'Magento_Checkout/js/model/shipping-service',
         'mage/translate'
     ],
-    function (quote, urlBuilder, navigator, $t) {
->>>>>>> b5f9de70
+    function (quote, urlBuilder, navigator, shippingService, $t) {
         "use strict";
         return function (code, customOptions) {
             if (!code) {
