--- conflicted
+++ resolved
@@ -156,11 +156,7 @@
 
                     this.element.find(this.options.checkout.registerCustomerPasswordSelector).show();
                 } else {
-<<<<<<< HEAD
                     alert($.mage.__('Please create an account or check out as a guest.'));
-=======
-                    alert($.mage.__('You can create an account or check out as a guest.'));
->>>>>>> 463c7151
 
                     return false;
                 }
@@ -431,11 +427,7 @@
             var methods = this.element.find('[name="shipping_method"]');
 
             if (methods.length === 0) {
-<<<<<<< HEAD
                 alert($.mage.__('We can\'t ship to this address. Please choose another address or edit the current one.'));
-=======
-                alert($.mage.__('We can\'t ship to this address. Please enter another address or edit this one.'));
->>>>>>> 463c7151
 
                 return false;
             }
