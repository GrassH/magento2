/**
 * Copyright © 2013-2017 Magento, Inc. All rights reserved.
 * See COPYING.txt for license details.
 */

define([
    'jquery',
    'underscore',
    'Magento_Ui/js/form/form',
    'ko',
    'Magento_Customer/js/model/customer',
    'Magento_Customer/js/model/address-list',
    'Magento_Checkout/js/model/address-converter',
    'Magento_Checkout/js/model/quote',
    'Magento_Checkout/js/action/create-shipping-address',
    'Magento_Checkout/js/action/select-shipping-address',
    'Magento_Checkout/js/model/shipping-rates-validator',
    'Magento_Checkout/js/model/shipping-address/form-popup-state',
    'Magento_Checkout/js/model/shipping-service',
    'Magento_Checkout/js/action/select-shipping-method',
    'Magento_Checkout/js/model/shipping-rate-registry',
    'Magento_Checkout/js/action/set-shipping-information',
    'Magento_Checkout/js/model/step-navigator',
    'Magento_Ui/js/modal/modal',
    'Magento_Checkout/js/model/checkout-data-resolver',
    'Magento_Checkout/js/checkout-data',
    'uiRegistry',
    'mage/translate',
    'Magento_Checkout/js/model/shipping-rate-service'
], function (
    $,
    _,
    Component,
    ko,
    customer,
    addressList,
    addressConverter,
    quote,
    createShippingAddress,
    selectShippingAddress,
    shippingRatesValidator,
    formPopUpState,
    shippingService,
    selectShippingMethodAction,
    rateRegistry,
    setShippingInformationAction,
    stepNavigator,
    modal,
    checkoutDataResolver,
    checkoutData,
    registry,
    $t
) {
    'use strict';

    var popUp = null;

    return Component.extend({
        defaults: {
            template: 'Magento_Checkout/shipping'
        },
        visible: ko.observable(!quote.isVirtual()),
        errorValidationMessage: ko.observable(false),
        isCustomerLoggedIn: customer.isLoggedIn,
        isFormPopUpVisible: formPopUpState.isVisible,
        isFormInline: addressList().length === 0,
        isNewAddressAdded: ko.observable(false),
        saveInAddressBook: 1,
        quoteIsVirtual: quote.isVirtual(),

        /**
         * @return {exports}
         */
        initialize: function () {
            var self = this,
                hasNewAddress,
                fieldsetName = 'checkout.steps.shipping-step.shippingAddress.shipping-address-fieldset';

            this._super();

            if (!quote.isVirtual()) {
                stepNavigator.registerStep(
                    'shipping',
                    '',
                    $t('Shipping'),
                    this.visible, _.bind(this.navigate, this),
                    10
                );
            }
            checkoutDataResolver.resolveShippingAddress();

            hasNewAddress = addressList.some(function (address) {
                return address.getType() == 'new-customer-address'; //eslint-disable-line eqeqeq
            });

            this.isNewAddressAdded(hasNewAddress);

            this.isFormPopUpVisible.subscribe(function (value) {
                if (value) {
                    self.getPopUp().openModal();
                }
            });

            quote.shippingMethod.subscribe(function () {
                self.errorValidationMessage(false);
            });

            registry.async('checkoutProvider')(function (checkoutProvider) {
                var shippingAddressData = checkoutData.getShippingAddressFromData();

                if (shippingAddressData) {
                    checkoutProvider.set(
                        'shippingAddress',
                        $.extend({}, checkoutProvider.get('shippingAddress'), shippingAddressData)
                    );
                }
                checkoutProvider.on('shippingAddress', function (shippingAddrsData) {
                    checkoutData.setShippingAddressFromData(shippingAddrsData);
                });
                shippingRatesValidator.initFields(fieldsetName);
            });

            return this;
        },

        /**
         * Load data from server for shipping step
         */
        navigate: function () {
            //load data from server for shipping step
        },

        /**
         * @return {*}
         */
        getPopUp: function () {
            var self = this,
                buttons;

            if (!popUp) {
                buttons = this.popUpForm.options.buttons;
                this.popUpForm.options.buttons = [
                    {
                        text: buttons.save.text ? buttons.save.text : $t('Save Address'),
                        class: buttons.save.class ? buttons.save.class : 'action primary action-save-address',
                        click: self.saveNewAddress.bind(self)
                    },
                    {
                        text: buttons.cancel.text ? buttons.cancel.text : $t('Cancel'),
                        class: buttons.cancel.class ? buttons.cancel.class : 'action secondary action-hide-popup',

                        /** @inheritdoc */
                        click: function () {
                            this.closeModal();
                        }
                    }
                ];

                /** @inheritdoc */
                this.popUpForm.options.closed = function () {
                    self.isFormPopUpVisible(false);
                };
                popUp = modal(this.popUpForm.options, $(this.popUpForm.element));
            }

            return popUp;
        },

        /**
         * Show address form popup
         */
        showFormPopUp: function () {
            this.isFormPopUpVisible(true);
        },

        /**
         * Save new shipping address
         */
        saveNewAddress: function () {
            var addressData,
                newShippingAddress;

            this.source.set('params.invalid', false);
            this.triggerShippingDataValidateEvent();

            if (!this.source.get('params.invalid')) {
                addressData = this.source.get('shippingAddress');
                // if user clicked the checkbox, its value is true or false. Need to convert.
                addressData['save_in_address_book'] = this.saveInAddressBook ? 1 : 0;

                // New address must be selected as a shipping address
                newShippingAddress = createShippingAddress(addressData);
                selectShippingAddress(newShippingAddress);
                checkoutData.setSelectedShippingAddress(newShippingAddress.getKey());
                checkoutData.setNewCustomerShippingAddress(addressData);
                this.getPopUp().closeModal();
                this.isNewAddressAdded(true);
            }
        },

        /**
         * Shipping Method View
         */
        rates: shippingService.getShippingRates(),
        isLoading: shippingService.isLoading,
        isSelected: ko.computed(function () {
                return quote.shippingMethod() ?
                    quote.shippingMethod()['carrier_code'] + '_' + quote.shippingMethod()['method_code'] :
                    null;
            }
        ),

        /**
         * @param {Object} shippingMethod
         * @return {Boolean}
         */
        selectShippingMethod: function (shippingMethod) {
            selectShippingMethodAction(shippingMethod);
            checkoutData.setSelectedShippingRate(shippingMethod['carrier_code'] + '_' + shippingMethod['method_code']);

            return true;
        },

        /**
         * Set shipping information handler
         */
        setShippingInformation: function () {
            if (this.validateShippingInformation()) {
                setShippingInformationAction().done(
                    function () {
                        stepNavigator.next();
                    }
                );
            }
        },

        /**
         * @return {Boolean}
         */
        validateShippingInformation: function () {
            var shippingAddress,
                addressData,
                loginFormSelector = 'form[data-role=email-with-possible-login]',
                emailValidationResult = customer.isLoggedIn(),
                field;

            if (!quote.shippingMethod()) {
                this.errorValidationMessage($.mage.__('Please specify a shipping method.'));

                return false;
            }

            if (!customer.isLoggedIn()) {
                $(loginFormSelector).validation();
                emailValidationResult = Boolean($(loginFormSelector + ' input[name=username]').valid());
            }

            if (this.isFormInline) {
                this.source.set('params.invalid', false);
                this.triggerShippingDataValidateEvent();

<<<<<<< HEAD
                if (emailValidationResult &&
                    this.source.get('params.invalid') ||
                    !quote.shippingMethod()['method_code'] ||
                    !quote.shippingMethod()['carrier_code']
                ) {
                    this.focusInvalid();
=======
                if (!this.source.get('params.invalid')) {
                    addressData = this.source.get('shippingAddress');
                    // if user clicked the checkbox, its value is true or false. Need to convert.
                    addressData.save_in_address_book = this.saveInAddressBook ? 1 : 0;

                    // New address must be selected as a shipping address
                    newShippingAddress = createShippingAddress(addressData);
                    selectShippingAddress(newShippingAddress);
                    checkoutData.setSelectedShippingAddress(newShippingAddress.getKey());
                    checkoutData.setNewCustomerShippingAddress(addressData);
                    this.getPopUp().closeModal();
                    this.isNewAddressAdded(true);
                }
            },

            /**
             * Shipping Method View
             */
            rates: shippingService.getShippingRates(),
            isLoading: shippingService.isLoading,
            isSelected: ko.computed(function () {
                    return quote.shippingMethod() ?
                        quote.shippingMethod().carrier_code + '_' + quote.shippingMethod().method_code
                        : null;
                }
            ),

            /**
             * @param {Object} shippingMethod
             * @return {Boolean}
             */
            selectShippingMethod: function (shippingMethod) {
                selectShippingMethodAction(shippingMethod);
                checkoutData.setSelectedShippingRate(shippingMethod.carrier_code + '_' + shippingMethod.method_code);

                return true;
            },

            /**
             * Set shipping information handler
             */
            setShippingInformation: function () {
                if (this.validateShippingInformation()) {
                    setShippingInformationAction().done(
                        function () {
                            stepNavigator.next();
                        }
                    );
                }
            },

            /**
             * @return {Boolean}
             */
            validateShippingInformation: function () {
                var shippingAddress,
                    addressData,
                    loginFormSelector = 'form[data-role=email-with-possible-login]',
                    emailValidationResult = customer.isLoggedIn();

                if (!quote.shippingMethod()) {
                    this.errorValidationMessage($t('Please specify a shipping method.'));
>>>>>>> e3c955cf

                    return false;
                }

                shippingAddress = quote.shippingAddress();
                addressData = addressConverter.formAddressDataToQuoteAddress(
                    this.source.get('shippingAddress')
                );

                //Copy form data to quote shipping address object
                for (field in addressData) {
                    if (addressData.hasOwnProperty(field) &&  //eslint-disable-line max-depth
                        shippingAddress.hasOwnProperty(field) &&
                        typeof addressData[field] != 'function' &&
                        _.isEqual(shippingAddress[field], addressData[field])
                    ) {
                        shippingAddress[field] = addressData[field];
                    } else if (typeof addressData[field] != 'function' &&
                        !_.isEqual(shippingAddress[field], addressData[field])) {
                        shippingAddress = addressData;
                        break;
                    }
                }

                if (customer.isLoggedIn()) {
                    shippingAddress['save_in_address_book'] = 1;
                }
                selectShippingAddress(shippingAddress);
            }

            if (!emailValidationResult) {
                $(loginFormSelector + ' input[name=username]').focus();

                return false;
            }

            return true;
        },

        /**
         * Trigger Shipping data Validate Event.
         */
        triggerShippingDataValidateEvent: function () {
            this.source.trigger('shippingAddress.data.validate');

            if (this.source.get('shippingAddress.custom_attributes')) {
                this.source.trigger('shippingAddress.custom_attributes.data.validate');
            }
        }
    });
});<|MERGE_RESOLUTION|>--- conflicted
+++ resolved
@@ -244,8 +244,8 @@
                 emailValidationResult = customer.isLoggedIn(),
                 field;
 
-            if (!quote.shippingMethod()) {
-                this.errorValidationMessage($.mage.__('Please specify a shipping method.'));
+                if (!quote.shippingMethod()) {
+                    this.errorValidationMessage($t('Please specify a shipping method.'));
 
                 return false;
             }
@@ -259,77 +259,12 @@
                 this.source.set('params.invalid', false);
                 this.triggerShippingDataValidateEvent();
 
-<<<<<<< HEAD
                 if (emailValidationResult &&
                     this.source.get('params.invalid') ||
                     !quote.shippingMethod()['method_code'] ||
                     !quote.shippingMethod()['carrier_code']
                 ) {
                     this.focusInvalid();
-=======
-                if (!this.source.get('params.invalid')) {
-                    addressData = this.source.get('shippingAddress');
-                    // if user clicked the checkbox, its value is true or false. Need to convert.
-                    addressData.save_in_address_book = this.saveInAddressBook ? 1 : 0;
-
-                    // New address must be selected as a shipping address
-                    newShippingAddress = createShippingAddress(addressData);
-                    selectShippingAddress(newShippingAddress);
-                    checkoutData.setSelectedShippingAddress(newShippingAddress.getKey());
-                    checkoutData.setNewCustomerShippingAddress(addressData);
-                    this.getPopUp().closeModal();
-                    this.isNewAddressAdded(true);
-                }
-            },
-
-            /**
-             * Shipping Method View
-             */
-            rates: shippingService.getShippingRates(),
-            isLoading: shippingService.isLoading,
-            isSelected: ko.computed(function () {
-                    return quote.shippingMethod() ?
-                        quote.shippingMethod().carrier_code + '_' + quote.shippingMethod().method_code
-                        : null;
-                }
-            ),
-
-            /**
-             * @param {Object} shippingMethod
-             * @return {Boolean}
-             */
-            selectShippingMethod: function (shippingMethod) {
-                selectShippingMethodAction(shippingMethod);
-                checkoutData.setSelectedShippingRate(shippingMethod.carrier_code + '_' + shippingMethod.method_code);
-
-                return true;
-            },
-
-            /**
-             * Set shipping information handler
-             */
-            setShippingInformation: function () {
-                if (this.validateShippingInformation()) {
-                    setShippingInformationAction().done(
-                        function () {
-                            stepNavigator.next();
-                        }
-                    );
-                }
-            },
-
-            /**
-             * @return {Boolean}
-             */
-            validateShippingInformation: function () {
-                var shippingAddress,
-                    addressData,
-                    loginFormSelector = 'form[data-role=email-with-possible-login]',
-                    emailValidationResult = customer.isLoggedIn();
-
-                if (!quote.shippingMethod()) {
-                    this.errorValidationMessage($t('Please specify a shipping method.'));
->>>>>>> e3c955cf
 
                     return false;
                 }
