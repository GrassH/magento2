--- conflicted
+++ resolved
@@ -49,11 +49,7 @@
      * @param \Magento\Framework\App\Config\ScopeConfigInterface $scopeConfig
      * @param \Magento\Checkout\Model\Session $checkoutSession
      * @param \Magento\Store\Model\StoreManagerInterface $storeManager
-<<<<<<< HEAD
      * @param \Magento\Framework\Data\Form\FormKey\Validator $formKeyValidator
-=======
-     * @param \Magento\Core\App\Action\FormKeyValidator $formKeyValidator
->>>>>>> baadf057
      * @param CustomerCart $cart
      * @param \Magento\Framework\Controller\Result\RedirectFactory $resultRedirectFactory
      */
@@ -62,11 +58,7 @@
         \Magento\Framework\App\Config\ScopeConfigInterface $scopeConfig,
         \Magento\Checkout\Model\Session $checkoutSession,
         \Magento\Store\Model\StoreManagerInterface $storeManager,
-<<<<<<< HEAD
         \Magento\Framework\Data\Form\FormKey\Validator $formKeyValidator,
-=======
-        \Magento\Core\App\Action\FormKeyValidator $formKeyValidator,
->>>>>>> baadf057
         CustomerCart $cart,
         \Magento\Framework\Controller\Result\RedirectFactory $resultRedirectFactory
     ) {
