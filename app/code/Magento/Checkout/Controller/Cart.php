--- conflicted
+++ resolved
@@ -49,11 +49,7 @@
      * @param \Magento\Framework\App\Config\ScopeConfigInterface $scopeConfig
      * @param \Magento\Checkout\Model\Session $checkoutSession
      * @param \Magento\Store\Model\StoreManagerInterface $storeManager
-<<<<<<< HEAD
-     * @param \Magento\Core\App\Action\FormKeyValidator $formKeyValidator
-=======
      * @param \Magento\Framework\Data\Form\FormKey\Validator $formKeyValidator
->>>>>>> 92552fa9
      * @param CustomerCart $cart
      * @param \Magento\Framework\Controller\Result\RedirectFactory $resultRedirectFactory
      */
@@ -62,11 +58,7 @@
         \Magento\Framework\App\Config\ScopeConfigInterface $scopeConfig,
         \Magento\Checkout\Model\Session $checkoutSession,
         \Magento\Store\Model\StoreManagerInterface $storeManager,
-<<<<<<< HEAD
-        \Magento\Core\App\Action\FormKeyValidator $formKeyValidator,
-=======
         \Magento\Framework\Data\Form\FormKey\Validator $formKeyValidator,
->>>>>>> 92552fa9
         CustomerCart $cart,
         \Magento\Framework\Controller\Result\RedirectFactory $resultRedirectFactory
     ) {
