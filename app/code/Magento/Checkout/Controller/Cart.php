<?php
/**
 * Copyright © 2015 Magento. All rights reserved.
 * See COPYING.txt for license details.
 */
namespace Magento\Checkout\Controller;

use Magento\Catalog\Controller\Product\View\ViewInterface;
use Magento\Checkout\Model\Cart as CustomerCart;
use Magento\Framework\Store\ScopeInterface;

/**
 * Shopping cart controller
 */
class Cart extends \Magento\Framework\App\Action\Action implements ViewInterface
{
    /**
     * @var \Magento\Framework\App\Config\ScopeConfigInterface
     */
    protected $_scopeConfig;

    /**
     * @var \Magento\Checkout\Model\Session
     */
    protected $_checkoutSession;

    /**
     * @var \Magento\Framework\Store\StoreManagerInterface
     */
    protected $_storeManager;

    /**
     * @var \Magento\Core\App\Action\FormKeyValidator
     */
    protected $_formKeyValidator;

    /**
     * @var \Magento\Checkout\Model\Cart
     */
    protected $cart;

    /**
     * @var \Magento\Framework\Controller\Result\RedirectFactory
     */
    protected $resultRedirectFactory;

    /**
     * @param \Magento\Framework\App\Action\Context $context
     * @param \Magento\Framework\App\Config\ScopeConfigInterface $scopeConfig
     * @param \Magento\Checkout\Model\Session $checkoutSession
     * @param \Magento\Framework\Store\StoreManagerInterface $storeManager
     * @param \Magento\Core\App\Action\FormKeyValidator $formKeyValidator
     * @param CustomerCart $cart
     * @param \Magento\Framework\Controller\Result\RedirectFactory $resultRedirectFactory
     */
    public function __construct(
        \Magento\Framework\App\Action\Context $context,
        \Magento\Framework\App\Config\ScopeConfigInterface $scopeConfig,
        \Magento\Checkout\Model\Session $checkoutSession,
        \Magento\Framework\Store\StoreManagerInterface $storeManager,
        \Magento\Core\App\Action\FormKeyValidator $formKeyValidator,
        CustomerCart $cart,
        \Magento\Framework\Controller\Result\RedirectFactory $resultRedirectFactory
    ) {
        $this->_formKeyValidator = $formKeyValidator;
        $this->_scopeConfig = $scopeConfig;
        $this->_checkoutSession = $checkoutSession;
        $this->_storeManager = $storeManager;
        $this->cart = $cart;
        $this->resultRedirectFactory = $resultRedirectFactory;
        parent::__construct($context);
    }

    /**
     * Set back redirect url to response
     *
<<<<<<< HEAD
     * @param null|string $backUrl
     * @return $this
=======
     * @return \Magento\Framework\Controller\Result\Redirect
>>>>>>> 412f8113
     */
    protected function _goBack($backUrl = null)
    {
<<<<<<< HEAD
        if ($backUrl || $backUrl = $this->getBackUrl($this->_redirect->getRefererUrl())) {
            $this->getResponse()->setRedirect($backUrl);
=======
        $returnUrl = $this->getRequest()->getParam('return_url');
        $resultRedirect = $this->resultRedirectFactory->create();
        if ($returnUrl && $this->_isInternalUrl($returnUrl)) {
            $this->messageManager->getMessages()->clear();
            $resultRedirect->setUrl($returnUrl);
        } elseif (!$this->_scopeConfig->getValue('checkout/cart/redirect_to_cart', ScopeInterface::SCOPE_STORE)
            && !$this->getRequest()->getParam('in_cart')
            && ($backUrl = $this->_redirect->getRefererUrl())
        ) {
            $resultRedirect->setUrl($backUrl);
        } else {
            if ($this->getRequest()->getActionName() == 'add' && !$this->getRequest()->getParam('in_cart')) {
                $this->_checkoutSession->setContinueShoppingUrl($this->_redirect->getRefererUrl());
            }
            $resultRedirect->setPath('checkout/cart');
>>>>>>> 412f8113
        }
        return $resultRedirect;
    }

    /**
     * Check if URL corresponds store
     *
     * @param string $url
     * @return bool
     */
    protected function _isInternalUrl($url)
    {
        if (strpos($url, 'http') === false) {
            return false;
        }

        /**
         * Url must start from base secure or base unsecure url
         */
        /** @var $store \Magento\Store\Model\Store */
        $store = $this->_storeManager->getStore();
        $unsecure = strpos($url, $store->getBaseUrl()) === 0;
        $secure = strpos($url, $store->getBaseUrl(\Magento\Framework\UrlInterface::URL_TYPE_LINK, true)) === 0;
        return $unsecure || $secure;
    }

    /**
     * Get resolved back url
     *
     * @param null $defaultUrl
     * @return mixed|null|string
     */
    protected function getBackUrl($defaultUrl = null)
    {
        $returnUrl = $this->getRequest()->getParam('return_url');
        if ($returnUrl && $this->_isInternalUrl($returnUrl)) {
            $this->messageManager->getMessages()->clear();
            return $returnUrl;
        }

        $shouldRedirectToCart = $this->_scopeConfig->getValue(
            'checkout/cart/redirect_to_cart',
            \Magento\Framework\Store\ScopeInterface::SCOPE_STORE
        );

        if ($shouldRedirectToCart || $this->getRequest()->getParam('in_cart')) {
            if ($this->getRequest()->getActionName() == 'add' && !$this->getRequest()->getParam('in_cart')) {
                $this->_checkoutSession->setContinueShoppingUrl($this->_redirect->getRefererUrl());
            }
            return $this->_url->getUrl('checkout/cart');
        }

        return $defaultUrl;
    }
}<|MERGE_RESOLUTION|>--- conflicted
+++ resolved
@@ -74,35 +74,13 @@
     /**
      * Set back redirect url to response
      *
-<<<<<<< HEAD
      * @param null|string $backUrl
      * @return $this
-=======
-     * @return \Magento\Framework\Controller\Result\Redirect
->>>>>>> 412f8113
      */
     protected function _goBack($backUrl = null)
     {
-<<<<<<< HEAD
         if ($backUrl || $backUrl = $this->getBackUrl($this->_redirect->getRefererUrl())) {
             $this->getResponse()->setRedirect($backUrl);
-=======
-        $returnUrl = $this->getRequest()->getParam('return_url');
-        $resultRedirect = $this->resultRedirectFactory->create();
-        if ($returnUrl && $this->_isInternalUrl($returnUrl)) {
-            $this->messageManager->getMessages()->clear();
-            $resultRedirect->setUrl($returnUrl);
-        } elseif (!$this->_scopeConfig->getValue('checkout/cart/redirect_to_cart', ScopeInterface::SCOPE_STORE)
-            && !$this->getRequest()->getParam('in_cart')
-            && ($backUrl = $this->_redirect->getRefererUrl())
-        ) {
-            $resultRedirect->setUrl($backUrl);
-        } else {
-            if ($this->getRequest()->getActionName() == 'add' && !$this->getRequest()->getParam('in_cart')) {
-                $this->_checkoutSession->setContinueShoppingUrl($this->_redirect->getRefererUrl());
-            }
-            $resultRedirect->setPath('checkout/cart');
->>>>>>> 412f8113
         }
         return $resultRedirect;
     }
