<?php
/**
 *
 * Copyright © 2015 Magento. All rights reserved.
 * See COPYING.txt for license details.
 */
namespace Magento\Checkout\Controller\Index;

class Index extends \Magento\Framework\App\Action\Action
{
    /**
<<<<<<< HEAD
     * @param \Magento\Framework\App\Action\Context $context
     */
    public function __construct(\Magento\Framework\App\Action\Context $context)
    {
        parent::__construct($context);
    }

    /**
=======
>>>>>>> bdd4b6f3
     * @return \Magento\Framework\Controller\Result\Redirect
     */
    public function execute()
    {
        return $this->resultRedirectFactory->create()->setPath('checkout/onepage', ['_secure' => true]);
    }
}<|MERGE_RESOLUTION|>--- conflicted
+++ resolved
@@ -9,17 +9,6 @@
 class Index extends \Magento\Framework\App\Action\Action
 {
     /**
-<<<<<<< HEAD
-     * @param \Magento\Framework\App\Action\Context $context
-     */
-    public function __construct(\Magento\Framework\App\Action\Context $context)
-    {
-        parent::__construct($context);
-    }
-
-    /**
-=======
->>>>>>> bdd4b6f3
      * @return \Magento\Framework\Controller\Result\Redirect
      */
     public function execute()
