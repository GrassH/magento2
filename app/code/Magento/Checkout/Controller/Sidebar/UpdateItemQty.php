--- conflicted
+++ resolved
@@ -11,7 +11,6 @@
 use Magento\Checkout\Model\Sidebar;
 use Magento\Framework\App\Action\Action;
 use Magento\Framework\App\Action\Context;
-use Magento\Framework\App\Action\HttpPostActionInterface;
 use Magento\Framework\App\ObjectManager;
 use Magento\Framework\App\Response\Http;
 use Magento\Framework\Exception\LocalizedException;
@@ -19,12 +18,9 @@
 use Psr\Log\LoggerInterface;
 use Magento\Framework\App\Action\HttpPostActionInterface;
 
-<<<<<<< HEAD
-=======
 /**
  * Class used to update item quantity.
  */
->>>>>>> 673fd677
 class UpdateItemQty extends Action implements HttpPostActionInterface
 {
     /**
@@ -71,26 +67,16 @@
     }
 
     /**
-<<<<<<< HEAD
      * @inheritdoc
-=======
-     * Action for Quantity update
-     *
-     * @return $this
->>>>>>> 673fd677
      */
     public function execute()
     {
         $itemId = (int)$this->getRequest()->getParam('item_id');
-<<<<<<< HEAD
         $itemQty = (float)$this->getRequest()->getParam('item_qty') * 1;
-=======
-        $itemQty = (int)$this->getRequest()->getParam('item_qty');
 
         if ($itemQty <= 0) {
             return  $this->jsonResponse(__('Invalid Item Quantity Requested.'));
         }
->>>>>>> 673fd677
         $itemQty = $this->quantityProcessor->prepareQuantity($itemQty);
 
         try {
