--- conflicted
+++ resolved
@@ -15,14 +15,9 @@
      */
     public function execute()
     {
-<<<<<<< HEAD
         $checkoutHelper = $this->_objectManager->get('Magento\Checkout\Helper\Data');
         if (!$checkoutHelper->canOnepageCheckout()) {
-            $this->messageManager->addError(__('The onepage checkout is disabled.'));
-=======
-        if (!$this->_objectManager->get('Magento\Checkout\Helper\Data')->canOnepageCheckout()) {
             $this->messageManager->addError(__('One-page checkout is turned off.'));
->>>>>>> 140595df
             return $this->resultRedirectFactory->create()->setPath('checkout/cart');
         }
 
