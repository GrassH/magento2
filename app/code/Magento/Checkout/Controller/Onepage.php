<?php
/**
 * Copyright © 2015 Magento. All rights reserved.
 * See COPYING.txt for license details.
 */
namespace Magento\Checkout\Controller;

use Magento\Customer\Api\AccountManagementInterface;
use Magento\Customer\Api\CustomerRepositoryInterface;
use Magento\Framework\App\Action\NotFoundException;
use Magento\Framework\App\RequestInterface;

/**
 * @SuppressWarnings(PHPMD.CouplingBetweenObjects)
 */
class Onepage extends Action
{
    /**
     * @var array
     */
    protected $_sectionUpdateFunctions = [
        'payment-method' => '_getPaymentMethodsHtml',
        'shipping-method' => '_getShippingMethodsHtml',
        'review' => '_getReviewHtml',
    ];

    /**
     * @var \Magento\Sales\Model\Order
     */
    protected $_order;

    /**
     * Core registry
     *
     * @var \Magento\Framework\Registry
     */
    protected $_coreRegistry = null;

    /**
     * @var \Magento\Framework\Translate\InlineInterface
     */
    protected $_translateInline;

    /**
     * @var \Magento\Core\App\Action\FormKeyValidator
     */
    protected $_formKeyValidator;

    /**
     * @var \Magento\Framework\App\Config\ScopeConfigInterface
     */
    protected $scopeConfig;

    /**
     * @var \Magento\Framework\View\LayoutFactory
     */
    protected $layoutFactory;

    /**
     * @var \Magento\Quote\Model\QuoteRepository
     */
    protected $quoteRepository;

    /**
     * @var \Magento\Framework\View\Result\PageFactory
     */
    protected $resultPageFactory;

    /**
     * @var \Magento\Framework\View\Result\LayoutFactory
     */
    protected $resultLayoutFactory;

    /**
     * @var \Magento\Framework\Controller\Result\RawFactory
     */
    protected $resultRawFactory;

    /**
     * @var \Magento\Framework\Controller\Result\JSONFactory
     */
    protected $resultJsonFactory;

    /**
     * @param \Magento\Framework\App\Action\Context $context
     * @param \Magento\Customer\Model\Session $customerSession
     * @param CustomerRepositoryInterface $customerRepository
     * @param AccountManagementInterface $accountManagement
     * @param \Magento\Framework\Controller\Result\RedirectFactory $resultRedirectFactory
     * @param \Magento\Framework\Registry $coreRegistry
     * @param \Magento\Framework\Translate\InlineInterface $translateInline
     * @param \Magento\Core\App\Action\FormKeyValidator $formKeyValidator
     * @param \Magento\Framework\App\Config\ScopeConfigInterface $scopeConfig
     * @param \Magento\Framework\View\LayoutFactory $layoutFactory
     * @param \Magento\Quote\Model\QuoteRepository $quoteRepository
     * @param \Magento\Framework\View\Result\PageFactory $resultPageFactory
     * @param \Magento\Framework\View\Result\LayoutFactory $resultLayoutFactory
     * @param \Magento\Framework\Controller\Result\RawFactory $resultRawFactory
     * @param \Magento\Framework\Controller\Result\JSONFactory $resultJsonFactory
     *
     * @SuppressWarnings(PHPMD.ExcessiveParameterList)
     */
    public function __construct(
        \Magento\Framework\App\Action\Context $context,
        \Magento\Customer\Model\Session $customerSession,
        CustomerRepositoryInterface $customerRepository,
        AccountManagementInterface $accountManagement,
        \Magento\Framework\Controller\Result\RedirectFactory $resultRedirectFactory,
        \Magento\Framework\Registry $coreRegistry,
        \Magento\Framework\Translate\InlineInterface $translateInline,
        \Magento\Core\App\Action\FormKeyValidator $formKeyValidator,
        \Magento\Framework\App\Config\ScopeConfigInterface $scopeConfig,
        \Magento\Framework\View\LayoutFactory $layoutFactory,
        \Magento\Quote\Model\QuoteRepository $quoteRepository,
        \Magento\Framework\View\Result\PageFactory $resultPageFactory,
        \Magento\Framework\View\Result\LayoutFactory $resultLayoutFactory,
        \Magento\Framework\Controller\Result\RawFactory $resultRawFactory,
        \Magento\Framework\Controller\Result\JSONFactory $resultJsonFactory
    ) {
        $this->_coreRegistry = $coreRegistry;
        $this->_translateInline = $translateInline;
        $this->_formKeyValidator = $formKeyValidator;
        $this->scopeConfig = $scopeConfig;
        $this->layoutFactory = $layoutFactory;
        $this->quoteRepository = $quoteRepository;
        $this->resultPageFactory = $resultPageFactory;
        $this->resultLayoutFactory = $resultLayoutFactory;
        $this->resultRawFactory = $resultRawFactory;
        $this->resultJsonFactory = $resultJsonFactory;
        parent::__construct(
            $context,
            $customerSession,
            $customerRepository,
            $accountManagement,
            $resultRedirectFactory
        );
    }

    /**
     * Dispatch request
     *
     * @param RequestInterface $request
     * @return \Magento\Framework\App\ResponseInterface
     * @throws \Magento\Framework\App\Action\NotFoundException
     */
    public function dispatch(RequestInterface $request)
    {
        $this->_request = $request;
        $result = $this->_preDispatchValidateCustomer();
        if ($result instanceof \Magento\Framework\Controller\ResultInterface) {
            return $result;
        }

        /** @var \Magento\Quote\Model\Quote $quote */
        $quote = $this->_objectManager->get('Magento\Checkout\Model\Session')->getQuote();
        if ($quote->isMultipleShippingAddresses()) {
            $quote->removeAllAddresses();
        }

        if (!$this->_canShowForUnregisteredUsers()) {
            throw new NotFoundException();
        }
        return parent::dispatch($request);
    }

    /**
     * @return \Magento\Framework\Controller\Result\Raw
     */
    protected function _ajaxRedirectResponse()
    {
<<<<<<< HEAD
        $this->getResponse()->setStatusHeader(403, '1.1', 'Session Expired')->setHeader('Login-Required', 'true');
        return $this;
=======
        $resultRaw = $this->resultRawFactory->create();
        $resultRaw->setHeader('HTTP/1.1', '403 Session Expired')
            ->setHeader('Login-Required', 'true');
        return $resultRaw;
>>>>>>> baadf057
    }

    /**
     * Validate ajax request and redirect on failure
     *
     * @return bool
     */
    protected function _expireAjax()
    {
        $quote = $this->getOnepage()->getQuote();
        if (!$quote->hasItems() || $quote->getHasError() || !$quote->validateMinimumAmount()) {
            return false;
        }
        $action = $this->getRequest()->getActionName();
        if ($this->_objectManager->get('Magento\Checkout\Model\Session')->getCartWasUpdated(true)
            &&
            !in_array($action, ['index', 'progress'])
        ) {
            return false;
        }

        return false;
    }

    /**
     * Render HTML based on requested layout handle name
     *
     * @param string $handle
     * @return string
     */
    protected function _getHtmlByHandle($handle)
    {
        $layout = $this->layoutFactory->create();
        $layout->getUpdate()->load([$handle]);
        $layout->generateXml();
        $layout->generateElements();
        $output = $layout->getOutput();
        $this->_translateInline->processResponseBody($output);
        return $output;
    }

    /**
     * Get shipping method step html
     *
     * @return string
     */
    protected function _getShippingMethodsHtml()
    {
        return $this->_getHtmlByHandle('checkout_onepage_shippingmethod');
    }

    /**
     * Get payment method step html
     *
     * @return string
     */
    protected function _getPaymentMethodsHtml()
    {
        return $this->_getHtmlByHandle('checkout_onepage_paymentmethod');
    }

    /**
     * Get progress html checkout step
     *
     * @param string $checkoutStep
     * @return mixed
     */
    protected function getProgressHtml($checkoutStep = '')
    {
        $layout = $this->layoutFactory->create();
        $layout->getUpdate()->load(['checkout_onepage_progress']);
        $layout->generateXml();
        $layout->generateElements();

        $block = $layout->getBlock('progress')->setAttribute('next_step', $checkoutStep);
        return $block->toHtml();
    }

    /**
     * Get one page checkout model
     *
     * @return \Magento\Checkout\Model\Type\Onepage
     */
    public function getOnepage()
    {
        return $this->_objectManager->get('Magento\Checkout\Model\Type\Onepage');
    }

    /**
     * Check can page show for unregistered users
     *
     * @return boolean
     */
    protected function _canShowForUnregisteredUsers()
    {
        return $this->_objectManager->get(
            'Magento\Customer\Model\Session'
        )->isLoggedIn() || $this->getRequest()->getActionName() == 'index' || $this->_objectManager->get(
            'Magento\Checkout\Helper\Data'
        )->isAllowedGuestCheckout(
            $this->getOnepage()->getQuote()
        ) || !$this->_objectManager->get(
            'Magento\Checkout\Helper\Data'
        )->isCustomerMustBeLogged();
    }
}<|MERGE_RESOLUTION|>--- conflicted
+++ resolved
@@ -168,15 +168,10 @@
      */
     protected function _ajaxRedirectResponse()
     {
-<<<<<<< HEAD
-        $this->getResponse()->setStatusHeader(403, '1.1', 'Session Expired')->setHeader('Login-Required', 'true');
-        return $this;
-=======
         $resultRaw = $this->resultRawFactory->create();
-        $resultRaw->setHeader('HTTP/1.1', '403 Session Expired')
+        $resultRaw->setStatusHeader(403, '1.1', 'Session Expired')
             ->setHeader('Login-Required', 'true');
         return $resultRaw;
->>>>>>> baadf057
     }
 
     /**
