--- conflicted
+++ resolved
@@ -71,12 +71,8 @@
      * @param \Magento\Core\App\Action\FormKeyValidator $formKeyValidator
      * @param \Magento\Framework\App\Config\ScopeConfigInterface $scopeConfig
      * @param \Magento\Framework\View\LayoutFactory $layoutFactory
-<<<<<<< HEAD
-     * @param \Magento\Sales\Model\QuoteRepository $quoteRepository
+     * @param \Magento\Quote\Model\QuoteRepository $quoteRepository
      * @SuppressWarnings(PHPMD.ExcessiveParameterList)
-=======
-     * @param \Magento\Quote\Model\QuoteRepository $quoteRepository
->>>>>>> 1bba5fea
      */
     public function __construct(
         \Magento\Framework\App\Action\Context $context,
