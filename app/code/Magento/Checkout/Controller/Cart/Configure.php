<?php
/**
 *
 * Copyright © 2015 Magento. All rights reserved.
 * See COPYING.txt for license details.
 */
namespace Magento\Checkout\Controller\Cart;

use Magento\Framework;

class Configure extends \Magento\Checkout\Controller\Cart
{
    /**
     * @var \Magento\Framework\View\Result\PageFactory
     */
    protected $resultPageFactory;

    /**
     * @param \Magento\Framework\App\Action\Context $context
     * @param \Magento\Framework\App\Config\ScopeConfigInterface $scopeConfig
     * @param \Magento\Checkout\Model\Session $checkoutSession
     * @param \Magento\Framework\Store\StoreManagerInterface $storeManager
     * @param \Magento\Framework\Data\Form\FormKey\Validator $formKeyValidator
     * @param \Magento\Checkout\Model\Cart $cart
     * @param \Magento\Framework\Controller\Result\RedirectFactory $resultRedirectFactory
     * @param \Magento\Framework\View\Result\PageFactory $resultPageFactory
     */
    public function __construct(
        Framework\App\Action\Context $context,
        Framework\App\Config\ScopeConfigInterface $scopeConfig,
        \Magento\Checkout\Model\Session $checkoutSession,
<<<<<<< HEAD
        \Magento\Framework\Store\StoreManagerInterface $storeManager,
        \Magento\Framework\Data\Form\FormKey\Validator $formKeyValidator,
=======
        Framework\Store\StoreManagerInterface $storeManager,
        \Magento\Core\App\Action\FormKeyValidator $formKeyValidator,
>>>>>>> 412f8113
        \Magento\Checkout\Model\Cart $cart,
        Framework\Controller\Result\RedirectFactory $resultRedirectFactory,
        Framework\View\Result\PageFactory $resultPageFactory
    ) {
        parent::__construct(
            $context,
            $scopeConfig,
            $checkoutSession,
            $storeManager,
            $formKeyValidator,
            $cart,
            $resultRedirectFactory
        );
        $this->resultPageFactory = $resultPageFactory;
    }

    /**
     * Action to reconfigure cart item
     *
     * @return \Magento\Framework\View\Result\Page|\Magento\Framework\Controller\Result\Redirect
     */
    public function execute()
    {
        // Extract item and product to configure
        $id = (int)$this->getRequest()->getParam('id');
        $productId = (int)$this->getRequest()->getParam('product_id');
        $quoteItem = null;
        if ($id) {
            $quoteItem = $this->cart->getQuote()->getItemById($id);
        }

        try {
            if (!$quoteItem || $productId != $quoteItem->getProduct()->getId()) {
                $this->messageManager->addError(__("We can't find the quote item."));
                return $this->resultRedirectFactory->create()->setPath('checkout/cart');
            }

            $params = new \Magento\Framework\Object();
            $params->setCategoryId(false);
            $params->setConfigureMode(true);
            $params->setBuyRequest($quoteItem->getBuyRequest());

            $resultPage = $this->resultPageFactory->create();
            $this->_objectManager->get('Magento\Catalog\Helper\Product\View')
                ->prepareAndRender(
                    $resultPage,
                    $quoteItem->getProduct()->getId(),
                    $this,
                    $params
                );
            return $resultPage;
        } catch (\Exception $e) {
            $this->messageManager->addError(__('We cannot configure the product.'));
            $this->_objectManager->get('Psr\Log\LoggerInterface')->critical($e);
            return $this->_goBack();
        }
    }
}<|MERGE_RESOLUTION|>--- conflicted
+++ resolved
@@ -29,13 +29,8 @@
         Framework\App\Action\Context $context,
         Framework\App\Config\ScopeConfigInterface $scopeConfig,
         \Magento\Checkout\Model\Session $checkoutSession,
-<<<<<<< HEAD
-        \Magento\Framework\Store\StoreManagerInterface $storeManager,
+        Framework\Store\StoreManagerInterface $storeManager,
         \Magento\Framework\Data\Form\FormKey\Validator $formKeyValidator,
-=======
-        Framework\Store\StoreManagerInterface $storeManager,
-        \Magento\Core\App\Action\FormKeyValidator $formKeyValidator,
->>>>>>> 412f8113
         \Magento\Checkout\Model\Cart $cart,
         Framework\Controller\Result\RedirectFactory $resultRedirectFactory,
         Framework\View\Result\PageFactory $resultPageFactory
