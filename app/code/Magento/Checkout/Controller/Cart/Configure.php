<?php
/**
 *
 * Copyright © 2015 Magento. All rights reserved.
 * See COPYING.txt for license details.
 */
namespace Magento\Checkout\Controller\Cart;

use Magento\Framework;

class Configure extends \Magento\Checkout\Controller\Cart
{
    /**
     * @var \Magento\Framework\View\Result\PageFactory
     */
    protected $resultPageFactory;

    /**
     * @param \Magento\Framework\App\Action\Context $context
     * @param \Magento\Framework\App\Config\ScopeConfigInterface $scopeConfig
     * @param \Magento\Checkout\Model\Session $checkoutSession
     * @param \Magento\Store\Model\StoreManagerInterface $storeManager
     * @param \Magento\Framework\Data\Form\FormKey\Validator $formKeyValidator
     * @param \Magento\Checkout\Model\Cart $cart
     * @param \Magento\Framework\View\Result\PageFactory $resultPageFactory
     */
    public function __construct(
        Framework\App\Action\Context $context,
        Framework\App\Config\ScopeConfigInterface $scopeConfig,
        \Magento\Checkout\Model\Session $checkoutSession,
        \Magento\Store\Model\StoreManagerInterface $storeManager,
        \Magento\Framework\Data\Form\FormKey\Validator $formKeyValidator,
        \Magento\Checkout\Model\Cart $cart,
        Framework\View\Result\PageFactory $resultPageFactory
    ) {
        parent::__construct(
            $context,
            $scopeConfig,
            $checkoutSession,
            $storeManager,
            $formKeyValidator,
            $cart
        );
        $this->resultPageFactory = $resultPageFactory;
    }

    /**
     * Action to reconfigure cart item
     *
     * @return \Magento\Framework\View\Result\Page|\Magento\Framework\Controller\Result\Redirect
     * @throws \Magento\Framework\Exception\LocalizedException|\Exception
     */
    public function execute()
    {
        // Extract item and product to configure
        $id = (int)$this->getRequest()->getParam('id');
        $productId = (int)$this->getRequest()->getParam('product_id');
        $quoteItem = null;
        if ($id) {
            $quoteItem = $this->cart->getQuote()->getItemById($id);
        }

        if (!$quoteItem || $productId != $quoteItem->getProduct()->getId()) {
            $this->messageManager->addError(__("We can't find the quote item."));
            return $this->resultRedirectFactory->create()->setPath('checkout/cart');
        }

        $params = new \Magento\Framework\Object();
        $params->setCategoryId(false);
        $params->setConfigureMode(true);
        $params->setBuyRequest($quoteItem->getBuyRequest());

        $resultPage = $this->resultPageFactory->create();
        $this->_objectManager->get('Magento\Catalog\Helper\Product\View')
            ->prepareAndRender(
                $resultPage,
                $quoteItem->getProduct()->getId(),
                $this,
                $params
            );
        return $resultPage;
    }

    /**
     * {@inheritdoc}
     *
     * @return \Magento\Framework\Controller\Result\Redirect
     */
<<<<<<< HEAD
    public function getDefaultRedirect()
=======
    public function getDefaultResult()
>>>>>>> 7d5fec50
    {
        return $this->_goBack();
    }
}<|MERGE_RESOLUTION|>--- conflicted
+++ resolved
@@ -86,11 +86,7 @@
      *
      * @return \Magento\Framework\Controller\Result\Redirect
      */
-<<<<<<< HEAD
-    public function getDefaultRedirect()
-=======
     public function getDefaultResult()
->>>>>>> 7d5fec50
     {
         return $this->_goBack();
     }
