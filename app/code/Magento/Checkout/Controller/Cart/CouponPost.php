<?php
/**
 *
 * Copyright © 2015 Magento. All rights reserved.
 * See COPYING.txt for license details.
 */
namespace Magento\Checkout\Controller\Cart;

use Magento\Checkout\Model\Cart as CustomerCart;

class CouponPost extends \Magento\Checkout\Controller\Cart
{
    /**
     * Sales quote repository
     *
     * @var \Magento\Quote\Model\QuoteRepository
     */
    protected $quoteRepository;

    /**
     * @param \Magento\Framework\App\Action\Context $context
     * @param \Magento\Framework\App\Config\ScopeConfigInterface $scopeConfig
     * @param \Magento\Checkout\Model\Session $checkoutSession
<<<<<<< HEAD
     * @param \Magento\Store\Model\StoreManagerInterface $storeManager
     * @param \Magento\Framework\Data\Form\FormKey\Validator $formKeyValidator
=======
     * @param \Magento\Framework\Store\StoreManagerInterface $storeManager
     * @param \Magento\Core\App\Action\FormKeyValidator $formKeyValidator
>>>>>>> f52e5db4
     * @param CustomerCart $cart
     * @param \Magento\Quote\Model\QuoteRepository $quoteRepository
     */
    public function __construct(
        \Magento\Framework\App\Action\Context $context,
        \Magento\Framework\App\Config\ScopeConfigInterface $scopeConfig,
        \Magento\Checkout\Model\Session $checkoutSession,
<<<<<<< HEAD
        \Magento\Store\Model\StoreManagerInterface $storeManager,
        \Magento\Framework\Data\Form\FormKey\Validator $formKeyValidator,
=======
        \Magento\Framework\Store\StoreManagerInterface $storeManager,
        \Magento\Core\App\Action\FormKeyValidator $formKeyValidator,
>>>>>>> f52e5db4
        CustomerCart $cart,
        \Magento\Quote\Model\QuoteRepository $quoteRepository
    ) {
        parent::__construct(
            $context,
            $scopeConfig,
            $checkoutSession,
            $storeManager,
            $formKeyValidator,
            $cart
        );
        $this->quoteRepository = $quoteRepository;
    }

    /**
     * Initialize coupon
     *
     * @return void
     * @SuppressWarnings(PHPMD.CyclomaticComplexity)
     * @SuppressWarnings(PHPMD.NPathComplexity)
     */
    public function execute()
    {
        /**
         * No reason continue with empty shopping cart
         */
        if (!$this->cart->getQuote()->getItemsCount()) {
            $this->_goBack();
            return;
        }

        $couponCode = $this->getRequest()->getParam(
            'remove'
        ) == 1 ? '' : trim(
            $this->getRequest()->getParam('coupon_code')
        );
        $oldCouponCode = $this->cart->getQuote()->getCouponCode();

        if (!strlen($couponCode) && !strlen($oldCouponCode)) {
            $this->_goBack();
            return;
        }

        try {
            $codeLength = strlen($couponCode);
            $isCodeLengthValid = $codeLength && $codeLength <= \Magento\Checkout\Helper\Cart::COUPON_CODE_MAX_LENGTH;

            $this->cart->getQuote()->getShippingAddress()->setCollectShippingRates(true);
            $this->cart->getQuote()->setCouponCode($isCodeLengthValid ? $couponCode : '')->collectTotals();
            $this->quoteRepository->save($this->cart->getQuote());

            if ($codeLength) {
                if ($isCodeLengthValid && $couponCode == $this->cart->getQuote()->getCouponCode()) {
                    $this->messageManager->addSuccess(
                        __(
                            'The coupon code "%1" was applied.',
                            $this->_objectManager->get('Magento\Framework\Escaper')->escapeHtml($couponCode)
                        )
                    );
                } else {
                    $this->messageManager->addError(
                        __(
                            'The coupon code "%1" is not valid.',
                            $this->_objectManager->get('Magento\Framework\Escaper')->escapeHtml($couponCode)
                        )
                    );
                }
            } else {
                $this->messageManager->addSuccess(__('The coupon code was canceled.'));
            }
        } catch (\Magento\Framework\Model\Exception $e) {
            $this->messageManager->addError($e->getMessage());
        } catch (\Exception $e) {
            $this->messageManager->addError(__('We cannot apply the coupon code.'));
            $this->_objectManager->get('Psr\Log\LoggerInterface')->critical($e);
        }

        $this->_goBack();
    }
}<|MERGE_RESOLUTION|>--- conflicted
+++ resolved
@@ -21,13 +21,8 @@
      * @param \Magento\Framework\App\Action\Context $context
      * @param \Magento\Framework\App\Config\ScopeConfigInterface $scopeConfig
      * @param \Magento\Checkout\Model\Session $checkoutSession
-<<<<<<< HEAD
-     * @param \Magento\Store\Model\StoreManagerInterface $storeManager
+     * @param \Magento\Framework\Store\StoreManagerInterface $storeManager
      * @param \Magento\Framework\Data\Form\FormKey\Validator $formKeyValidator
-=======
-     * @param \Magento\Framework\Store\StoreManagerInterface $storeManager
-     * @param \Magento\Core\App\Action\FormKeyValidator $formKeyValidator
->>>>>>> f52e5db4
      * @param CustomerCart $cart
      * @param \Magento\Quote\Model\QuoteRepository $quoteRepository
      */
@@ -35,13 +30,8 @@
         \Magento\Framework\App\Action\Context $context,
         \Magento\Framework\App\Config\ScopeConfigInterface $scopeConfig,
         \Magento\Checkout\Model\Session $checkoutSession,
-<<<<<<< HEAD
-        \Magento\Store\Model\StoreManagerInterface $storeManager,
+        \Magento\Framework\Store\StoreManagerInterface $storeManager,
         \Magento\Framework\Data\Form\FormKey\Validator $formKeyValidator,
-=======
-        \Magento\Framework\Store\StoreManagerInterface $storeManager,
-        \Magento\Core\App\Action\FormKeyValidator $formKeyValidator,
->>>>>>> f52e5db4
         CustomerCart $cart,
         \Magento\Quote\Model\QuoteRepository $quoteRepository
     ) {
