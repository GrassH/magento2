<?php
/**
 * Copyright © 2015 Magento. All rights reserved.
 * See COPYING.txt for license details.
 */
namespace Magento\Checkout\Controller\Cart;

class CouponPost extends \Magento\Checkout\Controller\Cart
{
    /**
     * Sales quote repository
     *
     * @var \Magento\Quote\Model\QuoteRepository
     */
    protected $quoteRepository;

    /**
     * @param \Magento\Framework\App\Action\Context $context
     * @param \Magento\Framework\App\Config\ScopeConfigInterface $scopeConfig
     * @param \Magento\Checkout\Model\Session $checkoutSession
     * @param \Magento\Store\Model\StoreManagerInterface $storeManager
     * @param \Magento\Framework\Data\Form\FormKey\Validator $formKeyValidator
     * @param \Magento\Checkout\Model\Cart $cart
     * @param \Magento\Quote\Model\QuoteRepository $quoteRepository
     */
    public function __construct(
        \Magento\Framework\App\Action\Context $context,
        \Magento\Framework\App\Config\ScopeConfigInterface $scopeConfig,
        \Magento\Checkout\Model\Session $checkoutSession,
        \Magento\Store\Model\StoreManagerInterface $storeManager,
        \Magento\Framework\Data\Form\FormKey\Validator $formKeyValidator,
        \Magento\Checkout\Model\Cart $cart,
        \Magento\Quote\Model\QuoteRepository $quoteRepository
    ) {
        parent::__construct(
            $context,
            $scopeConfig,
            $checkoutSession,
            $storeManager,
            $formKeyValidator,
            $cart
        );
        $this->quoteRepository = $quoteRepository;
    }

    /**
     * Initialize coupon
     *
     * @return \Magento\Framework\Controller\Result\Redirect
     * @SuppressWarnings(PHPMD.CyclomaticComplexity)
     * @SuppressWarnings(PHPMD.NPathComplexity)
     */
    public function execute()
    {
        /**
         * No reason continue with empty shopping cart
         */
        if (!$this->cart->getQuote()->getItemsCount()) {
            return $this->_goBack();
        }

        $couponCode = $this->getRequest()->getParam('remove') == 1
            ? ''
            : trim($this->getRequest()->getParam('coupon_code'));
        $oldCouponCode = $this->cart->getQuote()->getCouponCode();

        if (!strlen($couponCode) && !strlen($oldCouponCode)) {
            return $this->_goBack();
        }

        try {
            $codeLength = strlen($couponCode);
            $isCodeLengthValid = $codeLength && $codeLength <= \Magento\Checkout\Helper\Cart::COUPON_CODE_MAX_LENGTH;

            $this->cart->getQuote()->getShippingAddress()->setCollectShippingRates(true);
            $this->cart->getQuote()->setCouponCode($isCodeLengthValid ? $couponCode : '')->collectTotals();
            $this->quoteRepository->save($this->cart->getQuote());

<<<<<<< HEAD
        if ($codeLength) {
            if ($isCodeLengthValid && $couponCode == $this->cart->getQuote()->getCouponCode()) {
                $this->messageManager->addSuccess(
                    __(
                        'You used coupon code "%1".',
                        $this->_objectManager->get('Magento\Framework\Escaper')->escapeHtml($couponCode)
                    )
                );
=======
            if ($codeLength) {
                if ($isCodeLengthValid && $couponCode == $this->cart->getQuote()->getCouponCode()) {
                    $this->messageManager->addSuccess(
                        __(
                            'The coupon code "%1" was applied.',
                            $this->_objectManager->get('Magento\Framework\Escaper')->escapeHtml($couponCode)
                        )
                    );
                } else {
                    $this->messageManager->addError(
                        __(
                            'The coupon code "%1" is not valid.',
                            $this->_objectManager->get('Magento\Framework\Escaper')->escapeHtml($couponCode)
                        )
                    );
                    $this->cart->save();
                }
>>>>>>> ba557240
            } else {
                $this->messageManager->addSuccess(__('The coupon code was canceled.'));
            }
<<<<<<< HEAD
        } else {
            $this->messageManager->addSuccess(__('You canceled the coupon code.'));
=======
        } catch (\Magento\Framework\Exception\LocalizedException $e) {
            $this->messageManager->addError($e->getMessage());
        } catch (\Exception $e) {
            $this->messageManager->addError(__('We cannot apply the coupon code.'));
            $this->_objectManager->get('Psr\Log\LoggerInterface')->critical($e);
>>>>>>> ba557240
        }

        return $this->_goBack();
    }
}<|MERGE_RESOLUTION|>--- conflicted
+++ resolved
@@ -76,21 +76,11 @@
             $this->cart->getQuote()->setCouponCode($isCodeLengthValid ? $couponCode : '')->collectTotals();
             $this->quoteRepository->save($this->cart->getQuote());
 
-<<<<<<< HEAD
-        if ($codeLength) {
-            if ($isCodeLengthValid && $couponCode == $this->cart->getQuote()->getCouponCode()) {
-                $this->messageManager->addSuccess(
-                    __(
-                        'You used coupon code "%1".',
-                        $this->_objectManager->get('Magento\Framework\Escaper')->escapeHtml($couponCode)
-                    )
-                );
-=======
             if ($codeLength) {
                 if ($isCodeLengthValid && $couponCode == $this->cart->getQuote()->getCouponCode()) {
                     $this->messageManager->addSuccess(
                         __(
-                            'The coupon code "%1" was applied.',
+                            'You used coupon code "%1".',
                             $this->_objectManager->get('Magento\Framework\Escaper')->escapeHtml($couponCode)
                         )
                     );
@@ -103,20 +93,14 @@
                     );
                     $this->cart->save();
                 }
->>>>>>> ba557240
             } else {
-                $this->messageManager->addSuccess(__('The coupon code was canceled.'));
+                $this->messageManager->addSuccess(__('You canceled the coupon code.'));
             }
-<<<<<<< HEAD
-        } else {
-            $this->messageManager->addSuccess(__('You canceled the coupon code.'));
-=======
         } catch (\Magento\Framework\Exception\LocalizedException $e) {
             $this->messageManager->addError($e->getMessage());
         } catch (\Exception $e) {
             $this->messageManager->addError(__('We cannot apply the coupon code.'));
             $this->_objectManager->get('Psr\Log\LoggerInterface')->critical($e);
->>>>>>> ba557240
         }
 
         return $this->_goBack();
