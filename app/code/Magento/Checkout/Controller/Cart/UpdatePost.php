--- conflicted
+++ resolved
@@ -20,12 +20,7 @@
     {
         try {
             $this->cart->truncate()->save();
-<<<<<<< HEAD
-        } catch (\Magento\Framework\Model\Exception $exception) {
-=======
-            $this->_checkoutSession->setCartWasUpdated(true);
         } catch (\Magento\Framework\Exception\LocalizedException $exception) {
->>>>>>> c587bcc1
             $this->messageManager->addError($exception->getMessage());
         } catch (\Exception $exception) {
             $this->messageManager->addException($exception, __('We cannot update the shopping cart.'));
@@ -57,12 +52,7 @@
                 $cartData = $this->cart->suggestItemsQty($cartData);
                 $this->cart->updateItems($cartData)->save();
             }
-<<<<<<< HEAD
-        } catch (\Magento\Framework\Model\Exception $e) {
-=======
-            $this->_checkoutSession->setCartWasUpdated(true);
         } catch (\Magento\Framework\Exception\LocalizedException $e) {
->>>>>>> c587bcc1
             $this->messageManager->addError(
                 $this->_objectManager->get('Magento\Framework\Escaper')->escapeHtml($e->getMessage())
             );
