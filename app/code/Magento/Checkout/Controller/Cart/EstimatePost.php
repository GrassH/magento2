<?php
/**
 * Copyright © 2015 Magento. All rights reserved.
 * See COPYING.txt for license details.
 */
namespace Magento\Checkout\Controller\Cart;

use Magento\Framework;
use Magento\Checkout\Model\Cart as CustomerCart;

class EstimatePost extends \Magento\Checkout\Controller\Cart
{
    /**
     * @var \Magento\Quote\Model\QuoteRepository
     */
    protected $quoteRepository;

    /**
     * @param \Magento\Framework\App\Action\Context $context
     * @param \Magento\Framework\App\Config\ScopeConfigInterface $scopeConfig
     * @param \Magento\Checkout\Model\Session $checkoutSession
     * @param \Magento\Framework\Store\StoreManagerInterface $storeManager
     * @param \Magento\Framework\Data\Form\FormKey\Validator $formKeyValidator
     * @param CustomerCart $cart
     * @param \Magento\Framework\Controller\Result\RedirectFactory $resultRedirectFactory
     * @param \Magento\Quote\Model\QuoteRepository $quoteRepository
     */
    public function __construct(
        Framework\App\Action\Context $context,
        Framework\App\Config\ScopeConfigInterface $scopeConfig,
        \Magento\Checkout\Model\Session $checkoutSession,
<<<<<<< HEAD
        \Magento\Framework\Store\StoreManagerInterface $storeManager,
        \Magento\Framework\Data\Form\FormKey\Validator $formKeyValidator,
=======
        Framework\Store\StoreManagerInterface $storeManager,
        \Magento\Core\App\Action\FormKeyValidator $formKeyValidator,
>>>>>>> 412f8113
        CustomerCart $cart,
        Framework\Controller\Result\RedirectFactory $resultRedirectFactory,
        \Magento\Quote\Model\QuoteRepository $quoteRepository
    ) {
        $this->quoteRepository = $quoteRepository;
        parent::__construct(
            $context,
            $scopeConfig,
            $checkoutSession,
            $storeManager,
            $formKeyValidator,
            $cart,
            $resultRedirectFactory
        );
    }

    /**
     * Initialize shipping information
     *
     * @return \Magento\Framework\Controller\Result\Redirect
     */
    public function execute()
    {
        $country = (string)$this->getRequest()->getParam('country_id');
        $postcode = (string)$this->getRequest()->getParam('estimate_postcode');
        $city = (string)$this->getRequest()->getParam('estimate_city');
        $regionId = (string)$this->getRequest()->getParam('region_id');
        $region = (string)$this->getRequest()->getParam('region');

        $this->cart->getQuote()->getShippingAddress()
            ->setCountryId($country)
            ->setCity($city)
            ->setPostcode($postcode)
            ->setRegionId($regionId)
            ->setRegion($region)
            ->setCollectShippingRates(true);
        $this->quoteRepository->save($this->cart->getQuote());
        return $this->_goBack();
    }
}<|MERGE_RESOLUTION|>--- conflicted
+++ resolved
@@ -29,13 +29,8 @@
         Framework\App\Action\Context $context,
         Framework\App\Config\ScopeConfigInterface $scopeConfig,
         \Magento\Checkout\Model\Session $checkoutSession,
-<<<<<<< HEAD
-        \Magento\Framework\Store\StoreManagerInterface $storeManager,
+        Framework\Store\StoreManagerInterface $storeManager,
         \Magento\Framework\Data\Form\FormKey\Validator $formKeyValidator,
-=======
-        Framework\Store\StoreManagerInterface $storeManager,
-        \Magento\Core\App\Action\FormKeyValidator $formKeyValidator,
->>>>>>> 412f8113
         CustomerCart $cart,
         Framework\Controller\Result\RedirectFactory $resultRedirectFactory,
         \Magento\Quote\Model\QuoteRepository $quoteRepository
