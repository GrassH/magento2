<?php
/**
 * Copyright © 2015 Magento. All rights reserved.
 * See COPYING.txt for license details.
 */
namespace Magento\Checkout\Controller\Cart;

use Magento\Framework;
use Magento\Checkout\Model\Cart as CustomerCart;

class EstimatePost extends \Magento\Checkout\Controller\Cart
{
    /**
     * @var \Magento\Quote\Model\QuoteRepository
     */
    protected $quoteRepository;

    /**
     * @param \Magento\Framework\App\Action\Context $context
     * @param \Magento\Framework\App\Config\ScopeConfigInterface $scopeConfig
     * @param \Magento\Checkout\Model\Session $checkoutSession
     * @param \Magento\Store\Model\StoreManagerInterface $storeManager
<<<<<<< HEAD
     * @param \Magento\Framework\Data\Form\FormKey\Validator $formKeyValidator
=======
     * @param \Magento\Core\App\Action\FormKeyValidator $formKeyValidator
>>>>>>> baadf057
     * @param CustomerCart $cart
     * @param \Magento\Framework\Controller\Result\RedirectFactory $resultRedirectFactory
     * @param \Magento\Quote\Model\QuoteRepository $quoteRepository
     */
    public function __construct(
        Framework\App\Action\Context $context,
        Framework\App\Config\ScopeConfigInterface $scopeConfig,
        \Magento\Checkout\Model\Session $checkoutSession,
<<<<<<< HEAD
        Framework\Store\StoreManagerInterface $storeManager,
        \Magento\Framework\Data\Form\FormKey\Validator $formKeyValidator,
=======
        \Magento\Store\Model\StoreManagerInterface $storeManager,
        \Magento\Core\App\Action\FormKeyValidator $formKeyValidator,
>>>>>>> baadf057
        CustomerCart $cart,
        Framework\Controller\Result\RedirectFactory $resultRedirectFactory,
        \Magento\Quote\Model\QuoteRepository $quoteRepository
    ) {
        $this->quoteRepository = $quoteRepository;
        parent::__construct(
            $context,
            $scopeConfig,
            $checkoutSession,
            $storeManager,
            $formKeyValidator,
            $cart,
            $resultRedirectFactory
        );
    }

    /**
     * Initialize shipping information
     *
     * @return \Magento\Framework\Controller\Result\Redirect
     */
    public function execute()
    {
        $country = (string)$this->getRequest()->getParam('country_id');
        $postcode = (string)$this->getRequest()->getParam('estimate_postcode');
        $city = (string)$this->getRequest()->getParam('estimate_city');
        $regionId = (string)$this->getRequest()->getParam('region_id');
        $region = (string)$this->getRequest()->getParam('region');

        $this->cart->getQuote()->getShippingAddress()
            ->setCountryId($country)
            ->setCity($city)
            ->setPostcode($postcode)
            ->setRegionId($regionId)
            ->setRegion($region)
            ->setCollectShippingRates(true);
        $this->quoteRepository->save($this->cart->getQuote());
        return $this->_goBack();
    }
}<|MERGE_RESOLUTION|>--- conflicted
+++ resolved
@@ -20,11 +20,7 @@
      * @param \Magento\Framework\App\Config\ScopeConfigInterface $scopeConfig
      * @param \Magento\Checkout\Model\Session $checkoutSession
      * @param \Magento\Store\Model\StoreManagerInterface $storeManager
-<<<<<<< HEAD
      * @param \Magento\Framework\Data\Form\FormKey\Validator $formKeyValidator
-=======
-     * @param \Magento\Core\App\Action\FormKeyValidator $formKeyValidator
->>>>>>> baadf057
      * @param CustomerCart $cart
      * @param \Magento\Framework\Controller\Result\RedirectFactory $resultRedirectFactory
      * @param \Magento\Quote\Model\QuoteRepository $quoteRepository
@@ -33,13 +29,8 @@
         Framework\App\Action\Context $context,
         Framework\App\Config\ScopeConfigInterface $scopeConfig,
         \Magento\Checkout\Model\Session $checkoutSession,
-<<<<<<< HEAD
-        Framework\Store\StoreManagerInterface $storeManager,
+        \Magento\Store\Model\StoreManagerInterface $storeManager,
         \Magento\Framework\Data\Form\FormKey\Validator $formKeyValidator,
-=======
-        \Magento\Store\Model\StoreManagerInterface $storeManager,
-        \Magento\Core\App\Action\FormKeyValidator $formKeyValidator,
->>>>>>> baadf057
         CustomerCart $cart,
         Framework\Controller\Result\RedirectFactory $resultRedirectFactory,
         \Magento\Quote\Model\QuoteRepository $quoteRepository
