--- conflicted
+++ resolved
@@ -8,56 +8,22 @@
 
 <actionGroups xmlns:xsi="http://www.w3.org/2001/XMLSchema-instance"
               xsi:noNamespaceSchemaLocation="urn:magento:mftf:Test/etc/actionGroupSchema.xsd">
-<<<<<<< HEAD
-    <actionGroup name="ConfigureAuthorizenetAcceptjs">
+    <actionGroup name="ConfigureAuthorizenetAcceptjs" extends="EnableAuthorizenetAcceptjs">
         <annotations>
             <description>Sets up the Authorize.net Accept JS configuration setting with a specified Payment action.</description>
         </annotations>
         <arguments>
             <argument name="paymentAction" type="string"/>
         </arguments>
-
-        <!-- Navigate to configuration -->
-        <waitForPageLoad stepKey="waitForStores"/>
-        <click stepKey="clickOnStores" selector="{{AdminMenuSection.stores}}"/>
-        <waitForPageLoad stepKey="waitForConfiguration"/>
-        <click stepKey="clickOnConfiguration" selector="{{StoresSubmenuSection.configuration}}"/>
-        <waitForPageLoad stepKey="waitForSales"/>
-        <waitForElementVisible stepKey="waitForVisibleHack" selector="{{AdminMenuSection.currencySetup}}"/>
-        <scrollTo stepKey="scrollToSales" selector="{{StoresConfigurationListSection.sales}}"/>
-        <click stepKey="clickOnSales" selector="{{StoresConfigurationListSection.sales}}"/>
-        <waitForPageLoad stepKey="waitForPaymentMethods"/>
-        <click stepKey="clickOnPaymentMethods" selector="{{StoresConfigurationListSection.salesPaymentMethods}}"/>
-        <waitForPageLoad stepKey="waitForOpenConfiguration"/>
-        <scrollTo stepKey="scrollToOpenConfig" selector="{{AuthorizenetAcceptjsConfigurationSection.openSectionToggle}}"/>
-        <conditionalClick stepKey="openConfiguration" selector="{{AuthorizenetAcceptjsConfigurationSection.openSectionToggle}}" dependentSelector="{{AuthorizenetAcceptjsConfigurationSection.alreadyOpenSectionToggle}}" visible="false"/>
-
-=======
-    <actionGroup name="ConfigureAuthorizenetAcceptjs" extends="EnableAuthorizenetAcceptjs">
-        <arguments>
-            <argument name="paymentAction" type="string"/>
-        </arguments>
->>>>>>> 6ccd9422
         <!-- Fill Auth.net fields and save -->
         <waitForElementVisible selector="{{AuthorizenetAcceptjsConfigurationSection.paymentActionCheckbox}}" stepKey="waitForFormVisible"/>
         <conditionalClick selector="{{AuthorizenetAcceptjsConfigurationSection.paymentActionCheckbox}}" stepKey="uncheckPaymentActionDefault" dependentSelector="{{AuthorizenetAcceptjsConfigurationSection.paymentActionSelectDisabled}}" visible="true"/>
         <selectOption selector="{{AuthorizenetAcceptjsConfigurationSection.paymentActionSelect}}" stepKey="selectPaymentAction" userInput="{{paymentAction}}"/>
-<<<<<<< HEAD
-        <scrollTo stepKey="scrollToApiLoginId" selector="{{AuthorizenetAcceptjsConfigurationSection.apiLoginIdField}}"/>
-        <fillField stepKey="fillApiLoginId" selector="{{AuthorizenetAcceptjsConfigurationSection.apiLoginIdField}}" userInput="{{_CREDS.authorizenet_acceptjs_api_login_id}}"/>
-        <fillField stepKey="fillTransactionKey" selector="{{AuthorizenetAcceptjsConfigurationSection.transactionKeyField}}" userInput="{{_CREDS.authorizenet_acceptjs_transaction_key}}"/>
-        <fillField stepKey="fillPublicClientKey" selector="{{AuthorizenetAcceptjsConfigurationSection.publicClientKeyField}}" userInput="{{_CREDS.authorizenet_acceptjs_public_client_key}}"/>
-        <fillField stepKey="fillSignatureKey" selector="{{AuthorizenetAcceptjsConfigurationSection.signatureKeyField}}" userInput="{{_CREDS.authorizenet_acceptjs_signature_key}}"/>
-        <uncheckOption stepKey="uncheckCheckbox" selector="{{AuthorizenetAcceptjsConfigurationSection.enabledDefaultCheckbox}}"/>
-        <selectOption stepKey="fillExpYear" selector="{{AuthorizenetAcceptjsConfigurationSection.enabledDefaultSelect}}" userInput="Yes"/>
-        <click stepKey="clickOnSave" selector="{{ConfigurationMainActionsSection.save}}"/>
-=======
         <scrollTo selector="{{AuthorizenetAcceptjsConfigurationSection.apiLoginIdField}}" stepKey="scrollToApiLoginId"/>
         <fillField selector="{{AuthorizenetAcceptjsConfigurationSection.apiLoginIdField}}" userInput="{{_CREDS.authorizenet_acceptjs_api_login_id}}" stepKey="fillApiLoginId"/>
         <fillField selector="{{AuthorizenetAcceptjsConfigurationSection.transactionKeyField}}" userInput="{{_CREDS.authorizenet_acceptjs_transaction_key}}" stepKey="fillTransactionKey"/>
         <fillField selector="{{AuthorizenetAcceptjsConfigurationSection.publicClientKeyField}}" userInput="{{_CREDS.authorizenet_acceptjs_public_client_key}}" stepKey="fillPublicClientKey"/>
         <fillField selector="{{AuthorizenetAcceptjsConfigurationSection.signatureKeyField}}" userInput="{{_CREDS.authorizenet_acceptjs_signature_key}}" stepKey="fillSignatureKey"/>
->>>>>>> 6ccd9422
     </actionGroup>
 
     <actionGroup name="DisableAuthorizenetAcceptjs">
