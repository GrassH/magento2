--- conflicted
+++ resolved
@@ -57,12 +57,8 @@
         </actionGroup>
         <actionGroup ref="AdminEnhancedMediaGalleryClickDeleteImagesButtonActionGroup" stepKey="clikDeleteSelectedButton"/>
 
-<<<<<<< HEAD
         <actionGroup ref="AdminOpenCMSPagesGridActionGroup" stepKey="navigateToCmsPageGrid"/>
-=======
-        <actionGroup ref="AdminNavigateToPageGridActionGroup" stepKey="navigateToCmsPageGrid"/>
         <actionGroup ref="ClearFiltersAdminDataGridActionGroup" stepKey="clearGridFilters"/>
->>>>>>> d1ff2ca2
         <actionGroup ref="AdminSearchCmsPageInGridByUrlKeyActionGroup" stepKey="findCreatedCmsPage">
             <argument name="urlKey" value="test-page-1"/>
         </actionGroup>
