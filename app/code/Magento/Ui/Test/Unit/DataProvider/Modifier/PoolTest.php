--- conflicted
+++ resolved
@@ -21,29 +21,17 @@
     protected $objectManager;
 
     /**
-<<<<<<< HEAD
-     * @var ModifierFactory|\PHPUnit\Framework\MockObject\MockObject
-=======
      * @var ModifierFactory|MockObject
->>>>>>> b2f063af
      */
     protected $factoryMock;
 
     /**
-<<<<<<< HEAD
-     * @var ModifierInterface|\PHPUnit\Framework\MockObject\MockObject
-=======
      * @var ModifierInterface|MockObject
->>>>>>> b2f063af
      */
     protected $dataProviderMockOne;
 
     /**
-<<<<<<< HEAD
-     * @var ModifierInterface|\PHPUnit\Framework\MockObject\MockObject
-=======
      * @var ModifierInterface|MockObject
->>>>>>> b2f063af
      */
     protected $dataProviderMockTwo;
 
@@ -110,20 +98,10 @@
         $this->assertSame($expectedData, $model->getModifiersInstances());
     }
 
-<<<<<<< HEAD
-    /**
-     */
-    public function testWithSortOrderException()
-    {
-        $this->expectException(\Magento\Framework\Exception\LocalizedException::class);
-        $this->expectExceptionMessage('The parameter "sortOrder" is missing. Set the "sortOrder" and try again.');
-
-=======
     public function testWithSortOrderException()
     {
         $this->expectException('Magento\Framework\Exception\LocalizedException');
         $this->expectExceptionMessage('The parameter "sortOrder" is missing. Set the "sortOrder" and try again.');
->>>>>>> b2f063af
         /** @var Pool $model */
         $model = $this->objectManager->getObject(Pool::class, [
             'factory' => $this->factoryMock,
@@ -137,20 +115,10 @@
         $model->getModifiersInstances();
     }
 
-<<<<<<< HEAD
-    /**
-     */
-    public function testWithClassException()
-    {
-        $this->expectException(\Magento\Framework\Exception\LocalizedException::class);
-        $this->expectExceptionMessage('The parameter "class" is missing. Set the "class" and try again.');
-
-=======
     public function testWithClassException()
     {
         $this->expectException('Magento\Framework\Exception\LocalizedException');
         $this->expectExceptionMessage('The parameter "class" is missing. Set the "class" and try again.');
->>>>>>> b2f063af
         /** @var Pool $model */
         $model = $this->objectManager->getObject(Pool::class, [
             'factory' => $this->factoryMock,
