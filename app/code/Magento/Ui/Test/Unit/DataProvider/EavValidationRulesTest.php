<?php declare(strict_types=1);
/**
 * Copyright © Magento, Inc. All rights reserved.
 * See COPYING.txt for license details.
 */

namespace Magento\Ui\Test\Unit\DataProvider;

use Magento\Eav\Model\Entity\Attribute\AbstractAttribute;
use Magento\Framework\TestFramework\Unit\Helper\ObjectManager;
use Magento\Ui\DataProvider\EavValidationRules;
use PHPUnit\Framework\MockObject\MockObject;
use PHPUnit\Framework\TestCase;

class EavValidationRulesTest extends TestCase
{
    /**
     * @var ObjectManager
     */
    protected $objectManager;

    /**
     * @var EavValidationRules
     */
    protected $subject;

    /**
<<<<<<< HEAD
     * @var \Magento\Eav\Model\Entity\Attribute\AbstractAttribute|\PHPUnit\Framework\MockObject\MockObject
=======
     * @var AbstractAttribute|MockObject
>>>>>>> b2f063af
     */
    protected $attributeMock;

    /**
     * {@inheritDoc}
     */
    protected function setUp(): void
    {
        $this->objectManager = new ObjectManager($this);
        $this->attributeMock =
            $this->getMockBuilder(AbstractAttribute::class)
                ->setMethods(['getFrontendInput', 'getValidateRules'])
                ->disableOriginalConstructor()
                ->getMockForAbstractClass();

        $this->subject = new EavValidationRules();
    }

    /**
     * @param string $attributeInputType
     * @param mixed $validateRules
     * @param array $data
     * @param array $expected
     * @dataProvider buildDataProvider
     */
    public function testBuild($attributeInputType, $validateRules, $data, $expected): void
    {
        $this->attributeMock->expects($this->once())->method('getFrontendInput')->willReturn($attributeInputType);
        $this->attributeMock->expects($this->any())->method('getValidateRules')->willReturn($validateRules);
        $validationRules = $this->subject->build($this->attributeMock, $data);
        $this->assertEquals($expected, $validationRules);
    }

    /**
     * @return array
     */
    public function buildDataProvider()
    {
        return [
            ['', '', [], []],
            ['', null, [], []],
            ['', false, [], []],
            ['', [], [], []],
            ['', '', ['required' => 1], ['required-entry' => true]],
            ['price', '', [], ['validate-zero-or-greater' => true]],
            ['price', '', ['required' => 1], ['validate-zero-or-greater' => true, 'required-entry' => true]],
            ['', ['input_validation' => 'email'], [], ['validate-email' => true]],
            ['', ['input_validation' => 'date'], [], ['validate-date' => true]],
            ['', ['input_validation' => 'other'], [], []],
            ['', ['max_text_length' => '254'], ['required' => 1], ['required-entry' => true]],
            [
                '',
                ['input_validation' => 'other', 'max_text_length' => '254'],
                ['required' => 1],
                ['max_text_length' => 254, 'required-entry' => true]
            ],
            [
                '',
                ['input_validation' => 'other', 'max_text_length' => '254', 'min_text_length' => 1],
                [],
                ['max_text_length' => 254, 'min_text_length' => 1]
            ],
            [
                '',
                ['max_text_length' => '254', 'input_validation' => 'date'],
                [],
                ['max_text_length' => 254, 'validate-date' => true]
            ],
        ];
    }
}<|MERGE_RESOLUTION|>--- conflicted
+++ resolved
@@ -25,11 +25,7 @@
     protected $subject;
 
     /**
-<<<<<<< HEAD
-     * @var \Magento\Eav\Model\Entity\Attribute\AbstractAttribute|\PHPUnit\Framework\MockObject\MockObject
-=======
      * @var AbstractAttribute|MockObject
->>>>>>> b2f063af
      */
     protected $attributeMock;
 
