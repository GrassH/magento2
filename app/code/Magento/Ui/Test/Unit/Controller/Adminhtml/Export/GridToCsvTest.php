--- conflicted
+++ resolved
@@ -20,29 +20,17 @@
     protected $controller;
 
     /**
-<<<<<<< HEAD
-     * @var Context | \PHPUnit\Framework\MockObject\MockObject
-=======
      * @var Context|MockObject
->>>>>>> b2f063af
      */
     protected $context;
 
     /**
-<<<<<<< HEAD
-     * @var ConvertToCsv | \PHPUnit\Framework\MockObject\MockObject
-=======
      * @var ConvertToCsv|MockObject
->>>>>>> b2f063af
      */
     protected $converter;
 
     /**
-<<<<<<< HEAD
-     * @var FileFactory | \PHPUnit\Framework\MockObject\MockObject
-=======
      * @var FileFactory|MockObject
->>>>>>> b2f063af
      */
     protected $fileFactory;
 
