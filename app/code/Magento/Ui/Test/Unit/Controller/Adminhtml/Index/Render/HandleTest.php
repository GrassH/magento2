<?php declare(strict_types=1);
/**
 * Copyright © Magento, Inc. All rights reserved.
 * See COPYING.txt for license details.
 */
namespace Magento\Ui\Test\Unit\Controller\Adminhtml\Index\Render;

use Magento\Backend\App\Action\Context;
use Magento\Framework\App\RequestInterface;
use Magento\Framework\App\ViewInterface;
use Magento\Framework\AuthorizationInterface;
use Magento\Framework\HTTP\PhpEnvironment\Response;
use Magento\Framework\View\Element\UiComponent\ContextFactory;
use Magento\Framework\View\Element\UiComponent\ContextInterface;
use Magento\Framework\View\Element\UiComponent\DataProvider\DataProviderInterface;
use Magento\Framework\View\Element\UiComponentFactory;
use Magento\Framework\View\Element\UiComponentInterface;
use Magento\Framework\View\LayoutInterface;
use Magento\Ui\Controller\Adminhtml\Index\Render\Handle;
use PHPUnit\Framework\MockObject\MockObject;
use PHPUnit\Framework\TestCase;

/**
 * @SuppressWarnings(PHPMD.CouplingBetweenObjects)
 */
class HandleTest extends TestCase
{
    /**
<<<<<<< HEAD
     * @var \PHPUnit\Framework\MockObject\MockObject
=======
     * @var MockObject
>>>>>>> b2f063af
     */
    protected $contextMock;

    /**
<<<<<<< HEAD
     * @var \PHPUnit\Framework\MockObject\MockObject
=======
     * @var MockObject
>>>>>>> b2f063af
     */
    protected $requestMock;

    /**
<<<<<<< HEAD
     * @var \PHPUnit\Framework\MockObject\MockObject
=======
     * @var MockObject
>>>>>>> b2f063af
     */
    protected $responseMock;

    /**
<<<<<<< HEAD
     * @var \PHPUnit\Framework\MockObject\MockObject
=======
     * @var MockObject
>>>>>>> b2f063af
     */
    protected $viewMock;

    /**
     * @var Handle
     */
    protected $controller;

    /**
<<<<<<< HEAD
     * @var \Magento\Framework\AuthorizationInterface|\PHPUnit\Framework\MockObject\MockObject
=======
     * @var AuthorizationInterface|MockObject
>>>>>>> b2f063af
     */
    private $authorizationMock;

    /**
<<<<<<< HEAD
     * @var \PHPUnit\Framework\MockObject\MockObject
=======
     * @var MockObject
>>>>>>> b2f063af
     */
    private $uiComponentContextMock;

    /**
<<<<<<< HEAD
     * @var \Magento\Framework\View\Element\UiComponentInterface|\PHPUnit\Framework\MockObject\MockObject
=======
     * @var UiComponentInterface|MockObject
>>>>>>> b2f063af
     */
    private $uiComponentMock;

    /**
<<<<<<< HEAD
     * @var \PHPUnit\Framework\MockObject\MockObject
=======
     * @var MockObject
>>>>>>> b2f063af
     */
    private $uiFactoryMock;

    /**
<<<<<<< HEAD
     * @var \Magento\Framework\View\Element\UiComponent\DataProvider\DataProviderInterface|
     *      \PHPUnit\Framework\MockObject\MockObject
     */
    private $dataProviderMock;

    protected function setUp(): void
=======
     * @var \Magento\Framework\View\Element\UiComponent\DataProvider\DataProviderInterface|MockObject
     */
    private $dataProviderMock;

    public function setUp(): void
>>>>>>> b2f063af
    {
        $this->contextMock = $this->createMock(Context::class);

        $this->requestMock = $this->createMock(RequestInterface::class);
        $this->contextMock->expects($this->atLeastOnce())->method('getRequest')->willReturn($this->requestMock);

        $this->responseMock = $this->createMock(Response::class);
        $this->contextMock->expects($this->atLeastOnce())->method('getResponse')->willReturn($this->responseMock);

        $this->viewMock = $this->createMock(ViewInterface::class);
        $this->contextMock->expects($this->atLeastOnce())->method('getView')->willReturn($this->viewMock);
        $this->authorizationMock = $this->getMockBuilder(AuthorizationInterface::class)
            ->getMockForAbstractClass();
        $this->authorizationMock->expects($this->any())
            ->method('isAllowed')
            ->willReturn(true);
        $this->uiComponentContextMock = $this->getMockForAbstractClass(
            ContextInterface::class
        );
        $this->uiComponentMock = $this->getMockForAbstractClass(
            UiComponentInterface::class
        );
        $this->dataProviderMock = $this->getMockForAbstractClass(
            DataProviderInterface::class
        );
        $this->uiComponentContextMock->expects($this->once())
            ->method('getDataProvider')
            ->willReturn($this->dataProviderMock);
        $this->uiFactoryMock = $this->getMockBuilder(UiComponentFactory::class)
            ->disableOriginalConstructor()
            ->getMock();
        $this->uiComponentMock->expects($this->any())
            ->method('getContext')
            ->willReturn($this->uiComponentContextMock);
        $this->uiFactoryMock->expects($this->any())
            ->method('create')
            ->willReturn($this->uiComponentMock);
        $this->dataProviderMock->expects($this->once())
            ->method('getConfigData')
            ->willReturn([]);
        $contextMock = $this->createMock(ContextFactory::class);
        $this->controller = new Handle($this->contextMock, $this->uiFactoryMock, $contextMock);
    }

    public function testExecuteNoButtons()
    {
        $result = '';
        $this->requestMock->expects($this->exactly(3))->method('getParam')->willReturn($result);

        $this->viewMock->expects($this->once())
            ->method('loadLayout')
            ->with(['default', $result], true, true, false);
        $layoutMock = $this->createMock(LayoutInterface::class);
        $this->viewMock->expects($this->once())->method('getLayout')->willReturn($layoutMock);

        $layoutMock->expects($this->once())->method('getBlock');

        $this->responseMock->expects($this->once())->method('appendBody')->with('');
        $this->controller->execute();
    }

    public function testExecute()
    {
        $result = 'SomeRequestParam';
        $this->requestMock->expects($this->exactly(3))->method('getParam')->willReturn($result);

        $this->viewMock->expects($this->once())
            ->method('loadLayout')
            ->with(['default', $result], true, true, false);

        $layoutMock = $this->createMock(LayoutInterface::class);
        $this->viewMock->expects($this->once())->method('getLayout')->willReturn($layoutMock);

        $layoutMock->expects($this->exactly(2))->method('getBlock');

        $this->responseMock->expects($this->once())->method('appendBody')->with('');
        $this->controller->execute();
    }
}<|MERGE_RESOLUTION|>--- conflicted
+++ resolved
@@ -26,38 +26,22 @@
 class HandleTest extends TestCase
 {
     /**
-<<<<<<< HEAD
-     * @var \PHPUnit\Framework\MockObject\MockObject
-=======
      * @var MockObject
->>>>>>> b2f063af
      */
     protected $contextMock;
 
     /**
-<<<<<<< HEAD
-     * @var \PHPUnit\Framework\MockObject\MockObject
-=======
      * @var MockObject
->>>>>>> b2f063af
      */
     protected $requestMock;
 
     /**
-<<<<<<< HEAD
-     * @var \PHPUnit\Framework\MockObject\MockObject
-=======
      * @var MockObject
->>>>>>> b2f063af
      */
     protected $responseMock;
 
     /**
-<<<<<<< HEAD
-     * @var \PHPUnit\Framework\MockObject\MockObject
-=======
      * @var MockObject
->>>>>>> b2f063af
      */
     protected $viewMock;
 
@@ -67,56 +51,31 @@
     protected $controller;
 
     /**
-<<<<<<< HEAD
-     * @var \Magento\Framework\AuthorizationInterface|\PHPUnit\Framework\MockObject\MockObject
-=======
      * @var AuthorizationInterface|MockObject
->>>>>>> b2f063af
      */
     private $authorizationMock;
 
     /**
-<<<<<<< HEAD
-     * @var \PHPUnit\Framework\MockObject\MockObject
-=======
      * @var MockObject
->>>>>>> b2f063af
      */
     private $uiComponentContextMock;
 
     /**
-<<<<<<< HEAD
-     * @var \Magento\Framework\View\Element\UiComponentInterface|\PHPUnit\Framework\MockObject\MockObject
-=======
      * @var UiComponentInterface|MockObject
->>>>>>> b2f063af
      */
     private $uiComponentMock;
 
     /**
-<<<<<<< HEAD
-     * @var \PHPUnit\Framework\MockObject\MockObject
-=======
      * @var MockObject
->>>>>>> b2f063af
      */
     private $uiFactoryMock;
 
     /**
-<<<<<<< HEAD
-     * @var \Magento\Framework\View\Element\UiComponent\DataProvider\DataProviderInterface|
-     *      \PHPUnit\Framework\MockObject\MockObject
-     */
-    private $dataProviderMock;
-
-    protected function setUp(): void
-=======
      * @var \Magento\Framework\View\Element\UiComponent\DataProvider\DataProviderInterface|MockObject
      */
     private $dataProviderMock;
 
     public function setUp(): void
->>>>>>> b2f063af
     {
         $this->contextMock = $this->createMock(Context::class);
 
