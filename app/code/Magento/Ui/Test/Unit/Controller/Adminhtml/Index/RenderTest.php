--- conflicted
+++ resolved
@@ -45,138 +45,77 @@
     private $objectManagerHelper;
 
     /**
-<<<<<<< HEAD
-     * @var \PHPUnit\Framework\MockObject\MockObject
-=======
      * @var MockObject
->>>>>>> b2f063af
      */
     private $requestMock;
 
     /**
-<<<<<<< HEAD
-     * @var \PHPUnit\Framework\MockObject\MockObject
-=======
      * @var MockObject
->>>>>>> b2f063af
      */
     private $responseMock;
 
     /**
-<<<<<<< HEAD
-     * @var \PHPUnit\Framework\MockObject\MockObject
-=======
      * @var MockObject
->>>>>>> b2f063af
      */
     private $uiFactoryMock;
 
     /**
-<<<<<<< HEAD
-     * @var \Magento\Backend\App\Action\Context|\PHPUnit\Framework\MockObject\MockObject
-=======
      * @var Context|MockObject
->>>>>>> b2f063af
      */
     private $contextMock;
 
     /**
-<<<<<<< HEAD
-     * @var \Magento\Framework\AuthorizationInterface|\PHPUnit\Framework\MockObject\MockObject
-=======
      * @var AuthorizationInterface|MockObject
->>>>>>> b2f063af
      */
     private $authorizationMock;
 
     /**
-<<<<<<< HEAD
-     * @var \Magento\Backend\Model\Session|\PHPUnit\Framework\MockObject\MockObject
-=======
      * @var Session|MockObject
->>>>>>> b2f063af
      */
     private $sessionMock;
 
     /**
-<<<<<<< HEAD
-     * @var \Magento\Framework\App\ActionFlag|\PHPUnit\Framework\MockObject\MockObject
-=======
      * @var ActionFlag|MockObject
->>>>>>> b2f063af
      */
     private $actionFlagMock;
 
     /**
-<<<<<<< HEAD
-     * @var \Magento\Backend\Helper\Data|\PHPUnit\Framework\MockObject\MockObject
-=======
      * @var Data|MockObject
->>>>>>> b2f063af
      */
     private $helperMock;
 
     /**
-<<<<<<< HEAD
-     * @var ContextInterface|\PHPUnit\Framework\MockObject\MockObject
-=======
      * @var ContextInterface|MockObject
->>>>>>> b2f063af
      */
     private $uiComponentContextMock;
 
     /**
-<<<<<<< HEAD
-     * @var \Magento\Framework\View\Element\UiComponent\DataProvider\DataProviderInterface|
-     *      \PHPUnit\Framework\MockObject\MockObject
-=======
      * @var \Magento\Framework\View\Element\UiComponent\DataProvider\DataProviderInterface|MockObject
->>>>>>> b2f063af
      */
     private $dataProviderMock;
 
     /**
-<<<<<<< HEAD
-     * @var \Magento\Framework\View\Element\UiComponentInterface|\PHPUnit\Framework\MockObject\MockObject
-=======
      * @var UiComponentInterface|MockObject
->>>>>>> b2f063af
      */
     private $uiComponentMock;
 
     /**
-<<<<<<< HEAD
-     * @var \PHPUnit\Framework\MockObject\MockObject|UiComponentTypeResolver
-=======
      * @var MockObject|UiComponentTypeResolver
->>>>>>> b2f063af
      */
     private $uiComponentTypeResolverMock;
 
     /**
-<<<<<<< HEAD
-     * @var \Magento\Framework\Controller\Result\JsonFactory|\PHPUnit\Framework\MockObject\MockObject
-=======
      * @var JsonFactory|MockObject
->>>>>>> b2f063af
      */
     private $resultJsonFactoryMock;
 
     /**
-<<<<<<< HEAD
-     * @var \Psr\Log\LoggerInterface|\PHPUnit\Framework\MockObject\MockObject
-=======
      * @var LoggerInterface|MockObject
->>>>>>> b2f063af
      */
     private $loggerMock;
 
     /**
-<<<<<<< HEAD
-     * @var Escaper|\PHPUnit\Framework\MockObject\MockObject
-=======
      * @var Escaper|MockObject
->>>>>>> b2f063af
      */
     private $escaperMock;
 
