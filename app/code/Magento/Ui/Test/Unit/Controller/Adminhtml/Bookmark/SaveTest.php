<?php
/**
 * Copyright © Magento, Inc. All rights reserved.
 * See COPYING.txt for license details.
 */
declare(strict_types=1);

namespace Magento\Ui\Test\Unit\Controller\Adminhtml\Bookmark;

use Magento\Authorization\Model\UserContextInterface;
use Magento\Backend\App\Action\Context;
use Magento\Framework\App\RequestInterface;
use Magento\Framework\Exception\LocalizedException;
use Magento\Framework\Json\DecoderInterface;
use Magento\Framework\Serialize\Serializer\Json;
use Magento\Framework\View\Element\UiComponentFactory;
use Magento\Ui\Api\BookmarkManagementInterface;
use Magento\Ui\Api\BookmarkRepositoryInterface;
use Magento\Ui\Api\Data\BookmarkInterface;
use Magento\Ui\Api\Data\BookmarkInterfaceFactory;
use Magento\Ui\Api\Data\BookmarkSearchResultsInterface;
use Magento\Ui\Controller\Adminhtml\Bookmark\Save;
use PHPUnit\Framework\MockObject\MockObject;
use PHPUnit\Framework\TestCase;

/**
 * Bookmark Save controller test.
 *
 * @SuppressWarnings(PHPMD.CouplingBetweenObjects)
 */
class SaveTest extends TestCase
{
    /**
     * @var MockObject|Context
     */
    private $context;

    /**
     * @var MockObject|UiComponentFactory
     */
    private $factory;

    /**
     * @var MockObject|BookmarkRepositoryInterface
     */
    private $bookmarkRepository;

    /**
     * @var MockObject|BookmarkManagementInterface
     */
    private $bookmarkManagement;

    /**
     * @var MockObject|BookmarkInterfaceFactory
     */
    private $bookmarkFactory;

    /**
     * @var MockObject|UserContextInterface
     */
    private $userContext;

    /**
     * @var MockObject|DecoderInterface
     */
    private $jsonDecoder;

    /**
     * @var MockObject|Json
     */
    private $serializer;

    /**
     * @var Save
     */
    private $model;

    /**
     * @inheritDoc
     */
    protected function setUp(): void
    {
        $this->context = $this->createMock(Context::class);
        $this->factory = $this->createMock(UiComponentFactory::class);
        $this->bookmarkRepository = $this->createMock(BookmarkRepositoryInterface::class);
        $this->bookmarkManagement = $this->createMock(BookmarkManagementInterface::class);
        $this->bookmarkFactory = $this->createMock(BookmarkInterfaceFactory::class);
        $this->userContext = $this->createMock(UserContextInterface::class);
        $this->jsonDecoder = $this->createMock(DecoderInterface::class);
        $this->serializer = $this->createMock(Json::class);

        $this->model = new Save(
            $this->context,
            $this->factory,
            $this->bookmarkRepository,
            $this->bookmarkManagement,
            $this->bookmarkFactory,
            $this->userContext,
            $this->jsonDecoder,
            $this->serializer
        );
    }

    /**
     * Tests execute method.
     * Test when User Context doesn't provide userId. In such a case the method should not be executed.
     *
     * @return void
     */
    public function testExecuteWontBeExecutedWhenNoUserIdInContext(): void
    {
        $this->factory->expects($this->never())
            ->method($this->anything());
        $this->bookmarkRepository->expects($this->never())
            ->method($this->anything());
        $this->bookmarkManagement->expects($this->never())
            ->method($this->anything());
        $this->bookmarkFactory->expects($this->never())
            ->method($this->anything());
        $this->jsonDecoder->expects($this->never())
            ->method($this->anything());

        $this->userContext->method('getUserId')
            ->willReturn(null);

        $this->model->execute();
    }

    /**
     * Tests that on bookmark switch the previous active bookmark is not any more set as "current"
     * And that the new selected bookmark is now set as "current"
     *
     * @return void
     * @throws LocalizedException
     * @throws \ReflectionException
     */
    public function testExecuteForCurrentBookmarkUpdate() : void
    {
        $currentConfig = '{"activeIndex":"bookmark2"}';
        $updatedConfig = '{"current":' . json_encode($this->getConfigData('P2', 1, 2)) . '}';

        $this->userContext->expects($this->once())->method('getUserId')->willReturn(1);
        $bookmark = $this->createMock(BookmarkInterface::class);
        $this->bookmarkFactory->expects($this->once())->method('create')->willReturn($bookmark);

        $this->serializer->expects($this->once())->method('unserialize')->with($currentConfig)
            ->willReturn(json_decode($currentConfig, true));

        $request = $this->getMockForAbstractClass(RequestInterface::class);
        $request->expects($this->exactly(2))
            ->method('getParam')
            ->willReturnCallback(fn($param) => match ([$param]) {
                ['data'] => '{"' . Save::ACTIVE_IDENTIFIER . '":"bookmark2"}',
                ['namespace'] => 'product_listing'
            });
        $reflectionProperty = new \ReflectionProperty($this->model, '_request');
        $reflectionProperty->setAccessible(true);
        $reflectionProperty->setValue($this->model, $request);

        $current = $this->createBookmark();
        $bookmark1 = $this->createBookmark('bookmark1', '1', $this->getConfigData('P1', 1, 2));
        $bookmark2 = $this->createBookmark('bookmark2', '0', $this->getConfigData('P2', 1, 2));

        $searchResult = $this->createMock(BookmarkSearchResultsInterface::class);
        $searchResult->expects($this->exactly(2))
            ->method('getItems')
            ->willReturn([$current, $bookmark1, $bookmark2]);
        $this->bookmarkManagement->expects($this->once())->method('loadByNamespace')->willReturn($searchResult);
        $bookmark1->expects($this->once())->method('getIdentifier')->willReturn('bookmark1');
        $bookmark1->expects($this->once())->method('setCurrent')->with(false);

        $bookmark2->expects($this->exactly(2))->method('getIdentifier')->willReturn('bookmark2');
        $bookmark2->expects($this->once())->method('getConfig')->willReturnSelf();
        $bookmark2->expects($this->once())->method('setCurrent')->with(true);

        $current->expects($this->exactly(2))->method('getIdentifier')->willReturn('current');
        $current->expects($this->once())->method('setCurrent')->with(false);
        $current->expects($this->once())->method('getConfig')->willReturnSelf();
        $this->serializer->expects($this->once())->method('serialize')->with(json_decode($updatedConfig, true))
            ->willReturn($updatedConfig);
        $current->expects($this->once())->method('setConfig')->with($updatedConfig)->willReturnSelf();

        $this->model->execute();
    }

    /**
     * Tests that on bookmark switch the previous bookmark config gets updated with the current bookmark config
     * And that the selected bookmark is set as "current"
     *
     * @return void
     * @throws LocalizedException|\ReflectionException
     */
    public function testExecuteForUpdateCurrentBookmarkConfig() : void
    {
        $updatedConfig = '{"views":{"bookmark1":{"data":' . json_encode($this->getConfigData('P1', 2, 1)) . '}}}';
        $currentConfig = '{"current":' . json_encode($this->getConfigData('P1', 2, 1)) . '}';

        $this->userContext->expects($this->exactly(2))->method('getUserId')->willReturn(1);
        $bookmark = $this->getMockBuilder(BookmarkInterface::class)
            ->disableOriginalConstructor()
            ->addMethods(['getCurrent'])
            ->onlyMethods(['getIdentifier'])
            ->getMockForAbstractClass();
        $this->bookmarkFactory->expects($this->once())->method('create')->willReturn($bookmark);

        $request = $this->getMockForAbstractClass(RequestInterface::class);
        $request->expects($this->atLeast(3))
            ->method('getParam')
            ->willReturnCallback(fn($param) => match ([$param]) {
                ['data'] => $currentConfig,
<<<<<<< HEAD
=======
                ['namespace'] => 'product_listing',
>>>>>>> 164d49fc
                ['namespace'] => 'product_listing'
            });
        $reflectionProperty = new \ReflectionProperty($this->model, '_request');
        $reflectionProperty->setAccessible(true);
        $reflectionProperty->setValue($this->model, $request);

        $this->serializer->expects($this->once())->method('unserialize')->with($currentConfig)
            ->willReturn(json_decode($currentConfig, true));
        $current = $this->createBookmark();
        $bookmark1 = $this->createBookmark('bookmark1', '1', $this->getConfigData('P1', 1, 2));
        $bookmark2 = $this->createBookmark('bookmark2', '0', $this->getConfigData('P2', 1, 2));

        $this->bookmarkManagement->expects($this->once())->method('getByIdentifierNamespace')
            ->with(Save::CURRENT_IDENTIFIER, 'product_listing')
            ->willReturn($current);

        $current->expects($this->once())->method('setUserId')
            ->with(1)
            ->willReturnSelf();
        $current->expects($this->once())->method('setNamespace')
            ->with('product_listing')
            ->willReturnSelf();
        $current->expects($this->once())->method('setIdentifier')
            ->with(Save::CURRENT_IDENTIFIER)
            ->willReturnSelf();
        $current->expects($this->once())->method('setTitle')
            ->with(null)
            ->willReturnSelf();
        $current->expects($this->once())->method('setConfig')
            ->with($currentConfig)
            ->willReturnSelf();

        $this->bookmarkRepository->expects($this->exactly(2))->method('save')->with($current)->willReturnSelf();

        $searchResult = $this->createMock(BookmarkSearchResultsInterface::class);
        $searchResult->expects($this->atLeastOnce())
            ->method('getItems')
            ->willReturn([$current, $bookmark1, $bookmark2]);
        $this->bookmarkManagement->expects($this->once())->method('loadByNamespace')->willReturn($searchResult);
        $current->expects($this->once())->method('getCurrent')->willReturn(0);
        $bookmark1->expects($this->once())->method('getCurrent')->willReturn(1);
        $bookmark1->expects($this->once())->method('getConfig')->willReturnSelf();
        $bookmark1->expects($this->exactly(2))->method('getIdentifier')->willReturnSelf();
        $this->serializer->expects($this->once())->method('serialize')->with(json_decode($updatedConfig, true))
            ->willReturn($updatedConfig);
        $bookmark1->expects($this->once())->method('setConfig')->with($updatedConfig)->willReturnSelf();
        $this->model->execute();
    }

    /**
     * Creates a bookmark mock object
     *
     * @param string $identifier
     * @param string $current
     * @param array $config
     * @return BookmarkInterface
     */
    private function createBookmark(
        string $identifier = 'current',
        string $current = '0',
        array $config = []
    ): BookmarkInterface {
        if (empty($config)) {
            $config = [
                    'filters' => [
                        'applied' => [
                            'placeholder' => true
                        ]]
                    ,
                    'positions' => [
                        'entity_id' => 1,
                        'sku' => 2
                    ]
                ];
        }
        $bookmark = $this->getMockBuilder(BookmarkInterface::class)
            ->disableOriginalConstructor()
            ->onlyMethods(['getIdentifier'])
            ->addMethods(['getCurrent'])
            ->getMockForAbstractClass();
        $bookmark->expects($this->any())->method('getCurrent')->willReturn($current);
        $bookmark->expects($this->any())->method('getIdentifier')->willReturn($identifier);
        $configData = [
            'views' => [
                $identifier => [
                    'data' => $config
                ]
            ]
        ];

        if ($identifier === 'current') {
            $configData = [
                $identifier => [
                    'data' => $config
                ]
            ];
        }

        $bookmark->expects($this->any())->method('getConfig')->willReturn($configData);
        return $bookmark;
    }

    /**
     * Prepare test data for filters and positions
     *
     * @param string $sku
     * @param int $entity_position
     * @param int $sku_position
     * @return array
     */
    private function getConfigData(string $sku, int $entity_position, int $sku_position): array
    {
        return [
            'filters' => [
                'applied' => [
                    'placeholder' => true,
                    'sku' => $sku
                ]
            ],
            'positions' => [
                'entity_id' => $entity_position,
                'sku' => $sku_position
            ]
        ];
    }
}<|MERGE_RESOLUTION|>--- conflicted
+++ resolved
@@ -208,10 +208,6 @@
             ->method('getParam')
             ->willReturnCallback(fn($param) => match ([$param]) {
                 ['data'] => $currentConfig,
-<<<<<<< HEAD
-=======
-                ['namespace'] => 'product_listing',
->>>>>>> 164d49fc
                 ['namespace'] => 'product_listing'
             });
         $reflectionProperty = new \ReflectionProperty($this->model, '_request');
