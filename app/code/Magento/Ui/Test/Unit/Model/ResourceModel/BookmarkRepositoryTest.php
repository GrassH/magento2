<?php
/**
 * Copyright © Magento, Inc. All rights reserved.
 * See COPYING.txt for license details.
 */

namespace Magento\Ui\Test\Unit\Model\ResourceModel;

use Magento\Ui\Model\ResourceModel\BookmarkRepository;

/**
 * Class BookmarkRepositoryTest
 *
 * @SuppressWarnings(PHPMD.CouplingBetweenObjects)
 */
class BookmarkRepositoryTest extends \PHPUnit\Framework\TestCase
{
    /**
     * @var BookmarkRepository|\PHPUnit_Framework_MockObject_MockObject
     */
    protected $bookmarkRepository;

    /**
     * @var \Magento\Ui\Api\Data\BookmarkInterface|\PHPUnit_Framework_MockObject_MockObject
     */
    protected $bookmarkMock;

    /**
     * @var \Magento\Ui\Model\ResourceModel\Bookmark|\PHPUnit_Framework_MockObject_MockObject
     */
    protected $bookmarkResourceMock;

    /**
     * @var \Magento\Ui\Api\Data\BookmarkSearchResultsInterface|\PHPUnit_Framework_MockObject_MockObject
     */
    protected $searchResultsMock;

    /**
     * @var \PHPUnit_Framework_MockObject_MockObject
     */
    private $collectionProcessor;

    /**
     * Set up
     */
    protected function setUp()
    {
        $this->bookmarkMock = $this->getMockBuilder(\Magento\Ui\Model\Bookmark::class)
            ->disableOriginalConstructor()
            ->getMock();
        $bookmarkFactoryMock = $this->getMockBuilder(\Magento\Ui\Api\Data\BookmarkInterfaceFactory::class)
            ->disableOriginalConstructor()
            ->setMethods(['create'])
            ->getMock();
        /** @var $bookmarkFactoryMock \Magento\Ui\Api\Data\BookmarkInterfaceFactory */
        $bookmarkFactoryMock->expects($this->any())
            ->method('create')
            ->willReturn($this->bookmarkMock);
        $this->bookmarkResourceMock = $this->getMockBuilder(\Magento\Ui\Model\ResourceModel\Bookmark::class)
            ->disableOriginalConstructor()
            ->setMethods(['load', 'save', 'delete'])
            ->getMock();

        $this->searchResultsMock = $this->getMockBuilder(\Magento\Ui\Api\Data\BookmarkSearchResultsInterface::class)
            ->getMockForAbstractClass();
        /** @var $searchResultsFactoryMock \Magento\Ui\Api\Data\BookmarkSearchResultsInterfaceFactory */
        $searchResultsFactoryMock = $this->getMockBuilder(
            \Magento\Ui\Api\Data\BookmarkSearchResultsInterfaceFactory::class
        )->disableOriginalConstructor()->setMethods(['create'])->getMock();
        $searchResultsFactoryMock->expects($this->any())->method('create')->willReturn($this->searchResultsMock);
        $this->collectionProcessor = $this->createMock(
            \Magento\Framework\Api\SearchCriteria\CollectionProcessorInterface::class
        );
        $this->bookmarkRepository = new BookmarkRepository(
            $bookmarkFactoryMock,
            $this->bookmarkResourceMock,
            $searchResultsFactoryMock,
            $this->collectionProcessor
        );
    }

    public function testSave()
    {
        $this->bookmarkResourceMock->expects($this->once())
            ->method('save')
            ->with($this->bookmarkMock);
        $this->assertEquals($this->bookmarkMock, $this->bookmarkRepository->save($this->bookmarkMock));
    }

    public function testSaveWithException()
    {
        $exceptionMessage = 'Some Message';
        $this->bookmarkResourceMock->expects($this->once())
            ->method('save')
            ->with($this->bookmarkMock)
            ->willThrowException(new \Exception($exceptionMessage));
        $this->expectException(\Magento\Framework\Exception\CouldNotSaveException::class);
<<<<<<< HEAD
        $this->expectExceptionMessage(__($exceptionMessage));
=======
>>>>>>> 431d0d3a
        $this->expectExceptionMessage($exceptionMessage);
        $this->bookmarkRepository->save($this->bookmarkMock);
    }

    public function testGetById()
    {
        $bookmarkId = 1;
        $this->bookmarkMock->expects($this->once())
            ->method('getId')
            ->willReturn($bookmarkId);
        $this->bookmarkResourceMock->expects($this->once())
            ->method('load')
            ->with($this->bookmarkMock, $bookmarkId)
            ->willReturn($this->bookmarkMock);
        $this->assertEquals($this->bookmarkMock, $this->bookmarkRepository->getById($bookmarkId));
    }

    public function testGetByIdWithException()
    {
        $notExistsBookmarkId = 2;
        $this->bookmarkMock->expects($this->once())
            ->method('getId')
            ->willReturn(null);
        $this->bookmarkResourceMock->expects($this->once())
            ->method('load')
            ->with($this->bookmarkMock, $notExistsBookmarkId)
            ->willReturn($this->bookmarkMock);
        $this->expectException(\Magento\Framework\Exception\NoSuchEntityException::class);
        $exceptionMessage = (string)__(
            'The bookmark with "%1" ID doesn\'t exist. Verify your information and try again.',
            $notExistsBookmarkId
        );
        $this->expectExceptionMessage($exceptionMessage);
        $this->bookmarkRepository->getById($notExistsBookmarkId);
    }

    public function testDelete()
    {
        $this->bookmarkResourceMock->expects($this->once())
            ->method('delete')
            ->with($this->bookmarkMock);
        $this->assertTrue($this->bookmarkRepository->delete($this->bookmarkMock));
    }

    public function testDeleteWithException()
    {
        $exceptionMessage = 'Some Message';
        $this->bookmarkResourceMock->expects($this->once())
            ->method('delete')
            ->with($this->bookmarkMock)
            ->willThrowException(new \Exception($exceptionMessage));
        $this->expectException(\Magento\Framework\Exception\CouldNotDeleteException::class);
<<<<<<< HEAD
        $this->expectExceptionMessage((string)__($exceptionMessage));
=======
>>>>>>> 431d0d3a
        $this->expectExceptionMessage($exceptionMessage);
        $this->assertTrue($this->bookmarkRepository->delete($this->bookmarkMock));
    }

    public function testGetList()
    {
        $bookmarkId = 1;

        $this->bookmarkMock->expects($this->any())
            ->method('getId')
            ->willReturn($bookmarkId);
        $this->bookmarkResourceMock->expects($this->once())
            ->method('load')
            ->with($this->bookmarkMock, $bookmarkId)
            ->willReturn($this->bookmarkMock);
        $collection = $this->getMockBuilder(\Magento\Ui\Model\ResourceModel\Bookmark\Collection::class)
            ->disableOriginalConstructor()
            ->getMock();
        $collection->expects($this->once())
            ->method('getItems')
            ->willReturn([$this->bookmarkMock]);
        $this->bookmarkMock->expects($this->once())
            ->method('getCollection')
            ->willReturn($collection);
        $searchCriteria = $this->getMockBuilder(\Magento\Framework\Api\SearchCriteriaInterface::class)
            ->getMockForAbstractClass();
        $this->assertEquals($this->searchResultsMock, $this->bookmarkRepository->getList($searchCriteria));
    }

    public function testDeleteById()
    {
        $bookmarkId = 1;
        $this->bookmarkMock->expects($this->once())
            ->method('getId')
            ->willReturn($bookmarkId);
        $this->bookmarkResourceMock->expects($this->once())
            ->method('load')
            ->with($this->bookmarkMock, $bookmarkId)
            ->willReturn($this->bookmarkMock);
        $this->bookmarkResourceMock->expects($this->once())
            ->method('delete')
            ->with($this->bookmarkMock);
        $this->assertTrue($this->bookmarkRepository->deleteById($bookmarkId));
    }
}<|MERGE_RESOLUTION|>--- conflicted
+++ resolved
@@ -95,10 +95,6 @@
             ->with($this->bookmarkMock)
             ->willThrowException(new \Exception($exceptionMessage));
         $this->expectException(\Magento\Framework\Exception\CouldNotSaveException::class);
-<<<<<<< HEAD
-        $this->expectExceptionMessage(__($exceptionMessage));
-=======
->>>>>>> 431d0d3a
         $this->expectExceptionMessage($exceptionMessage);
         $this->bookmarkRepository->save($this->bookmarkMock);
     }
@@ -151,10 +147,6 @@
             ->with($this->bookmarkMock)
             ->willThrowException(new \Exception($exceptionMessage));
         $this->expectException(\Magento\Framework\Exception\CouldNotDeleteException::class);
-<<<<<<< HEAD
-        $this->expectExceptionMessage((string)__($exceptionMessage));
-=======
->>>>>>> 431d0d3a
         $this->expectExceptionMessage($exceptionMessage);
         $this->assertTrue($this->bookmarkRepository->delete($this->bookmarkMock));
     }
