<?php declare(strict_types=1);
/**
 * Copyright © Magento, Inc. All rights reserved.
 * See COPYING.txt for license details.
 */

namespace Magento\Ui\Test\Unit\Model\ResourceModel;

use Magento\Framework\Api\SearchCriteria\CollectionProcessorInterface;
use Magento\Framework\Api\SearchCriteriaInterface;
use Magento\Framework\Exception\CouldNotDeleteException;
use Magento\Framework\Exception\CouldNotSaveException;
use Magento\Framework\Exception\NoSuchEntityException;
use Magento\Ui\Api\Data\BookmarkInterface;
use Magento\Ui\Api\Data\BookmarkInterfaceFactory;
use Magento\Ui\Api\Data\BookmarkSearchResultsInterface;
use Magento\Ui\Api\Data\BookmarkSearchResultsInterfaceFactory;
use Magento\Ui\Model\ResourceModel\Bookmark;
use Magento\Ui\Model\ResourceModel\Bookmark\Collection;
use Magento\Ui\Model\ResourceModel\BookmarkRepository;
use PHPUnit\Framework\MockObject\MockObject;
use PHPUnit\Framework\TestCase;

/**
 * @SuppressWarnings(PHPMD.CouplingBetweenObjects)
 */
class BookmarkRepositoryTest extends TestCase
{
    /**
<<<<<<< HEAD
     * @var BookmarkRepository|\PHPUnit\Framework\MockObject\MockObject
=======
     * @var BookmarkRepository|MockObject
>>>>>>> b2f063af
     */
    protected $bookmarkRepository;

    /**
<<<<<<< HEAD
     * @var \Magento\Ui\Api\Data\BookmarkInterface|\PHPUnit\Framework\MockObject\MockObject
=======
     * @var BookmarkInterface|MockObject
>>>>>>> b2f063af
     */
    protected $bookmarkMock;

    /**
<<<<<<< HEAD
     * @var \Magento\Ui\Model\ResourceModel\Bookmark|\PHPUnit\Framework\MockObject\MockObject
=======
     * @var Bookmark|MockObject
>>>>>>> b2f063af
     */
    protected $bookmarkResourceMock;

    /**
<<<<<<< HEAD
     * @var \Magento\Ui\Api\Data\BookmarkSearchResultsInterface|\PHPUnit\Framework\MockObject\MockObject
=======
     * @var BookmarkSearchResultsInterface|MockObject
>>>>>>> b2f063af
     */
    protected $searchResultsMock;

    /**
<<<<<<< HEAD
     * @var \PHPUnit\Framework\MockObject\MockObject
=======
     * @var MockObject
>>>>>>> b2f063af
     */
    private $collectionProcessor;

    /**
     * Set up
     */
    protected function setUp(): void
    {
        $this->bookmarkMock = $this->getMockBuilder(\Magento\Ui\Model\Bookmark::class)
            ->disableOriginalConstructor()
            ->getMock();
        $bookmarkFactoryMock = $this->getMockBuilder(BookmarkInterfaceFactory::class)
            ->disableOriginalConstructor()
            ->setMethods(['create'])
            ->getMock();
        /** @var $bookmarkFactoryMock \Magento\Ui\Api\Data\BookmarkInterfaceFactory */
        $bookmarkFactoryMock->expects($this->any())
            ->method('create')
            ->willReturn($this->bookmarkMock);
        $this->bookmarkResourceMock = $this->getMockBuilder(Bookmark::class)
            ->disableOriginalConstructor()
            ->setMethods(['load', 'save', 'delete'])
            ->getMock();

        $this->searchResultsMock = $this->getMockBuilder(BookmarkSearchResultsInterface::class)
            ->getMockForAbstractClass();
        /** @var $searchResultsFactoryMock \Magento\Ui\Api\Data\BookmarkSearchResultsInterfaceFactory */
        $searchResultsFactoryMock = $this->getMockBuilder(
            BookmarkSearchResultsInterfaceFactory::class
        )->disableOriginalConstructor()->setMethods(['create'])->getMock();
        $searchResultsFactoryMock->expects($this->any())->method('create')->willReturn($this->searchResultsMock);
        $this->collectionProcessor = $this->createMock(
            CollectionProcessorInterface::class
        );
        $this->bookmarkRepository = new BookmarkRepository(
            $bookmarkFactoryMock,
            $this->bookmarkResourceMock,
            $searchResultsFactoryMock,
            $this->collectionProcessor
        );
    }

    public function testSave()
    {
        $this->bookmarkResourceMock->expects($this->once())
            ->method('save')
            ->with($this->bookmarkMock);
        $this->assertEquals($this->bookmarkMock, $this->bookmarkRepository->save($this->bookmarkMock));
    }

    public function testSaveWithException()
    {
        $exceptionMessage = 'Some Message';
        $this->bookmarkResourceMock->expects($this->once())
            ->method('save')
            ->with($this->bookmarkMock)
            ->willThrowException(new \Exception($exceptionMessage));
        $this->expectException(CouldNotSaveException::class);
        $this->expectExceptionMessage($exceptionMessage);
        $this->bookmarkRepository->save($this->bookmarkMock);
    }

    public function testGetById()
    {
        $bookmarkId = 1;
        $this->bookmarkMock->expects($this->once())
            ->method('getId')
            ->willReturn($bookmarkId);
        $this->bookmarkResourceMock->expects($this->once())
            ->method('load')
            ->with($this->bookmarkMock, $bookmarkId)
            ->willReturn($this->bookmarkMock);
        $this->assertEquals($this->bookmarkMock, $this->bookmarkRepository->getById($bookmarkId));
    }

    public function testGetByIdWithException()
    {
        $notExistsBookmarkId = 2;
        $this->bookmarkMock->expects($this->once())
            ->method('getId')
            ->willReturn(null);
        $this->bookmarkResourceMock->expects($this->once())
            ->method('load')
            ->with($this->bookmarkMock, $notExistsBookmarkId)
            ->willReturn($this->bookmarkMock);
        $this->expectException(NoSuchEntityException::class);
        $exceptionMessage = (string)__(
            'The bookmark with "%1" ID doesn\'t exist. Verify your information and try again.',
            $notExistsBookmarkId
        );
        $this->expectExceptionMessage($exceptionMessage);
        $this->bookmarkRepository->getById($notExistsBookmarkId);
    }

    public function testDelete()
    {
        $this->bookmarkResourceMock->expects($this->once())
            ->method('delete')
            ->with($this->bookmarkMock);
        $this->assertTrue($this->bookmarkRepository->delete($this->bookmarkMock));
    }

    public function testDeleteWithException()
    {
        $exceptionMessage = 'Some Message';
        $this->bookmarkResourceMock->expects($this->once())
            ->method('delete')
            ->with($this->bookmarkMock)
            ->willThrowException(new \Exception($exceptionMessage));
        $this->expectException(CouldNotDeleteException::class);
        $this->expectExceptionMessage($exceptionMessage);
        $this->assertTrue($this->bookmarkRepository->delete($this->bookmarkMock));
    }

    public function testGetList()
    {
        $bookmarkId = 1;

        $this->bookmarkMock->expects($this->any())
            ->method('getId')
            ->willReturn($bookmarkId);
        $this->bookmarkResourceMock->expects($this->once())
            ->method('load')
            ->with($this->bookmarkMock, $bookmarkId)
            ->willReturn($this->bookmarkMock);
        $collection = $this->getMockBuilder(Collection::class)
            ->disableOriginalConstructor()
            ->getMock();
        $collection->expects($this->once())
            ->method('getItems')
            ->willReturn([$this->bookmarkMock]);
        $this->bookmarkMock->expects($this->once())
            ->method('getCollection')
            ->willReturn($collection);
        $searchCriteria = $this->getMockBuilder(SearchCriteriaInterface::class)
            ->getMockForAbstractClass();
        $this->assertEquals($this->searchResultsMock, $this->bookmarkRepository->getList($searchCriteria));
    }

    public function testDeleteById()
    {
        $bookmarkId = 1;
        $this->bookmarkMock->expects($this->once())
            ->method('getId')
            ->willReturn($bookmarkId);
        $this->bookmarkResourceMock->expects($this->once())
            ->method('load')
            ->with($this->bookmarkMock, $bookmarkId)
            ->willReturn($this->bookmarkMock);
        $this->bookmarkResourceMock->expects($this->once())
            ->method('delete')
            ->with($this->bookmarkMock);
        $this->assertTrue($this->bookmarkRepository->deleteById($bookmarkId));
    }
}<|MERGE_RESOLUTION|>--- conflicted
+++ resolved
@@ -27,47 +27,27 @@
 class BookmarkRepositoryTest extends TestCase
 {
     /**
-<<<<<<< HEAD
-     * @var BookmarkRepository|\PHPUnit\Framework\MockObject\MockObject
-=======
      * @var BookmarkRepository|MockObject
->>>>>>> b2f063af
      */
     protected $bookmarkRepository;
 
     /**
-<<<<<<< HEAD
-     * @var \Magento\Ui\Api\Data\BookmarkInterface|\PHPUnit\Framework\MockObject\MockObject
-=======
      * @var BookmarkInterface|MockObject
->>>>>>> b2f063af
      */
     protected $bookmarkMock;
 
     /**
-<<<<<<< HEAD
-     * @var \Magento\Ui\Model\ResourceModel\Bookmark|\PHPUnit\Framework\MockObject\MockObject
-=======
      * @var Bookmark|MockObject
->>>>>>> b2f063af
      */
     protected $bookmarkResourceMock;
 
     /**
-<<<<<<< HEAD
-     * @var \Magento\Ui\Api\Data\BookmarkSearchResultsInterface|\PHPUnit\Framework\MockObject\MockObject
-=======
      * @var BookmarkSearchResultsInterface|MockObject
->>>>>>> b2f063af
      */
     protected $searchResultsMock;
 
     /**
-<<<<<<< HEAD
-     * @var \PHPUnit\Framework\MockObject\MockObject
-=======
      * @var MockObject
->>>>>>> b2f063af
      */
     private $collectionProcessor;
 
