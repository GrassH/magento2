--- conflicted
+++ resolved
@@ -22,17 +22,10 @@
     /** @var ObjectManagerHelper */
     protected $objectManagerHelper;
 
-<<<<<<< HEAD
-    /** @var \Magento\Framework\View\Element\UiComponent\ContextFactory|\PHPUnit\Framework\MockObject\MockObject */
-    protected $contextFactoryMock;
-
-    /** @var \Magento\Framework\View\Element\UiComponentFactory|\PHPUnit\Framework\MockObject\MockObject */
-=======
     /** @var ContextFactory|MockObject */
     protected $contextFactoryMock;
 
     /** @var UiComponentFactory|MockObject */
->>>>>>> b2f063af
     protected $uiComponentFactoryMock;
 
     protected function setUp(): void
@@ -59,9 +52,9 @@
 
     public function testGenerateUiComponent()
     {
-        $uiComponentMock = $this->getMockForAbstractClass(UiComponentInterface::class);
-        $uiComponentMockChild1 = $this->getMockForAbstractClass(UiComponentInterface::class);
-        $uiComponentMockChild2 = $this->getMockForAbstractClass(UiComponentInterface::class);
+        $uiComponentMock = $this->createMock(UiComponentInterface::class);
+        $uiComponentMockChild1 = $this->createMock(UiComponentInterface::class);
+        $uiComponentMockChild2 = $this->createMock(UiComponentInterface::class);
         $uiComponentMockChild1->expects($this->once())
             ->method('prepare');
         $uiComponentMockChild2->expects($this->once())
