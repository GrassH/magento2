<?php declare(strict_types=1);
/**
 * Copyright © Magento, Inc. All rights reserved.
 * See COPYING.txt for license details.
 */
namespace Magento\Ui\Test\Unit\Model\Export;

use Magento\Framework\Api\Search\DocumentInterface;
use Magento\Framework\Api\Search\SearchResultInterface;
use Magento\Framework\Api\SearchCriteriaInterface;
use Magento\Framework\App\Filesystem\DirectoryList;
use Magento\Framework\Filesystem;
use Magento\Framework\Filesystem\Directory\WriteInterface as DirectoryWriteInterface;
use Magento\Framework\Filesystem\File\WriteInterface as FileWriteInterface;
use Magento\Framework\View\Element\UiComponent\ContextInterface;
use Magento\Framework\View\Element\UiComponent\DataProvider\DataProviderInterface;
use Magento\Framework\View\Element\UiComponentInterface;
use Magento\Ui\Component\MassAction\Filter;
use Magento\Ui\Model\Export\ConvertToCsv;
use Magento\Ui\Model\Export\MetadataProvider;
use PHPUnit\Framework\MockObject\MockObject;
use PHPUnit\Framework\TestCase;

/**
 * @SuppressWarnings(PHPMD.CouplingBetweenObjects)
 */
class ConvertToCsvTest extends TestCase
{
    /**
     * @var ConvertToCsv
     */
    protected $model;

    /**
<<<<<<< HEAD
     * @var DirectoryWriteInterface | \PHPUnit\Framework\MockObject\MockObject
=======
     * @var DirectoryWriteInterface|MockObject
>>>>>>> b2f063af
     */
    protected $directory;

    /**
<<<<<<< HEAD
     * @var Filesystem | \PHPUnit\Framework\MockObject\MockObject
=======
     * @var Filesystem|MockObject
>>>>>>> b2f063af
     */
    protected $filesystem;

    /**
<<<<<<< HEAD
     * @var Filter | \PHPUnit\Framework\MockObject\MockObject
=======
     * @var Filter|MockObject
>>>>>>> b2f063af
     */
    protected $filter;

    /**
<<<<<<< HEAD
     * @var MetadataProvider | \PHPUnit\Framework\MockObject\MockObject
=======
     * @var MetadataProvider|MockObject
>>>>>>> b2f063af
     */
    protected $metadataProvider;

    /**
<<<<<<< HEAD
     * @var FileWriteInterface | \PHPUnit\Framework\MockObject\MockObject
=======
     * @var FileWriteInterface|MockObject
>>>>>>> b2f063af
     */
    protected $stream;

    /**
<<<<<<< HEAD
     * @var UiComponentInterface | \PHPUnit\Framework\MockObject\MockObject
=======
     * @var UiComponentInterface|MockObject
>>>>>>> b2f063af
     */
    protected $component;

    protected function setUp(): void
    {
        $this->directory = $this->getMockBuilder(\Magento\Framework\Filesystem\Directory\WriteInterface::class)
            ->getMockForAbstractClass();

        $this->filesystem = $this->getMockBuilder(Filesystem::class)
            ->disableOriginalConstructor()
            ->getMock();
        $this->filesystem->expects($this->any())
            ->method('getDirectoryWrite')
            ->with(DirectoryList::VAR_DIR)
            ->willReturn($this->directory);

        $this->filter = $this->getMockBuilder(Filter::class)
            ->disableOriginalConstructor()
            ->getMock();

        $this->metadataProvider = $this->getMockBuilder(MetadataProvider::class)
            ->disableOriginalConstructor()
            ->getMock();

        $this->component = $this->getMockBuilder(UiComponentInterface::class)
            ->getMockForAbstractClass();

        $this->stream = $this->getMockBuilder(\Magento\Framework\Filesystem\File\WriteInterface::class)
            ->setMethods([
                'lock',
                'unlock',
                'close',
            ])
            ->getMockForAbstractClass();

        $this->model = new ConvertToCsv(
            $this->filesystem,
            $this->filter,
            $this->metadataProvider
        );
    }

    public function testGetCsvFile()
    {
        $componentName = 'component_name';
        $data = ['data_value'];

        $document = $this->getMockBuilder(DocumentInterface::class)
            ->getMockForAbstractClass();

        $this->mockComponent($componentName, [$document]);
        $this->mockFilter();
        $this->mockDirectory();

        $this->stream->expects($this->once())
            ->method('lock')
            ->willReturnSelf();
        $this->stream->expects($this->once())
            ->method('unlock')
            ->willReturnSelf();
        $this->stream->expects($this->once())
            ->method('close')
            ->willReturnSelf();
        $this->stream->expects($this->any())
            ->method('writeCsv')
            ->with($data)
            ->willReturnSelf();

        $this->metadataProvider->expects($this->once())
            ->method('getOptions')
            ->willReturn([]);
        $this->metadataProvider->expects($this->once())
            ->method('getHeaders')
            ->with($this->component)
            ->willReturn($data);
        $this->metadataProvider->expects($this->once())
            ->method('getFields')
            ->with($this->component)
            ->willReturn([]);
        $this->metadataProvider->expects($this->once())
            ->method('getRowData')
            ->with($document, [], [])
            ->willReturn($data);
        $this->metadataProvider->expects($this->once())
            ->method('convertDate')
            ->with($document, $componentName);

        $result = $this->model->getCsvFile();
        $this->assertIsArray($result);
        $this->assertArrayHasKey('type', $result);
        $this->assertArrayHasKey('value', $result);
        $this->assertArrayHasKey('rm', $result);
        $this->assertContains($componentName, $result);
        $this->assertContains('.csv', $result);
    }

    /**
     * @param array $expected
     */
    protected function mockStream($expected)
    {
        $this->stream = $this->getMockBuilder(\Magento\Framework\Filesystem\File\WriteInterface::class)
            ->setMethods([
                'lock',
                'unlock',
                'close',
            ])
            ->getMockForAbstractClass();

        $this->stream->expects($this->once())
            ->method('lock')
            ->willReturnSelf();
        $this->stream->expects($this->once())
            ->method('unlock')
            ->willReturnSelf();
        $this->stream->expects($this->once())
            ->method('close')
            ->willReturnSelf();
        $this->stream->expects($this->once())
            ->method('writeCsv')
            ->with($expected)
            ->willReturnSelf();
    }

    /**
     * @param string $componentName
     * @param array $items
     */
    protected function mockComponent($componentName, $items)
    {
        $context = $this->getMockBuilder(ContextInterface::class)
            ->setMethods(['getDataProvider'])
            ->getMockForAbstractClass();

        $dataProvider = $this->getMockBuilder(
            DataProviderInterface::class
        )
            ->setMethods(['getSearchResult'])
            ->getMockForAbstractClass();

        $searchResult = $this->getMockBuilder(SearchResultInterface::class)
            ->setMethods(['getItems'])
            ->getMockForAbstractClass();

        $searchCriteria = $this->getMockBuilder(SearchCriteriaInterface::class)
            ->setMethods(['setPageSize', 'setCurrentPage'])
            ->getMockForAbstractClass();
        $this->component->expects($this->any())
            ->method('getName')
            ->willReturn($componentName);
        $this->component->expects($this->once())
            ->method('getContext')
            ->willReturn($context);

        $context->expects($this->once())
            ->method('getDataProvider')
            ->willReturn($dataProvider);

        $dataProvider->expects($this->exactly(2))
            ->method('getSearchResult')
            ->willReturn($searchResult);

        $dataProvider->expects($this->once())
            ->method('getSearchCriteria')
            ->willReturn($searchCriteria);

        $searchResult->expects($this->once())
            ->method('getItems')
            ->willReturn($items);

        $searchResult->expects($this->once())
            ->method('getTotalCount')
            ->willReturn(1);

        $searchCriteria->expects($this->any())
            ->method('setCurrentPage')
            ->willReturnSelf();

        $searchCriteria->expects($this->once())
            ->method('setPageSize')
            ->with(200)
            ->willReturnSelf();
    }

    protected function mockFilter()
    {
        $this->filter->expects($this->once())
            ->method('getComponent')
            ->willReturn($this->component);
        $this->filter->expects($this->once())
            ->method('prepareComponent')
            ->with($this->component)
            ->willReturnSelf();
        $this->filter->expects($this->once())
            ->method('applySelectionOnTargetProvider')
            ->willReturnSelf();
    }

    protected function mockDirectory()
    {
        $this->directory->expects($this->once())
            ->method('create')
            ->with('export')
            ->willReturnSelf();
        $this->directory->expects($this->once())
            ->method('openFile')
            ->willReturn($this->stream);
    }
}<|MERGE_RESOLUTION|>--- conflicted
+++ resolved
@@ -32,56 +32,32 @@
     protected $model;
 
     /**
-<<<<<<< HEAD
-     * @var DirectoryWriteInterface | \PHPUnit\Framework\MockObject\MockObject
-=======
      * @var DirectoryWriteInterface|MockObject
->>>>>>> b2f063af
      */
     protected $directory;
 
     /**
-<<<<<<< HEAD
-     * @var Filesystem | \PHPUnit\Framework\MockObject\MockObject
-=======
      * @var Filesystem|MockObject
->>>>>>> b2f063af
      */
     protected $filesystem;
 
     /**
-<<<<<<< HEAD
-     * @var Filter | \PHPUnit\Framework\MockObject\MockObject
-=======
      * @var Filter|MockObject
->>>>>>> b2f063af
      */
     protected $filter;
 
     /**
-<<<<<<< HEAD
-     * @var MetadataProvider | \PHPUnit\Framework\MockObject\MockObject
-=======
      * @var MetadataProvider|MockObject
->>>>>>> b2f063af
      */
     protected $metadataProvider;
 
     /**
-<<<<<<< HEAD
-     * @var FileWriteInterface | \PHPUnit\Framework\MockObject\MockObject
-=======
      * @var FileWriteInterface|MockObject
->>>>>>> b2f063af
      */
     protected $stream;
 
     /**
-<<<<<<< HEAD
-     * @var UiComponentInterface | \PHPUnit\Framework\MockObject\MockObject
-=======
      * @var UiComponentInterface|MockObject
->>>>>>> b2f063af
      */
     protected $component;
 
@@ -170,7 +146,7 @@
             ->with($document, $componentName);
 
         $result = $this->model->getCsvFile();
-        $this->assertIsArray($result);
+        $this->assertTrue(is_array($result));
         $this->assertArrayHasKey('type', $result);
         $this->assertArrayHasKey('value', $result);
         $this->assertArrayHasKey('rm', $result);
