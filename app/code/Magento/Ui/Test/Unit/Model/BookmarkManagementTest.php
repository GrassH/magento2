--- conflicted
+++ resolved
@@ -26,38 +26,22 @@
     protected $bookmarkManagement;
 
     /**
-<<<<<<< HEAD
-     * @var \Magento\Ui\Api\BookmarkRepositoryInterface|\PHPUnit\Framework\MockObject\MockObject
-=======
      * @var BookmarkRepositoryInterface|MockObject
->>>>>>> b2f063af
      */
     protected $bookmarkRepository;
 
     /**
-<<<<<<< HEAD
-     * @var \Magento\Framework\Api\FilterBuilder|\PHPUnit\Framework\MockObject\MockObject
-=======
      * @var FilterBuilder|MockObject
->>>>>>> b2f063af
      */
     protected $filterBuilder;
 
     /**
-<<<<<<< HEAD
-     * @var \Magento\Framework\Api\SearchCriteriaBuilder|\PHPUnit\Framework\MockObject\MockObject
-=======
      * @var SearchCriteriaBuilder|MockObject
->>>>>>> b2f063af
      */
     protected $searchCriteriaBuilder;
 
     /**
-<<<<<<< HEAD
-     * @var \Magento\Authorization\Model\UserContextInterface|\PHPUnit\Framework\MockObject\MockObject
-=======
      * @var UserContextInterface|MockObject
->>>>>>> b2f063af
      */
     protected $userContext;
 
