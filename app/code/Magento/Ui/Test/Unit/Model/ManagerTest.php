--- conflicted
+++ resolved
@@ -34,91 +34,51 @@
     protected $manager;
 
     /**
-<<<<<<< HEAD
-     * @var ComponentDefinition|\PHPUnit\Framework\MockObject\MockObject
-=======
      * @var ComponentDefinition|MockObject
->>>>>>> b2f063af
      */
     protected $componentConfigProvider;
 
     /**
-<<<<<<< HEAD
-     * @var CacheInterface|\PHPUnit\Framework\MockObject\MockObject
-=======
      * @var CacheInterface|MockObject
->>>>>>> b2f063af
      */
     protected $cacheConfig;
 
     /**
-<<<<<<< HEAD
-     * @var InterpreterInterface|\PHPUnit\Framework\MockObject\MockObject
-=======
      * @var InterpreterInterface|MockObject
->>>>>>> b2f063af
      */
     protected $argumentInterpreter;
 
     /**
-<<<<<<< HEAD
-     * @var UiReaderInterface|\PHPUnit\Framework\MockObject\MockObject
-=======
      * @var UiReaderInterface|MockObject
->>>>>>> b2f063af
      */
     protected $uiReader;
 
     /**
-<<<<<<< HEAD
-     * @var \Magento\Framework\View\Element\UiComponent\Config\ReaderFactory|\PHPUnit\Framework\MockObject\MockObject
-=======
      * @var ReaderFactory|MockObject
->>>>>>> b2f063af
      */
     protected $readerFactory;
 
     /**
-<<<<<<< HEAD
-     * @var AggregatedFileCollector|\PHPUnit\Framework\MockObject\MockObject
-=======
      * @var AggregatedFileCollector|MockObject
->>>>>>> b2f063af
      */
     protected $aggregatedFileCollector;
 
     /**
-<<<<<<< HEAD
-     * @var DomMergerInterface|\PHPUnit\Framework\MockObject\MockObject
-=======
      * @var DomMergerInterface|MockObject
->>>>>>> b2f063af
      */
     protected $domMerger;
 
     /**
-<<<<<<< HEAD
-     * @var ArrayObjectFactory|\PHPUnit\Framework\MockObject\MockObject
-=======
      * @var ArrayObjectFactory|MockObject
->>>>>>> b2f063af
      */
     protected $arrayObjectFactory;
 
     /**
-<<<<<<< HEAD
-     * @var AggregatedFileCollectorFactory|\PHPUnit\Framework\MockObject\MockObject
+     * @var AggregatedFileCollectorFactory|MockObject
      */
     protected $aggregatedFileCollectorFactory;
 
-    /** @var \Magento\Framework\Serialize\SerializerInterface|\PHPUnit\Framework\MockObject\MockObject */
-=======
-     * @var AggregatedFileCollectorFactory|MockObject
-     */
-    protected $aggregatedFileCollectorFactory;
-
     /** @var SerializerInterface|MockObject */
->>>>>>> b2f063af
     private $serializer;
 
     protected function setUp(): void
