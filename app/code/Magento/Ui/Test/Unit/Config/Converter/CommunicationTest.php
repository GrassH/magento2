<?php declare(strict_types=1);
/**
 * Copyright © Magento, Inc. All rights reserved.
 * See COPYING.txt for license details.
 */
namespace Magento\Ui\Test\Unit\Config\Converter;

use Magento\Ui\Config\Converter\Communication;
use Magento\Ui\Config\ConverterUtils;
use PHPUnit\Framework\TestCase;

class CommunicationTest extends TestCase
{
    /**
     * @var Communication
     */
    private $converter;

<<<<<<< HEAD
    protected function setUp(): void
=======
    public function setUp(): void
>>>>>>> b2f063af
    {
        $this->converter = new Communication(new ConverterUtils());
    }

    public function testExportsConvert()
    {
        $expectedResult = [
            'name' => 'exports',
            'xsi:type' => 'array',
            'item' => [
                'propertyOne' => [
                    'name' => 'propertyOne',
                    'xsi:type' => 'string',
                    'value' => 'valueOne',
                ],
                'propertyTwo' => [
                    'name' => 'propertyTwo',
                    'xsi:type' => 'string',
                    'value' => 'valueTwo',
                ],
            ],
        ];
        $dom = new \DOMDocument('1.0', 'UTF-8');
        $dom->load(dirname(__FILE__) . DIRECTORY_SEPARATOR . '_files' . DIRECTORY_SEPARATOR . 'testForm.xml');
        $domXpath = new \DOMXPath($dom);
        $classes = $domXpath->query('//form/fieldset/settings/exports')->item(0);
        $this->assertEquals($expectedResult, $this->converter->convert($classes));
    }

    public function testImportsConvert()
    {
        $expectedResult = [
            'name' => 'imports',
            'xsi:type' => 'array',
            'item' => [
                'propertyOne' => [
                    'name' => 'propertyOne',
                    'xsi:type' => 'string',
                    'value' => 'valueOne',
                ],
                'propertyTwo' => [
                    'name' => 'propertyTwo',
                    'xsi:type' => 'string',
                    'value' => 'valueTwo',
                ],
            ],
        ];
        $dom = new \DOMDocument('1.0', 'UTF-8');
        $dom->load(dirname(__FILE__) . DIRECTORY_SEPARATOR . '_files' . DIRECTORY_SEPARATOR . 'testForm.xml');
        $domXpath = new \DOMXPath($dom);
        $classes = $domXpath->query('//form/fieldset/settings/imports')->item(0);
        $this->assertEquals($expectedResult, $this->converter->convert($classes));
    }

    public function testListensConvert()
    {
        $expectedResult = [
            'name' => 'listens',
            'xsi:type' => 'array',
            'item' => [
                'propertyOne' => [
                    'name' => 'propertyOne',
                    'xsi:type' => 'string',
                    'value' => 'valueOne',
                ],
                'propertyTwo' => [
                    'name' => 'propertyTwo',
                    'xsi:type' => 'string',
                    'value' => 'valueTwo',
                ],
            ],
        ];
        $dom = new \DOMDocument('1.0', 'UTF-8');
        $dom->load(dirname(__FILE__) . DIRECTORY_SEPARATOR . '_files' . DIRECTORY_SEPARATOR . 'testForm.xml');
        $domXpath = new \DOMXPath($dom);
        $classes = $domXpath->query('//form/fieldset/settings/listens')->item(0);
        $this->assertEquals($expectedResult, $this->converter->convert($classes));
    }

    public function testLinksConvert()
    {
        $expectedResult = [
            'name' => 'links',
            'xsi:type' => 'array',
            'item' => [
                'propertyOne' => [
                    'name' => 'propertyOne',
                    'xsi:type' => 'string',
                    'value' => 'valueOne',
                ],
                'propertyTwo' => [
                    'name' => 'propertyTwo',
                    'xsi:type' => 'string',
                    'value' => 'valueTwo',
                ],
            ],
        ];
        $dom = new \DOMDocument('1.0', 'UTF-8');
        $dom->load(dirname(__FILE__) . DIRECTORY_SEPARATOR . '_files' . DIRECTORY_SEPARATOR . 'testForm.xml');
        $domXpath = new \DOMXPath($dom);
        $classes = $domXpath->query('//form/fieldset/settings/links')->item(0);
        $this->assertEquals($expectedResult, $this->converter->convert($classes));
    }
}<|MERGE_RESOLUTION|>--- conflicted
+++ resolved
@@ -16,11 +16,7 @@
      */
     private $converter;
 
-<<<<<<< HEAD
-    protected function setUp(): void
-=======
     public function setUp(): void
->>>>>>> b2f063af
     {
         $this->converter = new Communication(new ConverterUtils());
     }
