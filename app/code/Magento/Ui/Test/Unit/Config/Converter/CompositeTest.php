--- conflicted
+++ resolved
@@ -13,19 +13,11 @@
 class CompositeTest extends TestCase
 {
     /**
-<<<<<<< HEAD
-     * @var ConverterInterface|\PHPUnit\Framework\MockObject\MockObject
-     */
-    private $converter;
-
-    protected function setUp(): void
-=======
      * @var ConverterInterface|MockObject
      */
     private $converter;
 
     public function setUp(): void
->>>>>>> b2f063af
     {
         $this->converter = $this->getMockBuilder(ConverterInterface::class)->getMockForAbstractClass();
     }
@@ -50,14 +42,8 @@
      */
     public function testConvertWithMissedConverter()
     {
-<<<<<<< HEAD
-        $this->expectException(\InvalidArgumentException::class);
-        $this->expectExceptionMessage('Argument converter named \'missedKey\' has not been defined.');
-
-=======
         $this->expectException('InvalidArgumentException');
         $this->expectExceptionMessage('Argument converter named \'missedKey\' has not been defined.');
->>>>>>> b2f063af
         $element = new \DOMElement('name');
         $composite = new Composite(['key' => $this->converter], 'type');
         $composite->convert($element, ['type' => 'missedKey']);
@@ -68,14 +54,8 @@
      */
     public function testConvertWithInvalidConverter()
     {
-<<<<<<< HEAD
-        $this->expectException(\InvalidArgumentException::class);
-        $this->expectExceptionMessage('Converter named \'key\' is expected to be an argument converter instance.');
-
-=======
         $this->expectException('InvalidArgumentException');
         $this->expectExceptionMessage('Converter named \'key\' is expected to be an argument converter instance.');
->>>>>>> b2f063af
         $element = new \DOMElement('name');
         $std = new \stdClass();
         $composite = new Composite(['key' => $std], 'type');
