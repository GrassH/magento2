<?php declare(strict_types=1);
/**
 * Copyright © Magento, Inc. All rights reserved.
 * See COPYING.txt for license details.
 */
namespace Magento\Ui\Test\Unit\Config\Converter;

use Magento\Ui\Config\Converter\HtmlContent;
use PHPUnit\Framework\TestCase;

class HtmlContentTest extends TestCase
{
    /**
     * @var HtmlContent
     */
    private $converter;

    /**
     * Set up mocks
     */
<<<<<<< HEAD
    protected function setUp(): void
=======
    public function setUp(): void
>>>>>>> b2f063af
    {
        $this->converter = new HtmlContent();
    }

    public function testConvert()
    {
        $xml = '<?xml version="1.0"?>' .
                '<layout xmlns:xsi="http://www.w3.org/2001/XMLSchema-instance">' .
                        '<block class="Magento\Customer\Block\Adminhtml\Edit\Tab\View" name="customer_edit_tab_view" ' .
                                'template="Magento_Customer::tab/view.phtml">' .
                            '<block class="Magento\Customer\Block\Adminhtml\Edit\Tab\View\PersonalInfo" ' .
                                    'name="personal_info" template="Magento_Customer::tab/view/personal_info.phtml"/>' .
                        '</block>' .
                '</layout>';
        $expectedResult = [
            'xsi:type' => 'array',
            'item' => [
                'layout' => [
                    'xsi:type' => 'string',
                    'name' => 'layout',
                    'value' => ''
                ],
                'name' => [
                    'xsi:type' => 'string',
                    'name' => 'block',
                    'value' => 'customer_edit_tab_view',
                ],
            ],
        ];

        $dom = new \DOMDocument('1.0', 'UTF-8');
        $dom->load(dirname(__FILE__) . DIRECTORY_SEPARATOR . '_files' . DIRECTORY_SEPARATOR . 'testForm.xml');
        $domXpath = new \DOMXPath($dom);
        $node = $domXpath->query('//form/htmlContent/block')->item(0);

        $actualResult = $this->converter->convert($node, []);
        $this->assertTrue(isset($actualResult['item']['layout']['value']));

        // assert xml structures
        $this->assertXmlStringEqualsXmlString($xml, $actualResult['item']['layout']['value']);
        $actualResult['item']['layout']['value'] = '';

        // assert that all expected keys in array are exists
        $this->assertEquals($expectedResult, $actualResult);
    }
}<|MERGE_RESOLUTION|>--- conflicted
+++ resolved
@@ -18,11 +18,7 @@
     /**
      * Set up mocks
      */
-<<<<<<< HEAD
-    protected function setUp(): void
-=======
     public function setUp(): void
->>>>>>> b2f063af
     {
         $this->converter = new HtmlContent();
     }
