--- conflicted
+++ resolved
@@ -19,19 +19,11 @@
     private $converter;
 
     /**
-<<<<<<< HEAD
-     * @var ConverterInterface|\PHPUnit\Framework\MockObject\MockObject
-     */
-    private $urlConverter;
-
-    protected function setUp(): void
-=======
      * @var ConverterInterface|MockObject
      */
     private $urlConverter;
 
     public function setUp(): void
->>>>>>> b2f063af
     {
         $this->urlConverter = $this->getMockBuilder(ConverterInterface::class)->getMockForAbstractClass();
         $this->converter = new StorageConfig($this->urlConverter, new ConverterUtils());
