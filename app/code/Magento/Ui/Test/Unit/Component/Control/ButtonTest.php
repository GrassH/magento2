--- conflicted
+++ resolved
@@ -20,31 +20,19 @@
     protected $button;
 
     /**
-<<<<<<< HEAD
-     * @var Context| \PHPUnit\Framework\MockObject\MockObject
-=======
      * @var Context|MockObject
->>>>>>> b2f063af
      */
     protected $contextMock;
 
     /**
-<<<<<<< HEAD
-     * @var UrlInterface| \PHPUnit\Framework\MockObject\MockObject
-=======
      * @var UrlInterface|MockObject
->>>>>>> b2f063af
      */
     protected $urlBuilderMock;
 
     /**
      * Escaper
      *
-<<<<<<< HEAD
-     * @var Escaper| \PHPUnit\Framework\MockObject\MockObject
-=======
      * @var Escaper|MockObject
->>>>>>> b2f063af
      */
     protected $escaperMock;
 
