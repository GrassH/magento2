<?php declare(strict_types=1);
/**
 * Copyright © Magento, Inc. All rights reserved.
 * See COPYING.txt for license details.
 */
namespace Magento\Ui\Test\Unit\Component\Control;

use Magento\Backend\Block\Widget\Button\Toolbar\Container;
use Magento\Framework\View\Element\AbstractBlock;
use Magento\Framework\View\Element\UiComponent\Context;
use Magento\Framework\View\Element\UiComponentInterface;
use Magento\Framework\View\LayoutInterface;
use Magento\Ui\Component\Control\ActionPool;
use Magento\Ui\Component\Control\Item;
use Magento\Ui\Component\Control\ItemFactory;
use PHPUnit\Framework\MockObject\MockObject;
use PHPUnit\Framework\TestCase;

class ActionPoolTest extends TestCase
{
    /**
     * Actions toolbar block name
     */
    const ACTIONS_PAGE_TOOLBAR = 'page.actions.toolbar';

    /**
     * @var ActionPool
     */
    protected $actionPool;

    /**
<<<<<<< HEAD
     * @var Context| \PHPUnit\Framework\MockObject\MockObject
=======
     * @var Context|MockObject
>>>>>>> b2f063af
     */
    protected $contextMock;

    /**
<<<<<<< HEAD
     * @var ItemFactory| \PHPUnit\Framework\MockObject\MockObject
=======
     * @var ItemFactory|MockObject
>>>>>>> b2f063af
     */
    protected $itemFactoryMock;

    /**
<<<<<<< HEAD
     * @var AbstractBlock| \PHPUnit\Framework\MockObject\MockObject
=======
     * @var AbstractBlock|MockObject
>>>>>>> b2f063af
     */
    protected $toolbarBlockMock;

    /**
<<<<<<< HEAD
     * @var UiComponentInterface| \PHPUnit\Framework\MockObject\MockObject
=======
     * @var UiComponentInterface|MockObject
>>>>>>> b2f063af
     */
    protected $uiComponentInterfaceMock;

    /**
<<<<<<< HEAD
     * @var Object[]| \PHPUnit\Framework\MockObject\MockObject
=======
     * @var Object[]|MockObject
>>>>>>> b2f063af
     */
    protected $items;

    /**
<<<<<<< HEAD
     * @var LayoutInterface[]| \PHPUnit\Framework\MockObject\MockObject
=======
     * @var LayoutInterface[]|MockObject
>>>>>>> b2f063af
     */
    protected $layoutMock;

    /**
     * @var string
     */
    protected $key = 'id';

    protected function setUp(): void
    {
        $this->contextMock = $this->createPartialMock(
            Context::class,
            ['getPageLayout']
        );
        $this->toolbarBlockMock = $this->createPartialMock(
            AbstractBlock::class,
            ['setChild']
        );
        $this->layoutMock = $this->getMockForAbstractClass(LayoutInterface::class);
        $this->contextMock->expects($this->any())->method('getPageLayout')->willReturn($this->layoutMock);
        $this->layoutMock->expects($this->once())
            ->method('getBlock')
            ->with(static::ACTIONS_PAGE_TOOLBAR)
            ->willReturn($this->toolbarBlockMock);

        $this->itemFactoryMock = $this->createPartialMock(ItemFactory::class, ['create']);

        $this->uiComponentInterfaceMock = $this->getMockForAbstractClass(
            UiComponentInterface::class
        );
        $this->items[$this->key] = $this->createPartialMock(Item::class, ['setData']);
        $this->actionPool = new ActionPool(
            $this->contextMock,
            $this->itemFactoryMock
        );
    }

    public function testAdd()
    {
        $data = ['id' => 'id'];
        $this->uiComponentInterfaceMock->expects($this->once())->method('getName')->willReturn('name');
        $this->itemFactoryMock->expects($this->any())->method('create')->willReturn($this->items[$this->key]);
        $this->items[$this->key]->expects($this->any())->method('setData')->with($data)->willReturnSelf();

        $this->contextMock->expects($this->any())->method('getPageLayout')->willReturn($this->layoutMock);
        $toolbarContainerMock = $this->createMock(Container::class);
        $this->layoutMock->expects($this->once())
            ->method('createBlock')
            ->with(
                \Magento\Ui\Component\Control\Container::class,
                'container-name-' . $this->key,
                [
                    'data' => [
                        'button_item' => $this->items[$this->key],
                        'context' => $this->uiComponentInterfaceMock,
                    ]
                ]
            )
            ->willReturn($toolbarContainerMock);
        $this->toolbarBlockMock->expects($this->once())
            ->method('setChild')
            ->with($this->key, $toolbarContainerMock)
            ->willReturnSelf();
        $this->actionPool->add($this->key, $data, $this->uiComponentInterfaceMock);
    }

    public function testRemove()
    {
        $this->testAdd();
        $this->actionPool->remove($this->key);
    }

    public function testUpdate()
    {
        $this->testAdd();
        $data = ['id' => 'id'];
        $this->items[$this->key]->expects($this->any())->method('setData')->with($data)->willReturnSelf();
        $this->actionPool->update($this->key, $data);
    }
}<|MERGE_RESOLUTION|>--- conflicted
+++ resolved
@@ -29,56 +29,32 @@
     protected $actionPool;
 
     /**
-<<<<<<< HEAD
-     * @var Context| \PHPUnit\Framework\MockObject\MockObject
-=======
      * @var Context|MockObject
->>>>>>> b2f063af
      */
     protected $contextMock;
 
     /**
-<<<<<<< HEAD
-     * @var ItemFactory| \PHPUnit\Framework\MockObject\MockObject
-=======
      * @var ItemFactory|MockObject
->>>>>>> b2f063af
      */
     protected $itemFactoryMock;
 
     /**
-<<<<<<< HEAD
-     * @var AbstractBlock| \PHPUnit\Framework\MockObject\MockObject
-=======
      * @var AbstractBlock|MockObject
->>>>>>> b2f063af
      */
     protected $toolbarBlockMock;
 
     /**
-<<<<<<< HEAD
-     * @var UiComponentInterface| \PHPUnit\Framework\MockObject\MockObject
-=======
      * @var UiComponentInterface|MockObject
->>>>>>> b2f063af
      */
     protected $uiComponentInterfaceMock;
 
     /**
-<<<<<<< HEAD
-     * @var Object[]| \PHPUnit\Framework\MockObject\MockObject
-=======
      * @var Object[]|MockObject
->>>>>>> b2f063af
      */
     protected $items;
 
     /**
-<<<<<<< HEAD
-     * @var LayoutInterface[]| \PHPUnit\Framework\MockObject\MockObject
-=======
      * @var LayoutInterface[]|MockObject
->>>>>>> b2f063af
      */
     protected $layoutMock;
 
