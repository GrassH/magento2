--- conflicted
+++ resolved
@@ -5,11 +5,6 @@
  */
 namespace Magento\Ui\Test\Unit\Component;
 
-<<<<<<< HEAD
-use PHPUnit\Framework\MockObject\MockObject as MockObject;
-use Magento\Framework\View\Element\UiComponent\ContextInterface;
-=======
->>>>>>> b2f063af
 use Magento\Framework\View\Element\UiComponent\ContentType\ContentTypeInterface;
 use Magento\Framework\View\Element\UiComponent\ContextInterface;
 use Magento\Framework\View\Element\UiComponentInterface;
@@ -71,7 +66,7 @@
         $this->abstractComponent->setData('template', $template);
 
         /** @var ContentTypeInterface|MockObject $renderEngineMock */
-        $renderEngineMock = $this->getMockForAbstractClass(ContentTypeInterface::class);
+        $renderEngineMock = $this->createMock(ContentTypeInterface::class);
         $renderEngineMock->expects($this->once())
             ->method('render')
             ->with($this->abstractComponent, $template . '.xhtml')
@@ -140,7 +135,7 @@
      */
     public function testRenderChildComponentNotExists()
     {
-        $this->assertNull($this->abstractComponent->renderChildComponent('someComponent'));
+        $this->assertEquals(null, $this->abstractComponent->renderChildComponent('someComponent'));
     }
 
     /**
