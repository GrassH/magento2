--- conflicted
+++ resolved
@@ -16,11 +16,7 @@
 class PagingTest extends TestCase
 {
     /**
-<<<<<<< HEAD
-     * @var ContextInterface|\PHPUnit\Framework\MockObject\MockObject
-=======
      * @var ContextInterface|MockObject
->>>>>>> b2f063af
      */
     protected $contextMock;
 
@@ -126,11 +122,7 @@
                 ]
             ]
         );
-<<<<<<< HEAD
-        /** @var DataProviderInterface|\PHPUnit\Framework\MockObject\MockObject $dataProviderMock */
-=======
         /** @var DataProviderInterface|MockObject $dataProviderMock */
->>>>>>> b2f063af
         $dataProviderMock = $this->getMockBuilder(DataProviderInterface::class)->getMockForAbstractClass();
 
         $this->contextMock->expects($this->once())
