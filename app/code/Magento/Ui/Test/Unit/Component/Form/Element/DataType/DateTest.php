--- conflicted
+++ resolved
@@ -37,15 +37,11 @@
     /**
      * @inheritdoc
      */
-<<<<<<< HEAD
-    protected function setUp(): void
-=======
     public function setUp(): void
->>>>>>> b2f063af
     {
         $this->contextMock = $this->createMock(Context::class);
-        $this->localeDateMock = $this->getMockForAbstractClass(TimezoneInterface::class);
-        $this->localeResolverMock = $this->getMockForAbstractClass(ResolverInterface::class);
+        $this->localeDateMock = $this->createMock(TimezoneInterface::class);
+        $this->localeResolverMock = $this->createMock(ResolverInterface::class);
         $this->objectManagerHelper = new ObjectManager($this);
         $this->processorMock = $this->createMock(Processor::class);
         $this->contextMock->method('getProcessor')->willReturn($this->processorMock);
@@ -77,7 +73,7 @@
         $this->date->prepare();
 
         $config = $this->date->getConfig();
-        $this->assertIsArray($config);
+        $this->assertTrue(is_array($config));
 
         $this->assertArrayHasKey('options', $config);
         $this->assertArrayHasKey('dateFormat', $config['options']);
@@ -118,7 +114,7 @@
         $this->date->prepare();
 
         $config = $this->date->getConfig();
-        $this->assertIsArray($config);
+        $this->assertTrue(is_array($config));
 
         $this->assertArrayHasKey('options', $config);
         $this->assertArrayHasKey('dateFormat', $config['options']);
