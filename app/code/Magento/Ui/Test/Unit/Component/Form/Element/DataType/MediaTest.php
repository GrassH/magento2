--- conflicted
+++ resolved
@@ -14,15 +14,6 @@
 
 class MediaTest extends TestCase
 {
-<<<<<<< HEAD
-    /** @var \Magento\Framework\View\Element\UiComponent\ContextInterface|\PHPUnit\Framework\MockObject\MockObject */
-    protected $context;
-
-    /** @var \Magento\Framework\UrlInterface|\PHPUnit\Framework\MockObject\MockObject */
-    protected $urlBuilder;
-
-    /** @var \Magento\Framework\View\Element\UiComponent\Processor|\PHPUnit\Framework\MockObject\MockObject */
-=======
     /** @var ContextInterface|MockObject */
     protected $context;
 
@@ -30,7 +21,6 @@
     protected $urlBuilder;
 
     /** @var Processor|MockObject */
->>>>>>> b2f063af
     protected $processor;
 
     /** @var Media */
@@ -39,11 +29,7 @@
     /**
      * @inheritdoc
      */
-<<<<<<< HEAD
-    protected function setUp(): void
-=======
     public function setUp(): void
->>>>>>> b2f063af
     {
         $this->context = $this->getMockBuilder(ContextInterface::class)
             ->getMockForAbstractClass();
