<?php
declare(strict_types=1);
/**
 * Copyright © Magento, Inc. All rights reserved.
 * See COPYING.txt for license details.
 */
namespace Magento\Ui\Test\Unit\Component\Form;

use Magento\Framework\View\Element\UiComponent\ContextInterface;
use Magento\Ui\Component\Form\Fieldset;
use PHPUnit\Framework\MockObject\MockObject;
use PHPUnit\Framework\TestCase;

/**
 * Class FieldTest
 *
 * Test for class \Magento\Ui\Component\Form\Fieldset
 */
class FieldsetTest extends TestCase
{
    const NAME = 'fieldset';

    /**
     * @var Fieldset
     */
    protected $fieldset;

    /**
<<<<<<< HEAD
     * @var ContextInterface|\PHPUnit\Framework\MockObject\MockObject
=======
     * @var ContextInterface|MockObject
>>>>>>> b2f063af
     */
    private $context;

    /**
     * Set up
     *
     * @return void
     */
    protected function setUp(): void
    {
        $this->context = $this->getMockBuilder(ContextInterface::class)
            ->getMockForAbstractClass();

        $this->fieldset = new Fieldset(
            $this->context,
            [],
            []
        );
    }

    /**
     * Run test for getComponentName() method
     *
     * @return void
     *
     */
    public function testGetComponentName()
    {
        $this->assertEquals(self::NAME, $this->fieldset->getComponentName());
    }
}<|MERGE_RESOLUTION|>--- conflicted
+++ resolved
@@ -26,11 +26,7 @@
     protected $fieldset;
 
     /**
-<<<<<<< HEAD
-     * @var ContextInterface|\PHPUnit\Framework\MockObject\MockObject
-=======
      * @var ContextInterface|MockObject
->>>>>>> b2f063af
      */
     private $context;
 
