--- conflicted
+++ resolved
@@ -20,29 +20,17 @@
 class ImageTest extends MediaTest
 {
     /**
-<<<<<<< HEAD
-     * @var StoreInterface|\PHPUnit\Framework\MockObject\MockObject
-=======
      * @var StoreInterface|MockObject
->>>>>>> b2f063af
      */
     private $store;
 
     /**
-<<<<<<< HEAD
-     * @var StoreManagerInterface|\PHPUnit\Framework\MockObject\MockObject
-=======
      * @var StoreManagerInterface|MockObject
->>>>>>> b2f063af
      */
     private $storeManager;
 
     /**
-<<<<<<< HEAD
-     * @var Size|\PHPUnit\Framework\MockObject\MockObject
-=======
      * @var Size|MockObject
->>>>>>> b2f063af
      */
     private $fileSize;
 
@@ -56,11 +44,7 @@
      */
     private $image;
 
-<<<<<<< HEAD
-    protected function setUp(): void
-=======
     public function setUp(): void
->>>>>>> b2f063af
     {
         parent::setUp();
 
@@ -74,7 +58,7 @@
 
         $this->store = $this->getMockBuilder(StoreInterface::class)
             ->disableOriginalConstructor()
-            ->getMockForAbstractClass();
+            ->getMock();
 
         $this->store->expects($this->any())->method('getId')->willReturn(0);
 
