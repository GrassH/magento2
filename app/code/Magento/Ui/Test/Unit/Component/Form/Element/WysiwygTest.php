--- conflicted
+++ resolved
@@ -17,38 +17,22 @@
 class WysiwygTest extends AbstractElementTest
 {
     /**
-<<<<<<< HEAD
-     * @var FormFactory|\PHPUnit\Framework\MockObject\MockObject
-=======
      * @var FormFactory|MockObject
->>>>>>> b2f063af
      */
     protected $formFactoryMock;
 
     /**
-<<<<<<< HEAD
-     * @var Form|\PHPUnit\Framework\MockObject\MockObject
-=======
      * @var Form|MockObject
->>>>>>> b2f063af
      */
     protected $formMock;
 
     /**
-<<<<<<< HEAD
-     * @var Editor|\PHPUnit\Framework\MockObject\MockObject
-=======
      * @var Editor|MockObject
->>>>>>> b2f063af
      */
     protected $editorMock;
 
     /**
-<<<<<<< HEAD
-     * @var ConfigInterface|\PHPUnit\Framework\MockObject\MockObject
-=======
      * @var ConfigInterface|MockObject
->>>>>>> b2f063af
      */
     protected $wysiwygConfig;
 
