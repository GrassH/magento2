<?php declare(strict_types=1);
/**
 * Copyright © Magento, Inc. All rights reserved.
 * See COPYING.txt for license details.
 */
namespace Magento\Ui\Test\Unit\Component\Form\Element;

use Magento\Framework\TestFramework\Unit\Helper\ObjectManager;
use Magento\Framework\View\Element\UiComponent\ContextInterface;
use Magento\Framework\View\Element\UiComponent\Processor;
use Magento\Ui\Component\Form\Element\AbstractElement;
use PHPUnit\Framework\MockObject\MockObject;
use PHPUnit\Framework\TestCase;

abstract class AbstractElementTest extends TestCase
{
    /**
     * @var ObjectManager
     */
    protected $objectManager;

    /**
     * @var AbstractElement
     */
    protected $model;

    /**
<<<<<<< HEAD
     * @var ContextInterface|\PHPUnit\Framework\MockObject\MockObject
=======
     * @var ContextInterface|MockObject
>>>>>>> b2f063af
     */
    protected $contextMock;

    /**
<<<<<<< HEAD
     * @var Processor|\PHPUnit\Framework\MockObject\MockObject
=======
     * @var Processor|MockObject
>>>>>>> b2f063af
     */
    protected $processorMock;

    protected function setUp(): void
    {
        $this->objectManager = new ObjectManager($this);
        $this->contextMock = $this->getMockBuilder(ContextInterface::class)->getMockForAbstractClass();
    }

    /**
     * @return string
     */
    abstract protected function getModelName();

    /**
     * @return mixed
     */
    abstract public function testGetComponentName();

    /**
     * @return AbstractElement
     */
    protected function getModel()
    {
        if (null === $this->model) {
            $this->model = $this->objectManager->getObject($this->getModelName(), [
                'context' => $this->contextMock,
            ]);
        }

        return $this->model;
    }

    public function testGetHtmlId()
    {
        $this->assertEquals('', $this->getModel()->getHtmlId());
    }

    public function testGetValue()
    {
        $this->assertNull($this->getModel()->getValue());
    }

    public function testGetFormInputName()
    {
        $this->assertNull($this->getModel()->getFormInputName());
    }

    public function testIsReadonly()
    {
        $this->assertFalse($this->getModel()->isReadonly());
    }

    public function testGetCssClasses()
    {
        $this->assertNull($this->getModel()->getCssClasses());
    }
}<|MERGE_RESOLUTION|>--- conflicted
+++ resolved
@@ -25,20 +25,12 @@
     protected $model;
 
     /**
-<<<<<<< HEAD
-     * @var ContextInterface|\PHPUnit\Framework\MockObject\MockObject
-=======
      * @var ContextInterface|MockObject
->>>>>>> b2f063af
      */
     protected $contextMock;
 
     /**
-<<<<<<< HEAD
-     * @var Processor|\PHPUnit\Framework\MockObject\MockObject
-=======
      * @var Processor|MockObject
->>>>>>> b2f063af
      */
     protected $processorMock;
 
@@ -79,21 +71,21 @@
 
     public function testGetValue()
     {
-        $this->assertNull($this->getModel()->getValue());
+        $this->assertSame(null, $this->getModel()->getValue());
     }
 
     public function testGetFormInputName()
     {
-        $this->assertNull($this->getModel()->getFormInputName());
+        $this->assertSame(null, $this->getModel()->getFormInputName());
     }
 
     public function testIsReadonly()
     {
-        $this->assertFalse($this->getModel()->isReadonly());
+        $this->assertSame(false, $this->getModel()->isReadonly());
     }
 
     public function testGetCssClasses()
     {
-        $this->assertNull($this->getModel()->getCssClasses());
+        $this->assertSame(null, $this->getModel()->getCssClasses());
     }
 }