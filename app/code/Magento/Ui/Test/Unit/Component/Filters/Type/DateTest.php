--- conflicted
+++ resolved
@@ -50,40 +50,6 @@
      */
     protected function setUp()
     {
-<<<<<<< HEAD
-        $this->contextMock = $this->getMockForAbstractClass(
-            \Magento\Framework\View\Element\UiComponent\ContextInterface::class,
-            [],
-            '',
-            false
-        );
-        $processor = $this->getMockBuilder(\Magento\Framework\View\Element\UiComponent\Processor::class)
-            ->disableOriginalConstructor()
-            ->getMock();
-        $this->contextMock->expects($this->any())->method('getProcessor')->willReturn($processor);
-        $this->uiComponentFactory = $this->getMock(
-            \Magento\Framework\View\Element\UiComponentFactory::class,
-            ['create'],
-            [],
-            '',
-            false
-        );
-        $this->filterBuilderMock = $this->getMock(
-            \Magento\Framework\Api\FilterBuilder::class,
-            [],
-            [],
-            '',
-            false
-        );
-
-        $this->filterModifierMock = $this->getMock(
-            \Magento\Ui\Component\Filters\FilterModifier::class,
-            ['applyFilterModifier'],
-            [],
-            '',
-            false
-        );
-=======
         $this->contextMock = $this->getMockForAbstractClass(ContextInterface::class);
         $processor = $this->getMockBuilder(\Magento\Framework\View\Element\UiComponent\Processor::class)
             ->disableOriginalConstructor()
@@ -98,13 +64,12 @@
         $this->filterBuilderMock = $this->getMockBuilder(FilterBuilder::class)
             ->disableOriginalConstructor()
             ->getMock();
->>>>>>> f5539378
 
         $this->filterModifierMock = $this->getMockBuilder(FilterModifier::class)
             ->setMethods(['applyFilterModifier'])
             ->disableOriginalConstructor()
             ->getMock();
-        
+
         $this->dataProviderMock = $this->getMockForAbstractClass(DataProviderInterface::class);
     }
 
@@ -138,19 +103,9 @@
     public function testPrepare($name, $filterData, $expectedCondition)
     {
         /** @var FormDate $uiComponent */
-<<<<<<< HEAD
-        $uiComponent = $this->getMock(
-            \Magento\Ui\Component\Form\Element\DataType\Date::class,
-            [],
-            [],
-            '',
-            false
-        );
-=======
         $uiComponent = $this->getMockBuilder(FormDate::class)
             ->disableOriginalConstructor()
             ->getMock();
->>>>>>> f5539378
 
         $uiComponent->expects($this->any())
             ->method('getContext')
@@ -166,16 +121,7 @@
         $this->contextMock->expects($this->any())
             ->method('getFiltersParams')
             ->willReturn($filterData);
-<<<<<<< HEAD
-        $dataProvider = $this->getMockForAbstractClass(
-            \Magento\Framework\View\Element\UiComponent\DataProvider\DataProviderInterface::class,
-            [],
-            '',
-            false
-        );
-=======
-        
->>>>>>> f5539378
+
         $this->contextMock->expects($this->any())
             ->method('getDataProvider')
             ->willReturn($this->dataProviderMock);
@@ -247,12 +193,12 @@
 
     /**
      * Gets Filter mock
-     * 
+     *
      * @param string $name
      * @param string $expectedType
      * @param string $expectedDate
      * @param int $i
-     * 
+     *
      * @return Filter|\PHPUnit_Framework_MockObject_MockObject
      */
     private function getFilterMock($name, $expectedType, $expectedDate, &$i)
@@ -269,7 +215,7 @@
             ->method('setValue')
             ->with($expectedDate)
             ->willReturnSelf();
-        
+
         $filterMock = $this->getMock(Filter::class);
         $this->filterBuilderMock->expects(static::at($i++))
             ->method('create')
