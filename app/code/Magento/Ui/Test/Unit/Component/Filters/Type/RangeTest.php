--- conflicted
+++ resolved
@@ -19,38 +19,22 @@
 class RangeTest extends TestCase
 {
     /**
-<<<<<<< HEAD
-     * @var ContextInterface|\PHPUnit\Framework\MockObject\MockObject
-=======
      * @var ContextInterface|MockObject
->>>>>>> b2f063af
      */
     protected $contextMock;
 
     /**
-<<<<<<< HEAD
-     * @var UiComponentFactory|\PHPUnit\Framework\MockObject\MockObject
-=======
      * @var UiComponentFactory|MockObject
->>>>>>> b2f063af
      */
     protected $uiComponentFactory;
 
     /**
-<<<<<<< HEAD
-     * @var \Magento\Framework\Api\FilterBuilder|\PHPUnit\Framework\MockObject\MockObject
-=======
      * @var FilterBuilder|MockObject
->>>>>>> b2f063af
      */
     protected $filterBuilderMock;
 
     /**
-<<<<<<< HEAD
-     * @var \Magento\Ui\Component\Filters\FilterModifier|\PHPUnit\Framework\MockObject\MockObject
-=======
      * @var FilterModifier|MockObject
->>>>>>> b2f063af
      */
     protected $filterModifierMock;
 
