<?php declare(strict_types=1);
/**
 * Copyright © Magento, Inc. All rights reserved.
 * See COPYING.txt for license details.
 */
namespace Magento\Ui\Test\Unit\Component\Filters;

use Magento\Framework\Api\Filter;
use Magento\Framework\Api\FilterBuilder;
use Magento\Framework\App\RequestInterface;
use Magento\Framework\TestFramework\Unit\Helper\ObjectManager;
use Magento\Framework\View\Element\UiComponent\DataProvider\DataProviderInterface;
use Magento\Ui\Component\Filters\FilterModifier;
use PHPUnit\Framework\MockObject\MockObject;
use PHPUnit\Framework\TestCase;

class FilterModifierTest extends TestCase
{
    /**
<<<<<<< HEAD
     * @var \Magento\Framework\App\RequestInterface|\PHPUnit\Framework\MockObject\MockObject
=======
     * @var RequestInterface|MockObject
>>>>>>> b2f063af
     */
    protected $request;

    /**
<<<<<<< HEAD
     * @var DataProviderInterface|\PHPUnit\Framework\MockObject\MockObject
=======
     * @var DataProviderInterface|MockObject
>>>>>>> b2f063af
     */
    protected $dataProvider;

    /**
<<<<<<< HEAD
     * @var \Magento\Framework\Api\FilterBuilder|\PHPUnit\Framework\MockObject\MockObject
=======
     * @var FilterBuilder|MockObject
>>>>>>> b2f063af
     */
    protected $filterBuilder;

    /**
     * @var FilterModifier
     */
    protected $unit;

    /**
     * Set up
     */
    protected function setUp(): void
    {
        $this->request = $this->getMockForAbstractClass(RequestInterface::class);
        $this->dataProvider = $this->getMockForAbstractClass(
            DataProviderInterface::class
        );
        $this->filterBuilder = $this->createMock(FilterBuilder::class);
        $this->unit = (new ObjectManager($this))
            ->getObject(
                FilterModifier::class,
                [
                    'request' => $this->request,
                    'filterBuilder' => $this->filterBuilder,
                ]
            );
    }

    /**
     * @return void
     */
    public function testNotApplyFilterModifier()
    {
        $this->request->expects($this->once())->method('getParam')
            ->with(FilterModifier::FILTER_MODIFIER)
            ->willReturn([]);
        $this->dataProvider->expects($this->never())->method('addFilter');
        $this->unit->applyFilterModifier($this->dataProvider, 'test');
    }

    /**
     * @return void
     */
    public function testApplyFilterModifierWithNotAllowedCondition()
    {
<<<<<<< HEAD
        $this->expectException(\Magento\Framework\Exception\LocalizedException::class);
        $this->expectExceptionMessage('Condition type "not_allowed" is not allowed');

=======
        $this->expectException('Magento\Framework\Exception\LocalizedException');
        $this->expectExceptionMessage('Condition type "not_allowed" is not allowed');
>>>>>>> b2f063af
        $this->request->expects($this->once())->method('getParam')
            ->with(FilterModifier::FILTER_MODIFIER)
            ->willReturn([
                'filter' => [
                    'condition_type' => 'not_allowed'
                ]
            ]);
        $this->dataProvider->expects($this->never())->method('addFilter');
        $this->unit->applyFilterModifier($this->dataProvider, 'filter');
    }

    /**
     * @param $filterModifier
     * @param $filterName
     * @param $conditionType
     * @param $value
     * @return void
     * @dataProvider getApplyFilterModifierDataProvider
     */
    public function testApplyFilterModifierWith($filterModifier, $filterName, $conditionType, $value)
    {
        $filter = $this->createMock(Filter::class);

        $this->request->expects($this->once())->method('getParam')
            ->with(FilterModifier::FILTER_MODIFIER)
            ->willReturn($filterModifier);
        $this->filterBuilder->expects($this->once())->method('setConditionType')->with($conditionType)
            ->willReturnSelf();
        $this->filterBuilder->expects($this->once())->method('setField')->with($filterName)->willReturnSelf();
        $this->filterBuilder->expects($this->once())->method('setValue')->with($value)->willReturnSelf();
        $this->filterBuilder->expects($this->once())->method('create')->with()->willReturn($filter);
        $this->dataProvider->expects($this->once())->method('addFilter')->with($filter);

        $this->unit->applyFilterModifier($this->dataProvider, $filterName);
    }

    /**
     * @return array
     */
    public function getApplyFilterModifierDataProvider()
    {
        return [
            [
                [
                    'filter1' => ['condition_type' => 'eq', 'value' => '5']
                ],
                'filter1',
                'eq',
                '5'
            ],
            [
                [
                    'filter2' => ['condition_type' => 'notnull']
                ],
                'filter2',
                'notnull',
                null
            ],
        ];
    }
}<|MERGE_RESOLUTION|>--- conflicted
+++ resolved
@@ -17,29 +17,17 @@
 class FilterModifierTest extends TestCase
 {
     /**
-<<<<<<< HEAD
-     * @var \Magento\Framework\App\RequestInterface|\PHPUnit\Framework\MockObject\MockObject
-=======
      * @var RequestInterface|MockObject
->>>>>>> b2f063af
      */
     protected $request;
 
     /**
-<<<<<<< HEAD
-     * @var DataProviderInterface|\PHPUnit\Framework\MockObject\MockObject
-=======
      * @var DataProviderInterface|MockObject
->>>>>>> b2f063af
      */
     protected $dataProvider;
 
     /**
-<<<<<<< HEAD
-     * @var \Magento\Framework\Api\FilterBuilder|\PHPUnit\Framework\MockObject\MockObject
-=======
      * @var FilterBuilder|MockObject
->>>>>>> b2f063af
      */
     protected $filterBuilder;
 
@@ -85,14 +73,8 @@
      */
     public function testApplyFilterModifierWithNotAllowedCondition()
     {
-<<<<<<< HEAD
-        $this->expectException(\Magento\Framework\Exception\LocalizedException::class);
-        $this->expectExceptionMessage('Condition type "not_allowed" is not allowed');
-
-=======
         $this->expectException('Magento\Framework\Exception\LocalizedException');
         $this->expectExceptionMessage('Condition type "not_allowed" is not allowed');
->>>>>>> b2f063af
         $this->request->expects($this->once())->method('getParam')
             ->with(FilterModifier::FILTER_MODIFIER)
             ->willReturn([
