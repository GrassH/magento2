<?php declare(strict_types=1);
/**
 * Copyright © Magento, Inc. All rights reserved.
 * See COPYING.txt for license details.
 */
namespace Magento\Ui\Test\Unit\Component\Listing\Columns;

use Magento\Framework\TestFramework\Unit\Helper\ObjectManager;
use Magento\Framework\View\Element\UiComponent\ContextInterface;
use Magento\Framework\View\Element\UiComponent\DataProvider\DataProviderInterface;
use Magento\Framework\View\Element\UiComponent\Processor;
use Magento\Framework\View\Element\UiComponentFactory;
use Magento\Framework\View\Element\UiComponentInterface;
use Magento\Ui\Component\Listing\Columns\Column;
use PHPUnit\Framework\MockObject\MockObject;
use PHPUnit\Framework\TestCase;

class ColumnTest extends TestCase
{
    /**
<<<<<<< HEAD
     * @var ContextInterface|\PHPUnit\Framework\MockObject\MockObject
=======
     * @var ContextInterface|MockObject
>>>>>>> b2f063af
     */
    protected $contextMock;

    /**
     * @var ObjectManager
     */
    protected $objectManager;

    /**
     * Set up
     */
    protected function setUp(): void
    {
        $this->objectManager = new ObjectManager($this);

        $this->contextMock = $this->getMockForAbstractClass(
            ContextInterface::class,
            [],
            '',
            false,
            true,
            true,
            []
        );
    }

    /**
     * Run test getComponentName method
     *
     * @return void
     */
    public function testGetComponentName()
    {
        $this->contextMock->expects($this->never())->method('getProcessor');
        $column = $this->objectManager->getObject(
            Column::class,
            [
                'context' => $this->contextMock,
                'data' => [
                    'js_config' => [
                        'extends' => 'test_config_extends'
                    ],
                    'config' => [
                        'dataType' => 'testType'
                    ]
                ]
            ]
        );

        $this->assertEquals($column->getComponentName(), Column::NAME . '.testType');
    }

    /**
     * Run test prepareItems method
     *
     * @return void
     */
    public function testPrepareItems()
    {
        $testItems = ['item1','item2', 'item3'];
        $column = $this->objectManager->getObject(
            Column::class,
            ['context' => $this->contextMock]
        );

        $this->assertEquals($testItems, $column->prepareItems($testItems));
    }

    /**
     * Run test prepare method
     *
     * @return void
     */
    public function testPrepare()
    {
        $processor = $this->getMockBuilder(Processor::class)
            ->disableOriginalConstructor()
            ->getMock();
        $this->contextMock->expects($this->atLeastOnce())->method('getProcessor')->willReturn($processor);
        $data = [
            'name' => 'test_name',
            'js_config' => ['extends' => 'test_config_extends'],
            'config' => ['dataType' => 'test_type', 'sortable' => true]
        ];

<<<<<<< HEAD
        /** @var UiComponentFactory|\PHPUnit\Framework\MockObject\MockObject $uiComponentFactoryMock */
        $uiComponentFactoryMock = $this->createMock(\Magento\Framework\View\Element\UiComponentFactory::class);

        /** @var UiComponentInterface|\PHPUnit\Framework\MockObject\MockObject $wrappedComponentMock */
=======
        /** @var UiComponentFactory|MockObject $uiComponentFactoryMock */
        $uiComponentFactoryMock = $this->createMock(UiComponentFactory::class);

        /** @var UiComponentInterface|MockObject $wrappedComponentMock */
>>>>>>> b2f063af
        $wrappedComponentMock = $this->getMockForAbstractClass(
            UiComponentInterface::class,
            [],
            '',
            false
        );
<<<<<<< HEAD
        /** @var DataProviderInterface|\PHPUnit\Framework\MockObject\MockObject $dataProviderMock */
=======
        /** @var DataProviderInterface|MockObject $dataProviderMock */
>>>>>>> b2f063af
        $dataProviderMock = $this->getMockForAbstractClass(
            DataProviderInterface::class,
            [],
            '',
            false
        );

        $this->contextMock->expects($this->atLeastOnce())
            ->method('getNamespace')
            ->willReturn('test_namespace');
        $this->contextMock->expects($this->atLeastOnce())
            ->method('getDataProvider')
            ->willReturn($dataProviderMock);
        $this->contextMock->expects($this->atLeastOnce())
            ->method('getRequestParam')
            ->with('sorting')
            ->willReturn(['field' => 'test_name', 'direction' => 'asc']);
        $this->contextMock->expects($this->atLeastOnce())
            ->method('addComponentDefinition')
            ->with(Column::NAME . '.test_type', ['extends' => 'test_config_extends']);

        $dataProviderMock->expects($this->once())
            ->method('addOrder')
            ->with('test_name', 'ASC');

        $uiComponentFactoryMock->expects($this->once())
            ->method('create')
            ->with('test_name', 'test_type', array_merge(['context' => $this->contextMock], $data))
            ->willReturn($wrappedComponentMock);

        $wrappedComponentMock->expects($this->once())
            ->method('getContext')
            ->willReturn($this->contextMock);
        $wrappedComponentMock->expects($this->once())
            ->method('prepare');

        /** @var Column $column */
        $column = $this->objectManager->getObject(
            Column::class,
            [
                'context' => $this->contextMock,
                'uiComponentFactory' => $uiComponentFactoryMock,
                'data' => $data
            ]
        );

        $column->prepare();
    }
}<|MERGE_RESOLUTION|>--- conflicted
+++ resolved
@@ -18,11 +18,7 @@
 class ColumnTest extends TestCase
 {
     /**
-<<<<<<< HEAD
-     * @var ContextInterface|\PHPUnit\Framework\MockObject\MockObject
-=======
      * @var ContextInterface|MockObject
->>>>>>> b2f063af
      */
     protected $contextMock;
 
@@ -108,28 +104,17 @@
             'config' => ['dataType' => 'test_type', 'sortable' => true]
         ];
 
-<<<<<<< HEAD
-        /** @var UiComponentFactory|\PHPUnit\Framework\MockObject\MockObject $uiComponentFactoryMock */
-        $uiComponentFactoryMock = $this->createMock(\Magento\Framework\View\Element\UiComponentFactory::class);
-
-        /** @var UiComponentInterface|\PHPUnit\Framework\MockObject\MockObject $wrappedComponentMock */
-=======
         /** @var UiComponentFactory|MockObject $uiComponentFactoryMock */
         $uiComponentFactoryMock = $this->createMock(UiComponentFactory::class);
 
         /** @var UiComponentInterface|MockObject $wrappedComponentMock */
->>>>>>> b2f063af
         $wrappedComponentMock = $this->getMockForAbstractClass(
             UiComponentInterface::class,
             [],
             '',
             false
         );
-<<<<<<< HEAD
-        /** @var DataProviderInterface|\PHPUnit\Framework\MockObject\MockObject $dataProviderMock */
-=======
         /** @var DataProviderInterface|MockObject $dataProviderMock */
->>>>>>> b2f063af
         $dataProviderMock = $this->getMockForAbstractClass(
             DataProviderInterface::class,
             [],
