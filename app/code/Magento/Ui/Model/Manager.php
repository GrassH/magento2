--- conflicted
+++ resolved
@@ -1,10 +1,6 @@
 <?php
 /**
-<<<<<<< HEAD
  * Copyright © 2013-2017 Magento, Inc. All rights reserved.
-=======
- * Copyright © 2017 Magento. All rights reserved.
->>>>>>> 2d6bb430
  * See COPYING.txt for license details.
  */
 namespace Magento\Ui\Model;
