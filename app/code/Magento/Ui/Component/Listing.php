<?php
/**
 * Copyright © 2015 Magento. All rights reserved.
 * See COPYING.txt for license details.
 */
namespace Magento\Ui\Component;

use Magento\Ui\Component\Listing\Columns;
use Magento\Ui\Component\Listing\Columns\Column;
use Magento\Framework\View\Element\UiComponent\DataSourceInterface;

/**
 * Class Listing
 */
class Listing extends AbstractComponent
{
    const NAME = 'listing';

    /**
     * Get component name
     *
     * @return string
     */
    public function getComponentName()
    {
        return static::NAME;
    }

    /**
     * Register component and it's page main actions
     *
     * @return void
     */
    public function prepare()
    {
<<<<<<< HEAD
        $this->getContext()->addButtons($this->getData('buttons'), $this);
=======
        parent::prepare();
>>>>>>> 62799528

        $jsConfig = $this->getConfiguration($this);
        unset($jsConfig['extends']);
        $this->getContext()->addComponentDefinition($this->getContext()->getNamespace(), $jsConfig);
<<<<<<< HEAD
=======

        $this->getContext()->addButtons($this->getData('buttons'), $this);
>>>>>>> 62799528
    }

    /**
     * @inheritdoc
     */
    public function getDataSourceData()
    {
<<<<<<< HEAD
        /** @var Column[] $columns */
        $columns = [];
        foreach ($this->getChildComponents() as $component) {
            if ($component instanceof Columns) {
                foreach ($component->getChildComponents() as $column) {
                    if ($column instanceof Column) {
                        $columns[] = $column;
                    }
                }
            }
        }
        $dataSources = [];
        foreach ($this->getChildComponents() as $component) {
            if ($component instanceof DataSourceInterface) {
                $data = $component->getDataProvider()->getData();
                if (!empty($data['items']) && !empty($columns)) {
                    foreach ($columns as $column) {
                        $column->prepareItems($data['items']);
                    }
                }

                $dataSources[] = [
                    'type' => $component->getComponentName(),
                    'name' => $component->getName(),
                    'dataScope' => $component->getContext()->getNamespace(),
                    'config' => array_replace_recursive(
                        [
                            'data' => $data,
                            'totalCount' => $component->getDataProvider()->count(),
                        ],
                        (array) $component->getData('config'),
                        [
                            'params' => [
                                'namespace' => $this->getContext()->getNamespace()
                            ],
                        ]
                    ),
                ];
            }
        }
        return $dataSources;
=======
        $columns = $this->collectColumns();
        $dataSources = [];
        foreach ($this->getChildComponents() as $component) {
            // we need to process only Data Sources
            if (!$component instanceof DataSourceInterface) {
                continue;
            }
            $data = $component->getDataProvider()->getData();
            if (!empty($data['items']) && !empty($columns)) {
                // Columns may need to pre-process data before using it
                foreach ($columns as $column) {
                    $column->prepareItems($data['items']);
                }
            }

            $dataSources[] = [
                'type' => $component->getComponentName(),
                'name' => $component->getName(),
                'dataScope' => $component->getContext()->getNamespace(),
                'config' => array_replace_recursive(
                    [
                        'data' => $data,
                        'totalCount' => $component->getDataProvider()->count(),
                    ],
                    (array) $component->getData('config'),
                    // ensure that namespace hasn't been overridden by accident
                    [
                        'params' => [
                            'namespace' => $this->getContext()->getNamespace()
                        ],
                    ]
                ),
            ];
        }
        return $dataSources;
    }

    /**
     * Go through child components and collect Column types only.
     *
     * @return Column[]
     */
    protected function collectColumns()
    {
        $columns = [];
        foreach ($this->getChildComponents() as $component) {
            if ($component instanceof Columns) {
                foreach ($component->getChildComponents() as $column) {
                    if ($column instanceof Column) {
                        $columns[] = $column;
                    }
                }
            }
        }
        return $columns;
>>>>>>> 62799528
    }
}<|MERGE_RESOLUTION|>--- conflicted
+++ resolved
@@ -33,20 +33,13 @@
      */
     public function prepare()
     {
-<<<<<<< HEAD
-        $this->getContext()->addButtons($this->getData('buttons'), $this);
-=======
         parent::prepare();
->>>>>>> 62799528
 
         $jsConfig = $this->getConfiguration($this);
         unset($jsConfig['extends']);
         $this->getContext()->addComponentDefinition($this->getContext()->getNamespace(), $jsConfig);
-<<<<<<< HEAD
-=======
 
         $this->getContext()->addButtons($this->getData('buttons'), $this);
->>>>>>> 62799528
     }
 
     /**
@@ -54,49 +47,6 @@
      */
     public function getDataSourceData()
     {
-<<<<<<< HEAD
-        /** @var Column[] $columns */
-        $columns = [];
-        foreach ($this->getChildComponents() as $component) {
-            if ($component instanceof Columns) {
-                foreach ($component->getChildComponents() as $column) {
-                    if ($column instanceof Column) {
-                        $columns[] = $column;
-                    }
-                }
-            }
-        }
-        $dataSources = [];
-        foreach ($this->getChildComponents() as $component) {
-            if ($component instanceof DataSourceInterface) {
-                $data = $component->getDataProvider()->getData();
-                if (!empty($data['items']) && !empty($columns)) {
-                    foreach ($columns as $column) {
-                        $column->prepareItems($data['items']);
-                    }
-                }
-
-                $dataSources[] = [
-                    'type' => $component->getComponentName(),
-                    'name' => $component->getName(),
-                    'dataScope' => $component->getContext()->getNamespace(),
-                    'config' => array_replace_recursive(
-                        [
-                            'data' => $data,
-                            'totalCount' => $component->getDataProvider()->count(),
-                        ],
-                        (array) $component->getData('config'),
-                        [
-                            'params' => [
-                                'namespace' => $this->getContext()->getNamespace()
-                            ],
-                        ]
-                    ),
-                ];
-            }
-        }
-        return $dataSources;
-=======
         $columns = $this->collectColumns();
         $dataSources = [];
         foreach ($this->getChildComponents() as $component) {
@@ -152,6 +102,5 @@
             }
         }
         return $columns;
->>>>>>> 62799528
     }
 }