--- conflicted
+++ resolved
@@ -5,10 +5,7 @@
  */
 namespace Magento\Ui\Component\Control;
 
-<<<<<<< HEAD
-=======
 use Magento\Framework\View\Element\AbstractBlock;
->>>>>>> 62799528
 use Magento\Framework\View\Element\BlockInterface;
 use Magento\Framework\View\Element\UiComponent\Context;
 use Magento\Framework\View\Element\UiComponentInterface;
@@ -80,10 +77,7 @@
      * @param string $key
      * @param array $data
      * @param UiComponentInterface $component
-<<<<<<< HEAD
-=======
      * @return void
->>>>>>> 62799528
      */
     public function add($key, array $data, UiComponentInterface $component)
     {
