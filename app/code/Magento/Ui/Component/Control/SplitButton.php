<?php
/**
 * Copyright © Magento, Inc. All rights reserved.
 * See COPYING.txt for license details.
 */

namespace Magento\Ui\Component\Control;

use Magento\Framework\App\ObjectManager;
use Magento\Framework\Math\Random;
use Magento\Framework\View\Element\Template\Context;
use Magento\Framework\View\Helper\SecureHtmlRenderer;

/**
 * Widget for standard button with a selection.
 *
 * @method string getTitle
 * @method string getLabel
 * @method string getButtonClass
 * @method string getId
 * @method string getClass
 * @method string getDataAttribute
 * @method string getStyle
 * @method string getDisabled
 * @method array getOptions
 * @method string getIdHard
 */
class SplitButton extends Button
{
    /**
     * @var SecureHtmlRenderer
     */
    private $secureRenderer;

    /**
     * @var Random
     */
    private $random;

    /**
     * @inheritDoc
     */
    public function __construct(
        Context $context,
        array $data = [],
        ?Random $random = null,
        ?SecureHtmlRenderer $htmlRenderer = null
    ) {
        $random = $random ?? ObjectManager::getInstance()->get(Random::class);
        $htmlRenderer = $htmlRenderer ?? ObjectManager::getInstance()->get(SecureHtmlRenderer::class);
        parent::__construct($context, $data, $random, $htmlRenderer);
        $this->random = $random;
        $this->secureRenderer = $htmlRenderer;
    }

    /**
     * @inheritdoc
     */
    protected function getTemplatePath()
    {
        return 'Magento_Ui::control/button/split.phtml';
    }

    /**
     * Retrieve <div> wrapper attributes html
     *
     * @return string
     */
    public function getAttributesHtml()
    {
        $classes = [];

        if (!($title = $this->getTitle())) {
            $title = $this->getLabel();
        }

        if ($this->hasSplit()) {
            $classes[] = 'actions-split';
        }

        if ($this->getClass()) {
            $classes[] = $this->getClass();
        }

        return $this->attributesToHtml(['title' => $title, 'class' => join(' ', $classes)]);
    }

    /**
     * Get main button's "id" attribute value.
     *
     * @return string
     */
    private function getButtonId(): string
    {
        return $this->getId() .'-button';
    }

    /**
     * Retrieve button attributes html
     *
     * @return string
     */
    public function getButtonAttributesHtml()
    {
        $disabled = $this->getDisabled() ? 'disabled' : '';
        $classes = ['action-default', 'primary'];

        if (!($title = $this->getTitle())) {
            $title = $this->getLabel();
        }

        if ($this->getButtonClass()) {
            $classes[] = $this->getButtonClass();
        }

        if ($disabled) {
            $classes[] = $disabled;
        }

        $attributes = [
            'id' => $this->getButtonId(),
            'title' => $title,
            'class' => join(' ', $classes),
            'disabled' => $disabled,
        ];

        if ($idHard = $this->getIdHard()) {
            $attributes['id'] = $idHard;
        }

        //TODO perhaps we need to skip data-mage-init when disabled="disabled"
        if ($dataAttribute = $this->getDataAttribute()) {
            $this->getDataAttributes($dataAttribute, $attributes);
        }

        $html = $this->attributesToHtml($attributes);
        $html .= $this->getUiId();

        return $html;
    }

    /**
     * Retrieve toggle button attributes html
     *
     * @return string
     */
    public function getToggleAttributesHtml()
    {
        $disabled = $this->getDisabled() ? 'disabled' : '';
        $classes = ['action-toggle', 'primary'];

        if (!($title = $this->getTitle())) {
            $title = $this->getLabel();
        }

        if ($currentClass = $this->getClass()) {
            $classes[] = $currentClass;
        }

        if ($disabled) {
            $classes[] = $disabled;
        }

        $attributes = [
            'title' => $title,
            'class' => join(' ', $classes),
            'disabled' => $disabled,
<<<<<<< HEAD
            'aria-label' => $this->getData('dropdown_button_aria_label') ?: '',
=======
            'aria-label' => (string)$this->getData('dropdown_button_aria_label'),
>>>>>>> a6cf190a
        ];
        $this->getDataAttributes(['mage-init' => '{"dropdown": {}}', 'toggle' => 'dropdown'], $attributes);

        $html = $this->attributesToHtml($attributes);
        $html .= $this->getUiId('dropdown');

        return $html;
    }

    /**
     * Retrieve options attributes html
     *
     * @param string $key
     * @param array $option
     * @return string
     * @SuppressWarnings(PHPMD.NPathComplexity)
     */
    public function getOptionAttributesHtml($key, $option)
    {
        $disabled = !empty($option['disabled']) ? 'disabled' : '';
        $title = isset($option['title']) ? $option['title'] : $option['label'];
        $classes = ['item'];

        if (!empty($option['default'])) {
            $classes[] = 'item-default';
        }

        if ($disabled) {
            $classes[] = $disabled;
        }

        $attributes = $this->prepareOptionAttributes($option, $title, $classes, $disabled);
        $html = $this->attributesToHtml($attributes);
        $html .= $this->getUiId(isset($option['id']) ? $option['id'] : 'item' . '-' . $key);

        return $html;
    }

    /**
     * Retrieve "id" attribute value for an option.
     *
     * @param array $option
     * @return string
     */
    private function identifyOption(array $option): string
    {
        return isset($option['id'])
            ? $this->getId() .'-' .$option['id']
            : (isset($option['id_attribute']) ?
                $option['id_attribute']
                : $this->getId() .'-optId' .$this->random->getRandomString(10));
    }

    /**
     * Prepare option attributes
     *
     * @param array $option
     * @param string $title
     * @param string $classes
     * @param string $disabled
     * @return array
     * @SuppressWarnings(PHPMD.NPathComplexity)
     */
    protected function prepareOptionAttributes($option, $title, $classes, $disabled)
    {
        $attributes = [
            'id' => $this->identifyOption($option),
            'title' => $title,
            'class' => join(' ', $classes),
            'disabled' => $disabled,
        ];

        if (!empty($option['id_hard'])) {
            $attributes['id'] = $option['id_hard'];
        }

        if (isset($option['data_attribute'])) {
            $this->getDataAttributes($option['data_attribute'], $attributes);
        }

        return $attributes;
    }

    /**
     * Checks if the button needs actions-split functionality
     *
     * If this function returns false then split button will be rendered as simple button
     *
     * @return bool
     */
    public function hasSplit()
    {
        return $this->hasData('has_split') ? (bool)$this->getData('has_split') : true;
    }
    /**
     * Add data attributes to $attributes array
     *
     * @param array $data
     * @param array $attributes
     * @return void
     */
    protected function getDataAttributes($data, &$attributes)
    {
        foreach ($data as $key => $attr) {
            $attributes['data-' . $key] = is_scalar($attr) ? $attr : json_encode($attr);
        }
    }

    /**
     * @inheritDoc
     */
    protected function _beforeToHtml()
    {
        parent::_beforeToHtml();

        /** @var array|null $options */
        $options = $this->getOptions() ?? [];
        foreach ($options as &$option) {
            $option['id_attribute'] = $this->identifyOption($option);
        }
        $this->setOptions($options);

        return $this;
    }

    /**
     * @inheritDoc
     */
    public function getAfterHtml(): ?string
    {
        $afterHtml = parent::getAfterHtml();

        /** @var array|null $options */
        $options = $this->getOptions() ?? [];
        foreach ($options as $option) {
            $id = $this->identifyOption($option);
            if (!empty($option['onclick'])) {
                $afterHtml .= $this->secureRenderer->renderEventListenerAsTag('onclick', $option['onclick'], "#$id");
            }
            if (!empty($option['style'])) {
                $afterHtml .= $this->secureRenderer->renderStyleAsTag($option['style'], "#$id");
            }
        }

        return $afterHtml;
    }
}<|MERGE_RESOLUTION|>--- conflicted
+++ resolved
@@ -165,11 +165,7 @@
             'title' => $title,
             'class' => join(' ', $classes),
             'disabled' => $disabled,
-<<<<<<< HEAD
-            'aria-label' => $this->getData('dropdown_button_aria_label') ?: '',
-=======
             'aria-label' => (string)$this->getData('dropdown_button_aria_label'),
->>>>>>> a6cf190a
         ];
         $this->getDataAttributes(['mage-init' => '{"dropdown": {}}', 'toggle' => 'dropdown'], $attributes);
 
