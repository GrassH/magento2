--- conflicted
+++ resolved
@@ -6,19 +6,12 @@
 namespace Magento\Ui\Component\Control;
 
 use Magento\Ui\Component\AbstractComponent;
-<<<<<<< HEAD
-=======
 use Magento\Framework\View\Element\UiComponent\Control\ControlInterface;
->>>>>>> 62799528
 
 /**
  * Class Link
  */
-<<<<<<< HEAD
-class Link extends AbstractComponent
-=======
 class Link extends AbstractComponent implements ControlInterface
->>>>>>> 62799528
 {
     const NAME = 'link';
 
