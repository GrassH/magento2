--- conflicted
+++ resolved
@@ -23,19 +23,14 @@
             $config['actions'][] = $actionComponent->getConfiguration();
         };
 
-<<<<<<< HEAD
-        $this->setData('config', array_replace_recursive($config, $this->getConfiguration()));
-        $this->components = [];
-        
-=======
         $origConfig = $this->getConfiguration();
         if ($origConfig !== $config) {
             $config = array_replace_recursive($config, $origConfig);
         }
 
         $this->setData('config', $config);
+        $this->components = [];
 
->>>>>>> 7673c14d
         parent::prepare();
     }
 
