--- conflicted
+++ resolved
@@ -25,11 +25,7 @@
     }
 
     /**
-<<<<<<< HEAD
-     * Prepare component configuration
-=======
      * Register component
->>>>>>> 62799528
      *
      * @return void
      */
@@ -40,15 +36,10 @@
         $jsConfig = $this->getConfiguration($this);
         unset($jsConfig['extends']);
         $this->getContext()->addComponentDefinition($this->getContext()->getNamespace(), $jsConfig);
-<<<<<<< HEAD
-    }
-
-=======
 
         $this->getContext()->addButtons($this->getData('buttons'), $this);
     }
 
->>>>>>> 62799528
     /**
      * @return array
      */
@@ -65,20 +56,6 @@
                     $preparedData = [];
                     $data = $dataProvider->getData();
                     if (!empty($data['items'])) {
-<<<<<<< HEAD
-                        $preparedData[$namespace] = $data['items'][0];
-                    }
-                } else {
-                    $preparedData = [];
-                }
-                $dataSources[] = [
-                    'type' => $component->getComponentName(),
-                    'name' => $component->getName(),
-                    'dataScope' => $component->getContext()->getNamespace(),
-                    'config' => [
-                        'data' => $preparedData
-                    ]
-=======
                         $preparedData[$namespace] = reset($data['items']);
                     }
                 } else {
@@ -96,7 +73,6 @@
                     'name' => $component->getName(),
                     'dataScope' => $component->getContext()->getNamespace(),
                     'config' => array_merge(['data' => $preparedData], $config)
->>>>>>> 62799528
                 ];
             }
         }
