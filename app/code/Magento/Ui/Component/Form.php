--- conflicted
+++ resolved
@@ -69,13 +69,9 @@
             $data = $this->getContext()->getDataProvider()->getData();
 
             if (isset($data[$id])) {
-<<<<<<< HEAD
-                $dataSource = ['data' => $data[$id]];
-=======
                 $dataSource = [
                     'data' => $data[$id]
                 ];
->>>>>>> b1558b13
             } elseif (isset($data['items'])) {
                 foreach ($data['items'] as $item) {
                     if ($item[$item['id_field_name']] == $id) {
@@ -83,10 +79,7 @@
                     }
                 }
             }
-<<<<<<< HEAD
-=======
 
->>>>>>> b1558b13
         }
         return $dataSource;
     }
