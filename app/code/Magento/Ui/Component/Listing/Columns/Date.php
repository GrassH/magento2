<?php
/**
 * Copyright © Magento, Inc. All rights reserved.
 * See COPYING.txt for license details.
 */

namespace Magento\Ui\Component\Listing\Columns;

use Magento\Framework\App\ObjectManager;
use Magento\Framework\Locale\Bundle\DataBundle;
use Magento\Framework\Locale\ResolverInterface;
use Magento\Framework\Stdlib\BooleanUtils;
use Magento\Framework\View\Element\UiComponent\ContextInterface;
use Magento\Framework\View\Element\UiComponentFactory;
use Magento\Framework\Stdlib\DateTime\TimezoneInterface;

/**
 * Date format column
 *
 * @api
 * @since 100.0.2
 */
class Date extends Column
{
    /**
     * @var TimezoneInterface
     */
    protected $timezone;

    /**
     * @var BooleanUtils
     */
    private $booleanUtils;

    /**
     * @var ResolverInterface
     */
    private $localeResolver;

    /**
     * @var string
     */
    private $locale;

    /**
     * @var DataBundle
     */
    private $dataBundle;

    /**
     * @param ContextInterface $context
     * @param UiComponentFactory $uiComponentFactory
     * @param TimezoneInterface $timezone
     * @param BooleanUtils $booleanUtils
     * @param array $components
     * @param array $data
     * @param ResolverInterface|null $localeResolver
     * @param DataBundle|null $dataBundle
     */
    public function __construct(
        ContextInterface $context,
        UiComponentFactory $uiComponentFactory,
        TimezoneInterface $timezone,
        BooleanUtils $booleanUtils,
        array $components = [],
        array $data = [],
        ResolverInterface $localeResolver = null,
        DataBundle $dataBundle = null
    ) {
        $this->timezone = $timezone;
        $this->booleanUtils = $booleanUtils;
        $this->localeResolver = $localeResolver ?? ObjectManager::getInstance()->get(ResolverInterface::class);
        $this->locale = $this->localeResolver->getLocale();
        $this->dataBundle = $dataBundle ?? ObjectManager::getInstance()->get(DataBundle::class);
        parent::__construct($context, $uiComponentFactory, $components, $data);
    }

    /**
     * @inheritdoc
     */
    public function prepare()
    {
        $config = $this->getData('config');
        if (isset($config['filter'])) {
            $config['filter'] = [
                'filterType' => 'dateRange',
                'templates' => [
                    'date' => [
                        'options' => [
                            'dateFormat' => $config['dateFormat'] ?? $this->timezone->getDateFormatWithLongYear()
                        ]
                    ]
                ]
<<<<<<< HEAD
            ];
            $this->setData('config', $config);
        }
=======
            ]
        ];

        $localeData = $this->dataBundle->get($this->locale);
        /** @var \ResourceBundle $monthsData */
        $monthsData = $localeData['calendar']['gregorian']['monthNames'];
        $months = array_values(iterator_to_array($monthsData['format']['wide']));
        $monthsShort = array_values(
            iterator_to_array(
                null !== $monthsData->get('format')->get('abbreviated')
                    ? $monthsData['format']['abbreviated']
                    : $monthsData['format']['wide']
            )
        );

        $config['storeLocale'] = $this->locale;
        $config['calendarConfig'] = [
            'months' => $months,
            'monthsShort' => $monthsShort,
        ];
        if (!isset($config['dateFormat'])) {
            $config['dateFormat'] = $this->timezone->getDateTimeFormat(\IntlDateFormatter::MEDIUM);
        }
        $this->setData('config', $config);
>>>>>>> 2e7f0396

        parent::prepare();
    }

    /**
     * @inheritdoc
     */
    public function prepareDataSource(array $dataSource)
    {
        if (isset($dataSource['data']['items'])) {
            foreach ($dataSource['data']['items'] as & $item) {
                if (isset($item[$this->getData('name')])
                    && $item[$this->getData('name')] !== "0000-00-00 00:00:00"
                ) {
                    $date = $this->timezone->date(new \DateTime($item[$this->getData('name')]));
                    $timezone = isset($this->getConfiguration()['timezone'])
                        ? $this->booleanUtils->convert($this->getConfiguration()['timezone'])
                        : true;
                    if (!$timezone) {
                        $date = new \DateTime($item[$this->getData('name')]);
                    }
                    $item[$this->getData('name')] = $date->format('Y-m-d H:i:s');
                }
            }
        }

        return $dataSource;
    }
}<|MERGE_RESOLUTION|>--- conflicted
+++ resolved
@@ -91,13 +91,8 @@
                         ]
                     ]
                 ]
-<<<<<<< HEAD
             ];
-            $this->setData('config', $config);
         }
-=======
-            ]
-        ];
 
         $localeData = $this->dataBundle->get($this->locale);
         /** @var \ResourceBundle $monthsData */
@@ -120,7 +115,6 @@
             $config['dateFormat'] = $this->timezone->getDateTimeFormat(\IntlDateFormatter::MEDIUM);
         }
         $this->setData('config', $config);
->>>>>>> 2e7f0396
 
         parent::prepare();
     }
