<?php
/**
 * Copyright © Magento, Inc. All rights reserved.
 * See COPYING.txt for license details.
 */

namespace Magento\Ui\Component\Listing\Columns;

use Magento\Framework\App\ObjectManager;
use Magento\Framework\Locale\Bundle\DataBundle;
use Magento\Framework\Locale\ResolverInterface;
use Magento\Framework\Stdlib\BooleanUtils;
use Magento\Framework\View\Element\UiComponent\ContextInterface;
use Magento\Framework\View\Element\UiComponentFactory;
use Magento\Framework\Stdlib\DateTime\TimezoneInterface;

/**
 * Date format column
 *
 * @api
 * @since 100.0.2
 */
class Date extends Column
{
    /**
     * @var TimezoneInterface
     */
    protected $timezone;

    /**
     * @var BooleanUtils
     */
    private $booleanUtils;

    /**
     * @var ResolverInterface
     */
    private $localeResolver;

    /**
     * @var string
     */
    private $locale;

    /**
     * @var DataBundle
     */
    private $dataBundle;

    /**
     * @param ContextInterface $context
     * @param UiComponentFactory $uiComponentFactory
     * @param TimezoneInterface $timezone
     * @param BooleanUtils $booleanUtils
     * @param array $components
     * @param array $data
     * @param ResolverInterface|null $localeResolver
     * @param DataBundle|null $dataBundle
     */
    public function __construct(
        ContextInterface $context,
        UiComponentFactory $uiComponentFactory,
        TimezoneInterface $timezone,
        BooleanUtils $booleanUtils,
        array $components = [],
        array $data = [],
        ResolverInterface $localeResolver = null,
        DataBundle $dataBundle = null
    ) {
        $this->timezone = $timezone;
        $this->booleanUtils = $booleanUtils;
        $this->localeResolver = $localeResolver ?? ObjectManager::getInstance()->get(ResolverInterface::class);
        $this->locale = $this->localeResolver->getLocale();
        $this->dataBundle = $dataBundle ?? ObjectManager::getInstance()->get(DataBundle::class);
        parent::__construct($context, $uiComponentFactory, $components, $data);
    }

    /**
     * @inheritdoc
     */
    public function prepare()
    {
        $config = $this->getData('config');
        if (isset($config['filter'])) {
            $config['filter'] = [
                'filterType' => 'dateRange',
                'templates' => [
                    'date' => [
                        'options' => [
                            'dateFormat' => $config['dateFormat'] ?? $this->timezone->getDateFormatWithLongYear()
                        ]
                    ]
                ]
            ];
<<<<<<< HEAD
            $this->setData('config', $config);
        }
=======
        }

        $localeData = $this->dataBundle->get($this->locale);
        /** @var \ResourceBundle $monthsData */
        $monthsData = $localeData['calendar']['gregorian']['monthNames'];
        $months = array_values(iterator_to_array($monthsData['format']['wide']));
        $monthsShort = array_values(
            iterator_to_array(
                null !== $monthsData->get('format')->get('abbreviated')
                    ? $monthsData['format']['abbreviated']
                    : $monthsData['format']['wide']
            )
        );

        $config['storeLocale'] = $this->locale;
        $config['calendarConfig'] = [
            'months' => $months,
            'monthsShort' => $monthsShort,
        ];
        if (!isset($config['dateFormat'])) {
            $config['dateFormat'] = $this->timezone->getDateTimeFormat(\IntlDateFormatter::MEDIUM);
        }
        $this->setData('config', $config);
>>>>>>> 85ee0f81

        parent::prepare();
    }

    /**
     * @inheritdoc
     */
    public function prepareDataSource(array $dataSource)
    {
        if (isset($dataSource['data']['items'])) {
            foreach ($dataSource['data']['items'] as & $item) {
                if (isset($item[$this->getData('name')])
                    && $item[$this->getData('name')] !== "0000-00-00 00:00:00"
                ) {
                    $date = $this->timezone->date(new \DateTime($item[$this->getData('name')]));
                    $timezone = isset($this->getConfiguration()['timezone'])
                        ? $this->booleanUtils->convert($this->getConfiguration()['timezone'])
                        : true;
                    if (!$timezone) {
                        $date = new \DateTime($item[$this->getData('name')]);
                    }
                    $item[$this->getData('name')] = $date->format('Y-m-d H:i:s');
                }
            }
        }

        return $dataSource;
    }
}<|MERGE_RESOLUTION|>--- conflicted
+++ resolved
@@ -92,10 +92,6 @@
                     ]
                 ]
             ];
-<<<<<<< HEAD
-            $this->setData('config', $config);
-        }
-=======
         }
 
         $localeData = $this->dataBundle->get($this->locale);
@@ -119,7 +115,6 @@
             $config['dateFormat'] = $this->timezone->getDateTimeFormat(\IntlDateFormatter::MEDIUM);
         }
         $this->setData('config', $config);
->>>>>>> 85ee0f81
 
         parent::prepare();
     }
