--- conflicted
+++ resolved
@@ -12,10 +12,6 @@
 {
     const NAME = 'paging';
 
-<<<<<<< HEAD
-    /**
-     * Get component name
-=======
     /**
      * Get component name
      *
@@ -28,27 +24,11 @@
 
     /**
      * Register component and apply paging settings to Data Provider
->>>>>>> 62799528
-     *
-     * @return string
-     */
-    public function getComponentName()
-    {
-<<<<<<< HEAD
-        return static::NAME;
-    }
-
-    /**
-     * Prepare component data
      *
      * @return void
      */
     public function prepare()
     {
-        parent::prepare();
-
-        $this->prepareConfiguration();
-=======
         parent::prepare();
 
         $this->prepareConfiguration();
@@ -93,7 +73,6 @@
      */
     protected function prepareOptions()
     {
->>>>>>> 62799528
         $config = $this->getData('config');
         if (isset($config['options'])) {
             $config['options'] = array_values($config['options']);
@@ -103,21 +82,6 @@
             unset($item);
             $this->setData('config', $config);
         }
-<<<<<<< HEAD
-
-        $defaultPage = $this->getData('config/current') ?: 1;
-        $defaultLimit = $this->getData('config/pageSize') ?: 20;
-        $paging = $this->getContext()->getRequestParam('paging');
-
-        $offset = isset($paging['current']) ? $paging['current'] : $defaultPage;
-        $size = isset($paging['pageSize']) ? $paging['pageSize'] : $defaultLimit;
-
-        $this->getContext()->getDataProvider()->setLimit($offset, $size);
-
-        $jsConfig = $this->getConfiguration($this);
-        $this->getContext()->addComponentDefinition($this->getComponentName(), $jsConfig);
-=======
->>>>>>> 62799528
     }
 
     /**
