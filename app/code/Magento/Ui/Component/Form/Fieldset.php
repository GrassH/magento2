--- conflicted
+++ resolved
@@ -6,12 +6,9 @@
 namespace Magento\Ui\Component\Form;
 
 use Magento\Ui\Component\AbstractComponent;
-<<<<<<< HEAD
-=======
 use Magento\Framework\View\Element\UiComponentFactory;
 use Magento\Framework\View\Element\UiComponentInterface;
 use Magento\Framework\View\Element\UiComponent\ContextInterface;
->>>>>>> 62799528
 
 /**
  * Class Fieldset
@@ -20,54 +17,18 @@
 {
     const NAME = 'fieldset';
 
-    const NAME = 'date';
-
     /**
      * @var bool
      */
     protected $collapsible = false;
 
     /**
-<<<<<<< HEAD
-     * Get component name
-     *
-     * @return string
-     */
-    public function getComponentName()
-    {
-        return static::NAME;
-    }
-
-    /**
-     * Prepare component configuration
-     *
-     * @return void
-     */
-    public function prepare()
-    {
-        parent::prepare();
-        foreach ($this->getChildComponents() as $field) {
-            if ($field instanceof Field) {
-                $meta = $this->getContext()->getDataProvider()->getFieldMetaInfo($this->getName(), $field->getName());
-                if ($meta) {
-                    $config = $field->getData('config');
-                    $config = array_replace_recursive($config, $meta);
-                    $field->setData('config', $config);
-                }
-            }
-        }
-    }
-
-    /**
-     * @return string
-=======
      * Constructor
      *
      * @param ContextInterface $context
      * @param UiComponentFactory $uiComponentFactory
      * @param UiComponentInterface[] $components
      * @param array $data
->>>>>>> 62799528
      */
     public function __construct(
         ContextInterface $context,
