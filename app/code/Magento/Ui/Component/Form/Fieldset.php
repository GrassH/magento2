<?php
/**
 * Copyright © 2015 Magento. All rights reserved.
 * See COPYING.txt for license details.
 */
namespace Magento\Ui\Component\Form;

use Magento\Framework\Exception\LocalizedException;
use Magento\Ui\Component\Container;
use Magento\Ui\Component\AbstractComponent;
use Magento\Framework\View\Element\UiComponentFactory;
use Magento\Framework\View\Element\UiComponentInterface;
use Magento\Framework\View\Element\UiComponent\ContextInterface;

/**
 * Class Fieldset
 */
class Fieldset extends AbstractComponent
{
    const NAME = 'fieldset';

    /**
     * @var bool
     */
    protected $collapsible = false;

    /**
     * @var UiComponentInterface[]
     */
    protected $fieldsInContainers = [];

    /**
     * Constructor
     *
     * @param ContextInterface $context
     * @param UiComponentFactory $uiComponentFactory
     * @param UiComponentInterface[] $components
     * @param array $data
     */
    public function __construct(
        ContextInterface $context,
        UiComponentFactory $uiComponentFactory,
        array $components = [],
        array $data = []
    ) {
        $this->uiComponentFactory = $uiComponentFactory;
        parent::__construct($context, $components, $data);
    }

<<<<<<< HEAD

=======
>>>>>>> 23760b0e
    /**
     * Get component name
     *
     * @return string
     */
    public function getComponentName()
    {
        return static::NAME;
    }

    /**
     * Prepare component configuration
     *
     * @return void
     */
    public function prepare()
    {
        parent::prepare();
        foreach ($this->getChildComponents() as $name => $child) {
            if ($child instanceof Container) {
                $this->fieldsInContainers += $child->getChildComponents();
            }
        }

        $fieldsMeta = $this->getContext()->getDataProvider()->getFieldsMetaInfo($this->getName());
        foreach ($fieldsMeta as $name => $fieldData) {
            if (empty($fieldData)) {
                continue;
            }
            $fieldComponent = $this->getComponent($name);
            $this->prepareField($fieldData, $name, $fieldComponent);
        }

        $jsConfig = $this->getConfiguration($this);
        $this->getContext()->addComponentDefinition($this->getComponentName(), $jsConfig);
    }

    /**
     * Prepare field component
     *
     * @param array $fieldData
     * @param string $name
     * @param UiComponentInterface|null $fieldComponent
     * @return void
     * @throws \Magento\Framework\Exception\LocalizedException
     */
    protected function prepareField(array $fieldData, $name, UiComponentInterface $fieldComponent = null)
    {
        if ($fieldComponent === null) {
            if (isset($this->fieldsInContainers[$name])) {
                $this->updateField($fieldData, $this->fieldsInContainers[$name]);
                return;
            }
            $fieldData = $this->updateDataScope($fieldData, $name);
            $argument = [
                'context' => $this->getContext(),
                'data' => [
                    'name' => $name,
                    'config' => $fieldData
                ]
            ];
            $fieldComponent = $this->uiComponentFactory->create($name, 'field', $argument);
            $fieldComponent->prepare();
            $this->addComponent($name, $fieldComponent);
        } else {
            $this->updateField($fieldData, $fieldComponent);
        }
    }

    /**
     * Update field data
     *
     * @param array $fieldData
     * @param UiComponentInterface $component
     * @return void
     */
    protected function updateField(array $fieldData, UiComponentInterface $component)
    {
        $config = $component->getData('config');
        // XML data configuration override configuration coming from the DB
        $config = array_replace_recursive($fieldData, $config);
        $config = $this->updateDataScope($config, $component->getName());
        $component->setData('config', $config);
    }

    /**
     * Update DataScope
     *
     * @param array $data
     * @param string $name
     * @return array
     */
    protected function updateDataScope(array $data, $name)
    {
        if (!isset($data['dataScope'])) {
            $data['dataScope'] = $name;
        }
        return $data;
    }
}<|MERGE_RESOLUTION|>--- conflicted
+++ resolved
@@ -47,10 +47,6 @@
         parent::__construct($context, $components, $data);
     }
 
-<<<<<<< HEAD
-
-=======
->>>>>>> 23760b0e
     /**
      * Get component name
      *
