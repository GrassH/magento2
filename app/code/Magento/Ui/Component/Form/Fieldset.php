--- conflicted
+++ resolved
@@ -5,11 +5,7 @@
  */
 namespace Magento\Ui\Component\Form;
 
-<<<<<<< HEAD
-use Magento\Framework\Exception;
-=======
 use Magento\Framework\Exception\LocalizedException;
->>>>>>> 4c61e938
 use Magento\Ui\Component\Container;
 use Magento\Ui\Component\AbstractComponent;
 use Magento\Framework\View\Element\UiComponentFactory;
@@ -51,10 +47,6 @@
         parent::__construct($context, $components, $data);
     }
 
-<<<<<<< HEAD
-=======
-
->>>>>>> 4c61e938
     /**
      * Get component name
      *
@@ -99,11 +91,7 @@
      * @param string $name
      * @param UiComponentInterface|null $fieldComponent
      * @return void
-<<<<<<< HEAD
-     * @throws Exception
-=======
      * @throws \Magento\Framework\Exception\LocalizedException
->>>>>>> 4c61e938
      */
     protected function prepareField(array $fieldData, $name, UiComponentInterface $fieldComponent = null)
     {
