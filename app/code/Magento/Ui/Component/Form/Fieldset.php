<?php
/**
 * Copyright © 2015 Magento. All rights reserved.
 * See COPYING.txt for license details.
 */
namespace Magento\Ui\Component\Form;

<<<<<<< HEAD
use Magento\Framework\Exception;
=======
use Magento\Framework\Exception\LocalizedException;
>>>>>>> 575575e7
use Magento\Ui\Component\Container;
use Magento\Ui\Component\AbstractComponent;
use Magento\Framework\View\Element\UiComponentFactory;
use Magento\Framework\View\Element\UiComponentInterface;
use Magento\Framework\View\Element\UiComponent\ContextInterface;

/**
 * Class Fieldset
 */
class Fieldset extends AbstractComponent
{
    const NAME = 'fieldset';

    /**
     * @var bool
     */
    protected $collapsible = false;

    /**
     * @var UiComponentInterface[]
     */
    protected $fieldsInContainers = [];

    /**
     * Constructor
     *
     * @param ContextInterface $context
     * @param UiComponentFactory $uiComponentFactory
     * @param UiComponentInterface[] $components
     * @param array $data
     */
    public function __construct(
        ContextInterface $context,
        UiComponentFactory $uiComponentFactory,
        array $components = [],
        array $data = []
    ) {
        $this->uiComponentFactory = $uiComponentFactory;
        parent::__construct($context, $components, $data);
    }


    /**
     * Get component name
     *
     * @return string
     */
    public function getComponentName()
    {
        return static::NAME;
    }

    /**
     * Prepare component configuration
     *
     * @return void
     */
    public function prepare()
    {
        parent::prepare();
        foreach ($this->getChildComponents() as $name => $child) {
            if ($child instanceof Container) {
                $this->fieldsInContainers += $child->getChildComponents();
            }
        }

        $fieldsMeta = $this->getContext()->getDataProvider()->getFieldsMetaInfo($this->getName());
        foreach ($fieldsMeta as $name => $fieldData) {
            if (empty($fieldData)) {
                continue;
            }
            $fieldComponent = $this->getComponent($name);
            $this->prepareField($fieldData, $name, $fieldComponent);
        }

        $jsConfig = $this->getConfiguration($this);
        $this->getContext()->addComponentDefinition($this->getComponentName(), $jsConfig);
    }

    /**
     * Prepare field component
     *
     * @param array $fieldData
     * @param string $name
     * @param UiComponentInterface|null $fieldComponent
     * @return void
<<<<<<< HEAD
     * @throws Exception
=======
     * @throws \Magento\Framework\Exception\LocalizedException
>>>>>>> 575575e7
     */
    protected function prepareField(array $fieldData, $name, UiComponentInterface $fieldComponent = null)
    {
        if ($fieldComponent === null) {
            if (isset($this->fieldsInContainers[$name])) {
                $this->updateField($fieldData, $this->fieldsInContainers[$name]);
                return;
            }
            $fieldData = $this->updateDataScope($fieldData, $name);
            $argument = [
                'context' => $this->getContext(),
                'data' => [
                    'name' => $name,
                    'config' => $fieldData
                ]
            ];
            $fieldComponent = $this->uiComponentFactory->create($name, 'field', $argument);
            $fieldComponent->prepare();
            $this->addComponent($name, $fieldComponent);
        } else {
            $this->updateField($fieldData, $fieldComponent);
        }
    }

    /**
     * Update field data
     *
     * @param array $fieldData
     * @param UiComponentInterface $component
     * @return void
     */
    protected function updateField(array $fieldData, UiComponentInterface $component)
    {
        $config = $component->getData('config');
        // XML data configuration override configuration coming from the DB
        $config = array_replace_recursive($fieldData, $config);
        $config = $this->updateDataScope($config, $component->getName());
        $component->setData('config', $config);
    }

    /**
     * Update DataScope
     *
     * @param array $data
     * @param string $name
     * @return array
     */
    protected function updateDataScope(array $data, $name)
    {
        if (!isset($data['dataScope'])) {
            $data['dataScope'] = $name;
        }
        return $data;
    }
}<|MERGE_RESOLUTION|>--- conflicted
+++ resolved
@@ -5,11 +5,7 @@
  */
 namespace Magento\Ui\Component\Form;
 
-<<<<<<< HEAD
-use Magento\Framework\Exception;
-=======
 use Magento\Framework\Exception\LocalizedException;
->>>>>>> 575575e7
 use Magento\Ui\Component\Container;
 use Magento\Ui\Component\AbstractComponent;
 use Magento\Framework\View\Element\UiComponentFactory;
@@ -96,11 +92,7 @@
      * @param string $name
      * @param UiComponentInterface|null $fieldComponent
      * @return void
-<<<<<<< HEAD
-     * @throws Exception
-=======
      * @throws \Magento\Framework\Exception\LocalizedException
->>>>>>> 575575e7
      */
     protected function prepareField(array $fieldData, $name, UiComponentInterface $fieldComponent = null)
     {
