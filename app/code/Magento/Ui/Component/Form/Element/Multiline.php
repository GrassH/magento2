--- conflicted
+++ resolved
@@ -38,11 +38,8 @@
     public function prepare()
     {
         parent::prepare();
-<<<<<<< HEAD
-=======
 
         $jsConfig = $this->getConfiguration($this, Input::NAME);
         $this->getContext()->addComponentDefinition($this->getComponentName(), $jsConfig);
->>>>>>> 62799528
     }
 }