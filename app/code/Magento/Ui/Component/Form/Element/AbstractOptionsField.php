<?php
/**
 * Copyright © 2015 Magento. All rights reserved.
 * See COPYING.txt for license details.
 */
namespace Magento\Ui\Component\Form\Element;

use Magento\Framework\Data\OptionSourceInterface;
use Magento\Framework\View\Element\UiComponent\ContextInterface;

/**
 * Class AbstractOptionsField
 */
abstract class AbstractOptionsField extends AbstractElement
{
    /**
     * @var array|OptionSourceInterface|null
     */
    protected $options;

    /**
     * Constructor
     *
     * @param ContextInterface $context
     * @param array|OptionSourceInterface|null $options
     * @param array $components
     * @param array $data
     */
    public function __construct(
        ContextInterface $context,
        $options = null,
        array $components = [],
        array $data = []
    ) {
        $this->options = $options;
        parent::__construct($context, $components, $data);
    }

    /**
     * Prepare component configuration
     *
     * @return void
     */
    public function prepare()
    {
        $config = $this->getData('config');
        if (isset($this->options)) {
            if (!isset($config['options'])) {
                $config['options'] = [];
            }
            if ($this->options instanceof OptionSourceInterface) {
                $options = $this->options->toOptionArray();
            } else {
                $options = array_values($this->options);
            }
<<<<<<< HEAD
            $config['options'] = array_values(array_merge_recursive($config['options'], $options));
=======
            $options = $this->convertOptionsValueToString($options);
            $config['options'] = array_values(array_merge_recursive($options, $config['options']));
>>>>>>> b04dffaf
        }
        $this->setData('config', (array)$config);
        parent::prepare();
    }

    /**
     * Check if option value
     *
     * @param string $optionValue
     * @return bool
     * @SuppressWarnings(PHPMD.BooleanGetMethodName)
     */
<<<<<<< HEAD
    abstract public function getIsSelected($optionValue);
=======
    public function getIsSelected($optionValue)
    {
        return $this->getValue() == $optionValue;
    }

    /**
     * Convert options value to string
     *
     * @param array $options
     * @return array
     */
    protected function convertOptionsValueToString(array $options)
    {
        array_walk($options, function (&$value) {
            if (isset($value['value']) && is_scalar($value['value'])) {
                $value['value'] = (string)$value['value'];
            }
        });
        return $options;
    }
>>>>>>> b04dffaf
}<|MERGE_RESOLUTION|>--- conflicted
+++ resolved
@@ -53,12 +53,8 @@
             } else {
                 $options = array_values($this->options);
             }
-<<<<<<< HEAD
+            $options = $this->convertOptionsValueToString($options);
             $config['options'] = array_values(array_merge_recursive($config['options'], $options));
-=======
-            $options = $this->convertOptionsValueToString($options);
-            $config['options'] = array_values(array_merge_recursive($options, $config['options']));
->>>>>>> b04dffaf
         }
         $this->setData('config', (array)$config);
         parent::prepare();
@@ -71,13 +67,7 @@
      * @return bool
      * @SuppressWarnings(PHPMD.BooleanGetMethodName)
      */
-<<<<<<< HEAD
     abstract public function getIsSelected($optionValue);
-=======
-    public function getIsSelected($optionValue)
-    {
-        return $this->getValue() == $optionValue;
-    }
 
     /**
      * Convert options value to string
@@ -94,5 +84,4 @@
         });
         return $options;
     }
->>>>>>> b04dffaf
 }