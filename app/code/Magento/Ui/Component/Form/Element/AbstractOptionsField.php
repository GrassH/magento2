<?php
/**
 * Copyright © 2016 Magento. All rights reserved.
 * See COPYING.txt for license details.
 */
namespace Magento\Ui\Component\Form\Element;

use Magento\Framework\Data\OptionSourceInterface;
use Magento\Framework\View\Element\UiComponent\ContextInterface;

/**
 * Class AbstractOptionsField
 */
abstract class AbstractOptionsField extends AbstractElement
{
    /**
     * @var array|OptionSourceInterface|null
     */
    protected $options;

    /**
     * Constructor
     *
     * @param ContextInterface $context
     * @param array|OptionSourceInterface|null $options
     * @param array $components
     * @param array $data
     */
    public function __construct(
        ContextInterface $context,
        $options = null,
        array $components = [],
        array $data = []
    ) {
        $this->options = $options;
        parent::__construct($context, $components, $data);
    }

    /**
     * Prepare component configuration
     *
     * @return void
     */
    public function prepare()
    {
        $config = $this->getData('config');
        if (isset($this->options)) {
            if (!isset($config['options'])) {
                $config['options'] = [];
            }
            if ($this->options instanceof OptionSourceInterface) {
                $options = $this->options->toOptionArray();
            } else {
                $options = array_values($this->options);
            }
<<<<<<< HEAD
            if (!isset($config['rawOptions']) || $config['rawOptions'] === false) {
                $options = $this->convertOptionsValueToString($options);
            }
            $config['options'] = array_values(array_merge_recursive($options, $config['options']));
=======
            $options = $this->convertOptionsValueToString($options);
            $config['options'] = array_values(array_merge_recursive($config['options'], $options));
>>>>>>> 951694cc
        }
        $this->setData('config', (array)$config);
        parent::prepare();
    }

    /**
     * Check if option value
     *
     * @param string $optionValue
     * @return bool
     * @SuppressWarnings(PHPMD.BooleanGetMethodName)
     */
    abstract public function getIsSelected($optionValue);

    /**
     * Convert options value to string
     *
     * @param array $options
     * @return array
     */
    protected function convertOptionsValueToString(array $options)
    {
        array_walk($options, function (&$value) {
            if (isset($value['value']) && is_scalar($value['value'])) {
                $value['value'] = (string)$value['value'];
            }
        });
        return $options;
    }
}<|MERGE_RESOLUTION|>--- conflicted
+++ resolved
@@ -53,15 +53,10 @@
             } else {
                 $options = array_values($this->options);
             }
-<<<<<<< HEAD
             if (!isset($config['rawOptions']) || $config['rawOptions'] === false) {
                 $options = $this->convertOptionsValueToString($options);
             }
-            $config['options'] = array_values(array_merge_recursive($options, $config['options']));
-=======
-            $options = $this->convertOptionsValueToString($options);
             $config['options'] = array_values(array_merge_recursive($config['options'], $options));
->>>>>>> 951694cc
         }
         $this->setData('config', (array)$config);
         parent::prepare();
