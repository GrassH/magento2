--- conflicted
+++ resolved
@@ -9,11 +9,7 @@
 use Magento\Framework\View\Element\UiComponent\ContextInterface;
 
 /**
-<<<<<<< HEAD
- * Class AbstractOptionsField
-=======
  * Base abstract form element.
->>>>>>> 7ffabd07
  *
  * phpcs:disable Magento2.Classes.AbstractApi
  * @api
@@ -66,7 +62,7 @@
             if (empty($config['rawOptions'])) {
                 $options = $this->convertOptionsValueToString($options);
             }
-<<<<<<< HEAD
+
             array_walk(
                 $options,
                 function (&$item) {
@@ -74,10 +70,7 @@
                 }
             );
 
-            $config['options'] = array_values(array_merge_recursive($config['options'], $options));
-=======
             $config['options'] = array_values(array_replace_recursive($config['options'], $options));
->>>>>>> 7ffabd07
         }
         $this->setData('config', (array)$config);
         parent::prepare();
@@ -104,11 +97,7 @@
     {
         array_walk(
             $options,
-<<<<<<< HEAD
             function (&$value) {
-=======
-            static function (&$value) {
->>>>>>> 7ffabd07
                 if (isset($value['value']) && is_scalar($value['value'])) {
                     $value['value'] = (string)$value['value'];
                 }
