--- conflicted
+++ resolved
@@ -21,59 +21,4 @@
     {
         return static::NAME;
     }
-<<<<<<< HEAD
-
-    /**
-     * Prepare component configuration
-     *
-     * @return void
-     */
-    public function prepare()
-    {
-        $config = $this->getData('config');
-        if (isset($this->options)) {
-            if (!isset($config['options'])) {
-                $config['options'] = [];
-            }
-            if ($this->options instanceof OptionSourceInterface) {
-                $options = $this->options->toOptionArray();
-            } else {
-                $options = array_values($this->options);
-            }
-            $options = $this->convertOptionsValueToString($options);
-            $config['options'] = array_values(array_merge_recursive($options, $config['options']));
-        }
-        $this->setData('config', (array)$config);
-        parent::prepare();
-    }
-
-    /**
-     * Convert options value to string
-     *
-     * @param array $options
-     * @return array
-     */
-    protected function convertOptionsValueToString(array $options)
-    {
-        array_walk($options, function (&$value) {
-            if (isset($value['value']) && is_scalar($value['value'])) {
-                $value['value'] = (string)$value['value'];
-            }
-        });
-        return $options;
-    }
-
-    /**
-     * Check if option value
-     *
-     * @param string $optionValue
-     * @return bool
-     * @SuppressWarnings(PHPMD.BooleanGetMethodName)
-     */
-    public function getIsSelected($optionValue)
-    {
-        return $this->getValue() == $optionValue;
-    }
-=======
->>>>>>> 0d2000c2
 }