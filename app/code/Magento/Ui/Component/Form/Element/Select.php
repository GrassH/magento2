<?php
/**
 * Copyright © 2015 Magento. All rights reserved.
 * See COPYING.txt for license details.
 */
namespace Magento\Ui\Component\Form\Element;

use Magento\Framework\Data\OptionSourceInterface;
use Magento\Framework\View\Element\UiComponent\ContextInterface;

/**
 * Class Select
 */
class Select extends AbstractElement
{
    const NAME = 'select';

    /**
     * @var array|OptionSourceInterface|null
     */
    protected $options;

    /**
     * Constructor
     *
     * @param ContextInterface $context
     * @param array|OptionSourceInterface|null $options
     * @param array $components
     * @param array $data
     */
    public function __construct(
        ContextInterface $context,
        $options = null,
        array $components = [],
        array $data = []
    ) {
        $this->options = $options;
        parent::__construct($context, $components, $data);
    }

    /**
     * Get component name
     *
     * @return string
     */
    public function getComponentName()
    {
        return static::NAME;
    }

    /**
     * Prepare component configuration
     *
     * @return void
     */
    public function prepare()
    {
        parent::prepare();
        $config = $this->getData('config');
        if (isset($this->options)) {
            if (!isset($config['options'])) {
                $config['options'] = [];
            }
            if ($this->options instanceof OptionSourceInterface) {
                $options = $this->options->toOptionArray();
            } else {
                $options = array_values($this->options);
            }
            $config['options'] = array_values(array_merge_recursive($options, $config['options']));
        }
        $this->setData('config', (array)$config);

<<<<<<< HEAD
        $jsConfig = $this->getConfiguration($this);
=======
        $jsConfig = $this->getConfiguration($this, Input::NAME);
>>>>>>> 62799528
        $this->getContext()->addComponentDefinition($this->getComponentName(), $jsConfig);
    }

    /**
     * Check if option value
     *
     * @param string $optionValue
     * @return bool
     * @SuppressWarnings(PHPMD.BooleanGetMethodName)
     */
    public function getIsSelected($optionValue)
    {
        return $this->getValue() == $optionValue;
    }
}<|MERGE_RESOLUTION|>--- conflicted
+++ resolved
@@ -70,11 +70,7 @@
         }
         $this->setData('config', (array)$config);
 
-<<<<<<< HEAD
-        $jsConfig = $this->getConfiguration($this);
-=======
         $jsConfig = $this->getConfiguration($this, Input::NAME);
->>>>>>> 62799528
         $this->getContext()->addComponentDefinition($this->getComponentName(), $jsConfig);
     }
 
