<?php
/**
 * Copyright © 2015 Magento. All rights reserved.
 * See COPYING.txt for license details.
 */
namespace Magento\Ui\Component\Form;

<<<<<<< HEAD
=======
use Magento\Framework\Exception;
>>>>>>> 62799528
use Magento\Ui\Component\AbstractComponent;
use Magento\Framework\View\Element\UiComponentFactory;
use Magento\Framework\View\Element\UiComponentInterface;
use Magento\Framework\View\Element\UiComponent\ContextInterface;

/**
 * Class Field
 */
class Field extends AbstractComponent
{
    const NAME = 'field';

    /**
     * Wrapped component
     *
     * @var UiComponentInterface
     */
    protected $wrappedComponent;

<<<<<<< HEAD
    /**
     * UI component factory
     *
     * @var UiComponentFactory
     */
    protected $uiComponentFactory;

    /**
=======
    /**
     * UI component factory
     *
     * @var UiComponentFactory
     */
    protected $uiComponentFactory;

    /**
>>>>>>> 62799528
     * Constructor
     *
     * @param ContextInterface $context
     * @param UiComponentFactory $uiComponentFactory
     * @param UiComponentInterface[] $components
     * @param array $data
<<<<<<< HEAD
     */
    public function __construct(
        ContextInterface $context,
        UiComponentFactory $uiComponentFactory,
        array $components = [],
        array $data = []
    ) {
        $this->uiComponentFactory = $uiComponentFactory;
        parent::__construct($context, $components, $data);
    }

    /**
     * Get component name
     *
     * @return string
     */
    public function getComponentName()
    {
        return static::NAME;
    }

    /**
     * Prepare component configuration
     *
     * @return void
     */
    public function prepare()
    {
        parent::prepare();
        $dataType = $this->getData('config/dataType');
        if ($dataType) {
            $this->wrappedComponent = $this->uiComponentFactory->create(
                $this->getName(),
                $dataType,
                ['context' => $this->getContext()]
            );
            $this->wrappedComponent->prepare();
            $jsConfig = $this->getConfiguration($this->wrappedComponent);
            $this->getContext()->addComponentDefinition($this->wrappedComponent->getComponentName(), $jsConfig);
        }
    }

    /**
     * Get JS config
     *
     * @return array
     */
    public function getJsConfig()
    {
        return $this->wrappedComponent->getJsConfig();
=======
     */
    public function __construct(
        ContextInterface $context,
        UiComponentFactory $uiComponentFactory,
        array $components = [],
        array $data = []
    ) {
        $this->uiComponentFactory = $uiComponentFactory;
        parent::__construct($context, $components, $data);
    }

    /**
     * Get component name
     *
     * @return string
     */
    public function getComponentName()
    {
        return 'form.' . $this->wrappedComponent->getComponentName();
    }

    /**
     * Prepare component configuration
     *
     * @return void
     * @throws Exception
     */
    public function prepare()
    {
        parent::prepare();
        $formElement = $this->getData('config/formElement');
        if (null === $formElement) {
            throw new Exception(
                'The configuration parameter "formElement" is a required for "' . $this->getName() . '" field.'
            );
        }
        // Create of wrapped component
        $this->wrappedComponent = $this->uiComponentFactory->create(
            $this->getName(),
            $formElement,
            array_merge(['context' => $this->getContext()], (array) $this->getData())
        );
        $this->wrappedComponent->prepare();

        // To prepare the component configuration
        $wrappedComponentConfig = $this->getConfiguration($this->wrappedComponent);
        $jsConfig = array_replace_recursive(
            $wrappedComponentConfig,
            $this->getConfiguration($this, $this->wrappedComponent->getComponentName())
        );
        $this->getContext()->addComponentDefinition($this->getComponentName(), $jsConfig);
    }

    /**
     * Get JS config
     *
     * @return array
     */
    public function getJsConfig()
    {
        if (isset($this->wrappedComponent)) {
            return array_replace_recursive(
                (array) $this->wrappedComponent->getData('config'),
                (array) $this->getData('config')
            );
        }

        return (array) $this->getData('config');
>>>>>>> 62799528
    }
}<|MERGE_RESOLUTION|>--- conflicted
+++ resolved
@@ -5,10 +5,7 @@
  */
 namespace Magento\Ui\Component\Form;
 
-<<<<<<< HEAD
-=======
 use Magento\Framework\Exception;
->>>>>>> 62799528
 use Magento\Ui\Component\AbstractComponent;
 use Magento\Framework\View\Element\UiComponentFactory;
 use Magento\Framework\View\Element\UiComponentInterface;
@@ -28,7 +25,6 @@
      */
     protected $wrappedComponent;
 
-<<<<<<< HEAD
     /**
      * UI component factory
      *
@@ -37,74 +33,12 @@
     protected $uiComponentFactory;
 
     /**
-=======
-    /**
-     * UI component factory
-     *
-     * @var UiComponentFactory
-     */
-    protected $uiComponentFactory;
-
-    /**
->>>>>>> 62799528
      * Constructor
      *
      * @param ContextInterface $context
      * @param UiComponentFactory $uiComponentFactory
      * @param UiComponentInterface[] $components
      * @param array $data
-<<<<<<< HEAD
-     */
-    public function __construct(
-        ContextInterface $context,
-        UiComponentFactory $uiComponentFactory,
-        array $components = [],
-        array $data = []
-    ) {
-        $this->uiComponentFactory = $uiComponentFactory;
-        parent::__construct($context, $components, $data);
-    }
-
-    /**
-     * Get component name
-     *
-     * @return string
-     */
-    public function getComponentName()
-    {
-        return static::NAME;
-    }
-
-    /**
-     * Prepare component configuration
-     *
-     * @return void
-     */
-    public function prepare()
-    {
-        parent::prepare();
-        $dataType = $this->getData('config/dataType');
-        if ($dataType) {
-            $this->wrappedComponent = $this->uiComponentFactory->create(
-                $this->getName(),
-                $dataType,
-                ['context' => $this->getContext()]
-            );
-            $this->wrappedComponent->prepare();
-            $jsConfig = $this->getConfiguration($this->wrappedComponent);
-            $this->getContext()->addComponentDefinition($this->wrappedComponent->getComponentName(), $jsConfig);
-        }
-    }
-
-    /**
-     * Get JS config
-     *
-     * @return array
-     */
-    public function getJsConfig()
-    {
-        return $this->wrappedComponent->getJsConfig();
-=======
      */
     public function __construct(
         ContextInterface $context,
@@ -173,6 +107,5 @@
         }
 
         return (array) $this->getData('config');
->>>>>>> 62799528
     }
 }