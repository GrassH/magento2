<?php
/**
 * Copyright © 2015 Magento. All rights reserved.
 * See COPYING.txt for license details.
 */
namespace Magento\Ui\Component\Filters\Type;

use Magento\Ui\Component\AbstractComponent;
use Magento\Framework\View\Element\UiComponentFactory;
use Magento\Framework\View\Element\UiComponent\ContextInterface;
use Magento\Framework\Api\FilterBuilder;

/**
 * Abstract class AbstractFilter
 */
abstract class AbstractFilter extends AbstractComponent
{
    /**
     * Component name
     */
    const NAME = 'filter';

    /**
     * Filter variable name
     */
    const FILTER_VAR = 'filters';

    /**
     * Filter data
     *
     * @var array
     */
    protected $filterData;

    /**
     * @var UiComponentFactory
     */
    protected $uiComponentFactory;

    /**
     * @var
     */
    protected $filterBuilder;

    /**
     * @param ContextInterface $context
     * @param UiComponentFactory $uiComponentFactory
     * @param FilterBuilder $filterBuilder
     * @param array $components
     * @param array $data
     */
    public function __construct(
        ContextInterface $context,
        UiComponentFactory $uiComponentFactory,
        FilterBuilder $filterBuilder,
        array $components = [],
        array $data = []
    ) {
        $this->uiComponentFactory = $uiComponentFactory;
        $this->filterBuilder = $filterBuilder;
        parent::__construct($context, $components, $data);
<<<<<<< HEAD
        $this->filterData = $this->getContext()->getRequestParam(static::FILTER_VAR);
=======

        $this->filterData = $this->getContext()->getFiltersParams();
>>>>>>> 375077a1
    }

    /**
     * Get component name
     *
     * @return string
     */
    public function getComponentName()
    {
        return static::NAME;
    }
}<|MERGE_RESOLUTION|>--- conflicted
+++ resolved
@@ -59,12 +59,7 @@
         $this->uiComponentFactory = $uiComponentFactory;
         $this->filterBuilder = $filterBuilder;
         parent::__construct($context, $components, $data);
-<<<<<<< HEAD
-        $this->filterData = $this->getContext()->getRequestParam(static::FILTER_VAR);
-=======
-
         $this->filterData = $this->getContext()->getFiltersParams();
->>>>>>> 375077a1
     }
 
     /**
