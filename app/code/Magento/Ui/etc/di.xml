<?xml version="1.0"?>
<!--
/**
 * Copyright © 2015 Magento. All rights reserved.
 * See COPYING.txt for license details.
 */
-->
<config xmlns:xsi="http://www.w3.org/2001/XMLSchema-instance" xsi:noNamespaceSchemaLocation="../../../../../lib/internal/Magento/Framework/ObjectManager/etc/config.xsd">
    <preference for="Magento\Framework\View\Element\UiComponent\ConfigProviderInterface" type="Magento\Framework\View\Element\UiComponent\ConfigProvider" />
<<<<<<< HEAD
    <preference for="Magento\Framework\View\Element\UiComponent\ConfigInterface" type="Magento\Ui\Context\Configuration" />
    <preference for="Magento\Framework\View\Element\UiComponent\ConfigStorageInterface" type="Magento\Ui\Context\ConfigurationStorage" />
    <preference for="Magento\Ui\Component\Control\ActionPoolInterface" type="Magento\Ui\Component\Control\ActionPool" />
=======
    <preference for="Magento\Framework\View\Element\UiComponent\ContainerInterface" type="Magento\Ui\Component\Wrapper\UiComponent" />
    <preference for="Magento\Framework\View\Element\UiComponent\ConfigInterface" type="Magento\Ui\Context\Configuration" />
    <preference for="Magento\Framework\View\Element\UiComponent\ConfigStorageInterface" type="Magento\Ui\Context\ConfigurationStorage" />
    <preference for="Magento\Framework\View\Element\UiComponent\Control\ActionPoolInterface" type="Magento\Ui\Component\Control\ActionPool" />
>>>>>>> 62799528
    <preference for="Magento\Framework\Data\Argument\InterpreterInterface" type="Magento\Framework\Data\Argument\Interpreter\Composite" />
    <preference for="Magento\Framework\Config\ConverterInterface" type="Magento\Framework\View\Element\UiComponent\Config\Converter" />
    <preference for="Magento\Framework\View\Element\UiComponent\Config\ManagerInterface" type="Magento\Framework\View\Element\UiComponent\Config\Manager" />
    <preference for="Magento\Framework\View\Element\UiComponent\ContextInterface" type="Magento\Framework\View\Element\UiComponent\Context" />
    <preference for="Magento\Framework\View\Element\UiComponent\LayoutInterface" type="Magento\Ui\Component\Layout\Generic"/>
    <type name="Magento\Framework\View\Element\UiComponent\TemplateAdapter" shared="false" />
    <type name="Magento\Framework\View\TemplateEngineFactory">
        <arguments>
            <argument name="engines" xsi:type="array">
                <item name="xhtml" xsi:type="string">Magento\Ui\TemplateEngine\Xhtml</item>
            </argument>
        </arguments>
    </type>
    <type name="Magento\Ui\TemplateEngine\Xhtml">
        <arguments>
            <argument name="compiler" xsi:type="object">Magento\Ui\TemplateEngine\Xhtml\Compiler</argument>
        </arguments>
    </type>
    <type name="Magento\Framework\View\Element\UiComponent\ContentType\ContentTypeFactory">
        <arguments>
            <argument name="types" xsi:type="array">
                <item name="html" xsi:type="string">Magento\Framework\View\Element\UiComponent\ContentType\Html</item>
                <item name="json" xsi:type="string">Magento\Framework\View\Element\UiComponent\ContentType\Json</item>
                <item name="xml" xsi:type="string">Magento\Framework\View\Element\UiComponent\ContentType\Xml</item>
            </argument>
        </arguments>
    </type>
    <type name="Magento\Ui\TemplateEngine\Xhtml\Compiler\Text">
        <arguments>
            <argument name="directivePool" xsi:type="array">
                <item name="variable" xsi:type="object">Magento\Ui\TemplateEngine\Xhtml\Compiler\Directive\Variable</item>
                <item name="callableMethod" xsi:type="object">Magento\Ui\TemplateEngine\Xhtml\Compiler\Directive\CallableMethod</item>
            </argument>
        </arguments>
    </type>
    <type name="Magento\Ui\TemplateEngine\Xhtml\Compiler\Attribute">
        <arguments>
            <argument name="directivePool" xsi:type="array">
                <item name="variable" xsi:type="object">Magento\Ui\TemplateEngine\Xhtml\Compiler\Directive\Variable</item>
                <item name="callableMethod" xsi:type="object">Magento\Ui\TemplateEngine\Xhtml\Compiler\Directive\CallableMethod</item>
            </argument>
        </arguments>
    </type>
    <type name="Magento\Ui\TemplateEngine\Xhtml\Compiler" shared="false">
        <arguments>
            <argument name="compilerText" xsi:type="object">Magento\Ui\TemplateEngine\Xhtml\Compiler\Text</argument>
            <argument name="compilerAttribute" xsi:type="object">Magento\Ui\TemplateEngine\Xhtml\Compiler\Attribute</argument>
            <argument name="compilerCdata" xsi:type="object">Magento\Ui\TemplateEngine\Xhtml\Compiler\Cdata</argument>
            <argument name="compilerComment" xsi:type="object">Magento\Ui\TemplateEngine\Xhtml\Compiler\Comment</argument>
            <argument name="elementCompilers" xsi:type="array">
                <item name="render" xsi:type="object">Magento\Ui\TemplateEngine\Xhtml\Compiler\Element\Render</item>
                <item name="content" xsi:type="object">\Magento\Ui\TemplateEngine\Xhtml\Compiler\Element\Content</item>
                <item name="form" xsi:type="object">Magento\Ui\TemplateEngine\Xhtml\Compiler\Element\Form</item>
            </argument>
        </arguments>
    </type>
    <virtualType name="uiConfigurationDomMerger" type="Magento\Framework\View\Element\UiComponent\Config\DomMerger">
        <arguments>
            <argument name="schemaFileType" xsi:type="string">etc</argument>
            <argument name="schemaFileModule" xsi:type="string">Magento_Ui</argument>
            <argument name="schemaFileName" xsi:type="string">ui_configuration.xsd</argument>
            <argument name="contextXPath" xsi:type="array">
                <item name="ui_context" xsi:type="string">/</item>
            </argument>
            <argument name="idAttributes" xsi:type="array">
                <item name="attribute_name" xsi:type="string">name</item>
            </argument>
        </arguments>
    </virtualType>
    <type name="Magento\Framework\View\Element\UiComponent\Config\Manager">
        <arguments>
            <argument name="domMerger" xsi:type="object">uiConfigurationDomMerger</argument>
        </arguments>
    </type>
    <virtualType name="uiTemplateDomMerger" type="Magento\Framework\View\Element\UiComponent\Config\DomMerger">
        <arguments>
            <argument name="schemaFileType" xsi:type="string">etc</argument>
            <argument name="schemaFileModule" xsi:type="string">Magento_Ui</argument>
            <argument name="schemaFileName" xsi:type="string">ui_template.xsd</argument>
            <argument name="contextXPath" xsi:type="array">
                <item name="ui_context" xsi:type="string">/</item>
            </argument>
            <argument name="idAttributes" xsi:type="array">
                <item name="attribute_name" xsi:type="string">name</item>
                <item name="attribute_id" xsi:type="string">id</item>
            </argument>
        </arguments>
    </virtualType>
    <type name="Magento\Framework\View\Element\UiComponent\Config\Provider\Template">
        <arguments>
            <argument name="domMerger" xsi:type="object">uiTemplateDomMerger</argument>
        </arguments>
    </type>
    <virtualType name="uiDefinitionDomMerger" type="Magento\Framework\View\Element\UiComponent\Config\DomMerger">
        <arguments>
            <argument name="schemaFileType" xsi:type="string">etc</argument>
            <argument name="schemaFileModule" xsi:type="string">Magento_Ui</argument>
            <argument name="schemaFileName" xsi:type="string">ui_definition.xsd</argument>
            <argument name="contextXPath" xsi:type="array">
                <item name="ui_context" xsi:type="string">/components</item>
            </argument>
            <argument name="idAttributes" xsi:type="array">
                <item name="attribute_name" xsi:type="string">name</item>
            </argument>
            <argument name="isMergeSimpleXMLElement" xsi:type="boolean">true</argument>
        </arguments>
    </virtualType>
    <virtualType name="uiDefinitionFileCollector" type="Magento\Framework\View\Element\UiComponent\Config\FileCollector\AggregatedFileCollector">
        <arguments>
            <argument name="searchPattern" xsi:type="string">etc/definition.xml</argument>
        </arguments>
    </virtualType>
    <virtualType name="uiDefinitionReader" type="Magento\Framework\View\Element\UiComponent\Config\Reader">
        <arguments>
            <argument name="fileCollector" xsi:type="object">uiDefinitionFileCollector</argument>
            <argument name="domMerger" xsi:type="object">uiDefinitionDomMerger</argument>
        </arguments>
    </virtualType>
    <type name="Magento\Framework\View\Element\UiComponent\Config\Provider\Component\Definition">
        <arguments>
            <argument name="uiReader" xsi:type="object">uiDefinitionReader</argument>
        </arguments>
    </type>
    <type name="Magento\Ui\Component\Filter\FilterPool">
        <arguments>
            <argument name="filters" xsi:type="array">
                <item name="filter_input" xsi:type="string">Magento\Ui\Component\Filter\Type\Input</item>
                <item name="filter_select" xsi:type="string">Magento\Ui\Component\Filter\Type\Select</item>
                <item name="filter_range" xsi:type="string">Magento\Ui\Component\Filter\Type\Range</item>
                <item name="filter_store" xsi:type="string">Magento\Ui\Component\Filter\Type\Store</item>
            </argument>
        </arguments>
    </type>
    <type name="Magento\Ui\Component\Layout\LayoutPool">
        <arguments>
            <argument name="types" xsi:type="array">
                <item name="generic" xsi:type="array">
                    <item name="class" xsi:type="string">Magento\Ui\Component\Layout\Generic</item>
                    <item name="template" xsi:type="string">templates/layout/generic</item>
                </item>
                <item name="tabs" xsi:type="array">
<<<<<<< HEAD
                    <item name="class" xsi:type="string">Magento\Ui\Component\Layout\Tabs</item>
=======
                    <item name="class" xsi:type="string">Magento\Ui\Component\Layout\TabsEx</item>
>>>>>>> 62799528
                    <item name="template" xsi:type="string">templates/layout/tabs</item>
                </item>
            </argument>
        </arguments>
    </type>
    <virtualType name="arrayArgumentInterpreterProxy" type="Magento\Framework\Data\Argument\InterpreterInterface\Proxy">
        <arguments>
            <argument name="instanceName" xsi:type="string">Magento\Framework\Data\Argument\Interpreter\ArrayType</argument>
        </arguments>
    </virtualType>
    <virtualType name="configurableObjectArgumentInterpreterProxy" type="Magento\Framework\Data\Argument\InterpreterInterface\Proxy">
        <arguments>
            <argument name="instanceName" xsi:type="string">Magento\Framework\View\Element\UiComponent\Argument\Interpreter\ConfigurableObject</argument>
        </arguments>
    </virtualType>
    <type name="Magento\Framework\Data\Argument\Interpreter\Composite">
        <arguments>
            <argument name="interpreters" xsi:type="array">
                <item name="object" xsi:type="object">Magento\Framework\Data\Argument\Interpreter\Object</item>
                <item name="configurableObject" xsi:type="object">configurableObjectArgumentInterpreterProxy</item>
                <item name="array" xsi:type="object">arrayArgumentInterpreterProxy</item>
                <item name="boolean" xsi:type="object">Magento\Framework\Data\Argument\Interpreter\Boolean</item>
                <item name="number" xsi:type="object">Magento\Framework\Data\Argument\Interpreter\Number</item>
                <item name="string" xsi:type="object">Magento\Framework\Data\Argument\Interpreter\String</item>
                <item name="null" xsi:type="object">Magento\Framework\Data\Argument\Interpreter\NullType</item>
            </argument>
            <argument name="discriminator" xsi:type="string">xsi:type</argument>
        </arguments>
    </type>
    <type name="Magento\Framework\View\Element\UiComponent\Config\FileCollector\AggregatedFileCollector">
        <arguments>
            <argument name="collectorAggregated" xsi:type="object">uiComponentAggregatedCollector</argument>
        </arguments>
    </type>
    <virtualType name="uiComponentAggregatedCollector" type="Magento\Framework\View\Layout\File\Collector\Aggregated">
        <arguments>
            <argument name="baseFiles" xsi:type="object">uiComponentAggregatedSourceBaseSorted</argument>
            <argument name="themeFiles" xsi:type="object">uiComponentAggregatedSourceThemeSorted</argument>
            <argument name="overrideBaseFiles" xsi:type="object">uiComponentAggregatedSourceOverrideBaseSorted</argument>
            <argument name="overrideThemeFiles" xsi:type="object">uiComponentAggregatedSourceOverrideThemeSorted</argument>
        </arguments>
    </virtualType>
    <virtualType name="uiComponentAggregatedSourceBase" type="Magento\Framework\View\File\Collector\Base">
        <arguments>
            <argument name="subDir" xsi:type="string">ui_component</argument>
        </arguments>
    </virtualType>
    <virtualType shared="false" name="uiComponentAggregatedSourceBaseFiltered" type="Magento\Framework\View\File\Collector\Decorator\ModuleOutput">
        <arguments>
            <argument name="subject" xsi:type="object">uiComponentAggregatedSourceBase</argument>
        </arguments>
    </virtualType>
    <virtualType name="uiComponentAggregatedSourceBaseSorted" type="Magento\Framework\View\File\Collector\Decorator\ModuleDependency">
        <arguments>
            <argument name="subject" xsi:type="object">uiComponentAggregatedSourceBaseFiltered</argument>
        </arguments>
    </virtualType>
    <virtualType name="uiComponentAggregatedSourceTheme" type="Magento\Framework\View\File\Collector\ThemeModular">
        <arguments>
            <argument name="subDir" xsi:type="string">ui_component</argument>
        </arguments>
    </virtualType>
    <virtualType name="uiComponentAggregatedSourceThemeFiltered" type="Magento\Framework\View\File\Collector\Decorator\ModuleOutput">
        <arguments>
            <argument name="subject" xsi:type="object">uiComponentAggregatedSourceTheme</argument>
        </arguments>
    </virtualType>
    <virtualType name="uiComponentAggregatedSourceThemeSorted" type="Magento\Framework\View\File\Collector\Decorator\ModuleDependency">
        <arguments>
            <argument name="subject" xsi:type="object">uiComponentAggregatedSourceThemeFiltered</argument>
        </arguments>
    </virtualType>
    <virtualType name="uiComponentAggregatedSourceOverrideBase" type="Magento\Framework\View\File\Collector\Override\Base">
        <arguments>
            <argument name="subDir" xsi:type="string">layout/override/base</argument>
        </arguments>
    </virtualType>
    <virtualType name="uiComponentAggregatedSourceOverrideBaseFiltered" type="Magento\Framework\View\File\Collector\Decorator\ModuleOutput">
        <arguments>
            <argument name="subject" xsi:type="object">uiComponentAggregatedSourceOverrideBase</argument>
        </arguments>
    </virtualType>
    <virtualType name="uiComponentAggregatedSourceOverrideBaseSorted" type="Magento\Framework\View\File\Collector\Decorator\ModuleDependency">
        <arguments>
            <argument name="subject" xsi:type="object">uiComponentAggregatedSourceOverrideBaseFiltered</argument>
        </arguments>
    </virtualType>
    <virtualType name="uiComponentAggregatedSourceOverrideTheme" type="Magento\Framework\View\File\Collector\Override\ThemeModular">
        <arguments>
            <argument name="subDir" xsi:type="string">layout/override/theme</argument>
        </arguments>
    </virtualType>
    <virtualType name="uiComponentAggregatedSourceOverrideThemeFiltered" type="Magento\Framework\View\File\Collector\Decorator\ModuleOutput">
        <arguments>
            <argument name="subject" xsi:type="object">uiComponentAggregatedSourceOverrideTheme</argument>
        </arguments>
    </virtualType>
    <virtualType name="uiComponentAggregatedSourceOverrideThemeSorted" type="Magento\Framework\View\File\Collector\Decorator\ModuleDependency">
        <arguments>
            <argument name="subject" xsi:type="object">uiComponentAggregatedSourceOverrideThemeFiltered</argument>
        </arguments>
    </virtualType>
</config><|MERGE_RESOLUTION|>--- conflicted
+++ resolved
@@ -7,16 +7,10 @@
 -->
 <config xmlns:xsi="http://www.w3.org/2001/XMLSchema-instance" xsi:noNamespaceSchemaLocation="../../../../../lib/internal/Magento/Framework/ObjectManager/etc/config.xsd">
     <preference for="Magento\Framework\View\Element\UiComponent\ConfigProviderInterface" type="Magento\Framework\View\Element\UiComponent\ConfigProvider" />
-<<<<<<< HEAD
-    <preference for="Magento\Framework\View\Element\UiComponent\ConfigInterface" type="Magento\Ui\Context\Configuration" />
-    <preference for="Magento\Framework\View\Element\UiComponent\ConfigStorageInterface" type="Magento\Ui\Context\ConfigurationStorage" />
-    <preference for="Magento\Ui\Component\Control\ActionPoolInterface" type="Magento\Ui\Component\Control\ActionPool" />
-=======
     <preference for="Magento\Framework\View\Element\UiComponent\ContainerInterface" type="Magento\Ui\Component\Wrapper\UiComponent" />
     <preference for="Magento\Framework\View\Element\UiComponent\ConfigInterface" type="Magento\Ui\Context\Configuration" />
     <preference for="Magento\Framework\View\Element\UiComponent\ConfigStorageInterface" type="Magento\Ui\Context\ConfigurationStorage" />
     <preference for="Magento\Framework\View\Element\UiComponent\Control\ActionPoolInterface" type="Magento\Ui\Component\Control\ActionPool" />
->>>>>>> 62799528
     <preference for="Magento\Framework\Data\Argument\InterpreterInterface" type="Magento\Framework\Data\Argument\Interpreter\Composite" />
     <preference for="Magento\Framework\Config\ConverterInterface" type="Magento\Framework\View\Element\UiComponent\Config\Converter" />
     <preference for="Magento\Framework\View\Element\UiComponent\Config\ManagerInterface" type="Magento\Framework\View\Element\UiComponent\Config\Manager" />
@@ -158,11 +152,7 @@
                     <item name="template" xsi:type="string">templates/layout/generic</item>
                 </item>
                 <item name="tabs" xsi:type="array">
-<<<<<<< HEAD
-                    <item name="class" xsi:type="string">Magento\Ui\Component\Layout\Tabs</item>
-=======
                     <item name="class" xsi:type="string">Magento\Ui\Component\Layout\TabsEx</item>
->>>>>>> 62799528
                     <item name="template" xsi:type="string">templates/layout/tabs</item>
                 </item>
             </argument>
