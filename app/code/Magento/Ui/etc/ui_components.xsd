--- conflicted
+++ resolved
@@ -401,33 +401,24 @@
             </xs:extension>
         </xs:complexContent>
     </xs:complexType>
-<<<<<<< HEAD
     <xs:complexType name="modal">
-=======
-    <xs:complexType name="insertForm">
->>>>>>> ee82bf98
-        <xs:complexContent>
-            <xs:extension base="ui_element">
-                <xs:choice minOccurs="0" maxOccurs="unbounded">
-                    <xs:group ref="configurable"/>
-                </xs:choice>
-            </xs:extension>
-        </xs:complexContent>
-    </xs:complexType>
-<<<<<<< HEAD
+        <xs:complexContent>
+            <xs:extension base="ui_element">
+                <xs:choice minOccurs="0" maxOccurs="unbounded">
+                    <xs:group ref="configurable"/>
+                </xs:choice>
+            </xs:extension>
+        </xs:complexContent>
+    </xs:complexType>
     <xs:complexType name="button">
-=======
-    <xs:complexType name="insertListing">
->>>>>>> ee82bf98
-        <xs:complexContent>
-            <xs:extension base="ui_element">
-                <xs:choice minOccurs="0" maxOccurs="unbounded">
-                    <xs:group ref="configurable"/>
-                </xs:choice>
-            </xs:extension>
-        </xs:complexContent>
-    </xs:complexType>
-<<<<<<< HEAD
+        <xs:complexContent>
+            <xs:extension base="ui_element">
+                <xs:choice minOccurs="0" maxOccurs="unbounded">
+                    <xs:group ref="configurable"/>
+                </xs:choice>
+            </xs:extension>
+        </xs:complexContent>
+    </xs:complexType>
     <xs:complexType name="htmlContent" mixed="true">
         <xs:choice minOccurs="0" maxOccurs="unbounded">
             <xs:group ref="configurable"/>
@@ -436,8 +427,24 @@
         <xs:attribute type="xs:boolean" name="disabled" use="optional"/>
         <xs:attribute type="xs:string" name="class" use="optional"/>
     </xs:complexType>
-=======
->>>>>>> ee82bf98
+    <xs:complexType name="insertForm">
+        <xs:complexContent>
+            <xs:extension base="ui_element">
+                <xs:choice minOccurs="0" maxOccurs="unbounded">
+                    <xs:group ref="configurable"/>
+                </xs:choice>
+            </xs:extension>
+        </xs:complexContent>
+    </xs:complexType>
+    <xs:complexType name="insertListing">
+        <xs:complexContent>
+            <xs:extension base="ui_element">
+                <xs:choice minOccurs="0" maxOccurs="unbounded">
+                    <xs:group ref="configurable"/>
+                </xs:choice>
+            </xs:extension>
+        </xs:complexContent>
+    </xs:complexType>
     <!-- Simple types -->
     <xs:simpleType name="referenceAttributeType">
         <xs:annotation>
