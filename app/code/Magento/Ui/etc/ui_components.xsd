--- conflicted
+++ resolved
@@ -401,7 +401,6 @@
             </xs:extension>
         </xs:complexContent>
     </xs:complexType>
-<<<<<<< HEAD
     <xs:complexType name="modal">
         <xs:complexContent>
             <xs:extension base="ui_element">
@@ -419,7 +418,7 @@
                 </xs:choice>
             </xs:extension>
         </xs:complexContent>
-=======
+    </xs:complexType>
     <xs:complexType name="htmlContent" mixed="true">
         <xs:choice minOccurs="0" maxOccurs="unbounded">
             <xs:group ref="configurable"/>
@@ -427,7 +426,6 @@
         <xs:attribute type="xs:string" name="name" use="optional"/>
         <xs:attribute type="xs:boolean" name="disabled" use="optional"/>
         <xs:attribute type="xs:string" name="class" use="optional"/>
->>>>>>> 3991d65e
     </xs:complexType>
     <!-- Simple types -->
     <xs:simpleType name="referenceAttributeType">
