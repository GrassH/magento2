--- conflicted
+++ resolved
@@ -400,25 +400,6 @@
             </xs:extension>
         </xs:complexContent>
     </xs:complexType>
-<<<<<<< HEAD
-    <xs:complexType name="modal">
-        <xs:complexContent>
-            <xs:extension base="ui_element">
-                <xs:choice minOccurs="0" maxOccurs="unbounded">
-                    <xs:group ref="configurable"/>
-                </xs:choice>
-            </xs:extension>
-        </xs:complexContent>
-    </xs:complexType>
-    <xs:complexType name="button">
-        <xs:complexContent>
-            <xs:extension base="ui_element">
-                <xs:choice minOccurs="0" maxOccurs="unbounded">
-                    <xs:group ref="configurable"/>
-                </xs:choice>
-            </xs:extension>
-        </xs:complexContent>
-=======
     <xs:complexType name="htmlContent" mixed="true">
         <xs:choice minOccurs="0" maxOccurs="unbounded">
             <xs:group ref="configurable"/>
@@ -426,7 +407,6 @@
         <xs:attribute type="xs:string" name="name" use="optional"/>
         <xs:attribute type="xs:boolean" name="disabled" use="optional"/>
         <xs:attribute type="xs:string" name="class" use="optional"/>
->>>>>>> d31d6517
     </xs:complexType>
     <!-- Simple types -->
     <xs:simpleType name="referenceAttributeType">
