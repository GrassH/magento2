<?xml version="1.0" encoding="UTF-8"?>
<!--
/**
 * Copyright © 2015 Magento. All rights reserved.
 * See COPYING.txt for license details.
 */
-->
<xs:schema xmlns:xs="http://www.w3.org/2001/XMLSchema" elementFormDefault="qualified">
    <!-- Include section -->
    <xs:include schemaLocation="urn:magento:framework:Data/etc/argument/types.xsd"/>
    <!-- Defined the types of components -->
    <xs:complexType name="layout" xml:base="ui_element">
        <xs:complexContent>
            <xs:extension base="ui_element">
                <xs:choice minOccurs="0" maxOccurs="unbounded">
                    <xs:group ref="configurable"/>
                </xs:choice>
            </xs:extension>
        </xs:complexContent>
    </xs:complexType>
    <xs:complexType name="tab">
        <xs:complexContent>
            <xs:extension base="ui_element">
                <xs:choice minOccurs="0" maxOccurs="unbounded">
                    <xs:group ref="configurable"/>
                </xs:choice>
            </xs:extension>
        </xs:complexContent>
    </xs:complexType>
    <xs:complexType name="columns">
        <xs:complexContent>
            <xs:extension base="ui_element">
                <xs:choice minOccurs="0" maxOccurs="unbounded">
                    <xs:group ref="configurable"/>
                </xs:choice>
            </xs:extension>
        </xs:complexContent>
    </xs:complexType>
    <xs:complexType name="column">
        <xs:complexContent>
            <xs:extension base="field">
                <xs:choice minOccurs="0" maxOccurs="unbounded">
                    <xs:group ref="configurable"/>
                </xs:choice>
            </xs:extension>
        </xs:complexContent>
    </xs:complexType>
    <xs:complexType name="dataSource">
        <xs:complexContent>
            <xs:extension base="ui_element">
                <xs:choice minOccurs="0" maxOccurs="unbounded">
                    <xs:group ref="configurable"/>
                </xs:choice>
            </xs:extension>
        </xs:complexContent>
    </xs:complexType>
    <xs:complexType name="listing">
        <xs:complexContent>
            <xs:extension base="ui_element">
                <xs:choice minOccurs="0" maxOccurs="unbounded">
                    <xs:group ref="configurable"/>
                </xs:choice>
                <xs:attribute name="sorting" use="optional">
                    <xs:simpleType>
                        <xs:restriction base="xs:string">
                            <xs:enumeration value="true"/>
                            <xs:enumeration value="false"/>
                        </xs:restriction>
                    </xs:simpleType>
                </xs:attribute>
            </xs:extension>
        </xs:complexContent>
    </xs:complexType>
    <xs:complexType name="paging">
        <xs:complexContent>
            <xs:extension base="ui_element">
                <xs:choice minOccurs="0" maxOccurs="unbounded">
                    <xs:group ref="configurable"/>
                </xs:choice>
            </xs:extension>
        </xs:complexContent>
    </xs:complexType>
    <xs:complexType name="filters">
        <xs:complexContent>
            <xs:extension base="ui_element">
                <xs:choice minOccurs="0" maxOccurs="unbounded">
                    <xs:group ref="configurable"/>
                </xs:choice>
            </xs:extension>
        </xs:complexContent>
    </xs:complexType>
    <xs:complexType name="filterSelect">
        <xs:complexContent>
            <xs:extension base="select"/>
        </xs:complexContent>
    </xs:complexType>
    <xs:complexType name="filterRange">
        <xs:complexContent>
            <xs:extension base="input"/>
        </xs:complexContent>
    </xs:complexType>
    <xs:complexType name="filterInput">
        <xs:complexContent>
            <xs:extension base="input"/>
        </xs:complexContent>
    </xs:complexType>
    <xs:complexType name="filterDate">
        <xs:complexContent>
            <xs:extension base="input"/>
        </xs:complexContent>
    </xs:complexType>
    <xs:complexType name="filterSearch">
        <xs:complexContent>
            <xs:extension base="input"/>
        </xs:complexContent>
    </xs:complexType>
    <xs:complexType name="component">
        <xs:complexContent>
            <xs:extension base="ui_element">
                <xs:choice minOccurs="0" maxOccurs="unbounded">
                    <xs:group ref="configurable"/>
                </xs:choice>
            </xs:extension>
        </xs:complexContent>
    </xs:complexType>
    <xs:complexType name="actionsColumn">
        <xs:complexContent>
           <xs:extension base="column"/>
        </xs:complexContent>
    </xs:complexType>
    <xs:complexType name="selectionsColumn">
        <xs:complexContent>
            <xs:extension base="column"/>
        </xs:complexContent>
    </xs:complexType>
    <xs:complexType name="container">
        <xs:complexContent>
            <xs:extension base="ui_element">
                <xs:choice minOccurs="0" maxOccurs="unbounded">
                    <xs:group ref="configurable"/>
                </xs:choice>
            </xs:extension>
        </xs:complexContent>
    </xs:complexType>
    <xs:complexType name="massaction">
        <xs:complexContent>
            <xs:extension base="ui_element">
                <xs:choice minOccurs="0" maxOccurs="unbounded">
                    <xs:group ref="configurable"/>
                </xs:choice>
            </xs:extension>
        </xs:complexContent>
    </xs:complexType>
    <xs:complexType name="form">
        <xs:complexContent>
            <xs:extension base="ui_element">
                <xs:choice minOccurs="0" maxOccurs="unbounded">
                    <xs:group ref="configurable"/>
                </xs:choice>
            </xs:extension>
        </xs:complexContent>
    </xs:complexType>
    <xs:complexType name="input">
        <xs:complexContent>
            <xs:extension base="ui_element">
                <xs:choice minOccurs="0" maxOccurs="unbounded">
                    <xs:group ref="configurable"/>
                </xs:choice>
                <xs:attribute name="displayZone" use="optional">
                    <xs:simpleType>
                        <xs:restriction base="xs:string">
                            <xs:enumeration value="header"/>
                            <xs:enumeration value="content"/>
                        </xs:restriction>
                    </xs:simpleType>
                </xs:attribute>
            </xs:extension>
        </xs:complexContent>
    </xs:complexType>
    <xs:complexType name="checkbox">
        <xs:complexContent>
            <xs:extension base="input"/>
        </xs:complexContent>
    </xs:complexType>
    <xs:complexType name="hidden">
        <xs:complexContent>
            <xs:extension base="input"/>
        </xs:complexContent>
    </xs:complexType>
    <xs:complexType name="select">
        <xs:complexContent>
            <xs:extension base="input"/>
        </xs:complexContent>
    </xs:complexType>
    <xs:complexType name="multiselect">
        <xs:complexContent>
            <xs:extension base="select"/>
        </xs:complexContent>
    </xs:complexType>
    <xs:complexType name="textarea">
        <xs:complexContent>
            <xs:extension base="ui_element">
                <xs:choice minOccurs="0" maxOccurs="unbounded">
                    <xs:group ref="configurable"/>
                </xs:choice>
            </xs:extension>
        </xs:complexContent>
    </xs:complexType>
    <xs:complexType name="wysiwyg">
        <xs:complexContent>
            <xs:extension base="ui_element">
                <xs:choice minOccurs="0" maxOccurs="unbounded">
                    <xs:group ref="configurable"/>
                </xs:choice>
            </xs:extension>
        </xs:complexContent>
    </xs:complexType>
    <xs:complexType name="multiline">
        <xs:complexContent>
            <xs:extension base="ui_element">
                <xs:choice minOccurs="0" maxOccurs="unbounded">
                    <xs:group ref="configurable"/>
                </xs:choice>
            </xs:extension>
        </xs:complexContent>
    </xs:complexType>
    <xs:complexType name="fieldset">
        <xs:complexContent>
            <xs:extension base="ui_element">
                <xs:choice minOccurs="0" maxOccurs="unbounded">
                    <xs:element name="field" type="field" />
                    <xs:element name="container" type="container" />
                    <xs:element name="fieldset" type="fieldset" />
                    <xs:group ref="configurable"/>
                </xs:choice>
            </xs:extension>
        </xs:complexContent>
    </xs:complexType>
    <xs:complexType name="field">
        <xs:complexContent>
            <xs:extension base="ui_element">
                <xs:choice minOccurs="0" maxOccurs="unbounded">
                    <xs:group ref="configurable"/>
                </xs:choice>
            </xs:extension>
        </xs:complexContent>
    </xs:complexType>
    <xs:complexType name="dataTypeText">
        <xs:complexContent>
            <xs:extension base="ui_element">
                <xs:choice minOccurs="0" maxOccurs="unbounded">
                    <xs:group ref="configurable"/>
                </xs:choice>
            </xs:extension>
        </xs:complexContent>
    </xs:complexType>
    <xs:complexType name="dataTypeBoolean">
        <xs:complexContent>
            <xs:extension base="ui_element">
                <xs:choice minOccurs="0" maxOccurs="unbounded">
                    <xs:group ref="configurable"/>
                </xs:choice>
            </xs:extension>
        </xs:complexContent>
    </xs:complexType>
    <xs:complexType name="dataTypeNumber">
        <xs:complexContent>
            <xs:extension base="ui_element">
                <xs:choice minOccurs="0" maxOccurs="unbounded">
                    <xs:group ref="configurable"/>
                </xs:choice>
            </xs:extension>
        </xs:complexContent>
    </xs:complexType>
    <xs:complexType name="dataTypePrice">
        <xs:complexContent>
            <xs:extension base="ui_element">
                <xs:choice minOccurs="0" maxOccurs="unbounded">
                    <xs:group ref="configurable"/>
                </xs:choice>
            </xs:extension>
        </xs:complexContent>
    </xs:complexType>
    <xs:complexType name="dataTypeMedia">
        <xs:complexContent>
            <xs:extension base="ui_element">
                <xs:choice minOccurs="0" maxOccurs="unbounded">
                    <xs:group ref="configurable"/>
                </xs:choice>
            </xs:extension>
        </xs:complexContent>
    </xs:complexType>
    <xs:complexType name="dataTypeDate">
        <xs:complexContent>
            <xs:extension base="ui_element">
                <xs:choice minOccurs="0" maxOccurs="unbounded">
                    <xs:group ref="configurable"/>
                </xs:choice>
            </xs:extension>
        </xs:complexContent>
    </xs:complexType>
    <xs:complexType name="dataTypeEmail">
        <xs:complexContent>
            <xs:extension base="ui_element">
                <xs:choice minOccurs="0" maxOccurs="unbounded">
                    <xs:group ref="configurable"/>
                </xs:choice>
            </xs:extension>
        </xs:complexContent>
    </xs:complexType>
    <xs:complexType name="nav">
        <xs:complexContent>
            <xs:extension base="ui_element">
                <xs:choice minOccurs="0" maxOccurs="unbounded">
                    <xs:group ref="configurable"/>
                </xs:choice>
            </xs:extension>
        </xs:complexContent>
    </xs:complexType>
    <xs:complexType name="actions">
        <xs:complexContent>
            <xs:extension base="ui_element">
                <xs:choice minOccurs="0" maxOccurs="unbounded">
                    <xs:group ref="configurable"/>
                </xs:choice>
            </xs:extension>
        </xs:complexContent>
    </xs:complexType>
    <xs:complexType name="action">
        <xs:complexContent>
            <xs:extension base="ui_element">
                <xs:choice minOccurs="0" maxOccurs="unbounded">
                    <xs:group ref="configurable"/>
                </xs:choice>
            </xs:extension>
        </xs:complexContent>
    </xs:complexType>
    <xs:complexType name="bookmark" xml:base="ui_element">
        <xs:complexContent>
            <xs:extension base="ui_element">
                <xs:choice minOccurs="0" maxOccurs="unbounded">
                    <xs:group ref="configurable"/>
                </xs:choice>
            </xs:extension>
        </xs:complexContent>
    </xs:complexType>
    <xs:complexType name="exportButton" xml:base="ui_element">
        <xs:complexContent>
            <xs:extension base="ui_element">
                <xs:choice minOccurs="0" maxOccurs="unbounded">
                    <xs:group ref="configurable"/>
                </xs:choice>
            </xs:extension>
        </xs:complexContent>
    </xs:complexType>
    <xs:complexType name="columnsControls" xml:base="ui_element">
        <xs:complexContent>
            <xs:extension base="ui_element">
                <xs:choice minOccurs="0" maxOccurs="unbounded">
                    <xs:group ref="configurable"/>
                </xs:choice>
            </xs:extension>
        </xs:complexContent>
    </xs:complexType>
    <!-- Global groups -->
    <xs:group name="configurable">
        <xs:sequence>
            <xs:element type="argumentType" name="argument" minOccurs="0" maxOccurs="unbounded">
                <xs:key name="configurableArgumentItemName">
                    <xs:selector xpath="item"/>
                    <xs:field xpath="@name"/>
                </xs:key>
            </xs:element>
        </xs:sequence>
    </xs:group>
    <!-- Global types -->
    <xs:complexType name="constant">
        <xs:complexContent>
            <xs:extension base="argumentType"/>
        </xs:complexContent>
    </xs:complexType>
    <xs:complexType name="ui_element">
        <xs:attribute type="xs:string" name="name" use="optional"/>
        <xs:attribute type="xs:boolean" name="disabled" use="optional"/>
        <xs:attribute type="xs:string" name="layout" use="optional"/>
        <xs:attribute type="xs:string" name="dataSource" use="optional"/>
        <xs:attribute type="xs:string" name="class" use="optional"/>
    </xs:complexType>

    <xs:complexType name="url" mixed="true">
        <xs:complexContent>
            <xs:extension base="argumentType">
                <xs:sequence minOccurs="0">
                    <xs:element name="param" minOccurs="0" maxOccurs="unbounded">
                        <xs:complexType mixed="true">
                            <xs:attribute name="name" type="xs:string" use="required"/>
                        </xs:complexType>
                    </xs:element>
                </xs:sequence>
                <xs:attribute name="path" use="required"/>
            </xs:extension>
        </xs:complexContent>
    </xs:complexType>
    <xs:complexType name="htmlContent" mixed="true">
        <xs:choice minOccurs="0" maxOccurs="unbounded">
            <xs:group ref="configurable"/>
        </xs:choice>
        <xs:attribute type="xs:string" name="name" use="optional"/>
        <xs:attribute type="xs:boolean" name="disabled" use="optional"/>
        <xs:attribute type="xs:string" name="class" use="optional"/>
    </xs:complexType>
<<<<<<< HEAD
    <xs:complexType name="modal">
        <xs:complexContent>
            <xs:extension base="ui_element">
                <xs:choice minOccurs="0" maxOccurs="unbounded">
                    <xs:group ref="configurable"/>
                </xs:choice>
            </xs:extension>
        </xs:complexContent>
    </xs:complexType>
    <xs:complexType name="button">
        <xs:complexContent>
            <xs:extension base="ui_element">
                <xs:choice minOccurs="0" maxOccurs="unbounded">
                    <xs:group ref="configurable"/>
                </xs:choice>
            </xs:extension>
        </xs:complexContent>
    </xs:complexType>
    <xs:complexType name="insertForm">
        <xs:complexContent>
            <xs:extension base="ui_element">
                <xs:choice minOccurs="0" maxOccurs="unbounded">
                    <xs:group ref="configurable"/>
                </xs:choice>
            </xs:extension>
        </xs:complexContent>
    </xs:complexType>
    <xs:complexType name="insertListing">
=======
    <xs:complexType name="dynamicRows">
>>>>>>> 9529d8e8
        <xs:complexContent>
            <xs:extension base="ui_element">
                <xs:choice minOccurs="0" maxOccurs="unbounded">
                    <xs:group ref="configurable"/>
                </xs:choice>
            </xs:extension>
        </xs:complexContent>
    </xs:complexType>
    <!-- Simple types -->
    <xs:simpleType name="referenceAttributeType">
        <xs:annotation>
            <xs:documentation>The value should only be {[a-z_-]+} since it is used as a reference to a database field.</xs:documentation>
        </xs:annotation>
        <xs:restriction base="xs:string">
            <xs:pattern value="[a-z_-]+" />
        </xs:restriction>
    </xs:simpleType>
    <xs:simpleType name="textAttributeType">
        <xs:annotation>
            <xs:documentation>Any text value</xs:documentation>
        </xs:annotation>
        <xs:restriction base="xs:string">
            <xs:pattern value="[A-Za-z0-9,_.\\: -]+" />
        </xs:restriction>
    </xs:simpleType>
</xs:schema><|MERGE_RESOLUTION|>--- conflicted
+++ resolved
@@ -409,7 +409,6 @@
         <xs:attribute type="xs:boolean" name="disabled" use="optional"/>
         <xs:attribute type="xs:string" name="class" use="optional"/>
     </xs:complexType>
-<<<<<<< HEAD
     <xs:complexType name="modal">
         <xs:complexContent>
             <xs:extension base="ui_element">
@@ -438,9 +437,15 @@
         </xs:complexContent>
     </xs:complexType>
     <xs:complexType name="insertListing">
-=======
+        <xs:complexContent>
+            <xs:extension base="ui_element">
+                <xs:choice minOccurs="0" maxOccurs="unbounded">
+                    <xs:group ref="configurable"/>
+                </xs:choice>
+            </xs:extension>
+        </xs:complexContent>
+    </xs:complexType>
     <xs:complexType name="dynamicRows">
->>>>>>> 9529d8e8
         <xs:complexContent>
             <xs:extension base="ui_element">
                 <xs:choice minOccurs="0" maxOccurs="unbounded">
