<?xml version="1.0" encoding="UTF-8"?>
<!--
/**
 * Copyright © 2015 Magento. All rights reserved.
 * See COPYING.txt for license details.
 */
-->
<xs:schema xmlns:xs="http://www.w3.org/2001/XMLSchema" elementFormDefault="qualified">
    <xs:annotation>
        <xs:appinfo>The definition of a configuration item components</xs:appinfo>
        <xs:documentation>The definition of a configuration item components</xs:documentation>
    </xs:annotation>
    <!-- Include section -->
    <xs:include schemaLocation="urn:magento:module:Magento_Ui:etc/ui_components.xsd"/>
    <!-- Components list -->
    <xs:element type="formConfiguration" name="form"/>
    <xs:element type="modalConfiguration" name="modal"/>
    <xs:element type="containerConfiguration" name="container"/>
    <xs:element type="dynamicRowsConfiguration" name="dynamicRows"/>
    <xs:element type="listingConfiguration" name="listing"/>
    <!-- Custom configuration -->
    <xs:complexType name="containerConfiguration">
        <xs:complexContent>
            <xs:extension base="container">
                <xs:choice minOccurs="0" maxOccurs="unbounded">
                    <xs:element type="formConfiguration" name="form"/>
                    <xs:element type="fieldsetConfiguration" name="fieldset"/>
                    <xs:element type="paging" name="paging"/>
                    <xs:element type="filtersConfiguration" name="filters"/>
                    <xs:element type="massactionConfiguration" name="massaction"/>
                    <xs:element type="action" name="action"/>
                    <xs:element type="columnsConfiguration" name="columns"/>
                    <xs:element type="containerConfiguration" name="container"/>
                    <xs:element type="field" name="field"/>
                    <xs:element type="dataSource" name="dataSource"/>
                    <xs:element type="argumentType" name="argument"/>
                    <xs:element type="bookmark" name="bookmark"/>
                    <xs:element name="filterSearch" type="filterSearch" />
                    <xs:element name="component" type="component" />
                    <xs:element name="actionsColumn" type="actionsColumn" />
                    <xs:element name="selectionsColumn" type="selectionsColumn" />
                    <xs:element type="exportButton" name="exportButton"/>
                    <xs:element type="modalConfiguration" name="modal"/>
                    <xs:element type="insertFormConfiguration" name="insertForm"/>
                    <xs:element type="insertListingConfiguration" name="insertListing"/>
                    <xs:element type="columnsControls" name="columnsControls"/>
                    <xs:element type="listingToolbarConfiguration" name="listingToolbar"/>
                    <xs:element type="button" name="button"/>
                    <xs:element type="htmlContent" name="htmlContent"/>
                    <xs:element type="actionDelete" name="actionDelete"/>
                </xs:choice>
            </xs:extension>
        </xs:complexContent>
    </xs:complexType>
    <xs:complexType name="listingToolbarConfiguration">
        <xs:complexContent>
            <xs:extension base="containerConfiguration"/>
        </xs:complexContent>
    </xs:complexType>
    <xs:complexType name="fieldsetConfiguration">
        <xs:complexContent>
            <xs:extension base="container">
                <xs:choice minOccurs="0" maxOccurs="unbounded">
                    <xs:element type="containerConfiguration" name="container"/>
                    <xs:element type="fieldsetConfiguration" name="fieldset"/>
                    <xs:element name="field" type="field" />
                    <xs:element type="insertFormConfiguration" name="insertForm"/>
                    <xs:element type="insertListingConfiguration" name="insertListing"/>
                    <xs:element type="modalConfiguration" name="modal"/>
                    <xs:element type="button" name="button"/>
                </xs:choice>
            </xs:extension>
        </xs:complexContent>
    </xs:complexType>
    <xs:complexType name="listingConfiguration">
        <xs:complexContent>
            <xs:extension base="listing">
                <xs:choice minOccurs="0" maxOccurs="unbounded">
                    <xs:element type="paging" name="paging"/>
                    <xs:element type="listingToolbarConfiguration" name="listingToolbar"/>
                    <xs:element type="filtersConfiguration" name="filters"/>
                    <xs:element type="massactionConfiguration" name="massaction"/>
                    <xs:element type="dataSource" name="dataSource"/>
                    <xs:element type="columnsConfiguration" name="columns"/>
                    <xs:element type="containerConfiguration" name="container"/>
                </xs:choice>
            </xs:extension>
        </xs:complexContent>
    </xs:complexType>
    <xs:complexType name="formConfiguration">
        <xs:complexContent>
            <xs:extension base="form">
                <xs:choice minOccurs="0" maxOccurs="unbounded">
                    <xs:element type="field" name="field" />
                    <xs:element type="fieldsetConfiguration" name="fieldset"/>
                    <xs:element type="containerConfiguration" name="container"/>
                    <xs:element type="dataSource" name="dataSource"/>
<<<<<<< HEAD
                    <xs:element type="dynamicRowsConfiguration" name="dynamicRows"/>
=======
                    <xs:element type="insertFormConfiguration" name="insertForm"/>
                    <xs:element type="insertListingConfiguration" name="insertListing"/>
                    <xs:element type="modalConfiguration" name="modal"/>
>>>>>>> 0e2a4ada
                </xs:choice>
            </xs:extension>
        </xs:complexContent>
    </xs:complexType>
    <xs:complexType name="columnsConfiguration">
        <xs:complexContent>
            <xs:extension base="columns">
                <xs:choice minOccurs="0" maxOccurs="unbounded">
                    <xs:element name="column" type="column" />
                    <xs:element name="actionsColumn" type="actionsColumn" />
                    <xs:element name="selectionsColumn" type="selectionsColumn" />
                </xs:choice>
            </xs:extension>
        </xs:complexContent>
    </xs:complexType>
    <xs:complexType name="insertFormConfiguration">
        <xs:complexContent>
            <xs:extension base="containerConfiguration">
                <xs:choice minOccurs="0" maxOccurs="unbounded"/>
            </xs:extension>
        </xs:complexContent>
    </xs:complexType>
    <xs:complexType name="insertListingConfiguration">
        <xs:complexContent>
            <xs:extension base="containerConfiguration">
                <xs:choice minOccurs="0" maxOccurs="unbounded"/>
            </xs:extension>
        </xs:complexContent>
    </xs:complexType>
    <xs:complexType name="modalConfiguration">
        <xs:complexContent>
            <xs:extension base="containerConfiguration">
                <xs:choice minOccurs="0" maxOccurs="unbounded"/>
            </xs:extension>
        </xs:complexContent>
    </xs:complexType>
    <xs:complexType name="massactionConfiguration">
        <xs:complexContent>
            <xs:extension base="massaction">
                <xs:choice minOccurs="0" maxOccurs="unbounded">
                    <xs:element name="action" type="action" />
                </xs:choice>
            </xs:extension>
        </xs:complexContent>
    </xs:complexType>
    <xs:complexType name="dynamicRowsConfiguration">
        <xs:complexContent>
            <xs:extension base="dynamicRows">
                <xs:choice minOccurs="0" maxOccurs="unbounded">
                    <xs:element type="containerConfiguration" name="container"/>
                    <xs:element type="actionDelete" name="actionDelete"/>
                </xs:choice>
            </xs:extension>
        </xs:complexContent>
    </xs:complexType>
    <xs:complexType name="filtersConfiguration">
        <xs:complexContent>
            <xs:extension base="filters">
                <xs:choice minOccurs="0" maxOccurs="unbounded">
                    <xs:element name="filterInput" type="filterInput" />
                    <xs:element name="filterRange" type="filterRangeConfiguration" />
                    <xs:element name="filterSelect" type="filterSelect" />
                    <xs:element name="containerConfiguration" type="container" />
                </xs:choice>
            </xs:extension>
        </xs:complexContent>
    </xs:complexType>
    <xs:complexType name="filterRangeConfiguration">
        <xs:complexContent>
            <xs:extension base="filterRange">
                <xs:choice minOccurs="0" maxOccurs="unbounded">
                    <xs:element name="filterDate" type="filterDate" />
                    <xs:element name="filterInput" type="filterInput" />
                    <xs:element name="filterSelect" type="filterSelect" />
                </xs:choice>
            </xs:extension>
        </xs:complexContent>
    </xs:complexType>
</xs:schema><|MERGE_RESOLUTION|>--- conflicted
+++ resolved
@@ -95,13 +95,10 @@
                     <xs:element type="fieldsetConfiguration" name="fieldset"/>
                     <xs:element type="containerConfiguration" name="container"/>
                     <xs:element type="dataSource" name="dataSource"/>
-<<<<<<< HEAD
-                    <xs:element type="dynamicRowsConfiguration" name="dynamicRows"/>
-=======
                     <xs:element type="insertFormConfiguration" name="insertForm"/>
                     <xs:element type="insertListingConfiguration" name="insertListing"/>
                     <xs:element type="modalConfiguration" name="modal"/>
->>>>>>> 0e2a4ada
+                    <xs:element type="dynamicRowsConfiguration" name="dynamicRows"/>
                 </xs:choice>
             </xs:extension>
         </xs:complexContent>
