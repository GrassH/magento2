<?xml version="1.0" encoding="UTF-8"?>
<!--
/**
 * Copyright © 2015 Magento. All rights reserved.
 * See COPYING.txt for license details.
 */
-->
<xs:schema xmlns:xs="http://www.w3.org/2001/XMLSchema" elementFormDefault="qualified">
    <xs:annotation>
        <xs:appinfo>The definition of a configuration item components</xs:appinfo>
        <xs:documentation>The definition of a configuration item components</xs:documentation>
    </xs:annotation>
    <!-- Include section -->
    <xs:include schemaLocation="urn:magento:module:Magento_Ui:etc/ui_components.xsd"/>
    <!-- Components list -->
    <xs:element type="formConfiguration" name="form"/>
    <xs:element type="modalConfiguration" name="modal"/>
    <xs:element type="containerConfiguration" name="container"/>
    <xs:element type="dynamicRowsConfiguration" name="dynamicRows"/>
    <xs:element type="listingConfiguration" name="listing"/>
    <!-- Custom configuration -->
    <xs:complexType name="containerConfiguration">
        <xs:complexContent>
            <xs:extension base="container">
                <xs:choice minOccurs="0" maxOccurs="unbounded">
                    <xs:element type="formConfiguration" name="form"/>
                    <xs:element type="fieldsetConfiguration" name="fieldset"/>
                    <xs:element type="paging" name="paging"/>
                    <xs:element type="filtersConfiguration" name="filters"/>
                    <xs:element type="massactionConfiguration" name="massaction"/>
                    <xs:element type="action" name="action"/>
                    <xs:element type="columnsConfiguration" name="columns"/>
                    <xs:element type="containerConfiguration" name="container"/>
                    <xs:element type="field" name="field"/>
                    <xs:element type="dataSource" name="dataSource"/>
                    <xs:element type="argumentType" name="argument"/>
                    <xs:element type="bookmark" name="bookmark"/>
                    <xs:element name="filterSearch" type="filterSearch" />
                    <xs:element name="component" type="component" />
                    <xs:element name="actionsColumn" type="actionsColumn" />
                    <xs:element name="selectionsColumn" type="selectionsColumn" />
                    <xs:element type="exportButton" name="exportButton"/>
                    <xs:element type="modalConfiguration" name="modal"/>
                    <xs:element type="insertFormConfiguration" name="insertForm"/>
                    <xs:element type="insertListingConfiguration" name="insertListing"/>
                    <xs:element type="columnsControls" name="columnsControls"/>
                    <xs:element type="listingToolbarConfiguration" name="listingToolbar"/>
                    <xs:element type="button" name="button"/>
                    <xs:element type="htmlContent" name="htmlContent"/>
                    <xs:element type="actionDelete" name="actionDelete"/>
<<<<<<< HEAD
=======
                    <xs:element type="dynamicRowsConfiguration" name="dynamicRows"/>
>>>>>>> 32fe883e
                </xs:choice>
            </xs:extension>
        </xs:complexContent>
    </xs:complexType>
    <xs:complexType name="listingToolbarConfiguration">
        <xs:complexContent>
            <xs:extension base="containerConfiguration"/>
        </xs:complexContent>
    </xs:complexType>
    <xs:complexType name="fieldsetConfiguration">
        <xs:complexContent>
            <xs:extension base="container">
                <xs:choice minOccurs="0" maxOccurs="unbounded">
                    <xs:element type="containerConfiguration" name="container"/>
                    <xs:element type="fieldsetConfiguration" name="fieldset"/>
                    <xs:element name="field" type="field" />
                    <xs:element type="dynamicRowsConfiguration" name="dynamicRows"/>
                    <xs:element type="insertFormConfiguration" name="insertForm"/>
                    <xs:element type="insertListingConfiguration" name="insertListing"/>
                    <xs:element type="modalConfiguration" name="modal"/>
                    <xs:element type="button" name="button"/>
                </xs:choice>
            </xs:extension>
        </xs:complexContent>
    </xs:complexType>
    <xs:complexType name="listingConfiguration">
        <xs:complexContent>
            <xs:extension base="listing">
                <xs:choice minOccurs="0" maxOccurs="unbounded">
                    <xs:element type="paging" name="paging"/>
                    <xs:element type="listingToolbarConfiguration" name="listingToolbar"/>
                    <xs:element type="filtersConfiguration" name="filters"/>
                    <xs:element type="massactionConfiguration" name="massaction"/>
                    <xs:element type="dataSource" name="dataSource"/>
                    <xs:element type="columnsConfiguration" name="columns"/>
                    <xs:element type="containerConfiguration" name="container"/>
                </xs:choice>
            </xs:extension>
        </xs:complexContent>
    </xs:complexType>
    <xs:complexType name="formConfiguration">
        <xs:complexContent>
            <xs:extension base="form">
                <xs:choice minOccurs="0" maxOccurs="unbounded">
                    <xs:element type="field" name="field" />
                    <xs:element type="fieldsetConfiguration" name="fieldset"/>
                    <xs:element type="containerConfiguration" name="container"/>
                    <xs:element type="dataSource" name="dataSource"/>
                    <xs:element type="dynamicRowsConfiguration" name="dynamicRows"/>
                    <xs:element type="insertFormConfiguration" name="insertForm"/>
                    <xs:element type="insertListingConfiguration" name="insertListing"/>
                    <xs:element type="modalConfiguration" name="modal"/>
                </xs:choice>
            </xs:extension>
        </xs:complexContent>
    </xs:complexType>
    <xs:complexType name="columnsConfiguration">
        <xs:complexContent>
            <xs:extension base="columns">
                <xs:choice minOccurs="0" maxOccurs="unbounded">
                    <xs:element name="column" type="column" />
                    <xs:element name="actionsColumn" type="actionsColumn" />
                    <xs:element name="selectionsColumn" type="selectionsColumn" />
                </xs:choice>
            </xs:extension>
        </xs:complexContent>
    </xs:complexType>
    <xs:complexType name="insertFormConfiguration">
        <xs:complexContent>
            <xs:extension base="containerConfiguration">
                <xs:choice minOccurs="0" maxOccurs="unbounded"/>
            </xs:extension>
        </xs:complexContent>
    </xs:complexType>
    <xs:complexType name="insertListingConfiguration">
        <xs:complexContent>
            <xs:extension base="containerConfiguration">
                <xs:choice minOccurs="0" maxOccurs="unbounded"/>
            </xs:extension>
        </xs:complexContent>
    </xs:complexType>
    <xs:complexType name="modalConfiguration">
        <xs:complexContent>
            <xs:extension base="containerConfiguration">
                <xs:choice minOccurs="0" maxOccurs="unbounded"/>
            </xs:extension>
        </xs:complexContent>
    </xs:complexType>
    <xs:complexType name="massactionConfiguration">
        <xs:complexContent>
            <xs:extension base="massaction">
                <xs:choice minOccurs="0" maxOccurs="unbounded">
                    <xs:element name="action" type="action" />
                </xs:choice>
            </xs:extension>
        </xs:complexContent>
    </xs:complexType>
    <xs:complexType name="dynamicRowsConfiguration">
        <xs:complexContent>
            <xs:extension base="dynamicRows">
                <xs:choice minOccurs="0" maxOccurs="unbounded">
                    <xs:element type="containerConfiguration" name="container"/>
                    <xs:element type="actionDelete" name="actionDelete"/>
                </xs:choice>
            </xs:extension>
        </xs:complexContent>
    </xs:complexType>
    <xs:complexType name="filtersConfiguration">
        <xs:complexContent>
            <xs:extension base="filters">
                <xs:choice minOccurs="0" maxOccurs="unbounded">
                    <xs:element name="filterInput" type="filterInput" />
                    <xs:element name="filterRange" type="filterRangeConfiguration" />
                    <xs:element name="filterSelect" type="filterSelect" />
                    <xs:element name="containerConfiguration" type="container" />
                </xs:choice>
            </xs:extension>
        </xs:complexContent>
    </xs:complexType>
    <xs:complexType name="filterRangeConfiguration">
        <xs:complexContent>
            <xs:extension base="filterRange">
                <xs:choice minOccurs="0" maxOccurs="unbounded">
                    <xs:element name="filterDate" type="filterDate" />
                    <xs:element name="filterInput" type="filterInput" />
                    <xs:element name="filterSelect" type="filterSelect" />
                </xs:choice>
            </xs:extension>
        </xs:complexContent>
    </xs:complexType>
</xs:schema><|MERGE_RESOLUTION|>--- conflicted
+++ resolved
@@ -48,10 +48,7 @@
                     <xs:element type="button" name="button"/>
                     <xs:element type="htmlContent" name="htmlContent"/>
                     <xs:element type="actionDelete" name="actionDelete"/>
-<<<<<<< HEAD
-=======
                     <xs:element type="dynamicRowsConfiguration" name="dynamicRows"/>
->>>>>>> 32fe883e
                 </xs:choice>
             </xs:extension>
         </xs:complexContent>
@@ -100,7 +97,6 @@
                     <xs:element type="fieldsetConfiguration" name="fieldset"/>
                     <xs:element type="containerConfiguration" name="container"/>
                     <xs:element type="dataSource" name="dataSource"/>
-                    <xs:element type="dynamicRowsConfiguration" name="dynamicRows"/>
                     <xs:element type="insertFormConfiguration" name="insertForm"/>
                     <xs:element type="insertListingConfiguration" name="insertListing"/>
                     <xs:element type="modalConfiguration" name="modal"/>
