--- conflicted
+++ resolved
@@ -39,12 +39,9 @@
                     <xs:element name="actionsColumn" type="actionsColumn" />
                     <xs:element name="selectionsColumn" type="selectionsColumn" />
                     <xs:element type="exportButton" name="exportButton"/>
-<<<<<<< HEAD
-                    <xs:element type="modalConfiguration" name="modal"/>
-=======
                     <xs:element type="insertFormConfiguration" name="insertForm"/>
                     <xs:element type="insertListingConfiguration" name="insertListing"/>
->>>>>>> ee82bf98
+                    <xs:element type="modalConfiguration" name="modal"/>
                     <xs:element type="columnsControls" name="columnsControls"/>
                     <xs:element type="listingToolbarConfiguration" name="listingToolbar"/>
                     <xs:element type="htmlContent" name="htmlContent"/>
@@ -65,13 +62,10 @@
                     <xs:element type="containerConfiguration" name="container"/>
                     <xs:element type="fieldsetConfiguration" name="fieldset"/>
                     <xs:element name="field" type="field" />
-<<<<<<< HEAD
+                    <xs:element type="insertFormConfiguration" name="insertForm"/>
+                    <xs:element type="insertListingConfiguration" name="insertListing"/>
                     <xs:element type="modalConfiguration" name="modal"/>
                     <xs:element type="button" name="button"/>
-=======
-                    <xs:element type="insertFormConfiguration" name="insertForm"/>
-                    <xs:element type="insertListingConfiguration" name="insertListing"/>
->>>>>>> ee82bf98
                 </xs:choice>
             </xs:extension>
         </xs:complexContent>
@@ -99,12 +93,9 @@
                     <xs:element type="fieldsetConfiguration" name="fieldset"/>
                     <xs:element type="containerConfiguration" name="container"/>
                     <xs:element type="dataSource" name="dataSource"/>
-<<<<<<< HEAD
-                    <xs:element type="modalConfiguration" name="modal"/>
-=======
                     <xs:element type="insertFormConfiguration" name="insertForm"/>
                     <xs:element type="insertListingConfiguration" name="insertListing"/>
->>>>>>> ee82bf98
+                    <xs:element type="modalConfiguration" name="modal"/>
                 </xs:choice>
             </xs:extension>
         </xs:complexContent>
@@ -120,9 +111,6 @@
             </xs:extension>
         </xs:complexContent>
     </xs:complexType>
-<<<<<<< HEAD
-    <xs:complexType name="modalConfiguration">
-=======
     <xs:complexType name="insertFormConfiguration">
         <xs:complexContent>
             <xs:extension base="containerConfiguration">
@@ -131,7 +119,13 @@
         </xs:complexContent>
     </xs:complexType>
     <xs:complexType name="insertListingConfiguration">
->>>>>>> ee82bf98
+        <xs:complexContent>
+            <xs:extension base="containerConfiguration">
+                <xs:choice minOccurs="0" maxOccurs="unbounded"/>
+            </xs:extension>
+        </xs:complexContent>
+    </xs:complexType>
+    <xs:complexType name="modalConfiguration">
         <xs:complexContent>
             <xs:extension base="containerConfiguration">
                 <xs:choice minOccurs="0" maxOccurs="unbounded"/>
