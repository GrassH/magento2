--- conflicted
+++ resolved
@@ -14,7 +14,6 @@
     <xs:include schemaLocation="urn:magento:module:Magento_Ui:etc/ui_components.xsd"/>
     <!-- Components list -->
     <xs:element type="formConfiguration" name="form"/>
-    <xs:element type="modalConfiguration" name="modal"/>
     <xs:element type="containerConfiguration" name="container"/>
     <xs:element type="listingConfiguration" name="listing"/>
     <!-- Custom configuration -->
@@ -39,14 +38,9 @@
                     <xs:element name="actionsColumn" type="actionsColumn" />
                     <xs:element name="selectionsColumn" type="selectionsColumn" />
                     <xs:element type="exportButton" name="exportButton"/>
-                    <xs:element type="modalConfiguration" name="modal"/>
                     <xs:element type="columnsControls" name="columnsControls"/>
                     <xs:element type="listingToolbarConfiguration" name="listingToolbar"/>
-<<<<<<< HEAD
-                    <xs:element type="button" name="button"/>
-=======
                     <xs:element type="htmlContent" name="htmlContent"/>
->>>>>>> d31d6517
                 </xs:choice>
             </xs:extension>
         </xs:complexContent>
@@ -62,8 +56,6 @@
                 <xs:choice minOccurs="0" maxOccurs="unbounded">
                     <xs:element type="containerConfiguration" name="container"/>
                     <xs:element name="field" type="field" />
-                    <xs:element type="modalConfiguration" name="modal"/>
-                    <xs:element type="button" name="button"/>
                 </xs:choice>
             </xs:extension>
         </xs:complexContent>
@@ -91,7 +83,6 @@
                     <xs:element type="fieldsetConfiguration" name="fieldset"/>
                     <xs:element type="containerConfiguration" name="container"/>
                     <xs:element type="dataSource" name="dataSource"/>
-                    <xs:element type="modalConfiguration" name="modal"/>
                 </xs:choice>
             </xs:extension>
         </xs:complexContent>
@@ -104,13 +95,6 @@
                     <xs:element name="actionsColumn" type="actionsColumn" />
                     <xs:element name="selectionsColumn" type="selectionsColumn" />
                 </xs:choice>
-            </xs:extension>
-        </xs:complexContent>
-    </xs:complexType>
-    <xs:complexType name="modalConfiguration">
-        <xs:complexContent>
-            <xs:extension base="containerConfiguration">
-                <xs:choice minOccurs="0" maxOccurs="unbounded"/>
             </xs:extension>
         </xs:complexContent>
     </xs:complexType>
