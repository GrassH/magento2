<?xml version="1.0" encoding="UTF-8"?>
<!--
/**
 * Copyright © 2015 Magento. All rights reserved.
 * See COPYING.txt for license details.
 */
-->
<xs:schema xmlns:xs="http://www.w3.org/2001/XMLSchema" elementFormDefault="qualified">
    <xs:annotation>
        <xs:appinfo>The definition of a configuration item components</xs:appinfo>
        <xs:documentation>The definition of a configuration item components</xs:documentation>
    </xs:annotation>
    <!-- Include section -->
    <xs:include schemaLocation="urn:magento:module:Magento_Ui:etc/ui_components.xsd"/>
    <!-- Components list -->
    <xs:element type="formConfiguration" name="form"/>
    <xs:element type="modalConfiguration" name="modal"/>
    <xs:element type="containerConfiguration" name="container"/>
    <xs:element type="listingConfiguration" name="listing"/>
    <!-- Custom configuration -->
    <xs:complexType name="containerConfiguration">
        <xs:complexContent>
            <xs:extension base="container">
                <xs:choice minOccurs="0" maxOccurs="unbounded">
                    <xs:element type="formConfiguration" name="form"/>
                    <xs:element type="fieldsetConfiguration" name="fieldset"/>
                    <xs:element type="paging" name="paging"/>
                    <xs:element type="filtersConfiguration" name="filters"/>
                    <xs:element type="massactionConfiguration" name="massaction"/>
                    <xs:element type="action" name="action"/>
                    <xs:element type="columnsConfiguration" name="columns"/>
                    <xs:element type="containerConfiguration" name="container"/>
                    <xs:element type="field" name="field"/>
                    <xs:element type="dataSource" name="dataSource"/>
                    <xs:element type="argumentType" name="argument"/>
                    <xs:element type="bookmark" name="bookmark"/>
                    <xs:element name="filterSearch" type="filterSearch" />
                    <xs:element name="component" type="component" />
                    <xs:element name="actionsColumn" type="actionsColumn" />
                    <xs:element name="selectionsColumn" type="selectionsColumn" />
                    <xs:element type="exportButton" name="exportButton"/>
                    <xs:element type="modalConfiguration" name="modal"/>
                    <xs:element type="columnsControls" name="columnsControls"/>
                    <xs:element type="listingToolbarConfiguration" name="listingToolbar"/>
<<<<<<< HEAD
                    <xs:element type="button" name="button"/>
=======
                    <xs:element type="htmlContent" name="htmlContent"/>
>>>>>>> 3991d65e
                </xs:choice>
            </xs:extension>
        </xs:complexContent>
    </xs:complexType>
    <xs:complexType name="listingToolbarConfiguration">
        <xs:complexContent>
            <xs:extension base="containerConfiguration"/>
        </xs:complexContent>
    </xs:complexType>
    <xs:complexType name="fieldsetConfiguration">
        <xs:complexContent>
            <xs:extension base="container">
                <xs:choice minOccurs="0" maxOccurs="unbounded">
                    <xs:element type="containerConfiguration" name="container"/>
                    <xs:element type="fieldsetConfiguration" name="fieldset"/>
                    <xs:element name="field" type="field" />
                    <xs:element type="modalConfiguration" name="modal"/>
                    <xs:element type="button" name="button"/>
                </xs:choice>
            </xs:extension>
        </xs:complexContent>
    </xs:complexType>
    <xs:complexType name="listingConfiguration">
        <xs:complexContent>
            <xs:extension base="listing">
                <xs:choice minOccurs="0" maxOccurs="unbounded">
                    <xs:element type="paging" name="paging"/>
                    <xs:element type="listingToolbarConfiguration" name="listingToolbar"/>
                    <xs:element type="filtersConfiguration" name="filters"/>
                    <xs:element type="massactionConfiguration" name="massaction"/>
                    <xs:element type="dataSource" name="dataSource"/>
                    <xs:element type="columnsConfiguration" name="columns"/>
                    <xs:element type="containerConfiguration" name="container"/>
                </xs:choice>
            </xs:extension>
        </xs:complexContent>
    </xs:complexType>
    <xs:complexType name="formConfiguration">
        <xs:complexContent>
            <xs:extension base="form">
                <xs:choice minOccurs="0" maxOccurs="unbounded">
                    <xs:element type="field" name="field" />
                    <xs:element type="fieldsetConfiguration" name="fieldset"/>
                    <xs:element type="containerConfiguration" name="container"/>
                    <xs:element type="dataSource" name="dataSource"/>
                    <xs:element type="modalConfiguration" name="modal"/>
                </xs:choice>
            </xs:extension>
        </xs:complexContent>
    </xs:complexType>
    <xs:complexType name="columnsConfiguration">
        <xs:complexContent>
            <xs:extension base="columns">
                <xs:choice minOccurs="0" maxOccurs="unbounded">
                    <xs:element name="column" type="column" />
                    <xs:element name="actionsColumn" type="actionsColumn" />
                    <xs:element name="selectionsColumn" type="selectionsColumn" />
                </xs:choice>
            </xs:extension>
        </xs:complexContent>
    </xs:complexType>
    <xs:complexType name="modalConfiguration">
        <xs:complexContent>
            <xs:extension base="containerConfiguration">
                <xs:choice minOccurs="0" maxOccurs="unbounded"/>
            </xs:extension>
        </xs:complexContent>
    </xs:complexType>
    <xs:complexType name="massactionConfiguration">
        <xs:complexContent>
            <xs:extension base="massaction">
                <xs:choice minOccurs="0" maxOccurs="unbounded">
                    <xs:element name="action" type="action" />
                </xs:choice>
            </xs:extension>
        </xs:complexContent>
    </xs:complexType>
    <xs:complexType name="filtersConfiguration">
        <xs:complexContent>
            <xs:extension base="filters">
                <xs:choice minOccurs="0" maxOccurs="unbounded">
                    <xs:element name="filterInput" type="filterInput" />
                    <xs:element name="filterRange" type="filterRangeConfiguration" />
                    <xs:element name="filterSelect" type="filterSelect" />
                    <xs:element name="containerConfiguration" type="container" />
                </xs:choice>
            </xs:extension>
        </xs:complexContent>
    </xs:complexType>
    <xs:complexType name="filterRangeConfiguration">
        <xs:complexContent>
            <xs:extension base="filterRange">
                <xs:choice minOccurs="0" maxOccurs="unbounded">
                    <xs:element name="filterDate" type="filterDate" />
                    <xs:element name="filterInput" type="filterInput" />
                    <xs:element name="filterSelect" type="filterSelect" />
                </xs:choice>
            </xs:extension>
        </xs:complexContent>
    </xs:complexType>
</xs:schema><|MERGE_RESOLUTION|>--- conflicted
+++ resolved
@@ -42,11 +42,8 @@
                     <xs:element type="modalConfiguration" name="modal"/>
                     <xs:element type="columnsControls" name="columnsControls"/>
                     <xs:element type="listingToolbarConfiguration" name="listingToolbar"/>
-<<<<<<< HEAD
+                    <xs:element type="htmlContent" name="htmlContent"/>
                     <xs:element type="button" name="button"/>
-=======
-                    <xs:element type="htmlContent" name="htmlContent"/>
->>>>>>> 3991d65e
                 </xs:choice>
             </xs:extension>
         </xs:complexContent>
