--- conflicted
+++ resolved
@@ -111,33 +111,21 @@
             </xs:extension>
         </xs:complexContent>
     </xs:complexType>
-<<<<<<< HEAD
-    <xs:complexType name="modalConfiguration">
-=======
     <xs:complexType name="insertFormConfiguration">
->>>>>>> 503245f3
         <xs:complexContent>
             <xs:extension base="containerConfiguration">
                 <xs:choice minOccurs="0" maxOccurs="unbounded"/>
             </xs:extension>
         </xs:complexContent>
     </xs:complexType>
-<<<<<<< HEAD
-    <xs:complexType name="insertFormConfiguration">
-=======
     <xs:complexType name="insertListingConfiguration">
->>>>>>> 503245f3
         <xs:complexContent>
             <xs:extension base="containerConfiguration">
                 <xs:choice minOccurs="0" maxOccurs="unbounded"/>
             </xs:extension>
         </xs:complexContent>
     </xs:complexType>
-<<<<<<< HEAD
-    <xs:complexType name="insertListingConfiguration">
-=======
     <xs:complexType name="modalConfiguration">
->>>>>>> 503245f3
         <xs:complexContent>
             <xs:extension base="containerConfiguration">
                 <xs:choice minOccurs="0" maxOccurs="unbounded"/>
