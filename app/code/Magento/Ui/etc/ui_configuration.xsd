<?xml version="1.0" encoding="UTF-8"?>
<!--
/**
 * Copyright © 2015 Magento. All rights reserved.
 * See COPYING.txt for license details.
 */
-->
<xs:schema xmlns:xs="http://www.w3.org/2001/XMLSchema" elementFormDefault="qualified">
    <xs:annotation>
        <xs:appinfo>The definition of a configuration item components</xs:appinfo>
        <xs:documentation>The definition of a configuration item components</xs:documentation>
    </xs:annotation>
    <!-- Include section -->
    <xs:include schemaLocation="urn:magento:module:Magento_Ui:etc/ui_components.xsd"/>
    <!-- Components list -->
    <xs:element type="formConfiguration" name="form"/>
    <xs:element type="modalConfiguration" name="modal"/>
    <xs:element type="containerConfiguration" name="container"/>
    <xs:element type="dynamicRowsConfiguration" name="dynamicRows"/>
    <xs:element type="listingConfiguration" name="listing"/>
    <!-- Custom configuration -->
    <xs:complexType name="containerConfiguration">
        <xs:complexContent>
            <xs:extension base="container">
                <xs:choice minOccurs="0" maxOccurs="unbounded">
                    <xs:element type="formConfiguration" name="form"/>
                    <xs:element type="fieldsetConfiguration" name="fieldset"/>
                    <xs:element type="paging" name="paging"/>
                    <xs:element type="filtersConfiguration" name="filters"/>
                    <xs:element type="massactionConfiguration" name="massaction"/>
                    <xs:element type="action" name="action"/>
                    <xs:element type="columnsConfiguration" name="columns"/>
                    <xs:element type="containerConfiguration" name="container"/>
                    <xs:element type="field" name="field"/>
                    <xs:element type="dataSource" name="dataSource"/>
                    <xs:element type="argumentType" name="argument"/>
                    <xs:element type="bookmark" name="bookmark"/>
                    <xs:element name="filterSearch" type="filterSearch" />
                    <xs:element name="component" type="component" />
                    <xs:element name="actionsColumn" type="actionsColumn" />
                    <xs:element name="selectionsColumn" type="selectionsColumn" />
                    <xs:element type="exportButton" name="exportButton"/>
                    <xs:element type="modalConfiguration" name="modal"/>
                    <xs:element type="insertFormConfiguration" name="insertForm"/>
                    <xs:element type="insertListingConfiguration" name="insertListing"/>
                    <xs:element type="columnsControls" name="columnsControls"/>
                    <xs:element type="listingToolbarConfiguration" name="listingToolbar"/>
                    <xs:element type="button" name="button"/>
                    <xs:element type="htmlContent" name="htmlContent"/>
                </xs:choice>
            </xs:extension>
        </xs:complexContent>
    </xs:complexType>
    <xs:complexType name="listingToolbarConfiguration">
        <xs:complexContent>
            <xs:extension base="containerConfiguration"/>
        </xs:complexContent>
    </xs:complexType>
    <xs:complexType name="fieldsetConfiguration">
        <xs:complexContent>
            <xs:extension base="container">
                <xs:choice minOccurs="0" maxOccurs="unbounded">
                    <xs:element type="containerConfiguration" name="container"/>
                    <xs:element type="fieldsetConfiguration" name="fieldset"/>
                    <xs:element name="field" type="field" />
                    <xs:element type="insertFormConfiguration" name="insertForm"/>
                    <xs:element type="insertListingConfiguration" name="insertListing"/>
                    <xs:element type="modalConfiguration" name="modal"/>
                    <xs:element type="button" name="button"/>
                </xs:choice>
            </xs:extension>
        </xs:complexContent>
    </xs:complexType>
    <xs:complexType name="listingConfiguration">
        <xs:complexContent>
            <xs:extension base="listing">
                <xs:choice minOccurs="0" maxOccurs="unbounded">
                    <xs:element type="paging" name="paging"/>
                    <xs:element type="listingToolbarConfiguration" name="listingToolbar"/>
                    <xs:element type="filtersConfiguration" name="filters"/>
                    <xs:element type="massactionConfiguration" name="massaction"/>
                    <xs:element type="dataSource" name="dataSource"/>
                    <xs:element type="columnsConfiguration" name="columns"/>
                    <xs:element type="containerConfiguration" name="container"/>
                </xs:choice>
            </xs:extension>
        </xs:complexContent>
    </xs:complexType>
    <xs:complexType name="formConfiguration">
        <xs:complexContent>
            <xs:extension base="form">
                <xs:choice minOccurs="0" maxOccurs="unbounded">
                    <xs:element type="field" name="field" />
                    <xs:element type="fieldsetConfiguration" name="fieldset"/>
                    <xs:element type="containerConfiguration" name="container"/>
                    <xs:element type="dataSource" name="dataSource"/>
<<<<<<< HEAD
                    <xs:element type="insertFormConfiguration" name="insertForm"/>
                    <xs:element type="insertListingConfiguration" name="insertListing"/>
                    <xs:element type="modalConfiguration" name="modal"/>
=======
                    <xs:element type="dynamicRowsConfiguration" name="dynamicRows"/>
>>>>>>> 9529d8e8
                </xs:choice>
            </xs:extension>
        </xs:complexContent>
    </xs:complexType>
    <xs:complexType name="columnsConfiguration">
        <xs:complexContent>
            <xs:extension base="columns">
                <xs:choice minOccurs="0" maxOccurs="unbounded">
                    <xs:element name="column" type="column" />
                    <xs:element name="actionsColumn" type="actionsColumn" />
                    <xs:element name="selectionsColumn" type="selectionsColumn" />
                </xs:choice>
            </xs:extension>
        </xs:complexContent>
    </xs:complexType>
    <xs:complexType name="insertFormConfiguration">
        <xs:complexContent>
            <xs:extension base="containerConfiguration">
                <xs:choice minOccurs="0" maxOccurs="unbounded"/>
            </xs:extension>
        </xs:complexContent>
    </xs:complexType>
    <xs:complexType name="insertListingConfiguration">
        <xs:complexContent>
            <xs:extension base="containerConfiguration">
                <xs:choice minOccurs="0" maxOccurs="unbounded"/>
            </xs:extension>
        </xs:complexContent>
    </xs:complexType>
    <xs:complexType name="modalConfiguration">
        <xs:complexContent>
            <xs:extension base="containerConfiguration">
                <xs:choice minOccurs="0" maxOccurs="unbounded"/>
            </xs:extension>
        </xs:complexContent>
    </xs:complexType>
    <xs:complexType name="massactionConfiguration">
        <xs:complexContent>
            <xs:extension base="massaction">
                <xs:choice minOccurs="0" maxOccurs="unbounded">
                    <xs:element name="action" type="action" />
                </xs:choice>
            </xs:extension>
        </xs:complexContent>
    </xs:complexType>
    <xs:complexType name="dynamicRowsConfiguration">
        <xs:complexContent>
            <xs:extension base="dynamicRows">
                <xs:choice minOccurs="0" maxOccurs="unbounded"/>
            </xs:extension>
        </xs:complexContent>
    </xs:complexType>
    <xs:complexType name="filtersConfiguration">
        <xs:complexContent>
            <xs:extension base="filters">
                <xs:choice minOccurs="0" maxOccurs="unbounded">
                    <xs:element name="filterInput" type="filterInput" />
                    <xs:element name="filterRange" type="filterRangeConfiguration" />
                    <xs:element name="filterSelect" type="filterSelect" />
                    <xs:element name="containerConfiguration" type="container" />
                </xs:choice>
            </xs:extension>
        </xs:complexContent>
    </xs:complexType>
    <xs:complexType name="filterRangeConfiguration">
        <xs:complexContent>
            <xs:extension base="filterRange">
                <xs:choice minOccurs="0" maxOccurs="unbounded">
                    <xs:element name="filterDate" type="filterDate" />
                    <xs:element name="filterInput" type="filterInput" />
                    <xs:element name="filterSelect" type="filterSelect" />
                </xs:choice>
            </xs:extension>
        </xs:complexContent>
    </xs:complexType>
</xs:schema><|MERGE_RESOLUTION|>--- conflicted
+++ resolved
@@ -94,13 +94,10 @@
                     <xs:element type="fieldsetConfiguration" name="fieldset"/>
                     <xs:element type="containerConfiguration" name="container"/>
                     <xs:element type="dataSource" name="dataSource"/>
-<<<<<<< HEAD
+                    <xs:element type="dynamicRowsConfiguration" name="dynamicRows"/>
                     <xs:element type="insertFormConfiguration" name="insertForm"/>
                     <xs:element type="insertListingConfiguration" name="insertListing"/>
                     <xs:element type="modalConfiguration" name="modal"/>
-=======
-                    <xs:element type="dynamicRowsConfiguration" name="dynamicRows"/>
->>>>>>> 9529d8e8
                 </xs:choice>
             </xs:extension>
         </xs:complexContent>
