<?xml version="1.0" encoding="UTF-8"?>
<!--
/**
 * Copyright © 2015 Magento. All rights reserved.
 * See COPYING.txt for license details.
 */
-->
<xs:schema xmlns:xs="http://www.w3.org/2001/XMLSchema" elementFormDefault="qualified">
    <!-- Include section -->
    <xs:include schemaLocation="urn:magento:module:Magento_Ui:etc/ui_components.xsd"/>
    <!-- Definition the document element -->
    <xs:element name="components" type="definition"/>
    <!-- Registering components in the system -->
    <xs:complexType name="definition">
        <xs:annotation>
            <xs:appinfo>Registering components in the system and basic setup</xs:appinfo>
            <xs:documentation>Registering components in the system and basic setup</xs:documentation>
        </xs:annotation>
        <xs:all>
            <!-- Components list -->
            <xs:element type="tab" name="tab"/>
            <xs:element type="dataSource" name="dataSource"/>
            <xs:element type="paging" name="paging"/>
            <xs:element type="massaction" name="massaction"/>
            <xs:element type="listingDefinition" name="listing"/>
            <xs:element type="formDefinition" name="form"/>
            <xs:element type="fieldset" name="fieldset"/>
            <xs:element type="field" name="field"/>
            <xs:element type="filters" name="filters"/>
            <xs:element type="columns" name="columns"/>
            <xs:element type="column" name="column"/>
            <xs:element type="filterSelect" name="filterSelect"/>
            <xs:element type="filterSearch" name="filterSearch"/>
            <xs:element type="filterRange" name="filterRange"/>
            <xs:element type="filterInput" name="filterInput"/>
            <xs:element type="filterDate" name="filterDate"/>
            <xs:element type="container" name="container"/>
            <xs:element type="input" name="input"/>
            <xs:element type="hidden" name="hidden"/>
            <xs:element type="checkbox" name="checkbox"/>
            <xs:element type="select" name="select"/>
            <xs:element type="multiselect" name="multiselect"/>
            <xs:element type="textarea" name="textarea"/>
            <xs:element type="wysiwyg" name="wysiwyg"/>
            <xs:element type="multiline" name="multiline"/>
            <xs:element type="dataTypeText" name="text"/>
            <xs:element type="dataTypeBoolean" name="boolean"/>
            <xs:element type="dataTypeNumber" name="number"/>
            <xs:element type="dataTypePrice" name="price"/>
            <xs:element type="dataTypeMedia" name="image"/>
            <xs:element type="dataTypeDate" name="date"/>
            <xs:element type="dataTypeEmail" name="email"/>
            <xs:element type="dataTypeMedia" name="file"/>
            <xs:element type="nav" name="nav"/>
            <xs:element type="actions" name="actions"/>
            <xs:element type="bookmark" name="bookmark"/>
            <xs:element type="exportButton" name="exportButton"/>
            <xs:element type="columnsControls" name="columnsControls"/>
            <xs:element type="container" name="listingToolbar"/>
            <xs:element type="action" name="action"/>
            <xs:element type="actionDelete" name="actionDelete"/>
            <xs:element name="component" type="component" />
            <xs:element name="actionsColumn" type="actionsColumn" />
            <xs:element name="selectionsColumn" type="selectionsColumn" />
            <xs:element type="dynamicRows" name="dynamicRows"/>
            <xs:element name="htmlContent" type="htmlContent" />
            <xs:element type="insertForm" name="insertForm"/>
            <xs:element type="insertListing" name="insertListing"/>
            <xs:element type="modal" name="modal"/>
            <xs:element type="button" name="button"/>
        </xs:all>
    </xs:complexType>
    <!-- Custom configuration -->
    <xs:complexType name="listingDefinition">
        <xs:complexContent>
            <xs:extension base="listing">
                <xs:choice minOccurs="0" maxOccurs="unbounded">
                    <xs:element type="container" name="listingToolbar"/>
                    <xs:element type="dataSource" name="dataSource"/>
                    <xs:element type="paging" name="paging"/>
                    <xs:element type="massaction" name="massaction"/>
                    <xs:element type="columns" name="columns"/>
                    <xs:element type="filters" name="filters"/>
                </xs:choice>
            </xs:extension>
        </xs:complexContent>
    </xs:complexType>
    <xs:complexType name="formDefinition">
        <xs:complexContent>
            <xs:extension base="form">
                <xs:choice minOccurs="0" maxOccurs="unbounded">
                    <xs:element type="fieldset" name="fieldset"/>
                    <xs:element type="dataSource" name="dataSource"/>
<<<<<<< HEAD
                    <xs:element type="dynamicRows" name="dynamicRows"/>
=======
                    <xs:element type="insertForm" name="insertForm"/>
                    <xs:element type="insertListing" name="insertListing"/>
                    <xs:element type="modal" name="modal"/>
>>>>>>> 0e2a4ada
                </xs:choice>
            </xs:extension>
        </xs:complexContent>
    </xs:complexType>
</xs:schema><|MERGE_RESOLUTION|>--- conflicted
+++ resolved
@@ -91,13 +91,10 @@
                 <xs:choice minOccurs="0" maxOccurs="unbounded">
                     <xs:element type="fieldset" name="fieldset"/>
                     <xs:element type="dataSource" name="dataSource"/>
-<<<<<<< HEAD
-                    <xs:element type="dynamicRows" name="dynamicRows"/>
-=======
                     <xs:element type="insertForm" name="insertForm"/>
                     <xs:element type="insertListing" name="insertListing"/>
                     <xs:element type="modal" name="modal"/>
->>>>>>> 0e2a4ada
+                    <xs:element type="dynamicRows" name="dynamicRows"/>
                 </xs:choice>
             </xs:extension>
         </xs:complexContent>
