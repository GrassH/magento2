<?xml version="1.0" encoding="UTF-8"?>
<!--
/**
 * Copyright © 2015 Magento. All rights reserved.
 * See COPYING.txt for license details.
 */
-->
<xs:schema xmlns:xs="http://www.w3.org/2001/XMLSchema" elementFormDefault="qualified">
    <!-- Include section -->
    <xs:include schemaLocation="urn:magento:module:Magento_Ui:etc/ui_components.xsd"/>
    <!-- Definition the document element -->
    <xs:element name="components" type="definition"/>
    <!-- Registering components in the system -->
    <xs:complexType name="definition">
        <xs:annotation>
            <xs:appinfo>Registering components in the system and basic setup</xs:appinfo>
            <xs:documentation>Registering components in the system and basic setup</xs:documentation>
        </xs:annotation>
        <xs:all>
            <!-- Components list -->
            <xs:element type="tab" name="tab"/>
            <xs:element type="dataSource" name="dataSource"/>
            <xs:element type="paging" name="paging"/>
            <xs:element type="massaction" name="massaction"/>
            <xs:element type="listingDefinition" name="listing"/>
            <xs:element type="formDefinition" name="form"/>
            <xs:element type="fieldset" name="fieldset"/>
            <xs:element type="field" name="field"/>
            <xs:element type="filters" name="filters"/>
            <xs:element type="columns" name="columns"/>
            <xs:element type="column" name="column"/>
            <xs:element type="filterSelect" name="filterSelect"/>
            <xs:element type="filterSearch" name="filterSearch"/>
            <xs:element type="filterRange" name="filterRange"/>
            <xs:element type="filterInput" name="filterInput"/>
            <xs:element type="filterDate" name="filterDate"/>
            <xs:element type="container" name="container"/>
            <xs:element type="input" name="input"/>
            <xs:element type="hidden" name="hidden"/>
            <xs:element type="checkbox" name="checkbox"/>
            <xs:element type="select" name="select"/>
            <xs:element type="multiselect" name="multiselect"/>
            <xs:element type="textarea" name="textarea"/>
            <xs:element type="wysiwyg" name="wysiwyg"/>
            <xs:element type="multiline" name="multiline"/>
            <xs:element type="dataTypeText" name="text"/>
            <xs:element type="dataTypeBoolean" name="boolean"/>
            <xs:element type="dataTypeNumber" name="number"/>
            <xs:element type="dataTypePrice" name="price"/>
            <xs:element type="dataTypeMedia" name="image"/>
            <xs:element type="dataTypeDate" name="date"/>
            <xs:element type="dataTypeEmail" name="email"/>
            <xs:element type="dataTypeMedia" name="file"/>
            <xs:element type="nav" name="nav"/>
            <xs:element type="actions" name="actions"/>
            <xs:element type="bookmark" name="bookmark"/>
            <xs:element type="exportButton" name="exportButton"/>
            <xs:element type="columnsControls" name="columnsControls"/>
            <xs:element type="container" name="listingToolbar"/>
            <xs:element type="action" name="action"/>
            <xs:element name="component" type="component" />
            <xs:element name="actionsColumn" type="actionsColumn" />
            <xs:element name="selectionsColumn" type="selectionsColumn" />
<<<<<<< HEAD
            <xs:element name="htmlContent" type="htmlContent" />
=======
            <xs:element type="insertForm" name="insertForm"/>
            <xs:element type="insertListing" name="insertListing"/>
>>>>>>> 728d9b56
        </xs:all>
    </xs:complexType>
    <!-- Custom configuration -->
    <xs:complexType name="listingDefinition">
        <xs:complexContent>
            <xs:extension base="listing">
                <xs:choice minOccurs="0" maxOccurs="unbounded">
                    <xs:element type="container" name="listingToolbar"/>
                    <xs:element type="dataSource" name="dataSource"/>
                    <xs:element type="paging" name="paging"/>
                    <xs:element type="massaction" name="massaction"/>
                    <xs:element type="columns" name="columns"/>
                    <xs:element type="filters" name="filters"/>
                </xs:choice>
            </xs:extension>
        </xs:complexContent>
    </xs:complexType>
    <xs:complexType name="formDefinition">
        <xs:complexContent>
            <xs:extension base="form">
                <xs:choice minOccurs="0" maxOccurs="unbounded">
                    <xs:element type="fieldset" name="fieldset"/>
                    <xs:element type="dataSource" name="dataSource"/>
                    <xs:element type="insertForm" name="insertForm"/>
                    <xs:element type="insertListing" name="insertListing"/>
                </xs:choice>
            </xs:extension>
        </xs:complexContent>
    </xs:complexType>
</xs:schema><|MERGE_RESOLUTION|>--- conflicted
+++ resolved
@@ -61,12 +61,9 @@
             <xs:element name="component" type="component" />
             <xs:element name="actionsColumn" type="actionsColumn" />
             <xs:element name="selectionsColumn" type="selectionsColumn" />
-<<<<<<< HEAD
             <xs:element name="htmlContent" type="htmlContent" />
-=======
             <xs:element type="insertForm" name="insertForm"/>
             <xs:element type="insertListing" name="insertListing"/>
->>>>>>> 728d9b56
         </xs:all>
     </xs:complexType>
     <!-- Custom configuration -->
