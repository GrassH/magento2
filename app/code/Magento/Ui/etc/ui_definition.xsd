--- conflicted
+++ resolved
@@ -61,12 +61,7 @@
             <xs:element name="component" type="component" />
             <xs:element name="actionsColumn" type="actionsColumn" />
             <xs:element name="selectionsColumn" type="selectionsColumn" />
-<<<<<<< HEAD
-            <xs:element type="modal" name="modal"/>
-            <xs:element type="button" name="button"/>
-=======
             <xs:element name="htmlContent" type="htmlContent" />
->>>>>>> d31d6517
         </xs:all>
     </xs:complexType>
     <!-- Custom configuration -->
@@ -90,7 +85,6 @@
                 <xs:choice minOccurs="0" maxOccurs="unbounded">
                     <xs:element type="fieldset" name="fieldset"/>
                     <xs:element type="dataSource" name="dataSource"/>
-                    <xs:element type="modal" name="modal"/>
                 </xs:choice>
             </xs:extension>
         </xs:complexContent>
