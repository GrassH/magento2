<?xml version="1.0" encoding="UTF-8"?>
<!--
/**
 * Copyright © 2015 Magento. All rights reserved.
 * See COPYING.txt for license details.
 */
-->
<xs:schema xmlns:xs="http://www.w3.org/2001/XMLSchema" elementFormDefault="qualified">
    <!-- Include section -->
    <xs:include schemaLocation="urn:magento:module:Magento_Ui:etc/ui_components.xsd"/>
    <!-- Definition the document element -->
    <xs:element name="components" type="definition"/>
    <!-- Registering components in the system -->
    <xs:complexType name="definition">
        <xs:annotation>
            <xs:appinfo>Registering components in the system and basic setup</xs:appinfo>
            <xs:documentation>Registering components in the system and basic setup</xs:documentation>
        </xs:annotation>
        <xs:all>
            <!-- Components list -->
            <xs:element type="tab" name="tab"/>
            <xs:element type="dataSource" name="dataSource"/>
            <xs:element type="paging" name="paging"/>
            <xs:element type="massaction" name="massaction"/>
            <xs:element type="listingDefinition" name="listing"/>
            <xs:element type="formDefinition" name="form"/>
            <xs:element type="fieldset" name="fieldset"/>
            <xs:element type="field" name="field"/>
            <xs:element type="filters" name="filters"/>
            <xs:element type="columns" name="columns"/>
            <xs:element type="column" name="column"/>
            <xs:element type="filterSelect" name="filterSelect"/>
            <xs:element type="filterSearch" name="filterSearch"/>
            <xs:element type="filterRange" name="filterRange"/>
            <xs:element type="filterInput" name="filterInput"/>
            <xs:element type="filterDate" name="filterDate"/>
            <xs:element type="container" name="container"/>
            <xs:element type="input" name="input"/>
            <xs:element type="hidden" name="hidden"/>
            <xs:element type="checkbox" name="checkbox"/>
            <xs:element type="select" name="select"/>
            <xs:element type="multiselect" name="multiselect"/>
            <xs:element type="textarea" name="textarea"/>
            <xs:element type="wysiwyg" name="wysiwyg"/>
            <xs:element type="multiline" name="multiline"/>
            <xs:element type="dataTypeText" name="text"/>
            <xs:element type="dataTypeBoolean" name="boolean"/>
            <xs:element type="dataTypeNumber" name="number"/>
            <xs:element type="dataTypePrice" name="price"/>
            <xs:element type="dataTypeMedia" name="image"/>
            <xs:element type="dataTypeDate" name="date"/>
            <xs:element type="dataTypeEmail" name="email"/>
            <xs:element type="dataTypeMedia" name="file"/>
            <xs:element type="nav" name="nav"/>
            <xs:element type="actions" name="actions"/>
            <xs:element type="bookmark" name="bookmark"/>
            <xs:element type="exportButton" name="exportButton"/>
            <xs:element type="columnsControls" name="columnsControls"/>
            <xs:element type="container" name="listingToolbar"/>
            <xs:element type="action" name="action"/>
            <xs:element name="component" type="component" />
            <xs:element name="actionsColumn" type="actionsColumn" />
            <xs:element name="selectionsColumn" type="selectionsColumn" />
            <xs:element type="dynamicRows" name="dynamicRows"/>
            <xs:element name="htmlContent" type="htmlContent" />
            <xs:element type="insertForm" name="insertForm"/>
            <xs:element type="insertListing" name="insertListing"/>
            <xs:element type="modal" name="modal"/>
            <xs:element type="button" name="button"/>
        </xs:all>
    </xs:complexType>
    <!-- Custom configuration -->
    <xs:complexType name="listingDefinition">
        <xs:complexContent>
            <xs:extension base="listing">
                <xs:choice minOccurs="0" maxOccurs="unbounded">
                    <xs:element type="container" name="listingToolbar"/>
                    <xs:element type="dataSource" name="dataSource"/>
                    <xs:element type="paging" name="paging"/>
                    <xs:element type="massaction" name="massaction"/>
                    <xs:element type="columns" name="columns"/>
                    <xs:element type="filters" name="filters"/>
                </xs:choice>
            </xs:extension>
        </xs:complexContent>
    </xs:complexType>
    <xs:complexType name="formDefinition">
        <xs:complexContent>
            <xs:extension base="form">
                <xs:choice minOccurs="0" maxOccurs="unbounded">
                    <xs:element type="fieldset" name="fieldset"/>
                    <xs:element type="dataSource" name="dataSource"/>
<<<<<<< HEAD
                    <xs:element type="insertForm" name="insertForm"/>
                    <xs:element type="insertListing" name="insertListing"/>
                    <xs:element type="modal" name="modal"/>
=======
                    <xs:element type="dynamicRows" name="dynamicRows"/>
>>>>>>> 9529d8e8
                </xs:choice>
            </xs:extension>
        </xs:complexContent>
    </xs:complexType>
</xs:schema><|MERGE_RESOLUTION|>--- conflicted
+++ resolved
@@ -90,13 +90,10 @@
                 <xs:choice minOccurs="0" maxOccurs="unbounded">
                     <xs:element type="fieldset" name="fieldset"/>
                     <xs:element type="dataSource" name="dataSource"/>
-<<<<<<< HEAD
+                    <xs:element type="dynamicRows" name="dynamicRows"/>
                     <xs:element type="insertForm" name="insertForm"/>
                     <xs:element type="insertListing" name="insertListing"/>
                     <xs:element type="modal" name="modal"/>
-=======
-                    <xs:element type="dynamicRows" name="dynamicRows"/>
->>>>>>> 9529d8e8
                 </xs:choice>
             </xs:extension>
         </xs:complexContent>
