<?xml version="1.0" encoding="UTF-8"?>
<!--
/**
 * Copyright © 2015 Magento. All rights reserved.
 * See COPYING.txt for license details.
 */
-->
<xs:schema xmlns:xs="http://www.w3.org/2001/XMLSchema" elementFormDefault="qualified">
    <!-- Include section -->
    <xs:include schemaLocation="urn:magento:module:Magento_Ui:etc/ui_components.xsd"/>
    <!-- Definition the document element -->
    <xs:element name="components" type="definition"/>
    <!-- Registering components in the system -->
    <xs:complexType name="definition">
        <xs:annotation>
            <xs:appinfo>Registering components in the system and basic setup</xs:appinfo>
            <xs:documentation>Registering components in the system and basic setup</xs:documentation>
        </xs:annotation>
        <xs:all>
            <!-- Components list -->
            <xs:element type="tab" name="tab"/>
            <xs:element type="dataSource" name="dataSource"/>
            <xs:element type="paging" name="paging"/>
            <xs:element type="massaction" name="massaction"/>
            <xs:element type="listingDefinition" name="listing"/>
            <xs:element type="formDefinition" name="form"/>
            <xs:element type="fieldset" name="fieldset"/>
            <xs:element type="field" name="field"/>
            <xs:element type="filters" name="filters"/>
            <xs:element type="columns" name="columns"/>
            <xs:element type="column" name="column"/>
            <xs:element type="filterSelect" name="filterSelect"/>
            <xs:element type="filterSearch" name="filterSearch"/>
            <xs:element type="filterRange" name="filterRange"/>
            <xs:element type="filterInput" name="filterInput"/>
            <xs:element type="filterDate" name="filterDate"/>
            <xs:element type="container" name="container"/>
            <xs:element type="input" name="input"/>
            <xs:element type="hidden" name="hidden"/>
            <xs:element type="checkbox" name="checkbox"/>
            <xs:element type="select" name="select"/>
            <xs:element type="multiselect" name="multiselect"/>
            <xs:element type="textarea" name="textarea"/>
            <xs:element type="wysiwyg" name="wysiwyg"/>
            <xs:element type="multiline" name="multiline"/>
            <xs:element type="dataTypeText" name="text"/>
            <xs:element type="dataTypeBoolean" name="boolean"/>
            <xs:element type="dataTypeNumber" name="number"/>
            <xs:element type="dataTypePrice" name="price"/>
            <xs:element type="dataTypeMedia" name="image"/>
            <xs:element type="dataTypeDate" name="date"/>
            <xs:element type="dataTypeEmail" name="email"/>
            <xs:element type="dataTypeMedia" name="file"/>
            <xs:element type="nav" name="nav"/>
            <xs:element type="actions" name="actions"/>
            <xs:element type="bookmark" name="bookmark"/>
            <xs:element type="exportButton" name="exportButton"/>
            <xs:element type="columnsControls" name="columnsControls"/>
            <xs:element type="container" name="listingToolbar"/>
            <xs:element type="action" name="action"/>
            <xs:element name="component" type="component" />
            <xs:element name="actionsColumn" type="actionsColumn" />
            <xs:element name="selectionsColumn" type="selectionsColumn" />
<<<<<<< HEAD
            <xs:element type="dynamicRows" name="dynamicRows"/>
=======
            <xs:element name="htmlContent" type="htmlContent" />
>>>>>>> 720667ea
        </xs:all>
    </xs:complexType>
    <!-- Custom configuration -->
    <xs:complexType name="listingDefinition">
        <xs:complexContent>
            <xs:extension base="listing">
                <xs:choice minOccurs="0" maxOccurs="unbounded">
                    <xs:element type="container" name="listingToolbar"/>
                    <xs:element type="dataSource" name="dataSource"/>
                    <xs:element type="paging" name="paging"/>
                    <xs:element type="massaction" name="massaction"/>
                    <xs:element type="columns" name="columns"/>
                    <xs:element type="filters" name="filters"/>
                </xs:choice>
            </xs:extension>
        </xs:complexContent>
    </xs:complexType>
    <xs:complexType name="formDefinition">
        <xs:complexContent>
            <xs:extension base="form">
                <xs:choice minOccurs="0" maxOccurs="unbounded">
                    <xs:element type="fieldset" name="fieldset"/>
                    <xs:element type="dataSource" name="dataSource"/>
                    <xs:element type="dynamicRows" name="dynamicRows"/>
                </xs:choice>
            </xs:extension>
        </xs:complexContent>
    </xs:complexType>
</xs:schema><|MERGE_RESOLUTION|>--- conflicted
+++ resolved
@@ -61,11 +61,8 @@
             <xs:element name="component" type="component" />
             <xs:element name="actionsColumn" type="actionsColumn" />
             <xs:element name="selectionsColumn" type="selectionsColumn" />
-<<<<<<< HEAD
             <xs:element type="dynamicRows" name="dynamicRows"/>
-=======
             <xs:element name="htmlContent" type="htmlContent" />
->>>>>>> 720667ea
         </xs:all>
     </xs:complexType>
     <!-- Custom configuration -->
