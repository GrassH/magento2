/**
 * Copyright © 2015 Magento. All rights reserved.
 * See COPYING.txt for license details.
 */

var config = {
    paths: {
        'ui/template': 'Magento_Ui/templates',
        'i18n': 'Magento_Ui/js/lib/i18n'
    },
    map: {
        '*': {
<<<<<<< HEAD
            uiComponent: 'Magento_Ui/js/lib/component/main'
=======
            uiComponent: 'Magento_Ui/js/lib/component/main',
            uiRegistry: 'Magento_Ui/js/lib/registry/registry'
>>>>>>> 62799528
        }
    }
};<|MERGE_RESOLUTION|>--- conflicted
+++ resolved
@@ -10,12 +10,8 @@
     },
     map: {
         '*': {
-<<<<<<< HEAD
-            uiComponent: 'Magento_Ui/js/lib/component/main'
-=======
             uiComponent: 'Magento_Ui/js/lib/component/main',
             uiRegistry: 'Magento_Ui/js/lib/registry/registry'
->>>>>>> 62799528
         }
     }
 };