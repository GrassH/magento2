/**
 * Copyright © 2015 Magento. All rights reserved.
 * See COPYING.txt for license details.
 */
define(function (require) {
    'use strict';

    var renderer = require('../template/renderer');

    renderer.addAttribute('repeat', renderer.handlers.wrapAttribute);

    renderer.addAttribute('outerfasteach', {
        binding: 'fastForEach',
        handler: renderer.handlers.wrapAttribute
    });

    renderer
        .addNode('repeat')
        .addNode('fastForEach');

    return {
        resizable:      require('./resizable'),
        i18n:           require('./i18n'),
        scope:          require('./scope'),
        range:          require('./range'),
        mageInit:       require('./mage-init'),
        keyboard:       require('./keyboard'),
        optgroup:       require('./optgroup'),
        aferRender:     require('./after-render'),
        autoselect:     require('./autoselect'),
        datepicker:     require('./datepicker'),
        outerClick:     require('./outer_click'),
        fadeVisible:    require('./fadeVisible'),
        collapsible:    require('./collapsible'),
        staticChecked:  require('./staticChecked'),
        simpleChecked:  require('./simple-checked'),
<<<<<<< HEAD
        bindHtml:       require('./bind-html'),
=======
        tooltip:        require('./tooltip'),
>>>>>>> 197a6df5
        repeat:         require('knockoutjs/knockout-repeat'),
        fastForEach:    require('knockoutjs/knockout-fast-foreach')
    };
});<|MERGE_RESOLUTION|>--- conflicted
+++ resolved
@@ -34,11 +34,8 @@
         collapsible:    require('./collapsible'),
         staticChecked:  require('./staticChecked'),
         simpleChecked:  require('./simple-checked'),
-<<<<<<< HEAD
         bindHtml:       require('./bind-html'),
-=======
         tooltip:        require('./tooltip'),
->>>>>>> 197a6df5
         repeat:         require('knockoutjs/knockout-repeat'),
         fastForEach:    require('knockoutjs/knockout-fast-foreach')
     };
