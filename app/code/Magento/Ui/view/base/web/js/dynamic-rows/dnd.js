--- conflicted
+++ resolved
@@ -136,14 +136,8 @@
             drEl.instance = recordNode = this.processingStyles(recordNode, elem);
             drEl.instanceCtx = this.getRecord(originRecord[0]);
             drEl.eventMousedownY = this.getPageY(event);
-            drEl.minYpos =
-<<<<<<< HEAD
-                $table.offset().top - originRecord.offset().top + ($table.children('thead').outerHeight() || 0);
+            drEl.minYpos = $table.offset().top - originRecord.offset().top + outerHight;
             drEl.maxYpos = drEl.minYpos + ($table.children('tbody').outerHeight() || 0) - originRecord.outerHeight();
-=======
-                $table.offset().top - originRecord.offset().top + outerHight;
-            drEl.maxYpos = drEl.minYpos + $table.children('tbody').outerHeight() - originRecord.outerHeight();
->>>>>>> 4a41ec48
             $tableWrapper.append(recordNode);
             this.body.on('mousemove touchmove', this.mousemoveHandler);
             this.body.on('mouseup touchend', this.mouseupHandler);
