/**
 * Copyright © 2015 Magento. All rights reserved.
 * See COPYING.txt for license details.
 */
define([
    'underscore',
    'mageUtils',
    'uiRegistry',
    './abstract',
    'Magento_Ui/js/core/renderer/layout'
], function (_, utils, registry, Abstract, layout) {
    'use strict';

    var inputNode = {
        parent: '${ $.$data.parentName }',
        type: 'form.input',
        name: '${ $.$data.index }_input',
        dataScope: '${ $.$data.customEntry }',
        customScope: '${ $.$data.customScope }',
        sortOrder: {
            after: '${ $.$data.name }'
        },
        displayArea: 'body',
        label: '${ $.$data.label }'
    };

    /**
     * Parses incoming options, considers options with undefined value property
     *     as caption
     *
     * @param  {Array} nodes
     * @return {Object}
     */
    function parseOptions(nodes) {
        var caption,
            value;

        nodes = _.map(nodes, function (node) {
            value = node.value;

            if (value === null || value === '') {
                if (_.isUndefined(caption)) {
                    caption = node.label;
                }
            } else {
                return node;
            }
        });

        return {
            options: _.compact(nodes),
            caption: caption || false
        };
    }

    /**
     * Recursively loops over data to find non-undefined, non-array value
     *
     * @param  {Array} data
     * @return {*} - first non-undefined value in array
     */
    function findFirst(data) {
        var value;

        data.some(function (node) {
            value = node.value;

            if (Array.isArray(value)) {
                value = findFirst(value);
            }

            return !_.isUndefined(value);
        });

        return value;
    }

    /**
     * Recursively set to object item like value and item.value like key.
     *
     * @param {Array} data
     * @param {Object} result
     * @returns {Object}
     */
    function indexOptions(data, result) {
        var value;

        result = result || {};

        data.forEach(function (item) {
            value = item.value;

            if (Array.isArray(value)) {
                indexOptions(value, result);
            } else {
                result[value] = item;
            }
        });

        return result;
    }

    return Abstract.extend({
        defaults: {
            customName: '${ $.parentName }.${ $.index }_input'
        },

        /**
         * Extends instance with defaults, extends config with formatted values
         *     and options, and invokes initialize method of AbstractElement class.
         *     If instance's 'customEntry' property is set to true, calls 'initInput'
         */
        initialize: function () {
            this._super();

            if (this.customEntry) {
                this.initInput();
            }

            if (this.filterBy) {
                this.initFilter();
            }

            return this;
        },

        /**
         * Parses options and merges the result with instance
         *
         * @param  {Object} config
         * @returns {Object} Chainable.
         */
        initConfig: function (config) {
            var result = parseOptions(config.options);

            if (config.caption) {
                delete result.caption;
            }

            _.extend(config, result);

            this._super();

            return this;
        },

        /**
         * Calls 'initObservable' of parent, initializes 'options' and 'initialOptions'
         *     properties, calls 'setOptions' passing options to it
         *
         * @returns {Object} Chainable.
         */
        initObservable: function () {
            this._super();

            this.initialOptions = this.options;

            this.observe('options')
                .setOptions(this.options());

            return this;
        },

        /**
         * Set link for filter.
         *
         * @returns {Object} Chainable
         */
        initFilter: function () {
            var filter = this.filterBy;

            this.filter(this.default, filter.field);
            this.setLinks({
                filter: filter.target
            }, 'imports');

            return this;
        },

        /**
         * Creates input from template, renders it via renderer.
         *
         * @returns {Object} Chainable.
         */
        initInput: function () {
            layout([utils.template(inputNode, this)]);

            return this;
        },

        /**
<<<<<<< HEAD
         * Matches specfied value with an existing options
=======
         * Matches specfied value with existing options
>>>>>>> 81d0b1b1
         * or, if value is not specified, returns value of the first option.
         *
         * @returns {*}
         */
        normalizeData: function () {
            var value = this._super(),
                option;

            if (value !== '') {
                option = this.getOption(value);

                return option && option.value;
            }

            if (!this.caption) {
                return findFirst(this.options);
            }
        },

        /**
         * Filters 'initialOptions' property by 'field' and 'value' passed,
         * calls 'setOptions' passing the result to it
         *
         * @param {*} value
         * @param {String} field
         */
        filter: function (value, field) {
            var source = this.initialOptions,
                result;

            field = field || this.filterBy.field;

            result = _.filter(source, function (item) {
                return item[field] === value;
            });

            this.setOptions(result);
        },

        /**
         * Change visibility for input.
         *
         * @param {Boolean} isVisible
         */
        toggleInput: function (isVisible) {
            registry.get(this.customName, function (input) {
                input.setVisible(isVisible);
            });
        },

        /**
         * Sets 'data' to 'options' observable array, if instance has
         * 'customEntry' property set to true, calls 'setHidden' method
         *  passing !options.length as a parameter
         *
         * @param {Array} data
         * @returns {Object} Chainable
         */
        setOptions: function (data) {
            var isVisible;

            this.indexedOptions = indexOptions(data);

            this.options(data);

            if (this.customEntry) {
                isVisible = !!data.length;

                this.setVisible(isVisible);
                this.toggleInput(!isVisible);
            }

            return this;
        },

        /**
         * Processes preview for option by it's value, and sets the result
         * to 'preview' observable
         *
         * @returns {Object} Chainable.
         */
        getPreview: function () {
            var value = this.value(),
                option = this.indexedOptions[value],
                preview = option ? option.label : '';

            this.preview(preview);

            return preview;
        },

        getOption: function (value) {
            return this.indexedOptions[value];
        }
    });
});<|MERGE_RESOLUTION|>--- conflicted
+++ resolved
@@ -189,11 +189,7 @@
         },
 
         /**
-<<<<<<< HEAD
-         * Matches specfied value with an existing options
-=======
          * Matches specfied value with existing options
->>>>>>> 81d0b1b1
          * or, if value is not specified, returns value of the first option.
          *
          * @returns {*}
