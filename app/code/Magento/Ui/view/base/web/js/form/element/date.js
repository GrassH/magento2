/**
 * Copyright © 2015 Magento. All rights reserved.
 * See COPYING.txt for license details.
 */
define([
    'moment',
    'mageUtils',
    './abstract'
], function (moment, utils, Abstract) {
    'use strict';

    return Abstract.extend({
        defaults: {
            options: {},

            timeOffset: 0,

<<<<<<< HEAD
=======
            showsTime: false,

            dateFormat: 'MM/dd/y', // ICU Date Format
            timeFormat: 'HH:mm', // ICU Time Format
            validationParams: {
                dateFormat: '${ $.outputDateFormat }'
            },

>>>>>>> a5fa3af3
            /**
             * Format of date that comes from the
             * server (ICU Date Format).
             *
             * Used only in date picker mode
             * (this.options.showsTime == false).
             *
             * @type {String}
             */
            inputDateFormat: 'y-MM-dd',

            /**
             * Format of date that should be sent to the
             * server (ICU Date Format).
             *
             * Used only in date picker mode
             * (this.options.showsTime == false).
             *
             * @type {String}
             */
            outputDateFormat: 'MM/dd/y',

            /**
             * Date/time format that is used to display date in
             * the input field.
             *
             * @type {String}
             */
            pickerDateTimeFormat: '',

            pickerDefaultDateFormat: 'MM/dd/y', // ICU Date Format
            pickerDefaultTimeFormat: 'h:mm a', // ICU Time Format

            elementTmpl: 'ui/form/element/date',

            listens: {
                'value': 'onValueChange',
                'shiftedValue': 'onShiftedValueChange'
            },

            /**
             * Date/time value shifted to corresponding timezone
             * according to this.timeOffset property. This value
             * will be sent to the server.
             *
             * @type {String}
             */
            shiftedValue: ''
        },

        /**
         * Initializes regular properties of instance.
         *
         * @returns {Object} Chainable.
         */
        initConfig: function () {
            this._super();

            if (!this.options.dateFormat) {
                this.options.dateFormat = this.pickerDefaultDateFormat;
            }

            if (!this.options.timeFormat) {
                this.options.timeFormat = this.pickerDefaultTimeFormat;
            }

            this.prepareDateTimeFormats();

            return this;
        },

        /**
         * @inheritdoc
         */
        initObservable: function () {
            return this._super().observe(['shiftedValue']);
        },

        /**
         * Prepares and sets date/time value that will be displayed
         * in the input field.
         *
         * @param {String} value
         */
        onValueChange: function (value) {
            var dateFormat,
                shiftedValue;

            if (value) {
                if (this.options.showsTime) {
                    shiftedValue = moment.utc(value).add(this.timeOffset, 'seconds');
                } else {
                    dateFormat = this.shiftedValue() ? this.outputDateFormat : this.inputDateFormat;

                    shiftedValue = moment(value, dateFormat);
                }

<<<<<<< HEAD
                shiftedValue = shiftedValue.format(this.pickerDateTimeFormat);
=======
                shiftedValue = shiftedValue.format(this.datetimeFormat);
            } else {
                shiftedValue = '';
            }
>>>>>>> a5fa3af3

            if (shiftedValue !== this.shiftedValue()) {
                this.shiftedValue(shiftedValue);
            }
        },

        /**
         * Prepares and sets date/time value that will be sent
         * to the server.
         *
         * @param {String} shiftedValue
         */
        onShiftedValueChange: function (shiftedValue) {
            var value;

            if (shiftedValue) {
<<<<<<< HEAD
                if (this.options.showsTime) {
                    value = moment.utc(shiftedValue, this.pickerDateTimeFormat);
=======

                if (this.showsTime) {
                    value = moment.utc(shiftedValue, this.datetimeFormat);
>>>>>>> a5fa3af3
                    value = value.subtract(this.timeOffset, 'seconds').toISOString();
                } else {
                    value = moment(shiftedValue, this.pickerDateTimeFormat);
                    value = value.format(this.outputDateFormat);
                }
            } else {
                value = '';
            }

            if (value !== this.value()) {
                this.value(value);
            }
        },

        /**
         * Prepares and converts all date/time formats to be compatible
         * with moment.js library.
         */
        prepareDateTimeFormats: function () {
            this.pickerDateTimeFormat = this.options.dateFormat;

            if (this.options.showsTime) {
                this.pickerDateTimeFormat += ' ' + this.options.timeFormat;
            }

            this.pickerDateTimeFormat = utils.normalizeDate(this.pickerDateTimeFormat);

            if (this.dateFormat) {
                this.inputDateFormat = this.dateFormat;
            }

            this.inputDateFormat = utils.normalizeDate(this.inputDateFormat);

            this.outputDateFormat = utils.normalizeDate(this.outputDateFormat);
            this.validationParams.dateFormat = this.outputDateFormat;
        }
    });
});<|MERGE_RESOLUTION|>--- conflicted
+++ resolved
@@ -15,17 +15,10 @@
 
             timeOffset: 0,
 
-<<<<<<< HEAD
-=======
-            showsTime: false,
-
-            dateFormat: 'MM/dd/y', // ICU Date Format
-            timeFormat: 'HH:mm', // ICU Time Format
             validationParams: {
                 dateFormat: '${ $.outputDateFormat }'
             },
 
->>>>>>> a5fa3af3
             /**
              * Format of date that comes from the
              * server (ICU Date Format).
@@ -123,14 +116,10 @@
                     shiftedValue = moment(value, dateFormat);
                 }
 
-<<<<<<< HEAD
                 shiftedValue = shiftedValue.format(this.pickerDateTimeFormat);
-=======
-                shiftedValue = shiftedValue.format(this.datetimeFormat);
             } else {
                 shiftedValue = '';
             }
->>>>>>> a5fa3af3
 
             if (shiftedValue !== this.shiftedValue()) {
                 this.shiftedValue(shiftedValue);
@@ -147,14 +136,8 @@
             var value;
 
             if (shiftedValue) {
-<<<<<<< HEAD
                 if (this.options.showsTime) {
                     value = moment.utc(shiftedValue, this.pickerDateTimeFormat);
-=======
-
-                if (this.showsTime) {
-                    value = moment.utc(shiftedValue, this.datetimeFormat);
->>>>>>> a5fa3af3
                     value = value.subtract(this.timeOffset, 'seconds').toISOString();
                 } else {
                     value = moment(shiftedValue, this.pickerDateTimeFormat);
@@ -187,8 +170,8 @@
             }
 
             this.inputDateFormat = utils.normalizeDate(this.inputDateFormat);
+            this.outputDateFormat = utils.normalizeDate(this.outputDateFormat);
 
-            this.outputDateFormat = utils.normalizeDate(this.outputDateFormat);
             this.validationParams.dateFormat = this.outputDateFormat;
         }
     });
