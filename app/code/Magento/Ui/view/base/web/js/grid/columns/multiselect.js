--- conflicted
+++ resolved
@@ -59,11 +59,7 @@
         initObservable: function () {
             this._super()
                 .observe([
-<<<<<<< HEAD
-=======
                     'disabled',
-                    'menuVisible',
->>>>>>> c077da60
                     'selected',
                     'excluded',
                     'excludeMode',
