--- conflicted
+++ resolved
@@ -7,14 +7,9 @@
     'mageUtils',
     'uiRegistry',
     'uiComponent',
-<<<<<<< HEAD
-    'Magento_Ui/js/core/renderer/layout',
+    'uiLayout',
     'Magento_Ui/js/modal/confirm'
 ], function (_, utils, registry, Component, layout, confirm) {
-=======
-    'uiLayout'
-], function (_, utils, registry, Component, layout) {
->>>>>>> b0992230
     'use strict';
 
     var childTemplate = {
