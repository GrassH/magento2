/**
 * Copyright © Magento, Inc. All rights reserved.
 * See COPYING.txt for license details.
 */

/**
 * @api
 */
define([
    'ko',
    'underscore',
    'mageUtils',
    'uiLayout',
    'uiElement'
], function (ko, _, utils, layout, Element) {
    'use strict';

    return Element.extend({
        defaults: {
            template: 'ui/grid/paging/paging',
            totalTmpl: 'ui/grid/paging-total',
            pageSize: 20,
            current: 1,
            selectProvider: 'ns = ${ $.ns }, index = ids',

            sizesConfig: {
                component: 'Magento_Ui/js/grid/paging/sizes',
                name: '${ $.name }_sizes',
                storageConfig: {
                    provider: '${ $.storageConfig.provider }',
                    namespace: '${ $.storageConfig.namespace }'
                }
            },

            currentConfig: {
                component: 'Magento_Ui/js/grid/paging/paging',
                name: '${ $.name }_current',
                storageConfig: {
                    provider: '${ $.storageConfig.provider }',
                    namespace: '${ $.storageConfig.namespace }'
                }
            },

            imports: {
                pageSize: '${ $.sizesConfig.name }:value',
                current: '${ $.currentConfig.name }:value',
                totalSelected: '${ $.selectProvider }:totalSelected',
                totalRecords: '${ $.provider }:data.totalRecords',
                filters: '${ $.provider }:params.filters'
            },

            exports: {
                pageSize: '${ $.provider }:params.paging.pageSize',
                current: '${ $.provider }:params.paging.current'
            },

<<<<<<< HEAD
            tracks: {
                current: true
            },

=======
>>>>>>> 417df233
            statefull: {
                current: true
            },

            listens: {
                'pages': 'updateCounter',
                'pageSize': 'onPageSizeChange',
                'totalRecords': 'updateCounter',
                '${ $.provider }:params.filters': 'goFirst'
            },

            modules: {
                sizes: '${ $.sizesConfig.name }'
            }
        },

        /**
         * Initializes paging component.
         *
         * @returns {Paging} Chainable.
         */
        initialize: function () {
            this._super()
                .initSizes()
                .updateCounter();

            return this;
        },

        /**
         * Initializes observable properties.
         *
         * @returns {Paging} Chainable.
         */
        initObservable: function () {
            this._super()
                .track([
                    'totalSelected',
                    'totalRecords',
                    'pageSize',
                    'pages',
                    'current'
                ]);

            this._current = ko.pureComputed({
                read: ko.getObservable(this, 'current'),

                /**
                 * Validates page change according to user's input.
                 * Sets current observable to result of validation.
                 * Calls reload method then.
                 */
                write: function (value) {
                    this.setPage(value)
                        ._current.notifySubscribers(this.current);
                },

                owner: this
            });

            return this;
        },

        /**
         * Initializes sizes component.
         *
         * @returns {Paging} Chainable.
         */
        initSizes: function () {
            layout([this.sizesConfig]);

            return this;
        },

        /**
         * Gets first item index on current page.
         *
         * @returns {Number}
         */
        getFirstItemIndex: function () {
            return this.pageSize * (this.current - 1) + 1;
        },

        /**
         * Gets last item index on current page.
         *
         * @returns {Number}
         */
        getLastItemIndex: function () {
            var lastItem = this.getFirstItemIndex() + this.pageSize - 1;

            return this.totalRecords < lastItem ? this.totalRecords : lastItem;
        },

        /**
         * Sets cursor to the provied value.
         *
         * @param {(Number|String)} value - New value of the cursor.
         * @returns {Paging} Chainable.
         */
        setPage: function (value) {
            this.current = this.normalize(value);

            return this;
        },

        /**
         * Increments current page value.
         *
         * @returns {Paging} Chainable.
         */
        next: function () {
            this.setPage(this.current + 1);

            return this;
        },

        /**
         * Decrements current page value.
         *
         * @returns {Paging} Chainable.
         */
        prev: function () {
            this.setPage(this.current - 1);

            return this;
        },

        /**
         * Goes to the first page.
         *
         * @returns {Paging} Chainable.
         */
        goFirst: function () {
            if (typeof this.filters !== 'undefined') {
                this.current = 1;
            }
            return this;
        },

        /**
         * Goes to the last page.
         *
         * @returns {Paging} Chainable.
         */
        goLast: function () {
            this.current = this.pages;

            return this;
        },

        /**
         * Checks if current page is the first one.
         *
         * @returns {Boolean}
         */
        isFirst: function () {
            return this.current === 1;
        },

        /**
         * Checks if current page is the last one.
         *
         * @returns {Boolean}
         */
        isLast: function () {
            return this.current === this.pages;
        },

        /**
         * Updates number of pages.
         */
        updateCounter: function () {
            this.pages = Math.ceil(this.totalRecords / this.pageSize) || 1;

            return this;
        },

        /**
         * Calculates new page cursor based on the
         * previous and current page size values.
         *
         * @returns {Number} Updated cursor value.
         */
        updateCursor: function () {
            var cursor  = this.current - 1,
                size    = this.pageSize,
                oldSize = this.previousSize,
                delta   = cursor * (oldSize  - size) / size;

            delta = size > oldSize ?
                Math.ceil(delta) :
                Math.floor(delta);

            cursor += delta + 1;

            this.previousSize = size;

            if (delta) {
                this.setPage(cursor);
            }

            return this;
        },

        /**
         * Converts provided value to a number and puts
         * it in range between 1 and total amount of pages.
         *
         * @param {(Number|String)} value - Value to be normalized.
         * @returns {Number}
         */
        normalize: function (value) {
            value = +value;

            if (isNaN(value)) {
                return 1;
            }

            return utils.inRange(Math.round(value), 1, this.pages);
        },

        /**
         * Handles changes of the page size.
         */
        onPageSizeChange: function () {
            this.updateCounter()
                .updateCursor();
        },

        /**
         * Handles changes of the pages amount.
         */
        onPagesChange: function () {
            this.updateCursor();
        }
    });
});<|MERGE_RESOLUTION|>--- conflicted
+++ resolved
@@ -32,18 +32,8 @@
                 }
             },
 
-            currentConfig: {
-                component: 'Magento_Ui/js/grid/paging/paging',
-                name: '${ $.name }_current',
-                storageConfig: {
-                    provider: '${ $.storageConfig.provider }',
-                    namespace: '${ $.storageConfig.namespace }'
-                }
-            },
-
             imports: {
                 pageSize: '${ $.sizesConfig.name }:value',
-                current: '${ $.currentConfig.name }:value',
                 totalSelected: '${ $.selectProvider }:totalSelected',
                 totalRecords: '${ $.provider }:data.totalRecords',
                 filters: '${ $.provider }:params.filters'
@@ -54,13 +44,6 @@
                 current: '${ $.provider }:params.paging.current'
             },
 
-<<<<<<< HEAD
-            tracks: {
-                current: true
-            },
-
-=======
->>>>>>> 417df233
             statefull: {
                 current: true
             },
