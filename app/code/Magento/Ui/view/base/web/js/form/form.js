/**
 * Copyright © 2015 Magento. All rights reserved.
 * See COPYING.txt for license details.
 */
define([
    'underscore',
    'Magento_Ui/js/lib/spinner',
    'rjsResolver',
    './adapter',
    'uiCollection'
], function (_, loader, resolver, adapter, Collection) {
    'use strict';

    /**
     * Collect form data.
     *
     * @param {String} selector
     * @returns {Object}
     */
    function collectData(selector) {
        var items = document.querySelectorAll(selector),
            result = {};

        items = Array.prototype.slice.call(items);

        items.forEach(function (item) {
            switch (item.type) {
                case 'checkbox':
                    result[item.name] = +!!item.checked;
                    break;

                case 'radio':
                    if (item.checked) {
                        result[item.name] = item.value;
                    }
                    break;

                default:
                    result[item.name] = item.value;
            }
        });

        return result;
    }

    return Collection.extend({
        defaults: {
            selectorPrefix: false,
            eventPrefix: '.${ $.index }',
            ajaxSave: false,
            ajaxSaveType: 'default',
            listens: {
                selectorPrefix: 'destroyAdapter initAdapter'
            }
        },

        /** @inheritdoc */
        initialize: function () {
            this._super()
                .initAdapter();

            resolver(this.hideLoader, this);

            return this;
        },

        /** @inheritdoc */
        initObservable: function () {
            return this._super()
                .observe([
                    'responseData',
                    'responseStatus'
                ]);
        },

        /** @inheritdoc */
        initConfig: function () {
            this._super();

            this.selector = '[data-form-part=' + this.namespace + ']';

            return this;
        },

        /**
         * Initialize adapter handlers.
         *
         * @returns {Object}
         */
        initAdapter: function () {
            adapter.on({
                'reset': this.reset.bind(this),
                'save': this.save.bind(this, true),
<<<<<<< HEAD
                'saveAndContinue': this.save.bind(this, false),
                'saveAndApply': this.saveAndApply.bind(this, true)
            });
=======
                'saveAndContinue': this.save.bind(this, false)
            }, this.selectorPrefix, this.eventPrefix);
>>>>>>> 878df5d6

            return this;
        },

        /**
         * Destroy adapter handlers.
         *
         * @returns {Object}
         */
        destroyAdapter: function () {
            adapter.off([
                'reset',
                'save',
                'saveAndContinue'
            ], this.eventPrefix);

            return this;
        },

        /**
         * Hide loader.
         *
         * @returns {Object}
         */
        hideLoader: function () {
            loader.get(this.name).hide();

            return this;
        },

        /**
         * Validate and save form.
         *
         * @param {String} redirect
         * @param {Object} data
         */
        save: function (redirect, data) {
            this.validate();

            if (!this.source.get('params.invalid')) {
                this.setAdditionalData(data)
                    .submit(redirect);
            }
        },

        /**
         * Set additional data to source before form submit and after validation.
         *
         * @param {Object} data
         * @returns {Object}
         */
        setAdditionalData: function (data) {
            _.each(data, function (value, name) {
                this.source.set('data.' + name, value);
            }, this);

            return this;
        },

        /**
         * Submits form
         *
         * @param {String} redirect
         */
        submit: function (redirect) {
            var additional = collectData(this.selector),
                source = this.source;

            _.each(additional, function (value, name) {
                source.set('data.' + name, value);
            });

            source.save({
                redirect: redirect,
                ajaxSave: this.ajaxSave,
                ajaxSaveType: this.ajaxSaveType,
                response: {
                    data: this.responseData,
                    status: this.responseStatus
                },
                attributes: {
                    id: this.namespace
                }
            });
        },

        /**
         * Validates each element and returns true, if all elements are valid.
         */
        validate: function () {
            this.source.set('params.invalid', false);
            this.source.trigger('data.validate');
        },

        /**
         * Trigger reset form data.
         */
        reset: function () {
            this.source.trigger('data.reset');
        },

<<<<<<< HEAD
        saveAndApply: function (redirect) {
            this.validate();

            if (!this.source.get('params.invalid')) {
                this.source.set('data.auto_apply', 1);
                this.submit(redirect);
            }
=======
        /**
         * Trigger overload form data.
         */
        overload: function () {
            this.source.trigger('data.overload');
>>>>>>> 878df5d6
        }
    });
});<|MERGE_RESOLUTION|>--- conflicted
+++ resolved
@@ -91,14 +91,8 @@
             adapter.on({
                 'reset': this.reset.bind(this),
                 'save': this.save.bind(this, true),
-<<<<<<< HEAD
-                'saveAndContinue': this.save.bind(this, false),
-                'saveAndApply': this.saveAndApply.bind(this, true)
-            });
-=======
                 'saveAndContinue': this.save.bind(this, false)
             }, this.selectorPrefix, this.eventPrefix);
->>>>>>> 878df5d6
 
             return this;
         },
@@ -200,21 +194,11 @@
             this.source.trigger('data.reset');
         },
 
-<<<<<<< HEAD
-        saveAndApply: function (redirect) {
-            this.validate();
-
-            if (!this.source.get('params.invalid')) {
-                this.source.set('data.auto_apply', 1);
-                this.submit(redirect);
-            }
-=======
         /**
          * Trigger overload form data.
          */
         overload: function () {
             this.source.trigger('data.overload');
->>>>>>> 878df5d6
         }
     });
 });