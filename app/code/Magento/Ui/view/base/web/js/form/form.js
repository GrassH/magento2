/**
 * Copyright © 2015 Magento. All rights reserved.
 * See COPYING.txt for license details.
 */
define([
    'underscore',
    'Magento_Ui/js/lib/spinner',
    'rjsResolver',
    './adapter',
    'uiCollection'
], function (_, loader, resolver, adapter, Collection) {
    'use strict';

    /**
     * Collect form data.
     *
     * @param {String} selector
     * @returns {Object}
     */
    function collectData(selector) {
        var items = document.querySelectorAll(selector),
            result = {};

        items = Array.prototype.slice.call(items);

        items.forEach(function (item) {
            switch (item.type) {
                case 'checkbox':
                    result[item.name] = +!!item.checked;
                    break;

                case 'radio':
                    if (item.checked) {
                        result[item.name] = item.value;
                    }
                    break;

                default:
                    result[item.name] = item.value;
            }
        });

        return result;
    }

    return Collection.extend({
        defaults: {
            selectorPrefix: false,
            eventPrefix: '.${ $.index }',
            ajaxSave: false,
            ajaxSaveType: 'default',
            listens: {
                selectorPrefix: 'destroyAdapter initAdapter'
            }
        },

        /** @inheritdoc */
        initialize: function () {
            this._super()
                .initAdapter();

            resolver(this.hideLoader, this);

            return this;
        },

        /** @inheritdoc */
        initObservable: function () {
            return this._super()
                .observe([
                    'responseData',
                    'responseStatus'
                ]);
        },

        /** @inheritdoc */
        initConfig: function () {
            this._super();

            this.selector = '[data-form-part=' + this.namespace + ']';

            return this;
        },

        /**
         * Initialize adapter handlers.
         *
         * @returns {Object}
         */
        initAdapter: function () {
            adapter.on({
                'reset': this.reset.bind(this),
<<<<<<< HEAD
                'overload': this.overload.bind(this),
                'save': this.save.bind(this, true),
                'saveAndContinue': this.save.bind(this, false),
                'saveAndApply': this.saveAndApply.bind(this, true)
=======
                'save': this.save.bind(this, true, {}),
                'saveAndContinue': this.save.bind(this, false, {}),
                'saveAndApply': this.saveAndApply.bind(this, true, {})
>>>>>>> 3e602ff4
            }, this.selectorPrefix, this.eventPrefix);

            return this;
        },

        /**
         * Destroy adapter handlers.
         *
         * @returns {Object}
         */
        destroyAdapter: function () {
            adapter.off([
                'reset',
                'save',
                'saveAndContinue'
            ], this.eventPrefix);

            return this;
        },

        /**
         * Hide loader.
         *
         * @returns {Object}
         */
        hideLoader: function () {
            loader.get(this.name).hide();

            return this;
        },

        /**
         * Validate and save form.
         *
         * @param {String} redirect
         * @param {Object} data
         */
        save: function (redirect, data) {
            this.validate();

            if (!this.source.get('params.invalid')) {
                this.setAdditionalData(data)
                    .submit(redirect);
            }
        },

        /**
         * Set additional data to source before form submit and after validation.
         *
         * @param {Object} data
         * @returns {Object}
         */
        setAdditionalData: function (data) {
            _.each(data, function (value, name) {
                this.source.set('data.' + name, value);
            }, this);

            return this;
        },

        /**
         * Submits form
         *
         * @param {String} redirect
         */
        submit: function (redirect) {
            var additional = collectData(this.selector),
                source = this.source;

            _.each(additional, function (value, name) {
                source.set('data.' + name, value);
            });

            source.save({
                redirect: redirect,
                ajaxSave: this.ajaxSave,
                ajaxSaveType: this.ajaxSaveType,
                response: {
                    data: this.responseData,
                    status: this.responseStatus
                },
                attributes: {
                    id: this.namespace
                }
            });
        },

        /**
         * Validates each element and returns true, if all elements are valid.
         */
        validate: function () {
            this.source.set('params.invalid', false);
            this.source.trigger('data.validate');
        },


        /**
         * Trigger reset form data.
         */
        reset: function () {
            this.source.trigger('data.reset');
        },

        /**
         * Save form and apply data
         */
        saveAndApply: function (redirect) {
            this.validate();

            if (!this.source.get('params.invalid')) {
                this.source.set('data.auto_apply', 1);
                this.submit(redirect);
            }
        },

        /**
         * Trigger overload form data.
         */
        overload: function () {
            this.source.trigger('data.overload');
        },

        saveAndApply: function (redirect) {
            this.validate();

            if (!this.source.get('params.invalid')) {
                this.source.set('data.auto_apply', 1);
                this.submit(redirect);
            }
        }
    });
});<|MERGE_RESOLUTION|>--- conflicted
+++ resolved
@@ -90,16 +90,9 @@
         initAdapter: function () {
             adapter.on({
                 'reset': this.reset.bind(this),
-<<<<<<< HEAD
-                'overload': this.overload.bind(this),
-                'save': this.save.bind(this, true),
-                'saveAndContinue': this.save.bind(this, false),
-                'saveAndApply': this.saveAndApply.bind(this, true)
-=======
                 'save': this.save.bind(this, true, {}),
                 'saveAndContinue': this.save.bind(this, false, {}),
                 'saveAndApply': this.saveAndApply.bind(this, true, {})
->>>>>>> 3e602ff4
             }, this.selectorPrefix, this.eventPrefix);
 
             return this;
@@ -220,15 +213,6 @@
          */
         overload: function () {
             this.source.trigger('data.overload');
-        },
-
-        saveAndApply: function (redirect) {
-            this.validate();
-
-            if (!this.source.get('params.invalid')) {
-                this.source.set('data.auto_apply', 1);
-                this.submit(redirect);
-            }
         }
     });
 });