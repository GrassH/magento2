--- conflicted
+++ resolved
@@ -262,27 +262,12 @@
          */
         overload: function () {
             this.source.trigger('data.overload');
-<<<<<<< HEAD
         },
 
         reload: function () {
             makeRequest(this.params, this.data, this.reloadUrl).then(function (data) {
                 app(data, true);
             });
-        },
-
-        /**
-         * Save form and apply data
-         */
-        saveAndApply: function (redirect) {
-            this.validate();
-
-            if (!this.source.get('params.invalid')) {
-                this.source.set('data.auto_apply', 1);
-                this.submit(redirect);
-            }
-=======
->>>>>>> 503245f3
         }
     });
 });