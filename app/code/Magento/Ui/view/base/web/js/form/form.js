--- conflicted
+++ resolved
@@ -91,12 +91,8 @@
             adapter.on({
                 'reset': this.reset.bind(this),
                 'save': this.save.bind(this, true, {}),
-<<<<<<< HEAD
-                'saveAndContinue': this.save.bind(this, false, {})
-=======
                 'saveAndContinue': this.save.bind(this, false, {}),
                 'saveAndApply': this.saveAndApply.bind(this, true, {})
->>>>>>> 3e602ff4
             }, this.selectorPrefix, this.eventPrefix);
 
             return this;
