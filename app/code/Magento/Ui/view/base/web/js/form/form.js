--- conflicted
+++ resolved
@@ -13,20 +13,14 @@
 ], function ($, _, loader, resolver, adapter, Collection) {
     'use strict';
 
-<<<<<<< HEAD
     /**
      * Collect form data.
      *
-     * @param {String} selector
+     * @param {Array} items
      * @returns {Object}
      */
-    function collectData(selector) {
-        var items = document.querySelectorAll(selector),
-            result = {};
-=======
     function collectData(items) {
         var result = {};
->>>>>>> 75dc31e9
 
         items = Array.prototype.slice.call(items);
 
@@ -50,6 +44,12 @@
         return result;
     }
 
+    /**
+     * Check if fields is valid.
+     * 
+     * @param {Array}items
+     * @returns {Boolean}
+     */
     function isValidFields(items) {
         var result = true;
 
@@ -64,7 +64,8 @@
 
     return Collection.extend({
         defaults: {
-<<<<<<< HEAD
+            additionalFields: [],
+            additionalInvalid: false,
             selectorPrefix: false,
             eventPrefix: '.${ $.index }',
             ajaxSave: false,
@@ -75,12 +76,6 @@
         },
 
         /** @inheritdoc */
-=======
-            additionalFields: [],
-            additionalInvalid: false
-        },
-
->>>>>>> 75dc31e9
         initialize: function () {
             this._super()
                 .initAdapter();
@@ -158,14 +153,9 @@
         save: function (redirect, data) {
             this.validate();
 
-<<<<<<< HEAD
-            if (!this.source.get('params.invalid')) {
+            if (!this.additionalInvalid && !this.source.get('params.invalid')) {
                 this.setAdditionalData(data)
                     .submit(redirect);
-=======
-            if (!this.additionalInvalid && !this.source.get('params.invalid')) {
-                this.submit(redirect);
->>>>>>> 75dc31e9
             }
         },
 
