--- conflicted
+++ resolved
@@ -116,24 +116,17 @@
             if (node.config && node.config.provider || node.provider) {
                 node.extendProvider = false;
             }
-<<<<<<< HEAD
-=======
 
             if (node.config && node.config.deps || node.deps) {
                 extendDeps= false;
             }
->>>>>>> 745da8f2
 
             node = utils.extend({
             }, types.get(type), defaults, node);
 
             nodeName = getNodeName(parent, node, name);
 
-<<<<<<< HEAD
-            if (parent && parent.deps) {
-=======
             if (extendDeps && parent && parent.deps && type) {
->>>>>>> 745da8f2
                 node.deps = parent.deps;
             }
 
