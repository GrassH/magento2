--- conflicted
+++ resolved
@@ -9,20 +9,6 @@
 ], function(loader, $, _) {
     'use strict';
 
-<<<<<<< HEAD
-    /**
-     * Wraps nodes into container
-     * @param  {Array} nodes - array of nodes
-     * @param  {HTMLElement} container - target container
-     */
-    function wrap(nodes, container) {
-        nodes.forEach(function (node) {
-            container.appendChild(node);
-        });
-    }
-
-=======
->>>>>>> 62799528
     return {
         /**
          * Renders template and it's extenders using this._parse function.
@@ -34,19 +20,11 @@
          */
         render: function (template) {
             var isRendered = $.Deferred(),
-<<<<<<< HEAD
-                parent = template,
-=======
->>>>>>> 62799528
                 resolve       = isRendered.resolve.bind(isRendered),
                 loadTemplate  = this._load.bind(this),
                 parseTemplate = this._parse.bind(this);
 
-<<<<<<< HEAD
-            loadTemplate(parent)
-=======
             loadTemplate(template)
->>>>>>> 62799528
                 .then(parseTemplate)
                 .done(resolve);
 
@@ -72,17 +50,7 @@
          * @return {Deferred} - Promise of template to be parsed. Is being resolved with array of HTML elements.
          */
         _parse: function (rawHtml) {
-<<<<<<< HEAD
-            var templateContainer;
-
-            templateContainer = document.createElement('div');
-
-            wrap(_.toArray($.parseHTML(rawHtml)), templateContainer);
-
-            return _.toArray(templateContainer.childNodes);
-=======
             return _.toArray($.parseHTML(rawHtml));
->>>>>>> 62799528
         }
     };
 });