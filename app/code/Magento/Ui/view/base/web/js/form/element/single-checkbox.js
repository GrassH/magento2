--- conflicted
+++ resolved
@@ -146,11 +146,7 @@
         },
 
         /**
-<<<<<<< HEAD
-         * @return {exports}
-=======
-         * @returns {Element}
->>>>>>> 3e602ff4
+         * @returns {Element}
          */
         setInitialValue: function () {
             if (_.isEmpty(this.valueMap)) {
