--- conflicted
+++ resolved
@@ -9,8 +9,7 @@
 ], function (_, Element, Client) {
     'use strict';
 
-<<<<<<< HEAD
-    return Component.extend({
+    return Element.extend({
         defaults: {
             clientConfig: {
                 urls: {
@@ -25,9 +24,6 @@
          *
          * @returns {Provider} Chainable.
          */
-=======
-    return Element.extend({
->>>>>>> b0992230
         initialize: function () {
             this._super()
                 .initClient();
