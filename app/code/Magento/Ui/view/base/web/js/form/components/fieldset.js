--- conflicted
+++ resolved
@@ -16,11 +16,8 @@
             loading: false,
             error: false,
             opened: false,
-<<<<<<< HEAD
+            additionalClasses: {},
             level: 0
-=======
-            additionalClasses: {}
->>>>>>> 7af7519a
         },
 
         /**
