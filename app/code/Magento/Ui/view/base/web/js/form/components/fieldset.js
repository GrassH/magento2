/**
 * Copyright © 2015 Magento. All rights reserved.
 * See COPYING.txt for license details.
 */
define([
    'Magento_Ui/js/lib/collapsible',
    'underscore'
], function (Collapsible, _) {
    'use strict';

    return Collapsible.extend({
        defaults: {
            template: 'ui/form/fieldset',
            collapsible: false,
            changed: false,
            loading: false,
            error: false,
            opened: false,
<<<<<<< HEAD
            additionalClasses: {},
            level: 0
=======
            visible: true,
            disabled: false,
            additionalClasses: {}
>>>>>>> 0d2000c2
        },

        /**
         * Extends instance with defaults. Invokes parent initialize method.
         * Calls initListeners and pushParams methods.
         */
        initialize: function () {
            _.bindAll(this, 'onChildrenUpdate', 'onChildrenError', 'onContentLoading');

            return this._super()
                       ._setClasses();
        },

        /**
         * Calls initObservable of parent class.
         * Defines observable properties of instance.
         *
         * @returns {Object} Reference to instance
         */
        initObservable: function () {
            this._super()
                .observe(['changed', 'loading', 'error', 'visible']);

            return this;
        },

        /**
         * Calls parent's initElement method.
         * Assignes callbacks on various events of incoming element.
         *
         * @param  {Object} elem
         * @return {Object} - reference to instance
         */

        initElement: function (elem) {
            elem.initContainer(this);

            elem.on({
                'update':   this.onChildrenUpdate,
                'loading':  this.onContentLoading,
                'error':  this.onChildrenError
            });

            if (this.disabled) {
                try {
                    elem.disabled(true);
                }
                catch (e) {

                }
            }

            return this;
        },

        /**
         * Is being invoked on children update.
         * Sets changed property to one incoming.
         *
         * @param  {Boolean} hasChanged
         */
        onChildrenUpdate: function (hasChanged) {
            if (!hasChanged) {
                hasChanged = _.some(this.delegate('hasChanged'));
            }

            this.changed(hasChanged);
        },

        /**
         * Extends 'additionalClasses' object.
         *
         * @returns {Group} Chainable.
         */
        _setClasses: function () {
            var addtional = this.additionalClasses,
                classes;

            if (_.isString(addtional)) {
                addtional = this.additionalClasses.split(' ');
                classes = this.additionalClasses = {};

                addtional.forEach(function (name) {
                    classes[name] = true;
                }, this);
            }

            _.extend(this.additionalClasses, {
                'admin__collapsible-block-wrapper': this.collapsible,
                _show: this.opened,
                _hide: !this.opened,
                _disabled: this.disabled
            });

            return this;
        },

        /**
         * Is being invoked on children validation error.
         * Sets error property to one incoming.
         */
        onChildrenError: function () {
            var hasErrors = this.elems.some('error');

            this.error(hasErrors);
        },

        /**
         * Callback that sets loading property to true.
         */
        onContentLoading: function (isLoading) {
            this.loading(isLoading);
        }
    });
});<|MERGE_RESOLUTION|>--- conflicted
+++ resolved
@@ -16,14 +16,10 @@
             loading: false,
             error: false,
             opened: false,
-<<<<<<< HEAD
-            additionalClasses: {},
-            level: 0
-=======
+            level: 0,
             visible: true,
             disabled: false,
             additionalClasses: {}
->>>>>>> 0d2000c2
         },
 
         /**
@@ -45,7 +41,7 @@
          */
         initObservable: function () {
             this._super()
-                .observe(['changed', 'loading', 'error', 'visible']);
+                .observe('changed loading error visible');
 
             return this;
         },
@@ -57,7 +53,6 @@
          * @param  {Object} elem
          * @return {Object} - reference to instance
          */
-
         initElement: function (elem) {
             elem.initContainer(this);
 
