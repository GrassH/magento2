/**
 * Copyright © 2015 Magento. All rights reserved.
 * See COPYING.txt for license details.
 */
define([
    'Magento_Ui/js/lib/collapsible',
    'underscore'
], function (Collapsible, _) {
    'use strict';

    return Collapsible.extend({
        defaults: {
            template: 'ui/form/fieldset',
            collapsible: false,
            changed: false,
            loading: false,
            error: false,
            opened: false,
<<<<<<< HEAD
            level: 0
=======
            additionalClasses: {}
>>>>>>> 1f5970ed
        },

        /**
         * Extends instance with defaults. Invokes parent initialize method.
         * Calls initListeners and pushParams methods.
         */
        initialize: function () {
            _.bindAll(this, 'onChildrenUpdate', 'onChildrenError', 'onContentLoading');

            return this._super()
                       ._setClasses();
        },

        /**
         * Calls initObservable of parent class.
         * Defines observable properties of instance.
         *
         * @returns {Object} Reference to instance
         */
        initObservable: function () {
            this._super()
                .observe('changed loading error');

            return this;
        },

        /**
         * Calls parent's initElement method.
         * Assignes callbacks on various events of incoming element.
         *
         * @param  {Object} elem
         * @return {Object} - reference to instance
         */
        initElement: function (elem) {
            this._super();

            elem.on({
                'update':   this.onChildrenUpdate,
                'loading':  this.onContentLoading,
                'error':  this.onChildrenError
            });

            return this;
        },

        /**
         * Is being invoked on children update.
         * Sets changed property to one incoming.
         *
         * @param  {Boolean} hasChanged
         */
        onChildrenUpdate: function (hasChanged) {
            if (!hasChanged) {
                hasChanged = _.some(this.delegate('hasChanged'));
            }

            this.changed(hasChanged);
        },

        /**
         * Extends 'additionalClasses' object.
         *
         * @returns {Group} Chainable.
         */
        _setClasses: function () {
            var addtional = this.additionalClasses,
                classes;

            if (_.isString(addtional)) {
                addtional = this.additionalClasses.split(' ');
                classes = this.additionalClasses = {};

                addtional.forEach(function (name) {
                    classes[name] = true;
                }, this);
            }

            _.extend(this.additionalClasses, {
                'admin__collapsible-block-wrapper': this.collapsible,
                _show: this.opened,
                _hide: !this.opened,
                _disabled: this.disabled
            });

            return this;
        },

        /**
         * Is being invoked on children validation error.
         * Sets error property to one incoming.
         */
        onChildrenError: function () {
            var hasErrors = this.elems.some('error');

            this.error(hasErrors);
        },

        /**
         * Callback that sets loading property to true.
         */
        onContentLoading: function (isLoading) {
            this.loading(isLoading);
        }
    });
});<|MERGE_RESOLUTION|>--- conflicted
+++ resolved
@@ -16,11 +16,8 @@
             loading: false,
             error: false,
             opened: false,
-<<<<<<< HEAD
             level: 0
-=======
             additionalClasses: {}
->>>>>>> 1f5970ed
         },
 
         /**
