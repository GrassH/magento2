--- conflicted
+++ resolved
@@ -11,14 +11,11 @@
         defaults: {
             template: 'ui/form/fieldset',
             collapsible: false,
-<<<<<<< HEAD
-            opened: true,
-            level: 0
-=======
             changed: false,
             loading: false,
             error: false,
-            opened: false
+            opened: false,
+            level: 0
         },
         /**
          * Extends instance with defaults. Invokes parent initialize method.
@@ -89,7 +86,8 @@
          */
         onContentLoading: function (isLoading) {
             this.loading(isLoading);
->>>>>>> f4431da2
+            opened: true,
+            level: 0
         }
     });
 });