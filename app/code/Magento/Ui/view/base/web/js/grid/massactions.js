/**
 * Copyright © 2015 Magento. All rights reserved.
 * See COPYING.txt for license details.
 */
define([
    'underscore',
    'mageUtils',
<<<<<<< HEAD
    'mage/translate',
    'Magento_Ui/js/lib/collapsible'
], function (_, utils, $t, Collapsible) {
=======
    'uiRegistry',
    'Magento_Ui/js/lib/collapsible',
    'Magento_Ui/js/modal/confirm',
    'Magento_Ui/js/modal/alert',
    'mage/translate'
], function (_, registry, utils, Collapsible, confirm, alert, $t) {
>>>>>>> 8aacf7fa
    'use strict';

    return Collapsible.extend({
        defaults: {
            template: 'ui/grid/actions',
<<<<<<< HEAD
            noItemsMsg:  $t('You haven\'t selected any items!')
=======
            selectProvider: '',
            actions: [],
            noItemsMsg: $t('You haven\'t selected any items!'),
            modules: {
                selections: '${ $.selectProvider }'
            }
>>>>>>> 8aacf7fa
        },

        /**
         * Initializes observable properties.
         *
         * @returns {Massactions} Chainable.
         */
        initObservable: function () {
            this._super()
                .observe('actions');

            return this;
        },

        /**
         * Applies specified action.
         *
         * @param {String} actionIndex - Actions' identifier.
         * @returns {Massactions} Chainable.
         */
        applyAction: function (actionIndex) {
            var data = this.getSelections(),
                action,
                callback;

<<<<<<< HEAD
                alert(this.noItemsMsg);
            }
=======
            if (!data.total) {
                alert({
                    content: this.noItemsMsg
                });
>>>>>>> 8aacf7fa

                return this;
            }

            action   = this.getAction(actionIndex),
            callback = this._getCallback(action, data);

            action.confirm ?
                this._confirm(action, callback) :
                callback();

            return this;
        },

        /**
         * Retrieves selections data from the selections provider.
         *
         * @returns {Object|Undefined}
         */
        getSelections: function () {
            var provider = this.selections(),
                selections = provider && provider.getSelections();

            return selections;
        },

        /**
         * Retrieves action object associated with a specified index.
         *
         * @param {String} actionIndex - Actions' identifier.
         * @returns {Object} Action object.
         */
        getAction: function (actionIndex) {
            return _.findWhere(this.actions(), {
                type: actionIndex
            });
        },

        /**
         * Adds new action. If action with a specfied identifier
         * already exists, than the original one will be overrided.
         *
         * @param {Object} action - Action object.
         * @returns {Massactions} Chainable.
         */
        addAction: function (action) {
            var actions = this.actions(),
                index = _.findIdnex(actions, {
                    type: action.type
                });

            ~index ?
                actions[index] = action :
                actions.push(action);

            this.actions(actions);

            return this;
        },

        /**
         * Creates action callback based on its' data. If action doesn't spicify
         * a callback function than the default one will be used.
         *
         * @private
         * @param {Object} action - Actions' object.
         * @param {Object} selections - Selections data.
         * @returns {Function} Callback function.
         */
        _getCallback: function (action, selections) {
            var callback = action.callback,
                args     = [action, selections];

            if (_.isObject(callback)) {
                args.unshift(callback.target);

                callback = registry.async(callback.provider);
            } else if (!_.isFunction(callback)) {
                callback = this.defaultCallback.bind(this);
            }

            return function () {
                callback.apply(null, args);
            };
        },

        /**
         * Default action callback. Sends selections data
         * via POST request.
         *
         * @param {Object} data - Selections data.
         * @param {Object} action - Action data.
         */
        defaultCallback: function (data, action) {
            var selections = {};

            if (data.excludeMode) {
                selections.excluded = data.excluded;
            } else {
                selections.selected = data.selected;
            }

            utils.submit({
                url: action.url,
                data: selections
            });
        },

        /**
         * Shows actions' confirmation window.
         *
         * @param {Object} action - Actions' data.
         * @param {Function} callback - Callback that will be
         *      invoked if action is confirmed.
         */
        _confirm: function (action, callback) {
            var confirmData = action.confirm;

            confirm({
                title: confirmData.title,
                content: confirmData.message,
                actions: {
                    confirm: callback
                }
            });
        }
    });
});<|MERGE_RESOLUTION|>--- conflicted
+++ resolved
@@ -5,33 +5,23 @@
 define([
     'underscore',
     'mageUtils',
-<<<<<<< HEAD
-    'mage/translate',
-    'Magento_Ui/js/lib/collapsible'
-], function (_, utils, $t, Collapsible) {
-=======
     'uiRegistry',
     'Magento_Ui/js/lib/collapsible',
     'Magento_Ui/js/modal/confirm',
     'Magento_Ui/js/modal/alert',
     'mage/translate'
 ], function (_, registry, utils, Collapsible, confirm, alert, $t) {
->>>>>>> 8aacf7fa
     'use strict';
 
     return Collapsible.extend({
         defaults: {
             template: 'ui/grid/actions',
-<<<<<<< HEAD
-            noItemsMsg:  $t('You haven\'t selected any items!')
-=======
             selectProvider: '',
             actions: [],
             noItemsMsg: $t('You haven\'t selected any items!'),
             modules: {
                 selections: '${ $.selectProvider }'
             }
->>>>>>> 8aacf7fa
         },
 
         /**
@@ -57,15 +47,10 @@
                 action,
                 callback;
 
-<<<<<<< HEAD
-                alert(this.noItemsMsg);
-            }
-=======
             if (!data.total) {
                 alert({
                     content: this.noItemsMsg
                 });
->>>>>>> 8aacf7fa
 
                 return this;
             }
