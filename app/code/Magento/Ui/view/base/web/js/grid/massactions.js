--- conflicted
+++ resolved
@@ -145,14 +145,10 @@
          * @param {Object} data - Selections data.
          */
         defaultCallback: function (action, data) {
-<<<<<<< HEAD
-            var selections = {};
-=======
             var itemsType = data.excludeMode ? 'excluded' : 'selected',
                 selections = {};
 
             selections[itemsType] = data[itemsType];
->>>>>>> 53601853
 
             if (!selections[itemsType].length) {
                 selections[itemsType] = false;
