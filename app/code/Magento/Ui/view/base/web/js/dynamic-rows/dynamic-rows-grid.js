--- conflicted
+++ resolved
@@ -22,15 +22,11 @@
             identificationDRProperty: 'id',
             listens: {
                 'insertData': 'processingInsertData',
-<<<<<<< HEAD
                 'recordData': 'initElements setToInsertData checkDefaultState'
-=======
-                'recordData': 'initElements setToInsertData'
             },
             mappingSettings: {
                 enabled: true,
                 distinct: true
->>>>>>> 9cd81551
             }
         },
 
