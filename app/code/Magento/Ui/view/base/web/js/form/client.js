--- conflicted
+++ resolved
@@ -24,13 +24,10 @@
 
         data['form_key'] = window.FORM_KEY;
 
-<<<<<<< HEAD
-=======
         if (!url || url === 'undefined') {
             return save.resolve();
         }
 
->>>>>>> 7af7519a
         $('body').trigger('processStart');
 
         $.ajax({
@@ -79,9 +76,6 @@
     }
 
     return Class.extend({
-        defaults: {
-            validateBeforeSave: true
-        },
 
         /**
          * Assembles data and submits it using 'utils.submit' method
@@ -90,11 +84,7 @@
             var url = this.urls.beforeSave,
                 save = this._save.bind(this, data, options);
 
-            if (this.validateBeforeSave) {
-                beforeSave(data, url).then(save);
-            } else {
-                save();
-            }
+            beforeSave(data, url).then(save);
 
             return this;
         },
