--- conflicted
+++ resolved
@@ -55,13 +55,9 @@
      */
     function setProperty(array, separator, level, path) {
         var i = 0,
-<<<<<<< HEAD
             length,
             nextLevel,
             nextPath;
-=======
-            length;
->>>>>>> fdc06a4b
 
         array = _.compact(array);
         length = array.length;
@@ -77,15 +73,9 @@
             }
 
             if (array[i].hasOwnProperty(separator)) {
-<<<<<<< HEAD
                 nextLevel = level + 1;
                 nextPath = path ? path + '.' + array[i].label : array[i].label;
                 setProperty.call(this, array[i][separator], separator, nextLevel, nextPath);
-=======
-                level++;
-                path = path ? path + '.' + array[i].label : array[i].label;
-                setProperty.call(this, array[i][separator], separator, level, path);
->>>>>>> fdc06a4b
             }
         }
 
@@ -208,7 +198,6 @@
             config.showOpenLevelsActionIcon = showOpenLevelsActionIcon && openLevelsAction;
             _.extend(config, result, defaults.presets[multiple], defaults.presets[type]);
             this._super();
-<<<<<<< HEAD
 
             return this;
         },
@@ -257,53 +246,6 @@
         },
 
         /**
-=======
-
-            return this;
-        },
-
-        /**
-         * Check child optgroup
-         */
-        hasChildList: function () {
-            return _.find(this.options(), function (option) {
-                return !!option[this.separator];
-            }, this);
-        },
-
-        /**
-         * Check tree mode
-         */
-        isTree: function () {
-            return this.hasChildList() && this.selectType !== 'optgroup';
-        },
-
-        /**
-         * Add option to lastOptions array
-         *
-         * @param {Object} data
-         * @returns {Boolean}
-         */
-        addLastElement: function (data) {
-            if (!data.hasOwnProperty(this.separator)) {
-                !this.cacheOptions.lastOptions ? this.cacheOptions.lastOptions = [] : false;
-                this.cacheOptions.lastOptions.push(data);
-
-                return true;
-            }
-
-            return false;
-        },
-
-        /**
-         * Check label decoration
-         */
-        isLabelDecoration: function (data) {
-            return data.hasOwnProperty(this.separator) && this.labelsDecoration;
-        },
-
-        /**
->>>>>>> fdc06a4b
          * Calls 'initObservable' of parent, initializes 'options' and 'initialOptions'
          *     properties, calls 'setOptions' passing options to it
          *
@@ -432,15 +374,8 @@
          * Filtered options list by value from filter options list
          */
         filterOptionsList: function () {
-<<<<<<< HEAD
             var value = this.filterInputValue().trim().toLowerCase(),
                 array = [];
-=======
-            var i = 0,
-                array = [],
-                curOption,
-                value = this.filterInputValue().trim().toLowerCase();
->>>>>>> fdc06a4b
 
             if (value === '') {
                 this.renderPath = false;
@@ -451,25 +386,12 @@
             }
 
             this.showPath ? this.renderPath = true : false;
-<<<<<<< HEAD
 
             if (this.filterInputValue()) {
 
                 array = this.selectType === 'optgroup' ?
                     this._getFilteredArray(this.cacheOptions.lastOptions, value) :
                     this._getFilteredArray(this.cacheOptions.plain, value);
-=======
-            this.options(this.cacheOptions.plain);
-
-            if (this.filterInputValue()) {
-                for (i; i < this.options().length; i++) {
-                    curOption = this.options()[i].label.toLowerCase();
-
-                    if (curOption.indexOf(value) > -1) {
-                        array.push(this.options()[i]); /*eslint max-depth: [2, 4]*/
-                    }
-                }
->>>>>>> fdc06a4b
 
                 if (!value.length) {
                     this.options(this.cacheOptions.plain);
@@ -512,39 +434,6 @@
 
         /**
          * Get path to current option
-         *
-         * @param {Object} data - option data
-         * @returns {String} path
-         */
-        getPath: function (data) {
-            var pathParts,
-                createdPath = '';
-
-            if (this.renderPath) {
-                pathParts = data.path.split('.');
-                _.each(pathParts, function (curData) {
-                    createdPath = createdPath ? createdPath + ' / ' + curData : curData;
-                });
-
-                return createdPath;
-            }
-        },
-
-        /**
-         * Set filtered items quantity
-         *
-         * @param {Object} data - option data
-         */
-        _setItemsQuantity: function (data) {
-            if (this.showFilteredQuantity) {
-                data || parseInt(data, 10) === 0 ?
-                    this.itemsQuantity(data + ' ' + this.quantityPlaceholder) :
-                    this.itemsQuantity('');
-            }
-        },
-
-        /**
-         * Get path to current oprion
          *
          * @param {Object} data - option data
          * @returns {String} path
@@ -846,7 +735,6 @@
          * selected first option in list
          */
         pageDownKeyHandler: function () {
-<<<<<<< HEAD
             var el,
                 nextEl,
                 nextData,
@@ -867,8 +755,6 @@
                 return false;
             }
 
-=======
->>>>>>> fdc06a4b
             if (!_.isNull(this.hoverElIndex()) && this.hoverElIndex() !== this.cacheOptions.plain.length - 1) {
                 this._setHoverToElement(1);
                 this._scrollTo(this.hoverElIndex());
@@ -881,7 +767,6 @@
         },
 
         /**
-<<<<<<< HEAD
          * Get jQuery element by option data
          *
          * @param {Object} data - option data
@@ -904,8 +789,6 @@
         },
 
         /**
-=======
->>>>>>> fdc06a4b
          * Set hover to visible element
          *
          * @param {Number} direction - iterator
@@ -913,7 +796,6 @@
          * @param {Array} list - collection items
          */
         _setHoverToElement: function (direction, index, list) {
-<<<<<<< HEAD
             var modifiedIndex,
                 curData,
                 canBeHovered = true;
@@ -929,15 +811,6 @@
             }
 
             if (list.eq(modifiedIndex).is(':visible') && canBeHovered) {
-=======
-            var modifiedIndex;
-
-            list = list || $(this.cacheUiSelect).find('li');
-            index = index || this.hoverElIndex();
-            modifiedIndex = index + direction;
-
-            if (list.eq(modifiedIndex).is(':visible')) {
->>>>>>> fdc06a4b
                 this.hoverElIndex(modifiedIndex);
             } else {
                 this._setHoverToElement(direction, modifiedIndex, list);
@@ -977,7 +850,6 @@
          * selected last option in list
          */
         pageUpKeyHandler: function () {
-<<<<<<< HEAD
             var el,
                 nextEl,
                 nextIndex,
@@ -1010,8 +882,6 @@
                 return false;
             }
 
-=======
->>>>>>> fdc06a4b
             if (this.hoverElIndex()) {
                 this._setHoverToElement(-1);
                 this._scrollTo(this.hoverElIndex());
