/**
 * Copyright © 2015 Magento. All rights reserved.
 * See COPYING.txt for license details.
 */
define([
    'underscore',
    'mageUtils',
    'uiLayout',
    'uiComponent'
], function (_, utils, layout, Component) {
    'use strict';

    /**
     * Extracts and formats preview of an element.
     *
     * @param {Object} elem - Element whose preview should be extracted.
     * @returns {Object} Formatted data.
     */
    function extractPreview(elem) {
        return {
            label: elem.label,
            preview: elem.getPreview(),
            elem: elem
        };
    }

    /**
     * Removes empty properties from the provided object.
     *
     * @param {Object} data - Object to be processed.
     * @returns {Object}
     */
    function removeEmpty(data) {
        return utils.mapRecursive(data, utils.removeEmptyValues.bind(utils));
    }

    return Component.extend({
        defaults: {
            template: 'ui/grid/filters/filters',
            stickyTmpl: 'ui/grid/sticky/filters',
            applied: {
                placeholder: true
            },
            filters: {
                placeholder: true
            },
            templates: {
                filters: {
                    base: {
                        parent: '${ $.$data.filters.name }',
                        name: '${ $.$data.column.index }',
                        provider: '${ $.$data.filters.name }',
                        dataScope: '${ $.$data.column.index }',
                        label: '${ $.$data.column.label }',
                        imports: {
                            visible: '${ $.$data.column.name }:visible'
                        }
                    },
                    text: {
                        component: 'Magento_Ui/js/form/element/abstract',
                        template: 'ui/grid/filters/elements/input'
                    },
                    select: {
                        component: 'Magento_Ui/js/form/element/ui-select',
                        template: 'ui/grid/filters/elements/ui-select',
                        options: '${ JSON.stringify($.$data.column.options) }'
                    },
                    dateRange: {
                        component: 'Magento_Ui/js/grid/filters/range',
                        rangeType: 'date'
                    },
                    textRange: {
                        component: 'Magento_Ui/js/grid/filters/range',
                        rangeType: 'text'
                    }
                }
            },
            chipsConfig: {
                name: '${ $.name }_chips',
                provider: '${ $.chipsConfig.name }',
                component: 'Magento_Ui/js/grid/filters/chips'
            },
            listens: {
                active: 'updatePreviews',
                applied: 'cancel updateActive'
            },
            links: {
                applied: '${ $.storageConfig.path }'
            },
            exports: {
                applied: '${ $.provider }:params.filters'
            },
            imports: {
                'onColumnsUpdate': '${ $.columnsProvider }:elems'
            },
            modules: {
                columns: '${ $.columnsProvider }',
                chips: '${ $.chipsConfig.provider }'
            }
        },

        /**
         * Initializes filters component.
         *
         * @returns {Filters} Chainable.
         */
        initialize: function () {
            this._super()
                .initChips()
                .cancel()
                .updateActive();

            return this;
        },

        /**
         * Initializes observable properties.
         *
         * @returns {Filters} Chainable.
         */
        initObservable: function () {
            this._super()
                .observe({
                    active: [],
                    previews: []
                });

            return this;
        },

        /**
         * Initializes chips component.
         *
         * @returns {Filters} Chainable.
         */
        initChips: function () {
            layout([this.chipsConfig]);

            this.chips('insertChild', this.name);

            return this;
        },

        /**
         * Creates instance of a filter associated with the provided column.
         *
         * @param {Column} column - Column component for which to create a filter.
         * @returns {Filters} Chainable.
         */
        initFilter: function (column) {
            var index = column.index,
                filter;

            if (!column.filter || this.getFilter(index)) {
                return this;
            }

            filter = this.buildFilter(column);

            layout([filter]);

            return this;
        },

        /**
         * Called when another element was added to filters collection.
         *
         * @returns {Filters} Chainable.
         */
        initElement: function () {
            this._super()
                .updateActive();

            return this;
        },

        /**
         * Clears filters data.
         *
         * @param {Object} [filter] - If provided, then only specified
         *      filter will be cleared. Otherwise, clears all data.
         * @returns {Filters} Chainable.
         */
        clear: function (filter) {
            filter ?
                filter.clear() :
                this.active.each('clear');

            this.apply();

            return this;
        },

        /**
         * Sets filters data to the applied state.
         *
         * @returns {Filters} Chainable.
         */
        apply: function () {
            this.set('applied', removeEmpty(this.filters));

            return this;
        },

        /**
         * Resets filters to the last applied state.
         *
         * @returns {Filters} Chainable.
         */
        cancel: function () {
            this.set('filters', utils.copy(this.applied));

            return this;
        },

        /**
<<<<<<< HEAD
         * Sets provided data to filter components (without applying it).
         *
         * @param {Object} data - Filters data.
         * @param {Boolean} [partial=false] - Flag that defines whether
         *      to completely replace current filters data or to extend it.
         * @returns {Filters} Chainable.
         */
        setData: function (data, partial) {
            var filters = partial ? this.filters : {};

            data = utils.extend({}, filters, data);

            this.set('filters', data);

            return this;
        },

        /**
         * Creates filter component configuration associated with the provided column.
         *
         * @param {Column} column - Column component whith a basic filter declaration.
         * @returns {Object} Filters' configuration.
         */
        buildFilter: function (column) {
            var filters = this.templates.filters,
                filter  = column.filter,
                type    = filters[filter.filterType];

            if (_.isObject(filter) && type) {
                filter = utils.extend({}, type, filter);
            } else if (_.isString(filter)) {
                filter = filters[filter];
            }

            filter = utils.extend({}, filters.base, filter);

            return utils.template(filter, {
                filters: this,
                column: column
            }, true, true);
        },
    
        /**
         * Returns instance of a filter found by provided index.
         *
         * @param {String} index - Index of a filter (e.g. 'title').
         * @returns {Filter}
         */
        getFilter: function (index) {
            return this.elems.findWhere({
                index: index
            });
        },

        /**
         * Returns an array of range filters.
         *
         * @returns {Array}
         */
        getRanges: function () {
            return this.elems.filter(function (filter) {
                return filter.isRange;
            });
        },

        /**
         * Returns an array of non-range filters.
         *
         * @returns {Array}
         */
        getPlain: function () {
            return this.elems.filter(function (filter) {
                return !filter.isRange;
            });
        },

        /**
         * Tells wether filters pannel should be opened.
         *
         * @returns {Boolean}
         */
        isOpened: function () {
            return this.opened() && this.hasVisible();
        },

        /**
=======
>>>>>>> 357e3a17
         * Tells wether specified filter should be visible.
         *
         * @param {Object} filter
         * @returns {Boolean}
         */
        isFilterVisible: function (filter) {
            return filter.visible() || this.isFilterActive(filter);
        },

        /**
         * Checks if specified filter is active.
         *
         * @param {Object} filter
         * @returns {Boolean}
         */
        isFilterActive: function (filter) {
            return this.active.contains(filter);
        },

        /**
         * Checks if collection has visible filters.
         *
         * @returns {Boolean}
         */
        hasVisible: function () {
            return this.elems.some(this.isFilterVisible, this);
        },

        /**
         * Finds filters whith a not empty data
         * and sets them to the 'active' filters array.
         *
         * @returns {Filters} Chainable.
         */
        updateActive: function () {
            this.active(this.elems.filter('hasData'));

            return this;
        },

        /**
         * Extract previews of a specified filters.
         *
         * @param {Array} filters - Filters to be processed.
         * @returns {Filters} Chainable.
         */
        updatePreviews: function (filters) {
            var previews = filters.map(extractPreview);

            this.previews(_.compact(previews));

            return this;
        },

        /**
         * Listener of the columns provider children array changes.
         *
         * @param {Array} columns - Current columns list.
         */
        onColumnsUpdate: function (columns) {
            columns.forEach(this.initFilter, this);
        }
    });
});<|MERGE_RESOLUTION|>--- conflicted
+++ resolved
@@ -214,7 +214,6 @@
         },
 
         /**
-<<<<<<< HEAD
          * Sets provided data to filter components (without applying it).
          *
          * @param {Object} data - Filters data.
@@ -301,8 +300,6 @@
         },
 
         /**
-=======
->>>>>>> 357e3a17
          * Tells wether specified filter should be visible.
          *
          * @param {Object} filter
