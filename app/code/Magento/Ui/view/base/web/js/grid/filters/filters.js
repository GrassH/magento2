--- conflicted
+++ resolved
@@ -214,7 +214,6 @@
         },
 
         /**
-<<<<<<< HEAD
          * Sets provided data to filter components (without applying it).
          *
          * @param {Object} data - Filters data.
@@ -256,7 +255,7 @@
                 column: column
             }, true, true);
         },
-    
+
         /**
          * Returns instance of a filter found by provided index.
          *
@@ -292,17 +291,6 @@
         },
 
         /**
-         * Tells wether filters pannel should be opened.
-         *
-         * @returns {Boolean}
-         */
-        isOpened: function () {
-            return this.opened() && this.hasVisible();
-        },
-
-        /**
-=======
->>>>>>> 077584c9
          * Tells wether specified filter should be visible.
          *
          * @param {Object} filter
