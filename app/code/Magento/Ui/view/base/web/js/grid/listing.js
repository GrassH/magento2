/**
 * Copyright © 2015 Magento. All rights reserved.
 * See COPYING.txt for license details.
 */
define([
    'underscore',
    'Magento_Ui/js/lib/spinner',
    'uiLayout',
    'uiComponent'
], function (_, loader, layout, Component) {
    'use strict';

    return Component.extend({
        defaults: {
            template: 'ui/grid/listing',
            positions: false,
            storageConfig: {
                positions: '${ $.storageConfig.path }.positions'
            },
            dndConfig: {
                name: '${ $.name }_dnd',
                component: 'Magento_Ui/js/grid/dnd',
                columnsProvider: '${ $.name }',
                enabled: true
            },
<<<<<<< HEAD
            editorConfig: {
                name: '${ $.name }_editor',
                component: 'Magento_Ui/js/grid/editing/editor',
                columnsProvider: '${ $.name }',
                dataProvider: '${ $.provider }',
                enabled: false
=======
            resizeConfig: {
                name: '${ $.name }_resize',
                component: 'Magento_Ui/js/grid/resize',
                provider: '${ $.provider }',
                divsAttrParams: {
                    'data-cl-elem': 'shadow-div'
                },
                enabled: true
>>>>>>> 86d670be
            },
            imports: {
                rows: '${ $.provider }:data.items'
            },
            listens: {
                elems: 'setPositions',
                '${ $.provider }:reload': 'showLoader',
                '${ $.provider }:reloaded': 'hideLoader'
            },
            modules: {
                dnd: '${ $.dndConfig.name }',
                resize: '${ $.resizeConfig.name }'
            }
        },

        /**
         * Initializes Listing component.
         *
         * @returns {Listing} Chainable.
         */
        initialize: function () {
            this._super();

            if (this.resizeConfig.enabled) {
                this.initResize();
            }

            if (this.dndConfig.enabled) {
                this.initDnd();
            }

            if (this.editorConfig.enabled) {
                this.initEditor();
            }

            return this;
        },

        /**
         * Initializes observable properties.
         *
         * @returns {Listing} Chainable.
         */
        initObservable: function () {
            this._super()
                .observe('rows');

            return this;
        },

        /**
         * Creates drag&drop widget instance.
         *
         * @returns {Listing} Chainable.
         */
        initDnd: function () {
            layout([this.dndConfig]);

            return this;
        },

        initResize: function () {
            layout([this.resizeConfig]);

            return this;
        },

        /**
         * Creates inline editing component.
         *
         * @returns {Listing} Chainable.
         */
        initEditor: function () {
            layout([this.editorConfig]);

            return this;
        },

        /**
         * Called when another element was added to current component.
         *
         * @returns {Listing} Chainable.
         */
        initElement: function () {
            var currentCount = this.elems().length,
                totalCount = this.initChildCount;

            if (totalCount === currentCount) {
                this.initPositions();
            }

            return this._super();
        },

        /**
         * Defines initial order of child elements.
         *
         * @returns {Listing} Chainable.
         */
        initPositions: function () {
            var link = {
                positions: this.storageConfig.positions
            };

            this.on('positions', this.applyPositions.bind(this));

            this.setLinks(link, 'imports')
                .setLinks(link, 'exports');

            return this;
        },

        /**
         * Updates current state of child positions.
         *
         * @returns {Listing} Chainable.
         */
        setPositions: function () {
            var positions = {};

            this.elems.each(function (elem, index) {
                positions[elem.index] = index;
            });

            this.set('positions', positions);

            return this;
        },

        /**
         * Reseorts child elements array according to provided positions.
         *
         * @param {Object} positions - Object where key represents child
         *      index and value is its' position.
         * @returns {Listing} Chainable.
         */
        applyPositions: function (positions) {
            var sorting;

            sorting = this.elems.map(function (elem) {
                return {
                    elem: elem,
                    position: positions[elem.index]
                };
            });

            this.insertChild(sorting);

            return this;
        },

        /**
         * Returns instance of a column found by provided identifier.
         *
         * @param {String} index - Columns' identifier.
         * @returns {Column}
         */
        getColumn: function (index) {
            return this.elems.findWhere({
                index: index
            });
        },

        /**
         * Hides loader.
         */
        hideLoader: function () {
            loader.get(this.name).hide();
        },

        /**
         * Shows loader.
         */
        showLoader: function () {
            loader.get(this.name).show();
        },

        /**
         * Returns total number of displayed columns in grid.
         *
         * @returns {Number}
         */
        countVisible: function () {
            return this.elems.filter('visible').length;
        },

        /**
         * Checks if grid has data.
         *
         * @returns {Boolean}
         */
        hasData: function () {
            return !!this.rows().length;
        }
    });
});
<|MERGE_RESOLUTION|>--- conflicted
+++ resolved
@@ -1,238 +1,236 @@
-/**
- * Copyright © 2015 Magento. All rights reserved.
- * See COPYING.txt for license details.
- */
-define([
-    'underscore',
-    'Magento_Ui/js/lib/spinner',
-    'uiLayout',
-    'uiComponent'
-], function (_, loader, layout, Component) {
-    'use strict';
-
-    return Component.extend({
-        defaults: {
-            template: 'ui/grid/listing',
-            positions: false,
-            storageConfig: {
-                positions: '${ $.storageConfig.path }.positions'
-            },
-            dndConfig: {
-                name: '${ $.name }_dnd',
-                component: 'Magento_Ui/js/grid/dnd',
-                columnsProvider: '${ $.name }',
-                enabled: true
-            },
-<<<<<<< HEAD
-            editorConfig: {
-                name: '${ $.name }_editor',
-                component: 'Magento_Ui/js/grid/editing/editor',
-                columnsProvider: '${ $.name }',
-                dataProvider: '${ $.provider }',
-                enabled: false
-=======
-            resizeConfig: {
-                name: '${ $.name }_resize',
-                component: 'Magento_Ui/js/grid/resize',
-                provider: '${ $.provider }',
-                divsAttrParams: {
-                    'data-cl-elem': 'shadow-div'
-                },
-                enabled: true
->>>>>>> 86d670be
-            },
-            imports: {
-                rows: '${ $.provider }:data.items'
-            },
-            listens: {
-                elems: 'setPositions',
-                '${ $.provider }:reload': 'showLoader',
-                '${ $.provider }:reloaded': 'hideLoader'
-            },
-            modules: {
-                dnd: '${ $.dndConfig.name }',
-                resize: '${ $.resizeConfig.name }'
-            }
-        },
-
-        /**
-         * Initializes Listing component.
-         *
-         * @returns {Listing} Chainable.
-         */
-        initialize: function () {
-            this._super();
-
-            if (this.resizeConfig.enabled) {
-                this.initResize();
-            }
-
-            if (this.dndConfig.enabled) {
-                this.initDnd();
-            }
-
-            if (this.editorConfig.enabled) {
-                this.initEditor();
-            }
-
-            return this;
-        },
-
-        /**
-         * Initializes observable properties.
-         *
-         * @returns {Listing} Chainable.
-         */
-        initObservable: function () {
-            this._super()
-                .observe('rows');
-
-            return this;
-        },
-
-        /**
-         * Creates drag&drop widget instance.
-         *
-         * @returns {Listing} Chainable.
-         */
-        initDnd: function () {
-            layout([this.dndConfig]);
-
-            return this;
-        },
-
-        initResize: function () {
-            layout([this.resizeConfig]);
-
-            return this;
-        },
-
-        /**
-         * Creates inline editing component.
-         *
-         * @returns {Listing} Chainable.
-         */
-        initEditor: function () {
-            layout([this.editorConfig]);
-
-            return this;
-        },
-
-        /**
-         * Called when another element was added to current component.
-         *
-         * @returns {Listing} Chainable.
-         */
-        initElement: function () {
-            var currentCount = this.elems().length,
-                totalCount = this.initChildCount;
-
-            if (totalCount === currentCount) {
-                this.initPositions();
-            }
-
-            return this._super();
-        },
-
-        /**
-         * Defines initial order of child elements.
-         *
-         * @returns {Listing} Chainable.
-         */
-        initPositions: function () {
-            var link = {
-                positions: this.storageConfig.positions
-            };
-
-            this.on('positions', this.applyPositions.bind(this));
-
-            this.setLinks(link, 'imports')
-                .setLinks(link, 'exports');
-
-            return this;
-        },
-
-        /**
-         * Updates current state of child positions.
-         *
-         * @returns {Listing} Chainable.
-         */
-        setPositions: function () {
-            var positions = {};
-
-            this.elems.each(function (elem, index) {
-                positions[elem.index] = index;
-            });
-
-            this.set('positions', positions);
-
-            return this;
-        },
-
-        /**
-         * Reseorts child elements array according to provided positions.
-         *
-         * @param {Object} positions - Object where key represents child
-         *      index and value is its' position.
-         * @returns {Listing} Chainable.
-         */
-        applyPositions: function (positions) {
-            var sorting;
-
-            sorting = this.elems.map(function (elem) {
-                return {
-                    elem: elem,
-                    position: positions[elem.index]
-                };
-            });
-
-            this.insertChild(sorting);
-
-            return this;
-        },
-
-        /**
-         * Returns instance of a column found by provided identifier.
-         *
-         * @param {String} index - Columns' identifier.
-         * @returns {Column}
-         */
-        getColumn: function (index) {
-            return this.elems.findWhere({
-                index: index
-            });
-        },
-
-        /**
-         * Hides loader.
-         */
-        hideLoader: function () {
-            loader.get(this.name).hide();
-        },
-
-        /**
-         * Shows loader.
-         */
-        showLoader: function () {
-            loader.get(this.name).show();
-        },
-
-        /**
-         * Returns total number of displayed columns in grid.
-         *
-         * @returns {Number}
-         */
-        countVisible: function () {
-            return this.elems.filter('visible').length;
-        },
-
-        /**
-         * Checks if grid has data.
-         *
-         * @returns {Boolean}
-         */
-        hasData: function () {
-            return !!this.rows().length;
-        }
-    });
-});
+/**
+ * Copyright © 2015 Magento. All rights reserved.
+ * See COPYING.txt for license details.
+ */
+define([
+    'underscore',
+    'Magento_Ui/js/lib/spinner',
+    'uiLayout',
+    'uiComponent'
+], function (_, loader, layout, Component) {
+    'use strict';
+
+    return Component.extend({
+        defaults: {
+            template: 'ui/grid/listing',
+            positions: false,
+            storageConfig: {
+                positions: '${ $.storageConfig.path }.positions'
+            },
+            dndConfig: {
+                name: '${ $.name }_dnd',
+                component: 'Magento_Ui/js/grid/dnd',
+                columnsProvider: '${ $.name }',
+                enabled: true
+            },
+            editorConfig: {
+                name: '${ $.name }_editor',
+                component: 'Magento_Ui/js/grid/editing/editor',
+                columnsProvider: '${ $.name }',
+                dataProvider: '${ $.provider }',
+                enabled: false
+            },
+            resizeConfig: {
+                name: '${ $.name }_resize',
+                component: 'Magento_Ui/js/grid/resize',
+                provider: '${ $.provider }',
+                divsAttrParams: {
+                    'data-cl-elem': 'shadow-div'
+                },
+                enabled: true
+            },
+            imports: {
+                rows: '${ $.provider }:data.items'
+            },
+            listens: {
+                elems: 'setPositions',
+                '${ $.provider }:reload': 'showLoader',
+                '${ $.provider }:reloaded': 'hideLoader'
+            },
+            modules: {
+                dnd: '${ $.dndConfig.name }',
+                resize: '${ $.resizeConfig.name }'
+            }
+        },
+
+        /**
+         * Initializes Listing component.
+         *
+         * @returns {Listing} Chainable.
+         */
+        initialize: function () {
+            this._super();
+
+            if (this.resizeConfig.enabled) {
+                this.initResize();
+            }
+
+            if (this.dndConfig.enabled) {
+                this.initDnd();
+            }
+
+            if (this.editorConfig.enabled) {
+                this.initEditor();
+            }
+
+            return this;
+        },
+
+        /**
+         * Initializes observable properties.
+         *
+         * @returns {Listing} Chainable.
+         */
+        initObservable: function () {
+            this._super()
+                .observe('rows');
+
+            return this;
+        },
+
+        /**
+         * Creates drag&drop widget instance.
+         *
+         * @returns {Listing} Chainable.
+         */
+        initDnd: function () {
+            layout([this.dndConfig]);
+
+            return this;
+        },
+
+        initResize: function () {
+            layout([this.resizeConfig]);
+
+            return this;
+        },
+
+        /**
+         * Creates inline editing component.
+         *
+         * @returns {Listing} Chainable.
+         */
+        initEditor: function () {
+            layout([this.editorConfig]);
+
+            return this;
+        },
+
+        /**
+         * Called when another element was added to current component.
+         *
+         * @returns {Listing} Chainable.
+         */
+        initElement: function () {
+            var currentCount = this.elems().length,
+                totalCount = this.initChildCount;
+
+            if (totalCount === currentCount) {
+                this.initPositions();
+            }
+
+            return this._super();
+        },
+
+        /**
+         * Defines initial order of child elements.
+         *
+         * @returns {Listing} Chainable.
+         */
+        initPositions: function () {
+            var link = {
+                positions: this.storageConfig.positions
+            };
+
+            this.on('positions', this.applyPositions.bind(this));
+
+            this.setLinks(link, 'imports')
+                .setLinks(link, 'exports');
+
+            return this;
+        },
+
+        /**
+         * Updates current state of child positions.
+         *
+         * @returns {Listing} Chainable.
+         */
+        setPositions: function () {
+            var positions = {};
+
+            this.elems.each(function (elem, index) {
+                positions[elem.index] = index;
+            });
+
+            this.set('positions', positions);
+
+            return this;
+        },
+
+        /**
+         * Reseorts child elements array according to provided positions.
+         *
+         * @param {Object} positions - Object where key represents child
+         *      index and value is its' position.
+         * @returns {Listing} Chainable.
+         */
+        applyPositions: function (positions) {
+            var sorting;
+
+            sorting = this.elems.map(function (elem) {
+                return {
+                    elem: elem,
+                    position: positions[elem.index]
+                };
+            });
+
+            this.insertChild(sorting);
+
+            return this;
+        },
+
+        /**
+         * Returns instance of a column found by provided identifier.
+         *
+         * @param {String} index - Columns' identifier.
+         * @returns {Column}
+         */
+        getColumn: function (index) {
+            return this.elems.findWhere({
+                index: index
+            });
+        },
+
+        /**
+         * Hides loader.
+         */
+        hideLoader: function () {
+            loader.get(this.name).hide();
+        },
+
+        /**
+         * Shows loader.
+         */
+        showLoader: function () {
+            loader.get(this.name).show();
+        },
+
+        /**
+         * Returns total number of displayed columns in grid.
+         *
+         * @returns {Number}
+         */
+        countVisible: function () {
+            return this.elems.filter('visible').length;
+        },
+
+        /**
+         * Checks if grid has data.
+         *
+         * @returns {Boolean}
+         */
+        hasData: function () {
+            return !!this.rows().length;
+        }
+    });
+});