--- conflicted
+++ resolved
@@ -9,16 +9,10 @@
     'use strict';
 
     var buttons = {
-<<<<<<< HEAD
-        'reset':            '#reset',
-        'save':             "#save",
-        'saveAndContinue':  '#save_and_continue',
-        'saveAndApply': '#save_and_apply'
-    };
-=======
             'reset':            '#reset',
-            'save':             '#save',
-            'saveAndContinue':  '#save_and_continue'
+            'save':             "#save",
+            'saveAndContinue':  '#save_and_continue',
+            'saveAndApply': '#save_and_apply'
         },
         selectorPrefix = '',
         eventPrefix;
@@ -43,7 +37,6 @@
 
         $(elem).on('click' + eventPrefix, callback);
     }
->>>>>>> 878df5d6
 
     /**
      * Destroy listener.
