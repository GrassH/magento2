/**
 * Copyright © 2015 Magento. All rights reserved.
 * See COPYING.txt for license details.
 */
define([
    'underscore',
    'mageUtils',
    'uiComponent',
    'Magento_Ui/js/lib/validation/validator'
], function (_, utils, Component, validator) {
    'use strict';

    return Component.extend({
        defaults: {
            visible: true,
            preview: '',
            focused: false,
            required: false,
            disabled: false,
            tmpPath: 'ui/form/element/',
            tooltipTpl: 'ui/form/element/helper/tooltip',
            input_type: 'input',
            placeholder: '',
            description: '',
            label: '',
            error: '',
            notice: '',
            customScope: '',

            listens: {
                value: 'onUpdate',
<<<<<<< HEAD
                '${ $.provider }:data.reset': 'reset',
                '${ $.provider }:data.validate': 'validate'
=======
                visible: 'setPreview',
                '<%= provider %>:data.reset': 'reset',
                '<%= provider %>:<% if (customScope !== "") { %><%= customScope %>.<% } %>data.validate': 'validate'
>>>>>>> fb8412de
            },

            links: {
                value: '${ $.provider }:${ $.dataScope }'
            }
        },

        /**
         * Invokes initialize method of parent class,
         * contains initialization logic
         */
        initialize: function () {
            _.bindAll(this, 'reset');

            this._super();

            this.initialValue = this.getInititalValue();

            this.value(this.initialValue);

            return this;
        },

        /**
         * Initializes observable properties of instance
         *
         * @returns {Abstract} Chainable.
         */
        initObservable: function () {
            var rules = this.validation = this.validation || {};

            this._super();

            this.observe('error disabled focused preview visible value')
                .observe({
                    'required': !!rules['required-entry']
                });

            return this;
        },

        /**
         * Initializes regular properties of instance.
         *
         * @returns {Abstract} Chainable.
         */
        initProperties: function () {
            var uid = utils.uniqueid();

            this._super();

            _.extend(this, {
                'uid': uid,
                'noticeId': 'notice-' + uid,
                'inputName': utils.serializeName(this.dataScope)
            });

            return this;
        },

        /**
         * Gets initial value of element
         *
         * @returns {*} Elements' value.
         */
        getInititalValue: function () {
            var values = [this.value(), this.default],
                value;

            values.some(function (v) {
                return !utils.isEmpty(value = v);
            });

            return utils.isEmpty(value) ? '' : value;
        },

        /**
         * Sets 'value' as 'hidden' propertie's value, triggers 'toggle' event,
         * sets instance's hidden identifier in params storage based on
         * 'value'.
         *
         * @returns {Abstract} Chainable.
         */
        setVisible: function (isVisible) {
            this.visible(isVisible);

            return this;
        },

        /**
         * Returnes unwrapped preview observable.
         *
         * @returns {String} Value of the preview observable.
         */
        getPreview: function () {
            return this.value();
        },

        /**
         * Checkes if element has addons
         *
         * @returns {Boolean}
         */
        hasAddons: function () {
            return this.addbefore || this.addafter;
        },

        /**
         * Defines if value has changed.
         *
         * @returns {Boolean}
         */
        hasChanged: function () {
            var notEqual = this.value() != this.initialValue;

            return !this.visible() ? false : notEqual;
        },

        hasData: function () {
            return !utils.isEmpty(this.value());
        },

        /**
         * Sets value observable to initialValue property.
         */
        reset: function () {
            this.value(this.initialValue);
        },

        /**
         * Clears 'value' property.
         *
         * @returns {Abstract} Chainable.
         */
        clear: function () {
            this.value('');

            return this;
        },

        /**
         * Validates itself by it's validation rules using validator object.
         * If validation of a rule did not pass, writes it's message to
         * 'error' observable property.
         *
         * @returns {Boolean} True, if element is invalid.
         */
        validate: function () {
            var value = this.value(),
                msg = validator(this.validation, value),
                isValid = !this.visible() || !msg;

            this.error(msg);

            //TODO: Implement proper result propagation for form
            if (!isValid) {
                this.source.set('params.invalid', true);
            }

            return {
                valid: isValid,
                target: this
            };
        },

        /**
         * Callback that fires when 'value' property is updated.
         */
        onUpdate: function () {
            this.bubble('update', this.hasChanged());

            this.validate();
        }
    });
});<|MERGE_RESOLUTION|>--- conflicted
+++ resolved
@@ -29,14 +29,9 @@
 
             listens: {
                 value: 'onUpdate',
-<<<<<<< HEAD
-                '${ $.provider }:data.reset': 'reset',
-                '${ $.provider }:data.validate': 'validate'
-=======
                 visible: 'setPreview',
                 '<%= provider %>:data.reset': 'reset',
                 '<%= provider %>:<% if (customScope !== "") { %><%= customScope %>.<% } %>data.validate': 'validate'
->>>>>>> fb8412de
             },
 
             links: {
