/**
 * Copyright © 2015 Magento. All rights reserved.
 * See COPYING.txt for license details.
 */

define([
    'underscore',
    'mageUtils',
    'uiLayout',
    'uiElement',
    'Magento_Ui/js/lib/validation/validator'
], function (_, utils, layout, Element, validator) {
    'use strict';

    return Element.extend({
        defaults: {
            visible: true,
            preview: '',
            focused: false,
            required: false,
            disabled: false,
            valueChangedByUser: false,
            elementTmpl: 'ui/form/element/input',
            tooltipTpl: 'ui/form/element/helper/tooltip',
            fallbackResetTpl: 'ui/form/element/helper/fallback-reset',
            'input_type': 'input',
            placeholder: '',
            description: '',
            labelVisible: true,
            label: '',
            labelVisible: true,
            error: '',
            warn: '',
            notice: '',
            customScope: '',
            default: '',
            isDifferedFromDefault: false,
            showFallbackReset: false,
            additionalClasses: {},
            isUseDefault: '',
            valueUpdate: false, // ko binding valueUpdate

            switcherConfig: {
                component: 'Magento_Ui/js/form/switcher',
                name: '${ $.name }_switcher',
                target: '${ $.name }',
                property: 'value'
            },
            valueUpdate: 'input',

            listens: {
                visible: 'setPreview',
                value: 'setDifferedFromDefault',
                '${ $.provider }:data.reset': 'reset',
                '${ $.provider }:data.overload': 'overload',
                '${ $.provider }:${ $.customScope ? $.customScope + "." : ""}data.validate': 'validate',
                'isUseDefault': 'toggleUseDefault'
            },

            links: {
                value: '${ $.provider }:${ $.dataScope }'
            }
        },

        /**
         * Invokes initialize method of parent class,
         * contains initialization logic
         */
        initialize: function () {
            _.bindAll(this, 'reset');

            this._super()
                .setInitialValue()
                ._setClasses()
                .initSwitcher();

            return this;
        },

        /**
         * Initializes observable properties of instance
         *
         * @returns {Abstract} Chainable.
         */
        initObservable: function () {
            var rules = this.validation = this.validation || {};

            this._super();

<<<<<<< HEAD
            this.observe('error disabled focused preview visible value warn isDifferedFromDefault')
=======
            this.observe('error disabled focused preview visible value warn isUseDefault')
>>>>>>> 0d2000c2
                .observe({
                    'required': !!rules['required-entry']
                });

            return this;
        },

        /**
         * Initializes regular properties of instance.
         *
         * @returns {Abstract} Chainable.
         */
        initConfig: function () {
            var uid = utils.uniqueid(),
                name,
                valueUpdate,
                scope;

            this._super();

            scope   = this.dataScope;
            name    = scope.split('.').slice(1);

            valueUpdate = this.showFallbackReset ? 'afterkeydown' : this.valueUpdate;

            _.extend(this, {
                uid: uid,
                noticeId: 'notice-' + uid,
                inputName: utils.serializeName(name.join('.')),
                valueUpdate: valueUpdate
            });

            return this;
        },

        /**
         * Initializes switcher element instance.
         *
         * @returns {Abstract} Chainable.
         */
        initSwitcher: function () {
            if (this.switcherConfig.enabled) {
                layout([this.switcherConfig]);
            }

            return this;
        },

        /**
         * Sets initial value of the element and subscribes to it's changes.
         *
         * @returns {Abstract} Chainable.
         */
        setInitialValue: function () {
            this.initialValue = this.getInitialValue();

            if (this.value.peek() !== this.initialValue) {
                this.value(this.initialValue);
            }

            this.on('value', this.onUpdate.bind(this));
            this.isUseDefault(this.disabled());

            return this;
        },

        /**
         * Extends 'additionalClasses' object.
         *
         * @returns {Abstract} Chainable.
         */
        _setClasses: function () {
            var additional = this.additionalClasses,
                classes;

            if (_.isString(additional) && additional.trim().length) {
                additional = this.additionalClasses.trim().split(' ');
                classes = this.additionalClasses = {};

                additional.forEach(function (name) {
                    classes[name] = true;
                }, this);
            }

            _.extend(this.additionalClasses, {
                _required: this.required,
                _error: this.error,
                _warn: this.warn,
                _disabled: this.disabled
            });

            return this;
        },

        /**
         * Gets initial value of element
         *
         * @returns {*} Elements' value.
         */
        getInitialValue: function () {
            var values = [this.value(), this.default],
                value;

            values.some(function (v) {
                if (v !== null && v !== undefined) {
                    value = v;
                    return true;
                }
                return false;
            });

            return this.normalizeData(value);
        },

        /**
         * Sets 'value' as 'hidden' propertie's value, triggers 'toggle' event,
         * sets instance's hidden identifier in params storage based on
         * 'value'.
         *
         * @returns {Abstract} Chainable.
         */
        setVisible: function (isVisible) {
            this.visible(isVisible);

            return this;
        },

        /**
         * Show element.
         *
         * @returns {Abstract} Chainable.
         */
        show: function () {
            this.visible(true);

            return this;
        },

        /**
         * Hide element.
         *
         * @returns {Abstract} Chainable.
         */
        hide: function () {
            this.visible(false);

            return this;
        },

        /**
         * Disable element.
         *
         * @returns {Abstract} Chainable.
         */
        disable: function() {
            this.disabled(true);

            return this;
        },

        /**
         * Enable element.
         *
         * @returns {Abstract} Chainable.
         */
        enable: function() {
            this.disabled(false);

            return this;
        },

        /**
         *
         * @param {(String|Object)} rule
         * @param {(Object|Boolean)} [options]
         * @returns {Abstract} Chainable.
         */
        setValidation: function (rule, options) {
            var rules =  utils.copy(this.validation),
                changed;

            if (_.isObject(rule)) {
                _.extend(this.validation, rule)
            } else {
                this.validation[rule] = options;
            }

            changed = utils.compare(rules, this.validation).equal;

            if (changed) {
                this.required(!!rules['required-entry']);
                this.validate();
            }

            return this;
        },

        /**
         * Returns unwrapped preview observable.
         *
         * @returns {String} Value of the preview observable.
         */
        getPreview: function () {
            return this.value();
        },

        /**
         * Checks if element has addons
         *
         * @returns {Boolean}
         */
        hasAddons: function () {
            return this.addbefore || this.addafter;
        },

        /**
         * Checks if element has service setting
         *
         * @returns {Boolean}
         */
        hasService: function() {
            return this.service && this.service.template;
        },

        /**
         * Defines if value has changed.
         *
         * @returns {Boolean}
         */
        hasChanged: function () {
            var notEqual = this.value() !== this.initialValue;

            return !this.visible() ? false : notEqual;
        },

        /**
         * Checks if 'value' is not empty.
         *
         * @returns {Boolean}
         */
        hasData: function () {
            return !utils.isEmpty(this.value());
        },

        /**
         * Sets value observable to initialValue property.
         */
        reset: function () {
            this.value(this.initialValue);
            this.error(false);
        },

        /**
         * Sets current state as initial.
         */
        overload: function () {
            this.setInitialValue();
            this.bubble('update', this.hasChanged());
        },

        /**
         * Clears 'value' property.
         *
         *
         * @returns {Abstract} Chainable.
         */
        clear: function () {
            this.value('');

            return this;
        },

        /**
         * Converts values like 'null' or 'undefined' to an empty string.
         *
         * @param {*} value - Value to be processed.
         * @returns {*}
         */
        normalizeData: function (value) {
            return utils.isEmpty(value) ? '' : value;
        },

        /**
         * Validates itself by it's validation rules using validator object.
         * If validation of a rule did not pass, writes it's message to
         * 'error' observable property.
         *
         * @returns {Object} Validate information.
         */
        validate: function () {
            var value   = this.value(),
                result  = validator(this.validation, value),
                message = !this.disabled() && this.visible() ? result.message : '',
                isValid = this.disabled() || !this.visible() || result.passed;

            this.error(message);

            //TODO: Implement proper result propagation for form
            if (!isValid) {
                this.source.set('params.invalid', true);
            }

            return {
                valid: isValid,
                target: this
            };
        },

        /**
         * Callback that fires when 'value' property is updated.
         */
        onUpdate: function () {
            this.bubble('update', this.hasChanged());

            this.validate();
        },

<<<<<<< HEAD
        /**
         * Restore value to default
         */
        restoreToDefault: function () {
            this.value(this.default);
        },

        /**
         * Update whether value differs from default value
         */
        setDifferedFromDefault: function () {
            var value = typeof this.value() != 'undefined' && this.value() !== null ? this.value() : '',
                defaultValue = typeof this.default != 'undefined' && this.default !== null ? this.default : '';
            this.isDifferedFromDefault(value !== defaultValue);
=======
        toggleUseDefault: function (state) {
            this.disabled(state);
        },

        /**
         *  Callback when value is changed by user
         */
        userChanges: function() {
            this.valueChangedByUser = true;
>>>>>>> 0d2000c2
        }
    });
});<|MERGE_RESOLUTION|>--- conflicted
+++ resolved
@@ -28,7 +28,6 @@
             description: '',
             labelVisible: true,
             label: '',
-            labelVisible: true,
             error: '',
             warn: '',
             notice: '',
@@ -46,8 +45,6 @@
                 target: '${ $.name }',
                 property: 'value'
             },
-            valueUpdate: 'input',
-
             listens: {
                 visible: 'setPreview',
                 value: 'setDifferedFromDefault',
@@ -87,11 +84,8 @@
 
             this._super();
 
-<<<<<<< HEAD
             this.observe('error disabled focused preview visible value warn isDifferedFromDefault')
-=======
-            this.observe('error disabled focused preview visible value warn isUseDefault')
->>>>>>> 0d2000c2
+                .observe('isUseDefault')
                 .observe({
                     'required': !!rules['required-entry']
                 });
@@ -355,7 +349,6 @@
         /**
          * Clears 'value' property.
          *
-         *
          * @returns {Abstract} Chainable.
          */
         clear: function () {
@@ -409,7 +402,6 @@
             this.validate();
         },
 
-<<<<<<< HEAD
         /**
          * Restore value to default
          */
@@ -424,7 +416,11 @@
             var value = typeof this.value() != 'undefined' && this.value() !== null ? this.value() : '',
                 defaultValue = typeof this.default != 'undefined' && this.default !== null ? this.default : '';
             this.isDifferedFromDefault(value !== defaultValue);
-=======
+        },
+
+        /**
+         * @param {Boolean} state
+         */
         toggleUseDefault: function (state) {
             this.disabled(state);
         },
@@ -434,7 +430,6 @@
          */
         userChanges: function() {
             this.valueChangedByUser = true;
->>>>>>> 0d2000c2
         }
     });
 });