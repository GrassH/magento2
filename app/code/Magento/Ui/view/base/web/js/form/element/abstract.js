/**
 * Copyright © 2016 Magento. All rights reserved.
 * See COPYING.txt for license details.
 */

define([
    'underscore',
    'mageUtils',
    'uiLayout',
    'uiElement',
    'Magento_Ui/js/lib/validation/validator'
], function (_, utils, layout, Element, validator) {
    'use strict';

    return Element.extend({
        defaults: {
            visible: true,
            preview: '',
            focused: false,
            required: false,
            disabled: false,
            valueChangedByUser: false,
            elementTmpl: 'ui/form/element/input',
            tooltipTpl: 'ui/form/element/helper/tooltip',
            fallbackResetTpl: 'ui/form/element/helper/fallback-reset',
            'input_type': 'input',
            placeholder: '',
            description: '',
            labelVisible: true,
            label: '',
            error: '',
            warn: '',
            notice: '',
            customScope: '',
            default: '',
            isDifferedFromDefault: false,
            showFallbackReset: false,
            additionalClasses: {},
            isUseDefault: '',
            valueUpdate: false, // ko binding valueUpdate

            switcherConfig: {
                component: 'Magento_Ui/js/form/switcher',
                name: '${ $.name }_switcher',
                target: '${ $.name }',
                property: 'value'
            },
            listens: {
                visible: 'setPreview',
                value: 'setDifferedFromDefault',
                '${ $.provider }:data.reset': 'reset',
                '${ $.provider }:data.overload': 'overload',
                '${ $.provider }:${ $.customScope ? $.customScope + "." : ""}data.validate': 'validate',
                'isUseDefault': 'toggleUseDefault'
            },

            links: {
                value: '${ $.provider }:${ $.dataScope }'
            }
        },

        /**
         * Invokes initialize method of parent class,
         * contains initialization logic
         */
        initialize: function () {
            _.bindAll(this, 'reset');

            this._super()
                .setInitialValue()
                ._setClasses()
                .initSwitcher();

            return this;
        },

        /**
         * Initializes observable properties of instance
         *
         * @returns {Abstract} Chainable.
         */
        initObservable: function () {
            var rules = this.validation = this.validation || {};

            this._super();

            this.observe('error disabled focused preview visible value warn isDifferedFromDefault')
                .observe('isUseDefault')
                .observe({
                    'required': !!rules['required-entry']
                });

            return this;
        },

        /**
         * Initializes regular properties of instance.
         *
         * @returns {Abstract} Chainable.
         */
        initConfig: function () {
            var uid = utils.uniqueid(),
                name,
                valueUpdate,
                scope;

            this._super();

            scope = this.dataScope;
            name = scope.split('.').slice(1);

            valueUpdate = this.showFallbackReset ? 'afterkeydown' : this.valueUpdate;

            _.extend(this, {
                uid: uid,
                noticeId: 'notice-' + uid,
                inputName: utils.serializeName(name.join('.')),
                valueUpdate: valueUpdate
            });

            return this;
        },

        /**
         * Initializes switcher element instance.
         *
         * @returns {Abstract} Chainable.
         */
        initSwitcher: function () {
            if (this.switcherConfig.enabled) {
                layout([this.switcherConfig]);
            }

            return this;
        },

        /**
         * Sets initial value of the element and subscribes to it's changes.
         *
         * @returns {Abstract} Chainable.
         */
        setInitialValue: function () {
            this.initialValue = this.getInitialValue();

            if (this.value.peek() !== this.initialValue) {
                this.value(this.initialValue);
            }

            this.on('value', this.onUpdate.bind(this));
            this.isUseDefault(this.disabled());

            return this;
        },

        /**
         * Extends 'additionalClasses' object.
         *
         * @returns {Abstract} Chainable.
         */
        _setClasses: function () {
            var additional = this.additionalClasses,
                classes;

            if (_.isString(additional) && additional.trim().length) {
                additional = this.additionalClasses.trim().split(' ');
                classes = this.additionalClasses = {};

                additional.forEach(function (name) {
                    classes[name] = true;
                }, this);
            }

            _.extend(this.additionalClasses, {
                _required: this.required,
                _error: this.error,
                _warn: this.warn,
                _disabled: this.disabled
            });

            return this;
        },

        /**
         * Gets initial value of element
         *
         * @returns {*} Elements' value.
         */
        getInitialValue: function () {
            var values = [this.value(), this.default],
                value;

            values.some(function (v) {
                if (v !== null && v !== undefined) {
                    value = v;
                    return true;
                }
                return false;
            });

            return this.normalizeData(value);
        },

        /**
         * Sets 'value' as 'hidden' propertie's value, triggers 'toggle' event,
         * sets instance's hidden identifier in params storage based on
         * 'value'.
         *
         * @returns {Abstract} Chainable.
         */
        setVisible: function (isVisible) {
            this.visible(isVisible);

            return this;
        },

        /**
         * Show element.
         *
         * @returns {Abstract} Chainable.
         */
        show: function () {
            this.visible(true);

            return this;
        },

        /**
         * Hide element.
         *
         * @returns {Abstract} Chainable.
         */
        hide: function () {
            this.visible(false);

            return this;
        },

        /**
         * Disable element.
         *
         * @returns {Abstract} Chainable.
         */
        disable: function () {
            this.disabled(true);

            return this;
        },

        /**
         * Enable element.
         *
         * @returns {Abstract} Chainable.
         */
        enable: function () {
            this.disabled(false);

            return this;
        },

        /**
         *
         * @param {(String|Object)} rule
         * @param {(Object|Boolean)} [options]
         * @returns {Abstract} Chainable.
         */
        setValidation: function (rule, options) {
            var rules = utils.copy(this.validation),
                changed;

            if (_.isObject(rule)) {
                _.extend(this.validation, rule);
            } else {
                this.validation[rule] = options;
            }

            changed = utils.compare(rules, this.validation).equal;

            if (changed) {
                this.required(!!rules['required-entry']);
                this.validate();
            }

            return this;
        },

        /**
         * Returns unwrapped preview observable.
         *
         * @returns {String} Value of the preview observable.
         */
        getPreview: function () {
            return this.value();
        },

        /**
         * Checks if element has addons
         *
         * @returns {Boolean}
         */
        hasAddons: function () {
            return this.addbefore || this.addafter;
        },

        /**
         * Checks if element has service setting
         *
         * @returns {Boolean}
         */
        hasService: function () {
            return this.service && this.service.template;
        },

        /**
         * Defines if value has changed.
         *
         * @returns {Boolean}
         */
        hasChanged: function () {
            var notEqual = this.value() !== this.initialValue;

            return !this.visible() ? false : notEqual;
        },

        /**
         * Checks if 'value' is not empty.
         *
         * @returns {Boolean}
         */
        hasData: function () {
            return !utils.isEmpty(this.value());
        },

        /**
         * Sets value observable to initialValue property.
         *
         * @returns {Abstract} Chainable.
         */
        reset: function () {
            this.value(this.initialValue);
            this.error(false);

            return this;
        },

        /**
         * Sets current state as initial.
         */
        overload: function () {
            this.setInitialValue();
            this.bubble('update', this.hasChanged());
        },

        /**
         * Clears 'value' property.
         *
         * @returns {Abstract} Chainable.
         */
        clear: function () {
            this.value('');

            return this;
        },

        /**
         * Converts values like 'null' or 'undefined' to an empty string.
         *
         * @param {*} value - Value to be processed.
         * @returns {*}
         */
        normalizeData: function (value) {
            return utils.isEmpty(value) ? '' : value;
        },

        /**
         * Validates itself by it's validation rules using validator object.
         * If validation of a rule did not pass, writes it's message to
         * 'error' observable property.
         *
         * @returns {Object} Validate information.
         */
        validate: function () {
<<<<<<< HEAD
            var value   = this.value(),
                result  = validator(this.validation, value, this.validationParams),
=======
            var value = this.value(),
                result = validator(this.validation, value),
>>>>>>> 22343e45
                message = !this.disabled() && this.visible() ? result.message : '',
                isValid = this.disabled() || !this.visible() || result.passed;

            this.error(message);
            this.bubble('error', message);

            //TODO: Implement proper result propagation for form
            if (!isValid) {
                this.source.set('params.invalid', true);
            }

            return {
                valid: isValid,
                target: this
            };
        },

        /**
         * Callback that fires when 'value' property is updated.
         */
        onUpdate: function () {
            this.bubble('update', this.hasChanged());

            this.validate();
        },

        /**
         * Restore value to default
         */
        restoreToDefault: function () {
            this.value(this.default);
            this.focused(true);
        },

        /**
         * Update whether value differs from default value
         */
        setDifferedFromDefault: function () {
            var value = typeof this.value() != 'undefined' && this.value() !== null ? this.value() : '',
                defaultValue = typeof this.default != 'undefined' && this.default !== null ? this.default : '';
            this.isDifferedFromDefault(value !== defaultValue);
        },

        /**
         * @param {Boolean} state
         */
        toggleUseDefault: function (state) {
            this.disabled(state);
        },

        /**
         *  Callback when value is changed by user
         */
        userChanges: function () {
            this.valueChangedByUser = true;
        }
    });
});<|MERGE_RESOLUTION|>--- conflicted
+++ resolved
@@ -379,13 +379,8 @@
          * @returns {Object} Validate information.
          */
         validate: function () {
-<<<<<<< HEAD
-            var value   = this.value(),
-                result  = validator(this.validation, value, this.validationParams),
-=======
             var value = this.value(),
-                result = validator(this.validation, value),
->>>>>>> 22343e45
+                result = validator(this.validation, value, this.validationParams),
                 message = !this.disabled() && this.visible() ? result.message : '',
                 isValid = this.disabled() || !this.visible() || result.passed;
 
