--- conflicted
+++ resolved
@@ -347,19 +347,13 @@
         validate: function () {
             var value   = this.value(),
                 result  = validator(this.validation, value),
-<<<<<<< HEAD
-                message = result.message,
-                isValid = !this.visible() || this.disabled() || result.passed;
-=======
                 message = !this.disabled() && this.visible() ? result.message : '',
                 isValid = this.disabled() || !this.visible() || result.passed;
 
             this.error(message);
->>>>>>> b1b05c88
 
             //TODO: Implement proper result propagation for form
             if (!isValid) {
-                this.error(message);
                 this.source.set('params.invalid', true);
             }
 
