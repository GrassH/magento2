/**
 * Copyright © 2015 Magento. All rights reserved.
 * See COPYING.txt for license details.
 */
define([
    'underscore',
    'mageUtils',
    'uiComponent',
    'Magento_Ui/js/lib/validation/validator'
], function (_, utils, Component, validator) {
    'use strict';

    return Component.extend({
        defaults: {
            visible: true,
            preview: '',
            focused: false,
            required: false,
            disabled: false,
            tmpPath: 'ui/form/element/',
            tooltipTpl: 'ui/form/element/helper/tooltip',
            input_type: 'input',
            placeholder: '',
            description: '',
            label: '',
            error: '',
            notice: '',
            customScope: '',

            listens: {
                value: 'onUpdate',
                visible: 'setPreview',
                '${ $.provider }:data.reset': 'reset',
<<<<<<< HEAD
                '${ $.provider }:${ $.customScope !== "" ? $.customScope + "." : "" }data.validate': 'validate'
=======
                '${ $.provider }:${ $.customScope ? $.customScope + "." : ""}data.validate': 'validate'
>>>>>>> 8fd210d0
            },

            links: {
                value: '${ $.provider }:${ $.dataScope }'
            }
        },

        /**
         * Invokes initialize method of parent class,
         * contains initialization logic
         */
        initialize: function () {
            _.bindAll(this, 'reset');

            this._super();

            this.initialValue = this.getInititalValue();

            this.value(this.initialValue);

            return this;
        },

        /**
         * Initializes observable properties of instance
         *
         * @returns {Abstract} Chainable.
         */
        initObservable: function () {
            var rules = this.validation = this.validation || {};

            this._super();

            this.observe('error disabled focused preview visible value')
                .observe({
                    'required': !!rules['required-entry']
                });

            return this;
        },

        /**
         * Initializes regular properties of instance.
         *
         * @returns {Abstract} Chainable.
         */
        initProperties: function () {
            var uid = utils.uniqueid();

            this._super();

            _.extend(this, {
                'uid': uid,
                'noticeId': 'notice-' + uid,
                'inputName': utils.serializeName(this.dataScope)
            });

            return this;
        },

        /**
         * Gets initial value of element
         *
         * @returns {*} Elements' value.
         */
        getInititalValue: function () {
            var values = [this.value(), this.default],
                value;

            values.some(function (v) {
                return !utils.isEmpty(value = v);
            });

            return utils.isEmpty(value) ? '' : value;
        },

        /**
         * Sets 'value' as 'hidden' propertie's value, triggers 'toggle' event,
         * sets instance's hidden identifier in params storage based on
         * 'value'.
         *
         * @returns {Abstract} Chainable.
         */
        setVisible: function (isVisible) {
            this.visible(isVisible);

            return this;
        },

        /**
         * Returnes unwrapped preview observable.
         *
         * @returns {String} Value of the preview observable.
         */
        getPreview: function () {
            return this.value();
        },

        /**
         * Checkes if element has addons
         *
         * @returns {Boolean}
         */
        hasAddons: function () {
            return this.addbefore || this.addafter;
        },

        /**
         * Defines if value has changed.
         *
         * @returns {Boolean}
         */
        hasChanged: function () {
            var notEqual = this.value() != this.initialValue;

            return !this.visible() ? false : notEqual;
        },

        hasData: function () {
            return !utils.isEmpty(this.value());
        },

        /**
         * Sets value observable to initialValue property.
         */
        reset: function () {
            this.value(this.initialValue);
        },

        /**
         * Clears 'value' property.
         *
         * @returns {Abstract} Chainable.
         */
        clear: function () {
            this.value('');

            return this;
        },

        /**
         * Validates itself by it's validation rules using validator object.
         * If validation of a rule did not pass, writes it's message to
         * 'error' observable property.
         *
         * @returns {Boolean} True, if element is invalid.
         */
        validate: function () {
            var value = this.value(),
                msg = validator(this.validation, value),
                isValid = !this.visible() || !msg;

            this.error(msg);

            //TODO: Implement proper result propagation for form
            if (!isValid) {
                this.source.set('params.invalid', true);
            }

            return {
                valid: isValid,
                target: this
            };
        },

        /**
         * Callback that fires when 'value' property is updated.
         */
        onUpdate: function () {
            this.bubble('update', this.hasChanged());

            this.validate();
        }
    });
});<|MERGE_RESOLUTION|>--- conflicted
+++ resolved
@@ -31,11 +31,7 @@
                 value: 'onUpdate',
                 visible: 'setPreview',
                 '${ $.provider }:data.reset': 'reset',
-<<<<<<< HEAD
-                '${ $.provider }:${ $.customScope !== "" ? $.customScope + "." : "" }data.validate': 'validate'
-=======
                 '${ $.provider }:${ $.customScope ? $.customScope + "." : ""}data.validate': 'validate'
->>>>>>> 8fd210d0
             },
 
             links: {
