/**
 * Copyright © 2015 Magento. All rights reserved.
 * See COPYING.txt for license details.
 */
define([
    'underscore',
    'mageUtils',
    'uiRegistry',
    './column',
    'Magento_Ui/js/modal/confirm'
], function (_, utils, registry, Column, confirm) {
    'use strict';

    return Column.extend({
        defaults: {
            bodyTmpl: 'ui/grid/cells/actions',
            actions: [],
<<<<<<< HEAD
            templates: {},
=======
            templates: {
                actions: {}
            },
>>>>>>> 2b80045e
            rowsProvider: '${ $.parentName }',
            imports: {
                rows: '${ $.rowsProvider }:rows'
            },
            listens: {
                rows: 'updateActions'
            }
        },

        /**
         * Initializes observable properties.
         *
         * @returns {ActionsColumn} Chainable.
         */
        initObservable: function () {
            this._super()
                .observe('actions opened');

            return this;
        },

        /**
         * Returns specific action of a specified row
         * or all action objects associated with it.
         *
         * @param {Number} rowIndex - Index of a row.
<<<<<<< HEAD
         * @param {String} [actionIndex]
=======
         * @param {String} [actionIndex] - Action identifier.
>>>>>>> 2b80045e
         * @returns {Array|Object}
         */
        getAction: function (rowIndex, actionIndex) {
            var rowActions = this.actions()[rowIndex];

            return rowActions && actionIndex ?
                rowActions[actionIndex] :
                rowActions;
        },

        /**
         * Returns visible actions for a specified row.
         *
         * @param {Number} rowIndex - Index of a row.
         * @returns {Array} Visible actions.
         */
        getVisibleActions: function (rowIndex) {
            var rowActions = this.getAction(rowIndex);

            return _.filter(rowActions, this.isActionVisible, this);
        },

        /**
         * Adds new action. If action with a specfied identifier
         * already exists, than the original will be overrided.
         *
         * @param {String} index - Actions' identifier.
         * @param {Object} action - Actions' data.
         * @returns {ActionsColumn} Chainable.
         */
        addAction: function (index, action) {
            var actionTmpls = this.templates.actions;

            actionTmpls[index] = action;

            this.updateActions();

            return this;
        },

        /**
         * Recreates actions for each row.
         *
         * @returns {ActionsColumn} Chainable.
         */
        updateActions: function () {
            var rows = this.rows,
                actions = rows.map(this._formatActions, this);

            this.actions(actions);

            return this;
        },

        /**
         * Processes actions, setting additional information to them and
         * evaluating ther properties as a string templates.
         *
         * @private
         * @param {Object} row - Row object.
         * @param {Number} rowIndex - Index of a row.
         * @returns {Array}
         */
        _formatActions: function (row, rowIndex) {
<<<<<<< HEAD
            var rowActions      = row[this.index],
                recordId        = row[this.indexField],
                customActions   = this.templates.customActions;
=======
            var rowActions      = row[this.index] || {},
                recordId        = row[this.indexField],
                customActions   = this.templates.actions;
>>>>>>> 2b80045e

            /**
             * Actions iterator.
             */
            function iterate(action, index) {
                action = utils.extend({
                    index: index,
                    rowIndex: rowIndex,
                    recordId: recordId
                }, action);

                return utils.template(action, row, true);
            }

            rowActions      = _.mapObject(rowActions, iterate);
            customActions   = _.map(customActions, iterate);

            customActions.forEach(function (action) {
                rowActions[action.index] = action;
            });

            return rowActions;
        },

        /**
         * Applies specified action.
         *
         * @param {String} actionIndex - Actions' identifier.
         * @param {Number} rowIndex - Index of a row.
         * @returns {ActionsColumn} Chainable.
         */
        applyAction: function (actionIndex, rowIndex) {
            var action = this.getAction(rowIndex, actionIndex),
                callback;

            if (!action.href && !action.callback) {
                return this;
            }

            callback = this._getCallback(action);

            action.confirm ?
                this._confirm(action, callback) :
                callback();

            return this;
        },

        /**
         * Creates action callback based on its' data. If action doesn't spicify
         * a callback function than the default one will be used.
         *
         * @private
         * @param {Object} action - Actions' object.
         * @returns {Function} Callback function.
         */
        _getCallback: function (action) {
            var args = [action.index, action.recordId, action],
                callback = action.callback;

            if (_.isObject(callback)) {
                args.unshift(callback.target);

                callback = registry.async(callback.provider);
            } else if (!_.isFunction(callback)) {
                callback = this.defaultCallback.bind(this);
            }

            return function () {
                callback.apply(null, args);
            };
        },

        /**
         * Default action callback. Redirects to
         * the specified in actions' data url.
         *
         * @param {String} actionIndex - Actions' identifier.
         * @param {(Number|String)} recordId - Id of the record accociated
         *      with a specfied action.
         * @param {Object} action - Actions' data.
         */
        defaultCallback: function (actionIndex, recordId, action) {
            window.location.href = action.href;
        },

        /**
         * Shows actions' confirmation window.
         *
         * @param {Object} action - Actions' data.
         * @param {Function} callback - Callback that will be
         *      invoked if action is confirmed.
         */
        _confirm: function (action, callback) {
            var confirmData = action.confirm;

            confirm({
                title: confirmData.title,
                content: confirmData.message,
                actions: {
                    confirm: callback
                }
            });
        },

        /**
         * Checks if row has only one visible action.
         *
         * @param {Number} rowIndex - Row index.
         * @returns {Boolean}
         */
        isSingle: function (rowIndex) {
            return this.getVisibleActions(rowIndex).length === 1;
        },

        /**
         * Checks if row has more than one visible action.
         *
         * @param {Number} rowIndex - Row index.
         * @returns {Boolean}
         */
        isMultiple: function (rowIndex) {
            return this.getVisibleActions(rowIndex).length > 1;
        },

        /**
         * Checks if action should be displayed.
         *
         * @param {Object} action - Action object.
         * @returns {Boolean}
         */
        isActionVisible: function (action) {
            return action.hidden !== true;
        },

        /**
         * Opens or closes specific actions list.
         *
         * @param {Number} rowIndex - Index of a row,
         *      where actions are displayed.
         * @returns {ActionsColumn} Chainable.
         */
        toggleList: function (rowIndex) {
            var state = false;

            if (rowIndex !== this.opened()) {
                state = rowIndex;
            }

            this.opened(state);

            return this;
        },

        /**
         * Closes actions list.
         *
         * @param {Number} rowIndex - Index of a row,
         *      where actions are displayed.
         * @returns {ActionsColumn}
         */
        closeList: function (rowIndex) {
            if (this.opened() === rowIndex) {
                this.opened(false);
            }

            return this;
        }
    });
});<|MERGE_RESOLUTION|>--- conflicted
+++ resolved
@@ -15,13 +15,9 @@
         defaults: {
             bodyTmpl: 'ui/grid/cells/actions',
             actions: [],
-<<<<<<< HEAD
-            templates: {},
-=======
             templates: {
                 actions: {}
             },
->>>>>>> 2b80045e
             rowsProvider: '${ $.parentName }',
             imports: {
                 rows: '${ $.rowsProvider }:rows'
@@ -48,11 +44,7 @@
          * or all action objects associated with it.
          *
          * @param {Number} rowIndex - Index of a row.
-<<<<<<< HEAD
-         * @param {String} [actionIndex]
-=======
          * @param {String} [actionIndex] - Action identifier.
->>>>>>> 2b80045e
          * @returns {Array|Object}
          */
         getAction: function (rowIndex, actionIndex) {
@@ -117,15 +109,9 @@
          * @returns {Array}
          */
         _formatActions: function (row, rowIndex) {
-<<<<<<< HEAD
-            var rowActions      = row[this.index],
-                recordId        = row[this.indexField],
-                customActions   = this.templates.customActions;
-=======
             var rowActions      = row[this.index] || {},
                 recordId        = row[this.indexField],
                 customActions   = this.templates.actions;
->>>>>>> 2b80045e
 
             /**
              * Actions iterator.
