/**
 * Copyright © 2015 Magento. All rights reserved.
 * See COPYING.txt for license details.
 */
define([
    'underscore',
    'mageUtils',
    'uiRegistry',
    './column',
    'Magento_Ui/js/modal/confirm'
], function (_, utils, registry, Column, confirm) {
    'use strict';

    return Column.extend({
        defaults: {
<<<<<<< HEAD
            bodyTmpl: 'ui/grid/cells/actions'
=======
            headerTmpl: 'ui/grid/columns/actions',
            bodyTmpl: 'ui/grid/cells/actions',
            actions: [],
            templates: {},
            rowsProvider: '${ $.parentName }',
            imports: {
                rows: '${ $.rowsProvider }:rows'
            },
            listens: {
                rows: 'updateActions'
            }
>>>>>>> 8aacf7fa
        },

        /**
         * Initializes observable properties.
         *
         * @returns {ActionsColumn} Chainable.
         */
        initObservable: function () {
            this._super()
                .observe('actions opened');

            return this;
        },

        /**
         * Returns specific action of a specified row
         * or all action objects associated with it.
         *
         * @param {Number} rowIndex - Index of a row.
         * @param {String} [actionIndex]
         * @returns {Array|Object}
         */
        getAction: function (rowIndex, actionIndex) {
            var rowActions = this.actions()[rowIndex];

            return rowActions && actionIndex ?
                rowActions[actionIndex] :
                rowActions;
        },

        /**
         * Returns visible actions for a specified row.
         *
         * @param {Number} rowIndex - Index of a row.
         * @returns {Array} Visible actions.
         */
        getVisibleActions: function (rowIndex) {
            var rowActions = this.getAction(rowIndex);

            return _.filter(rowActions, this.isActionVisible, this);
        },

        /**
         * Adds new action. If action with a specfied identifier
         * already exists, than the original will be overrided.
         *
         * @param {String} index - Actions' identifier.
         * @param {Object} action - Actions' data.
         * @returns {ActionsColumn} Chainable.
         */
        addAction: function (index, action) {
            var actionTmpls = this.templates.actions;

            actionTmpls[index] = action;

            this.updateActions();

            return this;
        },

        /**
         * Recreates actions for each row.
         *
         * @returns {ActionsColumn} Chainable.
         */
        updateActions: function () {
            var rows = this.rows,
                actions = rows.map(this._formatActions, this);

            this.actions(actions);

            return this;
        },

        /**
         * Processes actions, setting additional information to them and
         * evaluating ther properties as a string templates.
         *
         * @private
         * @param {Object} row - Row object.
         * @param {Number} rowIndex - Index of a row.
         * @returns {Array}
         */
        _formatActions: function (row, rowIndex) {
            var rowActions      = row[this.index],
                recordId        = row[this.indexField],
                customActions   = this.templates.customActions;

            /**
             * Actions iterator.
             */
            function iterate(action, index) {
                action = utils.extend({
                    index: index,
                    rowIndex: rowIndex,
                    recordId: recordId
                }, action);

                return utils.template(action, row, true);
            }

            rowActions      = _.mapObject(rowActions, iterate);
            customActions   = _.map(customActions, iterate);

            customActions.forEach(function (action) {
                rowActions[action.index] = action;
            });

            return rowActions;
        },

        /**
         * Applies specified action.
         *
         * @param {String} actionIndex - Actions' identifier.
         * @param {Number} rowIndex - Index of a row.
         * @returns {ActionsColumn} Chainable.
         */
        applyAction: function (actionIndex, rowIndex) {
            var action = this.getAction(rowIndex, actionIndex),
                callback;

            if (!action.href && !action.callback) {
                return this;
            }

            callback = this._getCallback(action);

            action.confirm ?
                this._confirm(action, callback) :
                callback();

            return this;
        },

        /**
         * Creates action callback based on its' data. If action doesn't spicify
         * a callback function than the default one will be used.
         *
         * @private
         * @param {Object} action - Actions' object.
         * @returns {Function} Callback function.
         */
        _getCallback: function (action) {
            var args = [action.index, action.recordId, action],
                callback = action.callback;

            if (_.isObject(callback)) {
                args.unshift(callback.target);

                callback = registry.async(callback.provider);
            } else if (!_.isFunction(callback)) {
                callback = this.defaultCallback.bind(this);
            }

            return function () {
                callback.apply(null, args);
            };
        },

        /**
         * Default action callback. Redirects to
         * the specified in actions' data url.
         *
         * @param {String} actionIndex - Actions' identifier.
         * @param {(Number|String)} recordId - Id of the record accociated
         *      with a specfied action.
         * @param {Object} action - Actions' data.
         */
        defaultCallback: function (actionIndex, recordId, action) {
            window.location.href = action.href;
        },

        /**
         * Shows actions' confirmation window.
         *
         * @param {Object} action - Actions' data.
         * @param {Function} callback - Callback that will be
         *      invoked if action is confirmed.
         */
        _confirm: function (action, callback) {
            var confirmData = action.confirm;

            confirm({
                title: confirmData.title,
                content: confirmData.message,
                actions: {
                    confirm: callback
                }
            });
        },

        /**
         * Checks if row has only one visible action.
         *
         * @param {Number} rowIndex - Row index.
         * @returns {Boolean}
         */
        isSingle: function (rowIndex) {
            return this.getVisibleActions(rowIndex).length === 1;
        },

        /**
         * Checks if row has more than one visible action.
         *
         * @param {Number} rowIndex - Row index.
         * @returns {Boolean}
         */
        isMultiple: function (rowIndex) {
            return this.getVisibleActions(rowIndex).length > 1;
        },

        /**
         * Checks if action should be displayed.
         *
         * @param {Object} action - Action object.
         * @returns {Boolean}
         */
        isActionVisible: function (action) {
            return action.hidden !== true;
        },

        /**
         * Opens or closes specific actions list.
         *
         * @param {Number} rowIndex - Index of a row,
         *      where actions are displayed.
         * @returns {ActionsColumn} Chainable.
         */
        toggleList: function (rowIndex) {
            var state = false;

            if (rowIndex !== this.opened()) {
                state = rowIndex;
            }

            this.opened(state);

            return this;
        },

        /**
         * Closes actions list.
         *
         * @param {Number} rowIndex - Index of a row,
         *      where actions are displayed.
         * @returns {ActionsColumn}
         */
        closeList: function (rowIndex) {
            if (this.opened() === rowIndex) {
                this.opened(false);
            }

            return this;
        }
    });
});<|MERGE_RESOLUTION|>--- conflicted
+++ resolved
@@ -13,10 +13,6 @@
 
     return Column.extend({
         defaults: {
-<<<<<<< HEAD
-            bodyTmpl: 'ui/grid/cells/actions'
-=======
-            headerTmpl: 'ui/grid/columns/actions',
             bodyTmpl: 'ui/grid/cells/actions',
             actions: [],
             templates: {},
@@ -27,7 +23,6 @@
             listens: {
                 rows: 'updateActions'
             }
->>>>>>> 8aacf7fa
         },
 
         /**
