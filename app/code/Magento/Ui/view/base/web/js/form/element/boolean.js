/**
 * Copyright © 2015 Magento. All rights reserved.
 * See COPYING.txt for license details.
 */
define([
    './abstract',
    'mageUtils'
], function (Abstract, utils) {
    'use strict';

    return Abstract.extend({
        /**
         * Converts the result of parent 'getInitialValue' call to boolean
         *
         * @return {Boolean}
         */
        getInititalValue: function () {
            return !!+this._super();
        },

        /**
         * Calls 'store' method of parent, if value is defined and instance's
         *     'unique' property set to true, calls 'setUnique' method
         *
         * @param  {*} value
         * @return {Object} - reference to instance
         */
<<<<<<< HEAD
        store: function () {
            this._super();

=======
        onUpdate: function () {
>>>>>>> 62799528
            if (this.hasUnique) {
                this.setUnique();
            }

            return this._super();
        }
    });
});<|MERGE_RESOLUTION|>--- conflicted
+++ resolved
@@ -3,9 +3,8 @@
  * See COPYING.txt for license details.
  */
 define([
-    './abstract',
-    'mageUtils'
-], function (Abstract, utils) {
+    './abstract'
+], function (Abstract) {
     'use strict';
 
     return Abstract.extend({
@@ -25,13 +24,7 @@
          * @param  {*} value
          * @return {Object} - reference to instance
          */
-<<<<<<< HEAD
-        store: function () {
-            this._super();
-
-=======
         onUpdate: function () {
->>>>>>> 62799528
             if (this.hasUnique) {
                 this.setUnique();
             }
