--- conflicted
+++ resolved
@@ -8,30 +8,27 @@
     'use strict';
 
     return Abstract.extend({
-
         /**
-         * Converts provided value to boolean.
+         * Converts the result of parent 'getInitialValue' call to boolean
          *
-         * @returns {Boolean}
+         * @return {Boolean}
          */
-        normalizeData: function () {
+        getInitialValue: function () {
             return !!+this._super();
         },
 
         /**
-         * Calls 'onUpdate' method of parent, if value is defined and instance's
+         * Calls 'store' method of parent, if value is defined and instance's
          *     'unique' property set to true, calls 'setUnique' method
-<<<<<<< HEAD
          *
          * @return {Object} - reference to instance
-=======
->>>>>>> 67c1b146
          */
         onUpdate: function () {
             if (this.hasUnique) {
                 this.setUnique();
             }
-            this._super();
+
+            return this._super();
         }
     });
 });