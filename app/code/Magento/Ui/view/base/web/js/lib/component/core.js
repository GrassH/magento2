--- conflicted
+++ resolved
@@ -29,16 +29,12 @@
 
     return {
         defaults: {
-<<<<<<< HEAD
-            regions: []
-=======
             parentName: '<%= $data.getPart(name, -2) %>',
             parentScope: '<%= $data.getPart(dataScope, -2) %>',
             template: 'ui/collection',
             containers: [],
             regions: [],
             _elems: []
->>>>>>> 7f0ec0b5
         },
 
         initialize: function (options, additional) {
@@ -73,13 +69,7 @@
         initProperties: function () {
             _.extend(this, {
                 'source': registry.get(this.provider),
-<<<<<<< HEAD
-                'renderer': registry.get('globalStorage').renderer,
-                'containers': [],
-                '_elems': []
-=======
                 'renderer': registry.get('globalStorage').renderer
->>>>>>> 7f0ec0b5
             });
 
             return this;
