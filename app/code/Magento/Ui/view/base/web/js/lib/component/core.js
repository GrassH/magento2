/**
 * Copyright © 2015 Magento. All rights reserved.
 * See COPYING.txt for license details.
 */
define([
    'ko',
    'mageUtils',
    'underscore',
    'uiRegistry',
    'Magento_Ui/js/lib/storage'
], function (ko, utils, _, registry) {
    'use strict';

    return {
        defaults: {
            template: 'ui/collection',
            parentName: '${ $.$data.getPart( $.name, -2) }',
            parentScope: '${ $.$data.getPart( $.dataScope, -2) }',
            containers: [],
            _elems: [],
<<<<<<< HEAD
            elems: [],

            storageConfig: {
                provider: 'localStorage',
                namespace: '${ $.name }',
                path: '${ $.storageConfig.provider }:${ $.storageConfig.namespace }'
            }
=======
            additionalClasses: false
>>>>>>> fb8412de
        },

        /**
         * Initializes component.
         *
         * @returns {Component} Chainable.
         */
        initialize: function () {
            _.bindAll(this, '_insert', 'trigger');

            this._super()
                .initProperties()
                .initObservable()
                .initStorage()
                .initModules()
                .initUnique()
                .initLinks()
                .setListners(this.listens);

            return this;
        },

        /**
         * Defines various properties.
         *
         * @returns {Component} Chainable.
         */
        initProperties: function () {
            _.extend(this, {
                source: registry.get(this.provider)
            });

            return this;
        },

        /**
         * Initializes observable properties.
         *
         * @returns {Component} Chainable.
         */
        initObservable: function () {
            this.observe('elems');

            return this;
        },

        /**
         * Creates async wrapper on a specified storage component.
         *
         * @returns {Component} Chainable.
         */
        initStorage: function () {
            this.storage = registry.async(this.storageConfig.provider);

            return this;
        },

        /**
         * Initializes links between properties.
         *
         * @returns {Component} Chainbale.
         */
        initLinks: function () {
            this.setLinks(this.links, 'imports')
                .setLinks(this.links, 'exports');

            _.each({
                exports: this.exports,
                imports: this.imports
            }, this.setLinks, this);

            return this;
        },

        /**
         * Parses 'modules' object and creates
         * async wrappers on specified components.
         *
         * @returns {Component} Chainable.
         */
        initModules: function () {
            var modules = this.modules || {};

            _.each(modules, function (component, property) {
                this[property] = registry.async(component);
            }, this);

            return this;
        },

        /**
         * Initializes listeners of the unique property.
         *
         * @returns {Component} Chainable.
         */
        initUnique: function () {
            var update = this.onUniqueUpdate.bind(this),
                uniqueNs = this.uniqueNs;

            this.hasUnique = this.uniqueProp && uniqueNs;

            if (this.hasUnique) {
                this.source.on(uniqueNs, update, this.name);
            }

            return this;
        },

        /**
         * Called when current element was injected to another component.
         *
         * @param {Object} parent - Instance of a 'parent' component.
         * @returns {Component} Chainable.
         */
        initContainer: function (parent) {
            this.containers.push(parent);

            return this;
        },

        /**
         * Called when another element was added to current component.
         *
         * @param {Object} elem - Instance of an element that was added.
         * @returns {Component} Chainable.
         */
        initElement: function (elem) {
            elem.initContainer(this);

            return this;
        },

        /**
         * Returns path to components' template.
         * @returns {String}
         */
        getTemplate: function () {
            return this.template;
        },

        /**
         * Splits incoming string and returns its' part specified by offset.
         *
         * @param {String} parts
         * @param {Number} [offset]
         * @param {String} [delimiter=.]
         * @returns {String}
         */
        getPart: function (parts, offset, delimiter) {
            delimiter = delimiter || '.';
            parts = parts.split(delimiter);
            offset = utils.formatOffset(parts, offset);

            parts.splice(offset, 1);

            return parts.join(delimiter) || '';
        },

        /**
         * Updates property specified in uniqueNs
         * if components' unique property is set to 'true'.
         *
         * @returns {Component} Chainable.
         */
        setUnique: function () {
            var property = this.uniqueProp;

            if (this[property]()) {
                this.source.set(this.uniqueNs, this.name);
            }

            return this;
        },

        /**
         * Callback which fires when property under uniqueNs has changed.
         */
        onUniqueUpdate: function (name) {
            var active = name === this.name,
                property = this.uniqueProp;

            this[property](active);
        },

        /**
         * Provides classes of element as object used by knockout's css binding.
         */
        getStyles: function() {
            var styles = {
                required: this.required,
                _error: this.error,
                _disabled: this.disabled
            };
            if (typeof this.additionalClasses === 'string') {
                var item,
                    additionalClasses = this.additionalClasses.split(" ");
                for (item in additionalClasses) {
                    if (additionalClasses.hasOwnProperty(item)) {
                        styles[additionalClasses[item]] = true;
                    }
                }
            }
            return styles;
        }
    };
});<|MERGE_RESOLUTION|>--- conflicted
+++ resolved
@@ -18,17 +18,13 @@
             parentScope: '${ $.$data.getPart( $.dataScope, -2) }',
             containers: [],
             _elems: [],
-<<<<<<< HEAD
             elems: [],
-
             storageConfig: {
                 provider: 'localStorage',
                 namespace: '${ $.name }',
                 path: '${ $.storageConfig.provider }:${ $.storageConfig.namespace }'
-            }
-=======
+            },
             additionalClasses: false
->>>>>>> fb8412de
         },
 
         /**
