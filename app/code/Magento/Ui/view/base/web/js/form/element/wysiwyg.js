--- conflicted
+++ resolved
@@ -20,11 +20,7 @@
     return Abstract.extend({
         defaults: {
             elementSelector: 'textarea',
-<<<<<<< HEAD
-            suffixRegExpPattern: '\\${ \\$.wysiwygUniqueSuffix }',
-=======
             suffixRegExpPattern: '${ $.wysiwygUniqueSuffix }',
->>>>>>> 8b7e6838
             $wysiwygEditorButton: '',
             links: {
                 value: '${ $.provider }:${ $.dataScope }'
@@ -69,10 +65,7 @@
         initConfig: function (config) {
             var pattern = config.suffixRegExpPattern || this.constructor.defaults.suffixRegExpPattern;
 
-<<<<<<< HEAD
-=======
             pattern = pattern.replace(/\$/g, '\\$&');
->>>>>>> 8b7e6838
             config.content = config.content.replace(new RegExp(pattern, 'g'), this.getUniqueSuffix(config));
             this._super();
 
