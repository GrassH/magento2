--- conflicted
+++ resolved
@@ -47,15 +47,7 @@
                 component: this,
                 selector: 'button'
             }, function (element) {
-                this.$wysiwygEditorButton = this.$wysiwygEditorButton ?
-                    this.$wysiwygEditorButton.add($(element)) : $(element);
-            }.bind(this));
-
-            // disable editor completely after initialization is field is disabled
-            varienGlobalEvents.attachEventHandler('wysiwygEditorInitialized', function () {
-                if (this.disabled()) {
-                    this.setDisabled(true);
-                }
+                this.$wysiwygEditorButton = $(element);
             }.bind(this));
 
             return this;
@@ -108,14 +100,11 @@
             }
 
             /* eslint-disable no-undef */
-<<<<<<< HEAD
-            if (wysiwygAdapter && wysiwygAdapter.activeEditor()) {
-                _.each(wysiwygAdapter.activeEditor().controlManager.controls, function (property, index, controls) {
-                    controls[property.id].setDisabled(status);
+            if (typeof wysiwyg !== 'undefined' && wysiwyg.activeEditor()) {
+                
+                _.each(wysiwyg.activeEditor().controlManager.controls, function (property, index, controls) {
+                    controls[property.id].setDisabled(disabled);
                 });
-=======
-            if (typeof wysiwyg !== 'undefined' && wysiwyg.activeEditor()) {
->>>>>>> 3881f04b
 
                 if (wysiwyg && disabled) {
                     wysiwyg.setEnabledStatus(false);
