/**
 * Copyright © Magento, Inc. All rights reserved.
 * See COPYING.txt for license details.
 */

/**
 * @api
 */
define([
    'wysiwygAdapter',
    'Magento_Ui/js/lib/view/utils/async',
    'underscore',
    'ko',
    './abstract',
    'mage/adminhtml/events',
    'Magento_Variable/variables'
], function (wysiwyg, $, _, ko, Abstract, varienGlobalEvents) {
    'use strict';

    return Abstract.extend({
        defaults: {
            elementSelector: 'textarea',
<<<<<<< HEAD
            suffixRegExpPattern: '\\${ \\$.wysiwygUniqueSuffix }',
            value: '',
=======
>>>>>>> 8cc960c0
            $wysiwygEditorButton: '',
            links: {
                value: '${ $.provider }:${ $.dataScope }'
            },
            template: 'ui/form/field',
            elementTmpl: 'ui/form/element/wysiwyg',
            content:        '',
            showSpinner:    false,
            loading:        false,
            listens: {
                disabled: 'setDisabled'
            }
        },

        /**
         *
         * @returns {} Chainable.
         */
        initialize: function () {
            this._super()
                .initNodeListener();

            $.async({
                component: this,
                selector: 'button'
            }, function (element) {
                this.$wysiwygEditorButton = this.$wysiwygEditorButton ?
                    this.$wysiwygEditorButton.add($(element)) : $(element);
            }.bind(this));

            // disable editor completely after initialization is field is disabled
            varienGlobalEvents.attachEventHandler('wysiwygEditorInitialized', function () {
                if (this.disabled()) {
                    this.setDisabled(true);
                }
            }.bind(this));

            return this;
        },

        /** @inheritdoc */
        initConfig: function (config) {
            var pattern = config.suffixRegExpPattern || this.constructor.defaults.suffixRegExpPattern;

            config.content = config.content.replace(new RegExp(pattern, 'g'), this.getUniqueSuffix(config));
            this._super();

            return this;
        },

        /**
         * Build unique id based on name, underscore separated.
         *
         * @param {Object} config
         */
        getUniqueSuffix: function (config) {
            return config.name.replace(/(\.|-)/g, '_');
        },

        /**
         *
         * @returns {exports}
         */
        initObservable: function () {
            this._super()
                .observe('value');

            return this;
        },

        /**
         *
         * @returns {} Chainable.
         */
        initNodeListener: function () {
            $.async({
                component: this,
                selector: this.elementSelector
            }, this.setElementNode.bind(this));

            return this;
        },

        /**
         *
         * @param {HTMLElement} node
         */
        setElementNode: function (node) {
            $(node).bindings({
                value: this.value
            });
        },

        /**
         * Set disabled property to wysiwyg component
         *
         * @param {Boolean} disabled
         */
        setDisabled: function (disabled) {
            if (this.$wysiwygEditorButton && disabled) {
                this.$wysiwygEditorButton.prop('disabled', 'disabled');
            } else if (this.$wysiwygEditorButton) {
                this.$wysiwygEditorButton.removeProp('disabled');
            }

            /* eslint-disable no-undef */
            if (typeof wysiwyg !== 'undefined' && wysiwyg.activeEditor()) {
                if (wysiwyg && disabled) {
                    wysiwyg.setEnabledStatus(false);
                    wysiwyg.getPluginButtons().prop('disabled', 'disabled');
                } else if (wysiwyg) {
                    wysiwyg.setEnabledStatus(true);
                    wysiwyg.getPluginButtons().removeProp('disabled');
                }
            }
        }
    });
});<|MERGE_RESOLUTION|>--- conflicted
+++ resolved
@@ -20,11 +20,7 @@
     return Abstract.extend({
         defaults: {
             elementSelector: 'textarea',
-<<<<<<< HEAD
             suffixRegExpPattern: '\\${ \\$.wysiwygUniqueSuffix }',
-            value: '',
-=======
->>>>>>> 8cc960c0
             $wysiwygEditorButton: '',
             links: {
                 value: '${ $.provider }:${ $.dataScope }'
