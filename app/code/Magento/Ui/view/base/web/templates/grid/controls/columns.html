<!--
/**
 * Copyright © 2016 Magento. All rights reserved.
 * See COPYING.txt for license details.
 */
-->
<div class="admin__action-dropdown-wrap admin__data-grid-action-columns" collapsible>
    <button class="admin__action-dropdown" type="button" toggleCollapsible>
        <span class="admin__action-dropdown-text" translate="'Columns'"/>
    </button>
    <div class="admin__action-dropdown-menu admin__data-grid-action-columns-menu" css="_overflow: hasOverflow()">
        <div class="admin__action-dropdown-menu-header" text="getHeaderMessage()"/>
        <div class="admin__action-dropdown-menu-content">
            <div class="admin__field-option" repeat="foreach: elems, item: '$col'">
                <input class="admin__control-checkbox" type="checkbox"
                    disable="isDisabled($col())"
                    ko-checked="$col().visible"
                    attr="id: ++ko.uid"/>
<<<<<<< HEAD
                <label class="admin__field-label"
                       text="$col().label"
                       attr="for: ko.uid, title: $col().label"/>
=======
                <label class="admin__field-label" translate="$col().label" attr="for: ko.uid"/>
>>>>>>> a61d4966
            </div>
        </div>
        <div class="admin__action-dropdown-menu-footer">
            <div class="admin__action-dropdown-footer-secondary-actions">
                <button class="action-tertiary" type="button" click="reset" translate="'Reset'"/>
            </div>
            <div class="admin__action-dropdown-footer-main-actions">
                <button class="action-tertiary" type="button" click="cancel" translate="'Cancel'" closeCollapsible/>
            </div>
        </div>
    </div>
</div><|MERGE_RESOLUTION|>--- conflicted
+++ resolved
@@ -16,13 +16,9 @@
                     disable="isDisabled($col())"
                     ko-checked="$col().visible"
                     attr="id: ++ko.uid"/>
-<<<<<<< HEAD
                 <label class="admin__field-label"
-                       text="$col().label"
+                       translate="$col().label"
                        attr="for: ko.uid, title: $col().label"/>
-=======
-                <label class="admin__field-label" translate="$col().label" attr="for: ko.uid"/>
->>>>>>> a61d4966
             </div>
         </div>
         <div class="admin__action-dropdown-menu-footer">
