--- conflicted
+++ resolved
@@ -115,14 +115,10 @@
                 event: {
                     keydown: filterOptionsKeydown
                 },
-<<<<<<< HEAD
                 attr: {
                     id: uid+2,
                     placeholder: searchPlaceholder
                 },
-=======
-                attr: {id: uid+2, placeholder: typeof filterPlaceholder !== 'undefined' ? filterPlaceholder : ''},
->>>>>>> 692abb8b
                 valueUpdate: 'afterkeydown',
                 value: filterInputValue,
                 hasFocus: filterOptionsFocus
