<!--
/**
 * Copyright © 2015 Magento. All rights reserved.
 * See COPYING.txt for license details.
 */
-->
<th
    class="data-grid-th"
    data-bind="
<<<<<<< HEAD
=======
        afterRender: function (elem, viewModel) {
            if (draggable && $parent.dndConfig.enabled) {
                $parent.dnd('addColumn', elem);
            }

            if ($parent.resizeConfig.enabled) {
                $parent.resize('setColumn', elem, viewModel);
            }
        },
>>>>>>> 86d670be
        css: {
            '_sortable': sortable,
            '_draggable': draggable,
            '_ascend': sorting() === 'asc',
            '_descend': sorting() === 'desc'
        },
        click: sort,
        visible: visible">
    <!-- ko if: $parent.resizeConfig.enabled-->
        <div data-bind="attr: $parent.resizeConfig.divsAttrParams"></div>
    <!-- /ko -->
    <span data-bind="text: label"></span>
</th><|MERGE_RESOLUTION|>--- conflicted
+++ resolved
@@ -7,18 +7,11 @@
 <th
     class="data-grid-th"
     data-bind="
-<<<<<<< HEAD
-=======
-        afterRender: function (elem, viewModel) {
-            if (draggable && $parent.dndConfig.enabled) {
-                $parent.dnd('addColumn', elem);
-            }
-
+        afterRender:  function (elem, viewModel) {
             if ($parent.resizeConfig.enabled) {
                 $parent.resize('setColumn', elem, viewModel);
             }
         },
->>>>>>> 86d670be
         css: {
             '_sortable': sortable,
             '_draggable': draggable,
