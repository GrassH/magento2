<!--
/**
 * Copyright © Magento, Inc. All rights reserved.
 * See COPYING.txt for license details.
 */
-->
<div class="data-grid-search-control-wrap">
    <label class="data-grid-search-label" attr="title: $t('Search'), for: index" data-bind="click: scrollTo">
        <span translate="'Search'"></span>
    </label>
    <input class="admin__control-text data-grid-search-control" type="text"
            data-bind="
                i18n: placeholder,
                attr: {
                    id: index,
                    placeholder: $t(placeholder),
<<<<<<< HEAD
                    'aria-label':$t(placeholder)
=======
                    'aria-label': $t(placeholder),
>>>>>>> 32ee2864
                },
                textInput: inputValue,
                hasFocus: focused,
                keyboard: {
                    13: apply.bind($data, false),
                    27: cancel
                }">
    <button class="action-submit" type="button" click="apply.bind($data, false)" attr="'aria-label': $t('Search')">
        <span translate="'Search'"></span>
    </button>
</div><|MERGE_RESOLUTION|>--- conflicted
+++ resolved
@@ -14,11 +14,7 @@
                 attr: {
                     id: index,
                     placeholder: $t(placeholder),
-<<<<<<< HEAD
-                    'aria-label':$t(placeholder)
-=======
                     'aria-label': $t(placeholder),
->>>>>>> 32ee2864
                 },
                 textInput: inputValue,
                 hasFocus: focused,
