--- conflicted
+++ resolved
@@ -28,17 +28,10 @@
             <!-- /ko -->
 
             <!-- ko ifnot: hasData() -->
-<<<<<<< HEAD
-            <tr class="data-grid-tr-no-data">
-                <td data-bind="attr: { colspan: countVisible() },
-                                       text: $t('We couldn\'t find any records.')"></td>
-            </tr>
-=======
                 <tr class="data-grid-tr-no-data">
                     <td data-bind="attr: { colspan: countVisible() },
                                    i18n: 'We couldn\'t find any records.'"></td>
                 </tr>
->>>>>>> fc2de564
             <!-- /ko -->
         </tbody>
     </table>
