--- conflicted
+++ resolved
@@ -9,8 +9,7 @@
         visible: visible,
         css: { _dragging: dragging },
         click: hasFieldAction() ?
-<<<<<<< HEAD
-            applyFieldAction.bind($data, $parentContext.$index()) :
+            applyFieldAction.bind($data, row._rowIndex) :
             false"
     data-action="grid-row-edit">
     <div
@@ -18,10 +17,4 @@
             text: getLabel(row[field.index])"
             class="_hideOverflow">
     </div>
-</td>
-=======
-            applyFieldAction.bind($data, row._rowIndex) :
-            false,
-        text: getLabel(row[field.index])"
-    data-action="grid-row-edit"></td>
->>>>>>> 9ae39857
+</td>