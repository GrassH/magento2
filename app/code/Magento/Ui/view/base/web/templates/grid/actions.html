--- conflicted
+++ resolved
@@ -5,34 +5,6 @@
  */
 -->
 
-<<<<<<< HEAD
-<div class="admin__scope">
-    <div class="admin__data-grid-header-row row row-gutter">
-        <div class="col-m-2">
-            <div
-                class="action-select-wrap"
-                data-bind="css: {'_active': actionsVisible},
-                   click: toggleActions,
-                   stopPropagation: true,
-                   outerClick: hideActions">
-                <button
-                    class="action-select"
-                    data-bind="title: $t('Select Items')">
-                    <span data-bind="text: $t('Actions')"></span>
-                </button>
-                <ul
-                    class="action-menu"
-                    data-bind="css: {'_active': actionsVisible},
-                       foreach: {data: actions, as: 'action'}">
-                    <li data-bind="click: $parent.applyAction.bind($parent, action)">
-                    <span
-                        class="item"
-                        data-bind="text: label"></span>
-                    </li>
-                </ul>
-            </div>
-        </div>
-=======
 <div class="col-xs-2">
     <div
         class="action-select-wrap"
@@ -55,6 +27,5 @@
                 data-bind="text: label"></span>
             </li>
         </ul>
->>>>>>> 6df97d6d
     </div>
 </div>