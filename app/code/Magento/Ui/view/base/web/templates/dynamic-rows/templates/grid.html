--- conflicted
+++ resolved
@@ -38,21 +38,12 @@
                     <th if="dndConfig.enabled"
                         class="data-grid-draggable-row-cell"/>
 
-<<<<<<< HEAD
                     <th repeat="foreach: labels, item: '$label'"
                         class="data-grid-th"
                         text="$label().label"
                         visible="$label().visible"
                         disable="$label().disabled"
-                        css="setClasses($label())">
-=======
-                    <!-- ko foreach: {data: labels, as: 'item'}  -->
-                    <th class="data-grid-th"
-                        text="item.label"
-                        visible="item.visible"
-                        disable="item.disabled"
-                        css="item.columnsHeaderClasses">
->>>>>>> ec436ce5
+                        css="$label().columnsHeaderClasses">
                     </th>
                 </tr>
                 </thead>
