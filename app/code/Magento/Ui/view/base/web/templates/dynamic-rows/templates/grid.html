--- conflicted
+++ resolved
@@ -40,14 +40,10 @@
 
                     <th repeat="foreach: labels, item: '$label'"
                         class="data-grid-th"
-<<<<<<< HEAD
-                        translate="$label().label"
-=======
->>>>>>> 632d8fb8
                         visible="$label().visible"
                         disable="$label().disabled"
                         css="$label().columnsHeaderClasses">
-                        <span text="$label().label"/>
+                        <span translate="$label().label"/>
                     </th>
                 </tr>
                 </thead>
