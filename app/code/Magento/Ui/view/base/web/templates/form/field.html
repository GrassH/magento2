--- conflicted
+++ resolved
@@ -11,7 +11,6 @@
     <label class="admin__field-label" if="$data.label" visible="$data.labelVisible" attr="for: uid">
         <span text="label"/>
     </label>
-
     <div class="admin__field-control"
          css="'_with-tooltip': $data.tooltip">
         <render args="elementTmpl" ifnot="hasAddons()"/>
@@ -29,17 +28,12 @@
 
         <render args="tooltipTpl" if="$data.tooltip"/>
 
-        <label class="admin__field-error" if="error" attr="for: uid" text="error"/>
-
         <div class="admin__field-note" if="$data.notice" attr="id: noticeId">
-            <span html="notice"/>
+            <span text="notice"/>
         </div>
 
-<<<<<<< HEAD
-=======
         <label class="admin__field-error" if="error" attr="for: uid" text="error"/>
         
->>>>>>> 1d3c63aa
         <div class="admin__additional-info" if="$data.additionalInfo" html="$data.additionalInfo"></div>
 
         <render args="$data.service.template" if="$data.hasService()"/>
