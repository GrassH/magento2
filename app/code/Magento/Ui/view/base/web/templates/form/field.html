<!--
/**
 * Copyright © 2015 Magento. All rights reserved.
 * See COPYING.txt for license details.
 */
-->
<div class="admin__field" visible="visible" css="_required: required, _disabled: disabled, _error: error">

    <label class="admin__field-label" if="$data.label" attr="for: uid">
        <span text="label"/>
    </label>
    <div class="admin__field-control">
<<<<<<< HEAD
        <!-- ko ifnot: element.hasAddons() -->
            <!-- ko template: element.elementTmpl --><!-- /ko -->
        <!-- /ko -->

        <!-- ko if: element.hasAddons() -->
            <div class="admin__control-addon">
                <!-- ko template: element.elementTmpl --><!-- /ko -->

                <!-- ko if: element.addbefore -->
                    <label class="admin__addon-prefix" data-bind="attr: { for: element.uid }"><span data-bind="text: element.addbefore"></span></label>
                <!-- /ko -->

                <!-- ko if: element.addafter -->
                    <label class="admin__addon-suffix" data-bind="attr: { for: element.uid }"><span data-bind="text: element.addafter"></span></label>
                <!-- /ko -->
            </div>
        <!-- /ko -->

        <!-- ko if: element.tooltip -->
            <!-- ko template: element.tooltipTpl --><!-- /ko -->
        <!-- /ko -->

        <!-- ko if: element.notice -->
            <div class="admin__field-note" data-bind="attr: { id: element.noticeId }"><span data-bind="text: element.notice"></span></div>
        <!-- /ko -->

        <!-- ko if: element.showResetButton && element.isDifferedFromDefault -->
            <a class="admin__field-reset-action action-reset" target="_blank" tabindex="0" data-bind="click: element.restoreToDefault">
                RESET
            </a>
        <!-- /ko -->

        <!-- ko if: element.error() -->
            <label class="admin__field-error" data-bind="attr: { for: element.uid }, text: element.error"></label>
        <!-- /ko -->
=======
        <render args="elementTmpl" ifnot="hasAddons()"/>

        <div class="admin__control-addon" if="hasAddons()">
            <render args="elementTmpl"/>

            <label class="admin__addon-prefix" if="$data.addbefore" attr="for: uid">
                <span text="addbefore"/>
            </label>
            <label class="admin__addon-suffix" if="$data.addafter" attr="for: uid">
                <span text="addafter"/>
            </label>
        </div>

        <render args="tooltipTpl" if="$data.tooltip"/>

        <div class="admin__field-note" if="$data.notice" attr="id: noticeId">
            <span text="notice"/>
        </div>
        
        <label class="admin__field-error" if="error" attr="for: uid" text="error"/>
>>>>>>> bf4e733b
    </div>
</div><|MERGE_RESOLUTION|>--- conflicted
+++ resolved
@@ -10,43 +10,6 @@
         <span text="label"/>
     </label>
     <div class="admin__field-control">
-<<<<<<< HEAD
-        <!-- ko ifnot: element.hasAddons() -->
-            <!-- ko template: element.elementTmpl --><!-- /ko -->
-        <!-- /ko -->
-
-        <!-- ko if: element.hasAddons() -->
-            <div class="admin__control-addon">
-                <!-- ko template: element.elementTmpl --><!-- /ko -->
-
-                <!-- ko if: element.addbefore -->
-                    <label class="admin__addon-prefix" data-bind="attr: { for: element.uid }"><span data-bind="text: element.addbefore"></span></label>
-                <!-- /ko -->
-
-                <!-- ko if: element.addafter -->
-                    <label class="admin__addon-suffix" data-bind="attr: { for: element.uid }"><span data-bind="text: element.addafter"></span></label>
-                <!-- /ko -->
-            </div>
-        <!-- /ko -->
-
-        <!-- ko if: element.tooltip -->
-            <!-- ko template: element.tooltipTpl --><!-- /ko -->
-        <!-- /ko -->
-
-        <!-- ko if: element.notice -->
-            <div class="admin__field-note" data-bind="attr: { id: element.noticeId }"><span data-bind="text: element.notice"></span></div>
-        <!-- /ko -->
-
-        <!-- ko if: element.showResetButton && element.isDifferedFromDefault -->
-            <a class="admin__field-reset-action action-reset" target="_blank" tabindex="0" data-bind="click: element.restoreToDefault">
-                RESET
-            </a>
-        <!-- /ko -->
-
-        <!-- ko if: element.error() -->
-            <label class="admin__field-error" data-bind="attr: { for: element.uid }, text: element.error"></label>
-        <!-- /ko -->
-=======
         <render args="elementTmpl" ifnot="hasAddons()"/>
 
         <div class="admin__control-addon" if="hasAddons()">
@@ -65,8 +28,11 @@
         <div class="admin__field-note" if="$data.notice" attr="id: noticeId">
             <span text="notice"/>
         </div>
-        
+
+        <if args="element.showResetButton && element.isDifferedFromDefault">
+            <a class="admin__field-reset-action action-reset" target="_blank" tabindex="0" click="element.restoreToDefault" translate="RESET"/>
+        </if>
+
         <label class="admin__field-error" if="error" attr="for: uid" text="error"/>
->>>>>>> bf4e733b
     </div>
 </div>