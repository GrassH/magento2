<!--
/**
 * Copyright © 2015 Magento. All rights reserved.
 * See COPYING.txt for license details.
 */
-->
<<<<<<< HEAD
<div class="field">
    <label class="label admin__control-support-text" data-bind="attr: {for: uid}">
=======

<div class="admin__form-field">
    <label
        class="admin__form-field-label"
        data-bind="attr: {for: uid}">
>>>>>>> f1c486b1
        <span data-bind="text: label"></span>
    </label>
    <div class="admin__form-field-control">
        <input
            class="admin__control-input"
            type="text"
            data-bind="value: value,
                       hasFocus: focused,
                       attr: {
                           name: inputName,
                           'aria-describedby': noticeId,
                           id: uid,
                           disabled: disabled
                       }" />
    </div>
</div><|MERGE_RESOLUTION|>--- conflicted
+++ resolved
@@ -4,16 +4,11 @@
  * See COPYING.txt for license details.
  */
 -->
-<<<<<<< HEAD
-<div class="field">
-    <label class="label admin__control-support-text" data-bind="attr: {for: uid}">
-=======
 
 <div class="admin__form-field">
     <label
         class="admin__form-field-label"
         data-bind="attr: {for: uid}">
->>>>>>> f1c486b1
         <span data-bind="text: label"></span>
     </label>
     <div class="admin__form-field-control">
