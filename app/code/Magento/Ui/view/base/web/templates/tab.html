<!--
/**
 * Copyright © 2015 Magento. All rights reserved.
 * See COPYING.txt for license details.
 */
-->
<<<<<<< HEAD
<div class="admin__section-nav">
    <div class="admin__section-nav-title" data-bind="css: { '_collapsible': collapsible, '_opened': opened() && collapsible }, click: toggle, click: onClick, keyboard: { 13: onClick }">
=======
<div class="admin__scope">
<div class="admin__page-nav">
    <div class="admin__page-nav-title" data-bind="css: { '_collapsible': collapsible, '_opened': opened() && collapsible }, click: toggle, click: onClick, keyboard: { 13: onClick }">
>>>>>>> 5cd71e0b
        <strong tabindex="1" data-bind="text: label, keyboard: { 13: toggle }"></strong>
    </div>
    <ul class="admin__page-nav-items items" data-bind="visible: opened">
        <!-- ko foreach: elems -->
            <li class="admin__page-nav-item" tabindex="2" data-bind="css: { '_active': active, '_loading': loading }, click: activate, keyboard: { 13: activate }">
                <a class="admin__page-nav-link" href="#" data-bind="css: { '_changed': changed }, attr: { id: 'tab_' + index }">
                    <span data-bind="text: label"></span>

                    <span class="admin__page-nav-item-messages">
                       <span class="admin__page-nav-item-message _changed">
                           <span class="admin__page-nav-item-message-icon"></span>
                           <span class="admin__page-nav-item-message-tooltip">
                               Changes have been made to this section that have not been saved.
                           </span>
                       </span>
                        <span class="admin__page-nav-item-message-loader">
                           <span class="spinner">
                               <span></span><span></span><span></span><span></span>
                               <span></span><span></span><span></span><span></span>
                           </span>
                       </span>
                    </span>

                </a>
            </li>
        <!-- /ko -->
    </ul>
</div><|MERGE_RESOLUTION|>--- conflicted
+++ resolved
@@ -4,14 +4,8 @@
  * See COPYING.txt for license details.
  */
 -->
-<<<<<<< HEAD
-<div class="admin__section-nav">
-    <div class="admin__section-nav-title" data-bind="css: { '_collapsible': collapsible, '_opened': opened() && collapsible }, click: toggle, click: onClick, keyboard: { 13: onClick }">
-=======
-<div class="admin__scope">
 <div class="admin__page-nav">
     <div class="admin__page-nav-title" data-bind="css: { '_collapsible': collapsible, '_opened': opened() && collapsible }, click: toggle, click: onClick, keyboard: { 13: onClick }">
->>>>>>> 5cd71e0b
         <strong tabindex="1" data-bind="text: label, keyboard: { 13: toggle }"></strong>
     </div>
     <ul class="admin__page-nav-items items" data-bind="visible: opened">
