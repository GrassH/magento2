<!--
/**
 * Copyright © 2015 Magento. All rights reserved.
 * See COPYING.txt for license details.
 */
-->

<label
    class="admin__form-field-label"
    data-bind="attr: {for: uid}">
    <span data-bind="text: label"></span>
</label>
<div
    tabindex="0"
    data-bind="event: {
                        focusin: onFocusIn,
                        focusout: onFocusOut,
                        keydown: keydownSwitcher
                    },
                    hasFocus: false">
<<<<<<< HEAD
    <div class="admin__control-multiselect-wrap">
        <div class="admin__control-multiselect"
             data-bind="text: setCaption(),
=======
    <div
        class="admin__action-multiselect-wrap action-select-wrap"
        data-bind="css: {_active: listVisible}">
        <div
            class="action-select admin__action-multiselect"
            data-bind="text: caption,
>>>>>>> 6b85e756
                        css: {_focus: multiselectFocus},
                        click: function(data, event) {
                            toggleListVisible(data, event)
                        }">

        </div>
        <div class="admin__action-multiselect-wrap">
            <ul
                class="action-menu"
                data-bind="css: {
                    _active: listVisible
                }">
                <!-- ko foreach: { data: options, as: 'option'}  -->
                <li
                    class="action-menu-item"
                    data-bind="
<<<<<<< HEAD
                                css: {_selected: $parent.isSelected(option.label), _active: $parent.isHovered($index())},
                                click: $parent.toggleOptionSelected.bind($parent, $data, $index()),
=======
                                css: {
                                    _selected: option.selected,
                                    _active: option.hovered
                                },
                                click: $parent.proxyOptionsClick.bind($parent, $data, $index()),
>>>>>>> 6b85e756
                                event: {
                                    mouseenter: function(){$parent.onHoveredIn($data, $index())},
                                    mouseleave: function(){$parent.onHoveredIn($data, $index())},
                                }">
<<<<<<< HEAD
                    <span
                            class="admin__control-multiselect-checkbox"
                            data-bind="css: {_checked: $parent.isSelected(option.label)}">
                    </span>
                    <span
                            data-bind="text: option.label">
                    </span>
=======
                    <input
                        class="admin__control-checkbox"
                        type="checkbox"
                        data-bind="attr: { 'checked': option.selected }">
                    <label
                        class="admin__action-multiselect-label"
                        data-bind="text: option.label">
                    </label>
>>>>>>> 6b85e756
                </li>
                <!-- /ko -->
            </ul>
        </div>
    </div>
</div><|MERGE_RESOLUTION|>--- conflicted
+++ resolved
@@ -18,18 +18,12 @@
                         keydown: keydownSwitcher
                     },
                     hasFocus: false">
-<<<<<<< HEAD
-    <div class="admin__control-multiselect-wrap">
-        <div class="admin__control-multiselect"
-             data-bind="text: setCaption(),
-=======
     <div
         class="admin__action-multiselect-wrap action-select-wrap"
         data-bind="css: {_active: listVisible}">
         <div
             class="action-select admin__action-multiselect"
-            data-bind="text: caption,
->>>>>>> 6b85e756
+            data-bind="text: setCaption(),
                         css: {_focus: multiselectFocus},
                         click: function(data, event) {
                             toggleListVisible(data, event)
@@ -46,38 +40,23 @@
                 <li
                     class="action-menu-item"
                     data-bind="
-<<<<<<< HEAD
-                                css: {_selected: $parent.isSelected(option.label), _active: $parent.isHovered($index())},
+                                css: {
+                                    _selected: $parent.isSelected(option.label),
+                                    _active: $parent.isHovered($index())
+                                },
                                 click: $parent.toggleOptionSelected.bind($parent, $data, $index()),
-=======
-                                css: {
-                                    _selected: option.selected,
-                                    _active: option.hovered
-                                },
-                                click: $parent.proxyOptionsClick.bind($parent, $data, $index()),
->>>>>>> 6b85e756
                                 event: {
                                     mouseenter: function(){$parent.onHoveredIn($data, $index())},
                                     mouseleave: function(){$parent.onHoveredIn($data, $index())},
-                                }">
-<<<<<<< HEAD
-                    <span
-                            class="admin__control-multiselect-checkbox"
-                            data-bind="css: {_checked: $parent.isSelected(option.label)}">
-                    </span>
-                    <span
-                            data-bind="text: option.label">
-                    </span>
-=======
+">
                     <input
                         class="admin__control-checkbox"
                         type="checkbox"
-                        data-bind="attr: { 'checked': option.selected }">
+                        data-bind="attr: { 'checked': $parent.isSelected(option.label) }">
                     <label
                         class="admin__action-multiselect-label"
                         data-bind="text: option.label">
                     </label>
->>>>>>> 6b85e756
                 </li>
                 <!-- /ko -->
             </ul>
