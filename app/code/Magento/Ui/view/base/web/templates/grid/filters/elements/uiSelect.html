<!--
/**
 * Copyright © 2015 Magento. All rights reserved.
 * See COPYING.txt for license details.
 */
-->

<label
    class="admin__form-field-label"
    data-bind="attr: {for: uid}">
    <span data-bind="text: label"></span>
</label>
<div
    tabindex="0"
    data-bind="event: {
                        focusin: onFocusIn,
                        focusout: onFocusOut,
                        keydown: keydownSwitcher
                    },
                    hasFocus: false">
    <div
        class="admin__action-multiselect-wrap action-select-wrap"
        data-bind="css: {_active: listVisible}">
        <div
            class="action-select admin__action-multiselect"
<<<<<<< HEAD
            data-bind="
=======
            data-bind="text: setCaption(),
>>>>>>> 7949affb
                        css: {_focus: multiselectFocus},
                        text: caption,
                        click: function(data, event) {
                            toggleListVisible(data, event)
                        }">
            <!--<span class="admin__action-multiselect-crumb">
                crumb uno
                <button
                    class="action-close"
                    type="button">
                    <span
                        class="action-close-text"
                        data-bind="text: 'Close'"></span>
                </button>
            </span>
            <span class="admin__action-multiselect-crumb">
                crmb
                <button
                    class="action-close"
                    type="button">
                    <span
                        class="action-close-text"
                        data-bind="text: 'Close'"></span>
                </button>
            </span>
            <span class="admin__action-multiselect-crumb">
                crumb crab
                <button
                    class="action-close"
                    type="button">
                    <span
                        class="action-close-text"
                        data-bind="text: 'Close'"></span>
                </button>
            </span>
            <span class="admin__action-multiselect-crumb">
                crumb apricot
                <button
                    class="action-close"
                    type="button">
                    <span
                        class="action-close-text"
                        data-bind="text: 'Close'"></span>
                </button>
            </span>-->
        </div>
        <div
            class="action-menu"
            data-bind="css: {
                    _active: listVisible
                }">
            <!-- <div class="admin__action-multiselect-search-wrap">
                <input
                    id="foo"
                    class="admin__control-text admin__action-multiselect-search"
                    type="text">
                <label
                    class="admin__action-multiselect-search-label"
                    data-bind="text: 'Search'"
                    for="foo"></label>
            </div> -->
            <ul class="admin__action-multiselect-menu-inner">
                <!-- ko foreach: { data: options, as: 'option'}  -->
                <li
                    class="action-menu-item"
                    data-bind="
                                css: {
<<<<<<< HEAD
                                    _selected: option.selected,
                                    _hover: option.hovered
=======
                                    _selected: $parent.isSelected(option.label),
                                    _active: $parent.isHovered($index())
>>>>>>> 7949affb
                                },
                                click: $parent.toggleOptionSelected.bind($parent, $data, $index()),
                                event: {
                                    mouseenter: function(){$parent.onHoveredIn($data, $index())},
                                    mouseleave: function(){$parent.onHoveredIn($data, $index())},
">
                    <input
                        class="admin__control-checkbox"
                        type="checkbox"
                        data-bind="attr: { 'checked': $parent.isSelected(option.label) }">
                    <label
                        class="admin__action-multiselect-label"
                        data-bind="text: option.label">
                    </label>
                </li>
                <!-- /ko -->
            </ul>
            <!-- <div class="admin__action-multiselect-actions-wrap">
                <button
                    class="action-default"
                    data-bind="text: 'Done'"
                    type="button"></button>
            </div> -->
        </div>
    </div>
</div><|MERGE_RESOLUTION|>--- conflicted
+++ resolved
@@ -23,13 +23,9 @@
         data-bind="css: {_active: listVisible}">
         <div
             class="action-select admin__action-multiselect"
-<<<<<<< HEAD
             data-bind="
-=======
-            data-bind="text: setCaption(),
->>>>>>> 7949affb
                         css: {_focus: multiselectFocus},
-                        text: caption,
+                        text: setCaption(),
                         click: function(data, event) {
                             toggleListVisible(data, event)
                         }">
@@ -95,13 +91,8 @@
                     class="action-menu-item"
                     data-bind="
                                 css: {
-<<<<<<< HEAD
-                                    _selected: option.selected,
-                                    _hover: option.hovered
-=======
                                     _selected: $parent.isSelected(option.label),
-                                    _active: $parent.isHovered($index())
->>>>>>> 7949affb
+                                    _hover: $parent.isHovered($index())
                                 },
                                 click: $parent.toggleOptionSelected.bind($parent, $data, $index()),
                                 event: {
