<!--
/**
 * Copyright © 2015 Magento. All rights reserved.
 * See COPYING.txt for license details.
 */
-->
<<<<<<< HEAD
<div class="fieldset-wrapper"
     data-bind="css: {'admin__collapsible-block-wrapper': collapsible, '_show': opened, '_hide': !opened}">
    <div class="fieldset-wrapper-title"
         tabindex="0"
         data-bind="click: toggleOpened, keyboard: { 13: toggleOpened }, visible: label">
        <strong data-bind="
            css: {
                'admin__collapsible-title': collapsible,
                title: !collapsible,
                '_changed': changed,
                '_loading': loading,
                '_error': error
                }">
            <span data-bind="text: label"></span>
            <!-- ko if: element.collapsible -->
            <span class="admin__page-nav-item-messages">
               <span class="admin__page-nav-item-message _changed">
                   <span class="admin__page-nav-item-message-icon"></span>
                   <span class="admin__page-nav-item-message-tooltip"
                         data-bind="i18n: 'Changes have been made to this section that have not been saved.'">
                   </span>
               </span>
               <span class="admin__page-nav-item-message _error">
                   <span class="admin__page-nav-item-message-icon"></span>
               </span>
                <span class="admin__page-nav-item-message-loader">
                   <span class="spinner">
                       <span></span><span></span><span></span><span></span>
                       <span></span><span></span><span></span><span></span>
                   </span>
               </span>
            </span>
            <!-- /ko -->
        </strong>
    </div>
    <div class="admin__fieldset-wrapper-content"
         data-bind="css: {'admin__collapsible-content': collapsible, '_show': opened, '_hide': !opened}">
        <fieldset class="admin__fieldset">
            <!-- ko foreach: { data: elems, as: 'element' } -->
            <!-- ko template: element.getTemplate() --><!-- /ko -->
            <!-- /ko -->
        </fieldset>
=======

<div class="admin__fieldset-wrapper" css="'admin__collapsible-block-wrapper': collapsible, opened: opened">
    <div class="admin__fieldset-wrapper-title" tabindex="3" click="toggleOpened" keyboard="13: toggleOpened">
        <strong class="title">
            <span text="label"/>
        </strong>
    </div>
    <div class="admin__fieldset-wrapper-content" visible="opened">
        <fieldset class="admin__fieldset" each="data: elems, as: 'element'" render=""/>
>>>>>>> bf4e733b
    </div>
</div><|MERGE_RESOLUTION|>--- conflicted
+++ resolved
@@ -4,23 +4,21 @@
  * See COPYING.txt for license details.
  */
 -->
-<<<<<<< HEAD
 <div class="fieldset-wrapper"
-     data-bind="css: {'admin__collapsible-block-wrapper': collapsible, '_show': opened, '_hide': !opened}">
+     css="'admin__collapsible-block-wrapper': collapsible, '_show': opened, '_hide': !opened"
+     attr="'data-level': $data.level">
     <div class="fieldset-wrapper-title"
          tabindex="0"
-         data-bind="click: toggleOpened, keyboard: { 13: toggleOpened }, visible: label">
-        <strong data-bind="
-            css: {
-                'admin__collapsible-title': collapsible,
-                title: !collapsible,
-                '_changed': changed,
-                '_loading': loading,
-                '_error': error
-                }">
-            <span data-bind="text: label"></span>
-            <!-- ko if: element.collapsible -->
-            <span class="admin__page-nav-item-messages">
+         click="toggleOpened"
+         keyboard="13: toggleOpened"
+         visible="label">
+        <strong css="'admin__collapsible-title': collapsible,
+                      title: !collapsible,
+                      '_changed': changed,
+                      '_loading': loading,
+                      '_error': error">
+            <span text="label"/>
+            <span class="admin__page-nav-item-messages" if="element.collapsible">
                <span class="admin__page-nav-item-message _changed">
                    <span class="admin__page-nav-item-message-icon"></span>
                    <span class="admin__page-nav-item-message-tooltip"
@@ -31,32 +29,15 @@
                    <span class="admin__page-nav-item-message-icon"></span>
                </span>
                 <span class="admin__page-nav-item-message-loader">
-                   <span class="spinner">
-                       <span></span><span></span><span></span><span></span>
-                       <span></span><span></span><span></span><span></span>
-                   </span>
+                    <span class="spinner" repeat="8">
+                        <span/>
+                    </span>
                </span>
             </span>
-            <!-- /ko -->
         </strong>
     </div>
     <div class="admin__fieldset-wrapper-content"
-         data-bind="css: {'admin__collapsible-content': collapsible, '_show': opened, '_hide': !opened}">
-        <fieldset class="admin__fieldset">
-            <!-- ko foreach: { data: elems, as: 'element' } -->
-            <!-- ko template: element.getTemplate() --><!-- /ko -->
-            <!-- /ko -->
-        </fieldset>
-=======
-
-<div class="admin__fieldset-wrapper" css="'admin__collapsible-block-wrapper': collapsible, opened: opened">
-    <div class="admin__fieldset-wrapper-title" tabindex="3" click="toggleOpened" keyboard="13: toggleOpened">
-        <strong class="title">
-            <span text="label"/>
-        </strong>
-    </div>
-    <div class="admin__fieldset-wrapper-content" visible="opened">
+         css="'admin__collapsible-content': collapsible, '_show': opened, '_hide': !opened">
         <fieldset class="admin__fieldset" each="data: elems, as: 'element'" render=""/>
->>>>>>> bf4e733b
     </div>
 </div>