<!--
/**
 * Copyright © 2016 Magento. All rights reserved.
 * See COPYING.txt for license details.
 */
-->
<div class="admin__field" visible="visible" disable="disabled" css="element.setClasses(element)">
    <label if="element.label" class="admin__field-label" attr="for: element.uid">
        <span text="element.label"/>
    </label>

    <div class="admin__field-control" data-role="grid-wrapper" attr="'data-index': index">

        <div class="admin__control-table-pagination" visible="!!$data.recordData().length">
            <div class="admin__data-grid-pager">
                <button class="action-previous" type="button" data-bind="attr: {title: $t('Previous Page')}, click: previousPage, disable: isFirst()"></button>
                <input class="admin__control-text" type="number" data-bind="attr: {id: ++ko.uid}, value: currentPage">
                <label class="admin__control-support-text" data-bind="attr: {for: ko.uid}, text: 'of ' + pages()"></label>
                <button class="action-next" type="button" data-bind="attr: {title: $t('Next Page')}, click: nextPage, disable: isLast()"></button>
            </div>
        </div>

        <div class="admin__control-table-wrapper">
            <div data-role="spinner"
                 class="admin__data-grid-loading-mask"
                 if="$data.showSpinner">
                <div class="spinner">
                    <span repeat="8"/>
                </div>
            </div>
            <table class="admin__dynamic-rows admin__control-table" data-role="grid" attr="{'data-index': index}">
                <thead if="element.columnsHeader">
                <tr>
                    <th if="dndConfig.enabled"/>
<<<<<<< HEAD
                    <th repeat="foreach: labels, item: '$label'"
                        text="$label().label"
                        css="setClasses($label())"
                        visible="$label().visible"
=======

                    <!-- ko foreach: {data: labels, as: 'item'}  -->
                    <th text="item.label"
                        css="item.columnsHeaderClasses"
                        visible="item.visible"
                        disable="item.disabled"
>>>>>>> ec436ce5
                        attr="{'data-name': name}"/>
                    </th>
                </tr>
                </thead>

                <tbody>
                <tr class="data-row" repeat="foreach: elems, item: '$record'">
                    <td if="dndConfig.enabled"
                        class="col-draggable"
                        template="name: dndConfig.template, data: dnd"/>

                    <!-- ko fastForEach: { data: $record().elems, as: 'elem'}  -->
                    <td if="elem.template"
                        css="$parent.setClasses(elem)"
                        visible="elem.visible"
                        disable="elem.disabled"
                        template="elem.template"/>
                    <!-- /ko -->
                </tr>
                </tbody>
            </table>
        </div>

        <div class="admin__control-table-action" if="element.addButton">
            <button attr="{disabled: disabled, 'data-action': 'add_new_row'}"
                    type="button"
                    click="processingAddChild.bind($data, false, false, false)">
                <span text="addButtonLabel"/>
            </button>
        </div>
    </div>
</div><|MERGE_RESOLUTION|>--- conflicted
+++ resolved
@@ -32,19 +32,11 @@
                 <thead if="element.columnsHeader">
                 <tr>
                     <th if="dndConfig.enabled"/>
-<<<<<<< HEAD
                     <th repeat="foreach: labels, item: '$label'"
                         text="$label().label"
                         css="setClasses($label())"
                         visible="$label().visible"
-=======
-
-                    <!-- ko foreach: {data: labels, as: 'item'}  -->
-                    <th text="item.label"
-                        css="item.columnsHeaderClasses"
-                        visible="item.visible"
-                        disable="item.disabled"
->>>>>>> ec436ce5
+                        disable="$label().disabled"
                         attr="{'data-name': name}"/>
                     </th>
                 </tr>
