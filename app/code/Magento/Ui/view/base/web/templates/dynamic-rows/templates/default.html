<!--
/**
 * Copyright © 2016 Magento. All rights reserved.
 * See COPYING.txt for license details.
 */
-->
<div class="admin__field" visible="visible" disable="disabled" css="element.setClasses(element)">
    <label if="element.label" class="admin__field-label" attr="for: element.uid">
        <span translate="element.label"/>
    </label>

    <div class="admin__field-control" data-role="grid-wrapper" attr="'data-index': index">
        <div class="admin__control-table-wrapper">
            <div data-role="spinner"
                 class="admin__data-grid-loading-mask"
                 if="$data.showSpinner">
                <div class="spinner">
                    <span repeat="8"/>
                </div>
            </div>

            <table class="admin__dynamic-rows admin__control-table" data-role="grid" attr="{'data-index': index}">
                <thead if="element.columnsHeader">
                    <tr>
                        <th if="dndConfig.enabled"/>
                        <th repeat="foreach: labels, item: '$label'"
<<<<<<< HEAD
                            translate="$label().label"
=======
                            attr="{'data-name': name}"
>>>>>>> 632d8fb8
                            css="setClasses($label())"
                            visible="$label().visible"
                            disable="$label().disabled">
                            <span text="$label().label"/>
                        </th>
                    </tr>
                </thead>

                <tbody>
                    <tr class="data-row" repeat="foreach: elems, item: '$record'">
                        <td if="dndConfig.enabled"
                            class="col-draggable"
                            template="name: dndConfig.template, data: dnd"/>

                    <!-- ko foreach: { data: $record().elems(), as: 'elem'}  -->
                    <td if="elem.template"
                        css="$parent.setClasses(elem)"
                        visible="elem.visible"
                        disable="elem.disabled"
                        template="elem.template"/>
                    <!-- /ko -->
                </tr>
                </tbody>

                <tfoot visible="element.addButton || (!!element.getRecordCount() && (element.pages() > 1))">
                    <tr>
                        <td attr="{'colspan': element.getColumnsCount()}"
                            visible="element.addButton || pages() > 1">
                            <button if="element.addButton"
                                    attr="{disabled: disabled, 'data-action': 'add_new_row'}"
                                    type="button"
                                    click="processingAddChild.bind($data, false, false, false)">
                                <span translate="addButtonLabel"/>
                            </button>

                            <div class="admin__control-table-pagination" visible="!!element.getRecordCount() && element.pages() > 1">
                                <div class="admin__data-grid-pager">
                                    <button class="action-previous" type="button" data-bind="attr: {title: $t('Previous Page')}, click: previousPage, disable: isFirst()"></button>
                                    <input class="admin__control-text" type="number" data-bind="attr: {id: ++ko.uid}, value: currentPage">
                                    <label class="admin__control-support-text" data-bind="attr: {for: ko.uid}, text: 'of ' + pages()"></label>
                                    <button class="action-next" type="button" data-bind="attr: {title: $t('Next Page')}, click: nextPage, disable: isLast()"></button>
                                </div>
                            </div>
                        </td>
                    </tr>
                </tfoot>
            </table>
        </div>
    </div>
</div><|MERGE_RESOLUTION|>--- conflicted
+++ resolved
@@ -24,15 +24,11 @@
                     <tr>
                         <th if="dndConfig.enabled"/>
                         <th repeat="foreach: labels, item: '$label'"
-<<<<<<< HEAD
-                            translate="$label().label"
-=======
-                            attr="{'data-name': name}"
->>>>>>> 632d8fb8
+                            text="$label().label"
                             css="setClasses($label())"
                             visible="$label().visible"
                             disable="$label().disabled">
-                            <span text="$label().label"/>
+                            <span translate="$label().label"/>
                         </th>
                     </tr>
                 </thead>
