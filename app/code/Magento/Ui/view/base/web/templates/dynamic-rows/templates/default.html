<!--
/**
 * Copyright © 2016 Magento. All rights reserved.
 * See COPYING.txt for license details.
 */
-->
<div class="admin__field" visible="visible" disable="disabled" css="element.setClasses(element)">
    <label if="element.label" class="admin__field-label" attr="for: element.uid">
        <span text="element.label"/>
    </label>

    <div class="admin__field-control" data-role="grid-wrapper" attr="'data-index': index">
        <div class="admin__control-table-wrapper">
            <div data-role="spinner"
                 class="admin__data-grid-loading-mask"
                 if="$data.showSpinner">
                <div class="spinner">
                    <span repeat="8"/>
                </div>
            </div>

            <table class="admin__dynamic-rows admin__control-table" data-role="grid" attr="{'data-index': index}">
                <thead if="element.columnsHeader">
                    <tr>
                        <th if="dndConfig.enabled"/>
                        <th repeat="foreach: labels, item: '$label'"
                            text="$label().label"
                            css="setClasses($label())"
                            visible="$label().visible"
                            disable="$label().disabled"
                            attr="{'data-name': name}"/>
                        </th>
                    </tr>
                </thead>

                <tbody>
                    <tr class="data-row" repeat="foreach: elems, item: '$record'">
                        <td if="dndConfig.enabled"
                            class="col-draggable"
                            template="name: dndConfig.template, data: dnd"/>

<<<<<<< HEAD
                    <!-- ko foreach: { data: $record().elems(), as: 'elem'}  -->
                    <td if="elem.template"
                        css="$parent.setClasses(elem)"
                        visible="elem.visible"
                        disable="elem.disabled"
                        template="elem.template"/>
                    <!-- /ko -->
                </tr>
=======
                        <!-- ko fastForEach: { data: $record().elems, as: 'elem'}  -->
                        <td if="elem.template"
                            css="$parent.setClasses(elem)"
                            visible="elem.visible"
                            disable="elem.disabled"
                            template="elem.template"/>
                        <!-- /ko -->
                    </tr>
>>>>>>> c7906703
                </tbody>

                <tfoot>
                    <tr>
                        <td attr="{'colspan': element.getColumnsCount()}">
                            <button if="element.addButton"
                                    attr="{disabled: disabled, 'data-action': 'add_new_row'}"
                                    type="button"
                                    click="processingAddChild.bind($data, false, false, false)">
                                <span text="addButtonLabel"/>
                            </button>

                            <div class="admin__control-table-pagination" visible="!!$data.recordData().length && (pages() > 1)">
                                <div class="admin__data-grid-pager">
                                    <button class="action-previous" type="button" data-bind="attr: {title: $t('Previous Page')}, click: previousPage, disable: isFirst()"></button>
                                    <input class="admin__control-text" type="number" data-bind="attr: {id: ++ko.uid}, value: currentPage">
                                    <label class="admin__control-support-text" data-bind="attr: {for: ko.uid}, text: 'of ' + pages()"></label>
                                    <button class="action-next" type="button" data-bind="attr: {title: $t('Next Page')}, click: nextPage, disable: isLast()"></button>
                                </div>
                            </div>
                        </td>
                    </tr>
                </tfoot>
            </table>
        </div>
    </div>
</div><|MERGE_RESOLUTION|>--- conflicted
+++ resolved
@@ -39,7 +39,6 @@
                             class="col-draggable"
                             template="name: dndConfig.template, data: dnd"/>
 
-<<<<<<< HEAD
                     <!-- ko foreach: { data: $record().elems(), as: 'elem'}  -->
                     <td if="elem.template"
                         css="$parent.setClasses(elem)"
@@ -48,16 +47,6 @@
                         template="elem.template"/>
                     <!-- /ko -->
                 </tr>
-=======
-                        <!-- ko fastForEach: { data: $record().elems, as: 'elem'}  -->
-                        <td if="elem.template"
-                            css="$parent.setClasses(elem)"
-                            visible="elem.visible"
-                            disable="elem.disabled"
-                            template="elem.template"/>
-                        <!-- /ko -->
-                    </tr>
->>>>>>> c7906703
                 </tbody>
 
                 <tfoot>
