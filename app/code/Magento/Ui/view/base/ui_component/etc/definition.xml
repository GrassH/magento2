--- conflicted
+++ resolved
@@ -413,7 +413,13 @@
             </item>
         </argument>
     </listingToolbar>
-<<<<<<< HEAD
+    <button class="Magento\Ui\Component\Container">
+        <argument name="data" xsi:type="array">
+            <item name="config" xsi:type="array">
+                <item name="component" xsi:type="string">Magento_Ui/js/form/components/button</item>
+            </item>
+        </argument>
+    </button>
     <htmlContent class="Magento\Ui\Component\HtmlContent">
         <argument name="data" xsi:type="array">
             <item name="config" xsi:type="array">
@@ -421,13 +427,4 @@
             </item>
         </argument>
     </htmlContent>
-=======
-    <button class="Magento\Ui\Component\Container">
-        <argument name="data" xsi:type="array">
-            <item name="config" xsi:type="array">
-                <item name="component" xsi:type="string">Magento_Ui/js/form/components/button</item>
-            </item>
-        </argument>
-    </button>
->>>>>>> ccff9221
 </components>