<?xml version="1.0" encoding="UTF-8"?>
<!--
/**
 * Copyright © 2015 Magento. All rights reserved.
 * See COPYING.txt for license details.
 */
-->
<components xmlns:xsi="http://www.w3.org/2001/XMLSchema-instance" xsi:noNamespaceSchemaLocation="urn:magento:module:Magento_Ui:etc/ui_definition.xsd">
    <dataSource class="Magento\Ui\Component\DataSource"/>
    <listing sorting="true" class="Magento\Ui\Component\Listing">
        <argument name="data" xsi:type="array">
            <item name="template" xsi:type="string">templates/listing/default</item>
            <item name="save_parameters_in_session" xsi:type="string">1</item>
            <item name="client_root" xsi:type="string">mui/index/render</item>
            <item name="config" xsi:type="array">
                <item name="component" xsi:type="string">uiComponent</item>
            </item>
        </argument>
    </listing>

    <paging class="Magento\Ui\Component\Paging">
        <argument name="data" xsi:type="array">
            <item name="config" xsi:type="array">
                <item name="component" xsi:type="string">Magento_Ui/js/grid/paging/paging</item>
                <item name="displayArea" xsi:type="string">bottom</item>
                <item name="storageConfig" xsi:type="array">
                    <item name="provider" xsi:type="string">ns = ${ $.ns }, index = bookmarks</item>
                    <item name="namespace" xsi:type="string">current.paging</item>
                </item>
            </item>
        </argument>
    </paging>

    <filters class="Magento\Ui\Component\Filters">
        <argument name="data" xsi:type="array">
            <item name="config" xsi:type="array">
                <item name="component" xsi:type="string">Magento_Ui/js/grid/filters/filters</item>
                <item name="displayArea" xsi:type="string">dataGridFilters</item>
                <item name="dataScope" xsi:type="string">filters</item>
                <item name="storageConfig" xsi:type="array">
                    <item name="provider" xsi:type="string">ns = ${ $.ns }, index = bookmarks</item>
                    <item name="namespace" xsi:type="string">current.filters</item>
                </item>
            </item>
            <item name="observers" xsi:type="array">
                <item name="column" xsi:type="string">column</item>
            </item>
        </argument>
    </filters>
    <filterSearch class="Magento\Ui\Component\Filters\Type\Search">
        <argument name="data" xsi:type="array">
            <item name="config" xsi:type="array">
                <item name="component" xsi:type="string">Magento_Ui/js/grid/search/search</item>
                <item name="displayArea" xsi:type="string">dataGridFilters</item>
                <item name="storageConfig" xsi:type="array">
                    <item name="provider" xsi:type="string">ns = ${ $.ns }, index = bookmarks</item>
                    <item name="namespace" xsi:type="string">current.search</item>
                </item>
            </item>
        </argument>
    </filterSearch>
    <filterSelect class="Magento\Ui\Component\Filters\Type\Select">
        <argument name="data" xsi:type="array">
            <item name="config" xsi:type="array">
                <item name="template" xsi:type="string">ui/grid/filters/field</item>
            </item>
        </argument>
    </filterSelect>
    <filterRange class="Magento\Ui\Component\Filters\Type\Range">
        <argument name="data" xsi:type="array">
            <item name="config" xsi:type="array">
                <item name="component" xsi:type="string">Magento_Ui/js/grid/filters/range</item>
            </item>
        </argument>
    </filterRange>
    <filterInput class="Magento\Ui\Component\Filters\Type\Input"/>
    <filterDate class="Magento\Ui\Component\Filters\Type\Date"/>
    <container class="Magento\Ui\Component\Container">
        <argument name="data" xsi:type="array">
            <item name="config" xsi:type="array">
                <item name="component" xsi:type="string">uiComponent</item>
            </item>
            <item name="template" xsi:type="string">templates/container/default</item>
        </argument>
    </container>
    <massaction class="Magento\Ui\Component\MassAction">
        <argument name="data" xsi:type="array">
            <item name="config" xsi:type="array">
                <item name="component" xsi:type="string">Magento_Ui/js/grid/massactions</item>
                <item name="displayArea" xsi:type="string">bottom</item>
            </item>
        </argument>
    </massaction>
    <actions class="Magento\Ui\Component\Control\Action">
        <argument name="data" xsi:type="array">
            <item name="config" xsi:type="array">
                <item name="component" xsi:type="string">Magento_Ui/js/grid/columns/actions</item>
            </item>
        </argument>
    </actions>
    <action class="Magento\Ui\Component\Action">
        <argument name="data" xsi:type="array">
            <item name="config" xsi:type="array">
                <item name="component" xsi:type="string">uiComponent</item>
            </item>
        </argument>
    </action>

    <columns class="Magento\Ui\Component\Listing\Columns">
        <argument name="data" xsi:type="array">
            <item name="config" xsi:type="array">
                <item name="component" xsi:type="string">Magento_Ui/js/grid/listing</item>
                <item name="componentType" xsi:type="string">columns</item>
                <item name="storageConfig" xsi:type="array">
                    <item name="provider" xsi:type="string">ns = ${ $.ns }, index = bookmarks</item>
                    <item name="namespace" xsi:type="string">current</item>
                </item>
                <item name="childDefaults" xsi:type="array">
                    <item name="storageConfig" xsi:type="array">
                        <item name="provider" xsi:type="string">ns = ${ $.ns }, index = bookmarks</item>
                        <item name="root" xsi:type="string">columns.${ $.index }</item>
                        <item name="namespace" xsi:type="string">current.${ $.storageConfig.root }</item>
                    </item>
                </item>
            </item>
        </argument>
    </columns>
    <column class="Magento\Ui\Component\Listing\Columns\Column">
        <argument name="data" xsi:type="array">
            <item name="state_prefix" xsi:type="string">columns</item>
            <item name="config" xsi:type="array">
                <item name="component" xsi:type="string">Magento_Ui/js/grid/columns/column</item>
                <item name="componentType" xsi:type="string">column</item>
                <item name="dataType" xsi:type="string">text</item>
            </item>
        </argument>
    </column>
    <actionsColumn class="Magento\Ui\Component\Listing\Columns\Column">
        <argument name="data" xsi:type="array">
            <item name="config" xsi:type="array">
                <item name="component" xsi:type="string">Magento_Ui/js/grid/columns/actions</item>
                <item name="dataType" xsi:type="string">actions</item>
                <item name="label" xsi:type="string" translate="true">Action</item>
            </item>
        </argument>
    </actionsColumn>
    <selectionsColumn class="Magento\Ui\Component\MassAction\Columns\Column">
        <argument name="data" xsi:type="array">
            <item name="state_prefix" xsi:type="string">columns</item>
            <item name="config" xsi:type="array">
                <item name="component" xsi:type="string">Magento_Ui/js/grid/columns/multiselect</item>
            </item>
        </argument>
    </selectionsColumn>

    <component class="Magento\Ui\Component\Container">
        <argument name="data" xsi:type="array">
            <item name="config" xsi:type="array">
                <item name="component" xsi:type="string">uiComponent</item>
            </item>
        </argument>
    </component>

    <form class="Magento\Ui\Component\Form">
        <argument name="data" xsi:type="array">
            <item name="js_config" xsi:type="array">
                <item name="component" xsi:type="string">Magento_Ui/js/form/form</item>
            </item>
            <item name="template" xsi:type="string">templates/form/default</item>
        </argument>
    </form>
    <fieldset class="Magento\Ui\Component\Form\Fieldset">
        <argument name="data" xsi:type="array">
            <item name="js_config" xsi:type="array">
                <item name="component" xsi:type="string">Magento_Ui/js/form/components/fieldset</item>
            </item>
        </argument>
    </fieldset>
    <field class="Magento\Ui\Component\Form\Field"/>

    <!-- Form elements -->
    <wysiwyg class="Magento\Ui\Component\Form\Element\Wysiwyg">
        <argument name="data" xsi:type="array">
            <item name="config" xsi:type="array">
                <item name="component" xsi:type="string">Magento_Ui/js/form/element/wysiwyg</item>
                <item name="template" xsi:type="string">ui/content/content</item>
                <item name="elementTmpl" xsi:type="string">ui/content/content</item>
            </item>
        </argument>
    </wysiwyg>
    <input class="Magento\Ui\Component\Form\Element\Input">
        <argument name="data" xsi:type="array">
            <item name="config" xsi:type="array">
                <item name="component" xsi:type="string">Magento_Ui/js/form/element/abstract</item>
                <item name="template" xsi:type="string">ui/form/field</item>
            </item>
        </argument>
    </input>
    <hidden class="Magento\Ui\Component\Form\Element\Input">
        <argument name="data" xsi:type="array">
            <item name="config" xsi:type="array">
                <item name="component" xsi:type="string">Magento_Ui/js/form/element/abstract</item>
                <item name="template" xsi:type="string">ui/form/element/hidden</item>
            </item>
        </argument>
    </hidden>
    <checkbox class="Magento\Ui\Component\Form\Element\Checkbox">
        <argument name="data" xsi:type="array">
            <item name="config" xsi:type="array">
                <item name="component" xsi:type="string">Magento_Ui/js/form/element/single-checkbox</item>
                <item name="template" xsi:type="string">ui/form/field</item>
            </item>
        </argument>
    </checkbox>
    <select class="Magento\Ui\Component\Form\Element\Select">
        <argument name="data" xsi:type="array">
            <item name="config" xsi:type="array">
                <item name="component" xsi:type="string">Magento_Ui/js/form/element/select</item>
                <item name="template" xsi:type="string">ui/form/field</item>
            </item>
        </argument>
    </select>
    <multiselect class="Magento\Ui\Component\Form\Element\MultiSelect">
        <argument name="data" xsi:type="array">
            <item name="template" xsi:type="string">ui/form/element/multiselect</item>
            <item name="config" xsi:type="array">
                <item name="component" xsi:type="string">Magento_Ui/js/form/element/multiselect</item>
                <item name="template" xsi:type="string">ui/form/field</item>
                <item name="size" xsi:type="string">6</item>
            </item>
        </argument>
    </multiselect>
    <textarea class="Magento\Ui\Component\Form\Element\Textarea">
        <argument name="data" xsi:type="array">
            <item name="config" xsi:type="array">
                <item name="component" xsi:type="string">Magento_Ui/js/form/element/textarea</item>
                <item name="template" xsi:type="string">ui/form/field</item>
            </item>
        </argument>
    </textarea>
    <multiline class="Magento\Ui\Component\Form\Element\Multiline">
        <argument name="data" xsi:type="array">
            <item name="config" xsi:type="array">
                <item name="component" xsi:type="string">Magento_Ui/js/form/components/group</item>
            </item>
        </argument>
    </multiline>
    <!-- Form elements -->

    <!-- Form element data types -->
    <text class="Magento\Ui\Component\Form\Element\DataType\Text">
        <argument name="data" xsi:type="array">
            <item name="js_config" xsi:type="array">
                <item name="component" xsi:type="string">Magento_Ui/js/form/element/text</item>
            </item>
        </argument>
    </text>
    <number class="Magento\Ui\Component\Form\Element\DataType\Number"/>
    <price class="Magento\Ui\Component\Form\Element\DataType\Price"/>
    <image class="Magento\Ui\Component\Form\Element\DataType\Media">
        <argument name="data" xsi:type="array">
            <item name="config" xsi:type="array">
                <item name="component" xsi:type="string">Magento_Ui/js/form/element/media</item>
                <item name="template" xsi:type="string">ui/form/field</item>
                <item name="elementTmpl" xsi:type="string">ui/form/element/media</item>
            </item>
        </argument>
    </image>
    <file class="Magento\Ui\Component\Form\Element\DataType\Media">
        <argument name="data" xsi:type="array">
            <item name="config" xsi:type="array">
                <item name="component" xsi:type="string">Magento_Ui/js/form/element/media</item>
                <item name="template" xsi:type="string">ui/form/field</item>
                <item name="elementTmpl" xsi:type="string">ui/form/element/media</item>
            </item>
        </argument>
    </file>
    <date class="Magento\Ui\Component\Form\Element\DataType\Date">
        <argument name="data" xsi:type="array">
            <item name="config" xsi:type="array">
                <item name="component" xsi:type="string">Magento_Ui/js/form/element/date</item>
                <item name="template" xsi:type="string">ui/form/field</item>
            </item>
        </argument>
    </date>
    <boolean class="Magento\Ui\Component\Form\Element\DataType\Boolean">
        <argument name="data" xsi:type="array">
            <item name="js_config" xsi:type="array">
                <item name="component" xsi:type="string">Magento_Ui/js/form/element/abstract</item>
                <item name="config" xsi:type="array">
                    <item name="template" xsi:type="string">ui/form/field</item>
                    <item name="elementTmpl" xsi:type="string">ui/form/element/input</item>
                </item>
            </item>
        </argument>
    </boolean>
    <email class="Magento\Ui\Component\Form\Element\DataType\Email">
        <argument name="data" xsi:type="array">
            <item name="config" xsi:type="array">
                <item name="component" xsi:type="string">Magento_Ui/js/form/element/abstract</item>
                <item name="template" xsi:type="string">ui/form/field</item>
                <item name="elementTmpl" xsi:type="string">ui/form/element/email</item>
                <item name="addbefore" xsi:type="string">@email:</item>
            </item>
        </argument>
    </email>
    <insertForm class="Magento\Ui\Component\Container">
        <argument name="data" xsi:type="array">
            <item name="config" xsi:type="array">
                <item name="component" xsi:type="string">Magento_Ui/js/form/components/insert-form</item>
                <item name="update_url" xsi:type="url" path="mui/index/render"/>
                <item name="render_url" xsi:type="url" path="mui/index/render"/>
                <item name="autoRender" xsi:type="boolean">false</item>
                <item name="dataLinks" xsi:type="array">
                    <item name="imports" xsi:type="boolean">false</item>
                    <item name="exports" xsi:type="boolean">false</item>
                </item>
                <item name="realTimeLink" xsi:type="boolean">false</item>
            </item>
        </argument>
    </insertForm>
    <insertListing class="Magento\Ui\Component\Container">
        <argument name="data" xsi:type="array">
            <item name="config" xsi:type="array">
                <item name="component" xsi:type="string">Magento_Ui/js/form/components/insert-listing</item>
                <item name="update_url" xsi:type="url" path="mui/index/render"/>
                <item name="render_url" xsi:type="url" path="mui/index/render"/>
                <item name="autoRender" xsi:type="boolean">false</item>
                <item name="dataLinks" xsi:type="array">
                    <item name="imports" xsi:type="boolean">true</item>
                    <item name="exports" xsi:type="boolean">false</item>
                </item>
                <item name="realTimeLink" xsi:type="boolean">true</item>
            </item>
        </argument>
    </insertListing>
    <!-- Form element data types -->


    <tab class="Magento\Ui\Component\Layout\Tabs\Tab">
        <argument name="data" xsi:type="array">
            <item name="template" xsi:type="string">templates/layout/tabs/tab/default</item>
            <item name="js_config" xsi:type="array">
                <item name="component" xsi:type="string">Magento_Ui/js/form/components/area</item>
            </item>
        </argument>
    </tab>
    <!-- navigation -->
    <nav class="Magento\Ui\Component\Layout\Tabs\Nav">
        <argument name="data" xsi:type="array">
            <item name="template" xsi:type="string">ui/tab</item>
            <item name="js_config" xsi:type="array">
                <item name="component" xsi:type="string">Magento_Ui/js/form/components/tab_group</item>
            </item>
        </argument>
    </nav>
    <!-- bookmark -->
    <bookmark class="Magento\Ui\Component\Bookmark">
        <argument name="data" xsi:type="array">
            <item name="config" xsi:type="array">
                <item name="component" xsi:type="string">Magento_Ui/js/grid/controls/bookmarks/bookmarks</item>
                <item name="displayArea" xsi:type="string">dataGridActions</item>
                <item name="storageConfig" xsi:type="array">
                    <item name="saveUrl" xsi:type="url" path="mui/bookmark/save"/>
                    <item name="deleteUrl" xsi:type="url" path="mui/bookmark/delete"/>
                    <item name="namespace" xsi:type="string">${ $.ns }</item>
                </item>
            </item>
        </argument>
    </bookmark>
    <exportButton class="Magento\Ui\Component\ExportButton">
        <argument name="data" xsi:type="array">
            <item name="config" xsi:type="array">
                <item name="component" xsi:type="string">Magento_Ui/js/grid/export</item>
                <item name="displayArea" xsi:type="string">dataGridActions</item>
                <item name="options" xsi:type="array">
                    <item name="cvs" xsi:type="array">
                        <item name="value" xsi:type="string">csv</item>
                        <item name="label" xsi:type="string" translate="true">CSV</item>
                        <item name="url" xsi:type="string">mui/export/gridToCsv</item>
                    </item>
                    <item name="xml" xsi:type="array">
                        <item name="value" xsi:type="string">xml</item>
                        <item name="label" xsi:type="string" translate="true">Excel XML</item>
                        <item name="url" xsi:type="string">mui/export/gridToXml</item>
                    </item>
                </item>
            </item>
        </argument>
    </exportButton>
    <modal class="Magento\Ui\Component\Container">
        <argument name="data" xsi:type="array">
            <item name="config" xsi:type="array">
                <item name="component" xsi:type="string">Magento_Ui/js/modal/modal-component</item>
                <item name="options" xsi:type="array">
                    <item name="type" xsi:type="string">slide</item>
                </item>
            </item>
        </argument>
    </modal>
    <columnsControls class="Magento\Ui\Component\Container">
         <argument name="data" xsi:type="array">
            <item name="config" xsi:type="array">
                <item name="component" xsi:type="string">Magento_Ui/js/grid/controls/columns</item>
            </item>
        </argument>
    </columnsControls>
    <listingToolbar class="Magento\Ui\Component\Container">
         <argument name="data" xsi:type="array">
            <item name="config" xsi:type="array">
                <item name="component" xsi:type="string">Magento_Ui/js/grid/toolbar</item>
            </item>
        </argument>
    </listingToolbar>
    <button class="Magento\Ui\Component\Container">
        <argument name="data" xsi:type="array">
            <item name="config" xsi:type="array">
                <item name="component" xsi:type="string">Magento_Ui/js/form/components/button</item>
            </item>
        </argument>
    </button>
    <htmlContent class="Magento\Ui\Component\HtmlContent">
        <argument name="data" xsi:type="array">
            <item name="config" xsi:type="array">
                <item name="component" xsi:type="string">Magento_Ui/js/form/components/html</item>
            </item>
        </argument>
    </htmlContent>
<<<<<<< HEAD
>>>>>>> Temporary merge branch 2
=======
    <button class="Magento\Ui\Component\Container">
        <argument name="data" xsi:type="array">
            <item name="config" xsi:type="array">
                <item name="component" xsi:type="string">Magento_Ui/js/form/components/button</item>
            </item>
        </argument>
    </button>
>>>>>>> 503245f3
</components><|MERGE_RESOLUTION|>--- conflicted
+++ resolved
@@ -412,6 +412,13 @@
             </item>
         </argument>
     </listingToolbar>
+    <htmlContent class="Magento\Ui\Component\HtmlContent">
+        <argument name="data" xsi:type="array">
+            <item name="config" xsi:type="array">
+                <item name="component" xsi:type="string">Magento_Ui/js/form/components/html</item>
+            </item>
+        </argument>
+    </htmlContent>
     <button class="Magento\Ui\Component\Container">
         <argument name="data" xsi:type="array">
             <item name="config" xsi:type="array">
@@ -419,22 +426,4 @@
             </item>
         </argument>
     </button>
-    <htmlContent class="Magento\Ui\Component\HtmlContent">
-        <argument name="data" xsi:type="array">
-            <item name="config" xsi:type="array">
-                <item name="component" xsi:type="string">Magento_Ui/js/form/components/html</item>
-            </item>
-        </argument>
-    </htmlContent>
-<<<<<<< HEAD
->>>>>>> Temporary merge branch 2
-=======
-    <button class="Magento\Ui\Component\Container">
-        <argument name="data" xsi:type="array">
-            <item name="config" xsi:type="array">
-                <item name="component" xsi:type="string">Magento_Ui/js/form/components/button</item>
-            </item>
-        </argument>
-    </button>
->>>>>>> 503245f3
 </components>