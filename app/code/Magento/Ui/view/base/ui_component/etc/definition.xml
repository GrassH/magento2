<?xml version="1.0" encoding="UTF-8"?>
<!--
/**
 * Copyright © 2015 Magento. All rights reserved.
 * See COPYING.txt for license details.
 */
-->
<components xmlns:xsi="http://www.w3.org/2001/XMLSchema-instance" xsi:noNamespaceSchemaLocation="urn:magento:module:Magento_Ui:etc/ui_definition.xsd">
    <dataSource class="Magento\Ui\Component\DataSource"/>
    <listing sorting="true" class="Magento\Ui\Component\Listing">
        <argument name="data" xsi:type="array">
            <item name="template" xsi:type="string">templates/listing/default</item>
            <item name="save_parameters_in_session" xsi:type="string">1</item>
            <item name="client_root" xsi:type="string">mui/index/render</item>
            <item name="config" xsi:type="array">
                <item name="component" xsi:type="string">uiComponent</item>
            </item>
        </argument>
    </listing>

    <paging class="Magento\Ui\Component\Paging">
        <argument name="data" xsi:type="array">
            <item name="config" xsi:type="array">
                <item name="component" xsi:type="string">Magento_Ui/js/grid/paging/paging</item>
                <item name="displayArea" xsi:type="string">bottom</item>
                <item name="storageConfig" xsi:type="array">
                    <item name="provider" xsi:type="string">ns = ${ $.ns }, index = bookmarks</item>
                    <item name="namespace" xsi:type="string">current.paging</item>
                </item>
            </item>
        </argument>
    </paging>

    <filters class="Magento\Ui\Component\Filters">
        <argument name="data" xsi:type="array">
            <item name="config" xsi:type="array">
                <item name="component" xsi:type="string">Magento_Ui/js/grid/filters/filters</item>
                <item name="displayArea" xsi:type="string">dataGridFilters</item>
                <item name="dataScope" xsi:type="string">filters</item>
                <item name="storageConfig" xsi:type="array">
                    <item name="provider" xsi:type="string">ns = ${ $.ns }, index = bookmarks</item>
                    <item name="namespace" xsi:type="string">current.filters</item>
                </item>
            </item>
            <item name="observers" xsi:type="array">
                <item name="column" xsi:type="string">column</item>
            </item>
        </argument>
    </filters>
    <filterSearch class="Magento\Ui\Component\Filters\Type\Search">
        <argument name="data" xsi:type="array">
            <item name="config" xsi:type="array">
                <item name="component" xsi:type="string">Magento_Ui/js/grid/search/search</item>
                <item name="displayArea" xsi:type="string">dataGridFilters</item>
                <item name="storageConfig" xsi:type="array">
                    <item name="provider" xsi:type="string">ns = ${ $.ns }, index = bookmarks</item>
                    <item name="namespace" xsi:type="string">current.search</item>
                </item>
            </item>
        </argument>
    </filterSearch>
    <filterSelect class="Magento\Ui\Component\Filters\Type\Select">
        <argument name="data" xsi:type="array">
            <item name="config" xsi:type="array">
                <item name="template" xsi:type="string">ui/grid/filters/field</item>
            </item>
        </argument>
    </filterSelect>
    <filterRange class="Magento\Ui\Component\Filters\Type\Range">
        <argument name="data" xsi:type="array">
            <item name="config" xsi:type="array">
                <item name="component" xsi:type="string">Magento_Ui/js/grid/filters/range</item>
            </item>
        </argument>
    </filterRange>
    <filterInput class="Magento\Ui\Component\Filters\Type\Input"/>
    <filterDate class="Magento\Ui\Component\Filters\Type\Date"/>
    <container class="Magento\Ui\Component\Container">
        <argument name="data" xsi:type="array">
            <item name="config" xsi:type="array">
                <item name="component" xsi:type="string">uiComponent</item>
            </item>
            <item name="template" xsi:type="string">templates/container/default</item>
        </argument>
    </container>
    <massaction class="Magento\Ui\Component\MassAction">
        <argument name="data" xsi:type="array">
            <item name="config" xsi:type="array">
                <item name="component" xsi:type="string">Magento_Ui/js/grid/massactions</item>
                <item name="displayArea" xsi:type="string">bottom</item>
            </item>
        </argument>
    </massaction>
    <actions class="Magento\Ui\Component\Control\Action">
        <argument name="data" xsi:type="array">
            <item name="config" xsi:type="array">
                <item name="component" xsi:type="string">Magento_Ui/js/grid/columns/actions</item>
            </item>
        </argument>
    </actions>
    <action class="Magento\Ui\Component\Action">
        <argument name="data" xsi:type="array">
            <item name="config" xsi:type="array">
                <item name="component" xsi:type="string">uiComponent</item>
            </item>
        </argument>
    </action>

    <columns class="Magento\Ui\Component\Listing\Columns">
        <argument name="data" xsi:type="array">
            <item name="config" xsi:type="array">
                <item name="component" xsi:type="string">Magento_Ui/js/grid/listing</item>
                <item name="componentType" xsi:type="string">columns</item>
                <item name="storageConfig" xsi:type="array">
                    <item name="provider" xsi:type="string">ns = ${ $.ns }, index = bookmarks</item>
                    <item name="namespace" xsi:type="string">current</item>
                </item>
                <item name="childDefaults" xsi:type="array">
                    <item name="storageConfig" xsi:type="array">
                        <item name="provider" xsi:type="string">ns = ${ $.ns }, index = bookmarks</item>
                        <item name="root" xsi:type="string">columns.${ $.index }</item>
                        <item name="namespace" xsi:type="string">current.${ $.storageConfig.root }</item>
                    </item>
                </item>
            </item>
        </argument>
    </columns>
    <column class="Magento\Ui\Component\Listing\Columns\Column">
        <argument name="data" xsi:type="array">
            <item name="state_prefix" xsi:type="string">columns</item>
            <item name="config" xsi:type="array">
                <item name="component" xsi:type="string">Magento_Ui/js/grid/columns/column</item>
                <item name="componentType" xsi:type="string">column</item>
                <item name="dataType" xsi:type="string">text</item>
            </item>
        </argument>
    </column>
    <actionsColumn class="Magento\Ui\Component\Listing\Columns\Column">
        <argument name="data" xsi:type="array">
            <item name="config" xsi:type="array">
                <item name="component" xsi:type="string">Magento_Ui/js/grid/columns/actions</item>
                <item name="dataType" xsi:type="string">actions</item>
                <item name="label" xsi:type="string" translate="true">Action</item>
            </item>
        </argument>
    </actionsColumn>
    <selectionsColumn class="Magento\Ui\Component\MassAction\Columns\Column">
        <argument name="data" xsi:type="array">
            <item name="state_prefix" xsi:type="string">columns</item>
            <item name="config" xsi:type="array">
                <item name="component" xsi:type="string">Magento_Ui/js/grid/columns/multiselect</item>
            </item>
        </argument>
    </selectionsColumn>

    <component class="Magento\Ui\Component\Container">
        <argument name="data" xsi:type="array">
            <item name="config" xsi:type="array">
                <item name="component" xsi:type="string">uiComponent</item>
            </item>
        </argument>
    </component>

    <form class="Magento\Ui\Component\Form">
        <argument name="data" xsi:type="array">
            <item name="js_config" xsi:type="array">
                <item name="component" xsi:type="string">Magento_Ui/js/form/form</item>
            </item>
            <item name="template" xsi:type="string">templates/form/default</item>
        </argument>
    </form>
    <fieldset class="Magento\Ui\Component\Form\Fieldset">
        <argument name="data" xsi:type="array">
            <item name="js_config" xsi:type="array">
                <item name="component" xsi:type="string">Magento_Ui/js/form/components/fieldset</item>
            </item>
        </argument>
    </fieldset>
    <field class="Magento\Ui\Component\Form\Field"/>

    <!-- Form elements -->
    <wysiwyg class="Magento\Ui\Component\Form\Element\Wysiwyg">
        <argument name="data" xsi:type="array">
            <item name="config" xsi:type="array">
                <item name="component" xsi:type="string">Magento_Ui/js/form/element/wysiwyg</item>
                <item name="template" xsi:type="string">ui/content/content</item>
                <item name="elementTmpl" xsi:type="string">ui/content/content</item>
            </item>
        </argument>
    </wysiwyg>
    <input class="Magento\Ui\Component\Form\Element\Input">
        <argument name="data" xsi:type="array">
            <item name="config" xsi:type="array">
                <item name="component" xsi:type="string">Magento_Ui/js/form/element/abstract</item>
                <item name="template" xsi:type="string">ui/form/field</item>
            </item>
        </argument>
    </input>
    <hidden class="Magento\Ui\Component\Form\Element\Input">
        <argument name="data" xsi:type="array">
            <item name="config" xsi:type="array">
                <item name="component" xsi:type="string">Magento_Ui/js/form/element/abstract</item>
                <item name="template" xsi:type="string">ui/form/element/hidden</item>
            </item>
        </argument>
    </hidden>
    <checkbox class="Magento\Ui\Component\Form\Element\Checkbox">
        <argument name="data" xsi:type="array">
            <item name="config" xsi:type="array">
                <item name="component" xsi:type="string">Magento_Ui/js/form/element/boolean</item>
                <item name="template" xsi:type="string">ui/form/field</item>
                <item name="elementTmpl" xsi:type="string">ui/form/element/checkbox</item>
            </item>
        </argument>
    </checkbox>
    <select class="Magento\Ui\Component\Form\Element\Select">
        <argument name="data" xsi:type="array">
            <item name="config" xsi:type="array">
                <item name="component" xsi:type="string">Magento_Ui/js/form/element/select</item>
                <item name="template" xsi:type="string">ui/form/field</item>
            </item>
        </argument>
    </select>
    <multiselect class="Magento\Ui\Component\Form\Element\MultiSelect">
        <argument name="data" xsi:type="array">
            <item name="template" xsi:type="string">ui/form/element/multiselect</item>
            <item name="config" xsi:type="array">
                <item name="component" xsi:type="string">Magento_Ui/js/form/element/multiselect</item>
                <item name="template" xsi:type="string">ui/form/field</item>
                <item name="size" xsi:type="string">6</item>
            </item>
        </argument>
    </multiselect>
    <textarea class="Magento\Ui\Component\Form\Element\Textarea">
        <argument name="data" xsi:type="array">
            <item name="config" xsi:type="array">
                <item name="component" xsi:type="string">Magento_Ui/js/form/element/textarea</item>
                <item name="template" xsi:type="string">ui/form/field</item>
            </item>
        </argument>
    </textarea>
    <multiline class="Magento\Ui\Component\Form\Element\Multiline">
        <argument name="data" xsi:type="array">
            <item name="config" xsi:type="array">
                <item name="component" xsi:type="string">Magento_Ui/js/form/components/group</item>
            </item>
        </argument>
    </multiline>
    <!-- Form elements -->

    <!-- Form element data types -->
    <text class="Magento\Ui\Component\Form\Element\DataType\Text">
        <argument name="data" xsi:type="array">
            <item name="js_config" xsi:type="array">
                <item name="component" xsi:type="string">Magento_Ui/js/form/element/text</item>
            </item>
        </argument>
    </text>
    <number class="Magento\Ui\Component\Form\Element\DataType\Number"/>
    <price class="Magento\Ui\Component\Form\Element\DataType\Price"/>
    <image class="Magento\Ui\Component\Form\Element\DataType\Media">
        <argument name="data" xsi:type="array">
            <item name="config" xsi:type="array">
                <item name="component" xsi:type="string">Magento_Ui/js/form/element/media</item>
                <item name="template" xsi:type="string">ui/form/field</item>
                <item name="elementTmpl" xsi:type="string">ui/form/element/media</item>
            </item>
        </argument>
    </image>
    <file class="Magento\Ui\Component\Form\Element\DataType\Media">
        <argument name="data" xsi:type="array">
            <item name="config" xsi:type="array">
                <item name="component" xsi:type="string">Magento_Ui/js/form/element/media</item>
                <item name="template" xsi:type="string">ui/form/field</item>
                <item name="elementTmpl" xsi:type="string">ui/form/element/media</item>
            </item>
        </argument>
    </file>
    <date class="Magento\Ui\Component\Form\Element\DataType\Date">
        <argument name="data" xsi:type="array">
            <item name="config" xsi:type="array">
                <item name="component" xsi:type="string">Magento_Ui/js/form/element/date</item>
                <item name="template" xsi:type="string">ui/form/field</item>
            </item>
        </argument>
    </date>
    <boolean class="Magento\Ui\Component\Form\Element\DataType\Boolean">
        <argument name="data" xsi:type="array">
            <item name="js_config" xsi:type="array">
                <item name="component" xsi:type="string">Magento_Ui/js/form/element/abstract</item>
                <item name="config" xsi:type="array">
                    <item name="template" xsi:type="string">ui/form/field</item>
                    <item name="elementTmpl" xsi:type="string">ui/form/element/input</item>
                </item>
            </item>
        </argument>
    </boolean>
    <email class="Magento\Ui\Component\Form\Element\DataType\Email">
        <argument name="data" xsi:type="array">
            <item name="config" xsi:type="array">
                <item name="component" xsi:type="string">Magento_Ui/js/form/element/abstract</item>
                <item name="template" xsi:type="string">ui/form/field</item>
                <item name="elementTmpl" xsi:type="string">ui/form/element/email</item>
                <item name="addbefore" xsi:type="string">@email:</item>
            </item>
        </argument>
    </email>
    <!-- Form element data types -->


    <tab class="Magento\Ui\Component\Layout\Tabs\Tab">
        <argument name="data" xsi:type="array">
            <item name="template" xsi:type="string">templates/layout/tabs/tab/default</item>
            <item name="js_config" xsi:type="array">
                <item name="component" xsi:type="string">Magento_Ui/js/form/components/area</item>
            </item>
        </argument>
    </tab>
    <!-- navigation -->
    <nav class="Magento\Ui\Component\Layout\Tabs\Nav">
        <argument name="data" xsi:type="array">
            <item name="template" xsi:type="string">ui/tab</item>
            <item name="js_config" xsi:type="array">
                <item name="component" xsi:type="string">Magento_Ui/js/form/components/tab_group</item>
            </item>
        </argument>
    </nav>
    <!-- bookmark -->
    <bookmark class="Magento\Ui\Component\Bookmark">
        <argument name="data" xsi:type="array">
            <item name="config" xsi:type="array">
                <item name="component" xsi:type="string">Magento_Ui/js/grid/controls/bookmarks/bookmarks</item>
                <item name="displayArea" xsi:type="string">dataGridActions</item>
                <item name="storageConfig" xsi:type="array">
                    <item name="saveUrl" xsi:type="url" path="mui/bookmark/save"/>
                    <item name="deleteUrl" xsi:type="url" path="mui/bookmark/delete"/>
                    <item name="namespace" xsi:type="string">${ $.ns }</item>
                </item>
            </item>
        </argument>
    </bookmark>
    <exportButton class="Magento\Ui\Component\ExportButton">
        <argument name="data" xsi:type="array">
            <item name="config" xsi:type="array">
                <item name="component" xsi:type="string">Magento_Ui/js/grid/export</item>
                <item name="displayArea" xsi:type="string">dataGridActions</item>
                <item name="options" xsi:type="array">
                    <item name="cvs" xsi:type="array">
                        <item name="value" xsi:type="string">csv</item>
                        <item name="label" xsi:type="string" translate="true">CSV</item>
                        <item name="url" xsi:type="string">mui/export/gridToCsv</item>
                    </item>
                    <item name="xml" xsi:type="array">
                        <item name="value" xsi:type="string">xml</item>
                        <item name="label" xsi:type="string" translate="true">Excel XML</item>
                        <item name="url" xsi:type="string">mui/export/gridToXml</item>
                    </item>
                </item>
            </item>
        </argument>
    </exportButton>
    <modal class="Magento\Ui\Component\Container">
        <argument name="data" xsi:type="array">
            <item name="config" xsi:type="array">
                <item name="component" xsi:type="string">Magento_Ui/js/modal/modal-component</item>
                <item name="options" xsi:type="array">
                    <item name="type" xsi:type="string">slide</item>
                </item>
            </item>
        </argument>
    </modal>
    <columnsControls class="Magento\Ui\Component\Container">
         <argument name="data" xsi:type="array">
            <item name="config" xsi:type="array">
                <item name="component" xsi:type="string">Magento_Ui/js/grid/controls/columns</item>
            </item>
        </argument>
    </columnsControls>
    <listingToolbar class="Magento\Ui\Component\Container">
         <argument name="data" xsi:type="array">
            <item name="config" xsi:type="array">
                <item name="component" xsi:type="string">Magento_Ui/js/grid/toolbar</item>
            </item>
        </argument>
    </listingToolbar>
<<<<<<< HEAD
    <button class="Magento\Ui\Component\Container">
        <argument name="data" xsi:type="array">
            <item name="config" xsi:type="array">
                <item name="component" xsi:type="string">Magento_Ui/js/form/components/button</item>
            </item>
        </argument>
    </button>
=======
    <htmlContent class="Magento\Ui\Component\HtmlContent">
        <argument name="data" xsi:type="array">
            <item name="config" xsi:type="array">
                <item name="component" xsi:type="string">Magento_Ui/js/form/components/html</item>
            </item>
        </argument>
    </htmlContent>
>>>>>>> d31d6517
</components><|MERGE_RESOLUTION|>--- conflicted
+++ resolved
@@ -359,16 +359,6 @@
             </item>
         </argument>
     </exportButton>
-    <modal class="Magento\Ui\Component\Container">
-        <argument name="data" xsi:type="array">
-            <item name="config" xsi:type="array">
-                <item name="component" xsi:type="string">Magento_Ui/js/modal/modal-component</item>
-                <item name="options" xsi:type="array">
-                    <item name="type" xsi:type="string">slide</item>
-                </item>
-            </item>
-        </argument>
-    </modal>
     <columnsControls class="Magento\Ui\Component\Container">
          <argument name="data" xsi:type="array">
             <item name="config" xsi:type="array">
@@ -383,15 +373,6 @@
             </item>
         </argument>
     </listingToolbar>
-<<<<<<< HEAD
-    <button class="Magento\Ui\Component\Container">
-        <argument name="data" xsi:type="array">
-            <item name="config" xsi:type="array">
-                <item name="component" xsi:type="string">Magento_Ui/js/form/components/button</item>
-            </item>
-        </argument>
-    </button>
-=======
     <htmlContent class="Magento\Ui\Component\HtmlContent">
         <argument name="data" xsi:type="array">
             <item name="config" xsi:type="array">
@@ -399,5 +380,4 @@
             </item>
         </argument>
     </htmlContent>
->>>>>>> d31d6517
 </components>