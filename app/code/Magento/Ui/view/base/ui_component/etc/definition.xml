<?xml version="1.0" encoding="UTF-8"?>
<!--
/**
 * Copyright © 2015 Magento. All rights reserved.
 * See COPYING.txt for license details.
 */
-->
<components xmlns:xsi="http://www.w3.org/2001/XMLSchema-instance" xsi:noNamespaceSchemaLocation="urn:magento:module:Magento_Ui:etc/ui_definition.xsd">
    <dataSource class="Magento\Ui\Component\DataSource"/>
    <listing sorting="true" class="Magento\Ui\Component\Listing">
        <argument name="data" xsi:type="array">
            <item name="template" xsi:type="string">templates/listing/default</item>
            <item name="save_parameters_in_session" xsi:type="string">1</item>
            <item name="client_root" xsi:type="string">mui/index/render</item>
            <item name="config" xsi:type="array">
                <item name="component" xsi:type="string">uiComponent</item>
            </item>
        </argument>
    </listing>

    <paging class="Magento\Ui\Component\Paging">
        <argument name="data" xsi:type="array">
            <item name="config" xsi:type="array">
                <item name="component" xsi:type="string">Magento_Ui/js/grid/paging/paging</item>
                <item name="displayArea" xsi:type="string">bottom</item>
                <item name="storageConfig" xsi:type="array">
                    <item name="provider" xsi:type="string">ns = ${ $.ns }, index = bookmarks</item>
                    <item name="namespace" xsi:type="string">current.paging</item>
                </item>
            </item>
        </argument>
    </paging>

    <filters class="Magento\Ui\Component\Filters">
        <argument name="data" xsi:type="array">
            <item name="config" xsi:type="array">
                <item name="component" xsi:type="string">Magento_Ui/js/grid/filters/filters</item>
                <item name="displayArea" xsi:type="string">dataGridFilters</item>
                <item name="dataScope" xsi:type="string">filters</item>
                <item name="storageConfig" xsi:type="array">
                    <item name="provider" xsi:type="string">ns = ${ $.ns }, index = bookmarks</item>
                    <item name="namespace" xsi:type="string">current.filters</item>
                </item>
            </item>
            <item name="observers" xsi:type="array">
                <item name="column" xsi:type="string">column</item>
            </item>
        </argument>
    </filters>
    <filterSearch class="Magento\Ui\Component\Filters\Type\Search">
        <argument name="data" xsi:type="array">
            <item name="config" xsi:type="array">
                <item name="component" xsi:type="string">Magento_Ui/js/grid/search/search</item>
                <item name="displayArea" xsi:type="string">dataGridFilters</item>
                <item name="storageConfig" xsi:type="array">
                    <item name="provider" xsi:type="string">ns = ${ $.ns }, index = bookmarks</item>
                    <item name="namespace" xsi:type="string">current.search</item>
                </item>
            </item>
        </argument>
    </filterSearch>
    <filterSelect class="Magento\Ui\Component\Filters\Type\Select">
        <argument name="data" xsi:type="array">
            <item name="config" xsi:type="array">
                <item name="template" xsi:type="string">ui/grid/filters/field</item>
            </item>
        </argument>
    </filterSelect>
    <filterRange class="Magento\Ui\Component\Filters\Type\Range">
        <argument name="data" xsi:type="array">
            <item name="config" xsi:type="array">
                <item name="component" xsi:type="string">Magento_Ui/js/grid/filters/range</item>
            </item>
        </argument>
    </filterRange>
    <filterInput class="Magento\Ui\Component\Filters\Type\Input"/>
    <filterDate class="Magento\Ui\Component\Filters\Type\Date"/>
    <container class="Magento\Ui\Component\Container">
        <argument name="data" xsi:type="array">
            <item name="config" xsi:type="array">
                <item name="component" xsi:type="string">uiComponent</item>
            </item>
            <item name="template" xsi:type="string">templates/container/default</item>
        </argument>
    </container>
    <massaction class="Magento\Ui\Component\MassAction">
        <argument name="data" xsi:type="array">
            <item name="config" xsi:type="array">
                <item name="component" xsi:type="string">Magento_Ui/js/grid/massactions</item>
                <item name="displayArea" xsi:type="string">bottom</item>
            </item>
        </argument>
    </massaction>
    <actions class="Magento\Ui\Component\Control\Action">
        <argument name="data" xsi:type="array">
            <item name="config" xsi:type="array">
                <item name="component" xsi:type="string">Magento_Ui/js/grid/columns/actions</item>
            </item>
        </argument>
    </actions>
    <action class="Magento\Ui\Component\Action">
        <argument name="data" xsi:type="array">
            <item name="config" xsi:type="array">
                <item name="component" xsi:type="string">uiComponent</item>
            </item>
        </argument>
    </action>

    <columns class="Magento\Ui\Component\Listing\Columns">
        <argument name="data" xsi:type="array">
            <item name="config" xsi:type="array">
                <item name="component" xsi:type="string">Magento_Ui/js/grid/listing</item>
                <item name="componentType" xsi:type="string">columns</item>
                <item name="storageConfig" xsi:type="array">
                    <item name="provider" xsi:type="string">ns = ${ $.ns }, index = bookmarks</item>
                    <item name="namespace" xsi:type="string">current</item>
                </item>
                <item name="childDefaults" xsi:type="array">
                    <item name="storageConfig" xsi:type="array">
                        <item name="provider" xsi:type="string">ns = ${ $.ns }, index = bookmarks</item>
                        <item name="root" xsi:type="string">columns.${ $.index }</item>
                        <item name="namespace" xsi:type="string">current.${ $.storageConfig.root }</item>
                    </item>
                </item>
            </item>
        </argument>
    </columns>
    <column class="Magento\Ui\Component\Listing\Columns\Column">
        <argument name="data" xsi:type="array">
            <item name="state_prefix" xsi:type="string">columns</item>
            <item name="config" xsi:type="array">
                <item name="component" xsi:type="string">Magento_Ui/js/grid/columns/column</item>
                <item name="componentType" xsi:type="string">column</item>
                <item name="dataType" xsi:type="string">text</item>
            </item>
        </argument>
    </column>
    <actionsColumn class="Magento\Ui\Component\Listing\Columns\Column">
        <argument name="data" xsi:type="array">
            <item name="config" xsi:type="array">
                <item name="component" xsi:type="string">Magento_Ui/js/grid/columns/actions</item>
                <item name="dataType" xsi:type="string">actions</item>
                <item name="label" xsi:type="string" translate="true">Action</item>
            </item>
        </argument>
    </actionsColumn>
    <selectionsColumn class="Magento\Ui\Component\MassAction\Columns\Column">
        <argument name="data" xsi:type="array">
            <item name="state_prefix" xsi:type="string">columns</item>
            <item name="config" xsi:type="array">
                <item name="component" xsi:type="string">Magento_Ui/js/grid/columns/multiselect</item>
            </item>
        </argument>
    </selectionsColumn>

    <component class="Magento\Ui\Component\Container">
        <argument name="data" xsi:type="array">
            <item name="config" xsi:type="array">
                <item name="component" xsi:type="string">uiComponent</item>
            </item>
        </argument>
    </component>

    <form class="Magento\Ui\Component\Form">
        <argument name="data" xsi:type="array">
            <item name="js_config" xsi:type="array">
                <item name="component" xsi:type="string">Magento_Ui/js/form/form</item>
            </item>
            <item name="template" xsi:type="string">templates/form/default</item>
        </argument>
    </form>
    <fieldset class="Magento\Ui\Component\Form\Fieldset">
        <argument name="data" xsi:type="array">
            <item name="js_config" xsi:type="array">
                <item name="component" xsi:type="string">Magento_Ui/js/form/components/fieldset</item>
            </item>
        </argument>
    </fieldset>
    <field class="Magento\Ui\Component\Form\Field"/>

    <!-- Form elements -->
    <radioset class="Magento\Ui\Component\Form\Element\RadioSet">
        <argument name="data" xsi:type="array">
            <item name="config" xsi:type="array">
                <item name="component" xsi:type="string">Magento_Ui/js/form/element/checkbox-set</item>
                <item name="template" xsi:type="string">ui/form/element/checkbox-set</item>
                <item name="isMultiselect" xsi:type="boolean">false</item>
            </item>
        </argument>
    </radioset>
    <checkboxset class="Magento\Ui\Component\Form\Element\CheckboxSet">
        <argument name="data" xsi:type="array">
            <item name="config" xsi:type="array">
                <item name="component" xsi:type="string">Magento_Ui/js/form/element/checkbox-set</item>
                <item name="template" xsi:type="string">ui/form/element/checkbox-set</item>
                <item name="isMultiselect" xsi:type="boolean">true</item>
            </item>
        </argument>
    </checkboxset>
    <wysiwyg class="Magento\Ui\Component\Form\Element\Wysiwyg">
        <argument name="data" xsi:type="array">
            <item name="config" xsi:type="array">
                <item name="component" xsi:type="string">Magento_Ui/js/form/element/wysiwyg</item>
                <item name="template" xsi:type="string">ui/content/content</item>
                <item name="elementTmpl" xsi:type="string">ui/content/content</item>
            </item>
        </argument>
    </wysiwyg>
    <actionDelete class="Magento\Ui\Component\Form\Element\ActionDelete">
        <argument name="data" xsi:type="array">
            <item name="config" xsi:type="array">
                <item name="component" xsi:type="string">Magento_Ui/js/form/element/abstract</item>
                <item name="elementTmpl" xsi:type="string">ui/dynamic-rows/cells/action-delete</item>
                <item name="template" xsi:type="string">ui/dynamic-rows/cells/action-delete</item>
            </item>
        </argument>
    </actionDelete>
    <input class="Magento\Ui\Component\Form\Element\Input">
        <argument name="data" xsi:type="array">
            <item name="config" xsi:type="array">
                <item name="component" xsi:type="string">Magento_Ui/js/form/element/abstract</item>
                <item name="template" xsi:type="string">ui/form/field</item>
            </item>
        </argument>
    </input>
<<<<<<< HEAD
    <actionDelete class="Magento\Ui\Component\Form\Element\ActionDelete">
        <argument name="data" xsi:type="array">
            <item name="js_config" xsi:type="array">
                <item name="component" xsi:type="string">Magento_Ui/js/form/element/abstract</item>
                <item name="config" xsi:type="array">
                    <item name="elementTmpl" xsi:type="string">ui/dynamic-rows/cells/action-delete</item>
                    <item name="template" xsi:type="string">ui/dynamic-rows/cells/action-delete</item>
                </item>
            </item>
        </argument>
    </actionDelete>
=======
>>>>>>> 1d3c63aa
    <hidden class="Magento\Ui\Component\Form\Element\Hidden">
        <argument name="data" xsi:type="array">
            <item name="config" xsi:type="array">
                <item name="component" xsi:type="string">Magento_Ui/js/form/element/abstract</item>
                <item name="template" xsi:type="string">ui/form/element/hidden</item>
            </item>
        </argument>
    </hidden>
    <checkbox class="Magento\Ui\Component\Form\Element\Checkbox">
        <argument name="data" xsi:type="array">
            <item name="config" xsi:type="array">
                <item name="component" xsi:type="string">Magento_Ui/js/form/element/single-checkbox</item>
                <item name="template" xsi:type="string">ui/form/field</item>
            </item>
        </argument>
    </checkbox>
    <select class="Magento\Ui\Component\Form\Element\Select">
        <argument name="data" xsi:type="array">
            <item name="config" xsi:type="array">
                <item name="component" xsi:type="string">Magento_Ui/js/form/element/select</item>
                <item name="template" xsi:type="string">ui/form/field</item>
            </item>
        </argument>
    </select>
    <multiselect class="Magento\Ui\Component\Form\Element\MultiSelect">
        <argument name="data" xsi:type="array">
            <item name="template" xsi:type="string">ui/form/element/multiselect</item>
            <item name="config" xsi:type="array">
                <item name="component" xsi:type="string">Magento_Ui/js/form/element/multiselect</item>
                <item name="template" xsi:type="string">ui/form/field</item>
                <item name="size" xsi:type="string">6</item>
            </item>
        </argument>
    </multiselect>
    <textarea class="Magento\Ui\Component\Form\Element\Textarea">
        <argument name="data" xsi:type="array">
            <item name="config" xsi:type="array">
                <item name="component" xsi:type="string">Magento_Ui/js/form/element/textarea</item>
                <item name="template" xsi:type="string">ui/form/field</item>
            </item>
        </argument>
    </textarea>
    <multiline class="Magento\Ui\Component\Form\Element\Multiline">
        <argument name="data" xsi:type="array">
            <item name="config" xsi:type="array">
                <item name="component" xsi:type="string">Magento_Ui/js/form/components/group</item>
            </item>
        </argument>
    </multiline>
    <range class="Magento\Ui\Component\Form\Element\Range">
        <argument name="data" xsi:type="array">
            <item name="config" xsi:type="array">
                <item name="component" xsi:type="string">Magento_Ui/js/grid/filters/range</item>
            </item>
        </argument>
    </range>
    <fileUploader class="Magento\Ui\Component\Form\Element\DataType\Media">
        <argument name="data" xsi:type="array">
            <item name="config" xsi:type="array">
                <item name="component" xsi:type="string">Magento_Ui/js/form/element/file-uploader</item>
                <item name="template" xsi:type="string">ui/form/element/uploader/uploader</item>
            </item>
        </argument>
    </fileUploader>
    <!-- Form elements -->

    <!-- Form element data types -->
    <text class="Magento\Ui\Component\Form\Element\DataType\Text">
        <argument name="data" xsi:type="array">
            <item name="js_config" xsi:type="array">
                <item name="component" xsi:type="string">Magento_Ui/js/form/element/text</item>
            </item>
        </argument>
    </text>
    <number class="Magento\Ui\Component\Form\Element\DataType\Number"/>
    <price class="Magento\Ui\Component\Form\Element\DataType\Price"/>
    <image class="Magento\Ui\Component\Form\Element\DataType\Media">
        <argument name="data" xsi:type="array">
            <item name="config" xsi:type="array">
                <item name="component" xsi:type="string">Magento_Ui/js/form/element/media</item>
                <item name="template" xsi:type="string">ui/form/field</item>
                <item name="elementTmpl" xsi:type="string">ui/form/element/media</item>
            </item>
        </argument>
    </image>
    <file class="Magento\Ui\Component\Form\Element\DataType\Media">
        <argument name="data" xsi:type="array">
            <item name="config" xsi:type="array">
                <item name="component" xsi:type="string">Magento_Ui/js/form/element/media</item>
                <item name="template" xsi:type="string">ui/form/field</item>
                <item name="elementTmpl" xsi:type="string">ui/form/element/media</item>
            </item>
        </argument>
    </file>
    <date class="Magento\Ui\Component\Form\Element\DataType\Date">
        <argument name="data" xsi:type="array">
            <item name="config" xsi:type="array">
                <item name="component" xsi:type="string">Magento_Ui/js/form/element/date</item>
                <item name="template" xsi:type="string">ui/form/field</item>
            </item>
        </argument>
    </date>
    <boolean class="Magento\Ui\Component\Form\Element\DataType\Boolean">
        <argument name="data" xsi:type="array">
            <item name="js_config" xsi:type="array">
                <item name="component" xsi:type="string">Magento_Ui/js/form/element/abstract</item>
                <item name="config" xsi:type="array">
                    <item name="template" xsi:type="string">ui/form/field</item>
                    <item name="elementTmpl" xsi:type="string">ui/form/element/input</item>
                </item>
            </item>
        </argument>
    </boolean>
    <email class="Magento\Ui\Component\Form\Element\DataType\Email">
        <argument name="data" xsi:type="array">
            <item name="config" xsi:type="array">
                <item name="component" xsi:type="string">Magento_Ui/js/form/element/abstract</item>
                <item name="template" xsi:type="string">ui/form/field</item>
                <item name="elementTmpl" xsi:type="string">ui/form/element/email</item>
                <item name="addbefore" xsi:type="string">@email:</item>
            </item>
        </argument>
    </email>
    <insertForm class="Magento\Ui\Component\Container">
        <argument name="data" xsi:type="array">
            <item name="config" xsi:type="array">
                <item name="component" xsi:type="string">Magento_Ui/js/form/components/insert-form</item>
                <item name="update_url" xsi:type="url" path="mui/index/render"/>
                <item name="render_url" xsi:type="url" path="mui/index/render"/>
                <item name="autoRender" xsi:type="boolean">false</item>
                <item name="dataLinks" xsi:type="array">
                    <item name="imports" xsi:type="boolean">false</item>
                    <item name="exports" xsi:type="boolean">false</item>
                </item>
                <item name="realTimeLink" xsi:type="boolean">false</item>
            </item>
        </argument>
    </insertForm>
    <insertListing class="Magento\Ui\Component\Container">
        <argument name="data" xsi:type="array">
            <item name="config" xsi:type="array">
                <item name="component" xsi:type="string">Magento_Ui/js/form/components/insert-listing</item>
                <item name="update_url" xsi:type="url" path="mui/index/render"/>
                <item name="render_url" xsi:type="url" path="mui/index/render"/>
                <item name="autoRender" xsi:type="boolean">false</item>
                <item name="dataLinks" xsi:type="array">
                    <item name="imports" xsi:type="boolean">true</item>
                    <item name="exports" xsi:type="boolean">false</item>
                </item>
                <item name="realTimeLink" xsi:type="boolean">true</item>
            </item>
        </argument>
    </insertListing>
    <!-- Form element data types -->


    <tab class="Magento\Ui\Component\Layout\Tabs\Tab">
        <argument name="data" xsi:type="array">
            <item name="template" xsi:type="string">templates/layout/tabs/tab/default</item>
            <item name="js_config" xsi:type="array">
                <item name="component" xsi:type="string">Magento_Ui/js/form/components/area</item>
            </item>
        </argument>
    </tab>
    <!-- navigation -->
    <nav class="Magento\Ui\Component\Layout\Tabs\Nav">
        <argument name="data" xsi:type="array">
            <item name="template" xsi:type="string">ui/tab</item>
            <item name="js_config" xsi:type="array">
                <item name="component" xsi:type="string">Magento_Ui/js/form/components/tab_group</item>
            </item>
        </argument>
    </nav>
    <!-- bookmark -->
    <bookmark class="Magento\Ui\Component\Bookmark">
        <argument name="data" xsi:type="array">
            <item name="config" xsi:type="array">
                <item name="component" xsi:type="string">Magento_Ui/js/grid/controls/bookmarks/bookmarks</item>
                <item name="displayArea" xsi:type="string">dataGridActions</item>
                <item name="storageConfig" xsi:type="array">
                    <item name="saveUrl" xsi:type="url" path="mui/bookmark/save"/>
                    <item name="deleteUrl" xsi:type="url" path="mui/bookmark/delete"/>
                    <item name="namespace" xsi:type="string">${ $.ns }</item>
                </item>
            </item>
        </argument>
    </bookmark>
    <exportButton class="Magento\Ui\Component\ExportButton">
        <argument name="data" xsi:type="array">
            <item name="config" xsi:type="array">
                <item name="component" xsi:type="string">Magento_Ui/js/grid/export</item>
                <item name="displayArea" xsi:type="string">dataGridActions</item>
                <item name="options" xsi:type="array">
                    <item name="cvs" xsi:type="array">
                        <item name="value" xsi:type="string">csv</item>
                        <item name="label" xsi:type="string" translate="true">CSV</item>
                        <item name="url" xsi:type="string">mui/export/gridToCsv</item>
                    </item>
                    <item name="xml" xsi:type="array">
                        <item name="value" xsi:type="string">xml</item>
                        <item name="label" xsi:type="string" translate="true">Excel XML</item>
                        <item name="url" xsi:type="string">mui/export/gridToXml</item>
                    </item>
                </item>
            </item>
        </argument>
    </exportButton>
    <modal class="Magento\Ui\Component\Container">
        <argument name="data" xsi:type="array">
            <item name="config" xsi:type="array">
                <item name="component" xsi:type="string">Magento_Ui/js/modal/modal-component</item>
                <item name="options" xsi:type="array">
                    <item name="type" xsi:type="string">slide</item>
                </item>
            </item>
        </argument>
    </modal>
    <columnsControls class="Magento\Ui\Component\Container">
         <argument name="data" xsi:type="array">
            <item name="config" xsi:type="array">
                <item name="component" xsi:type="string">Magento_Ui/js/grid/controls/columns</item>
            </item>
        </argument>
    </columnsControls>
    <listingToolbar class="Magento\Ui\Component\Container">
         <argument name="data" xsi:type="array">
            <item name="config" xsi:type="array">
                <item name="component" xsi:type="string">Magento_Ui/js/grid/toolbar</item>
            </item>
        </argument>
    </listingToolbar>
    <dynamicRows class="Magento\Ui\Component\Container">
        <argument name="data" xsi:type="array">
            <item name="config" xsi:type="array">
                <item name="component" xsi:type="string">Magento_Ui/js/dynamic-rows/dynamic-rows</item>
                <item name="template" xsi:type="string">ui/dynamic-rows/templates/default</item>
            </item>
        </argument>
    </dynamicRows>
    <htmlContent class="Magento\Ui\Component\HtmlContent">
        <argument name="data" xsi:type="array">
            <item name="config" xsi:type="array">
                <item name="component" xsi:type="string">Magento_Ui/js/form/components/html</item>
            </item>
        </argument>
    </htmlContent>
    <button class="Magento\Ui\Component\Container">
        <argument name="data" xsi:type="array">
            <item name="config" xsi:type="array">
                <item name="component" xsi:type="string">Magento_Ui/js/form/components/button</item>
            </item>
        </argument>
    </button>
</components><|MERGE_RESOLUTION|>--- conflicted
+++ resolved
@@ -223,20 +223,6 @@
             </item>
         </argument>
     </input>
-<<<<<<< HEAD
-    <actionDelete class="Magento\Ui\Component\Form\Element\ActionDelete">
-        <argument name="data" xsi:type="array">
-            <item name="js_config" xsi:type="array">
-                <item name="component" xsi:type="string">Magento_Ui/js/form/element/abstract</item>
-                <item name="config" xsi:type="array">
-                    <item name="elementTmpl" xsi:type="string">ui/dynamic-rows/cells/action-delete</item>
-                    <item name="template" xsi:type="string">ui/dynamic-rows/cells/action-delete</item>
-                </item>
-            </item>
-        </argument>
-    </actionDelete>
-=======
->>>>>>> 1d3c63aa
     <hidden class="Magento\Ui\Component\Form\Element\Hidden">
         <argument name="data" xsi:type="array">
             <item name="config" xsi:type="array">
