--- conflicted
+++ resolved
@@ -272,8 +272,6 @@
             </item>
         </argument>
     </multiline>
-<<<<<<< HEAD
-=======
     <range class="Magento\Ui\Component\Form\Element\Range">
         <argument name="data" xsi:type="array">
             <item name="config" xsi:type="array">
@@ -281,7 +279,6 @@
             </item>
         </argument>
     </range>
->>>>>>> 0d2000c2
     <fileUploader class="Magento\Ui\Component\Form\Element\DataType\Media">
         <argument name="data" xsi:type="array">
             <item name="config" xsi:type="array">
@@ -450,6 +447,13 @@
             </item>
         </argument>
     </columnsControls>
+    <listingToolbar class="Magento\Ui\Component\Container">
+         <argument name="data" xsi:type="array">
+            <item name="config" xsi:type="array">
+                <item name="component" xsi:type="string">Magento_Ui/js/grid/toolbar</item>
+            </item>
+        </argument>
+    </listingToolbar>
     <dynamicRows class="Magento\Ui\Component\Container">
         <argument name="data" xsi:type="array">
             <item name="config" xsi:type="array">
@@ -458,21 +462,6 @@
             </item>
         </argument>
     </dynamicRows>
-    <listingToolbar class="Magento\Ui\Component\Container">
-         <argument name="data" xsi:type="array">
-            <item name="config" xsi:type="array">
-                <item name="component" xsi:type="string">Magento_Ui/js/grid/toolbar</item>
-            </item>
-        </argument>
-    </listingToolbar>
-    <dynamicRows class="Magento\Ui\Component\Container">
-        <argument name="data" xsi:type="array">
-            <item name="config" xsi:type="array">
-                <item name="component" xsi:type="string">Magento_Ui/js/dynamic-rows/dynamic-rows</item>
-                <item name="template" xsi:type="string">ui/dynamic-rows/templates/default</item>
-            </item>
-        </argument>
-    </dynamicRows>
     <htmlContent class="Magento\Ui\Component\HtmlContent">
         <argument name="data" xsi:type="array">
             <item name="config" xsi:type="array">
