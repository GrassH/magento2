--- conflicted
+++ resolved
@@ -33,12 +33,9 @@
                 <item name="component" xsi:type="string">Magento_Ui/js/grid/filters/filters</item>
                 <item name="displayArea" xsi:type="string">dataGridFilters</item>
                 <item name="dataScope" xsi:type="string">filters</item>
-<<<<<<< HEAD
-=======
             </item>
             <item name="observers" xsi:type="array">
                 <item name="column" xsi:type="string">column</item>
->>>>>>> 9d0d453e
             </item>
         </argument>
     </filters>
