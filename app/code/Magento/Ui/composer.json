{
    "name": "magento/module-ui",
    "description": "N/A",
    "require": {
        "php": "~5.5.0|~5.6.0",
<<<<<<< HEAD
        "magento/module-backend": "0.74.0-beta10",
        "magento/framework": "0.74.0-beta10",
        "magento/module-eav": "0.74.0-beta10",
        "magento/magento-composer-installer": "*"
=======
        "magento/module-backend": "0.74.0-beta9",
        "magento/framework": "0.74.0-beta9",
        "magento/module-eav": "0.74.0-beta9",
        "magento/module-authorization": "0.74.0-beta9",
      "magento/magento-composer-installer": "*"
>>>>>>> 5bdffaca
    },
    "type": "magento2-module",
    "version": "0.74.0-beta10",
    "license": [
        "OSL-3.0",
        "AFL-3.0"
    ],
    "extra": {
        "map": [
            [
                "*",
                "Magento/Ui"
            ]
        ]
    }
}<|MERGE_RESOLUTION|>--- conflicted
+++ resolved
@@ -3,18 +3,11 @@
     "description": "N/A",
     "require": {
         "php": "~5.5.0|~5.6.0",
-<<<<<<< HEAD
         "magento/module-backend": "0.74.0-beta10",
         "magento/framework": "0.74.0-beta10",
         "magento/module-eav": "0.74.0-beta10",
+        "magento/module-authorization": "0.74.0-beta10",
         "magento/magento-composer-installer": "*"
-=======
-        "magento/module-backend": "0.74.0-beta9",
-        "magento/framework": "0.74.0-beta9",
-        "magento/module-eav": "0.74.0-beta9",
-        "magento/module-authorization": "0.74.0-beta9",
-      "magento/magento-composer-installer": "*"
->>>>>>> 5bdffaca
     },
     "type": "magento2-module",
     "version": "0.74.0-beta10",
