--- conflicted
+++ resolved
@@ -51,13 +51,6 @@
     }
 
     /**
-<<<<<<< HEAD
-     * @return bool
-     */
-    protected function _isAllowed()
-    {
-        return true;
-=======
      * Action for AJAX request
      *
      * @return void
@@ -65,6 +58,13 @@
     public function executeAjaxRequest()
     {
         $this->execute();
->>>>>>> f8c8f556
+    }
+
+    /**
+     * @return bool
+     */
+    protected function _isAllowed()
+    {
+        return true;
     }
 }