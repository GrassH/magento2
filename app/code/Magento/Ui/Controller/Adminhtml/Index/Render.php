--- conflicted
+++ resolved
@@ -42,20 +42,14 @@
             return;
         }
 
-<<<<<<< HEAD
         $component = $this->factory->create($this->getRequest()->getParam('namespace'));
-        $this->prepareComponent($component);
-        $this->getResponse()->appendBody((string) $component->render());
-
-        $contentType = $this->contentTypeResolver->resolve($component->getContext());
-        $this->getResponse()->setHeader('Content-Type', $contentType, true);
-=======
-        $component = $this->factory->create($this->_request->getParam('namespace'));
         if ($this->validateAclResource($component->getContext()->getDataProvider()->getConfigData())) {
             $this->prepareComponent($component);
-            $this->_response->appendBody((string) $component->render());
+            $this->getResponse()->appendBody((string) $component->render());
+
+            $contentType = $this->contentTypeResolver->resolve($component->getContext());
+            $this->getResponse()->setHeader('Content-Type', $contentType, true);
         }
->>>>>>> 90973287
     }
 
     /**
