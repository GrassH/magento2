<?php
/**
 * Copyright © 2015 Magento. All rights reserved.
 * See COPYING.txt for license details.
 */
namespace Magento\Ui\Controller\Adminhtml\Index;

use Magento\Backend\App\Action\Context;
use Magento\Ui\Controller\Adminhtml\AbstractAction;
use Magento\Framework\View\Element\UiComponentFactory;
use Magento\Framework\View\Element\UiComponentInterface;

/**
 * Class Render
 */
class Render extends AbstractAction
{
    /**
<<<<<<< HEAD
     * @var UiComponentFactory
     */
    protected $uiComponentFactory;

    /**
=======
>>>>>>> 62799528
     * Constructor
     *
     * @param Context $context
     * @param UiComponentFactory $factory
<<<<<<< HEAD
     * @param UiComponentFactory $uiComponentFactory
     */
    public function __construct(
        Context $context,
        UiComponentFactory $factory,
        UiComponentFactory $uiComponentFactory
    ) {
        $this->uiComponentFactory = $uiComponentFactory;
=======
     */
    public function __construct(Context $context, UiComponentFactory $factory)
    {
>>>>>>> 62799528
        parent::__construct($context, $factory);
    }

    /**
     * Action for AJAX request
     *
     * @return void
     */
    public function execute()
    {
<<<<<<< HEAD
        $component = $this->uiComponentFactory->create($this->_request->getParam('namespace'));
=======
        $component = $this->factory->create($this->_request->getParam('namespace'));
>>>>>>> 62799528
        $this->prepareComponent($component);
        $this->_response->appendBody((string) $component->render());
    }

    /**
     * Call prepare method in the component UI
     *
     * @param UiComponentInterface $component
     * @return void
     */
    protected function prepareComponent(UiComponentInterface $component)
    {
        $childComponents = $component->getChildComponents();
        if (!empty($childComponents)) {
            foreach ($childComponents as $child) {
                $this->prepareComponent($child);
            }
        }
        $component->prepare();
    }
}<|MERGE_RESOLUTION|>--- conflicted
+++ resolved
@@ -16,32 +16,13 @@
 class Render extends AbstractAction
 {
     /**
-<<<<<<< HEAD
-     * @var UiComponentFactory
-     */
-    protected $uiComponentFactory;
-
-    /**
-=======
->>>>>>> 62799528
      * Constructor
      *
      * @param Context $context
      * @param UiComponentFactory $factory
-<<<<<<< HEAD
-     * @param UiComponentFactory $uiComponentFactory
-     */
-    public function __construct(
-        Context $context,
-        UiComponentFactory $factory,
-        UiComponentFactory $uiComponentFactory
-    ) {
-        $this->uiComponentFactory = $uiComponentFactory;
-=======
      */
     public function __construct(Context $context, UiComponentFactory $factory)
     {
->>>>>>> 62799528
         parent::__construct($context, $factory);
     }
 
@@ -52,11 +33,7 @@
      */
     public function execute()
     {
-<<<<<<< HEAD
-        $component = $this->uiComponentFactory->create($this->_request->getParam('namespace'));
-=======
         $component = $this->factory->create($this->_request->getParam('namespace'));
->>>>>>> 62799528
         $this->prepareComponent($component);
         $this->_response->appendBody((string) $component->render());
     }
