--- conflicted
+++ resolved
@@ -113,19 +113,12 @@
                     \Zend\Http\AbstractMessage::VERSION_11,
                     'Forbidden'
                 );
-<<<<<<< HEAD
-                return $resultJson->setData([
-                    'error' => $this->escaper->escapeHtml('Forbidden'),
-                    'errorcode' => 403
-                ]);
-=======
                 return $resultJson->setData(
                     [
                         'error' => $this->escaper->escapeHtml('Forbidden'),
                         'errorcode' => 403
                     ]
                 );
->>>>>>> 7ffabd07
             }
         } catch (\Magento\Framework\Exception\LocalizedException $e) {
             $this->logger->critical($e);
