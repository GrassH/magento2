--- conflicted
+++ resolved
@@ -25,20 +25,12 @@
 class StartConsumerCommandTest extends TestCase
 {
     /**
-<<<<<<< HEAD
-     * @var \Magento\Framework\MessageQueue\ConsumerFactory|\PHPUnit\Framework\MockObject\MockObject
-=======
      * @var ConsumerFactory|MockObject
->>>>>>> b2f063af
      */
     private $consumerFactory;
 
     /**
-<<<<<<< HEAD
-     * @var \Magento\Framework\App\State|\PHPUnit\Framework\MockObject\MockObject
-=======
      * @var State|MockObject
->>>>>>> b2f063af
      */
     private $appState;
 
@@ -48,20 +40,12 @@
     private $objectManager;
 
     /**
-<<<<<<< HEAD
-     * @var WriteFactory|\PHPUnit\Framework\MockObject\MockObject
-=======
      * @var WriteFactory|MockObject
->>>>>>> b2f063af
      */
     private $writeFactoryMock;
 
     /**
-<<<<<<< HEAD
-     * @var LockManagerInterface|\PHPUnit\Framework\MockObject\MockObject
-=======
      * @var LockManagerInterface|MockObject
->>>>>>> b2f063af
      */
     private $lockManagerMock;
 
