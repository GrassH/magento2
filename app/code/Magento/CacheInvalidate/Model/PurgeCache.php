<?php
/**
 * Copyright © Magento, Inc. All rights reserved.
 * See COPYING.txt for license details.
 */
namespace Magento\CacheInvalidate\Model;

use Magento\Framework\Cache\InvalidateLogger;

/**
<<<<<<< HEAD
 * Invalidate external HTTP cache(s) based on tag pattern
=======
 * PurgeCache model
>>>>>>> ed3f42bb
 */
class PurgeCache
{
    const HEADER_X_MAGENTO_TAGS_PATTERN = 'X-Magento-Tags-Pattern';

    /**
     * @var \Magento\PageCache\Model\Cache\Server
     */
    protected $cacheServer;

    /**
     * @var \Magento\CacheInvalidate\Model\SocketFactory
     */
    protected $socketAdapterFactory;

    /**
     * @var InvalidateLogger
     */
    private $logger;

    /**
     * Batch size of the purge request.
     *
     * Based on default Varnish 4 http_req_hdr_len size minus a 512 bytes margin for method,
     * header name, line feeds etc.
     *
     * @see https://varnish-cache.org/docs/4.1/reference/varnishd.html
     *
     * @var int
     */
    private $requestSize;

    /**
     * Constructor
     *
     * @param \Magento\PageCache\Model\Cache\Server $cacheServer
     * @param \Magento\CacheInvalidate\Model\SocketFactory $socketAdapterFactory
     * @param InvalidateLogger $logger
     * @param int $maxHeaderSize
     */
    public function __construct(
        \Magento\PageCache\Model\Cache\Server $cacheServer,
        \Magento\CacheInvalidate\Model\SocketFactory $socketAdapterFactory,
        InvalidateLogger $logger,
        int $maxHeaderSize = 7680
    ) {
        $this->cacheServer = $cacheServer;
        $this->socketAdapterFactory = $socketAdapterFactory;
        $this->logger = $logger;
        $this->requestSize = $maxHeaderSize;
    }

    /**
     * Send curl purge request to invalidate cache by tags pattern
     *
     * @param array|string $tags
     * @return bool Return true if successful; otherwise return false
     */
    public function sendPurgeRequest($tags)
    {
        if (is_string($tags)) {
            $tags = [$tags];
        }

        $successful = true;
        $socketAdapter = $this->socketAdapterFactory->create();
        $servers = $this->cacheServer->getUris();
        $socketAdapter->setOptions(['timeout' => 10]);

        $formattedTagsChunks = $this->chunkTags($tags);
        foreach ($formattedTagsChunks as $formattedTagsChunk) {
            if (!$this->sendPurgeRequestToServers($socketAdapter, $servers, $formattedTagsChunk)) {
                $successful = false;
            }
        }

        return $successful;
    }

    /**
     * Split tags into batches to suit Varnish max. header size
     *
     * @param array $tags
     * @return \Generator
     */
    private function chunkTags($tags)
    {
        $currentBatchSize = 0;
        $formattedTagsChunk = [];
        foreach ($tags as $formattedTag) {
            // Check if (currentBatchSize + length of next tag + number of pipe delimiters) would exceed header size.
            if ($currentBatchSize + strlen($formattedTag) + count($formattedTagsChunk) > $this->requestSize) {
                yield implode('|', $formattedTagsChunk);
                $formattedTagsChunk = [];
                $currentBatchSize = 0;
            }

            $currentBatchSize += strlen($formattedTag);
            $formattedTagsChunk[] = $formattedTag;
        }
        if (!empty($formattedTagsChunk)) {
            yield implode('|', $formattedTagsChunk);
        }
    }

    /**
     * Send curl purge request to servers to invalidate cache by tags pattern
     *
     * @param \Laminas\Http\Client\Adapter\Socket $socketAdapter
     * @param \Laminas\Uri\Uri[] $servers
     * @param string $formattedTagsChunk
     * @return bool Return true if successful; otherwise return false
     */
    private function sendPurgeRequestToServers($socketAdapter, $servers, $formattedTagsChunk)
    {
        $headers = [self::HEADER_X_MAGENTO_TAGS_PATTERN => $formattedTagsChunk];
        $unresponsiveServerError = [];
        foreach ($servers as $server) {
            $headers['Host'] = $server->getHost();
            try {
                $socketAdapter->connect($server->getHost(), $server->getPort());
                $socketAdapter->write(
                    'PURGE',
                    $server,
                    '1.1',
                    $headers
                );
                $socketAdapter->read();
                $socketAdapter->close();
            } catch (\Exception $e) {
                $unresponsiveServerError[] = "Cache host: " . $server->getHost() . ":" . $server->getPort() .
                    "resulted in error message: " . $e->getMessage();
            }
        }

        $errorCount = count($unresponsiveServerError);

        if ($errorCount > 0) {
            $loggerMessage = implode(" ", $unresponsiveServerError);

            if ($errorCount == count($servers)) {
                $this->logger->critical(
                    'No cache server(s) could be purged ' . $loggerMessage,
                    compact('server', 'formattedTagsChunk')
                );
                return false;
            }

            $this->logger->warning(
                'Unresponsive cache server(s) hit' . $loggerMessage,
                compact('server', 'formattedTagsChunk')
            );
        }

        $this->logger->execute(compact('servers', 'formattedTagsChunk'));
        return true;
    }
}<|MERGE_RESOLUTION|>--- conflicted
+++ resolved
@@ -8,11 +8,7 @@
 use Magento\Framework\Cache\InvalidateLogger;
 
 /**
-<<<<<<< HEAD
  * Invalidate external HTTP cache(s) based on tag pattern
-=======
- * PurgeCache model
->>>>>>> ed3f42bb
  */
 class PurgeCache
 {
