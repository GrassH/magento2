{
    "name": "magento/module-msrp",
    "description": "N/A",
    "type": "magento2-module",
    "license": [
        "OSL-3.0",
        "AFL-3.0"
    ],
    "config": {
        "sort-packages": true
    },
    "version": "100.4.2",
    "require": {
<<<<<<< HEAD
        "php": "~7.4.0||~8.1.0",
        "magento/framework": "*",
        "magento/module-catalog": "*",
        "magento/module-downloadable": "*",
        "magento/module-eav": "*",
        "magento/module-store": "*",
        "magento/module-tax": "*"
=======
        "php": "~7.3.0||~7.4.0",
        "magento/framework": "103.0.*",
        "magento/module-catalog": "104.0.*",
        "magento/module-downloadable": "100.4.*",
        "magento/module-eav": "102.1.*",
        "magento/module-store": "101.1.*",
        "magento/module-tax": "100.4.*"
>>>>>>> 4c36116d
    },
    "suggest": {
        "magento/module-bundle": "101.0.*",
        "magento/module-msrp-sample-data": "Sample Data version: 100.4.*"
    },
    "autoload": {
        "files": [
            "registration.php"
        ],
        "psr-4": {
            "Magento\\Msrp\\": ""
        }
    }
}
<|MERGE_RESOLUTION|>--- conflicted
+++ resolved
@@ -11,15 +11,6 @@
     },
     "version": "100.4.2",
     "require": {
-<<<<<<< HEAD
-        "php": "~7.4.0||~8.1.0",
-        "magento/framework": "*",
-        "magento/module-catalog": "*",
-        "magento/module-downloadable": "*",
-        "magento/module-eav": "*",
-        "magento/module-store": "*",
-        "magento/module-tax": "*"
-=======
         "php": "~7.3.0||~7.4.0",
         "magento/framework": "103.0.*",
         "magento/module-catalog": "104.0.*",
@@ -27,7 +18,6 @@
         "magento/module-eav": "102.1.*",
         "magento/module-store": "101.1.*",
         "magento/module-tax": "100.4.*"
->>>>>>> 4c36116d
     },
     "suggest": {
         "magento/module-bundle": "101.0.*",
