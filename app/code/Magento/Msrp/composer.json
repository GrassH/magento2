{
    "name": "magento/module-msrp",
    "description": "N/A",
    "require": {
        "php": "~5.5.0|~5.6.0|~7.0.0",
        "magento/module-store": "1.0.0-beta",
        "magento/module-catalog": "1.0.0-beta",
        "magento/module-downloadable": "1.0.0-beta",
        "magento/module-eav": "1.0.0-beta",
        "magento/module-grouped-product": "1.0.0-beta",
        "magento/module-tax": "1.0.0-beta",
        "magento/module-quote": "1.0.0-beta",
        "magento/framework": "1.0.0-beta",
        "magento/magento-composer-installer": "*"
    },
    "suggest": {
<<<<<<< HEAD
        "magento/module-msrp-sample-data": "Sample Data version:1.0.0-beta"
=======
        "magento/module-bundle": "1.0.0-beta"
>>>>>>> 6e7c85c8
    },
    "type": "magento2-module",
    "version": "1.0.0-beta",
    "license": [
        "OSL-3.0",
        "AFL-3.0"
    ],
    "extra": {
        "map": [
            [
                "*",
                "Magento/Msrp"
            ]
        ]
    }
}<|MERGE_RESOLUTION|>--- conflicted
+++ resolved
@@ -14,11 +14,8 @@
         "magento/magento-composer-installer": "*"
     },
     "suggest": {
-<<<<<<< HEAD
+        "magento/module-bundle": "1.0.0-beta",
         "magento/module-msrp-sample-data": "Sample Data version:1.0.0-beta"
-=======
-        "magento/module-bundle": "1.0.0-beta"
->>>>>>> 6e7c85c8
     },
     "type": "magento2-module",
     "version": "1.0.0-beta",
