--- conflicted
+++ resolved
@@ -10,11 +10,6 @@
         "magento/module-catalog": "*",
         "magento/module-downloadable": "*",
         "magento/module-eav": "*",
-<<<<<<< HEAD
-        "magento/module-grouped-product": "*",
-        "magento/module-configurable-product": "*",
-=======
->>>>>>> bd049307
         "magento/module-store": "*",
         "magento/module-tax": "*"
     },
