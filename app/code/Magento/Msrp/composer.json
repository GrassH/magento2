--- conflicted
+++ resolved
@@ -3,28 +3,15 @@
     "description": "N/A",
     "require": {
         "php": "~5.5.0|~5.6.0",
-<<<<<<< HEAD
-        "magento/module-store": "0.42.0-beta9",
-        "magento/module-bundle": "0.42.0-beta9",
-        "magento/module-catalog": "0.42.0-beta9",
-        "magento/module-downloadable": "0.42.0-beta9",
-        "magento/module-eav": "0.42.0-beta9",
-        "magento/module-grouped-product": "0.42.0-beta9",
-        "magento/module-tax": "0.42.0-beta9",
-        "magento/module-quote": "0.42.0-beta9",
-        "magento/framework": "0.42.0-beta9",
-=======
         "magento/module-store": "0.42.0-beta10",
         "magento/module-bundle": "0.42.0-beta10",
         "magento/module-catalog": "0.42.0-beta10",
-        "magento/module-core": "0.42.0-beta10",
         "magento/module-downloadable": "0.42.0-beta10",
         "magento/module-eav": "0.42.0-beta10",
         "magento/module-grouped-product": "0.42.0-beta10",
         "magento/module-tax": "0.42.0-beta10",
         "magento/module-quote": "0.42.0-beta10",
         "magento/framework": "0.42.0-beta10",
->>>>>>> 1c7e9f46
         "magento/magento-composer-installer": "*"
     },
     "type": "magento2-module",
