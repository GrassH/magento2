<?php
/**
 * Copyright © 2015 Magento. All rights reserved.
 * See COPYING.txt for license details.
 */
namespace Magento\Msrp\Model;

use Magento\Store\Model\ScopeInterface;
use Magento\Framework\App\Config\ScopeConfigInterface;
use Magento\Store\Model\StoreManagerInterface;
use Magento\Framework\Escaper;

class Config
{
    /**#@+
     * Minimum advertise price constants
     */
    const XML_PATH_MSRP_ENABLED = 'sales/msrp/enabled';
    const XML_PATH_MSRP_DISPLAY_ACTUAL_PRICE_TYPE = 'sales/msrp/display_price_type';
    const XML_PATH_MSRP_EXPLANATION_MESSAGE = 'sales/msrp/explanation_message';
    const XML_PATH_MSRP_EXPLANATION_MESSAGE_WHATS_THIS = 'sales/msrp/explanation_message_whats_this';
    /**#@-*/

    /**
     * @var ScopeConfigInterface
     */
    protected $scopeConfig;

    /**
<<<<<<< HEAD
     * @var \Magento\Store\Model\StoreManagerInterface
=======
     * @var StoreManagerInterface
>>>>>>> baadf057
     */
    protected $storeManager;

    /**
     * @var Escaper
     */
    protected $escaper;

    /**
     * @var int
     */
    protected $storeId;

    /**
     * @param ScopeConfigInterface $scopeConfig
<<<<<<< HEAD
     * @param \Magento\Store\Model\StoreManagerInterface $storeManager
=======
     * @param StoreManagerInterface $storeManager
>>>>>>> baadf057
     * @param Escaper $escaper
     */
    public function __construct(
        ScopeConfigInterface $scopeConfig,
<<<<<<< HEAD
        \Magento\Store\Model\StoreManagerInterface $storeManager,
=======
        StoreManagerInterface $storeManager,
>>>>>>> baadf057
        Escaper $escaper
    ) {
        $this->scopeConfig = $scopeConfig;
        $this->storeManager = $storeManager;
        $this->escaper = $escaper;
    }

    /**
     * Set a specified store ID value
     *
     * @param int $store
     * @return $this
     */
    public function setStoreId($store)
    {
        $this->storeId = $store;
        return $this;
    }

    /**
     * Check if Minimum Advertised Price is enabled
     *
     * @return bool
     */
    public function isEnabled()
    {
        return (bool)$this->scopeConfig->getValue(
            self::XML_PATH_MSRP_ENABLED,
            ScopeInterface::SCOPE_STORE,
            $this->storeId
        );
    }

    /**
     * Return Msrp display actual type
     *
     * @return null|string
     */
    public function getDisplayActualPriceType()
    {
        return $this->scopeConfig->getValue(
            self::XML_PATH_MSRP_DISPLAY_ACTUAL_PRICE_TYPE,
            ScopeInterface::SCOPE_STORE,
            $this->storeId
        );
    }

    /**
     * Return Msrp explanation message
     *
     * @return string
     */
    public function getExplanationMessage()
    {
        return $this->escaper->escapeHtml(
            $this->scopeConfig->getValue(
                self::XML_PATH_MSRP_EXPLANATION_MESSAGE,
                ScopeInterface::SCOPE_STORE,
                $this->storeId
            ),
            ['b', 'br', 'strong', 'i', 'u', 'p', 'span']
        );
    }

    /**
     * Return Msrp explanation message for "Whats This" window
     *
     * @return string
     */
    public function getExplanationMessageWhatsThis()
    {
        return $this->escaper->escapeHtml(
            $this->scopeConfig->getValue(
                self::XML_PATH_MSRP_EXPLANATION_MESSAGE_WHATS_THIS,
                ScopeInterface::SCOPE_STORE,
                $this->storeId
            ),
            ['b', 'br', 'strong', 'i', 'u', 'p', 'span']
        );
    }
}<|MERGE_RESOLUTION|>--- conflicted
+++ resolved
@@ -27,11 +27,7 @@
     protected $scopeConfig;
 
     /**
-<<<<<<< HEAD
-     * @var \Magento\Store\Model\StoreManagerInterface
-=======
      * @var StoreManagerInterface
->>>>>>> baadf057
      */
     protected $storeManager;
 
@@ -47,20 +43,12 @@
 
     /**
      * @param ScopeConfigInterface $scopeConfig
-<<<<<<< HEAD
-     * @param \Magento\Store\Model\StoreManagerInterface $storeManager
-=======
      * @param StoreManagerInterface $storeManager
->>>>>>> baadf057
      * @param Escaper $escaper
      */
     public function __construct(
         ScopeConfigInterface $scopeConfig,
-<<<<<<< HEAD
-        \Magento\Store\Model\StoreManagerInterface $storeManager,
-=======
         StoreManagerInterface $storeManager,
->>>>>>> baadf057
         Escaper $escaper
     ) {
         $this->scopeConfig = $scopeConfig;
