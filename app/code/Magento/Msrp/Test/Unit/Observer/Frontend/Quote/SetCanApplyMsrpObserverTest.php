--- conflicted
+++ resolved
@@ -24,16 +24,6 @@
     protected $observer;
 
     /**
-<<<<<<< HEAD
-     * @var \Magento\Msrp\Model\Config|\PHPUnit\Framework\MockObject\MockObject
-     */
-    protected $configMock;
-
-    /** @var  \PHPUnit\Framework\MockObject\MockObject */
-    protected $canApplyMsrpMock;
-
-    /** @var  \PHPUnit\Framework\MockObject\MockObject */
-=======
      * @var Config|MockObject
      */
     protected $configMock;
@@ -42,7 +32,6 @@
     protected $canApplyMsrpMock;
 
     /** @var  MockObject */
->>>>>>> b2f063af
     protected $msrpMock;
 
     protected function setUp(): void
