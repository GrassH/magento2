--- conflicted
+++ resolved
@@ -26,65 +26,37 @@
     protected $object;
 
     /**
-<<<<<<< HEAD
-     * @var \PHPUnit\Framework\MockObject\MockObject
-=======
      * @var MockObject
->>>>>>> b2f063af
      */
     protected $helper;
 
     /**
-<<<<<<< HEAD
-     * @var \PHPUnit\Framework\MockObject\MockObject
-=======
      * @var MockObject
->>>>>>> b2f063af
      */
     protected $saleableItem;
 
     /**
-<<<<<<< HEAD
-     * @var \Magento\Catalog\Pricing\Price\BasePrice|\PHPUnit\Framework\MockObject\MockObject
-=======
      * @var BasePrice|MockObject
->>>>>>> b2f063af
      */
     protected $price;
 
     /**
-<<<<<<< HEAD
-     * @var \Magento\Framework\Pricing\PriceInfo\Base|\PHPUnit\Framework\MockObject\MockObject
-=======
      * @var Base|MockObject
->>>>>>> b2f063af
      */
     protected $priceInfo;
 
     /**
-<<<<<<< HEAD
-     * @var \Magento\Framework\Pricing\Adjustment\Calculator|\PHPUnit\Framework\MockObject\MockObject
-=======
      * @var Calculator|MockObject
->>>>>>> b2f063af
      */
     protected $calculator;
 
     /**
-<<<<<<< HEAD
-     * @var \Magento\Msrp\Model\Config|\PHPUnit\Framework\MockObject\MockObject
-=======
      * @var Config|MockObject
->>>>>>> b2f063af
      */
     protected $config;
 
     /**
-<<<<<<< HEAD
-     * @var \Magento\Framework\Pricing\PriceCurrencyInterface|\PHPUnit\Framework\MockObject\MockObject
-=======
      * @var PriceCurrencyInterface|MockObject
->>>>>>> b2f063af
      */
     protected $priceCurrencyMock;
 
@@ -100,16 +72,16 @@
 
         $this->priceInfo->expects($this->any())
             ->method('getAdjustments')
-            ->willReturn([]);
+            ->will($this->returnValue([]));
 
         $this->saleableItem->expects($this->any())
             ->method('getPriceInfo')
-            ->willReturn($this->priceInfo);
+            ->will($this->returnValue($this->priceInfo));
 
         $this->priceInfo->expects($this->any())
             ->method('getPrice')
             ->with($this->equalTo('base_price'))
-            ->willReturn($this->price);
+            ->will($this->returnValue($this->price));
 
         $this->calculator = $this->getMockBuilder(Calculator::class)
             ->disableOriginalConstructor()
@@ -138,7 +110,7 @@
         $this->helper->expects($this->once())
             ->method('isShowPriceOnGesture')
             ->with($this->equalTo($this->saleableItem))
-            ->willReturn(true);
+            ->will($this->returnValue(true));
 
         $this->assertTrue($this->object->isShowPriceOnGesture());
     }
@@ -148,7 +120,7 @@
         $this->helper->expects($this->once())
             ->method('isShowPriceOnGesture')
             ->with($this->equalTo($this->saleableItem))
-            ->willReturn(false);
+            ->will($this->returnValue(false));
 
         $this->assertFalse($this->object->isShowPriceOnGesture());
     }
@@ -159,7 +131,7 @@
         $this->helper->expects($this->once())
             ->method('getMsrpPriceMessage')
             ->with($this->equalTo($this->saleableItem))
-            ->willReturn($expectedMessage);
+            ->will($this->returnValue($expectedMessage));
 
         $this->assertEquals($expectedMessage, $this->object->getMsrpPriceMessage());
     }
@@ -168,7 +140,7 @@
     {
         $this->config->expects($this->once())
             ->method('isEnabled')
-            ->willReturn(true);
+            ->will($this->returnValue(true));
 
         $this->assertTrue($this->object->isMsrpEnabled());
     }
@@ -178,7 +150,7 @@
         $this->helper->expects($this->once())
             ->method('canApplyMsrp')
             ->with($this->equalTo($this->saleableItem))
-            ->willReturn(true);
+            ->will($this->returnValue(true));
 
         $this->assertTrue($this->object->canApplyMsrp($this->saleableItem));
     }
