<?php declare(strict_types=1);
/**
 * Copyright © Magento, Inc. All rights reserved.
 * See COPYING.txt for license details.
 */

namespace Magento\Msrp\Test\Unit\Helper;

use Magento\Catalog\Model\Product;
use Magento\Catalog\Pricing\Price\FinalPrice;
use Magento\Framework\Exception\NoSuchEntityException;
use Magento\Framework\Pricing\PriceCurrencyInterface;
use Magento\Framework\Pricing\PriceInfo\Base;
use Magento\Framework\TestFramework\Unit\Helper\ObjectManager;
use Magento\Msrp\Helper\Data;
use Magento\Msrp\Pricing\MsrpPriceCalculatorInterface;
use PHPUnit\Framework\MockObject\MockObject;
use PHPUnit\Framework\TestCase;

class DataTest extends TestCase
{
    /**
     * @var Data
     */
    protected $helper;

    /**
<<<<<<< HEAD
     * @var \Magento\Framework\Pricing\PriceCurrencyInterface|\PHPUnit\Framework\MockObject\MockObject
=======
     * @var PriceCurrencyInterface|MockObject
>>>>>>> b2f063af
     */
    protected $priceCurrencyMock;

    /**
<<<<<<< HEAD
     * @var \Magento\Catalog\Model\Product|\PHPUnit\Framework\MockObject\MockObject
=======
     * @var Product|MockObject
>>>>>>> b2f063af
     */
    protected $productMock;

    /**
<<<<<<< HEAD
     * @var MsrpPriceCalculatorInterface|\PHPUnit\Framework\MockObject\MockObject
=======
     * @var MsrpPriceCalculatorInterface|MockObject
>>>>>>> b2f063af
     */
    private $msrpPriceCalculator;

    /**
     * @inheritdoc
     */
    protected function setUp(): void
    {
        $this->priceCurrencyMock = $this->createMock(PriceCurrencyInterface::class);
        $this->productMock = $this->getMockBuilder(Product::class)
            ->disableOriginalConstructor()
            ->setMethods(['getMsrp', 'getPriceInfo', '__wakeup'])
            ->getMock();
        $this->msrpPriceCalculator = $this->getMockBuilder(MsrpPriceCalculatorInterface::class)
            ->getMockForAbstractClass();

        $objectManager = new ObjectManager($this);

        $this->helper = $objectManager->getObject(
            Data::class,
            [
                'priceCurrency' => $this->priceCurrencyMock,
                'msrpPriceCalculator' => $this->msrpPriceCalculator,
            ]
        );
    }

    /**
     * @throws NoSuchEntityException
     */
    public function testIsMinimalPriceLessMsrp()
    {
        $msrp = 120;
        $convertedFinalPrice = 200;
        $this->priceCurrencyMock->expects($this->any())
            ->method('convertAndRound')
            ->willReturnCallback(
                
                    function ($arg) {
                        return round(2 * $arg, 2);
                    }
                
            );

        $finalPriceMock = $this->getMockBuilder(FinalPrice::class)
            ->disableOriginalConstructor()
            ->getMock();
        $finalPriceMock->expects($this->any())
            ->method('getValue')
            ->willReturn($convertedFinalPrice);

        $priceInfoMock = $this->getMockBuilder(Base::class)
            ->disableOriginalConstructor()
            ->getMock();
        $priceInfoMock->expects($this->once())
            ->method('getPrice')
<<<<<<< HEAD
            ->with(\Magento\Catalog\Pricing\Price\FinalPrice::PRICE_CODE)
            ->willReturn($finalPriceMock);
=======
            ->with(FinalPrice::PRICE_CODE)
            ->will($this->returnValue($finalPriceMock));
>>>>>>> b2f063af

        $this->msrpPriceCalculator
            ->expects($this->any())
            ->method('getMsrpPriceValue')
            ->willReturn($msrp);
        $this->productMock->expects($this->any())
            ->method('getPriceInfo')
            ->willReturn($priceInfoMock);

        $result = $this->helper->isMinimalPriceLessMsrp($this->productMock);
        $this->assertTrue($result, "isMinimalPriceLessMsrp returned incorrect value");
    }
}<|MERGE_RESOLUTION|>--- conflicted
+++ resolved
@@ -25,29 +25,17 @@
     protected $helper;
 
     /**
-<<<<<<< HEAD
-     * @var \Magento\Framework\Pricing\PriceCurrencyInterface|\PHPUnit\Framework\MockObject\MockObject
-=======
      * @var PriceCurrencyInterface|MockObject
->>>>>>> b2f063af
      */
     protected $priceCurrencyMock;
 
     /**
-<<<<<<< HEAD
-     * @var \Magento\Catalog\Model\Product|\PHPUnit\Framework\MockObject\MockObject
-=======
      * @var Product|MockObject
->>>>>>> b2f063af
      */
     protected $productMock;
 
     /**
-<<<<<<< HEAD
-     * @var MsrpPriceCalculatorInterface|\PHPUnit\Framework\MockObject\MockObject
-=======
      * @var MsrpPriceCalculatorInterface|MockObject
->>>>>>> b2f063af
      */
     private $msrpPriceCalculator;
 
@@ -84,12 +72,12 @@
         $convertedFinalPrice = 200;
         $this->priceCurrencyMock->expects($this->any())
             ->method('convertAndRound')
-            ->willReturnCallback(
-                
+            ->will(
+                $this->returnCallback(
                     function ($arg) {
                         return round(2 * $arg, 2);
                     }
-                
+                )
             );
 
         $finalPriceMock = $this->getMockBuilder(FinalPrice::class)
@@ -97,20 +85,15 @@
             ->getMock();
         $finalPriceMock->expects($this->any())
             ->method('getValue')
-            ->willReturn($convertedFinalPrice);
+            ->will($this->returnValue($convertedFinalPrice));
 
         $priceInfoMock = $this->getMockBuilder(Base::class)
             ->disableOriginalConstructor()
             ->getMock();
         $priceInfoMock->expects($this->once())
             ->method('getPrice')
-<<<<<<< HEAD
-            ->with(\Magento\Catalog\Pricing\Price\FinalPrice::PRICE_CODE)
-            ->willReturn($finalPriceMock);
-=======
             ->with(FinalPrice::PRICE_CODE)
             ->will($this->returnValue($finalPriceMock));
->>>>>>> b2f063af
 
         $this->msrpPriceCalculator
             ->expects($this->any())
