<?php
/**
 * Copyright © 2015 Magento. All rights reserved.
 * See COPYING.txt for license details.
 */

// @codingStandardsIgnoreFile

/**
 * Template for displaying product price at product view page, gift registry and wish-list
 *
 * @var $block \Magento\Catalog\Pricing\Render\PriceBox
 */
?>
<?php

/** @var Magento\Msrp\Pricing\Price\MsrpPriceInterface $priceType */
$priceType = $block->getPrice();

/** @var $product \Magento\Catalog\Model\Product */
$product = $block->getSaleableItem();
$productId = $product->getId();
$msrpPrice = $block->renderAmount(
    $priceType->getCustomAmount($product->getMsrp() ?: $product->getTypeInstance()->getChildrenMsrp($product)),
    [
        'price_id' => $block->getPriceId() ? $block->getPriceId() : 'old-price-' . $productId,
        'include_container' => false,
        'skip_adjustments' => true
    ]
);
$priceElementIdPrefix = $block->getPriceElementIdPrefix() ? $block->getPriceElementIdPrefix() : 'product-price-';

$addToCartUrl = '';
if ($product->isSaleable()) {
    /** @var Magento\Catalog\Block\Product\AbstractProduct $addToCartUrlGenerator */
    $addToCartUrlGenerator = $block->getLayout()->getBlockSingleton('Magento\Catalog\Block\Product\AbstractProduct');
    $addToCartUrl = $addToCartUrlGenerator->getAddToCartUrl(
        $product,
        ['_query' => [
            \Magento\Framework\App\Action\Action::PARAM_NAME_URL_ENCODED =>
                $this->helper('Magento\Framework\Url\Helper\Data')->getEncodedUrl(
                    $addToCartUrlGenerator->getAddToCartUrl($product)
                ),
        ]]
    );
}
?>
<?php if ($product->getMsrp()): ?>
    <span class="old-price map-old-price"><?php echo $msrpPrice ?></span>
<?php endif; ?>

<?php if ($priceType->isShowPriceOnGesture()): ?>
    <?php
        $priceElementId = $priceElementIdPrefix . $productId . $block->getIdSuffix();
        $popupId = 'msrp-popup-' . $productId . $block->getRandomString(20);
        $data = ['addToCart' => [
            'popupId' => '#' . $popupId,
            'productName' => $product->getName(),
            'realPrice' => $block->getRealPriceHtml(),
            'msrpPrice' => $msrpPrice,
            'priceElementId' => $priceElementId,
            'closeButtonId' => '#map-popup-close',
            'popupCartButtonId' => '#map-popup-button',
            'addToCartUrl' => $addToCartUrl,
        ]];
        if ($block->getRequest()->getFullActionName() === 'catalog_product_view') {
            $data['addToCart']['addToCartButton'] = '#product_addtocart_form [type=submit]';
        } else {
            $data['addToCart']['cartForm'] = '#product_addtocart_form_from_popup';
        }
    ?>
    <span id="<?php echo $block->getPriceId() ? $block->getPriceId() : $priceElementId ?>" style="display:none"></span>
    <a href="#"
       id="<?php echo($popupId);?>"
<<<<<<< HEAD
       class="action map-show-info"
       data-mage-init="<?=$block->escapeHtml($this->helper('Magento\Core\Helper\Data')->jsonEncode($data))?>"><?php echo __('Click for price'); ?>
=======
       data-mage-init="<?=$block->escapeHtml($this->helper('Magento\Framework\Json\Helper\Data')->jsonEncode($data))?>"><?php echo __('Click for price'); ?>
>>>>>>> 670849f3
    </a>
<?php else: ?>
    <span class="msrp-message">
     <?php echo $priceType->getMsrpPriceMessage() ?>
    </span>
<?php endif; ?>

<?php if ($block->getZone() == \Magento\Framework\Pricing\Render::ZONE_ITEM_VIEW): ?>
    <?php $helpLinkId = 'msrp-help-' . $productId . $block->getRandomString(20); ?>
    <a href="#"
       id="<?php echo $helpLinkId;?>"
       class="action map-show-info"
       data-mage-init='{"addToCart":{"helpLinkId": "#<?php echo $helpLinkId;?>",
                                     "productName": "<?php echo $product->getName() ?>",
                                     "closeButtonId": "#map-popup-close"}}'><span><?php echo __("What's this?"); ?></span>
    </a>
<?php endif; ?><|MERGE_RESOLUTION|>--- conflicted
+++ resolved
@@ -72,12 +72,8 @@
     <span id="<?php echo $block->getPriceId() ? $block->getPriceId() : $priceElementId ?>" style="display:none"></span>
     <a href="#"
        id="<?php echo($popupId);?>"
-<<<<<<< HEAD
        class="action map-show-info"
-       data-mage-init="<?=$block->escapeHtml($this->helper('Magento\Core\Helper\Data')->jsonEncode($data))?>"><?php echo __('Click for price'); ?>
-=======
        data-mage-init="<?=$block->escapeHtml($this->helper('Magento\Framework\Json\Helper\Data')->jsonEncode($data))?>"><?php echo __('Click for price'); ?>
->>>>>>> 670849f3
     </a>
 <?php else: ?>
     <span class="msrp-message">
