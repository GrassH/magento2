--- conflicted
+++ resolved
@@ -46,11 +46,7 @@
 }
 ?>
 <?php if ($product->getMsrp()): ?>
-<<<<<<< HEAD
-    <span class="old-price msrp-price-wrapper"><?php echo $msrpPrice ?></span>
-=======
-    <span class="old-price map-old-price"><?php echo $msrpPrice ?></span>
->>>>>>> ece7e147
+    <span class="old-price map-old-price msrp-price-wrapper"><?php echo $msrpPrice ?></span>
 <?php endif; ?>
 
 <?php if ($priceType->isShowPriceOnGesture()): ?>
