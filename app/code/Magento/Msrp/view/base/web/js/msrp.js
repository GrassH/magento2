/**
 * Copyright © Magento, Inc. All rights reserved.
 * See COPYING.txt for license details.
 */
define([
    'jquery',
    'Magento_Catalog/js/price-utils',
    'underscore',
    'jquery/ui',
    'mage/dropdown',
    'mage/template'
], function ($, priceUtils, _) {
    'use strict';

    $.widget('mage.addToCart', {
        options: {
            showAddToCart: true,
            submitUrl: '',
            cartButtonId: '',
            singleOpenDropDown: true,
            dialog: {}, // Options for mage/dropdown
            dialogDelay: 500, // Delay in ms after resize dropdown shown again
            origin: '', //Required, type of popup: 'msrp', 'tier' or 'info' popup

            // Selectors
            cartForm: '.form.map.checkout',
            msrpLabelId: '#map-popup-msrp',
            msrpPriceElement: '#map-popup-msrp .price-wrapper',
            priceLabelId: '#map-popup-price',
            priceElement: '#map-popup-price .price',
            mapInfoLinks: '.map-show-info',
            displayPriceElement: '.old-price.map-old-price .price-wrapper',
            fallbackPriceElement: '.normal-price.map-fallback-price .price-wrapper',
            displayPriceContainer: '.old-price.map-old-price',
            fallbackPriceContainer: '.normal-price.map-fallback-price',
            popUpAttr: '[data-role=msrp-popup-template]',
            popupCartButtonId: '#map-popup-button',
            paypalCheckoutButons: '[data-action=checkout-form-submit]',
            popupId: '',
            realPrice: '',
            isSaleable: '',
            msrpPrice: '',
            helpLinkId: '',
            addToCartButton: '',

            // Text options
            productName: '',
            addToCartUrl: ''
        },

        openDropDown: null,
        triggerClass: 'dropdown-active',

        popUpOptions: {
            appendTo: 'body',
            dialogContentClass: 'active',
            closeOnMouseLeave: false,
            autoPosition: true,
            closeOnClickOutside: false,
            'dialogClass': 'popup map-popup-wrapper',
            position: {
                my: 'left top',
                collision: 'fit none',
                at: 'left bottom',
                within: 'body'
            },
            shadowHinter: 'popup popup-pointer'
        },
        popupOpened: false,
        wasOpened: false,

        /**
         * Creates widget instance
         *
         * @private
         */
        _create: function () {
            if (this.options.origin === 'msrp') {
                this.initMsrpPopup();
            } else if (this.options.origin === 'info') {
                this.initInfoPopup();
            } else if (this.options.origin === 'tier') {
                this.initTierPopup();
            }
            $(this.options.cartButtonId).on('click', this._addToCartSubmit.bind(this));
            $(document).on('updateMsrpPriceBlock', this.onUpdateMsrpPrice.bind(this));
<<<<<<< HEAD
=======
            $(this.options.cartForm).on('submit', this._onSubmitForm.bind(this));
>>>>>>> c56b06cc
        },

        /**
         * Init msrp popup
         *
         * @private
         */
        initMsrpPopup: function () {
            var popupDOM = $(this.options.popUpAttr)[0],
                $msrpPopup = $(popupDOM.innerHTML.trim());

            $msrpPopup.find(this.options.productIdInput).val(this.options.productId);
            $('body').append($msrpPopup);
            $msrpPopup.trigger('contentUpdated');

            $msrpPopup.find('button')
                .on('click',
                    this.handleMsrpAddToCart.bind(this))
                .filter(this.options.popupCartButtonId)
                .text($(this.options.addToCartButton).text());

            $msrpPopup.find(this.options.paypalCheckoutButons).on('click',
                this.handleMsrpPaypalCheckout.bind(this));

            $(this.options.popupId).on('click',
                this.openPopup.bind(this));

            this.$popup = $msrpPopup;
        },

        /**
         * Init info popup
         *
         * @private
         */
        initInfoPopup: function () {
            var infoPopupDOM = $('[data-role=msrp-info-template]')[0],
                $infoPopup = $(infoPopupDOM.innerHTML.trim());

            $('body').append($infoPopup);

            $(this.options.helpLinkId).on('click', function (e) {
                this.popUpOptions.position.of = $(e.target);
                $infoPopup.dropdownDialog(this.popUpOptions).dropdownDialog('open');
                this._toggle($infoPopup);
            }.bind(this));

            this.$popup = $infoPopup;
        },

        /**
         * Init tier price popup
         * @private
         */
        initTierPopup: function () {
            var popupDOM = $(this.options.popUpAttr)[0],
                $tierPopup = $(popupDOM.innerHTML.trim());

            $('body').append($tierPopup);
            $tierPopup.find(this.options.productIdInput).val(this.options.productId);
            this.popUpOptions.position.of = $(this.options.helpLinkId);

            $tierPopup.find('button').on('click',
                this.handleTierAddToCart.bind(this))
                .filter(this.options.popupCartButtonId)
                .text($(this.options.addToCartButton).text());

            $tierPopup.find(this.options.paypalCheckoutButons).on('click',
                this.handleTierPaypalCheckout.bind(this));

            $(this.options.attr).on('click', function (e) {
                this.$popup = $tierPopup;
                this.tierOptions = $(e.target).data('tier-price');
                this.openPopup(e);
            }.bind(this));
        },

        /**
         * handle 'AddToCart' click on Msrp popup
         * @param {Object} ev
         *
         * @private
         */
        handleMsrpAddToCart: function (ev) {
            ev.preventDefault();

            if (this.options.addToCartButton) {
                $(this.options.addToCartButton).click();
                this.closePopup(this.$popup);
            }
        },

        /**
         * handle 'paypal checkout buttons' click on Msrp popup
         *
         * @private
         */
        handleMsrpPaypalCheckout: function () {
            this.closePopup(this.$popup);
        },

        /**
         * handle 'AddToCart' click on Tier popup
         *
         * @param {Object} ev
         * @private
         */
        handleTierAddToCart: function (ev) {
            ev.preventDefault();

            if (this.options.addToCartButton &&
                this.options.inputQty && !isNaN(this.tierOptions.qty)
            ) {
                $(this.options.inputQty).val(this.tierOptions.qty);
                $(this.options.addToCartButton).click();
                this.closePopup(this.$popup);
            }
        },

        /**
         * handle 'paypal checkout buttons' click on Tier popup
         *
         * @private
         */
        handleTierPaypalCheckout: function () {
            if (this.options.inputQty && !isNaN(this.tierOptions.qty)
            ) {
                $(this.options.inputQty).val(this.tierOptions.qty);
                this.closePopup(this.$popup);
            }
        },

        /**
         * Open and set up popup
         *
         * @param {Object} event
         */
        openPopup: function (event) {
            var options = this.tierOptions || this.options;

            this.popUpOptions.position.of = $(event.target);

            if (!this.wasOpened) {
                this.$popup.find(this.options.msrpLabelId).html(options.msrpPrice);
                this.$popup.find(this.options.priceLabelId).html(options.realPrice);
                this.wasOpened = true;
            }
            this.$popup.dropdownDialog(this.popUpOptions).dropdownDialog('open');
            this._toggle(this.$popup);

            if (!this.options.isSaleable) {
                this.$popup.find('form').hide();
            }
        },

        /**
         * Toggle MAP popup visibility
         *
         * @param {HTMLElement} $elem
         * @private
         */
        _toggle: function ($elem) {
            $(document).on('mouseup.msrp touchend.msrp', function (e) {
                if (!$elem.is(e.target) && $elem.has(e.target).length === 0) {
                    this.closePopup($elem);
                }
            }.bind(this));
            $(window).on('resize', function () {
                this.closePopup($elem);
            }.bind(this));
        },

        /**
         * Close MAP information popup
         *
         * @param {HTMLElement} $elem
         */
        closePopup: function ($elem) {
            $elem.dropdownDialog('close');
            $(document).off('mouseup.msrp touchend.msrp');
        },

        /**
         * Handler for addToCart action
         *
         * @param {Object} e
         */
        _addToCartSubmit: function (e) {
            this.element.trigger('addToCart', this.element);

            if (this.element.data('stop-processing')) {
                return false;
            }

            if (this.options.addToCartButton) {
                $(this.options.addToCartButton).click();

                return false;
            }

            if (this.options.addToCartUrl) {
                $('.mage-dropdown-dialog > .ui-dialog-content').dropdownDialog('close');
            }

            e.preventDefault();
            $(this.options.cartForm).submit();
        },

<<<<<<< HEAD
        },

=======
>>>>>>> c56b06cc
        /**
         * Call on event updatePrice. Proxy to updateMsrpPrice method.
         *
         * @param {Event} event
         * @param {mixed} priceIndex
         * @param {Object} prices
         */
        onUpdateMsrpPrice: function onUpdateMsrpPrice(event, priceIndex, prices) {

            var defaultMsrp,
                defaultPrice,
                msrpPrice,
                finalPrice;

            defaultMsrp = _.chain(prices).map(function (price) {
                return price.msrpPrice.amount;
            }).reject(function (p) {
                return p === null;
            }).max().value();

            defaultPrice = _.chain(prices).map(function (p) {
                return p.finalPrice.amount;
            }).min().value();

            if (typeof priceIndex !== 'undefined') {
                msrpPrice = prices[priceIndex].msrpPrice.amount;
                finalPrice = prices[priceIndex].finalPrice.amount;

                if (msrpPrice === null || msrpPrice <= finalPrice) {
                    this.updateNonMsrpPrice(priceUtils.formatPrice(finalPrice));
                } else {
                    this.updateMsrpPrice(
                        priceUtils.formatPrice(finalPrice),
                        priceUtils.formatPrice(msrpPrice),
                        false);
                }
            } else {
                this.updateMsrpPrice(
                    priceUtils.formatPrice(defaultPrice),
                    priceUtils.formatPrice(defaultMsrp),
                    true);
            }
        },

        /**
         * Update prices for configurable product with MSRP enabled
         *
         * @param {String} finalPrice
         * @param {String} msrpPrice
         * @param {Boolean} useDefaultPrice
         */
        updateMsrpPrice: function (finalPrice, msrpPrice, useDefaultPrice) {
            var options = this.tierOptions || this.options;

            $(this.options.fallbackPriceContainer).hide();
            $(this.options.displayPriceContainer).show();
            $(this.options.mapInfoLinks).show();

            if (useDefaultPrice || !this.wasOpened) {
                this.$popup.find(this.options.msrpLabelId).html(options.msrpPrice);
                this.$popup.find(this.options.priceLabelId).html(options.realPrice);
                $(this.options.displayPriceElement).html(msrpPrice);
                this.wasOpened = true;
            }

            if (!useDefaultPrice) {
                this.$popup.find(this.options.msrpPriceElement).html(msrpPrice);
                this.$popup.find(this.options.priceElement).html(finalPrice);
                $(this.options.displayPriceElement).html(msrpPrice);
            }
        },

        /**
         * Display non MAP price for irrelevant products
         *
         * @param {String} price
         */
        updateNonMsrpPrice: function (price) {
            $(this.options.fallbackPriceElement).html(price);
            $(this.options.displayPriceContainer).hide();
            $(this.options.mapInfoLinks).hide();
            $(this.options.fallbackPriceContainer).show();
<<<<<<< HEAD
=======
        },

        /**
         * Handler for submit form
         *
         * @private
         */
        _onSubmitForm: function () {
            if ($(this.options.cartForm).valid()) {
                $(this.options.cartButtonId).prop('disabled', true);
            }
>>>>>>> c56b06cc
        }

    });

    return $.mage.addToCart;
});<|MERGE_RESOLUTION|>--- conflicted
+++ resolved
@@ -84,10 +84,7 @@
             }
             $(this.options.cartButtonId).on('click', this._addToCartSubmit.bind(this));
             $(document).on('updateMsrpPriceBlock', this.onUpdateMsrpPrice.bind(this));
-<<<<<<< HEAD
-=======
             $(this.options.cartForm).on('submit', this._onSubmitForm.bind(this));
->>>>>>> c56b06cc
         },
 
         /**
@@ -296,11 +293,6 @@
             $(this.options.cartForm).submit();
         },
 
-<<<<<<< HEAD
-        },
-
-=======
->>>>>>> c56b06cc
         /**
          * Call on event updatePrice. Proxy to updateMsrpPrice method.
          *
@@ -383,8 +375,6 @@
             $(this.options.displayPriceContainer).hide();
             $(this.options.mapInfoLinks).hide();
             $(this.options.fallbackPriceContainer).show();
-<<<<<<< HEAD
-=======
         },
 
         /**
@@ -396,7 +386,6 @@
             if ($(this.options.cartForm).valid()) {
                 $(this.options.cartButtonId).prop('disabled', true);
             }
->>>>>>> c56b06cc
         }
 
     });
