/**
 * Copyright © 2015 Magento. All rights reserved.
 * See COPYING.txt for license details.
 */
define([
    'jquery',
    'underscore',
    'jquery/ui',
    'mage/dropdown',
    'mage/template'
], function ($) {
    'use strict';

    $.widget('mage.addToCart', {
        options: {
            showAddToCart: true,
            submitUrl: '',
            cartButtonId: '',
            singleOpenDropDown: true,
            dialog: {}, // Options for mage/dropdown
            dialogDelay: 500, // Delay in ms after resize dropdown shown again
            origin: '', //Required, type of popup: 'msrp', 'tier' or 'info' popup

            // Selectors
            cartForm: '.form.map.checkout',
            msrpLabelId: '#map-popup-msrp',
            priceLabelId: '#map-popup-price',
            popUpAttr: '[data-role=msrp-popup-template]',
            popupCartButtonId: '#map-popup-button',
            paypalCheckoutButons: '[data-action=checkout-form-submit]',
            popupId: '',
            realPrice: '',
            isSaleable: '',
            msrpPrice: '',
            helpLinkId: '',
            addToCartButton: '',

            // Text options
            productName: '',
            addToCartUrl: ''
        },

        openDropDown: null,
        triggerClass: 'dropdown-active',

        popUpOptions: {
            appendTo: 'body',
            dialogContentClass: 'active',
            closeOnMouseLeave: false,
            autoPosition: true,
            closeOnClickOutside: false,
            'dialogClass': 'popup map-popup-wrapper',
            position: {
                my: 'left top',
                collision: 'fit none',
                at: 'left bottom',
                within: 'body'
            },
            shadowHinter: 'popup popup-pointer'
        },
        popupOpened: false,

        /**
         * Creates widget instance
         * @private
         */
        _create: function () {
            if (this.options.origin === 'msrp') {
                this.initMsrpPopup();
            } else if (this.options.origin === 'info') {
                this.initInfoPopup();
            } else if (this.options.origin === 'tier') {
                this.initTierPopup();
            }
            $(this.options.cartButtonId).on('click', this._addToCartSubmit.bind(this));
        },

        /**
         * Init msrp popup
         * @private
         */
        initMsrpPopup: function () {
            var popupDOM = $(this.options.popUpAttr)[0],
                $msrpPopup = $(popupDOM.innerHTML.trim());

            $msrpPopup.find(this.options.productIdInput).val(this.options.productId);
            $('body').append($msrpPopup);
            $msrpPopup.trigger('contentUpdated');

            $msrpPopup.find('button')
                .on('click',
                this.handleMsrpAddToCart.bind(this))
                .filter(this.options.popupCartButtonId)
                .text($(this.options.addToCartButton).text());

            $msrpPopup.find(this.options.paypalCheckoutButons).on('click',
                this.handleMsrpPaypalCheckout.bind(this));

            $(this.options.popupId).on('click',
                this.openPopup.bind(this));

            this.$popup = $msrpPopup;
        },

        /**
         * Init info popup
         * @private
         */
        initInfoPopup: function () {
            var infoPopupDOM = $('[data-role=msrp-info-template]')[0],
                $infoPopup = $(infoPopupDOM.innerHTML.trim());

            $('body').append($infoPopup);

            $(this.options.helpLinkId).on('click', function (e) {
                this.popUpOptions.position.of = $(e.target);
                $infoPopup.dropdownDialog(this.popUpOptions).dropdownDialog('open');
                this._toggle($infoPopup);
            }.bind(this));

            this.$popup = $infoPopup;
        },

        /**
         * Init tier price popup
         * @private
         */
        initTierPopup: function () {
<<<<<<< HEAD
            var tierOptions = JSON.parse($(this.options.attr).attr('data-tier-price')),
                popupDOM = $(this.options.popUpAttr)[0],
                $tierPopup = $(popupDOM.innerHTML.trim());
=======
            var popupDOM = $(this.options.popUpAttr)[0],
                $tierPopup = $(popupDOM.innerText).appendTo('body');
>>>>>>> e6fcb390

            $('body').append($tierPopup);
            $tierPopup.find(this.options.productIdInput).val(this.options.productId);
            this.popUpOptions.position.of = $(this.options.helpLinkId);

            $tierPopup.find('button').on('click',
                this.handleTierAddToCart.bind(this))
                .filter(this.options.popupCartButtonId)
                .text($(this.options.addToCartButton).text());

            $tierPopup.find(this.options.paypalCheckoutButons).on('click',
                this.handleTierPaypalCheckout.bind(this));

            $(this.options.attr).on('click', function (e) {
                this.$popup = $tierPopup;
                this.tierOptions = $(e.target).data('tier-price');
                this.openPopup(e);
            }.bind(this));
        },

        /**
         * handle 'AddToCart' click on Msrp popup
         * @param {Object} ev
         *
         * @private
         */
        handleMsrpAddToCart: function (ev) {
            ev.preventDefault();

            if (this.options.addToCartButton) {
                $(this.options.addToCartButton).click();
                this.closePopup(this.$popup);
            }
        },

        /**
         * handle 'paypal checkout buttons' click on Msrp popup
         *
         * @private
         */
        handleMsrpPaypalCheckout: function () {
            this.closePopup(this.$popup);
        },

        /**
         * handle 'AddToCart' click on Tier popup
         *
         * @param {Object} ev
         * @private
         */
        handleTierAddToCart: function (ev) {
            ev.preventDefault();

            if (this.options.addToCartButton &&
                this.options.inputQty && !isNaN(this.tierOptions.qty)
            ) {
                $(this.options.inputQty).val(this.tierOptions.qty);
                $(this.options.addToCartButton).click();
                this.closePopup(this.$popup);
            }
        },

        /**
         * handle 'paypal checkout buttons' click on Tier popup
         *
         * @private
         */
        handleTierPaypalCheckout: function () {
            if (this.options.inputQty && !isNaN(this.tierOptions.qty)
            ) {
                $(this.options.inputQty).val(this.tierOptions.qty);
                this.closePopup(this.$popup);
            }
        },

        /**
         * Open and set up popup
         *
         * @param {Object} event
         */
        openPopup: function (event) {
            var options = this.tierOptions || this.options;

            this.popUpOptions.position.of = $(event.target);
            this.$popup.find(this.options.msrpLabelId).html(options.msrpPrice);
            this.$popup.find(this.options.priceLabelId).html(options.realPrice);
            this.$popup.dropdownDialog(this.popUpOptions).dropdownDialog('open');
            this._toggle(this.$popup);

            if (!this.options.isSaleable) {
                this.$popup.find('form').hide();
            }
        },

        /**
         *
         * @param {HTMLElement} $elem
         * @private
         */
        _toggle: function ($elem) {
            $(document).on('mouseup.msrp', function (e) {
                if (!$elem.is(e.target) && $elem.has(e.target).length === 0) {
                    this.closePopup($elem);
                }
            }.bind(this));
            $(window).on('resize', function () {
                this.closePopup($elem);
            }.bind(this));
        },

        /**
         *
         * @param {HTMLElement} $elem
         */
        closePopup: function ($elem) {
            $elem.dropdownDialog('close');
            $(document).off('mouseup.msrp');
        },

        /**
         * Handler for addToCart action
         */
        _addToCartSubmit: function () {
            this.element.trigger('addToCart', this.element);

            if (this.element.data('stop-processing')) {
                return false;
            }

            if (this.options.addToCartButton) {
                $(this.options.addToCartButton).click();

                return false;
            }

            if (this.options.addToCartUrl) {
                $('.mage-dropdown-dialog > .ui-dialog-content').dropdownDialog('close');
            }
            $(this.options.cartForm).submit();

        }
    });

    return $.mage.addToCart;
});<|MERGE_RESOLUTION|>--- conflicted
+++ resolved
@@ -126,14 +126,8 @@
          * @private
          */
         initTierPopup: function () {
-<<<<<<< HEAD
-            var tierOptions = JSON.parse($(this.options.attr).attr('data-tier-price')),
-                popupDOM = $(this.options.popUpAttr)[0],
+            var popupDOM = $(this.options.popUpAttr)[0],
                 $tierPopup = $(popupDOM.innerHTML.trim());
-=======
-            var popupDOM = $(this.options.popUpAttr)[0],
-                $tierPopup = $(popupDOM.innerText).appendTo('body');
->>>>>>> e6fcb390
 
             $('body').append($tierPopup);
             $tierPopup.find(this.options.productIdInput).val(this.options.productId);
