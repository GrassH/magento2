--- conflicted
+++ resolved
@@ -228,11 +228,7 @@
          * @private
          */
         _toggle: function ($elem) {
-<<<<<<< HEAD
-            $(document).on('mouseup.msrp', function (e) {
-=======
             $(document).on('mouseup.msrp touchend.msrp', function (e) {
->>>>>>> 21ff06e7
                 if (!$elem.is(e.target) && $elem.has(e.target).length === 0) {
                     this.closePopup($elem);
                 }
@@ -248,11 +244,7 @@
          */
         closePopup: function ($elem) {
             $elem.dropdownDialog('close');
-<<<<<<< HEAD
-            $(document).off('mouseup.msrp');
-=======
             $(document).off('mouseup.msrp touchend.msrp');
->>>>>>> 21ff06e7
         },
 
         /**
