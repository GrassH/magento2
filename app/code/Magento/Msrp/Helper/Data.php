<?php
/**
 * Copyright © Magento, Inc. All rights reserved.
 * See COPYING.txt for license details.
 */
namespace Magento\Msrp\Helper;

use Magento\Framework\App\Helper\AbstractHelper;
use Magento\Framework\App\Helper\Context;
use Magento\Framework\App\ObjectManager;
use Magento\Msrp\Model\Product\Attribute\Source\Type;
use Magento\Msrp\Pricing\MsrpPriceCalculatorInterface;
use Magento\Store\Model\StoreManagerInterface;
use Magento\Catalog\Model\Product;
use Magento\Catalog\Api\ProductRepositoryInterface;
use Magento\ConfigurableProduct\Model\Product\Type\Configurable;

/**
 * Msrp data helper
 *
 * @SuppressWarnings(PHPMD.CouplingBetweenObjects)
 */
class Data extends AbstractHelper
{
    /**
     * @var StoreManagerInterface
     */
    protected $storeManager;

    /**
     * @var \Magento\Msrp\Model\Product\Options
     */
    protected $productOptions;

    /**
     * @var \Magento\Msrp\Model\Config
     */
    protected $config;

    /**
     * @var \Magento\Framework\Pricing\PriceCurrencyInterface
     */
    protected $priceCurrency;

    /**
     * @var ProductRepositoryInterface
     */
    protected $productRepository;

    /**
     * @var MsrpPriceCalculatorInterface
     */
    private $msrpPriceCalculator;

    /**
     * @param Context $context
     * @param StoreManagerInterface $storeManager
     * @param \Magento\Msrp\Model\Product\Options $productOptions
     * @param \Magento\Msrp\Model\Msrp $msrp
     * @param \Magento\Msrp\Model\Config $config
     * @param \Magento\Framework\Pricing\PriceCurrencyInterface $priceCurrency
     * @param ProductRepositoryInterface $productRepository
     * @param MsrpPriceCalculatorInterface|null $msrpPriceCalculator
     */
    public function __construct(
        Context $context,
        StoreManagerInterface $storeManager,
        \Magento\Msrp\Model\Product\Options $productOptions,
        \Magento\Msrp\Model\Msrp $msrp,
        \Magento\Msrp\Model\Config $config,
        \Magento\Framework\Pricing\PriceCurrencyInterface $priceCurrency,
        ProductRepositoryInterface $productRepository,
        MsrpPriceCalculatorInterface $msrpPriceCalculator = null
    ) {
        parent::__construct($context);
        $this->storeManager = $storeManager;
        $this->productOptions = $productOptions;
        $this->msrp = $msrp;
        $this->config = $config;
        $this->priceCurrency = $priceCurrency;
        $this->productRepository = $productRepository;
        $this->msrpPriceCalculator = $msrpPriceCalculator
            ?: ObjectManager::getInstance()->get(MsrpPriceCalculatorInterface::class);
    }

    /**
     * Check if can apply Minimum Advertise price to product in specific visibility
     *
     * @param int|Product $product
     * @param int|null $visibility Check displaying price in concrete place (by default generally)
     * @return bool
     *
     * @SuppressWarnings(PHPMD.CyclomaticComplexity)
     * @throws \Magento\Framework\Exception\NoSuchEntityException
     */
    public function canApplyMsrp($product, $visibility = null)
    {
        if (!$this->config->isEnabled()) {
            return false;
        }
        if (is_numeric($product)) {
            $product = $this->productRepository->getById($product, false, $this->storeManager->getStore()->getId());
        }
        $result = $this->msrp->canApplyToProduct($product);
        if ($result && $visibility !== null) {
            $productPriceVisibility = $product->getMsrpDisplayActualPriceType();
            if ($productPriceVisibility == Type\Price::TYPE_USE_CONFIG) {
                $productPriceVisibility = $this->config->getDisplayActualPriceType();
            }
            $result = $productPriceVisibility == $visibility;
        }

        if ($product->getTypeInstance()->isComposite($product) && (!$result || $visibility !== null)) {
            $isEnabledInOptions = $this->productOptions->isEnabled($product, $visibility);
            if ($isEnabledInOptions !== null) {
                $result = $isEnabledInOptions;
            }
        }

        return $result;
    }

    /**
     * Get Msrp message for price
     *
     * @param Product $product
     * @return string
     * @throws \Magento\Framework\Exception\NoSuchEntityException
     */
    public function getMsrpPriceMessage($product)
    {
        $message = "";
        if ($this->canApplyMsrp($product, Type::TYPE_IN_CART)) {
            $message = __('To see product price, add this item to your cart. You can always remove it later.');
        } elseif ($this->canApplyMsrp($product, Type::TYPE_BEFORE_ORDER_CONFIRM)) {
            $message = __('See price before order confirmation.');
        }
        return $message;
    }

    /**
     * Check is product need gesture to show price
     *
     * @param int|Product $product
     * @return bool
     * @throws \Magento\Framework\Exception\NoSuchEntityException
     */
    public function isShowPriceOnGesture($product)
    {
        return $this->canApplyMsrp($product, Type::TYPE_ON_GESTURE);
    }

    /**
     * Check if we should show MAP proce before order confirmation
     *
     * @param int|Product $product
     * @return bool
     * @throws \Magento\Framework\Exception\NoSuchEntityException
     */
    public function isShowBeforeOrderConfirm($product)
    {
        return $this->canApplyMsrp($product, Type::TYPE_BEFORE_ORDER_CONFIRM);
    }

    /**
     * Check if any MAP price is larger than as low as value.
     *
     * @param int|Product $product
     * @return bool
     * @throws \Magento\Framework\Exception\NoSuchEntityException
     */
    public function isMinimalPriceLessMsrp($product)
    {
        if (is_numeric($product)) {
            $product = $this->productRepository->getById($product, false, $this->storeManager->getStore()->getId());
        }
        $msrp = $this->msrpPriceCalculator->getMsrpPriceValue($product);
        $price = $product->getPriceInfo()->getPrice(\Magento\Catalog\Pricing\Price\FinalPrice::PRICE_CODE);
<<<<<<< HEAD
        if ($msrp === null) {
            if ($product->getTypeId() === \Magento\GroupedProduct\Model\Product\Type\Grouped::TYPE_CODE) {
                $msrp = $product->getTypeInstance()->getChildrenMsrp($product);
            } elseif ($product->getTypeId() === Configurable::TYPE_CODE) {
                $prices = [];
                foreach ($product->getTypeInstance()->getUsedProducts($product) as $item) {
                    if ($item->getMsrp() !== null) {
                        $prices[] = $item->getMsrp();
                    }
                }

                $msrp = $prices ? max($prices) : 0;
            } else {
                return false;
            }
        }
=======
>>>>>>> bd049307
        if ($msrp) {
            $msrp = $this->priceCurrency->convertAndRound($msrp);
        }
        return $msrp > $price->getValue();
    }
}<|MERGE_RESOLUTION|>--- conflicted
+++ resolved
@@ -13,7 +13,6 @@
 use Magento\Store\Model\StoreManagerInterface;
 use Magento\Catalog\Model\Product;
 use Magento\Catalog\Api\ProductRepositoryInterface;
-use Magento\ConfigurableProduct\Model\Product\Type\Configurable;
 
 /**
  * Msrp data helper
@@ -176,25 +175,6 @@
         }
         $msrp = $this->msrpPriceCalculator->getMsrpPriceValue($product);
         $price = $product->getPriceInfo()->getPrice(\Magento\Catalog\Pricing\Price\FinalPrice::PRICE_CODE);
-<<<<<<< HEAD
-        if ($msrp === null) {
-            if ($product->getTypeId() === \Magento\GroupedProduct\Model\Product\Type\Grouped::TYPE_CODE) {
-                $msrp = $product->getTypeInstance()->getChildrenMsrp($product);
-            } elseif ($product->getTypeId() === Configurable::TYPE_CODE) {
-                $prices = [];
-                foreach ($product->getTypeInstance()->getUsedProducts($product) as $item) {
-                    if ($item->getMsrp() !== null) {
-                        $prices[] = $item->getMsrp();
-                    }
-                }
-
-                $msrp = $prices ? max($prices) : 0;
-            } else {
-                return false;
-            }
-        }
-=======
->>>>>>> bd049307
         if ($msrp) {
             $msrp = $this->priceCurrency->convertAndRound($msrp);
         }
