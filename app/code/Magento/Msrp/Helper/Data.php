--- conflicted
+++ resolved
@@ -18,11 +18,7 @@
 class Data extends AbstractHelper
 {
     /**
-<<<<<<< HEAD
-     * @var \Magento\Store\Model\StoreManagerInterface
-=======
      * @var StoreManagerInterface
->>>>>>> baadf057
      */
     protected $storeManager;
 
@@ -48,11 +44,7 @@
 
     /**
      * @param Context $context
-<<<<<<< HEAD
-     * @param \Magento\Store\Model\StoreManagerInterface $storeManager
-=======
      * @param StoreManagerInterface $storeManager
->>>>>>> baadf057
      * @param \Magento\Msrp\Model\Product\Options $productOptions
      * @param \Magento\Msrp\Model\Msrp $msrp
      * @param \Magento\Msrp\Model\Config $config
