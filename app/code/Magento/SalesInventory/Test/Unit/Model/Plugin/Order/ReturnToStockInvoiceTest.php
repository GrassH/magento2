<?php declare(strict_types=1);
/**
 *
 * Copyright © Magento, Inc. All rights reserved.
 * See COPYING.txt for license details.
 */
namespace Magento\SalesInventory\Test\Unit\Model\Plugin\Order;

use Magento\CatalogInventory\Api\StockConfigurationInterface;
use Magento\Sales\Api\CreditmemoRepositoryInterface;
use Magento\Sales\Api\Data\CreditmemoCreationArgumentsExtensionInterface;
use Magento\Sales\Api\Data\CreditmemoCreationArgumentsInterface;
use Magento\Sales\Api\Data\CreditmemoInterface;
use Magento\Sales\Api\Data\InvoiceInterface;
use Magento\Sales\Api\Data\OrderInterface;
use Magento\Sales\Api\InvoiceRepositoryInterface;
use Magento\Sales\Api\OrderRepositoryInterface;
use Magento\Sales\Api\RefundInvoiceInterface;
use Magento\Sales\Api\RefundOrderInterface;
use Magento\SalesInventory\Model\Order\ReturnProcessor;
use Magento\SalesInventory\Model\Plugin\Order\ReturnToStockInvoice;
use PHPUnit\Framework\MockObject\MockObject;
use PHPUnit\Framework\TestCase;

/**
 * @SuppressWarnings(PHPMD.CouplingBetweenObjects)
 */
class ReturnToStockInvoiceTest extends TestCase
{
    /** @var  ReturnToStockInvoice */
    private $returnTOStock;

    /**
<<<<<<< HEAD
     * @var \PHPUnit\Framework\MockObject\MockObject|\Magento\SalesInventory\Model\Order\ReturnProcessor
=======
     * @var MockObject|ReturnProcessor
>>>>>>> b2f063af
     */
    private $returnProcessorMock;

    /**
<<<<<<< HEAD
     * @var \PHPUnit\Framework\MockObject\MockObject|\Magento\Sales\Api\CreditmemoRepositoryInterface
=======
     * @var MockObject|CreditmemoRepositoryInterface
>>>>>>> b2f063af
     */
    private $creditmemoRepositoryMock;

    /**
<<<<<<< HEAD
     * @var  \PHPUnit\Framework\MockObject\MockObject|\Magento\Sales\Api\InvoiceRepositoryInterface
=======
     * @var  MockObject|InvoiceRepositoryInterface
>>>>>>> b2f063af
     */
    private $invoiceRepositoryMock;

    /**
<<<<<<< HEAD
     * @var \PHPUnit\Framework\MockObject\MockObject|\Magento\Sales\Api\OrderRepositoryInterface
=======
     * @var MockObject|OrderRepositoryInterface
>>>>>>> b2f063af
     */
    private $orderRepositoryMock;

    /**
<<<<<<< HEAD
     * @var \PHPUnit\Framework\MockObject\MockObject|\Magento\Sales\Api\RefundOrderInterface
=======
     * @var MockObject|RefundOrderInterface
>>>>>>> b2f063af
     */
    private $refundInvoiceMock;

    /**
<<<<<<< HEAD
     * @var \PHPUnit\Framework\MockObject\MockObject|\Magento\Sales\Api\Data\CreditmemoCreationArgumentsInterface
=======
     * @var MockObject|CreditmemoCreationArgumentsInterface
>>>>>>> b2f063af
     */
    private $creditmemoCreationArgumentsMock;

    /**
<<<<<<< HEAD
     * @var \PHPUnit\Framework\MockObject\MockObject|\Magento\Sales\Api\Data\OrderInterface
=======
     * @var MockObject|OrderInterface
>>>>>>> b2f063af
     */
    private $orderMock;

    /**
<<<<<<< HEAD
     * @var \PHPUnit\Framework\MockObject\MockObject|\Magento\Sales\Api\Data\CreditmemoInterface
=======
     * @var MockObject|CreditmemoInterface
>>>>>>> b2f063af
     */
    private $creditmemoMock;

    /**
<<<<<<< HEAD
     * @var \PHPUnit\Framework\MockObject\MockObject|\Magento\Sales\Api\Data\InvoiceInterface
=======
     * @var MockObject|InvoiceInterface
>>>>>>> b2f063af
     */
    private $invoiceMock;

    /**
<<<<<<< HEAD
     * @var \PHPUnit\Framework\MockObject\MockObject|\Magento\Sales\Api\Data\CreditmemoCreationArgumentsInterface
=======
     * @var MockObject|CreditmemoCreationArgumentsInterface
>>>>>>> b2f063af
     */
    private $extensionAttributesMock;

    /**
<<<<<<< HEAD
     * @var \PHPUnit\Framework\MockObject\MockObject|\Magento\CatalogInventory\Api\StockConfigurationInterface
=======
     * @var MockObject|StockConfigurationInterface
>>>>>>> b2f063af
     */
    private $stockConfigurationMock;

    protected function setUp(): void
    {
        $this->returnProcessorMock = $this->getMockBuilder(ReturnProcessor::class)
            ->disableOriginalConstructor()
            ->getMock();
        $this->creditmemoRepositoryMock = $this->getMockBuilder(CreditmemoRepositoryInterface::class)
            ->disableOriginalConstructor()
            ->getMock();
        $this->orderRepositoryMock = $this->getMockBuilder(OrderRepositoryInterface::class)
            ->disableOriginalConstructor()
            ->getMock();
        $this->invoiceRepositoryMock = $this->getMockBuilder(InvoiceRepositoryInterface::class)
            ->disableOriginalConstructor()
            ->getMock();
        $this->refundInvoiceMock = $this->getMockBuilder(RefundInvoiceInterface::class)
            ->disableOriginalConstructor()
            ->getMock();
        $this->creditmemoCreationArgumentsMock = $this->getMockBuilder(
            CreditmemoCreationArgumentsInterface::class
        )->disableOriginalConstructor()
            ->getMock();
        $this->extensionAttributesMock = $this->getMockBuilder(
            CreditmemoCreationArgumentsExtensionInterface::class
        )->disableOriginalConstructor()
            ->setMethods(['getReturnToStockItems'])
            ->getMockForAbstractClass();
        $this->orderMock = $this->getMockBuilder(OrderInterface::class)
            ->disableOriginalConstructor()
            ->getMock();
        $this->creditmemoMock = $this->getMockBuilder(CreditmemoInterface::class)
            ->disableOriginalConstructor()
            ->getMock();
        $this->invoiceMock = $this->getMockBuilder(InvoiceInterface::class)
            ->disableOriginalConstructor()
            ->getMock();
        $this->stockConfigurationMock = $this->getMockBuilder(
            StockConfigurationInterface::class
        )->disableOriginalConstructor()
            ->getMock();

        $this->returnTOStock = new ReturnToStockInvoice(
            $this->returnProcessorMock,
            $this->creditmemoRepositoryMock,
            $this->orderRepositoryMock,
            $this->invoiceRepositoryMock,
            $this->stockConfigurationMock
        );
    }

    public function testAfterExecute()
    {
        $orderId = 1;
        $creditmemoId = 99;
        $items = [];
        $returnToStockItems = [1];
        $invoiceId = 98;
        $this->creditmemoCreationArgumentsMock->expects($this->exactly(3))
            ->method('getExtensionAttributes')
            ->willReturn($this->extensionAttributesMock);

        $this->invoiceRepositoryMock->expects($this->once())
            ->method('get')
            ->with($invoiceId)
            ->willReturn($this->invoiceMock);

        $this->extensionAttributesMock->expects($this->exactly(2))
            ->method('getReturnToStockItems')
            ->willReturn($returnToStockItems);

        $this->orderRepositoryMock->expects($this->once())
            ->method('get')
            ->with($orderId)
            ->willReturn($this->orderMock);

        $this->creditmemoRepositoryMock->expects($this->once())
            ->method('get')
            ->with($creditmemoId)
            ->willReturn($this->creditmemoMock);

        $this->returnProcessorMock->expects($this->once())
            ->method('execute')
            ->with($this->creditmemoMock, $this->orderMock, $returnToStockItems);

        $this->invoiceMock->expects($this->once())
            ->method('getOrderId')
            ->willReturn($orderId);

        $this->stockConfigurationMock->expects($this->once())
            ->method('isAutoReturnEnabled')
            ->willReturn(false);

        $this->assertEquals(
            $this->returnTOStock->afterExecute(
                $this->refundInvoiceMock,
                $creditmemoId,
                $invoiceId,
                $items,
                false,
                false,
                false,
                null,
                $this->creditmemoCreationArgumentsMock
            ),
            $creditmemoId
        );
    }
}<|MERGE_RESOLUTION|>--- conflicted
+++ resolved
@@ -31,101 +31,57 @@
     private $returnTOStock;
 
     /**
-<<<<<<< HEAD
-     * @var \PHPUnit\Framework\MockObject\MockObject|\Magento\SalesInventory\Model\Order\ReturnProcessor
-=======
      * @var MockObject|ReturnProcessor
->>>>>>> b2f063af
      */
     private $returnProcessorMock;
 
     /**
-<<<<<<< HEAD
-     * @var \PHPUnit\Framework\MockObject\MockObject|\Magento\Sales\Api\CreditmemoRepositoryInterface
-=======
      * @var MockObject|CreditmemoRepositoryInterface
->>>>>>> b2f063af
      */
     private $creditmemoRepositoryMock;
 
     /**
-<<<<<<< HEAD
-     * @var  \PHPUnit\Framework\MockObject\MockObject|\Magento\Sales\Api\InvoiceRepositoryInterface
-=======
      * @var  MockObject|InvoiceRepositoryInterface
->>>>>>> b2f063af
      */
     private $invoiceRepositoryMock;
 
     /**
-<<<<<<< HEAD
-     * @var \PHPUnit\Framework\MockObject\MockObject|\Magento\Sales\Api\OrderRepositoryInterface
-=======
      * @var MockObject|OrderRepositoryInterface
->>>>>>> b2f063af
      */
     private $orderRepositoryMock;
 
     /**
-<<<<<<< HEAD
-     * @var \PHPUnit\Framework\MockObject\MockObject|\Magento\Sales\Api\RefundOrderInterface
-=======
      * @var MockObject|RefundOrderInterface
->>>>>>> b2f063af
      */
     private $refundInvoiceMock;
 
     /**
-<<<<<<< HEAD
-     * @var \PHPUnit\Framework\MockObject\MockObject|\Magento\Sales\Api\Data\CreditmemoCreationArgumentsInterface
-=======
      * @var MockObject|CreditmemoCreationArgumentsInterface
->>>>>>> b2f063af
      */
     private $creditmemoCreationArgumentsMock;
 
     /**
-<<<<<<< HEAD
-     * @var \PHPUnit\Framework\MockObject\MockObject|\Magento\Sales\Api\Data\OrderInterface
-=======
      * @var MockObject|OrderInterface
->>>>>>> b2f063af
      */
     private $orderMock;
 
     /**
-<<<<<<< HEAD
-     * @var \PHPUnit\Framework\MockObject\MockObject|\Magento\Sales\Api\Data\CreditmemoInterface
-=======
      * @var MockObject|CreditmemoInterface
->>>>>>> b2f063af
      */
     private $creditmemoMock;
 
     /**
-<<<<<<< HEAD
-     * @var \PHPUnit\Framework\MockObject\MockObject|\Magento\Sales\Api\Data\InvoiceInterface
-=======
      * @var MockObject|InvoiceInterface
->>>>>>> b2f063af
      */
     private $invoiceMock;
 
     /**
-<<<<<<< HEAD
-     * @var \PHPUnit\Framework\MockObject\MockObject|\Magento\Sales\Api\Data\CreditmemoCreationArgumentsInterface
-=======
      * @var MockObject|CreditmemoCreationArgumentsInterface
->>>>>>> b2f063af
      */
     private $extensionAttributesMock;
 
     /**
-<<<<<<< HEAD
-     * @var \PHPUnit\Framework\MockObject\MockObject|\Magento\CatalogInventory\Api\StockConfigurationInterface
-=======
      * @var MockObject|StockConfigurationInterface
->>>>>>> b2f063af
      */
     private $stockConfigurationMock;
 
