<?php declare(strict_types=1);
/**
 * Copyright © Magento, Inc. All rights reserved.
 * See COPYING.txt for license details.
 */
namespace Magento\SalesInventory\Test\Unit\Model\Order;

use Magento\Framework\Exception\NoSuchEntityException;
use Magento\Sales\Api\Data\CreditmemoInterface;
use Magento\Sales\Api\Data\CreditmemoItemInterface;
use Magento\Sales\Api\Data\OrderItemInterface;
use Magento\Sales\Api\OrderItemRepositoryInterface;
use Magento\SalesInventory\Model\Order\ReturnValidator;
use PHPUnit\Framework\MockObject\MockObject;
use PHPUnit\Framework\TestCase;

class ReturnValidatorTest extends TestCase
{
    /**
<<<<<<< HEAD
     * @var \PHPUnit\Framework\MockObject\MockObject|OrderItemRepositoryInterface
=======
     * @var MockObject|OrderItemRepositoryInterface
>>>>>>> b2f063af
     */
    private $orderItemRepositoryMock;

    /**
<<<<<<< HEAD
     * @var \PHPUnit\Framework\MockObject\MockObject|CreditmemoInterface
=======
     * @var MockObject|CreditmemoInterface
>>>>>>> b2f063af
     */
    private $creditMemoMock;

    /**
<<<<<<< HEAD
     * @var \PHPUnit\Framework\MockObject\MockObject|CreditmemoItemInterface
=======
     * @var MockObject|CreditmemoItemInterface
>>>>>>> b2f063af
     */
    private $creditMemoItemMock;

    /**
<<<<<<< HEAD
     * @var \PHPUnit\Framework\MockObject\MockObject|OrderItemInterface
=======
     * @var MockObject|OrderItemInterface
>>>>>>> b2f063af
     */
    private $orderItemMock;

    /**
     * @var ReturnValidator
     */
    private $returnValidator;

    protected function setUp(): void
    {
        $this->orderItemRepositoryMock = $this->getMockBuilder(OrderItemRepositoryInterface::class)
            ->disableOriginalConstructor()
            ->getMockForAbstractClass();

        $this->creditMemoMock = $this->getMockBuilder(CreditmemoInterface::class)
            ->disableOriginalConstructor()
            ->getMockForAbstractClass();

        $this->creditMemoItemMock = $this->getMockBuilder(CreditmemoItemInterface::class)
            ->disableOriginalConstructor()
            ->getMockForAbstractClass();

        $this->orderItemMock = $this->getMockBuilder(OrderItemInterface::class)
            ->disableOriginalConstructor()
            ->getMockForAbstractClass();

        $this->returnValidator = new ReturnValidator(
            $this->orderItemRepositoryMock
        );
    }

    /**
     * @dataProvider dataProvider
     */
    public function testValidate(
        $expectedResult,
        $returnToStockItems,
        $orderItemId,
        $creditMemoItemId,
        $productSku = null
    ) {
        $this->creditMemoMock->expects($this->once())
            ->method('getItems')
            ->willReturn([$this->creditMemoItemMock]);

        $this->orderItemRepositoryMock->expects($this->once())
            ->method('get')
            ->with($returnToStockItems[0])
            ->willReturn($this->orderItemMock);

        $this->orderItemMock->expects($this->once())
            ->method('getItemId')
            ->willReturn($orderItemId);

        $this->creditMemoItemMock->expects($this->once())
            ->method('getOrderItemId')
            ->willReturn($creditMemoItemId);

        if ($productSku) {
            $this->orderItemMock->expects($this->once())
                ->method('getSku')
                ->willReturn($productSku);
        }

        $this->assertEquals(
            $this->returnValidator->validate($returnToStockItems, $this->creditMemoMock),
            $expectedResult
        );
    }

    public function testValidationWithWrongOrderItems()
    {
        $returnToStockItems = [1];
        $this->creditMemoMock->expects($this->once())
            ->method('getItems')
            ->willReturn([$this->creditMemoItemMock]);
        $this->orderItemRepositoryMock->expects($this->once())
            ->method('get')
            ->with($returnToStockItems[0])
            ->willThrowException(new NoSuchEntityException());

        $this->assertEquals(
            $this->returnValidator->validate($returnToStockItems, $this->creditMemoMock),
            __('The return to stock argument contains product item that is not part of the original order.')
        );
    }

    /**
     * @return array
     */
    public function dataProvider()
    {
        return [
            'PostirivValidationTest' => [null, [1], 1, 1],
            'WithWrongReturnToStockItems' => [
                __('The "%1" product is not part of the current creditmemo.', 'sku1'), [2], 2, 1, 'sku1',
            ],
        ];
    }
}<|MERGE_RESOLUTION|>--- conflicted
+++ resolved
@@ -17,38 +17,22 @@
 class ReturnValidatorTest extends TestCase
 {
     /**
-<<<<<<< HEAD
-     * @var \PHPUnit\Framework\MockObject\MockObject|OrderItemRepositoryInterface
-=======
      * @var MockObject|OrderItemRepositoryInterface
->>>>>>> b2f063af
      */
     private $orderItemRepositoryMock;
 
     /**
-<<<<<<< HEAD
-     * @var \PHPUnit\Framework\MockObject\MockObject|CreditmemoInterface
-=======
      * @var MockObject|CreditmemoInterface
->>>>>>> b2f063af
      */
     private $creditMemoMock;
 
     /**
-<<<<<<< HEAD
-     * @var \PHPUnit\Framework\MockObject\MockObject|CreditmemoItemInterface
-=======
      * @var MockObject|CreditmemoItemInterface
->>>>>>> b2f063af
      */
     private $creditMemoItemMock;
 
     /**
-<<<<<<< HEAD
-     * @var \PHPUnit\Framework\MockObject\MockObject|OrderItemInterface
-=======
      * @var MockObject|OrderItemInterface
->>>>>>> b2f063af
      */
     private $orderItemMock;
 
@@ -61,19 +45,19 @@
     {
         $this->orderItemRepositoryMock = $this->getMockBuilder(OrderItemRepositoryInterface::class)
             ->disableOriginalConstructor()
-            ->getMockForAbstractClass();
+            ->getMock();
 
         $this->creditMemoMock = $this->getMockBuilder(CreditmemoInterface::class)
             ->disableOriginalConstructor()
-            ->getMockForAbstractClass();
+            ->getMock();
 
         $this->creditMemoItemMock = $this->getMockBuilder(CreditmemoItemInterface::class)
             ->disableOriginalConstructor()
-            ->getMockForAbstractClass();
+            ->getMock();
 
         $this->orderItemMock = $this->getMockBuilder(OrderItemInterface::class)
             ->disableOriginalConstructor()
-            ->getMockForAbstractClass();
+            ->getMock();
 
         $this->returnValidator = new ReturnValidator(
             $this->orderItemRepositoryMock
