--- conflicted
+++ resolved
@@ -25,89 +25,48 @@
 class ReturnProcessorTest extends TestCase
 {
     /**
-<<<<<<< HEAD
-     * @var \PHPUnit\Framework\MockObject\MockObject|OrderInterface
-=======
      * @var MockObject|OrderInterface
->>>>>>> b2f063af
      */
     private $orderMock;
 
     /**
-<<<<<<< HEAD
-     * @var \PHPUnit\Framework\MockObject\MockObject|CreditmemoInterface
-=======
      * @var MockObject|CreditmemoInterface
->>>>>>> b2f063af
      */
     private $creditmemoMock;
 
     /**
-<<<<<<< HEAD
-     * @var \PHPUnit\Framework\MockObject\MockObject|StockManagementInterface
-=======
      * @var MockObject|StockManagementInterface
->>>>>>> b2f063af
      */
     private $stockManagementMock;
 
     /**
-<<<<<<< HEAD
-     * @var \PHPUnit\Framework\MockObject\MockObject|\Magento\CatalogInventory\Model\Indexer\Stock\Processor
-=======
      * @var MockObject|Processor
->>>>>>> b2f063af
      */
     private $stockIndexerProcessorMock;
 
     /**
-<<<<<<< HEAD
-     * @var \PHPUnit\Framework\MockObject\MockObject|\Magento\Catalog\Model\Indexer\Product\Price\Processor
-=======
      * @var MockObject|\Magento\Catalog\Model\Indexer\Product\Price\Processor
->>>>>>> b2f063af
      */
     private $priceIndexerMock;
 
     /**
-<<<<<<< HEAD
-     * @var \PHPUnit\Framework\MockObject\MockObject|StoreManagerInterface
-=======
      * @var MockObject|StoreManagerInterface
->>>>>>> b2f063af
      */
     private $storeManagerMock;
 
     /**
-<<<<<<< HEAD
-     * @var \PHPUnit\Framework\MockObject\MockObject|OrderItemRepositoryInterface
-=======
      * @var MockObject|OrderItemRepositoryInterface
->>>>>>> b2f063af
      */
     private $orderItemRepositoryMock;
 
     /**
-<<<<<<< HEAD
-     * @var \PHPUnit\Framework\MockObject\MockObject|CreditmemoItemInterface
-=======
      * @var MockObject|CreditmemoItemInterface
->>>>>>> b2f063af
      */
     private $creditmemoItemMock;
 
     /** @var  ReturnProcessor */
     private $returnProcessor;
 
-<<<<<<< HEAD
-    /** @var  \PHPUnit\Framework\MockObject\MockObject|OrderItemInterface */
-    private $orderItemMock;
-
-    /** @var  \PHPUnit\Framework\MockObject\MockObject|StoreInterface */
-    private $storeMock;
-
-    protected function setUp(): void
-=======
     /** @var  MockObject|OrderItemInterface */
     private $orderItemMock;
 
@@ -115,11 +74,10 @@
     private $storeMock;
 
     public function setUp(): void
->>>>>>> b2f063af
     {
         $this->stockManagementMock = $this->getMockBuilder(StockManagementInterface::class)
             ->disableOriginalConstructor()
-            ->getMockForAbstractClass();
+            ->getMock();
         $this->stockIndexerProcessorMock = $this->getMockBuilder(
             Processor::class
         )->disableOriginalConstructor()
@@ -129,28 +87,28 @@
             ->getMock();
         $this->storeManagerMock = $this->getMockBuilder(StoreManagerInterface::class)
             ->disableOriginalConstructor()
-            ->getMockForAbstractClass();
+            ->getMock();
         $this->orderItemRepositoryMock = $this->getMockBuilder(OrderRepositoryInterface::class)
             ->disableOriginalConstructor()
-            ->getMockForAbstractClass();
+            ->getMock();
         $this->orderItemRepositoryMock = $this->getMockBuilder(OrderItemRepositoryInterface::class)
             ->disableOriginalConstructor()
-            ->getMockForAbstractClass();
+            ->getMock();
         $this->orderMock = $this->getMockBuilder(OrderInterface::class)
             ->disableOriginalConstructor()
-            ->getMockForAbstractClass();
+            ->getMock();
         $this->creditmemoMock = $this->getMockBuilder(CreditmemoInterface::class)
             ->disableOriginalConstructor()
-            ->getMockForAbstractClass();
+            ->getMock();
         $this->creditmemoItemMock = $this->getMockBuilder(CreditmemoItemInterface::class)
             ->disableOriginalConstructor()
-            ->getMockForAbstractClass();
+            ->getMock();
         $this->orderItemMock = $this->getMockBuilder(OrderItemInterface::class)
             ->disableOriginalConstructor()
-            ->getMockForAbstractClass();
+            ->getMock();
         $this->storeMock = $this->getMockBuilder(StoreInterface::class)
             ->disableOriginalConstructor()
-            ->getMockForAbstractClass();
+            ->getMock();
 
         $this->returnProcessor = new ReturnProcessor(
             $this->stockManagementMock,
