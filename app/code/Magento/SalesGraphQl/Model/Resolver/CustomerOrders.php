--- conflicted
+++ resolved
@@ -51,47 +51,37 @@
     private $orderFormatter;
 
     /**
-<<<<<<< HEAD
      * @var OrderSort
      */
     private $orderSort;
-=======
+
+    /**
      * @var StoreManagerInterface|mixed|null
      */
     private $storeManager;
->>>>>>> 28c7f79f
 
     /**
      * @param OrderRepositoryInterface $orderRepository
      * @param SearchCriteriaBuilder $searchCriteriaBuilder
      * @param OrderFilter $orderFilter
      * @param OrderFormatter $orderFormatter
-<<<<<<< HEAD
      * @param OrderSort $orderSort
-=======
      * @param StoreManagerInterface|null $storeManager
->>>>>>> 28c7f79f
      */
     public function __construct(
         OrderRepositoryInterface $orderRepository,
         SearchCriteriaBuilder $searchCriteriaBuilder,
         OrderFilter $orderFilter,
         OrderFormatter $orderFormatter,
-<<<<<<< HEAD
-        OrderSort $orderSort
-=======
+        OrderSort $orderSort,
         ?StoreManagerInterface $storeManager = null
->>>>>>> 28c7f79f
     ) {
         $this->orderRepository = $orderRepository;
         $this->searchCriteriaBuilder = $searchCriteriaBuilder;
         $this->orderFilter = $orderFilter;
         $this->orderFormatter = $orderFormatter;
-<<<<<<< HEAD
         $this->orderSort = $orderSort;
-=======
         $this->storeManager = $storeManager ?? ObjectManager::getInstance()->get(StoreManagerInterface::class);
->>>>>>> 28c7f79f
     }
 
     /**
