--- conflicted
+++ resolved
@@ -130,8 +130,6 @@
             /** @var OrderInterface $associatedOrder */
             $associatedOrder = $orderList[$orderItem->getOrderId()];
             $itemOptions = $this->optionsProcessor->getItemOptions($orderItem);
-
-<<<<<<< HEAD
             $this->orderItemList[$orderItem->getItemId()] = [
                 'id' => base64_encode($orderItem->getItemId()),
                 'associatedProduct' => $associatedProduct,
@@ -153,52 +151,6 @@
                 'quantity_canceled' => $orderItem->getQtyCanceled(),
                 'quantity_returned' => $orderItem->getQtyReturned()
             ];
-=======
-            if (!$orderItem->getParentItem()) {
-                $this->orderItemList[$orderItem->getItemId()] = [
-                    'id' => base64_encode($orderItem->getItemId()),
-                    'product_name' => $orderItem->getName(),
-                    'product_sku' => $orderItem->getSku(),
-                    'product_url_key' => $associatedProduct ? $associatedProduct->getUrlKey() : null,
-                    'product_type' => $orderItem->getProductType(),
-                    'discounts' => $this->getDiscountDetails($associatedOrder, $orderItem),
-                    'product_sale_price' => [
-                        'value' => $orderItem->getPrice(),
-                        'currency' => $associatedOrder->getOrderCurrencyCode()
-                    ],
-                    'selected_options' => $itemOptions['selected_options'],
-                    'entered_options' => $itemOptions['entered_options'],
-                    'quantity_ordered' => $orderItem->getQtyOrdered(),
-                    'quantity_shipped' => $orderItem->getQtyShipped(),
-                    'quantity_refunded' => $orderItem->getQtyRefunded(),
-                    'quantity_invoiced' => $orderItem->getQtyInvoiced(),
-                    'quantity_canceled' => $orderItem->getQtyCanceled(),
-                    'quantity_returned' => $orderItem->getQtyReturned(),
-                ];
-            } else {
-                // case where
-                $this->orderItemList[$orderItem->getParentItemId()]['child_items'][$orderItem->getItemId()] = [
-                    'id' => base64_encode($orderItem->getItemId()),
-                    'product_name' => $orderItem->getName(),
-                    'product_sku' => $orderItem->getSku(),
-                    'product_url_key' => $associatedProduct ? $associatedProduct->getUrlKey() : null,
-                    'product_type' => $orderItem->getProductType(),
-                    'discounts' => $this->getDiscountDetails($associatedOrder, $orderItem),
-                    'product_sale_price' => [
-                        'value' => $orderItem->getPrice(),
-                        'currency' => $associatedOrder->getOrderCurrencyCode()
-                    ],
-                    'selected_options' => $itemOptions['selected_options'],
-                    'entered_options' => $itemOptions['entered_options'],
-                    'quantity_ordered' => $orderItem->getQtyOrdered(),
-                    'quantity_shipped' => $orderItem->getQtyShipped(),
-                    'quantity_refunded' => $orderItem->getQtyRefunded(),
-                    'quantity_invoiced' => $orderItem->getQtyInvoiced(),
-                    'quantity_canceled' => $orderItem->getQtyCanceled(),
-                    'quantity_returned' => $orderItem->getQtyReturned(),
-                ];
-            }
->>>>>>> a8844aee
         }
 
         return $this->orderItemList;
