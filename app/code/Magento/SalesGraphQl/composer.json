--- conflicted
+++ resolved
@@ -6,20 +6,12 @@
         "php": "~7.3.0||~7.4.0",
         "magento/framework": "*",
         "magento/module-sales": "*",
-<<<<<<< HEAD
-        "magento/module-shipping": "*",
-        "magento/module-graph-ql": "*"
-    },
-    "suggest": {
-        "magento/module-search": "*"
-=======
         "magento/module-store": "*",
         "magento/module-catalog": "*",
         "magento/module-graph-ql": "*"
     },
     "suggest": {
         "magento/module-shipping": "*"
->>>>>>> 735579d8
     },
     "license": [
         "OSL-3.0",
