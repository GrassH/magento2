--- conflicted
+++ resolved
@@ -2,27 +2,13 @@
     "name": "magento/module-sales-graph-ql",
     "description": "N/A",
     "type": "magento2-module",
-<<<<<<< HEAD
-    "require": {
-        "php": "~8.1.0||~8.2.0||~8.3.0",
-        "magento/framework": "*",
-        "magento/module-sales": "*",
-        "magento/module-store": "*",
-        "magento/module-catalog": "*",
-        "magento/module-tax": "*",
-        "magento/module-quote": "*",
-        "magento/module-graph-ql": "*",
-        "magento/module-shipping": "*"
-    },
-=======
->>>>>>> 75f576f6
     "license": [
         "OSL-3.0",
         "AFL-3.0"
     ],
     "version": "100.4.7-beta2",
     "require": {
-        "php": "~8.1.0||~8.2.0",
+        "php": "~8.1.0||~8.2.0||~8.3.0",
         "magento/framework": "103.0.*",
         "magento/module-sales": "103.0.*",
         "magento/module-store": "101.1.*",
