# Copyright © Magento, Inc. All rights reserved.
# See COPYING.txt for license details.

type Query {
    customerOrders: CustomerOrders @resolver(class: "Magento\\SalesGraphQl\\Model\\Resolver\\Orders") @deprecated(reason: "Use the `customer` query instead.") @cache(cacheable: false)
}

type Mutation {
    reorderItems(orderNumber: String!): ReorderItemsOutput @doc(description:"Add all products from a customer's previous order to the cart.") @resolver(class: "Magento\\SalesGraphQl\\Model\\Resolver\\Reorder")
}

type ReorderItemsOutput @doc(description:"Contains the cart and any errors after adding products.") {
    cart: Cart! @doc(description:"Detailed information about the customer's cart.")
    userInputErrors:[CheckoutUserInputError]! @doc(description:"An array of reordering errors.")
}

type CheckoutUserInputError @doc(description:"An error encountered while adding an item to the cart."){
    message: String! @doc(description: "A localized error message.")
    path: [String]! @doc(description: "The path to the input field that caused an error. See the GraphQL specification about path errors for details: http://spec.graphql.org/draft/#sec-Errors")
    code: CheckoutUserInputErrorCodes! @doc(description: "An error code that is specific to Checkout.")
}

type Customer {
    orders (
<<<<<<< HEAD
        filter: CustomerOrdersFilterInput @doc(description: "Defines the filter to use for searching customer orders"),
        currentPage: Int = 1 @doc(description: "Specifies which page of results to return. The default value is 1"),
        pageSize: Int = 20 @doc(description: "Specifies the maximum number of results to return at once. The default value is 20"),
        sort: CustomerOrderSortInput @doc(description: "Specifies which field to sort on, and whether to return the results in ascending or descending order.")
=======
        filter: CustomerOrdersFilterInput @doc(description: "Defines the filter to use for searching customer orders."),
        currentPage: Int = 1 @doc(description: "Specifies which page of results to return. The default value is 1."),
        pageSize: Int = 20 @doc(description: "Specifies the maximum number of results to return at once. The default value is 20."),
>>>>>>> 724953de
    ): CustomerOrders @resolver(class: "Magento\\SalesGraphQl\\Model\\Resolver\\CustomerOrders") @cache(cacheable: false)
}

input CustomerOrdersFilterInput @doc(description: "Identifies the filter to use for filtering orders.") {
    number: FilterStringTypeInput @doc(description: "Filters by order number.")
}

<<<<<<< HEAD
input CustomerOrderSortInput @doc(description: "CustomerOrderSortInput specifies the field to use for sorting search results and indicates whether the results are sorted in ascending or descending order.") {
    sort_field: CustomerOrderSortableField! @doc(description: "Specifies the field to use for sorting")
    sort_direction: SortEnum! @doc(description: "This enumeration indicates whether to return results in ascending or descending order")
}

enum CustomerOrderSortableField @doc(description: "Specifies the field to use for sorting") {
    NUMBER @doc(description: "Sorts customer orders by number")
    CREATED_AT @doc(description: "Sorts customer orders by created_at field")
}

type CustomerOrders @doc(description: "The collection of orders that match the conditions defined in the filter") {
    items: [CustomerOrder]! @doc(description: "An array of customer orders")
    page_info: SearchResultPageInfo @doc(description: "An object that includes the current_page, page_info, and page_size values specified in the query")
    total_count: Int @doc(description: "The total count of customer orders")
}

type CustomerOrder @doc(description: "Contains details about each of the customer's orders") {
    id: ID! @doc(description: "The unique ID for a `CustomerOrder` object")
    order_date: String! @doc(description: "The date the order was placed")
    status: String! @doc(description: "The current status of the order")
    number: String! @doc(description: "The order number")
    items: [OrderItemInterface] @doc(description: "An array containing the items purchased in this order") @resolver(class: "Magento\\SalesGraphQl\\Model\\Resolver\\OrderItems")
    total: OrderTotal @doc(description: "Contains details about the calculated totals for this order") @resolver(class: "Magento\\SalesGraphQl\\Model\\Resolver\\OrderTotal")
    invoices: [Invoice]! @doc(description: "A list of invoices for the order") @resolver(class: "Magento\\SalesGraphQl\\Model\\Resolver\\Invoices")
    shipments: [OrderShipment] @doc(description: "A list of shipments for the order") @resolver(class: "Magento\\SalesGraphQl\\Model\\Resolver\\Shipments")
    credit_memos: [CreditMemo] @doc(description: "A list of credit memos") @resolver(class: "Magento\\SalesGraphQl\\Model\\Resolver\\CreditMemos")
    payment_methods: [OrderPaymentMethod] @doc(description: "Payment details for the order")
    shipping_address: OrderAddress @doc(description: "The shipping address for the order")
    billing_address: OrderAddress @doc(description: "The billing address for the order")
    carrier: String @doc(description: "The shipping carrier for the order delivery") @resolver(class: "Magento\\SalesGraphQl\\Model\\Resolver\\CustomerOrders\\Carrier")
    shipping_method: String @doc(description: "The delivery method for the order")
    comments: [SalesCommentItem] @doc(description: "Comments about the order")
    increment_id: String @deprecated(reason: "Use the id attribute instead")
    order_number: String! @deprecated(reason: "Use the number attribute instead")
    created_at: String @deprecated(reason: "Use the order_date attribute instead")
    grand_total: Float  @deprecated(reason: "Use the totals.grand_total attribute instead")
}

type OrderAddress @doc(description: "OrderAddress contains detailed information about an order's billing and shipping addresses"){
    firstname: String! @doc(description: "The first name of the person associated with the shipping/billing address")
    lastname: String! @doc(description: "The family name of the person associated with the shipping/billing address")
    middlename: String @doc(description: "The middle name of the person associated with the shipping/billing address")
    region: String @doc(description: "The state or province name")
    region_id: ID @doc(description: "The unique ID for a `Region` object of a pre-defined region")
    country_code: CountryCodeEnum @doc(description: "The customer's country")
    street: [String!]! @doc(description: "An array of strings that define the street number and name")
    company: String @doc(description: "The customer's company")
    telephone: String! @doc(description: "The telephone number")
    fax: String @doc(description: "The fax number")
    postcode: String @doc(description: "The customer's order ZIP or postal code")
    city: String! @doc(description: "The city or town")
=======
type CustomerOrders @doc(description: "The collection of orders that match the conditions defined in the filter.") {
    items: [CustomerOrder]! @doc(description: "An array of customer orders.")
    page_info: SearchResultPageInfo @doc(description: "Contains pagination metadata.")
    total_count: Int @doc(description: "The total count of customer orders.")
}

type CustomerOrder @doc(description: "Contains details about each of the customer's orders.") {
    id: ID! @doc(description: "The unique ID for a `CustomerOrder` object.")
    order_date: String! @doc(description: "The date the order was placed.")
    status: String! @doc(description: "The current status of the order.")
    number: String! @doc(description: "The order number.")
    items: [OrderItemInterface] @doc(description: "An array containing the items purchased in this order.") @resolver(class: "Magento\\SalesGraphQl\\Model\\Resolver\\OrderItems")
    total: OrderTotal @doc(description: "Details about the calculated totals for this order.") @resolver(class: "Magento\\SalesGraphQl\\Model\\Resolver\\OrderTotal")
    invoices: [Invoice]! @doc(description: "A list of invoices for the order.") @resolver(class: "Magento\\SalesGraphQl\\Model\\Resolver\\Invoices")
    shipments: [OrderShipment] @doc(description: "A list of shipments for the order.") @resolver(class: "Magento\\SalesGraphQl\\Model\\Resolver\\Shipments")
    credit_memos: [CreditMemo] @doc(description: "A list of credit memos.") @resolver(class: "Magento\\SalesGraphQl\\Model\\Resolver\\CreditMemos")
    payment_methods: [OrderPaymentMethod] @doc(description: "Payment details for the order.")
    shipping_address: OrderAddress @doc(description: "The shipping address for the order.")
    billing_address: OrderAddress @doc(description: "The billing address for the order.")
    carrier: String @doc(description: "The shipping carrier for the order delivery.") @resolver(class: "Magento\\SalesGraphQl\\Model\\Resolver\\CustomerOrders\\Carrier")
    shipping_method: String @doc(description: "The delivery method for the order.")
    comments: [SalesCommentItem] @doc(description: "Comments about the order.")
    increment_id: String @deprecated(reason: "Use the `id` field instead.")
    order_number: String! @deprecated(reason: "Use the `number` field instead.")
    created_at: String @deprecated(reason: "Use the `order_date` field instead.")
    grand_total: Float  @deprecated(reason: "Use the `totals.grand_total` field instead.")
}

type OrderAddress @doc(description: "Contains detailed information about an order's billing and shipping addresses."){
    firstname: String! @doc(description: "The first name of the person associated with the shipping/billing address.")
    lastname: String! @doc(description: "The family name of the person associated with the shipping/billing address.")
    middlename: String @doc(description: "The middle name of the person associated with the shipping/billing address.")
    region: String @doc(description: "The state or province name.")
    region_id: ID @doc(description: "The unique ID for a `Region` object of a pre-defined region.")
    country_code: CountryCodeEnum @doc(description: "The customer's country.")
    street: [String!]! @doc(description: "An array of strings that define the street number and name.")
    company: String @doc(description: "The customer's company.")
    telephone: String! @doc(description: "The telephone number.")
    fax: String @doc(description: "The fax number.")
    postcode: String @doc(description: "The customer's ZIP or postal code.")
    city: String! @doc(description: "The city or town.")
>>>>>>> 724953de
    prefix: String @doc(description: "An honorific, such as Dr., Mr., or Mrs.")
    suffix: String @doc(description: "A value such as Sr., Jr., or III.")
    vat_id: String @doc(description: "The customer's Value-added tax (VAT) number (for corporate customers).")
}

interface OrderItemInterface @doc(description: "Order item details.") @typeResolver(class: "Magento\\SalesGraphQl\\Model\\TypeResolver\\OrderItem") {
    id: ID! @doc(description: "The unique ID for an `OrderItemInterface` object.")
    product_name: String @doc(description: "The name of the base product.")
    product_sku: String! @doc(description: "The SKU of the base product.")
    product_url_key: String @doc(description: "URL key of the base product.")
    product_type: String @doc(description: "The type of product, such as simple, configurable, etc.")
    status: String @doc(description: "The status of the order item.")
    product_sale_price: Money! @doc(description: "The sale price of the base product, including selected options.")
    discounts: [Discount] @doc(description: "The final discount information for the product.")
    selected_options: [OrderItemOption] @doc(description: "The selected options for the base product, such as color or size.")
    entered_options: [OrderItemOption] @doc(description: "The entered option for the base product, such as a logo or image.")
    quantity_ordered: Float @doc(description: "The number of units ordered for this item.")
    quantity_shipped: Float @doc(description: "The number of shipped items.")
    quantity_refunded: Float @doc(description: "The number of refunded items.")
    quantity_invoiced: Float @doc(description: "The number of invoiced items.")
    quantity_canceled: Float @doc(description: "The number of canceled items.")
    quantity_returned: Float @doc(description: "The number of returned items.")
}

type OrderItem implements OrderItemInterface {
}

type OrderItemOption @doc(description: "Represents order item options like selected or entered.") {
    label: String! @doc(description: "The name of the option.")
    value: String! @doc(description: "The value of the option.")
}

type TaxItem @doc(description: "Contains tax item details.") {
    amount: Money! @doc(description: "The amount of tax applied to the item.")
    title: String! @doc(description: "A title that describes the tax.")
    rate: Float! @doc(description: "The rate used to calculate the tax.")
}

type OrderTotal @doc(description: "Contains details about the sales total amounts used to calculate the final price.") {
    subtotal: Money! @doc(description: "The subtotal of the order, excluding shipping, discounts, and taxes.")
    discounts: [Discount] @doc(description: "The applied discounts to the order.")
    total_tax: Money! @doc(description: "The amount of tax applied to the order.")
    taxes: [TaxItem] @doc(description: "The order tax details.")
    grand_total: Money! @doc(description: "The final total amount, including shipping, discounts, and taxes.")
    base_grand_total: Money! @doc(description: "The final base grand total amount in the base currency.")
    total_shipping: Money! @doc(description: "The shipping amount for the order.")
    shipping_handling: ShippingHandling @doc(description: "Details about the shipping and handling costs for the order.")
}

type Invoice @doc(description: "Contains invoice details.") {
    id: ID! @doc(description: "The unique ID for a `Invoice` object.")
    number: String! @doc(description: "Sequential invoice number.")
    total: InvoiceTotal @doc(description: "Invoice total amount details.") @resolver(class: "Magento\\SalesGraphQl\\Model\\Resolver\\Invoice\\InvoiceTotal")
    items: [InvoiceItemInterface] @doc(description: "Invoiced product details.") @resolver(class: "Magento\\SalesGraphQl\\Model\\Resolver\\Invoice\\InvoiceItems")
    comments: [SalesCommentItem] @doc(description: "Comments on the invoice.")
}

interface InvoiceItemInterface @doc(description: "Contains detailes about invoiced items.") @typeResolver(class: "Magento\\SalesGraphQl\\Model\\TypeResolver\\InvoiceItem")  {
    id: ID! @doc(description: "The unique ID for an `InvoiceItemInterface` object.")
    order_item: OrderItemInterface @doc(description: "Details about an individual order item.")
    product_name: String @doc(description: "The name of the base product.")
    product_sku: String! @doc(description: "The SKU of the base product.")
    product_sale_price: Money! @doc(description: "The sale price for the base product including selected options.")
    discounts: [Discount] @doc(description: "Information about the final discount amount for the base product, including discounts on options.")
    quantity_invoiced: Float @doc(description: "The number of invoiced items.")
}

type InvoiceItem implements InvoiceItemInterface {
}

type InvoiceTotal @doc(description: "Contains price details from an invoice."){
    subtotal: Money! @doc(description: "The subtotal of the invoice, excluding shipping, discounts, and taxes.")
    discounts: [Discount] @doc(description: "The applied discounts to the invoice.")
    total_tax: Money! @doc(description: "The amount of tax applied to the invoice.")
    taxes: [TaxItem] @doc(description: "The invoice tax details.")
    grand_total: Money! @doc(description: "The final total amount, including shipping, discounts, and taxes.")
    base_grand_total: Money! @doc(description: "The final base grand total amount in the base currency.")
    total_shipping: Money! @doc(description: "The shipping amount for the invoice.")
    shipping_handling: ShippingHandling @doc(description: "Details about the shipping and handling costs for the invoice.")
}

type ShippingHandling @doc(description: "Contains details about shipping and handling costs.") {
    total_amount: Money! @doc(description: "The total amount for shipping.")
    amount_including_tax: Money @doc(description: "The shipping amount, including tax.")
    amount_excluding_tax: Money @doc(description: "The shipping amount, excluding tax.")
    taxes: [TaxItem] @doc(description: "Details about taxes applied for shipping.")
    discounts: [ShippingDiscount] @doc(description: "The applied discounts to the shipping.")
}

type ShippingDiscount @doc(description:"Defines an individual shipping discount. This discount can be applied to shipping.") {
    amount: Money! @doc(description:"The amount of the discount.")
}

type OrderShipment @doc(description: "Contains order shipment details.") {
    id: ID! @doc(description: "The unique ID for a `OrderShipment` object.")
    number: String! @doc(description: "The sequential credit shipment number.")
    tracking: [ShipmentTracking] @doc(description: "An array of shipment tracking details.") @resolver(class: "Magento\\SalesGraphQl\\Model\\Resolver\\Shipment\\ShipmentTracking")
    items: [ShipmentItemInterface] @doc(description: "An array of items included in the shipment.") @resolver(class: "Magento\\SalesGraphQl\\Model\\Resolver\\Shipment\\ShipmentItems")
    comments: [SalesCommentItem] @doc(description: "Comments added to the shipment.")
}

type SalesCommentItem @doc(description: "Contains details about a comment.") {
    timestamp: String! @doc(description: "The timestamp of the comment.")
    message: String! @doc(description: "The text of the message.")
}

interface ShipmentItemInterface @doc(description: "Order shipment item details.") @typeResolver(class: "Magento\\SalesGraphQl\\Model\\TypeResolver\\ShipmentItem"){
    id: ID! @doc(description: "The unique ID for a `ShipmentItemInterface` object.")
    order_item: OrderItemInterface @doc(description: "The order item associated with the shipment item.") @resolver(class: "Magento\\SalesGraphQl\\Model\\Resolver\\OrderItem")
    product_name: String @doc(description: "The name of the base product.")
    product_sku: String! @doc(description: "The SKU of the base product.")
    product_sale_price: Money! @doc(description: "The sale price for the base product.")
    quantity_shipped: Float! @doc(description: "The number of shipped items.")
}

type ShipmentItem implements ShipmentItemInterface {
}

type ShipmentTracking @doc(description: "Contains order shipment tracking details.") {
    title: String! @doc(description: "The shipment tracking title.")
    carrier: String! @doc(description: "The shipping carrier for the order delivery.")
    number: String @doc(description: "The tracking number of the order shipment.")
}

type OrderPaymentMethod @doc(description: "Contains details about the payment method used to pay for the order.") {
    name: String! @doc(description: "The label that describes the payment method.")
    type: String! @doc(description: "The payment method code that indicates how the order was paid for.")
    additional_data: [KeyValue] @doc(description:  "Additional data per payment method type.")
}

type CreditMemo @doc(description: "Contains credit memo details.") {
    id: ID! @doc(description: "The unique ID for a `CreditMemo` object.")
    number: String! @doc(description: "The sequential credit memo number.")
    items: [CreditMemoItemInterface] @doc(description: "An array containing details about refunded items.") @resolver(class: "Magento\\SalesGraphQl\\Model\\Resolver\\CreditMemo\\CreditMemoItems")
    total: CreditMemoTotal @doc(description: "Details about the total refunded amount.") @resolver(class: "Magento\\SalesGraphQl\\Model\\Resolver\\CreditMemo\\CreditMemoTotal")
    comments: [SalesCommentItem] @doc(description: "Comments on the credit memo.") @resolver(class: "Magento\\SalesGraphQl\\Model\\Resolver\\CreditMemo\\CreditMemoComments")
}

interface CreditMemoItemInterface @doc(description: "Credit memo item details.") @typeResolver(class: "Magento\\SalesGraphQl\\Model\\TypeResolver\\CreditMemoItem") {
    id: ID! @doc(description: "The unique ID for a `CreditMemoItemInterface` object.")
    order_item: OrderItemInterface @doc(description: "The order item the credit memo is applied to.") @resolver(class: "Magento\\SalesGraphQl\\Model\\Resolver\\OrderItem")
    product_name: String @doc(description: "The name of the base product.")
    product_sku: String! @doc(description: "The SKU of the base product.")
    product_sale_price: Money! @doc(description: "The sale price for the base product, including selected options.")
    discounts: [Discount] @doc(description: "Details about the final discount amount for the base product, including discounts on options.")
    quantity_refunded: Float @doc(description: "The number of refunded items.")
}

type CreditMemoItem implements CreditMemoItemInterface {
}

type CreditMemoTotal @doc(description: "Contains credit memo price details.") {
    subtotal: Money! @doc(description: "The subtotal of the invoice, excluding shipping, discounts, and taxes.")
    discounts: [Discount] @doc(description: "The applied discounts to the credit memo.")
    total_tax: Money! @doc(description: "The amount of tax applied to the credit memo.")
    taxes: [TaxItem] @doc(description: "The credit memo tax details.")
    grand_total: Money! @doc(description: "The final total amount, including shipping, discounts, and taxes.")
    base_grand_total: Money! @doc(description: "The final base grand total amount in the base currency.")
    total_shipping: Money! @doc(description: "The shipping amount for the credit memo.")
    shipping_handling: ShippingHandling @doc(description: "Details about the shipping and handling costs for the credit memo.")
    adjustment: Money! @doc(description: "An adjustment manually applied to the order.")
}

type KeyValue @doc(description: "Contains a key-value pair.") {
    name: String @doc(description: "The name part of the key/value pair.")
    value: String @doc(description: "The value part of the key/value pair.")
}

enum CheckoutUserInputErrorCodes {
    REORDER_NOT_AVAILABLE
    PRODUCT_NOT_FOUND
    NOT_SALABLE
    INSUFFICIENT_STOCK
    UNDEFINED
}<|MERGE_RESOLUTION|>--- conflicted
+++ resolved
@@ -22,16 +22,10 @@
 
 type Customer {
     orders (
-<<<<<<< HEAD
-        filter: CustomerOrdersFilterInput @doc(description: "Defines the filter to use for searching customer orders"),
-        currentPage: Int = 1 @doc(description: "Specifies which page of results to return. The default value is 1"),
-        pageSize: Int = 20 @doc(description: "Specifies the maximum number of results to return at once. The default value is 20"),
-        sort: CustomerOrderSortInput @doc(description: "Specifies which field to sort on, and whether to return the results in ascending or descending order.")
-=======
         filter: CustomerOrdersFilterInput @doc(description: "Defines the filter to use for searching customer orders."),
         currentPage: Int = 1 @doc(description: "Specifies which page of results to return. The default value is 1."),
         pageSize: Int = 20 @doc(description: "Specifies the maximum number of results to return at once. The default value is 20."),
->>>>>>> 724953de
+        sort: CustomerOrderSortInput @doc(description: "Specifies which field to sort on, and whether to return the results in ascending or descending order.")
     ): CustomerOrders @resolver(class: "Magento\\SalesGraphQl\\Model\\Resolver\\CustomerOrders") @cache(cacheable: false)
 }
 
@@ -39,7 +33,6 @@
     number: FilterStringTypeInput @doc(description: "Filters by order number.")
 }
 
-<<<<<<< HEAD
 input CustomerOrderSortInput @doc(description: "CustomerOrderSortInput specifies the field to use for sorting search results and indicates whether the results are sorted in ascending or descending order.") {
     sort_field: CustomerOrderSortableField! @doc(description: "Specifies the field to use for sorting")
     sort_direction: SortEnum! @doc(description: "This enumeration indicates whether to return results in ascending or descending order")
@@ -50,48 +43,6 @@
     CREATED_AT @doc(description: "Sorts customer orders by created_at field")
 }
 
-type CustomerOrders @doc(description: "The collection of orders that match the conditions defined in the filter") {
-    items: [CustomerOrder]! @doc(description: "An array of customer orders")
-    page_info: SearchResultPageInfo @doc(description: "An object that includes the current_page, page_info, and page_size values specified in the query")
-    total_count: Int @doc(description: "The total count of customer orders")
-}
-
-type CustomerOrder @doc(description: "Contains details about each of the customer's orders") {
-    id: ID! @doc(description: "The unique ID for a `CustomerOrder` object")
-    order_date: String! @doc(description: "The date the order was placed")
-    status: String! @doc(description: "The current status of the order")
-    number: String! @doc(description: "The order number")
-    items: [OrderItemInterface] @doc(description: "An array containing the items purchased in this order") @resolver(class: "Magento\\SalesGraphQl\\Model\\Resolver\\OrderItems")
-    total: OrderTotal @doc(description: "Contains details about the calculated totals for this order") @resolver(class: "Magento\\SalesGraphQl\\Model\\Resolver\\OrderTotal")
-    invoices: [Invoice]! @doc(description: "A list of invoices for the order") @resolver(class: "Magento\\SalesGraphQl\\Model\\Resolver\\Invoices")
-    shipments: [OrderShipment] @doc(description: "A list of shipments for the order") @resolver(class: "Magento\\SalesGraphQl\\Model\\Resolver\\Shipments")
-    credit_memos: [CreditMemo] @doc(description: "A list of credit memos") @resolver(class: "Magento\\SalesGraphQl\\Model\\Resolver\\CreditMemos")
-    payment_methods: [OrderPaymentMethod] @doc(description: "Payment details for the order")
-    shipping_address: OrderAddress @doc(description: "The shipping address for the order")
-    billing_address: OrderAddress @doc(description: "The billing address for the order")
-    carrier: String @doc(description: "The shipping carrier for the order delivery") @resolver(class: "Magento\\SalesGraphQl\\Model\\Resolver\\CustomerOrders\\Carrier")
-    shipping_method: String @doc(description: "The delivery method for the order")
-    comments: [SalesCommentItem] @doc(description: "Comments about the order")
-    increment_id: String @deprecated(reason: "Use the id attribute instead")
-    order_number: String! @deprecated(reason: "Use the number attribute instead")
-    created_at: String @deprecated(reason: "Use the order_date attribute instead")
-    grand_total: Float  @deprecated(reason: "Use the totals.grand_total attribute instead")
-}
-
-type OrderAddress @doc(description: "OrderAddress contains detailed information about an order's billing and shipping addresses"){
-    firstname: String! @doc(description: "The first name of the person associated with the shipping/billing address")
-    lastname: String! @doc(description: "The family name of the person associated with the shipping/billing address")
-    middlename: String @doc(description: "The middle name of the person associated with the shipping/billing address")
-    region: String @doc(description: "The state or province name")
-    region_id: ID @doc(description: "The unique ID for a `Region` object of a pre-defined region")
-    country_code: CountryCodeEnum @doc(description: "The customer's country")
-    street: [String!]! @doc(description: "An array of strings that define the street number and name")
-    company: String @doc(description: "The customer's company")
-    telephone: String! @doc(description: "The telephone number")
-    fax: String @doc(description: "The fax number")
-    postcode: String @doc(description: "The customer's order ZIP or postal code")
-    city: String! @doc(description: "The city or town")
-=======
 type CustomerOrders @doc(description: "The collection of orders that match the conditions defined in the filter.") {
     items: [CustomerOrder]! @doc(description: "An array of customer orders.")
     page_info: SearchResultPageInfo @doc(description: "Contains pagination metadata.")
@@ -133,7 +84,6 @@
     fax: String @doc(description: "The fax number.")
     postcode: String @doc(description: "The customer's ZIP or postal code.")
     city: String! @doc(description: "The city or town.")
->>>>>>> 724953de
     prefix: String @doc(description: "An honorific, such as Dr., Mr., or Mrs.")
     suffix: String @doc(description: "A value such as Sr., Jr., or III.")
     vat_id: String @doc(description: "The customer's Value-added tax (VAT) number (for corporate customers).")
