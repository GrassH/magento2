# Copyright © Magento, Inc. All rights reserved.
# See COPYING.txt for license details.

type Query {
    customerOrders: CustomerOrders @resolver(class: "Magento\\SalesGraphQl\\Model\\Resolver\\Orders") @deprecated(reason: "Use orders from customer instead") @cache(cacheable: false)
}

type Mutation {
    reorderItems(orderNumber: String!): ReorderItemsOutput @doc(description:"Adds all products from a customer's previous order to the cart.") @resolver(class: "Magento\\SalesGraphQl\\Model\\Resolver\\Reorder")
}

type ReorderItemsOutput {
    cart: Cart! @doc(description:"Contains detailed information about the customer's cart.")
    userInputErrors:[CheckoutUserInputError]! @doc(description:"An array of reordering errors.")
}

type CheckoutUserInputError @doc(description:"An error encountered while adding an item the the cart."){
    message: String! @doc(description: "Localized error message")
    path: [String]! @doc(description: "Path to the input field that caused an error. See the GraphQL specification about path errors for details: http://spec.graphql.org/draft/#sec-Errors")
    code: CheckoutUserInputErrorCodes! @doc(description: "Checkout-specific error code")
}

type Customer {
    orders (
        filter: CustomerOrdersFilterInput @doc(description: "Defines the filter to use for searching customer orders"),
        currentPage: Int = 1 @doc(description: "Specifies which page of results to return. The default value is 1"),
        pageSize: Int = 20 @doc(description: "Specifies the maximum number of results to return at once. The default value is 20"),
    ): CustomerOrders @resolver(class: "Magento\\SalesGraphQl\\Model\\Resolver\\CustomerOrders") @cache(cacheable: false)
}

input CustomerOrdersFilterInput @doc(description: "Identifies the filter to use for filtering orders.") {
    number: FilterStringTypeInput @doc(description: "Filters by order number.")
}

type CustomerOrders @doc(description: "The collection of orders that match the conditions defined in the filter") {
    items: [CustomerOrder]! @doc(description: "An array of customer orders")
    page_info: SearchResultPageInfo @doc(description: "An object that includes the current_page page_info and page_size values specified in the query")
    total_count: Int @doc(description: "The total count of customer orders")
}

type CustomerOrder @doc(description: "Contains details about each of the customer's orders") {
    id: ID! @doc(description: "Unique identifier for the order")
    order_date: String! @doc(description: "The date the order was placed")
    status: String! @doc(description: "The current status of the order")
    number: String! @doc(description: "The order number")
    items: [OrderItemInterface] @doc(description: "An array containing the items purchased in this order") @resolver(class: "Magento\\SalesGraphQl\\Model\\Resolver\\OrderItems")
    total: OrderTotal @doc(description: "Contains details about the calculated totals for this order") @resolver(class: "Magento\\SalesGraphQl\\Model\\Resolver\\OrderTotal")
<<<<<<< HEAD
    invoices: [Invoice]! @doc(description: "Invoice list for the order") @resolver(class: "Magento\\SalesGraphQl\\Model\\Resolver\\Invoices")
    credit_memos: [CreditMemo] @doc(description: "credit memo list for the order")
    shipments: [OrderShipment] @doc(description: "shipment list for the order")
    payment_methods: [PaymentMethod] @doc(description: "payment details for the order")
    shipping_address: CustomerAddress @doc(description: "shipping address for the order")
    billing_address: CustomerAddress @doc(description: "billing address for the order")
    carrier: String @doc(description: "shipping carrier for the order delivery")
    shipping_method: String @doc(description: "shipping method for the order")
    comments: [CommentItem] @doc(description: "comments on the order")
=======
    credit_memos: [CreditMemo] @doc(description: "A list of credit memos on the order")
    shipments: [OrderShipment] @doc(description: "A list of shipments for the order")
    payment_methods: [PaymentMethod] @doc(description: "Payment details for the order")
    shipping_address: CustomerAddress @doc(description: "The shipping address for the order")
    billing_address: CustomerAddress @doc(description: "The billing address for the order")
    carrier: String @doc(description: "The shipping carrier for the order")
    shipping_method: String @doc(description: "The shipping method for the order")
    comments: [CommentItem] @doc(description: "Lists comments made on the order")
>>>>>>> 885b06ad
    increment_id: String @deprecated(reason: "Use the id attribute instead")
    order_number: String! @deprecated(reason: "Use the number attribute instead")
    created_at: String @deprecated(reason: "Use the order_date attribute instead")
    grand_total: Float  @deprecated(reason: "Use the totals.grand_total attribute instead")
}

interface OrderItemInterface @doc(description: "Order item details") @typeResolver(class: "Magento\\SalesGraphQl\\Model\\OrderItemTypeResolver") {
    id: ID! @doc(description: "The unique identifier of the order item")
    product_name: String @doc(description: "The name of the base product")
    product_sku: String! @doc(description: "The SKU of the base product")
    product_url_key: String @doc(description: "URL key of the base product")
    product_type: String @doc(description: "The type of product, such as simple, configurable, or bundle")
    status: String @doc(description: "The status of the order item")
    product_sale_price: Money! @doc(description: "The sale price of the base product, including selected options")
    discounts: [Discount] @doc(description: "The final discount information for the product")
    selected_options: [OrderItemOption] @doc(description: "The selected options for the base product, such as color or size")
    entered_options: [OrderItemOption] @doc(description: "The entered option for the base product, such as a logo or image")
    quantity_ordered: Float @doc(description: "The number of units ordered for this item")
    quantity_shipped: Float @doc(description: "The number of shipped items")
    quantity_refunded: Float @doc(description: "The number of refunded items")
    quantity_invoiced: Float @doc(description: "The number of invoiced items")
    quantity_canceled: Float @doc(description: "The number of canceled items")
    quantity_returned: Float @doc(description: "The number of returned items")
}

type OrderItem implements OrderItemInterface {
}

type BundleOrderItem implements OrderItemInterface {
    child_items: [OrderItemInterface] @doc(description: "A list of child products that are assigned to the bundle product")
}

type OrderItemOption @doc(description: "Represents order item options like selected or entered") {
    id: String! @doc(description: "The name of the option")
    value: String! @doc(description: "The value of the option")
}

interface SalesTotalAmountInterface @doc(description: "Sales total details") @typeResolver(class: "Magento\\SalesGraphQl\\Model\\SalesTotalAmountTypeResolver") {
    subtotal: Money! @doc(description: "The subtotal of the order, excluding shipping, discounts, and taxes")
    discounts: [Discount] @doc(description: "The applied discounts to the order")
    total_tax: Money! @doc(description: "The amount of tax applied to the order")
    taxes: [TaxItem] @doc(description: "The order tax details")
    grand_total: Money! @doc(description: "The final total amount, including shipping, discounts, and taxes")
    base_grand_total: Money! @doc(description: "The final base grand total amount in the base currency")
}

type TaxItem @doc(description: "The tax item details") {
    amount: Money! @doc(description: "The amount of tax applied to the item")
    title: String! @doc(description: "A title that describes the tax")
    rate: Float @doc(description: "The rate used to calculate the tax")
}
​
type OrderTotal implements SalesTotalAmountInterface @doc(description: "Contains details about the sales total amounts used to calculate the final price") {
    total_shipping: Money! @doc(description: "The shipping amount for the order")
    shipping_handling: ShippingHandling @doc(description: "Contains details about the shipping and handling costs for the order")
}

type Invoice @doc(description: "Invoice details") {
<<<<<<< HEAD
    id: ID! @doc(description: "The ID of the invoice, used for API purposes")
    number: String! @doc(description: "Sequential invoice number")
    total: InvoiceTotal @doc(description: "Invoice total amount details") @resolver(class: "Magento\\SalesGraphQl\\Model\\Resolver\\InvoiceTotal")
    items: [InvoiceItemInterface] @doc(description: "Invoiced product details") @resolver(class: "Magento\\SalesGraphQl\\Model\\Resolver\\InvoiceItem")
    comments: [CommentItem] @doc(description: "Comments on the invoice")
=======
    id: ID! @doc(description: "The ID of the invoice")
    number: String! @doc(description: "The sequential invoice number")
    total: InvoiceTotal @doc(description: "Contains details about the total amount of this invoice")
    items: [InvoiceItemInterface] @doc(description: "Contains details about products in this invoice")
    comments: [CommentItem] @doc(description: "Comments added to this invoice")
>>>>>>> 885b06ad
}

interface InvoiceItemInterface @doc(description: "Invoice item details") @typeResolver(class: "Magento\\SalesGraphQl\\Model\\InvoiceItemTypeResolver")  {
    id: ID! @doc(description: "The unique ID of the invoice item")
    order_item: OrderItemInterface @doc(description: "Contains details about an individual order item")
    product_name: String @doc(description: "The name of the base product")
    product_sku: String! @doc(description: "The SKU of the base product")
    product_type: String @doc(description: "The type of product, such as simple, configurable, or bundle")
    product_sale_price: Money! @doc(description: "The sale price for the base product including selected options")
    discounts: [Discount] @doc(description: "Contains information about the final discount amount for the base product, including discounts on options")
    quantity_invoiced: Float @doc(description: "The number of invoiced items")
}

type InvoiceItem implements InvoiceItemInterface {
}

type BundleInvoiceItem implements InvoiceItemInterface {
    child_items: [InvoiceItemInterface] @doc(description: "A list of child products that are assigned to the bundle product")
}

type InvoiceTotal implements SalesTotalAmountInterface @doc(description: "Invoice total amount details") {
    total_shipping: Money! @doc(description: "The shipping amount for the invoice")
    shipping_handling: ShippingHandling @doc(description: "Contains details about the shipping and handling costs for the invoice")
}

type ShippingHandling @doc(description: "The Shipping handling details") {
    total_amount: Money! @doc(description: "The total amount for shipping")
    amount_including_tax: Money @doc(description: "The shipping amount, including tax")
    amount_excluding_tax: Money @doc(description: "The shipping amount, excluding tax")
    taxes: [TaxItem] @doc(description: "Contains details about taxes applied for shipping")
    discounts: [Discount] @doc(description: "The applied discounts to the shipping")
}

type OrderShipment @doc(description: "Order shipment details") {
    id: ID! @doc(description: "The unique ID of the shipment")
    number: String! @doc(description: "The sequential credit shipment number")
    tracking: [ShipmentTracking] @doc(description: "Contains shipment tracking details")
    items: [ShipmentItem] @doc(description: "Contains items included in the shipment")
    comments: [CommentItem] @doc(description: "Comments added to the shipment")
}

type CommentItem @doc(description: "Comment item details") {
    timestamp: String! @doc(description: "The timestamp of the comment")
    message: String! @doc(description: "The texat of the message")
}

type ShipmentItem @doc(description: "Order shipment item details") {
    id: ID! @doc(description: "The unique ID of the shipment item")
    order_item: OrderItemInterface @doc(description: "The shipped order item")
    product_name: String @doc(description: "The name of the base product")
    product_sku: String! @doc(description: "The SKU of the base product")
    product_sale_price: Money! @doc(description: "The sale price for the base product")
    quantity_shipped: Float! @doc(description: "The number of shipped items")
}

type ShipmentTracking @doc(description: "Order shipment tracking details") {
    title: String! @doc(description: "The shipment tracking title")
    carrier: String! @doc(description: "The shipping carrier for the order delivery")
    number: String @doc(description: "The tracking number of the order shipment")
}

type PaymentMethod @doc(description: "Contains details about the payment method used to pay for the order") {
    name: String! @doc(description: "The label that describes the payment method")
    type: String! @doc(description: "The payment method code that indicates how the order was paid for")
    additional_data: [KeyValue] @doc(description:  "Additional data per payment method type")
}

type KeyValue @doc(description: "The key-value type") {
    name: String @doc(description: "The name part of the name/value pair")
    value: String @doc(description: "The value part of the name/value pair")
}

type CreditMemo @doc(description: "Credit memo details") {
    id: ID! @doc(description: "The unique ID of the credit memo")
    number: String! @doc(description: "The sequential credit memo number")
    items: [CreditMemoItem] @doc(description: "An array containing details about refunded items")
    total: CreditMemoTotal @doc(description: "Contains details about the total refunded amount")
    comments: [CommentItem] @doc(description: "Comments on the credit memo")
}

type CreditMemoItem @doc(description: "Credit memo item details") {
    id: ID! @doc(description: "The unique ID of the credit memo item")
    order_item: OrderItemInterface @doc(description: "Contains details about a refunded order item")
    product_name: String @doc(description: "The name of the base product")
    product_sku: String! @doc(description: "The SKU of the base product")
    product_sale_price: Money! @doc(description: "The sale price for the base product, including selected options")
    discounts: [Discount] @doc(description: "The final discount information for the base product, including discounts on options")
    quantity_invoiced: Float @doc(description: "The number of invoiced items")
}

type CreditMemoTotal implements SalesTotalAmountInterface @doc(description: "Contains credit memo price details") {

}

enum CheckoutUserInputErrorCodes {
    REORDER_NOT_AVAILABLE
    PRODUCT_NOT_FOUND
    NOT_SALABLE
    INSUFFICIENT_STOCK
    UNDEFINED
}<|MERGE_RESOLUTION|>--- conflicted
+++ resolved
@@ -45,7 +45,6 @@
     number: String! @doc(description: "The order number")
     items: [OrderItemInterface] @doc(description: "An array containing the items purchased in this order") @resolver(class: "Magento\\SalesGraphQl\\Model\\Resolver\\OrderItems")
     total: OrderTotal @doc(description: "Contains details about the calculated totals for this order") @resolver(class: "Magento\\SalesGraphQl\\Model\\Resolver\\OrderTotal")
-<<<<<<< HEAD
     invoices: [Invoice]! @doc(description: "Invoice list for the order") @resolver(class: "Magento\\SalesGraphQl\\Model\\Resolver\\Invoices")
     credit_memos: [CreditMemo] @doc(description: "credit memo list for the order")
     shipments: [OrderShipment] @doc(description: "shipment list for the order")
@@ -55,16 +54,6 @@
     carrier: String @doc(description: "shipping carrier for the order delivery")
     shipping_method: String @doc(description: "shipping method for the order")
     comments: [CommentItem] @doc(description: "comments on the order")
-=======
-    credit_memos: [CreditMemo] @doc(description: "A list of credit memos on the order")
-    shipments: [OrderShipment] @doc(description: "A list of shipments for the order")
-    payment_methods: [PaymentMethod] @doc(description: "Payment details for the order")
-    shipping_address: CustomerAddress @doc(description: "The shipping address for the order")
-    billing_address: CustomerAddress @doc(description: "The billing address for the order")
-    carrier: String @doc(description: "The shipping carrier for the order")
-    shipping_method: String @doc(description: "The shipping method for the order")
-    comments: [CommentItem] @doc(description: "Lists comments made on the order")
->>>>>>> 885b06ad
     increment_id: String @deprecated(reason: "Use the id attribute instead")
     order_number: String! @deprecated(reason: "Use the number attribute instead")
     created_at: String @deprecated(reason: "Use the order_date attribute instead")
@@ -123,19 +112,11 @@
 }
 
 type Invoice @doc(description: "Invoice details") {
-<<<<<<< HEAD
     id: ID! @doc(description: "The ID of the invoice, used for API purposes")
     number: String! @doc(description: "Sequential invoice number")
     total: InvoiceTotal @doc(description: "Invoice total amount details") @resolver(class: "Magento\\SalesGraphQl\\Model\\Resolver\\InvoiceTotal")
     items: [InvoiceItemInterface] @doc(description: "Invoiced product details") @resolver(class: "Magento\\SalesGraphQl\\Model\\Resolver\\InvoiceItem")
     comments: [CommentItem] @doc(description: "Comments on the invoice")
-=======
-    id: ID! @doc(description: "The ID of the invoice")
-    number: String! @doc(description: "The sequential invoice number")
-    total: InvoiceTotal @doc(description: "Contains details about the total amount of this invoice")
-    items: [InvoiceItemInterface] @doc(description: "Contains details about products in this invoice")
-    comments: [CommentItem] @doc(description: "Comments added to this invoice")
->>>>>>> 885b06ad
 }
 
 interface InvoiceItemInterface @doc(description: "Invoice item details") @typeResolver(class: "Magento\\SalesGraphQl\\Model\\InvoiceItemTypeResolver")  {
