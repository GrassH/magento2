--- conflicted
+++ resolved
@@ -78,11 +78,7 @@
     vat_id: String @doc(description: "The customer's Value-added tax (VAT) number (for corporate customers)")
 }
 
-<<<<<<< HEAD
-interface OrderItemInterface @doc(description: "Order item details") @typeResolver(class: "Magento\\SalesGraphQl\\Model\\OrderItemInterfaceTypeResolverComposite") {
-=======
 interface OrderItemInterface @doc(description: "Order item details") @typeResolver(class: "Magento\\SalesGraphQl\\Model\\TypeResolver\\OrderItem") {
->>>>>>> 1353a546
     id: ID! @doc(description: "The unique identifier of the order item")
     product_name: String @doc(description: "The name of the base product")
     product_sku: String! @doc(description: "The SKU of the base product")
@@ -134,11 +130,7 @@
     comments: [CommentItem] @doc(description: "Comments on the invoice")
 }
 
-<<<<<<< HEAD
-interface InvoiceItemInterface @doc(description: "Invoice item details") @typeResolver(class: "Magento\\SalesGraphQl\\Model\\InvoiceItemInterfaceTypeResolverComposite") {
-=======
 interface InvoiceItemInterface @doc(description: "Invoice item details") @typeResolver(class: "Magento\\SalesGraphQl\\Model\\TypeResolver\\InvoiceItem")  {
->>>>>>> 1353a546
     id: ID! @doc(description: "The unique ID of the invoice item")
     order_item: OrderItemInterface @doc(description: "Contains details about an individual order item")
     product_name: String @doc(description: "The name of the base product")
