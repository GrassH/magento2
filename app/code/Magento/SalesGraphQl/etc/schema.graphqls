# Copyright © Magento, Inc. All rights reserved.
# See COPYING.txt for license details.

type Query {
    customerOrders: CustomerOrders @resolver(class: "Magento\\SalesGraphQl\\Model\\Resolver\\Orders") @deprecated(reason: "Use orders from customer instead") @cache(cacheable: false)
}

type Mutation {
    reorderItems(orderNumber: String!): ReorderItemsOutput @doc(description:"Adds all products from a customer's previous order to the cart.") @resolver(class: "Magento\\SalesGraphQl\\Model\\Resolver\\Reorder")
}

type ReorderItemsOutput {
    cart: Cart! @doc(description:"Contains detailed information about the customer's cart.")
    userInputErrors:[CheckoutUserInputError]! @doc(description:"An array of reordering errors.")
}

type CheckoutUserInputError @doc(description:"An error encountered while adding an item the the cart."){
    message: String! @doc(description: "Localized error message")
    path: [String]! @doc(description: "Path to the input field that caused an error. See the GraphQL specification about path errors for details: http://spec.graphql.org/draft/#sec-Errors")
    code: CheckoutUserInputErrorCodes! @doc(description: "Checkout-specific error code")
}

type Customer {
    orders (
        filter: CustomerOrdersFilterInput @doc(description: "Defines the filter to use for searching customer orders"),
        currentPage: Int = 1 @doc(description: "Specifies which page of results to return. The default value is 1"),
        pageSize: Int = 20 @doc(description: "Specifies the maximum number of results to return at once. The default value is 20"),
    ): CustomerOrders @resolver(class: "Magento\\SalesGraphQl\\Model\\Resolver\\CustomerOrders") @cache(cacheable: false)
}

input CustomerOrdersFilterInput @doc(description: "Identifies the filter to use for filtering orders.") {
    number: FilterStringTypeInput @doc(description: "Filters by order number.")
}

type CustomerOrders @doc(description: "The collection of orders that match the conditions defined in the filter") {
    items: [CustomerOrder]! @doc(description: "An array of customer orders")
<<<<<<< HEAD
    page_info: SearchResultPageInfo @doc(description: "An object that includes the current_page page_info and page_size values specified in the query")
=======
    page_info: SearchResultPageInfo @doc(description: "An object that includes the current_page, page_info, and page_size values specified in the query")
>>>>>>> 735579d8
    total_count: Int @doc(description: "The total count of customer orders")
}

type CustomerOrder @doc(description: "Contains details about each of the customer's orders") {
    id: ID! @doc(description: "Unique identifier for the order")
    order_date: String! @doc(description: "The date the order was placed")
    status: String! @doc(description: "The current status of the order")
    number: String! @doc(description: "The order number")
    items: [OrderItemInterface] @doc(description: "An array containing the items purchased in this order") @resolver(class: "Magento\\SalesGraphQl\\Model\\Resolver\\OrderItems")
    total: OrderTotal @doc(description: "Contains details about the calculated totals for this order") @resolver(class: "Magento\\SalesGraphQl\\Model\\Resolver\\OrderTotal")
<<<<<<< HEAD
    invoices: [Invoice]! @doc(description: "Invoice list for the order") @resolver(class: "Magento\\SalesGraphQl\\Model\\Resolver\\Invoices")
    credit_memos: [CreditMemo] @doc(description: "credit memo list for the order")
    shipments: [OrderShipment] @doc(description: "shipment list for the order")
    payment_methods: [PaymentMethod] @doc(description: "payment details for the order")
    shipping_address: CustomerAddress @doc(description: "shipping address for the order")
    billing_address: CustomerAddress @doc(description: "billing address for the order")
    carrier: String @doc(description: "shipping carrier for the order delivery")
    shipping_method: String @doc(description: "shipping method for the order")
    comments: [CommentItem] @doc(description: "comments on the order")
=======
    invoices: [Invoice]! @doc(description: "A list of invoices for the order") @resolver(class: "Magento\\SalesGraphQl\\Model\\Resolver\\Invoices")
    shipments: [OrderShipment] @doc(description: "A list of shipments for the order")
    payment_methods: [PaymentMethod] @doc(description: "Payment details for the order")
    shipping_address: CustomerAddress @doc(description: "The shipping address for the order")
    billing_address: CustomerAddress @doc(description: "The billing address for the order")
    carrier: String @doc(description: "The shipping carrier for the order delivery")
    shipping_method: String @doc(description: "The delivery method for the order")
    comments: [CommentItem] @doc(description: "Comments about the order")
>>>>>>> 735579d8
    increment_id: String @deprecated(reason: "Use the id attribute instead")
    order_number: String! @deprecated(reason: "Use the number attribute instead")
    created_at: String @deprecated(reason: "Use the order_date attribute instead")
    grand_total: Float  @deprecated(reason: "Use the totals.grand_total attribute instead")
}

interface OrderItemInterface @doc(description: "Order item details") @typeResolver(class: "Magento\\SalesGraphQl\\Model\\OrderItemTypeResolver") {
    id: ID! @doc(description: "The unique identifier of the order item")
    product_name: String @doc(description: "The name of the base product")
    product_sku: String! @doc(description: "The SKU of the base product")
    product_url_key: String @doc(description: "URL key of the base product")
    product_type: String @doc(description: "The type of product, such as simple, configurable, or bundle")
    status: String @doc(description: "The status of the order item")
    product_sale_price: Money! @doc(description: "The sale price of the base product, including selected options")
    discounts: [Discount] @doc(description: "The final discount information for the product")
    selected_options: [OrderItemOption] @doc(description: "The selected options for the base product, such as color or size")
    entered_options: [OrderItemOption] @doc(description: "The entered option for the base product, such as a logo or image")
    quantity_ordered: Float @doc(description: "The number of units ordered for this item")
    quantity_shipped: Float @doc(description: "The number of shipped items")
    quantity_refunded: Float @doc(description: "The number of refunded items")
    quantity_invoiced: Float @doc(description: "The number of invoiced items")
    quantity_canceled: Float @doc(description: "The number of canceled items")
    quantity_returned: Float @doc(description: "The number of returned items")
}

type OrderItem implements OrderItemInterface {
}

type BundleOrderItem implements OrderItemInterface {
<<<<<<< HEAD
    bundle_options: [SelectedBundleOptionItems] @doc(description: "A list of bundle options that are assigned to the bundle product") @resolver(class: "Magento\\SalesGraphQl\\Model\\Resolver\\BundleOptions")
}

type SelectedBundleOptionItems {
    id: ID! @doc(description: "The unique identifier of the option")
    label: String! @doc(description: "The label of the option")
    items: [OrderItem] @doc(description: "A list of products that represent the values of the parent option") @resolver(class: "Magento\\SalesGraphQl\\Model\\Resolver\\BundleOptions\\SelectedBundleOptionOrderItems")
=======
    bundle_options: [ItemSelectedBundleOption] @doc(description: "A list of bundle options that are assigned to the bundle product") @resolver(class: "Magento\\SalesGraphQl\\Model\\Resolver\\BundleOptions")
}

type ItemSelectedBundleOption @doc(description: "A list of options of the selected bundle product") {
    id: ID! @doc(description: "The unique identifier of the option")
    label: String! @doc(description: "The label of the option")
    values: [ItemSelectedBundleOptionValue] @doc(description: "A list of products that represent the values of the parent option")
}

type ItemSelectedBundleOptionValue @doc(description: "A list of values for the selected bundle product") {
    id: ID! @doc(description: "The unique identifier of the value")
    product_name: String! @doc(description: "The name of the child bundle product")
    product_sku: String! @doc(description: "The SKU of the child bundle product")
    quantity: Float! @doc(description: "Indicates how many of this bundle product were ordered")
    price: Money! @doc(description: "The price of the child bundle product")
>>>>>>> 735579d8
}

type OrderItemOption @doc(description: "Represents order item options like selected or entered") {
    id: String! @doc(description: "The name of the option")
    value: String! @doc(description: "The value of the option")
}

<<<<<<< HEAD
interface SalesTotalAmountInterface @doc(description: "Sales total details") @typeResolver(class: "Magento\\SalesGraphQl\\Model\\SalesTotalAmountTypeResolver") {
=======
type TaxItem @doc(description: "The tax item details") {
    amount: Money! @doc(description: "The amount of tax applied to the item")
    title: String! @doc(description: "A title that describes the tax")
    rate: Float! @doc(description: "The rate used to calculate the tax")
}

type OrderTotal @doc(description: "Contains details about the sales total amounts used to calculate the final price") {
>>>>>>> 735579d8
    subtotal: Money! @doc(description: "The subtotal of the order, excluding shipping, discounts, and taxes")
    discounts: [Discount] @doc(description: "The applied discounts to the order")
    total_tax: Money! @doc(description: "The amount of tax applied to the order")
    taxes: [TaxItem] @doc(description: "The order tax details")
    grand_total: Money! @doc(description: "The final total amount, including shipping, discounts, and taxes")
    base_grand_total: Money! @doc(description: "The final base grand total amount in the base currency")
<<<<<<< HEAD
}

type TaxItem @doc(description: "The tax item details") {
    amount: Money! @doc(description: "The amount of tax applied to the item")
    title: String! @doc(description: "A title that describes the tax")
    rate: Float @doc(description: "The rate used to calculate the tax")
}
​
type OrderTotal implements SalesTotalAmountInterface @doc(description: "Contains details about the sales total amounts used to calculate the final price") {
=======
>>>>>>> 735579d8
    total_shipping: Money! @doc(description: "The shipping amount for the order")
    shipping_handling: ShippingHandling @doc(description: "Contains details about the shipping and handling costs for the order")
}

type Invoice @doc(description: "Invoice details") {
    id: ID! @doc(description: "The ID of the invoice, used for API purposes")
    number: String! @doc(description: "Sequential invoice number")
    total: InvoiceTotal @doc(description: "Invoice total amount details") @resolver(class: "Magento\\SalesGraphQl\\Model\\Resolver\\InvoiceTotal")
<<<<<<< HEAD
    items: [InvoiceItemInterface] @doc(description: "Invoiced product details") @resolver(class: "Magento\\SalesGraphQl\\Model\\Resolver\\LineItems")
=======
    items: [InvoiceItemInterface] @doc(description: "Invoiced product details") @resolver(class: "Magento\\SalesGraphQl\\Model\\Resolver\\InvoiceItems")
>>>>>>> 735579d8
    comments: [CommentItem] @doc(description: "Comments on the invoice")
}

interface InvoiceItemInterface @doc(description: "Invoice item details") @typeResolver(class: "Magento\\SalesGraphQl\\Model\\InvoiceItemTypeResolver")  {
    id: ID! @doc(description: "The unique ID of the invoice item")
    order_item: OrderItemInterface @doc(description: "Contains details about an individual order item")
    product_name: String @doc(description: "The name of the base product")
    product_sku: String! @doc(description: "The SKU of the base product")
<<<<<<< HEAD
    product_type: String @doc(description: "The type of product, such as simple, configurable, or bundle")
=======
>>>>>>> 735579d8
    product_sale_price: Money! @doc(description: "The sale price for the base product including selected options")
    discounts: [Discount] @doc(description: "Contains information about the final discount amount for the base product, including discounts on options")
    quantity_invoiced: Float @doc(description: "The number of invoiced items")
}

type InvoiceItem implements InvoiceItemInterface {
}

type BundleInvoiceItem implements InvoiceItemInterface{
<<<<<<< HEAD
    bundle_options: [SelectedBundleInvoiceOptionItems] @doc(description: "A list of bundle options that are assigned to the bundle product") @resolver(class: "Magento\\SalesGraphQl\\Model\\Resolver\\BundleOptions")
}

type SelectedBundleInvoiceOptionItems {
    id: ID! @doc(description: "The unique identifier of the option")
    label: String! @doc(description: "The label of the option")
    items: [InvoiceItemInterface] @doc(description: "A list of products that represent the values of the parent option") @resolver(class: "Magento\\SalesGraphQl\\Model\\Resolver\\BundleOptions\\SelectedBundleOptionLineItems")
}

type InvoiceTotal implements SalesTotalAmountInterface @doc(description: "Invoice total amount details") {
=======
    bundle_options: [ItemSelectedBundleOption] @doc(description: "A list of bundle options that are assigned to the bundle product") @resolver(class: "Magento\\SalesGraphQl\\Model\\Resolver\\BundleOptions")
}

type InvoiceTotal @doc(description: "Contains price details from an invoice"){
    subtotal: Money! @doc(description: "The subtotal of the invoice, excluding shipping, discounts, and taxes")
    discounts: [Discount] @doc(description: "The applied discounts to the invoice")
    total_tax: Money! @doc(description: "The amount of tax applied to the invoice")
    taxes: [TaxItem] @doc(description: "The order tax details")
    grand_total: Money! @doc(description: "The final total amount, including shipping, discounts, and taxes")
    base_grand_total: Money! @doc(description: "The final base grand total amount in the base currency")
>>>>>>> 735579d8
    total_shipping: Money! @doc(description: "The shipping amount for the invoice")
    shipping_handling: ShippingHandling @doc(description: "Contains details about the shipping and handling costs for the invoice")
}

type ShippingHandling @doc(description: "The Shipping handling details") {
    total_amount: Money! @doc(description: "The total amount for shipping")
    amount_including_tax: Money @doc(description: "The shipping amount, including tax")
    amount_excluding_tax: Money @doc(description: "The shipping amount, excluding tax")
    taxes: [TaxItem] @doc(description: "Contains details about taxes applied for shipping")
    discounts: [Discount] @doc(description: "The applied discounts to the shipping")
}

type OrderShipment @doc(description: "Order shipment details") {
    id: ID! @doc(description: "The unique ID of the shipment")
    number: String! @doc(description: "The sequential credit shipment number")
    tracking: [ShipmentTracking] @doc(description: "Contains shipment tracking details")
    items: [ShipmentItem] @doc(description: "Contains items included in the shipment")
    comments: [CommentItem] @doc(description: "Comments added to the shipment")
}

type CommentItem @doc(description: "Comment item details") {
    timestamp: String! @doc(description: "The timestamp of the comment")
<<<<<<< HEAD
    message: String! @doc(description: "The texat of the message")
=======
    message: String! @doc(description: "The text of the message")
>>>>>>> 735579d8
}

type ShipmentItem @doc(description: "Order shipment item details") {
    id: ID! @doc(description: "The unique ID of the shipment item")
    order_item: OrderItemInterface @doc(description: "The shipped order item")
    product_name: String @doc(description: "The name of the base product")
    product_sku: String! @doc(description: "The SKU of the base product")
    product_sale_price: Money! @doc(description: "The sale price for the base product")
    quantity_shipped: Float! @doc(description: "The number of shipped items")
}

type ShipmentTracking @doc(description: "Order shipment tracking details") {
    title: String! @doc(description: "The shipment tracking title")
    carrier: String! @doc(description: "The shipping carrier for the order delivery")
    number: String @doc(description: "The tracking number of the order shipment")
}

type PaymentMethod @doc(description: "Contains details about the payment method used to pay for the order") {
    name: String! @doc(description: "The label that describes the payment method")
    type: String! @doc(description: "The payment method code that indicates how the order was paid for")
    additional_data: [KeyValue] @doc(description:  "Additional data per payment method type")
}

type KeyValue @doc(description: "The key-value type") {
    name: String @doc(description: "The name part of the name/value pair")
    value: String @doc(description: "The value part of the name/value pair")
}

<<<<<<< HEAD
type CreditMemo @doc(description: "Credit memo details") {
    id: ID! @doc(description: "The unique ID of the credit memo")
    number: String! @doc(description: "The sequential credit memo number")
    items: [CreditMemoItem] @doc(description: "An array containing details about refunded items")
    total: CreditMemoTotal @doc(description: "Contains details about the total refunded amount")
    comments: [CommentItem] @doc(description: "Comments on the credit memo")
}

type CreditMemoItem @doc(description: "Credit memo item details") {
    id: ID! @doc(description: "The unique ID of the credit memo item")
    order_item: OrderItemInterface @doc(description: "Contains details about a refunded order item")
    product_name: String @doc(description: "The name of the base product")
    product_sku: String! @doc(description: "The SKU of the base product")
    product_sale_price: Money! @doc(description: "The sale price for the base product, including selected options")
    discounts: [Discount] @doc(description: "The final discount information for the base product, including discounts on options")
    quantity_invoiced: Float @doc(description: "The number of invoiced items")
}

type CreditMemoTotal implements SalesTotalAmountInterface @doc(description: "Contains credit memo price details") {

}

=======
>>>>>>> 735579d8
enum CheckoutUserInputErrorCodes {
    REORDER_NOT_AVAILABLE
    PRODUCT_NOT_FOUND
    NOT_SALABLE
    INSUFFICIENT_STOCK
    UNDEFINED
}<|MERGE_RESOLUTION|>--- conflicted
+++ resolved
@@ -34,11 +34,7 @@
 
 type CustomerOrders @doc(description: "The collection of orders that match the conditions defined in the filter") {
     items: [CustomerOrder]! @doc(description: "An array of customer orders")
-<<<<<<< HEAD
-    page_info: SearchResultPageInfo @doc(description: "An object that includes the current_page page_info and page_size values specified in the query")
-=======
     page_info: SearchResultPageInfo @doc(description: "An object that includes the current_page, page_info, and page_size values specified in the query")
->>>>>>> 735579d8
     total_count: Int @doc(description: "The total count of customer orders")
 }
 
@@ -49,17 +45,6 @@
     number: String! @doc(description: "The order number")
     items: [OrderItemInterface] @doc(description: "An array containing the items purchased in this order") @resolver(class: "Magento\\SalesGraphQl\\Model\\Resolver\\OrderItems")
     total: OrderTotal @doc(description: "Contains details about the calculated totals for this order") @resolver(class: "Magento\\SalesGraphQl\\Model\\Resolver\\OrderTotal")
-<<<<<<< HEAD
-    invoices: [Invoice]! @doc(description: "Invoice list for the order") @resolver(class: "Magento\\SalesGraphQl\\Model\\Resolver\\Invoices")
-    credit_memos: [CreditMemo] @doc(description: "credit memo list for the order")
-    shipments: [OrderShipment] @doc(description: "shipment list for the order")
-    payment_methods: [PaymentMethod] @doc(description: "payment details for the order")
-    shipping_address: CustomerAddress @doc(description: "shipping address for the order")
-    billing_address: CustomerAddress @doc(description: "billing address for the order")
-    carrier: String @doc(description: "shipping carrier for the order delivery")
-    shipping_method: String @doc(description: "shipping method for the order")
-    comments: [CommentItem] @doc(description: "comments on the order")
-=======
     invoices: [Invoice]! @doc(description: "A list of invoices for the order") @resolver(class: "Magento\\SalesGraphQl\\Model\\Resolver\\Invoices")
     shipments: [OrderShipment] @doc(description: "A list of shipments for the order")
     payment_methods: [PaymentMethod] @doc(description: "Payment details for the order")
@@ -68,7 +53,6 @@
     carrier: String @doc(description: "The shipping carrier for the order delivery")
     shipping_method: String @doc(description: "The delivery method for the order")
     comments: [CommentItem] @doc(description: "Comments about the order")
->>>>>>> 735579d8
     increment_id: String @deprecated(reason: "Use the id attribute instead")
     order_number: String! @deprecated(reason: "Use the number attribute instead")
     created_at: String @deprecated(reason: "Use the order_date attribute instead")
@@ -98,15 +82,6 @@
 }
 
 type BundleOrderItem implements OrderItemInterface {
-<<<<<<< HEAD
-    bundle_options: [SelectedBundleOptionItems] @doc(description: "A list of bundle options that are assigned to the bundle product") @resolver(class: "Magento\\SalesGraphQl\\Model\\Resolver\\BundleOptions")
-}
-
-type SelectedBundleOptionItems {
-    id: ID! @doc(description: "The unique identifier of the option")
-    label: String! @doc(description: "The label of the option")
-    items: [OrderItem] @doc(description: "A list of products that represent the values of the parent option") @resolver(class: "Magento\\SalesGraphQl\\Model\\Resolver\\BundleOptions\\SelectedBundleOptionOrderItems")
-=======
     bundle_options: [ItemSelectedBundleOption] @doc(description: "A list of bundle options that are assigned to the bundle product") @resolver(class: "Magento\\SalesGraphQl\\Model\\Resolver\\BundleOptions")
 }
 
@@ -122,7 +97,6 @@
     product_sku: String! @doc(description: "The SKU of the child bundle product")
     quantity: Float! @doc(description: "Indicates how many of this bundle product were ordered")
     price: Money! @doc(description: "The price of the child bundle product")
->>>>>>> 735579d8
 }
 
 type OrderItemOption @doc(description: "Represents order item options like selected or entered") {
@@ -130,9 +104,6 @@
     value: String! @doc(description: "The value of the option")
 }
 
-<<<<<<< HEAD
-interface SalesTotalAmountInterface @doc(description: "Sales total details") @typeResolver(class: "Magento\\SalesGraphQl\\Model\\SalesTotalAmountTypeResolver") {
-=======
 type TaxItem @doc(description: "The tax item details") {
     amount: Money! @doc(description: "The amount of tax applied to the item")
     title: String! @doc(description: "A title that describes the tax")
@@ -140,25 +111,12 @@
 }
 
 type OrderTotal @doc(description: "Contains details about the sales total amounts used to calculate the final price") {
->>>>>>> 735579d8
     subtotal: Money! @doc(description: "The subtotal of the order, excluding shipping, discounts, and taxes")
     discounts: [Discount] @doc(description: "The applied discounts to the order")
     total_tax: Money! @doc(description: "The amount of tax applied to the order")
     taxes: [TaxItem] @doc(description: "The order tax details")
     grand_total: Money! @doc(description: "The final total amount, including shipping, discounts, and taxes")
     base_grand_total: Money! @doc(description: "The final base grand total amount in the base currency")
-<<<<<<< HEAD
-}
-
-type TaxItem @doc(description: "The tax item details") {
-    amount: Money! @doc(description: "The amount of tax applied to the item")
-    title: String! @doc(description: "A title that describes the tax")
-    rate: Float @doc(description: "The rate used to calculate the tax")
-}
-​
-type OrderTotal implements SalesTotalAmountInterface @doc(description: "Contains details about the sales total amounts used to calculate the final price") {
-=======
->>>>>>> 735579d8
     total_shipping: Money! @doc(description: "The shipping amount for the order")
     shipping_handling: ShippingHandling @doc(description: "Contains details about the shipping and handling costs for the order")
 }
@@ -167,11 +125,7 @@
     id: ID! @doc(description: "The ID of the invoice, used for API purposes")
     number: String! @doc(description: "Sequential invoice number")
     total: InvoiceTotal @doc(description: "Invoice total amount details") @resolver(class: "Magento\\SalesGraphQl\\Model\\Resolver\\InvoiceTotal")
-<<<<<<< HEAD
-    items: [InvoiceItemInterface] @doc(description: "Invoiced product details") @resolver(class: "Magento\\SalesGraphQl\\Model\\Resolver\\LineItems")
-=======
     items: [InvoiceItemInterface] @doc(description: "Invoiced product details") @resolver(class: "Magento\\SalesGraphQl\\Model\\Resolver\\InvoiceItems")
->>>>>>> 735579d8
     comments: [CommentItem] @doc(description: "Comments on the invoice")
 }
 
@@ -180,10 +134,6 @@
     order_item: OrderItemInterface @doc(description: "Contains details about an individual order item")
     product_name: String @doc(description: "The name of the base product")
     product_sku: String! @doc(description: "The SKU of the base product")
-<<<<<<< HEAD
-    product_type: String @doc(description: "The type of product, such as simple, configurable, or bundle")
-=======
->>>>>>> 735579d8
     product_sale_price: Money! @doc(description: "The sale price for the base product including selected options")
     discounts: [Discount] @doc(description: "Contains information about the final discount amount for the base product, including discounts on options")
     quantity_invoiced: Float @doc(description: "The number of invoiced items")
@@ -193,18 +143,6 @@
 }
 
 type BundleInvoiceItem implements InvoiceItemInterface{
-<<<<<<< HEAD
-    bundle_options: [SelectedBundleInvoiceOptionItems] @doc(description: "A list of bundle options that are assigned to the bundle product") @resolver(class: "Magento\\SalesGraphQl\\Model\\Resolver\\BundleOptions")
-}
-
-type SelectedBundleInvoiceOptionItems {
-    id: ID! @doc(description: "The unique identifier of the option")
-    label: String! @doc(description: "The label of the option")
-    items: [InvoiceItemInterface] @doc(description: "A list of products that represent the values of the parent option") @resolver(class: "Magento\\SalesGraphQl\\Model\\Resolver\\BundleOptions\\SelectedBundleOptionLineItems")
-}
-
-type InvoiceTotal implements SalesTotalAmountInterface @doc(description: "Invoice total amount details") {
-=======
     bundle_options: [ItemSelectedBundleOption] @doc(description: "A list of bundle options that are assigned to the bundle product") @resolver(class: "Magento\\SalesGraphQl\\Model\\Resolver\\BundleOptions")
 }
 
@@ -215,7 +153,6 @@
     taxes: [TaxItem] @doc(description: "The order tax details")
     grand_total: Money! @doc(description: "The final total amount, including shipping, discounts, and taxes")
     base_grand_total: Money! @doc(description: "The final base grand total amount in the base currency")
->>>>>>> 735579d8
     total_shipping: Money! @doc(description: "The shipping amount for the invoice")
     shipping_handling: ShippingHandling @doc(description: "Contains details about the shipping and handling costs for the invoice")
 }
@@ -238,11 +175,7 @@
 
 type CommentItem @doc(description: "Comment item details") {
     timestamp: String! @doc(description: "The timestamp of the comment")
-<<<<<<< HEAD
-    message: String! @doc(description: "The texat of the message")
-=======
     message: String! @doc(description: "The text of the message")
->>>>>>> 735579d8
 }
 
 type ShipmentItem @doc(description: "Order shipment item details") {
@@ -271,31 +204,6 @@
     value: String @doc(description: "The value part of the name/value pair")
 }
 
-<<<<<<< HEAD
-type CreditMemo @doc(description: "Credit memo details") {
-    id: ID! @doc(description: "The unique ID of the credit memo")
-    number: String! @doc(description: "The sequential credit memo number")
-    items: [CreditMemoItem] @doc(description: "An array containing details about refunded items")
-    total: CreditMemoTotal @doc(description: "Contains details about the total refunded amount")
-    comments: [CommentItem] @doc(description: "Comments on the credit memo")
-}
-
-type CreditMemoItem @doc(description: "Credit memo item details") {
-    id: ID! @doc(description: "The unique ID of the credit memo item")
-    order_item: OrderItemInterface @doc(description: "Contains details about a refunded order item")
-    product_name: String @doc(description: "The name of the base product")
-    product_sku: String! @doc(description: "The SKU of the base product")
-    product_sale_price: Money! @doc(description: "The sale price for the base product, including selected options")
-    discounts: [Discount] @doc(description: "The final discount information for the base product, including discounts on options")
-    quantity_invoiced: Float @doc(description: "The number of invoiced items")
-}
-
-type CreditMemoTotal implements SalesTotalAmountInterface @doc(description: "Contains credit memo price details") {
-
-}
-
-=======
->>>>>>> 735579d8
 enum CheckoutUserInputErrorCodes {
     REORDER_NOT_AVAILABLE
     PRODUCT_NOT_FOUND
