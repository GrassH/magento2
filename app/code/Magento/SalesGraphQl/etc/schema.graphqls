--- conflicted
+++ resolved
@@ -46,12 +46,8 @@
     items: [OrderItemInterface] @doc(description: "An array containing the items purchased in this order") @resolver(class: "Magento\\SalesGraphQl\\Model\\Resolver\\OrderItems")
     total: OrderTotal @doc(description: "Contains details about the calculated totals for this order") @resolver(class: "Magento\\SalesGraphQl\\Model\\Resolver\\OrderTotal")
     invoices: [Invoice]! @doc(description: "A list of invoices for the order") @resolver(class: "Magento\\SalesGraphQl\\Model\\Resolver\\Invoices")
-<<<<<<< HEAD
-    shipments: [OrderShipment] @doc(description: "A list of shipments for the order")
+    shipments: [OrderShipment] @doc(description: "A list of shipments for the order") @resolver(class: "Magento\\SalesGraphQl\\Model\\Resolver\\Shipments")
     credit_memos: [CreditMemo] @doc(description: "A list of credit memos") @resolver(class: "Magento\\SalesGraphQl\\Model\\Resolver\\CreditMemos")
-=======
-    shipments: [OrderShipment] @doc(description: "A list of shipments for the order") @resolver(class: "Magento\\SalesGraphQl\\Model\\Resolver\\Shipments")
->>>>>>> aab95209
     payment_methods: [PaymentMethod] @doc(description: "Payment details for the order")
     shipping_address: OrderAddress @doc(description: "The shipping address for the order")
     billing_address: OrderAddress @doc(description: "The billing address for the order")
