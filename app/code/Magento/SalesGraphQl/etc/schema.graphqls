--- conflicted
+++ resolved
@@ -43,15 +43,6 @@
     order_date: String! @doc(description: "The date the order was placed")
     status: String! @doc(description: "The current status of the order")
     number: String! @doc(description: "The order number")
-<<<<<<< HEAD
-    order_items: [OrderItem]! @doc(description: "An array containing the items purchased in this order") @resolver(class: "Magento\\SalesGraphQl\\Model\\Resolver\\OrderItem")
-    totals: OrderTotal! @doc(description: "Contains details about the calculated totals for this order") @resolver(class: "Magento\\SalesGraphQl\\Model\\Resolver\\OrderTotal")
-    invoices: [Invoice]! @doc(description: "Invoice list for the order") @resolver(class: "Magento\\SalesGraphQl\\Model\\Resolver\\Invoices")
-}
-
-type OrderItem implements SalesItemInterface {
-    quantity_ordered: Float @doc(description: "The number of units ordered for this item")
-=======
     items: [OrderItemInterface] @doc(description: "An array containing the items purchased in this order") @resolver(class: "Magento\\SalesGraphQl\\Model\\Resolver\\OrderItems")
     total: OrderTotal @doc(description: "Contains details about the calculated totals for this order") @resolver(class: "Magento\\SalesGraphQl\\Model\\Resolver\\OrderTotal")
     credit_memos: [CreditMemo] @doc(description: "credit memo list for the order")
@@ -66,7 +57,6 @@
     order_number: String! @deprecated(reason: "Use the number attribute instead")
     created_at: String @deprecated(reason: "Use the order_date attribute instead")
     grand_total: Float  @deprecated(reason: "Use the totals.grand_total attribute instead")
->>>>>>> b52ff174
 }
 
 interface OrderItemInterface @doc(description: "Order item details") @typeResolver(class: "Magento\\SalesGraphQl\\Model\\OrderItemTypeResolver") {
@@ -219,22 +209,6 @@
 
 }
 
-type Invoice @doc(description: "Invoice details") {
-    id: ID! @doc(description: "the ID of the invoice, used for API purposes")
-    number: String! @doc(description: "sequential invoice number")
-    total: InvoiceTotal! @doc(description: "invoice total amount details") @resolver(class: "Magento\\SalesGraphQl\\Model\\Resolver\\InvoiceTotal")
-    items: [InvoiceItem]! @doc(description: "invoiced product details") @resolver(class: "Magento\\SalesGraphQl\\Model\\Resolver\\InvoiceItem")
-}
-
-type InvoiceItem implements SalesItemInterface {
-    quantity_invoiced: Float! @doc(description: "number of invoiced items")
-}
-
-type InvoiceTotal implements SalesTotalAmountInterface {
-    total_shipping: Money! @doc(description: "order shipping amount")
-    shipping_handling: ShippingHandling! @doc(description: "shipping and handling for the order")
-}
-
 enum CheckoutUserInputErrorCodes {
     REORDER_NOT_AVAILABLE
     PRODUCT_NOT_FOUND
