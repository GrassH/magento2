# Copyright © Magento, Inc. All rights reserved.
# See COPYING.txt for license details.

type Query {
    customerOrders: CustomerOrders @resolver(class: "Magento\\SalesGraphQl\\Model\\Resolver\\Orders") @deprecated(reason: "Use orders from customer instead") @cache(cacheable: false)
}

type Mutation {
    reorderItems(orderNumber: String!): ReorderItemsOutput @doc(description:"Adds all products from a customer's previous order to the cart.") @resolver(class: "Magento\\SalesGraphQl\\Model\\Resolver\\Reorder")
}

type ReorderItemsOutput {
    cart: Cart! @doc(description:"Contains detailed information about the customer's cart.")
    userInputErrors:[CheckoutUserInputError]! @doc(description:"An array of reordering errors.")
}

type CheckoutUserInputError @doc(description:"An error encountered while adding an item the the cart."){
    message: String! @doc(description: "Localized error message")
    path: [String]! @doc(description: "Path to the input field that caused an error. See the GraphQL specification about path errors for details: http://spec.graphql.org/draft/#sec-Errors")
    code: CheckoutUserInputErrorCodes! @doc(description: "Checkout-specific error code")
}

type Customer {
    orders (
        filter: CustomerOrdersFilterInput @doc(description: "Defines the filter to use for searching customer orders"),
        currentPage: Int = 1 @doc(description: "Specifies which page of results to return. The default value is 1"),
        pageSize: Int = 20 @doc(description: "Specifies the maximum number of results to return at once. The default value is 20"),
    ): CustomerOrders @resolver(class: "Magento\\SalesGraphQl\\Model\\Resolver\\CustomerOrders") @cache(cacheable: false)
}

input CustomerOrdersFilterInput @doc(description: "Identifies the filter to use for filtering orders.") {
    number: FilterStringTypeInput @doc(description: "Filters by order number.")
}

type CustomerOrders @doc(description: "The collection of orders that match the conditions defined in the filter") {
    items: [CustomerOrder]! @doc(description: "An array of customer orders")
    page_info: SearchResultPageInfo @doc(description: "An object that includes the current_page page_info and page_size values specified in the query")
    total_count: Int @doc(description: "The total count of customer orders")
}

type CustomerOrder @doc(description: "Contains details about each of the customer's orders") {
    id: ID! @doc(description: "Unique identifier for the order")
    order_date: String! @doc(description: "The date the order was placed")
    status: String! @doc(description: "The current status of the order")
    number: String! @doc(description: "The order number")
    items: [OrderItemInterface] @doc(description: "An array containing the items purchased in this order") @resolver(class: "Magento\\SalesGraphQl\\Model\\Resolver\\OrderItems")
    total: OrderTotal @doc(description: "Contains details about the calculated totals for this order") @resolver(class: "Magento\\SalesGraphQl\\Model\\Resolver\\OrderTotal")
    invoices: [Invoice]! @doc(description: "Invoice list for the order") @resolver(class: "Magento\\SalesGraphQl\\Model\\Resolver\\Invoices")
    credit_memos: [CreditMemo] @doc(description: "credit memo list for the order")
    shipments: [OrderShipment] @doc(description: "shipment list for the order")
    payment_methods: [PaymentMethod] @doc(description: "payment details for the order")
    shipping_address: CustomerAddress @doc(description: "shipping address for the order")
    billing_address: CustomerAddress @doc(description: "billing address for the order")
    carrier: String @doc(description: "shipping carrier for the order delivery")
    shipping_method: String @doc(description: "shipping method for the order")
    comments: [CommentItem] @doc(description: "comments on the order")
    increment_id: String @deprecated(reason: "Use the id attribute instead")
    order_number: String! @deprecated(reason: "Use the number attribute instead")
    created_at: String @deprecated(reason: "Use the order_date attribute instead")
    grand_total: Float  @deprecated(reason: "Use the totals.grand_total attribute instead")
}

interface OrderItemInterface @doc(description: "Order item details") @typeResolver(class: "Magento\\SalesGraphQl\\Model\\OrderItemTypeResolver") {
    id: ID! @doc(description: "The unique identifier of the order item")
    product_name: String @doc(description: "The name of the base product")
    product_sku: String! @doc(description: "The SKU of the base product")
    product_url_key: String @doc(description: "URL key of the base product")
    product_type: String @doc(description: "The type of product, such as simple, configurable, or bundle")
    status: String @doc(description: "The status of the order item")
    product_sale_price: Money! @doc(description: "The sale price of the base product, including selected options")
    discounts: [Discount] @doc(description: "The final discount information for the product")
    selected_options: [OrderItemOption] @doc(description: "The selected options for the base product, such as color or size")
    entered_options: [OrderItemOption] @doc(description: "The entered option for the base product, such as a logo or image")
    quantity_ordered: Float @doc(description: "The number of units ordered for this item")
    quantity_shipped: Float @doc(description: "The number of shipped items")
    quantity_refunded: Float @doc(description: "The number of refunded items")
    quantity_invoiced: Float @doc(description: "The number of invoiced items")
    quantity_canceled: Float @doc(description: "The number of canceled items")
    quantity_returned: Float @doc(description: "The number of returned items")
}

type OrderItem implements OrderItemInterface {
}

type BundleOrderItem implements OrderItemInterface {
    bundle_options: [SelectedBundleOptionItems] @doc(description: "A list of bundle options that are assigned to the bundle product") @resolver(class: "Magento\\SalesGraphQl\\Model\\Resolver\\BundleOptions")
}

type SelectedBundleOptionItems {
    id: ID! @doc(description: "The unique identifier of the option")
    label: String! @doc(description: "The label of the option")
    items: [OrderItem] @doc(description: "A list of products that represent the values of the parent option")
}

type OrderItemOption @doc(description: "Represents order item options like selected or entered") {
    id: String! @doc(description: "The name of the option")
    value: String! @doc(description: "The value of the option")
}

interface SalesTotalAmountInterface @doc(description: "Sales total details") @typeResolver(class: "Magento\\SalesGraphQl\\Model\\SalesTotalAmountTypeResolver") {
    subtotal: Money! @doc(description: "The subtotal of the order, excluding shipping, discounts, and taxes")
    discounts: [Discount] @doc(description: "The applied discounts to the order")
    total_tax: Money! @doc(description: "The amount of tax applied to the order")
    taxes: [TaxItem] @doc(description: "The order tax details")
    grand_total: Money! @doc(description: "The final total amount, including shipping, discounts, and taxes")
    base_grand_total: Money! @doc(description: "The final base grand total amount in the base currency")
}

type TaxItem @doc(description: "The tax item details") {
    amount: Money! @doc(description: "The amount of tax applied to the item")
    title: String! @doc(description: "A title that describes the tax")
    rate: Float @doc(description: "The rate used to calculate the tax")
}
​
type OrderTotal implements SalesTotalAmountInterface @doc(description: "Contains details about the sales total amounts used to calculate the final price") {
    total_shipping: Money! @doc(description: "The shipping amount for the order")
    shipping_handling: ShippingHandling @doc(description: "Contains details about the shipping and handling costs for the order")
}

type Invoice @doc(description: "Invoice details") {
    id: ID! @doc(description: "The ID of the invoice, used for API purposes")
    number: String! @doc(description: "Sequential invoice number")
    total: InvoiceTotal @doc(description: "Invoice total amount details") @resolver(class: "Magento\\SalesGraphQl\\Model\\Resolver\\InvoiceTotal")
    items: [InvoiceItemInterface] @doc(description: "Invoiced product details") @resolver(class: "Magento\\SalesGraphQl\\Model\\Resolver\\InvoiceItem")
    comments: [CommentItem] @doc(description: "Comments on the invoice")
}

interface InvoiceItemInterface @doc(description: "Invoice item details") @typeResolver(class: "Magento\\SalesGraphQl\\Model\\InvoiceItemTypeResolver")  {
    id: ID! @doc(description: "The unique ID of the invoice item")
    order_item: OrderItemInterface @doc(description: "Contains details about an individual order item")
    product_name: String @doc(description: "The name of the base product")
    product_sku: String! @doc(description: "The SKU of the base product")
    product_type: String @doc(description: "The type of product, such as simple, configurable, or bundle")
    product_sale_price: Money! @doc(description: "The sale price for the base product including selected options")
    discounts: [Discount] @doc(description: "Contains information about the final discount amount for the base product, including discounts on options")
    quantity_invoiced: Float @doc(description: "The number of invoiced items")
}

type InvoiceItem implements InvoiceItemInterface {
}

type BundleInvoiceItem implements InvoiceItemInterface {
<<<<<<< HEAD
    bundle_options: [SelectedBundleOptionItems]
    child_items: [InvoiceItemInterface] @doc(description: "A list of child products that are assigned to the bundle product")
=======
    bundle_options: [SelectedBundleOptionItems] @doc(description: "A list of bundle options that are assigned to the bundle product") @resolver(class: "Magento\\SalesGraphQl\\Model\\Resolver\\BundleOptions")
>>>>>>> 72a3afd9
}

type InvoiceTotal implements SalesTotalAmountInterface @doc(description: "Invoice total amount details") {
    total_shipping: Money! @doc(description: "The shipping amount for the invoice")
    shipping_handling: ShippingHandling @doc(description: "Contains details about the shipping and handling costs for the invoice")
}

type ShippingHandling @doc(description: "The Shipping handling details") {
    total_amount: Money! @doc(description: "The total amount for shipping")
    amount_including_tax: Money @doc(description: "The shipping amount, including tax")
    amount_excluding_tax: Money @doc(description: "The shipping amount, excluding tax")
    taxes: [TaxItem] @doc(description: "Contains details about taxes applied for shipping")
    discounts: [Discount] @doc(description: "The applied discounts to the shipping")
}

type OrderShipment @doc(description: "Order shipment details") {
    id: ID! @doc(description: "The unique ID of the shipment")
    number: String! @doc(description: "The sequential credit shipment number")
    tracking: [ShipmentTracking] @doc(description: "Contains shipment tracking details")
    items: [ShipmentItem] @doc(description: "Contains items included in the shipment")
    comments: [CommentItem] @doc(description: "Comments added to the shipment")
}

type CommentItem @doc(description: "Comment item details") {
    timestamp: String! @doc(description: "The timestamp of the comment")
    message: String! @doc(description: "The texat of the message")
}

type ShipmentItem @doc(description: "Order shipment item details") {
    id: ID! @doc(description: "The unique ID of the shipment item")
    order_item: OrderItemInterface @doc(description: "The shipped order item")
    product_name: String @doc(description: "The name of the base product")
    product_sku: String! @doc(description: "The SKU of the base product")
    product_sale_price: Money! @doc(description: "The sale price for the base product")
    quantity_shipped: Float! @doc(description: "The number of shipped items")
}

type ShipmentTracking @doc(description: "Order shipment tracking details") {
    title: String! @doc(description: "The shipment tracking title")
    carrier: String! @doc(description: "The shipping carrier for the order delivery")
    number: String @doc(description: "The tracking number of the order shipment")
}

type PaymentMethod @doc(description: "Contains details about the payment method used to pay for the order") {
    name: String! @doc(description: "The label that describes the payment method")
    type: String! @doc(description: "The payment method code that indicates how the order was paid for")
    additional_data: [KeyValue] @doc(description:  "Additional data per payment method type")
}

type KeyValue @doc(description: "The key-value type") {
    name: String @doc(description: "The name part of the name/value pair")
    value: String @doc(description: "The value part of the name/value pair")
}

type CreditMemo @doc(description: "Credit memo details") {
    id: ID! @doc(description: "The unique ID of the credit memo")
    number: String! @doc(description: "The sequential credit memo number")
    items: [CreditMemoItem] @doc(description: "An array containing details about refunded items")
    total: CreditMemoTotal @doc(description: "Contains details about the total refunded amount")
    comments: [CommentItem] @doc(description: "Comments on the credit memo")
}

type CreditMemoItem @doc(description: "Credit memo item details") {
    id: ID! @doc(description: "The unique ID of the credit memo item")
    order_item: OrderItemInterface @doc(description: "Contains details about a refunded order item")
    product_name: String @doc(description: "The name of the base product")
    product_sku: String! @doc(description: "The SKU of the base product")
    product_sale_price: Money! @doc(description: "The sale price for the base product, including selected options")
    discounts: [Discount] @doc(description: "The final discount information for the base product, including discounts on options")
    quantity_invoiced: Float @doc(description: "The number of invoiced items")
}

type CreditMemoTotal implements SalesTotalAmountInterface @doc(description: "Contains credit memo price details") {

}

enum CheckoutUserInputErrorCodes {
    REORDER_NOT_AVAILABLE
    PRODUCT_NOT_FOUND
    NOT_SALABLE
    INSUFFICIENT_STOCK
    UNDEFINED
}<|MERGE_RESOLUTION|>--- conflicted
+++ resolved
@@ -140,12 +140,7 @@
 }
 
 type BundleInvoiceItem implements InvoiceItemInterface {
-<<<<<<< HEAD
-    bundle_options: [SelectedBundleOptionItems]
-    child_items: [InvoiceItemInterface] @doc(description: "A list of child products that are assigned to the bundle product")
-=======
-    bundle_options: [SelectedBundleOptionItems] @doc(description: "A list of bundle options that are assigned to the bundle product") @resolver(class: "Magento\\SalesGraphQl\\Model\\Resolver\\BundleOptions")
->>>>>>> 72a3afd9
+    bundle_options: [SelectedBundleOptionItems] @doc(description: "A list of bundle options that are assigned to the bundle product")
 }
 
 type InvoiceTotal implements SalesTotalAmountInterface @doc(description: "Invoice total amount details") {
