--- conflicted
+++ resolved
@@ -11,16 +11,6 @@
     },
     "version": "100.4.2",
     "require": {
-<<<<<<< HEAD
-        "php": "~7.4.0||~8.1.0",
-        "magento/framework": "*",
-        "magento/module-bundle": "*",
-        "magento/module-store": "*",
-        "magento/module-catalog": "*",
-        "magento/module-catalog-import-export": "*",
-        "magento/module-eav": "*",
-        "magento/module-import-export": "*"
-=======
         "php": "~7.3.0||~7.4.0",
         "magento/framework": "103.0.*",
         "magento/module-bundle": "101.0.*",
@@ -29,7 +19,6 @@
         "magento/module-catalog-import-export": "101.1.*",
         "magento/module-eav": "102.1.*",
         "magento/module-import-export": "101.0.*"
->>>>>>> 4c36116d
     },
     "autoload": {
         "files": [
