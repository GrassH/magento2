--- conflicted
+++ resolved
@@ -22,29 +22,17 @@
     private $relationsDataSaver;
 
     /**
-<<<<<<< HEAD
-     * @var ResourceConnection|\PHPUnit\Framework\MockObject\MockObject
-=======
      * @var ResourceConnection|MockObject
->>>>>>> b2f063af
      */
     private $resourceMock;
 
     /**
-<<<<<<< HEAD
-     * @var AdapterInterface|\PHPUnit\Framework\MockObject\MockObject
-=======
      * @var AdapterInterface|MockObject
->>>>>>> b2f063af
      */
     private $connectionMock;
 
     /**
-<<<<<<< HEAD
-     * @var Relation|\PHPUnit\Framework\MockObject\MockObject
-=======
      * @var Relation|MockObject
->>>>>>> b2f063af
      */
     private $productRelationMock;
 
@@ -56,7 +44,7 @@
             ->getMock();
         $this->connectionMock = $this->getMockBuilder(AdapterInterface::class)
             ->disableOriginalConstructor()
-            ->getMockForAbstractClass();
+            ->getMock();
 
         $this->productRelationMock = $this->getMockBuilder(Relation::class)
             ->disableOriginalConstructor()
