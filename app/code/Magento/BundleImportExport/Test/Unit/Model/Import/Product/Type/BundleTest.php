--- conflicted
+++ resolved
@@ -320,7 +320,6 @@
         $this->bundle->saveData();
     }
 
-<<<<<<< HEAD
     public function testPrepareAttributesWithDefaultValueForSaveInsideCall()
     {
         $bundleMock = $this->getMock(
@@ -349,19 +348,6 @@
     }
 
     /**
-     * @param $object
-     * @param $property
-     * @param $value
-     */
-    protected function setPropertyValue(&$object, $property, $value)
-    {
-        $reflection = new \ReflectionClass(get_class($object));
-        $reflectionProperty = $reflection->getProperty($property);
-        $reflectionProperty->setAccessible(true);
-        $reflectionProperty->setValue($object, $value);
-        return $object;
-=======
-    /**
      * Test for isRowValid()
      */
     public function testIsRowValid()
@@ -372,6 +358,19 @@
             'price_view' => 'bundle_price_view'
         ];
         $this->assertEquals($this->bundle->isRowValid($rowData, 0), true);
->>>>>>> e2bf1edb
+    }
+
+    /**
+     * @param $object
+     * @param $property
+     * @param $value
+     */
+    protected function setPropertyValue(&$object, $property, $value)
+    {
+        $reflection = new \ReflectionClass(get_class($object));
+        $reflectionProperty = $reflection->getProperty($property);
+        $reflectionProperty->setAccessible(true);
+        $reflectionProperty->setValue($object, $value);
+        return $object;
     }
 }